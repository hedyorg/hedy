# This workflow will install Python dependencies, run tests and lint with a single version of Python
# For more information see: https://help.github.com/actions/language-and-framework-guides/using-python-with-github-actions

# If you change this name, don't forget to change deploy-to-alpha.yml
name: Unit tests

on:
  push:
    branches: [ main ]
  pull_request:
    branches: [ main ]

jobs:
  build:

    runs-on: ubuntu-latest

    steps:
    - uses: actions/checkout@v2
    - name: Set up Python 3.9
      uses: actions/setup-python@v1
      with:
        python-version: 3.9
    - name: Install Python dependencies
      run: |
        python3 -m pip install --upgrade pip
        pip3 install -r requirements.txt
<<<<<<< HEAD
    - name: Test Python for errors
      run: build-tools/validate-python
    - name: Test with unittest
      run: build-tools/validate-tests
    - name: Validate YAML
      run: build-tools/validate-yaml
    - name: Run end-to-end tests
      run: build-tools/validate-e2e
=======
    - name: Install Nodejs dependencies
      run: |
        npm ci
    - name: Run validations
      run: build-tools/github/validate
>>>>>>> b9830804
<|MERGE_RESOLUTION|>--- conflicted
+++ resolved
@@ -25,19 +25,8 @@
       run: |
         python3 -m pip install --upgrade pip
         pip3 install -r requirements.txt
-<<<<<<< HEAD
-    - name: Test Python for errors
-      run: build-tools/validate-python
-    - name: Test with unittest
-      run: build-tools/validate-tests
-    - name: Validate YAML
-      run: build-tools/validate-yaml
-    - name: Run end-to-end tests
-      run: build-tools/validate-e2e
-=======
     - name: Install Nodejs dependencies
       run: |
         npm ci
     - name: Run validations
-      run: build-tools/github/validate
->>>>>>> b9830804
+      run: build-tools/github/validate