# This workflow will install Python dependencies, run tests and lint with a single version of Python
# For more information see: https://help.github.com/actions/language-and-framework-guides/using-python-with-github-actions

# If you change this name, don't forget to change deploy-to-alpha.yml
name: Unit tests

on:
  push:
    branches: [ main ]
  pull_request:
    branches: [ main ]

jobs:
  build:

    runs-on: ubuntu-latest

    steps:
    - uses: actions/checkout@v2
    - name: Set up Python 3.9
      uses: actions/setup-python@v1
      with:
        python-version: 3.9
    - name: Install Python dependencies
      run: |
        python3 -m pip install --upgrade pip
        pip3 install -r requirements.txt
    - name: Install Nodejs dependencies
      run: |
        npm ci
<<<<<<< HEAD
    - name: Generate grammars files
      run: |
        python ./content/yaml_to_lark_utils.py
=======
    - name: Compiling Babel translations
      run: |
        pybabel compile -f -d translations
>>>>>>> 4a9c7936
    - name: Run validations
      run: build-tools/github/validate<|MERGE_RESOLUTION|>--- conflicted
+++ resolved
@@ -28,14 +28,11 @@
     - name: Install Nodejs dependencies
       run: |
         npm ci
-<<<<<<< HEAD
-    - name: Generate grammars files
+    - name: Generate grammar files
       run: |
         python ./content/yaml_to_lark_utils.py
-=======
     - name: Compiling Babel translations
       run: |
         pybabel compile -f -d translations
->>>>>>> 4a9c7936
     - name: Run validations
       run: build-tools/github/validate