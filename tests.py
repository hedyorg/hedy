--- conflicted
+++ resolved
@@ -29,7 +29,7 @@
 #
 
 class TestsHelperFunctions(unittest.TestCase):
-    
+
     def test_closest_command(self):
         invalid_command = ""
         closest = hedy.closest_command(invalid_command, ['ask', 'print', 'echo'])
@@ -683,8 +683,6 @@
 naam = 'Hedy'
 if str(naam) == str('Hedy'):
   print('koekoek')""", result)
-<<<<<<< HEAD
-=======
 
     def test_if_multiple_lines(self):
         result = hedy.transpile("""naam is Hedy
@@ -696,15 +694,12 @@
 if str(naam) == str('Hedy'):
   print('toetoet')
   print('boing boing')""", result)
->>>>>>> 34dc80db
 
     def test_repeat_with_indent(self):
         result = hedy.transpile("""repeat 5 times
   print 'koekoek'""", 7)
         self.assertEqual("""import random
 for i in range(int(5)):
-<<<<<<< HEAD
-=======
   print('koekoek')""",result)
 
     def test_repeat_multiple_lines(self):
@@ -715,7 +710,6 @@
         self.assertEqual("""import random
 for i in range(int(5)):
   print('annemaria')
->>>>>>> 34dc80db
   print('koekoek')""", result)
 
     def test_repeat_with_variable_print(self):
@@ -771,18 +765,6 @@
   print('Het antwoord was inderdaad '+str(antwoord))
 else:
   print('Foutje')
-<<<<<<< HEAD
-  print('Het antwoord moest zijn '+str(antwoord))""", result)
-
-    def test_repeat_basic_print(self):
-        result = hedy.transpile("""repeat 5 times
-  print 'me wants a cookie!'""", 7)
-        self.assertEqual(result, """import random
-for i in range(int(5)):
-  print('me wants a cookie!')""")
-        self.assertEqual(run_code(result),
-                         'me wants a cookie!\nme wants a cookie!\nme wants a cookie!\nme wants a cookie!\nme wants a cookie!')
-=======
   print('Het antwoord moest zijn '+str(antwoord))""",result)
 
     def test_repeat_basic_print(self):
@@ -793,7 +775,6 @@
   print('me wants a cookie!')""")
         self.assertEqual(run_code(result),'me wants a cookie!\nme wants a cookie!\nme wants a cookie!\nme wants a cookie!\nme wants a cookie!')
 
->>>>>>> 34dc80db
 
     def test_print_random(self):
         result = hedy.transpile("""keuzes is steen, schaar, papier
@@ -811,11 +792,7 @@
         self.assertEqual("""import random
 for i in range(int(5)):
   print('cookieeee!')
-<<<<<<< HEAD
-  print('me wants a cookie!')""")
-=======
   print('me wants a cookie!')""", result)
->>>>>>> 34dc80db
         # self.assertEqual(run_code(result),'cookieeee!\nme wants a cookie!\ncookieeee!\nme wants a cookie!\ncookieeee!\nme wants a cookie!\ncookieeee!\nme wants a cookie!\ncookieeee!\nme wants a cookie!')
 
     def test_if_repeat_combined_else(self):
