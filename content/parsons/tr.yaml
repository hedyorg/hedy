levels:
    1:
        1:
            story: |
                Hedy fırınında bir müşterisiniz.
                Fırına giriyorsunuz ve fırıncı tarafından karşılanıyorsunuz.
                Size ne tür bir turta sipariş etmek istediğinizi soruyor.
                Ardından siparişiniz hazırlanıyor.
            code: |-
                {print} Hedy fırınına hoş geldiniz!
                {ask} Ne tür bir turta sipariş etmek istersiniz?
                {echo} Yani istediğiniz
                {print} Siparişiniz hazırlanıyor!
        2:
            story: |
                DJ Kabinindesiniz ve bir şarkı istiyorsunuz. Partiye hazır olup olmadığınızı soran ve ardından hangi şarkıyı dinlemek istediğinizi soran bir program oluşturun.
            code: |-
                {print} Ben DJ Hedy
                {ask} Partiye hazır mısınız?
                {ask} Hangi şarkıyı dinlemek istersiniz?
                {echo} Harika bir seçim! Bayıldım
    2:
        1:
            story: |
                Siz ve arkadaşlarınız biraz Netflix izleyeceksiniz.
                Hangi filmi izlemek üzere olduğunuzu gösterin ve izleyicilere iyi eğlenceler dileyin!
            code: |-
                {print} Netflix'te bir akşam geçirme zamanı
                film {is} Sonic the Hedgehog 2
                {print} şimdi film izleyeceğiz.
                {print} İyi eğlenceler!
        2:
            story: |
                Bu bir oyuncak mağazasının web mağazası. Müşterilerin alışveriş sepetlerine bir ürün ekleyebilecekleri bir program oluşturun.
            code: |-
                {print} Oyuncak mağazamıza hoş geldiniz
                oyuncak {is} {ask} Ne satın almak istersiniz?
                {print} oyuncak alışveriş sepetinize eklendi.
                {print} Bizimle alışveriş yaptığınız için teşekkür ederiz!
    3:
        1:
            story: |
                Hogwarts'ta yeni okul yılı başlıyor!
                Sıralama şapkasının görevi sizi evlerden birine yerleştirmektir.
                Hangi eve yerleştirileceksiniz?
                Gryffindor, Hufflepuf, Ravenclaw veya Slytherin misiniz?
                Evinizi açıklamadan önce programın kısa bir süre beklemesine izin verin.
            code: |-
                {print} Hogwarts'ta yeni okul yılı başlıyor!
                {print} Sıralama şapkası sizi bir Hogwarts evine yerleştirmeye hazır.
                evler {is} Gryffindor, Hufflepuf, Ravenclaw, Slytherin
                {sleep} 2
                {print} Ve eviniz evler {at} {random}
        2:
            story: |
                Sizin için rastgele bir yemek seçen bir program oluşturun. Bir yemek listesi ve bir sos listesi yapın ve bırakın ne yiyeceğinize program karar versin!
            code: |-
                yemek {is} pizza, dondurma, salata, sandöviç
                soslar {is} çikolata, peynir, tuna, süs şeker
                {print} Bugünkü rastgele yemeğiniz...
                {sleep} 2
                {print} yemek {at} {random} ve soslar {at} {random}
    4:
        1:
            story: |
                Palet Kasabası'nın en yeni Pokemon eğitmenisiniz!
                İlk Pokemonunuzu seçen bir program yapın.
                İlk pokemonunuzu göstermeden önce programın bir dakika beklemesine izin verin.
            code: |-
                pokemonlar {is} Pikachu, Charmander, Bulbasaur, Squirtle
<<<<<<< HEAD
                {print} 'Bu senin ilk Pokémon'un olacak!'
=======
                {print} "Bu senin ilk Pokémon'un olacak!"
>>>>>>> 3d19c985
                {sleep}
                {print} pokemonlar {at} {random}
        2:
            story: |
                Kazanabileceğiniz fazladan bir fiyat seçmenizi sağlayan bir piyango oluşturun.
            code: |-
                ödüller {is} araba, hamster, 1 milyon lira
                ödül {is} {ask} 'Ne kazanmak isterdiniz?'
                {add} ödül {to_list} ödüller
                {print} 'Şunu kazandınız ' ödüller {at} {random}
    5:
        1:
            story: |
                Favori filminizin bilgisayarın listesinde olup olmadığını kontrol eden bir program yapın.
                Eğer öyleyse, harika bir zevke sahip olduğunuzu yazdırın, aksi takdirde filmi listeye ekleyin.
            code: |-
                favori_filmler {is} Batman, Spiderman, The Avengers, Jurassic Park
                film {is} {ask} 'En sevdiğin film hangisi?'
                {if} film {in} favori_filmler {print} 'Harika bir zevkin var!'
                {else} {print} 'En sevdiğiniz filmin listede olmaması çok yazık, hemen ekleyeceğiz!'
                {add} film {to_list} favori_filmler
        2:
            story: |
                Bir matematik oyunu oluşturun.
            code: |-
                {print} 'Bu soruyu çözün'
                cevap {is} {ask} '88 - 16 = ?'
                {if} cevap {is} 72 {print} 'Doğru!'
                {else} {print} 'Yanlış! Cevap 72 idi'
    6:
        1:
            story: |
                Köpek ve kedi yıllarında kaç yaşında olduğunuzu hesaplayan bir program yapın.
                Önce kullanıcının yaşını sorun ve hesaplamaya başlayın.
                Önce köpek yıllarını, sonra kedi yıllarını hesaplayın.
                Kullanıcıya farklı yaşları gösterin.
            code: |-
                yaş = {ask} 'How old are you?'
                köpek_yaşı = yaş * 7
                kedi_yaşı = yaş * 5
                {print} 'Köpek yıllarıyla ' köpek_yaşı ' yaşındasınız.'
                {print} 'Kedi yıllarıyla ' kedi_yaşı ' yaşındasınız.'
        2:
            story: |
                Doğum günü partiniz için kaç pasta almanız gerektiğini hesaplamanıza yardımcı olacak bir program oluşturun.
            code: |-
                {print} 'Bugün senin doğum günün!'
                kişiler = {ask} 'Kaç kişiye birer dilim pasta vermek istersiniz?'
                pasta_sayısı {is} kişiler/8
                {print} pasta_sayısı ' tane pasta satın almanız gerekecek'
    7:
        1:
            story: |
                Bir satranç turnuvasında üç oyuncu kalmıştır.
                İlk önce hangi iki oyuncunun birbirlerine karşı oynayacağına karar veren bir program oluşturun.
                Önce ilk maçı oynayacak iki oyuncuyu yazdırın, ardından kazananın hangi oyuncuya karşı oynayacağını yazdırın.
            code: |-
                oyuncular = Liam, Noah, Sophie
                oyuncu1 = oyuncular {at} {random}
                {remove} oyuncu1 {from} oyuncular
                oyuncu2 = oyuncular {at} {random}
                {print} 'ilk olarak ' oyuncu1 ' ve ' oyuncu2 ' oynayacak'
                {remove} oyuncu2 {from} oyuncular
<<<<<<< HEAD
                {print} 'Kazanan ile ' players {at} {random} ' oynayacak'
=======
                {print} 'Kazanan ile ' oyuncular {at} {random} ' oynayacak'
>>>>>>> 3d19c985
        2:
            story: |
                'The wheels on the bus go round and round' şarkısını oluşturun (Otobüsün tekerleri dönüyor çocuk şarkısı, biz daha Türkçesini bulana kadar bunun şarkı sözlerini arayın, şarkının kendisini anlamanız gerekmez)
            code: |-
                {print} 'the wheels on the bus go'
                {repeat} 3 {times} {print} 'round and round'
                {print} 'the wheels of the bus go round and round'
                {print} 'all through the town '
    8:
        1:
            story: |
                Siz ve dört başka arkadaşınız Pokemon Go oynuyorsunuz! Her birinizin hangi takımda oynayacağına karar veren bir program oluşturun.
                Ya kırmızı, ya sarı ya da mavi! Bir takımı ilan ettikten sonra biraz duraklayın.
            code: |-
                takımlar = kırmızı, sarı, mavi
                {print} 'Kırmızı, Sarı ya da Mavi?'
                {repeat} 5 {times}
                    {print} 'Şu takıma seçildiniz... '
                    {print} takımlar {at} {random}
                    {sleep} 2
        2:
            story: |
                Saklambaç oyunu için geri sayımı yazdırın.
            code: |-
                sayaç = 11
                {repeat} 10 {times}
                    sayaç = sayaç - 1
                    {print} sayaç
                    {sleep} 1
                {print} 'Önüm, arkam, sağım, solum sobe! Saklanmayan ebe!'<|MERGE_RESOLUTION|>--- conflicted
+++ resolved
@@ -68,11 +68,7 @@
                 İlk pokemonunuzu göstermeden önce programın bir dakika beklemesine izin verin.
             code: |-
                 pokemonlar {is} Pikachu, Charmander, Bulbasaur, Squirtle
-<<<<<<< HEAD
-                {print} 'Bu senin ilk Pokémon'un olacak!'
-=======
                 {print} "Bu senin ilk Pokémon'un olacak!"
->>>>>>> 3d19c985
                 {sleep}
                 {print} pokemonlar {at} {random}
         2:
@@ -136,11 +132,7 @@
                 oyuncu2 = oyuncular {at} {random}
                 {print} 'ilk olarak ' oyuncu1 ' ve ' oyuncu2 ' oynayacak'
                 {remove} oyuncu2 {from} oyuncular
-<<<<<<< HEAD
-                {print} 'Kazanan ile ' players {at} {random} ' oynayacak'
-=======
                 {print} 'Kazanan ile ' oyuncular {at} {random} ' oynayacak'
->>>>>>> 3d19c985
         2:
             story: |
                 'The wheels on the bus go round and round' şarkısını oluşturun (Otobüsün tekerleri dönüyor çocuk şarkısı, biz daha Türkçesini bulana kadar bunun şarkı sözlerini arayın, şarkının kendisini anlamanız gerekmez)
