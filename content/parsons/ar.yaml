--- conflicted
+++ resolved
@@ -1,4 +1,3 @@
-<<<<<<< HEAD
 levels:
     1:
         1:
@@ -243,7 +242,6 @@
                 {sleep} 1
             F: |
               {print} 'ready or not here i come!'
-=======
 parsons:
     dragging:
         name: "سحب"
@@ -411,4 +409,3 @@
                         sleep 2
                     G: |
                         {print} teams {at} random '!'
->>>>>>> 28eebdb0
