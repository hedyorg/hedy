levels:
    1:
        1:
            story: |
                انت الان زبون في مخبز هيدي.
                تريد الدخول للمخبز ويتم الترحيب بك من قِبل الخباز.
                يسألك الخباز أي نوع فطيرة تود أن تطلب.
                وبعدها، يتم إعداد طلبك.
<<<<<<< HEAD
            code: "{print} Welcome to bakery Hedy!\n{ask} What type of pie do you want to order?\n{echo} So you want\n{print} Your order is being prepared!\n"
        2:
            story: |
                انت الان في كشك تنسيق الموسيقى لطلب اغنية. أصنع برنامج يسأل إذا كنت جاهز للحفل وبعدها يطلب منك إختيار الاغنية التي تود سماعها.
            code: "A: \"{print} This is DJ Hedy\"\nB: \"{ask} Are you ready to party?\"\nC: \"{ask} What song would you like to hear?\"\nD: \"{echo} Great choice! I love\"\n"
=======
            code: |
                {print} اهلاً بك في مخبز هيدي!
                {ask} ما نوع الفطيرة التي تود طلبها؟
                {echo} إذًا انت تريد
                {print} يتم إعداد طلبك الان!
        2:
            story: |
                انت الان في كشك تنسيق الموسيقى لطلب اغنية. أصنع برنامج يسأل إذا كنت جاهز للحفل وبعدها يطلب منك إختيار الاغنية التي تود سماعها.
            code: |
                {print} هنا منسق الموسيقى هيدي
                {ask} هل انت جاهز للحفل؟
                {ask} ما الاغنية التي تود ان تسمعها؟
                {echo} اختيار رائع! انا احب
>>>>>>> 019e8515
    2:
        1:
            story: |
                أنت وأصدقاؤك الآن تودّون مشاهدة فيلم.
                اعرض اسم الفيلم وتمنى للمشاهدين مشاهدة ممتعة.
<<<<<<< HEAD
            code: "{print} It is time for an evening of Netflix\nfilm {is} Sonic the Hedgehog 2\n{print} We're going to watch\n{print} Have lot of fun!\n"
        2:
            story: |
                هذا موقع إلكتروني لبيع الألعاب. أنشئ برنامجًا بحيث يمكن للمستخدم أن يضيف لعبة إلى سلة المشتريات الإلكترونية الخاصة به.
            code: "{print} Welcome to our toystore\ntoy {is} {ask} What would you like to buy?\n{print} The toy is added to your shopping cart.\n{print} Thank you for shopping with us!\n"
    3:
        1:
            story: |
                يبدأ العام الدراسي الجديد في مدرسة هوجورتس للسحر!
                وظيفة قبعة الفرز تصنيف الطلاب الجدد مثلك لواحدة من المنازل المخصصة لهم.
                أي منزل سيتم تصنيفك للسكن به؟
                هل أنت جريفندور، هافلباف، رافينكلو أم سليذرين.
                دع البرنامج ينتظر فترة قصيرة قبل أن يكشف لك عن منزلك.
            code: "{print} يبدأ العام الدراسي الجديد في مدرسة هوجورتس للسحر!\n{print} قبعة الفرز جاهزة لتصنيفك لذهاب إلي واحدة من منازل هوجورتس.\nالمنازل هي جريفندور، هافلباف، رافينكلو، سليذرين\n{sleep} ٢\n{print} صُنفت لدخول المنازل {at} {random}\n"
        2:
            story: |
                أكتب برنامج يمكنه إختيار وجبة عشوائية لك. أدخل له قائمة من الطعام وقائمة أخرى للإضافات واتركه يقرر ماذا ستأكل!
            code: "الطعام {is} بيتزا، مثلجات، سلطة، شطيرة\nإضافات هي شوكولاتة، جبنة، تونة، سبرينكل\n{print} وجبتك العشوائية لليوم هي...\n{sleep} 2\n{print} الطعام {at} {random} مع إضافات {at} {random}\n"
=======
            code: |
                {print}لقد حان وقت مشاهدة فيلمًا ممتعًا
                الفيلم {is} القنفذ سونيك٢
                {print} سنشاهد فيلم الفيلم
                {print} أتمنى لكم مشاهدة ممتعة
        2:
            story: |
                هذا موقع إلكتروني لبيع الألعاب. أنشئ برنامجًا بحيث يمكن للمستخدم أن يضيف لعبة إلى سلة المشتريات الإلكترونية الخاصة به.
            code: |
                {print} أهلًا بكم في متجر الألعاب
                اللعبة {is} {ask} ماذا تريد أن تشتري؟
                {print} تم إضافة اللعبة إلى سلة المشتريات الخاصة بك.
                {print} شكرًا لك على الشراء من متجرنا
    3:
        1:
            story: |
                The new school year at Hogwarts is starting! 
                It is the job of the sorting hat to sort you into one of the houses.
                Which house will you be sorted into?
                Are you a Gryffindor, Hufflepuf, Ravenclaw or Slytherin.
                Let the program wait a short period before revealing your house.
            code: |
                {print} The new school year at Hogwarts is starting!
                {print} The sorting hat is ready to sort you into a Hogwarts house.
                houses {is} Gryffindor, Hufflepuf, Ravenclaw, Slytherin
                {sleep} 2
                {print} And it is houses {at} {random}
        2:
            story: |
                Create a program that chooses a random meal for you. Make a list of food and a list of toppings and let the program decide what you'll have!
            code: |
                food {is} pizza, icecream, salad, sandwich
                toppings {is} chocolate, cheese, tuna, sprinkles
                {print} Your random meal for today is...
                sleep 2
                {print} food at random with toppings at random
>>>>>>> 019e8515
    4:
        1:
            story: |
                You are the newest Pokémon trainer from Pallet Town!
                Make a program that selects your first Pokémon.
                Let the program wait a minute before revealing your first pokémon.
<<<<<<< HEAD
            code: "pokemons {is} Pikachu, Charmander, Bulbasaur, Squirtle\n{print} 'This is going to be your first pokémon!'\n{sleep}\n{print} pokemons {at} {random}\n"
        2:
            story: |
                Create a lottery that lets you choose an extra price that you might win.
            code: "prices {is} car, hamster, 1 million euros\nprice {is} {ask} 'What would you like to win?'\n{add} price {to_list} prices\n{print} 'You won a ' prices {at} {random}\n"
=======
            code: |
                pokemons {is} Pikachu, Charmander, Bulbasaur, Squirtle
                {print} 'This is going to be your first pokémon!'
                {sleep}
                {print} pokemons {at} {random}
        2:
            story: |
                Create a lottery that lets you choose an extra price that you might win.
            code: |
                prices {is} car, hamster, 1 million euros
                price {is} {ask} 'What would you like to win?'
                {add} price {to_list} prices
                {print} 'You won a ' prices {at} {random}
>>>>>>> 019e8515
    5:
        1:
            story: |
                Make a program that checks if your favourite movie is already in the list of the computer.
                If so, print that you have great taste, otherwise add the movie to the list.
<<<<<<< HEAD
            code: "favorite_movies {is} Batman, Spiderman, The Avengers, Jurassic Park\"\nmovie {is} {ask} 'What is your favourite movie?'\"\n{if} movie {in} favorite_movies {print} 'You have great taste!'\"\n{else} {print} 'Such a shame that your favourite movie is not in the list, we will add it right away!'\"\n{add} movie {to_list} favorite_movies\"\n"
        2:
            story: |
                Create a maths game.
            code: "{print} 'Solve this problem'\nanswer {is} {ask} '88 - 16 = ?'\n{if} answer {is} 72 {print} 'Correct!'\n{else} {print} 'Wrong! The answer was 72'\n"
=======
            code: |
                favoriete_movies {is} Batman, Spiderman, The Avengers, Jurassic Park
                movie {is} {ask} 'What is your favourite movie?'
                {if} movie {in} favoriete_movies {print} 'You have great taste!'
                {else} {print} 'Such a shame that your favourite movie is not in the list, we will add it right away!'
                {add} movie {to_list} favoriete_movies
        2:
            story: |
                Create a maths game.
            code: |
                {print} 'Solve this problem'
                answer {is} {ask} '88 - 16 = ?'
                {if} answer {is} 72 {print} 'Correct!'
                {else} print 'Wrong! The answer was 72'
>>>>>>> 019e8515
    6:
        1:
            story: |
                Make a program that calculates how old you are in dog and cat years.
                First ask the age of the user and start calculating.
                First calculate the dogyears then the catyears.
                Show the user the different ages.
<<<<<<< HEAD
            code: "age = {ask} 'How old are you?'\ndog_age = age * 7\ncat_age = age * 5\n{print} 'In dogyears you are ' dog_age ' years old.'\n{print} 'In catyears you are ' cat_age ' years old.'\n"
        2:
            story: |
                Create a program that helps you calculate how many cakes you should buy for your birthday party.
            code: "{print} 'It is your birthday!'\npeople = {ask} 'How many people do you want to give a slice of cake?'\ncakes_amount {is} people/8\n{print} 'You will have to buy ' cakes_amount ' cakes'\n"
=======
            code: |
                age = {ask} 'How old are you?'
                dog_age = age * 7
                cat_age = age * 5
                {print} 'In dogyears you are ' dog_age ' years old.'
                {print} 'In catyears you are ' cat_age ' years old.'
        2:
            story: |
                Create a program that helps you calculate how many cakes you should buy for your birthday party.
            code: |
                {print} 'It is your birthday!'
                people = {ask} 'How many people do you want to give a slice of cake?'
                cakes_amount is people/8
                {print} 'You will have to buy ' cakes_amount ' cakes'
>>>>>>> 019e8515
    7:
        1:
            story: |
                In a chess tournament there are three players left.
                Create a program that decides which two players first play against each other.
                First print the two players who play the first match, then print against which player the winner will play.
<<<<<<< HEAD
            code: "players = Liam, Noah, Sophie\nplayer1 = players {at} {random}\nplayer2 = players {at} {random}\n{print} player1 ' first plays against ' player2\n{remove} player1 {from} players\n{remove} player2 {from} players\n{print} 'The winner plays against ' players {at} {random}\n"
        2:
            story: |
                Create the song 'The wheels on the bus go round and round'
            code: "{print} 'the wheels on the bus go'\n{repeat} 3 {times} {print} 'round and round'\n{print} 'the wheels of the bus go round and round'\n{print} 'all through the town '\n"
=======
            code: |
                players = Liam, Noah, Sophie
                player1 = players {at} {random}
                player2 = players {at} {random}
                {print} player1 ' first plays against ' player2
                {remove} player1 {from} players
                {remove} player2 {from} players
                {print} 'The winner plays against ' players {at} {random}
        2:
            story: |
                Create the song 'The wheels on the bus go round and round'
            code: |
                {print} 'the wheels on the bus go'
                {repeat} 3 {times} {print} 'round and round'
                {print} 'the wheels of the bus go round and round'
                {print} 'all through the town '
>>>>>>> 019e8515
    8:
        1:
            story: |
                You and four other friends are playing Pokémon Go! Create a program that decides in which team each of you will play.
                Either red, yellow or blue! Take a little pauze after announcing a team.
<<<<<<< HEAD
            code: "teams = red, yellow, blue\n{print} 'Red, Yellow or Blue?'\n{repeat} 5 {times}\n{print} 'You are selected in team... '\n{print} teams {at} {random}\n  sleep 2\n"
        2:
            story: |
                Print the countdown for a  game of hide and seek.
            code: "counter = 11\n{repeat} 10 {times}\n  counter = counter - 1\n  {print} counter\n  {sleep} 1\n{print} 'Ready or not here I come!'\n"
=======
            code: |
                teams = red, yellow, blue
                {print} 'Red, Yellow of Blue?'
                {repeat} 5 {times}
                  {print} 'You are selected in team... '
                  {print} teams {at} {random}
                  sleep 2
        2:
            story: |
                Print the countdown for a  game of hide and seek.
            code: |
                counter = 11
                {repeat} 10 {times}
                  counter = counter - 1
                  {print} counter
                  {sleep} 1
                {print} 'Ready or not here I come!'
>>>>>>> 019e8515
<|MERGE_RESOLUTION|>--- conflicted
+++ resolved
@@ -6,13 +6,6 @@
                 تريد الدخول للمخبز ويتم الترحيب بك من قِبل الخباز.
                 يسألك الخباز أي نوع فطيرة تود أن تطلب.
                 وبعدها، يتم إعداد طلبك.
-<<<<<<< HEAD
-            code: "{print} Welcome to bakery Hedy!\n{ask} What type of pie do you want to order?\n{echo} So you want\n{print} Your order is being prepared!\n"
-        2:
-            story: |
-                انت الان في كشك تنسيق الموسيقى لطلب اغنية. أصنع برنامج يسأل إذا كنت جاهز للحفل وبعدها يطلب منك إختيار الاغنية التي تود سماعها.
-            code: "A: \"{print} This is DJ Hedy\"\nB: \"{ask} Are you ready to party?\"\nC: \"{ask} What song would you like to hear?\"\nD: \"{echo} Great choice! I love\"\n"
-=======
             code: |
                 {print} اهلاً بك في مخبز هيدي!
                 {ask} ما نوع الفطيرة التي تود طلبها؟
@@ -26,32 +19,11 @@
                 {ask} هل انت جاهز للحفل؟
                 {ask} ما الاغنية التي تود ان تسمعها؟
                 {echo} اختيار رائع! انا احب
->>>>>>> 019e8515
     2:
         1:
             story: |
                 أنت وأصدقاؤك الآن تودّون مشاهدة فيلم.
                 اعرض اسم الفيلم وتمنى للمشاهدين مشاهدة ممتعة.
-<<<<<<< HEAD
-            code: "{print} It is time for an evening of Netflix\nfilm {is} Sonic the Hedgehog 2\n{print} We're going to watch\n{print} Have lot of fun!\n"
-        2:
-            story: |
-                هذا موقع إلكتروني لبيع الألعاب. أنشئ برنامجًا بحيث يمكن للمستخدم أن يضيف لعبة إلى سلة المشتريات الإلكترونية الخاصة به.
-            code: "{print} Welcome to our toystore\ntoy {is} {ask} What would you like to buy?\n{print} The toy is added to your shopping cart.\n{print} Thank you for shopping with us!\n"
-    3:
-        1:
-            story: |
-                يبدأ العام الدراسي الجديد في مدرسة هوجورتس للسحر!
-                وظيفة قبعة الفرز تصنيف الطلاب الجدد مثلك لواحدة من المنازل المخصصة لهم.
-                أي منزل سيتم تصنيفك للسكن به؟
-                هل أنت جريفندور، هافلباف، رافينكلو أم سليذرين.
-                دع البرنامج ينتظر فترة قصيرة قبل أن يكشف لك عن منزلك.
-            code: "{print} يبدأ العام الدراسي الجديد في مدرسة هوجورتس للسحر!\n{print} قبعة الفرز جاهزة لتصنيفك لذهاب إلي واحدة من منازل هوجورتس.\nالمنازل هي جريفندور، هافلباف، رافينكلو، سليذرين\n{sleep} ٢\n{print} صُنفت لدخول المنازل {at} {random}\n"
-        2:
-            story: |
-                أكتب برنامج يمكنه إختيار وجبة عشوائية لك. أدخل له قائمة من الطعام وقائمة أخرى للإضافات واتركه يقرر ماذا ستأكل!
-            code: "الطعام {is} بيتزا، مثلجات، سلطة، شطيرة\nإضافات هي شوكولاتة، جبنة، تونة، سبرينكل\n{print} وجبتك العشوائية لليوم هي...\n{sleep} 2\n{print} الطعام {at} {random} مع إضافات {at} {random}\n"
-=======
             code: |
                 {print}لقد حان وقت مشاهدة فيلمًا ممتعًا
                 الفيلم {is} القنفذ سونيك٢
@@ -88,20 +60,12 @@
                 {print} Your random meal for today is...
                 sleep 2
                 {print} food at random with toppings at random
->>>>>>> 019e8515
     4:
         1:
             story: |
                 You are the newest Pokémon trainer from Pallet Town!
                 Make a program that selects your first Pokémon.
                 Let the program wait a minute before revealing your first pokémon.
-<<<<<<< HEAD
-            code: "pokemons {is} Pikachu, Charmander, Bulbasaur, Squirtle\n{print} 'This is going to be your first pokémon!'\n{sleep}\n{print} pokemons {at} {random}\n"
-        2:
-            story: |
-                Create a lottery that lets you choose an extra price that you might win.
-            code: "prices {is} car, hamster, 1 million euros\nprice {is} {ask} 'What would you like to win?'\n{add} price {to_list} prices\n{print} 'You won a ' prices {at} {random}\n"
-=======
             code: |
                 pokemons {is} Pikachu, Charmander, Bulbasaur, Squirtle
                 {print} 'This is going to be your first pokémon!'
@@ -115,19 +79,11 @@
                 price {is} {ask} 'What would you like to win?'
                 {add} price {to_list} prices
                 {print} 'You won a ' prices {at} {random}
->>>>>>> 019e8515
     5:
         1:
             story: |
                 Make a program that checks if your favourite movie is already in the list of the computer.
                 If so, print that you have great taste, otherwise add the movie to the list.
-<<<<<<< HEAD
-            code: "favorite_movies {is} Batman, Spiderman, The Avengers, Jurassic Park\"\nmovie {is} {ask} 'What is your favourite movie?'\"\n{if} movie {in} favorite_movies {print} 'You have great taste!'\"\n{else} {print} 'Such a shame that your favourite movie is not in the list, we will add it right away!'\"\n{add} movie {to_list} favorite_movies\"\n"
-        2:
-            story: |
-                Create a maths game.
-            code: "{print} 'Solve this problem'\nanswer {is} {ask} '88 - 16 = ?'\n{if} answer {is} 72 {print} 'Correct!'\n{else} {print} 'Wrong! The answer was 72'\n"
-=======
             code: |
                 favoriete_movies {is} Batman, Spiderman, The Avengers, Jurassic Park
                 movie {is} {ask} 'What is your favourite movie?'
@@ -142,7 +98,6 @@
                 answer {is} {ask} '88 - 16 = ?'
                 {if} answer {is} 72 {print} 'Correct!'
                 {else} print 'Wrong! The answer was 72'
->>>>>>> 019e8515
     6:
         1:
             story: |
@@ -150,13 +105,6 @@
                 First ask the age of the user and start calculating.
                 First calculate the dogyears then the catyears.
                 Show the user the different ages.
-<<<<<<< HEAD
-            code: "age = {ask} 'How old are you?'\ndog_age = age * 7\ncat_age = age * 5\n{print} 'In dogyears you are ' dog_age ' years old.'\n{print} 'In catyears you are ' cat_age ' years old.'\n"
-        2:
-            story: |
-                Create a program that helps you calculate how many cakes you should buy for your birthday party.
-            code: "{print} 'It is your birthday!'\npeople = {ask} 'How many people do you want to give a slice of cake?'\ncakes_amount {is} people/8\n{print} 'You will have to buy ' cakes_amount ' cakes'\n"
-=======
             code: |
                 age = {ask} 'How old are you?'
                 dog_age = age * 7
@@ -171,20 +119,12 @@
                 people = {ask} 'How many people do you want to give a slice of cake?'
                 cakes_amount is people/8
                 {print} 'You will have to buy ' cakes_amount ' cakes'
->>>>>>> 019e8515
     7:
         1:
             story: |
                 In a chess tournament there are three players left.
                 Create a program that decides which two players first play against each other.
                 First print the two players who play the first match, then print against which player the winner will play.
-<<<<<<< HEAD
-            code: "players = Liam, Noah, Sophie\nplayer1 = players {at} {random}\nplayer2 = players {at} {random}\n{print} player1 ' first plays against ' player2\n{remove} player1 {from} players\n{remove} player2 {from} players\n{print} 'The winner plays against ' players {at} {random}\n"
-        2:
-            story: |
-                Create the song 'The wheels on the bus go round and round'
-            code: "{print} 'the wheels on the bus go'\n{repeat} 3 {times} {print} 'round and round'\n{print} 'the wheels of the bus go round and round'\n{print} 'all through the town '\n"
-=======
             code: |
                 players = Liam, Noah, Sophie
                 player1 = players {at} {random}
@@ -201,19 +141,11 @@
                 {repeat} 3 {times} {print} 'round and round'
                 {print} 'the wheels of the bus go round and round'
                 {print} 'all through the town '
->>>>>>> 019e8515
     8:
         1:
             story: |
                 You and four other friends are playing Pokémon Go! Create a program that decides in which team each of you will play.
                 Either red, yellow or blue! Take a little pauze after announcing a team.
-<<<<<<< HEAD
-            code: "teams = red, yellow, blue\n{print} 'Red, Yellow or Blue?'\n{repeat} 5 {times}\n{print} 'You are selected in team... '\n{print} teams {at} {random}\n  sleep 2\n"
-        2:
-            story: |
-                Print the countdown for a  game of hide and seek.
-            code: "counter = 11\n{repeat} 10 {times}\n  counter = counter - 1\n  {print} counter\n  {sleep} 1\n{print} 'Ready or not here I come!'\n"
-=======
             code: |
                 teams = red, yellow, blue
                 {print} 'Red, Yellow of Blue?'
@@ -230,5 +162,4 @@
                   counter = counter - 1
                   {print} counter
                   {sleep} 1
-                {print} 'Ready or not here I come!'
->>>>>>> 019e8515
+                {print} 'Ready or not here I come!'