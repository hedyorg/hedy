--- conflicted
+++ resolved
@@ -29,13 +29,8 @@
             code: "{print} Aquest és DJ Hedy\n{ask} Esteu preparats per a la festa?\n{ask} Quina cançó t'agradaria escoltar?\n{echo} Bona elecció! estimo"
     2:
         1:
-<<<<<<< HEAD
-            story: "You and your friends are going to watch some Netflix.\nShow which movie you're about to watch and wish the viewers lot of fun!\n"
-            code: "{print} It is time for an evening of Netflix\nfilm {is} Sonic the Hedgehog 2\n{print} We're going to watch film\n{print} Have fun!"
-=======
             story: "Tu i els teus amics veureu Netflix.\nMostra quina pel·lícula estàs a punt de veure i desitja molta diversió als espectadors!\n"
             code: "{print} És hora d'una nit de Netflix\npellícula {is} Sonic the Hedgehog 2\n{print} Veurem pellícula\n{print} Diverteix-te molt!"
->>>>>>> 95826e18
         2:
             story: "Aquesta és la botiga web d'una botiga de joguines. Creeu un programa on els clients puguin afegir un article al seu carretó de la compra.\n"
             code: "{print} Benvingut a la nostra botiga de joguines\njoguina {is} {ask} Què t'agradaria comprar?\n{print} La joguina s'afegeix a la cistella de la compra.\n{print} Gràcies per comprar amb nosaltres!"
