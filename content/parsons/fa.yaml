levels:
    1:
        1:
<<<<<<< HEAD
          story: |
            You're a customer at bakery Hedy.
            You want into the bakery and are welcomed by the baker.
            He asks what type of pie you want to order.
            Next, your order is being prepared.
          code_lines:
            A: "{print} Welcome to bakery Hedy!"
            B: "{ask} What type of pie do you want to order?"
            C: "{echo} So you want"
            D: "{print} Your order is being prepared!"
        2:
          story: |
            You're at the DJ Booth requesting a song. Create a program that asks if you are ready to party and then asks which song you would like to hear.
          code_lines:
            A: "{print} This is DJ Hedy"
            B: "{ask} Are you ready to party?"
            C: "{ask} What song would you like to hear?"
            D: "{echo} Great choice! I love"
    2:
        1:
          story: |
            You and your friends are going to watch some Netflix.
            Show which movie you're about to watch and wish the viewers lot of fun!
          code_lines:
            A: "{print} It is time for an evening of Netflix"
            B: "film {is} Sonic the Hedgehog 2"
            C: "{print} We're going to film"
            D: "{print} Have lot of fun!"
        2:
          story: |
            This is the webshop of a toystore. Create a program where costumers can add an item to their shopping cart.
          code_lines:
            A: "{print} Welcome to our toystore"
            B: "toy is {ask} What would you like to buy?"
            C: "{print} The toy is added to your shopping cart."
            D: "{print} Thank you for shopping with us!"
    3:
        1:
          story: |
            The new school year at Hogwarts is starting! 
            It is the job of the sorting hat to sort you into one of the houses.
            Which house will you be sorted into?
            Are you a Gryffindor, Hufflepuf, Ravenclaw or Slytherin.
            Let the program wait a short period before revealing your house.
          code_lines:
            A: "{print} The new school year at Hogwarts is starting!"
            B: "{print} The sorting hat is ready to sort you into a Hogwarts house."
            C: "houses {is} Gryffindor, Hufflepuf, Ravenclaw, Slytherin"
            D: "{sleep} 2"
            E: "{print} And it is houses {at} {random}"
=======
            story: |
                You're a customer at bakery Hedy.
                You want into the bakery and are welcomed by the baker.
                He asks what type of pie you want to order.
                Next, your order is being prepared.
            code_lines:
                A: |-
                    {print} به نانوایی هدی خوش آمدید!
                B: |-
                    {ask} چه نوع کیک پایی را می خواهی سفارش بدهی؟
                C: |-
                    {echo} پس تو میخواهی
                D: |-
                    {print} سفارش شما داره آماده میشه!
        2:
            story: |
                You're at the DJ Booth requesting a song. Create a program that asks if you are ready to party and then asks which song you would like to hear.
            code_lines:
                A: |-
                    {print} این دی جی هدی هست
                B: |-
                    {ask} آماده مهمونی هستی؟
                C: |-
                    {ask} چه آهنگی دوست داری گوش بدی؟
                D: |-
                    {echo} یه انتخاب عالی! من عاشقشم!
    2:
        1:
            story: |
                You and your friends are going to watch some Netflix.
                Show which movie you're about to watch and wish the viewers lot of fun!
            code_lines:
                A: |-
                    {print} وقتشه که عصر را با نتفلیکس باشیم.
                B: |
                    film {is} Sonic the Hedgehog 2
                C: |
                    {print} We're going to the movies
                D: |-
                    {print} خوش بگذره!
        2:
            story: |
                This is the webshop of a toystore. Create a program where costumers can add an item to their shopping cart.
            code_lines:
                A: |-
                    {print} به فروشگاه اسباب بازی ما خوش آمدی
                B: |
                    toy is {ask} What would you like to buy?
                C: |-
                    {print} اسباب بازی به سبد خرید شما اضافه می شود.
                D: |-
                    {print} از خرید شما سپاسگذاریم!
    3:
        1:
            story: |
                The new school year at Hogwarts is starting! 
                It is the job of the sorting hat to sort you into one of the houses.
                Which house will you be sorted into?
                Are you a Gryffindor, Hufflepuf, Ravenclaw or Slytherin.
                Let the program wait a short period before revealing your house.
            code_lines:
                A: |-
                    {print} سال تحصیلی جدید در هاگوارتز شروع می شود!
                B: |
                    {print} The sorting hat is ready to sort you into one of the houses.
                C: |
                    houses {is} Gryffindor, Hufflepuf, Ravenclaw, Slytherin
                D: |
                    {sleep} 2
                E: |
                    {print} And it is houses {at} {random}
>>>>>>> 2b39f573
        2:
          story: |
            Create a program that chooses a random meal for you. Make a list of food and a list of toppings and let the program decide what you'll have!
          code_lines:
            A: "food {is} pizza, icecream, salad, sandwich"
            B: "toppings {is} chocolate, cheese, tuna, sprinkles"
            C: "{print} Your random meal for today is..."
            D: "sleep 2"
            E: "{print} food at random with toppings at random"
    4:
        1:
          story: |
            You are the newest Pokémon trainer from Pallet Town!
            Make a program that selects your first Pokémon.
            Let the program wait a minute before revealing your first pokémon.
          code_lines:
            A: "pokemons {is} Pikachu, Charmander, Bulbasaur, Squirtle"
            B: "{print} 'This is going to be your first pokémon!'"
            C: "{sleep}"
            D: "{print} pokemons {at} {random}"
        2:
          story: |
            Create a lottery that lets you choose an extra price that you might win.
          code_lines:
            A: "prices {is} car, hamster, 1 million euros"
            B: "price {is} {ask} 'What would you like to win?'"
            C: "{add} price {to_list} prices"
            D: "{print} 'You won a ' prices {at} {random}"
    5:
        1:
          story: |  
            Make a program that checks if your favourite movie is already in the list of the computer.
            If so, print that you have great taste, otherwise add the movie to the list.
          code_lines:
            A: "favoriete_movies {is} Batman, Spiderman, The Avengers, Jurassic Park"
            B: "movie {is} {ask} 'What is your favourite movie?'"
            C: "{if} movie {in} favoriete_movies {print} 'You have great taste!'"
            D: "{else} {print} 'Such a shame that your favourite movie is not in the list, we will add it right away!'"
            E: "{add} movie {to_list} favoriete_movies"
        2:
          story: |
            Create a maths game.
          code_lines:
            A: "{print} 'Solve this problem'"
            B: "answer {is} {ask} '88 - 16 = ?'"
            C: "{if} answer {is} 72 {print} 'Correct!'"
            D: "{else} print 'Wrong! The answer was 72'"
    6:
        1:
          story: | 
            Make a program that calculates how old you are in dog and cat years.
            First ask the age of the user and start calculating.
            First calculate the dogyears then the catyears.
            Show the user the different ages.
          code_lines:
            A: "age = {ask} 'How old are you?'"
            B: "dog_age = age * 7"
            C: "cat_age = age * 5"
            D: "{print} 'In dogyears you are ' dog_age ' years old.'"
            E: "{print} 'In catyears you are ' cat_age ' years old.'"
        2:
          story: |
            Create a program that helps you calculate how many cakes you should buy for your birthday party.
          code_lines:
            A: "{print} 'It is your birthday!'"
            B: "people = {ask} 'How many people do you want to give a slice of cake?'"
            C: "cakes_amount is people/8"
            D: "{print} 'You will have to buy ' cakes_amount ' cakes'"
    7:
        1:
          story: |
            In a chess tournament there are three players left.
            Create a program that decides which two players first play against each other.
            First print the two players who play the first match, then print against which player the winner will play.
          code_lines:
            A: "players = Liam, Noah, Sophie"
            B: "player1 = players {at} {random}"
            C: "player2 = players {at} {random}"
            D: "{print} player1 ' first plays against ' player2"
            E: "{remove} player1 {from} players"
            F: "{remove} player2 {from} players"
            G: "{print} 'The winner plays against ' players {at} {random}"
        2:
          story: |
            Create the song 'The wheels on the bus go round and round'
          code_lines:
            A: "{print} 'the wheels on the bus go'"
            B: "{repeat} 3 {times} {print} 'round and round'"
            C: "{print} 'the wheels of the bus go round and round'"
            D: "{print} 'all through the town '"
    8:
        1:
          story: |
            You and four other friends are playing Pokémon Go! Create a program that decides in which team each of you will play.
            Either red, yellow or blue! Take a little pauze after announcing a team.
          code_lines:
            A: "teams = red, yellow, blue"
            B: "{print} 'Red, Yellow of Blue?'"
            C: "{repeat} 5 {times}"
            D: "  {print} 'You are selected in team... '"
            E: "  {print} teams {at} {random}"
            F: "  sleep 2"
        2:
          story: |
            Print the countdown for a  game of hide and seek.
          code_lines:
            A: "counter = 11"
            B: "{repeat} 10 {times}"
            C: "  counter = counter - 1"
            D: "  {print} counter"
            E: "  {sleep} 1"
            F: "{print} 'Ready or not here I come!'"<|MERGE_RESOLUTION|>--- conflicted
+++ resolved
@@ -1,58 +1,6 @@
 levels:
     1:
         1:
-<<<<<<< HEAD
-          story: |
-            You're a customer at bakery Hedy.
-            You want into the bakery and are welcomed by the baker.
-            He asks what type of pie you want to order.
-            Next, your order is being prepared.
-          code_lines:
-            A: "{print} Welcome to bakery Hedy!"
-            B: "{ask} What type of pie do you want to order?"
-            C: "{echo} So you want"
-            D: "{print} Your order is being prepared!"
-        2:
-          story: |
-            You're at the DJ Booth requesting a song. Create a program that asks if you are ready to party and then asks which song you would like to hear.
-          code_lines:
-            A: "{print} This is DJ Hedy"
-            B: "{ask} Are you ready to party?"
-            C: "{ask} What song would you like to hear?"
-            D: "{echo} Great choice! I love"
-    2:
-        1:
-          story: |
-            You and your friends are going to watch some Netflix.
-            Show which movie you're about to watch and wish the viewers lot of fun!
-          code_lines:
-            A: "{print} It is time for an evening of Netflix"
-            B: "film {is} Sonic the Hedgehog 2"
-            C: "{print} We're going to film"
-            D: "{print} Have lot of fun!"
-        2:
-          story: |
-            This is the webshop of a toystore. Create a program where costumers can add an item to their shopping cart.
-          code_lines:
-            A: "{print} Welcome to our toystore"
-            B: "toy is {ask} What would you like to buy?"
-            C: "{print} The toy is added to your shopping cart."
-            D: "{print} Thank you for shopping with us!"
-    3:
-        1:
-          story: |
-            The new school year at Hogwarts is starting! 
-            It is the job of the sorting hat to sort you into one of the houses.
-            Which house will you be sorted into?
-            Are you a Gryffindor, Hufflepuf, Ravenclaw or Slytherin.
-            Let the program wait a short period before revealing your house.
-          code_lines:
-            A: "{print} The new school year at Hogwarts is starting!"
-            B: "{print} The sorting hat is ready to sort you into a Hogwarts house."
-            C: "houses {is} Gryffindor, Hufflepuf, Ravenclaw, Slytherin"
-            D: "{sleep} 2"
-            E: "{print} And it is houses {at} {random}"
-=======
             story: |
                 You're a customer at bakery Hedy.
                 You want into the bakery and are welcomed by the baker.
@@ -124,7 +72,6 @@
                     {sleep} 2
                 E: |
                     {print} And it is houses {at} {random}
->>>>>>> 2b39f573
         2:
           story: |
             Create a program that chooses a random meal for you. Make a list of food and a list of toppings and let the program decide what you'll have!
