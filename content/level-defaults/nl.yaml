1:
  intro_text: |
    Welkom bij Hedy! In Level 1 kun je de commando's `print`, `ask` en `echo` gebruiken.

    Links in jouw scherm staan alle commando's van Level 1.

    Druk op de blauwe knop en de code wordt alvast voor jou getypt!

    Probeer de code dan zelf met de groene 'Voer de code uit' knop onder het linker programmeerveld.

    Weet je niet wat wil wilt maken? In de volgende tabjes staan opdrachten om te proberen.

  start_code: "print hallo wereld!"
  commands:
  - name: "print"
    explanation: "Iets printen met `print`."
    example: "Bijvoorbeeld: print Hallo welkom bij Hedy!"
    demo_code: "print Hallo welkom bij Hedy!"
  - name: "ask"
    explanation: "Iets vragen met `ask`."
    example: "Bijvoorbeeld: ask Wat is je lievelingskleur?"
    demo_code: "ask Wat is je lievelingskleur?"
  - name: "echo"
    explanation: "Iets herhalen dat is ingetypt met `echo`."
    example: "Bijvoorbeeld: echo dus je lievelingskleur is "
    demo_code: |-
      ask Wat is je lievelingskleur?
      echo dus je lievelingskleur is
  - name: "print emojis"
    explanation: "Print een emoji met `print`"
    example: "Example: print \U0001F64B‍ \U0001F30D ❗"
    demo_code: "print \U0001F64B \U0001F30D ❗"
  - name: "forward"
    explanation: "Een lijn trekken met `forward`."
    example: "Bijvoorbeeld: forward 100"
    demo_code: "forward 100"
  - name: "turn"
    explanation: "De teken-schildpad draaien met `turn`"
    example: "Bijvoorbeeld: turn"
    demo_code: |-
      forward 25
      turn left
      forward 25
      turn right
2:
  intro_text: |
    In level 2 leren we iets nieuws. Je kunt een woord een naam geven met `is`. Je kunt daarna in je code overal naam gebruiken. Dat wordt dan vervangen door Hedy. Zo:

    ```
    naam is Hedy
    print hallo naam
    ```

    De `ask` is in level 2 ook veranderd, het antwoord sla je ook op met een naam:

    ```
    antwoord is ask Hoe heet jij?
    ```

    Print werkt nog zoals in Level 1, en echo heb je niet meer nodig.
  start_code: "print hallo wereld!"
  commands:
  - name: "is"
    explanation: "Een woord een naam geven met `is`. Je mag de naam zelf kiezen."
    example: "Bijvoorbeeld: voornaam is Hedy."
    demo_code: |-
      voornaam is Hedy
      print ik heet voornaam
  - name: "sleep"
    explanation: "Laat Hedy een of meer seconde(n) pauzeren."
    example: "Example: sleep 2"
    demo_code: |-
      print Ik moet even een seconde nadenken...
      sleep
      print Hmm.. Geef me nog 3 seconden...
      sleep 3
      print Eureka! Ik weet het!
  - name: "is - turtle"
    explanation: "Een getal een naam geven met `is`. Je mag de naam zelf kiezen."
    example: "Bijvoorbeeld: hoek is 90. "
    demo_code: |-
      hoek is 90
      turn hoek
      forward 100
  - name: "ask"
    explanation: "Iets vragen met `ask`. Maar let op! Je moet je antwoord een naam\
      \ geven met `is`."
    example: "Bijvoorbeeld: kleur is ask Wat is je lievelingskleur?"
    demo_code: |-
      kleur is ask Wat is je lievelingskleur?
      print Jouw favoriet is dus kleur
3:
  intro_text: |
    In level 3 kan je ook een lijstje maken. Uit de lijst kun je dan iets willekeurigs kiezen. Dat doe je met `at random` (je zegt: et ren-dom).

    ```
    dieren is hond, kat, kangoeroe
    print dieren at random
    ```

    Je kunt in dit level ook dingen aan een lijstje toevoegen met het commando `add`.
    Daarnaast kun je dingen van het lijstje verwijderen. Dat doe je met `remove`.
     ```
    taarten is aardbei, chocolade
    add appel to taarten
    remove chocolade from taarten
    print taarten at random
    ```
  start_code: "print hallo wereld!"
  commands:
  - name: "kies_random"
    explanation: "Iets willekeurigs uit een groep woorden kiezen met `at` en `random`."
    example: "Bijvoorbeeld: dieren is hond, kat, kangoeroe."
    demo_code: |-
      dieren is hond, kat, kangoeroe
      print dieren at random
  - name: "Toevoegen"
    explanation: "Voeg iets toe aan een lijst"
    example: "Voorbeeld: add hond to dieren"
    demo_code: |-
      dieren is kat, koe
      add hond to dieren
  - name: "Verwijderen"
    explanation: "Verwijder iets van een lijst"
    example: "Voorbeeld: remove hond from dieren"
    demo_code: |-
      dieren is hond, kat, koe
      remove hond from dieren
4:
  start_code: "print 'hallo wereld'"
  intro_text: |
    In level 4 zijn `ask` en `print` anders.

    Je moet tekst die je letterlijk wilt printen tussen aanhalingstekens zetten.

    Dat is handig, want nu kan je alle woorden printen die je maar wilt. Ook de woorden die je hebt gebruikt om iets in op te slaan met `is`.

    De meeste programmeertalen gebruiken ook aanhalingstekens bij het printen, dus we komen zo al een stapje dichterbij echt programmeren!

    ## Opdrachten worden steeds moeilijker
    Je vindt de commando's weer links, en opdrachten in de volgende tabjes. De opdrachten worden in de opeenvolgende tabjes nu steeds iets moeilijker.
    Begin dus links met het verhaal, en werk zo door om steeds meer uitgedaagd te worden.

  commands:
  - name: "print"
    explanation: "Iets letterlijk printen met `print`."
    example: "Bijvoorbeeld: print 'Hallo welkom bij Hedy.'"
    demo_code: "print 'Hallo welkom bij Hedy'"
  - name: "is"
    explanation: "Een stukje tekst een naam geven met `is` en printen zonder aanhalingstekens"
    example: "Bijvoorbeeld: naam is Hedy."
    demo_code: |-
      naam is Hedy
      print 'ik heet ' naam
  - name: "ask"
    explanation: "Iets vragen met `ask`"
    example: "Bijvoorbeeld: kleur is ask 'Wat is je lievelingskleur?'"
    demo_code: |-
      kleur is ask 'Wat is je lievelingskleur?'
      print 'Jouw favoriet is dus ' kleur
5:
  start_code: |-
    naam is ask 'hoe heet jij?'
    if naam is Hedy print 'leuk' else print 'minder leuk!'
  intro_text: |
    `ask` en `print` werken nog zoals in level 4.

    In level 5 is er iets nieuws, de `if`! If is Engels voor als. Met de `if` kun je een keuze maken tussen twee verschillende opties.

    ## Voorbeeld Hedy Code
    ```
    naam is ask 'hoe heet jij?'
    if naam is Hedy print 'leuk' else print 'minder leuk!'
    ```

    Deze code print leuk als je Hedy als naam invoert, en minder leuk als je iets anders invoert.

    Je mag `if` ook combineren met `in`, om te kijken of iets in een lijst zit.

    ## Voorbeeld Hedy Code
    ```
    mooie_kleuren is geel, rood
    kleur is ask 'Wat is jouw lievelingskleur?'
    if kleur in mooie_kleuren print 'mooi' else print 'meh!'
    ```

    Deze code print mooi als je geel of rood antwoordt, en anders meh!

    ## Tip
    Soms wordt code met een `if` erg lang en past het niet meer goed in het tekstvlak. Je mag dan een enter gebruiken en de code over twee regels verdelen. Begin dan de tweede regel met een `else`:
    ```
    naam is ask 'hoe heet jij?'
    if naam is Hedy print 'leuk'
    else print 'minder leuk!'
    ```

    ## Opdrachten worden steeds moeilijker

    Ook in level 5 worden de opdrachten in de tabjes steeds iets moeilijker. Doe ze dus van links naar rechts.
  commands:
  - name: "if"
    explanation: "Een keuze maken met `if`"
    example: "Bijvoorbeeld: if kleur is groen print 'mooi!' else print 'niet zo mooi'"
    demo_code: |-
      kleur is ask 'Wat is je lievelingskleur?'
      if kleur is groen print 'mooi!' else print 'niet zo mooi'
  - name: "if met turtle"
    explanation: "Een keuze maken met `if`"
    example: "Bijvoorbeeld: if antwoord is ver forward 100 else forward 5"
    demo_code: |-
      antwoord is ask 'Hoe ver moet ik lopen?'
      if antwoord is ver forward 100 else forward 5
6:
  start_code: "print '5 keer 5 is ' 5 * 5"
  intro_text: |
    `ask`, `print` en `if` werken nog zoals in level 5.
    Maar in Level 6 is er iets nieuws, je kunt nu ook rekenen.

    De plus is makkelijk, die schrijf je zoals bij rekenen: `5 + 5` bijvoorbeeld. De min gaat ook goed, dat is `5 - 5`.

    De keer is een beetje anders, want er zit namelijk geen keer op je toetsenbord. Zoek maar eens, die is er echt niet!
    Daarom doen we de keer met het sterretje boven de 8: `5 * 5`. Lees dat maar als "5 keer 5", dan onthoud je het het makkelijkst.
    ## Voorbeeld Hedy code
    ```
    print '5 plus 5 is ' 5 + 5
    print '5 min 5 is ' 5 - 5
    print '5 keer 5 is ' 5 * 5
    ```

    Vanaf dit level mag je ook opslaan met een `=` in plaats van met het woord `is`. Bij woorden en bij sommen. Dus zo:

    ```
    naam = Hedy
    antwoord = 5 + 12
    ```
  commands:
  - name: "print"
    explanation: "Iets letterlijk printen met `print`."
    example: "Bijvoorbeeld: print '5 keer 5 is ' 5 * 5"
    demo_code: "print '5 keer 5 is ' 5 * 5"
  - name: "`ask` en `if` samen met rekenen"
    explanation: "Het antwoord van een som vragen met `ask` en kijken of het goed\
      \ is."
    example: "Bijvoorbeeld: antwoord = ask 'Hoeveel is 10 plus 10?'"
    demo_code: |-
      antwoord = ask 'Hoeveel is 10 plus 10?'
      if antwoord is 20 print 'Goedzo!' else print 'Foutje'
  - name: "`ask` en `if` turtle"
    explanation: "De gebruiker vragen hoeveel hoeken hij wil"
    example: "Bijvoorbeeld: hoeken = ask 'hoeveel hoeken krijgt dit figuur?'"
    demo_code: |-
      hoeken = ask 'Hoeveel hoeken krijgt dit figuur?'
      hoek = 360 / hoeken
      forward 50
7:
  start_code: "repeat 3 times print 'Hedy is leuk!'"
  intro_text: |
    `ask`, `print` en `if` werken nog zoals in level 5 en 6.
    Maar in Level 7 is er iets nieuws: de `repeat`.
    Met `repeat` kun je codes een aantal keer herhalen.

    ## Voorbeeld Hedy code
    ```
    repeat 3 times print 'Hedy is leuk!'
    ```
  commands:
  - name: "repeat"
    explanation: "Iets herhalen met `repeat`."
    example: "Bijvoorbeeld: repeat 3 times print 'Hedy is leuk!'"
    demo_code: |-
      repeat 3 times print 'Hedy is leuk!'
  - name: "repeat - turtle"
    explanation: "Een regel code herhalen met `repeat`."
    example: "Bijvoorbeeld: repeat 3 times forward 10"
    demo_code: |-
      repeat 3 times forward 10
8:
  start_code: |-
    repeat 5 times
        print 'Hallo allemaal'
        print 'Dit wordt allemaal 5 keer herhaald'
  intro_text: |
    `ask` en `print` werken nog zoals eerst, maar `if` en `repeat` zijn nu veranderd!
    Je kunt nu meerdere regels samen herhalen. Dan moet je de regels die herhaald worden wel *inspringen*,
    dat betekent dat ze moeten beginnen met vier spaties.
    Ook als je maar één regel wilt herhalen moet je inspringen!
    ## Voorbeeld Hedy code
    ```
    repeat 5 times
        print 'Hallo allemaal'
        print 'Dit wordt allemaal 5 keer herhaald'
    ```

  commands:
  - name: "`if` met meerdere regels"
    explanation: "Het antwoord van een som vragen met `ask` en kijken of het goed\
      \ is. Nu printen we twee regels uit."
    example: "Bijvoorbeeld: antwoord = ask 'Hoeveel is 10 plus 10?'"
    demo_code: |-
      antwoord = ask 'Hoeveel is 10 plus 10?'
      if antwoord is 20
        print 'Goedzo!'
          print 'Het antwoord was inderdaad ' antwoord
      else
          print 'Foutje'
          print 'Het antwoord moest zijn 20'
  - name: "`repeat` met de turtle"
    explanation: "Meerdere regels samen herhalen"
    example: "Bijvoorbeeld: een vierkant maken"
    demo_code: |-
      repeat 4 times
          turn 90
          forward 50
9:
  start_code: |-
    repeat 3 times
        eten = ask 'Wat wil je bestellen?'
        if eten is pizza
            print 'lekker'
        else
            print 'pizza is lekkerder'
  intro_text: |
    In dit level kun je niet alleen meerdere regels gebruiken bij `if` en `repeat`, maar je kunt ze ook nog eens in elkaar zetten!
    In het voorbeeldje zie je een if commando in een repeat commando staan. Andersom mag het ook en een if mag ook in een if en een repeat in een repeat.
    Probeer het maar eens!

    ## Voorbeeld Hedy code
    ```
    repeat 3 times
        eten = ask 'Wat wil je bestellen?'
        if eten is pizza
            print 'lekker'
        else
            print 'pizza is lekkerder'
    ```

  commands:
  - name: "`if` met meerdere regels"
    explanation: "Het antwoord van een som vragen met `ask` en kijken of het goed\
      \ is. Nu printen we twee regels uit."
    example: "Bijvoorbeeld: antwoord = ask 'Hoeveel is 10 plus 10?'"
    demo_code: |-
      antwoord = ask 'Hoeveel is 10 plus 10?'
      if antwoord is 20
          print 'Goedzo!'
          print 'Het antwoord was inderdaad ' antwoord
      else
          print 'Foutje'
          print 'Het antwoord moest zijn 20'
  - name: "`repeat` met de turtle"
    explanation: "Meerdere regels samen herhalen"
    example: "Bijvoorbeeld: een vierkant maken"
    demo_code: |-
      repeat 4 times
          turn 90
          forward 50
10:
  start_code: |-
    dieren is hond, kat, papegaai
    for dier in dieren
      print dier ' is een leuk dier!'
  intro_text: |
    In dit level leren we een nieuwe code, de code `for`. Met `for` kun je alle dingen in een lijstje gebruiken.
    `for` mag meerdere regels gebruiken, net zoals de `repeat` and `if`, dus alle regels eronder moeten met spaties beginnen.

    ## Voorbeeld Hedy code
    ```
    dieren is hond, kat, papegaai
    for dier in dieren
      print dier ' is een leuk dier!'
    ```
  commands:
  - name: "for met een lijst"
    explanation: "Alle dingen in een lijstje printen"
    example: "Bijvoorbeeld: for dier in dieren"
    demo_code: |-
      dieren is hond, kat, papegaai
      for dier in dieren
        print dier
11:
  start_code: |-
    for i in range 1 to 10
        print i
    print 'Wie niet weg is is gezien'
  intro_text: We gaan nu een extra vorm van de `for` toevoegen! Je mag ook `for i
    in range 1 to 5` typen in plaats van `repeat 5 times`. Het leuke is dat je die
    variabele `i` ook in je programma kan gebruiken! Je moet nog steeds alle regels
    die herhaald worden inspringen (dat betekent dat ze moeten beginnen met vier spaties)

  commands:
  - name: "for met i"
    explanation: "`for` met getallen"
    example: "for i in range 1 to 10"
    demo_code: |-
      for i in range 1 to 10
          print i
      print 'Wie niet weg is is gezien'
12:
  start_code: |-
    print 'kommagetallen gaan met een punt!'
    print 2.5 + 2.5
  intro_text: |
    ## Kommagetallen
    Tot nu toe mocht je nog geen kommagetallen gebruiken zoals bijv anderhalf, maar nu wel!
    Let wel heel goed op... kommagetallen gaan op de computer met een punt en niet met een komma.
    ```
    print 'Kommagetallen gaan met een punt!'
    print 2.5 + 2.5
    ```

    ## Tekst moet altijd met aanhalingstekens
    Nu we verder zijn met programmeren moet je ook weten dat tekst altijd tussen aanhalingstekens hoort. Ook in de `=`.
    Hierdoor kun je meerdere woorden opslaan in je variabele.
    De variabele zelf hoeft uiteraard geen aanhalingstekens. We bedoelen immers niet het woordje 'naam'.
    ```
    naam = 'Hedy de Robot'
    print 'Hallo ' naam
    ```
    ## Tekst moet ook in lijstjes met aanhalingstekens
    Ook bij lijstjes gebruik je nu aanhalingstekens. Let op: elk item op je lijstje moet los tussen aanhalingstekens staan!
    Hierdoor kun je nu ook twee woorden opslaan als 1 item op je lijstje, bijvoorbeeld 'Iron Man'.

    ```
    superhelden = 'Spiderman', 'Batman', 'Iron Man'
    print superhelden at random
    ```
    ## Tekst moet ook aanhalingstekens na een `if` commando
    ```
    naam = ask 'Wie ben jij?'
    if naam = 'Hedy de Robot'
        print 'Hoi!'
    ```
    ## Getallen hoeven geen aanhalingstekens
    Alleen bij tekst gebruik je aanhalingstekens, bij getallen dus niet:
    ```
    score = 25
    print 'Jij hebt ' score ' gehaald!'
    ```

  commands:
  - name: "assign text"
    explanation: "Tekst met aanhalingstekens na ="
    example: "naam = 'Hedy'"
    demo_code: |
      naam = 'Hedy de Robot'
      print 'Hallo ' naam
  - name: "quotes in list"
    explanation: "Een lijstje maken met aanhalingstekens"
    example: "name = 'Hedy', 'Felienne'"
    demo_code: |
      superhelden = 'Iron Man', 'Batman', 'Superman'
      print superhelden at random
  - name: "quotes after if comparison"
    explanation: "Tekst met aanhalingstekens na if"
    example: "naam = 'Hedy'"
    demo_code: |
      naam = ask 'Wie ben jij?'
      if naam = 'Hedy'
          print 'Hoi!'
  - name: "float directly"
    explanation: "Kommagetallen"
    example: "print 2.5 + 2.5"
    demo_code: |
      print 'Rekenen maar!'
      print 'Tweeënhalf plus tweeënhalf is...'
      print 2.5 + 2.5

13:
  start_code: |-
    naam = ask 'hoe heet jij?'
    leeftijd = ask 'hoe oud ben jij?'
    if naam is 'Hedy' and leeftijd is 2
        print 'Jij bent de echte Hedy!'
  intro_text: "We gaan nu `and` en `or` gebruiken! Als je twee dingen wilt checken\
    \ hoef je niet meer twee ifjes in elkaar te doen maar kan je nu `and` gebruiken.\
    \ Beide dingen in de `if` moeten waar zijn als je een `and` gebruikt. We kunnen\
    \ ook `or` gebruiken. Daarbij moet er één van de twee waar zijn."
  commands:
  - name: "And"
    explanation: "`And` is dus en. Beide dingen links en rechts van de `and` moeten\
      \ waar zijn."
    example: "if 3+2 is 5 and 2+2 is 4"
    demo_code: |-
      antwoord1 = ask 'hoeveel is 3+2?'
      antwoord2 = ask 'hoeveel is 2+2?'
      if antwoord1 is 5 and antwoord2 is 4
          print 'beide antwoorden zijn goed!'
      else
          print 'Minimaal 1 antwoord is fout!'
  - name: "Or"
    explanation: "`Or` is dus of. Minimaal 1 van de 2 tussen de `or` moet goed zijn.\
      \ Allebei goed mag ook."
    example: "if 3+2 is 5 or 2+2 is 4"
    demo_code: |-
      antwoord1 = ask 'hoeveel is 3+2?'
      antwoord2 = ask 'hoeveel is 2+2?'
      if antwoord1 is 5 or antwoord2 is 4
          print 'Je hebt minimaal 1 antwoord goed!'
      else
          print 'Beide antwoorden zijn fout!'



14:
  start_code: |-
    leeftijd = ask 'Hoe oud ben jij?'
    if leeftijd < 13
        print 'Dan ben je jonger dan ik!'
    else
        print 'Dan ben je ouder dan ik!'
  intro_text: |
    We gaan nieuwe tekens leren, je kent ze misschien wel van rekenen/wiskunde, `<` en `>`.
    De `<` kijkt of het eerste getal kleiner is dan de tweede. Bijvoorbeeld met `leeftijd < 12` kun je kijken of `leeftijd` kleiner is dan 12.
    Als je wil kijken of een getal kleiner of even groot is dan een ander getal, kun je `<=` gebruiken. Bijvoorbeeld `leeftijd <= 11`.
    De `>` kijkt of iets groter is dan het tweede getal. Bijvoorbeeld met `punten > 10` kun je kijken of `punten` groter is dan 10.
    Als je wil kijken of een getal groter of even groot is als een ander getal, kun je `>=` gebruiken. Bijvoorbeeld `punten >= 11`.

    Je gebruikt de vergelijkingen in de `if`, zo:

    ```
    leeftijd = ask 'Hoe oud ben jij?'
    if leeftijd < 12
            print 'Dan ben je jonger dan ik!'
    ```

    Als je iets precies wilt vergelijken, mag je dat nu doen met twee isjes. Zo doen de meeste programmeertalen dat:
    ```
    name = ask 'Hoe heet jij?'
    if name == 'Hedy'
        print 'Jij bent cool!'
    ```

    Je kan ook vergelijken of iets *niet* hetzelfde is met `!=`. Zo:
    ```
    name = ask 'Hoe heet jij?'
    if name != 'Hedy'
        print 'Jij bent Hedy niet'
    ```

  commands:
  - name: "Kleiner"
    explanation: "De `<` kijkt of het eerste getal kleiner is dan het tweede getal."
    example: "Bijvoorbeeld: leeftijd < 13"
    demo_code: |-
      leeftijd = ask 'Hoe oud ben jij?'
      if leeftijd < 13
          print 'Dan ben je jonger dan ik!'
  - name: "Groter"
    explanation: "De `>` kijkt of het eerste getal groter is dan het tweede getal"
    example: "Bijvoorbeeld: leeftijd > 13"
    demo_code: |-
      leeftijd = ask 'Hoe oud ben jij?'
      if leeftijd > 13
          print 'Dan ben je ouder dan ik!'

  - name: Gelijk
    explanation: "We gebruiken `==` om te kijken of twee dingen hetzelfde zijn"
    example: "Bijv. antwoord == 25"
    demo_code: |-
      answer = ask 'Wat is 5 * 5?'
      if answer == 25
          print 'Klopt!'
  - name: Ongelijk
    explanation: "We gebruiken `!=` om te kijken of twee dingen niet hetzelfde zijn "
    example: "Bijv. antwoord != 25"
    demo_code: |-
      answer = ask 'Wat is 5 * 5?'
      if answer != 25
          print 'Foutje!'

  - name: "Kleiner of gelijk"
    explanation: "We gebruiken `<=` om te kijken of het eerste getal kleiner of even\
      \ klein is als het tweede getal"
    example: "Bijvoorbeeld: leeftijd <= 13"
    demo_code: |-
      leeftijd = ask 'Hoe oud ben jij?'
      if leeftijd <= 12
          print 'Dan ben je jonger dan ik!'

  - name: "Groter of gelijk"
    explanation: "We gebruiken `>=` om te kijken of het eerste getal groter of even\
      \ groot is als het tweede getal"
    example: "Bijvoorbeeld: leeftijd >= 14"
    demo_code: |-
      leeftijd = ask 'Hoe oud ben jij?'
      if leeftijd >= 14
          print 'Dan ben je ouder dan ik!'

15:
  start_code: |-
    antwoord = 0
    while antwoord != 25
        antwoord = ask 'Wat is 5 keer 5?'
    print 'Goed gedaan!'
  intro_text: |
    Nu gaan we een nieuwe loop leren: De `while` loop!
    We gaan door zo lang het statement dat we hebben waar is.
    Vergeet dus niet in de loop de waarde te veranderen.

    Dus bij de voorbeeldcode gaan we door totdat er een goed antwoord is gegeven.
    Als er nooit een goed antwoord wordt gegeven, dan stopt de loop nooit!
  commands:
  - name: "While"
    explanation: "We kunnen dus een `while` loop gebruiken"
    example: "Bijvoorbeeld: while antwoord is != 25"
    demo_code: |-
      antwoord = 0
      while antwoord != 25
          antwoord = ask 'Wat is 5 keer 5?'
      print 'Goed gedaan!'
  - name: "Smaller while"
    explanation: "We kunnen een `while` loop ook gebruiken met `<` en `>`. "
    example: "Bijvoorbeeld: while tel < 3"
    demo_code: |-
      tel = 1
      while tel < 3
          print 'Dit is de ' tel 'e keer'
          tel = tel + 1
      print 'We zijn klaar'

16:
  start_code: |-
    fruit = ['appel', 'banaan', 'kers']
    print fruit 
  intro_text: |-
    We zijn aangekomen bij de laatste paar Hedy levels. We komen dus steeds dichter bij echte Pythoncodes.
    In dit level gaan we leren hoe je lijsten maakt op de Pythonmanier. Dat werkt met vierkante haakjes zetten om lijstjes, dat zijn deze: [ en ].
    Als we woorden in de lijst willen zetten, moeten we om de woorden ook enkele aanhalingstekens zetten. Bij getallen hoeft dat niet.
    We kunnen in dit level ook met een getal plekken in lijstjes aanwijzen.

    ## Voorbeeld Hedy code
    ```
    vrienden = ['Ahmed', 'Ben', 'Cayden']
    geluksgetallen = [15, 18, 6]
    for i in range 1 to 3
       print 'het geluksgetal van ' vrienden[i]
       print 'is ' geluksgetallen[i]
    ```
  commands:
  - name: "Haakjes om lijstjes"
    explanation: "Lijstjes met vierkante haken!"
    example: "Bijvoorbeeld: fruit = ['appel', 'banaan', 'kers']"
    demo_code: |-
      fruit = ['appel', 'banaan', 'kers']
      print fruit 
  - name: "Pak iets uit een lijst"
    explanation: "Om een item uit een lijst te krijgen gebruiken we [nummer] dus met\
      \ fruit[1] krijg je de eerste fruit uit de lijst !"
    example: "Bijvoorbeeld: eerstefruit = fruit[1]"
    demo_code: |-
      fruit = ['banaan', 'appel', 'kers']
      eerstefruit = fruit[1]
      print eerstefruit 
  - name: "Pak een random item uit een lijst"
    explanation: "Om een random item uit een lijst te pakken, gebruiken we [random].\
      \ Dus fruit[random] is pak een random fruit uit de lijst!"
    example: "Bijvoorbeeld: randomfruit = fruit[random]"
    demo_code: |-
      fruit = ['banaan', 'appel', 'kers']
      randomfruit = fruit[random]
      print randomfruit


17:
  start_code: |-
    for i in range 1 to 10:
        print i
    print 'Wie niet weg is is gezien'
  intro_text: |
    Nu veranderen we nog een klein stukje dat te maken heeft met het inspringen. Elke keer dat we gaan inspringen moeten we een `:` bij de regel ervoor zetten.

    Daarnaast kun je in dit level een nieuw commando gebruiken `elif`. `elif` is de afkorting van else if en zorgt ervoor dat je 3 (of meer!) opties kunt maken.
    Kijk maar...
    ```
    prijzen = ['1 miljoen euro', 'een appeltaart', 'niets']
    jouw_prijs = prijzen[random]
    print 'Jij wint ' jouw_prijs
    if jouw_prijs == '1 miljoen euro' :
        print 'Joepie! Je bent rijk!'
    elif jouw_prijs == 'een appeltaart' :
        print 'Lekker! Een appeltaart!'
    else:
        print 'Volgende keer beter..'
    ```
  commands:
  - name: "elif"
    explanation: "`elif`."
    example: "elif a is 5:"
    demo_code: |-
      a = 2
      if a == 1:
          print 'a is 1'
      elif a == 2:
          print 'a is 2'
      else:
          print 'a is niet 1 of 2'
  - name: "for met :"
    explanation: "Bij `for` moet je dus een `:` er achter zetten!"
    example: "for i in range 1 to 10:"
    demo_code: |-
      for i in range 1 to 10:
          print i
      print 'wie niet weg is is gezien'
  - name: "if met :"
    explanation: "We moeten hetzelfde doen met al onze `if` statements"
    example: "if kleur is groen:"
    demo_code: |-
      kleur = ask 'Wat vind jij de mooiste kleur?'
      if kleur == groen:
          print 'Jouw kleur is groen'
      else:
          print 'Jouw kleur is zeker niet groen'
18:
<<<<<<< HEAD
  start_code: |-
    naam = 'Hedy'
    print('ik heet', naam)
  intro_text: |-
    We zijn aangekomen bij echte Pythoncode! Dat betekent wel dat we vanaf nu ronde haakjes moeten gebruiken bij print en bij range.
    Zo gaat dat:

    ```
    print('ik heet Hedy!')
    ```

    Wil je meerdere dingen printen? Dan moeten daar steeds komma's tussen.

    ```
    naam = 'Hedy'
    print('ik heet ', naam)
    ```


  commands:
  - name: "print"
    explanation: "Bij `print` moet je haakjes gebruiken"
    example: "print"
    demo_code: |-
      print('hallo!')
  - name: "print met var"
    explanation: "Bij `print` moet je haakjes gebruiken en komma's als je meerdere\
      \ dingen print"
    example: "print"
    demo_code: |-
      naam = 'Hedy'
      print('ik heet', naam)
=======
    start_code: |-
        naam = 'Hedy'
        print('ik heet ', naam)
    intro_text: |-
        We zijn aangekomen bij echte Pythoncode! Dat betekent wel dat we vanaf nu ronde haakjes moeten gebruiken bij print en bij range.
        Zo gaat dat:

        ```
        print('ik heet Hedy!')
        ```

        Wil je meerdere dingen printen? Dan moeten daar steeds komma's tussen.

        ```
        naam = 'Hedy'
        print('ik heet ', naam)
        ```


    commands:
    -   name: "print"
        explanation: "Bij `print` moet je haakjes gebruiken"
        example: "print"
        demo_code: |-
            print('hallo!')
    -   name: "print met var"
        explanation: "Bij `print` moet je haakjes gebruiken en komma's als je meerdere dingen print"
        example: "print"
        demo_code: |-
            naam = 'Hedy'
            print('ik heet', naam)
>>>>>>> 89d55c0d

#21:
#    start_code: |-
#        print('Hoeveel is 5+3?')
#        antwoord = 5+3
#        print('antwoord is nu:')
#        print(antwoord)
#        if antwoord == 8:
#            print('Dat is goed!')
#        else:
#            print('Helaas dat is fout!')
#    intro_text: "Nu veranderen we is in `=` en `==`. Je gebruikt `=` als je iets een getal wilt maken. Als je bijvoorbeeld antwoord 8 wilt maken zeg je antwoord = 8. `==` gebruik je om te kijken of twee dingen hetzelfde zijn."
#    commands:
#    -   name: "Vergelijken"
#        explanation: "Als we gaan vergelijken gebruiken we dus ==. 5+3 == 8 kijkt dus of 5+3 gelijk is aan 8"
#        example: "Bijvoorbeeld: 5+3 == 8"
#        demo_code: |-
#            if 5+3 == 8:
#                print('5+3 is inderdaad 8')
#            else:
#                print('Dit wordt niet geprint want 5+3 is 8!')
#    -   name: "Waarde geven"
#        explanation: "Als we willen zeggen dat een variabele genaamd antwoord 8 is, dan doen we antwoord = 8."
#        example: "Bijvoorbeeld: antwoord = 8"
#        demo_code: |-
#            print('Hoeveel is 5+3?')
#            antwoord = 5+3
#            print('antwoord is nu:')
#            print(antwoord)
#    -   name: "Vergelijken en waarde geven"
#        explanation: "Als we gaan vergelijken gebruiken we dus `==`. Als we een waarde geven dan gebruiken we `=`. "
#        example: "Bijvoorbeeld: antwoord == 8, antwoord = 8"
#        demo_code: |-
#            print('Hoeveel is 5+3?')
#            antwoord = 5+3
#            print('antwoord is nu:')
#            print(antwoord)
#            if antwoord == 8:
#                print('Dat is goed!')
#            else:
#                print('Helaas dat is fout!')<|MERGE_RESOLUTION|>--- conflicted
+++ resolved
@@ -1,750 +1,700 @@
 1:
-  intro_text: |
-    Welkom bij Hedy! In Level 1 kun je de commando's `print`, `ask` en `echo` gebruiken.
-
-    Links in jouw scherm staan alle commando's van Level 1.
-
-    Druk op de blauwe knop en de code wordt alvast voor jou getypt!
-
-    Probeer de code dan zelf met de groene 'Voer de code uit' knop onder het linker programmeerveld.
-
-    Weet je niet wat wil wilt maken? In de volgende tabjes staan opdrachten om te proberen.
-
-  start_code: "print hallo wereld!"
-  commands:
-  - name: "print"
-    explanation: "Iets printen met `print`."
-    example: "Bijvoorbeeld: print Hallo welkom bij Hedy!"
-    demo_code: "print Hallo welkom bij Hedy!"
-  - name: "ask"
-    explanation: "Iets vragen met `ask`."
-    example: "Bijvoorbeeld: ask Wat is je lievelingskleur?"
-    demo_code: "ask Wat is je lievelingskleur?"
-  - name: "echo"
-    explanation: "Iets herhalen dat is ingetypt met `echo`."
-    example: "Bijvoorbeeld: echo dus je lievelingskleur is "
-    demo_code: |-
-      ask Wat is je lievelingskleur?
-      echo dus je lievelingskleur is
-  - name: "print emojis"
-    explanation: "Print een emoji met `print`"
-    example: "Example: print \U0001F64B‍ \U0001F30D ❗"
-    demo_code: "print \U0001F64B \U0001F30D ❗"
-  - name: "forward"
-    explanation: "Een lijn trekken met `forward`."
-    example: "Bijvoorbeeld: forward 100"
-    demo_code: "forward 100"
-  - name: "turn"
-    explanation: "De teken-schildpad draaien met `turn`"
-    example: "Bijvoorbeeld: turn"
-    demo_code: |-
-      forward 25
-      turn left
-      forward 25
-      turn right
+    intro_text: |
+        Welkom bij Hedy! In Level 1 kun je de commando's `print`, `ask` en `echo` gebruiken.
+
+        Links in jouw scherm staan alle commando's van Level 1.
+
+        Druk op de blauwe knop en de code wordt alvast voor jou getypt!
+
+        Probeer de code dan zelf met de groene 'Voer de code uit' knop onder het linker programmeerveld.
+
+        Weet je niet wat wil wilt maken? In de volgende tabjes staan opdrachten om te proberen.
+
+    start_code: "print hallo wereld!"
+    commands:
+    -   name: "print"
+        explanation: "Iets printen met `print`."
+        example: "Bijvoorbeeld: print Hallo welkom bij Hedy!"
+        demo_code: "print Hallo welkom bij Hedy!"
+    -   name: "ask"
+        explanation: "Iets vragen met `ask`."
+        example: "Bijvoorbeeld: ask Wat is je lievelingskleur?"
+        demo_code: "ask Wat is je lievelingskleur?"
+    -   name: "echo"
+        explanation: "Iets herhalen dat is ingetypt met `echo`."
+        example: "Bijvoorbeeld: echo dus je lievelingskleur is"
+        demo_code: |-
+            ask Wat is je lievelingskleur?
+            echo dus je lievelingskleur is
+    -   name: "print emojis"
+        explanation: "Print een emoji met `print`"
+        example: "Example: print 🙋‍ 🌍 ❗"
+        demo_code: "print 🙋 🌍 ❗"
+    -   name: "forward"
+        explanation: "Een lijn trekken met `forward`."
+        example: "Bijvoorbeeld: forward 100"
+        demo_code: "forward 100"
+    -   name: "turn"
+        explanation: "De teken-schildpad draaien met `turn`"
+        example: "Bijvoorbeeld: turn"
+        demo_code: |-
+            forward 25
+            turn left
+            forward 25
+            turn right
 2:
-  intro_text: |
-    In level 2 leren we iets nieuws. Je kunt een woord een naam geven met `is`. Je kunt daarna in je code overal naam gebruiken. Dat wordt dan vervangen door Hedy. Zo:
-
-    ```
-    naam is Hedy
-    print hallo naam
-    ```
-
-    De `ask` is in level 2 ook veranderd, het antwoord sla je ook op met een naam:
-
-    ```
-    antwoord is ask Hoe heet jij?
-    ```
-
-    Print werkt nog zoals in Level 1, en echo heb je niet meer nodig.
-  start_code: "print hallo wereld!"
-  commands:
-  - name: "is"
-    explanation: "Een woord een naam geven met `is`. Je mag de naam zelf kiezen."
-    example: "Bijvoorbeeld: voornaam is Hedy."
-    demo_code: |-
-      voornaam is Hedy
-      print ik heet voornaam
-  - name: "sleep"
-    explanation: "Laat Hedy een of meer seconde(n) pauzeren."
-    example: "Example: sleep 2"
-    demo_code: |-
-      print Ik moet even een seconde nadenken...
-      sleep
-      print Hmm.. Geef me nog 3 seconden...
-      sleep 3
-      print Eureka! Ik weet het!
-  - name: "is - turtle"
-    explanation: "Een getal een naam geven met `is`. Je mag de naam zelf kiezen."
-    example: "Bijvoorbeeld: hoek is 90. "
-    demo_code: |-
-      hoek is 90
-      turn hoek
-      forward 100
-  - name: "ask"
-    explanation: "Iets vragen met `ask`. Maar let op! Je moet je antwoord een naam\
-      \ geven met `is`."
-    example: "Bijvoorbeeld: kleur is ask Wat is je lievelingskleur?"
-    demo_code: |-
-      kleur is ask Wat is je lievelingskleur?
-      print Jouw favoriet is dus kleur
+    intro_text: |
+        In level 2 leren we iets nieuws. Je kunt een woord een naam geven met `is`. Je kunt daarna in je code overal naam gebruiken. Dat wordt dan vervangen door Hedy. Zo:
+
+        ```
+        naam is Hedy
+        print hallo naam
+        ```
+
+        De `ask` is in level 2 ook veranderd, het antwoord sla je ook op met een naam:
+
+        ```
+        antwoord is ask Hoe heet jij?
+        ```
+
+        Print werkt nog zoals in Level 1, en echo heb je niet meer nodig.
+    start_code: "print hallo wereld!"
+    commands:
+    -   name: "is"
+        explanation: "Een woord een naam geven met `is`. Je mag de naam zelf kiezen."
+        example: "Bijvoorbeeld: voornaam is Hedy."
+        demo_code: |-
+            voornaam is Hedy
+            print ik heet voornaam
+    -   name: "sleep"
+        explanation: "Laat Hedy een of meer seconde(n) pauzeren."
+        example: "Example: sleep 2 "
+        demo_code: |-
+            print Ik moet even een seconde nadenken...
+            sleep
+            print Hmm.. Geef me nog 3 seconden...
+            sleep 3
+            print Eureka! Ik weet het!
+    -   name: "is - turtle"
+        explanation: "Een getal een naam geven met `is`. Je mag de naam zelf kiezen."
+        example: "Bijvoorbeeld: hoek is 90."
+        demo_code: |-
+            hoek is 90
+            turn hoek
+            forward 100
+    -   name: "ask"
+        explanation: "Iets vragen met `ask`. Maar let op! Je moet je antwoord een naam geven met `is`."
+        example: "Bijvoorbeeld: kleur is ask Wat is je lievelingskleur?"
+        demo_code: |-
+            kleur is ask Wat is je lievelingskleur?
+            print Jouw favoriet is dus kleur
 3:
-  intro_text: |
-    In level 3 kan je ook een lijstje maken. Uit de lijst kun je dan iets willekeurigs kiezen. Dat doe je met `at random` (je zegt: et ren-dom).
-
-    ```
-    dieren is hond, kat, kangoeroe
-    print dieren at random
-    ```
-
-    Je kunt in dit level ook dingen aan een lijstje toevoegen met het commando `add`.
-    Daarnaast kun je dingen van het lijstje verwijderen. Dat doe je met `remove`.
-     ```
-    taarten is aardbei, chocolade
-    add appel to taarten
-    remove chocolade from taarten
-    print taarten at random
-    ```
-  start_code: "print hallo wereld!"
-  commands:
-  - name: "kies_random"
-    explanation: "Iets willekeurigs uit een groep woorden kiezen met `at` en `random`."
-    example: "Bijvoorbeeld: dieren is hond, kat, kangoeroe."
-    demo_code: |-
-      dieren is hond, kat, kangoeroe
-      print dieren at random
-  - name: "Toevoegen"
-    explanation: "Voeg iets toe aan een lijst"
-    example: "Voorbeeld: add hond to dieren"
-    demo_code: |-
-      dieren is kat, koe
-      add hond to dieren
-  - name: "Verwijderen"
-    explanation: "Verwijder iets van een lijst"
-    example: "Voorbeeld: remove hond from dieren"
-    demo_code: |-
-      dieren is hond, kat, koe
-      remove hond from dieren
+    intro_text: |
+        In level 3 kan je ook een lijstje maken. Uit de lijst kun je dan iets willekeurigs kiezen. Dat doe je met `at random` (je zegt: et ren-dom).
+
+        ```
+        dieren is hond, kat, kangoeroe
+        print dieren at random
+        ```
+
+        Je kunt in dit level ook dingen aan een lijstje toevoegen met het commando `add`.
+        Daarnaast kun je dingen van het lijstje verwijderen. Dat doe je met `remove`.
+         ```
+        taarten is aardbei, chocolade
+        add appel to taarten
+        remove chocolade from taarten
+        print taarten at random
+        ```
+    start_code: "print hallo wereld!"
+    commands:
+    -   name: "kies_random"
+        explanation: "Iets willekeurigs uit een groep woorden kiezen met `at` en `random`."
+        example: "Bijvoorbeeld: dieren is hond, kat, kangoeroe."
+        demo_code: |-
+            dieren is hond, kat, kangoeroe
+            print dieren at random
+    -   name: "Toevoegen"
+        explanation: "Voeg iets toe aan een lijst"
+        example: "Voorbeeld: add hond to dieren"
+        demo_code: |-
+            dieren is kat, koe
+            add hond to dieren
+    -   name: "Verwijderen"
+        explanation: "Verwijder iets van een lijst"
+        example: "Voorbeeld: remove hond from dieren"
+        demo_code: |-
+            dieren is hond, kat, koe
+            remove hond from dieren
 4:
-  start_code: "print 'hallo wereld'"
-  intro_text: |
-    In level 4 zijn `ask` en `print` anders.
-
-    Je moet tekst die je letterlijk wilt printen tussen aanhalingstekens zetten.
-
-    Dat is handig, want nu kan je alle woorden printen die je maar wilt. Ook de woorden die je hebt gebruikt om iets in op te slaan met `is`.
-
-    De meeste programmeertalen gebruiken ook aanhalingstekens bij het printen, dus we komen zo al een stapje dichterbij echt programmeren!
-
-    ## Opdrachten worden steeds moeilijker
-    Je vindt de commando's weer links, en opdrachten in de volgende tabjes. De opdrachten worden in de opeenvolgende tabjes nu steeds iets moeilijker.
-    Begin dus links met het verhaal, en werk zo door om steeds meer uitgedaagd te worden.
-
-  commands:
-  - name: "print"
-    explanation: "Iets letterlijk printen met `print`."
-    example: "Bijvoorbeeld: print 'Hallo welkom bij Hedy.'"
-    demo_code: "print 'Hallo welkom bij Hedy'"
-  - name: "is"
-    explanation: "Een stukje tekst een naam geven met `is` en printen zonder aanhalingstekens"
-    example: "Bijvoorbeeld: naam is Hedy."
-    demo_code: |-
-      naam is Hedy
-      print 'ik heet ' naam
-  - name: "ask"
-    explanation: "Iets vragen met `ask`"
-    example: "Bijvoorbeeld: kleur is ask 'Wat is je lievelingskleur?'"
-    demo_code: |-
-      kleur is ask 'Wat is je lievelingskleur?'
-      print 'Jouw favoriet is dus ' kleur
+    start_code: "print 'hallo wereld'"
+    intro_text: |
+        In level 4 zijn `ask` en `print` anders.
+
+        Je moet tekst die je letterlijk wilt printen tussen aanhalingstekens zetten.
+
+        Dat is handig, want nu kan je alle woorden printen die je maar wilt. Ook de woorden die je hebt gebruikt om iets in op te slaan met `is`.
+
+        De meeste programmeertalen gebruiken ook aanhalingstekens bij het printen, dus we komen zo al een stapje dichterbij echt programmeren!
+
+        ## Opdrachten worden steeds moeilijker
+        Je vindt de commando's weer links, en opdrachten in de volgende tabjes. De opdrachten worden in de opeenvolgende tabjes nu steeds iets moeilijker.
+        Begin dus links met het verhaal, en werk zo door om steeds meer uitgedaagd te worden.
+
+    commands:
+    -   name: "print"
+        explanation: "Iets letterlijk printen met `print`."
+        example: "Bijvoorbeeld: print 'Hallo welkom bij Hedy.'"
+        demo_code: "print 'Hallo welkom bij Hedy'"
+    -   name: "is"
+        explanation: "Een stukje tekst een naam geven met `is` en printen zonder aanhalingstekens"
+        example: "Bijvoorbeeld: naam is Hedy."
+        demo_code: |-
+            naam is Hedy
+            print 'ik heet ' naam
+    -   name: "ask"
+        explanation: "Iets vragen met `ask`"
+        example: "Bijvoorbeeld: kleur is ask 'Wat is je lievelingskleur?'"
+        demo_code: |-
+            kleur is ask 'Wat is je lievelingskleur?'
+            print 'Jouw favoriet is dus ' kleur
 5:
-  start_code: |-
-    naam is ask 'hoe heet jij?'
-    if naam is Hedy print 'leuk' else print 'minder leuk!'
-  intro_text: |
-    `ask` en `print` werken nog zoals in level 4.
-
-    In level 5 is er iets nieuws, de `if`! If is Engels voor als. Met de `if` kun je een keuze maken tussen twee verschillende opties.
-
-    ## Voorbeeld Hedy Code
-    ```
-    naam is ask 'hoe heet jij?'
-    if naam is Hedy print 'leuk' else print 'minder leuk!'
-    ```
-
-    Deze code print leuk als je Hedy als naam invoert, en minder leuk als je iets anders invoert.
-
-    Je mag `if` ook combineren met `in`, om te kijken of iets in een lijst zit.
-
-    ## Voorbeeld Hedy Code
-    ```
-    mooie_kleuren is geel, rood
-    kleur is ask 'Wat is jouw lievelingskleur?'
-    if kleur in mooie_kleuren print 'mooi' else print 'meh!'
-    ```
-
-    Deze code print mooi als je geel of rood antwoordt, en anders meh!
-
-    ## Tip
-    Soms wordt code met een `if` erg lang en past het niet meer goed in het tekstvlak. Je mag dan een enter gebruiken en de code over twee regels verdelen. Begin dan de tweede regel met een `else`:
-    ```
-    naam is ask 'hoe heet jij?'
-    if naam is Hedy print 'leuk'
-    else print 'minder leuk!'
-    ```
-
-    ## Opdrachten worden steeds moeilijker
-
-    Ook in level 5 worden de opdrachten in de tabjes steeds iets moeilijker. Doe ze dus van links naar rechts.
-  commands:
-  - name: "if"
-    explanation: "Een keuze maken met `if`"
-    example: "Bijvoorbeeld: if kleur is groen print 'mooi!' else print 'niet zo mooi'"
-    demo_code: |-
-      kleur is ask 'Wat is je lievelingskleur?'
-      if kleur is groen print 'mooi!' else print 'niet zo mooi'
-  - name: "if met turtle"
-    explanation: "Een keuze maken met `if`"
-    example: "Bijvoorbeeld: if antwoord is ver forward 100 else forward 5"
-    demo_code: |-
-      antwoord is ask 'Hoe ver moet ik lopen?'
-      if antwoord is ver forward 100 else forward 5
+    start_code: |-
+        naam is ask 'hoe heet jij?'
+        if naam is Hedy print 'leuk' else print 'minder leuk!'
+    intro_text: |
+        `ask` en `print` werken nog zoals in level 4.
+
+        In level 5 is er iets nieuws, de `if`! If is Engels voor als. Met de `if` kun je een keuze maken tussen twee verschillende opties.
+
+        ## Voorbeeld Hedy Code
+        ```
+        naam is ask 'hoe heet jij?'
+        if naam is Hedy print 'leuk' else print 'minder leuk!'
+        ```
+
+        Deze code print leuk als je Hedy als naam invoert, en minder leuk als je iets anders invoert.
+
+        Je mag `if` ook combineren met `in`, om te kijken of iets in een lijst zit.
+
+        ## Voorbeeld Hedy Code
+        ```
+        mooie_kleuren is geel, rood
+        kleur is ask 'Wat is jouw lievelingskleur?'
+        if kleur in mooie_kleuren print 'mooi' else print 'meh!'
+        ```
+
+        Deze code print mooi als je geel of rood antwoordt, en anders meh!
+
+        ## Tip
+        Soms wordt code met een `if` erg lang en past het niet meer goed in het tekstvlak. Je mag dan een enter gebruiken en de code over twee regels verdelen. Begin dan de tweede regel met een `else`:
+        ```
+        naam is ask 'hoe heet jij?'
+        if naam is Hedy print 'leuk'
+        else print 'minder leuk!'
+        ```
+
+        ## Opdrachten worden steeds moeilijker
+
+        Ook in level 5 worden de opdrachten in de tabjes steeds iets moeilijker. Doe ze dus van links naar rechts.
+    commands:
+    -   name: "if"
+        explanation: "Een keuze maken met `if`"
+        example: "Bijvoorbeeld: if kleur is groen print 'mooi!' else print 'niet zo mooi'"
+        demo_code: |-
+            kleur is ask 'Wat is je lievelingskleur?'
+            if kleur is groen print 'mooi!' else print 'niet zo mooi'
+    -   name: "if met turtle"
+        explanation: "Een keuze maken met `if`"
+        example: "Bijvoorbeeld: if antwoord is ver forward 100 else forward 5"
+        demo_code: |-
+            antwoord is ask 'Hoe ver moet ik lopen?'
+            if antwoord is ver forward 100 else forward 5
 6:
-  start_code: "print '5 keer 5 is ' 5 * 5"
-  intro_text: |
-    `ask`, `print` en `if` werken nog zoals in level 5.
-    Maar in Level 6 is er iets nieuws, je kunt nu ook rekenen.
-
-    De plus is makkelijk, die schrijf je zoals bij rekenen: `5 + 5` bijvoorbeeld. De min gaat ook goed, dat is `5 - 5`.
-
-    De keer is een beetje anders, want er zit namelijk geen keer op je toetsenbord. Zoek maar eens, die is er echt niet!
-    Daarom doen we de keer met het sterretje boven de 8: `5 * 5`. Lees dat maar als "5 keer 5", dan onthoud je het het makkelijkst.
-    ## Voorbeeld Hedy code
-    ```
-    print '5 plus 5 is ' 5 + 5
-    print '5 min 5 is ' 5 - 5
-    print '5 keer 5 is ' 5 * 5
-    ```
-
-    Vanaf dit level mag je ook opslaan met een `=` in plaats van met het woord `is`. Bij woorden en bij sommen. Dus zo:
-
-    ```
-    naam = Hedy
-    antwoord = 5 + 12
-    ```
-  commands:
-  - name: "print"
-    explanation: "Iets letterlijk printen met `print`."
-    example: "Bijvoorbeeld: print '5 keer 5 is ' 5 * 5"
-    demo_code: "print '5 keer 5 is ' 5 * 5"
-  - name: "`ask` en `if` samen met rekenen"
-    explanation: "Het antwoord van een som vragen met `ask` en kijken of het goed\
-      \ is."
-    example: "Bijvoorbeeld: antwoord = ask 'Hoeveel is 10 plus 10?'"
-    demo_code: |-
-      antwoord = ask 'Hoeveel is 10 plus 10?'
-      if antwoord is 20 print 'Goedzo!' else print 'Foutje'
-  - name: "`ask` en `if` turtle"
-    explanation: "De gebruiker vragen hoeveel hoeken hij wil"
-    example: "Bijvoorbeeld: hoeken = ask 'hoeveel hoeken krijgt dit figuur?'"
-    demo_code: |-
-      hoeken = ask 'Hoeveel hoeken krijgt dit figuur?'
-      hoek = 360 / hoeken
-      forward 50
+    start_code: "print '5 keer 5 is ' 5 * 5"
+    intro_text: |
+        `ask`, `print` en `if` werken nog zoals in level 5.
+        Maar in Level 6 is er iets nieuws, je kunt nu ook rekenen.
+
+        De plus is makkelijk, die schrijf je zoals bij rekenen: `5 + 5` bijvoorbeeld. De min gaat ook goed, dat is `5 - 5`.
+
+        De keer is een beetje anders, want er zit namelijk geen keer op je toetsenbord. Zoek maar eens, die is er echt niet!
+        Daarom doen we de keer met het sterretje boven de 8: `5 * 5`. Lees dat maar als "5 keer 5", dan onthoud je het het makkelijkst.
+        ## Voorbeeld Hedy code
+        ```
+        print '5 plus 5 is ' 5 + 5
+        print '5 min 5 is ' 5 - 5
+        print '5 keer 5 is ' 5 * 5
+        ```
+
+        Vanaf dit level mag je ook opslaan met een `=` in plaats van met het woord `is`. Bij woorden en bij sommen. Dus zo:
+
+        ```
+        naam = Hedy
+        antwoord = 5 + 12
+        ```
+    commands:
+    -   name: "print"
+        explanation: "Iets letterlijk printen met `print`."
+        example: "Bijvoorbeeld: print '5 keer 5 is ' 5 * 5"
+        demo_code: "print '5 keer 5 is ' 5 * 5"
+    -   name: "`ask` en `if` samen met rekenen"
+        explanation: "Het antwoord van een som vragen met `ask` en kijken of het goed is."
+        example: "Bijvoorbeeld: antwoord = ask 'Hoeveel is 10 plus 10?'"
+        demo_code: |-
+            antwoord = ask 'Hoeveel is 10 plus 10?'
+            if antwoord is 20 print 'Goedzo!' else print 'Foutje'
+    -   name: "`ask` en `if` turtle"
+        explanation: "De gebruiker vragen hoeveel hoeken hij wil"
+        example: "Bijvoorbeeld: hoeken = ask 'hoeveel hoeken krijgt dit figuur?'"
+        demo_code: |-
+            hoeken = ask 'Hoeveel hoeken krijgt dit figuur?'
+            hoek = 360 / hoeken
+            forward 50
 7:
-  start_code: "repeat 3 times print 'Hedy is leuk!'"
-  intro_text: |
-    `ask`, `print` en `if` werken nog zoals in level 5 en 6.
-    Maar in Level 7 is er iets nieuws: de `repeat`.
-    Met `repeat` kun je codes een aantal keer herhalen.
-
-    ## Voorbeeld Hedy code
-    ```
-    repeat 3 times print 'Hedy is leuk!'
-    ```
-  commands:
-  - name: "repeat"
-    explanation: "Iets herhalen met `repeat`."
-    example: "Bijvoorbeeld: repeat 3 times print 'Hedy is leuk!'"
-    demo_code: |-
-      repeat 3 times print 'Hedy is leuk!'
-  - name: "repeat - turtle"
-    explanation: "Een regel code herhalen met `repeat`."
-    example: "Bijvoorbeeld: repeat 3 times forward 10"
-    demo_code: |-
-      repeat 3 times forward 10
+    start_code: "repeat 3 times print 'Hedy is leuk!'"
+    intro_text: |
+        `ask`, `print` en `if` werken nog zoals in level 5 en 6.
+        Maar in Level 7 is er iets nieuws: de `repeat`.
+        Met `repeat` kun je codes een aantal keer herhalen.
+
+        ## Voorbeeld Hedy code
+        ```
+        repeat 3 times print 'Hedy is leuk!'
+        ```
+    commands:
+    -   name: "repeat"
+        explanation: "Iets herhalen met `repeat`."
+        example: "Bijvoorbeeld: repeat 3 times print 'Hedy is leuk!'"
+        demo_code: |-
+            repeat 3 times print 'Hedy is leuk!'
+    -   name: "repeat - turtle"
+        explanation: "Een regel code herhalen met `repeat`."
+        example: "Bijvoorbeeld: repeat 3 times forward 10"
+        demo_code: |-
+            repeat 3 times forward 10
 8:
-  start_code: |-
-    repeat 5 times
-        print 'Hallo allemaal'
-        print 'Dit wordt allemaal 5 keer herhaald'
-  intro_text: |
-    `ask` en `print` werken nog zoals eerst, maar `if` en `repeat` zijn nu veranderd!
-    Je kunt nu meerdere regels samen herhalen. Dan moet je de regels die herhaald worden wel *inspringen*,
-    dat betekent dat ze moeten beginnen met vier spaties.
-    Ook als je maar één regel wilt herhalen moet je inspringen!
-    ## Voorbeeld Hedy code
-    ```
-    repeat 5 times
-        print 'Hallo allemaal'
-        print 'Dit wordt allemaal 5 keer herhaald'
-    ```
-
-  commands:
-  - name: "`if` met meerdere regels"
-    explanation: "Het antwoord van een som vragen met `ask` en kijken of het goed\
-      \ is. Nu printen we twee regels uit."
-    example: "Bijvoorbeeld: antwoord = ask 'Hoeveel is 10 plus 10?'"
-    demo_code: |-
-      antwoord = ask 'Hoeveel is 10 plus 10?'
-      if antwoord is 20
-        print 'Goedzo!'
-          print 'Het antwoord was inderdaad ' antwoord
-      else
-          print 'Foutje'
-          print 'Het antwoord moest zijn 20'
-  - name: "`repeat` met de turtle"
-    explanation: "Meerdere regels samen herhalen"
-    example: "Bijvoorbeeld: een vierkant maken"
-    demo_code: |-
-      repeat 4 times
-          turn 90
-          forward 50
+    start_code: |-
+        repeat 5 times
+            print 'Hallo allemaal'
+            print 'Dit wordt allemaal 5 keer herhaald'
+    intro_text: |
+        `ask` en `print` werken nog zoals eerst, maar `if` en `repeat` zijn nu veranderd!
+        Je kunt nu meerdere regels samen herhalen. Dan moet je de regels die herhaald worden wel *inspringen*,
+        dat betekent dat ze moeten beginnen met vier spaties.
+        Ook als je maar één regel wilt herhalen moet je inspringen!
+        ## Voorbeeld Hedy code
+        ```
+        repeat 5 times
+            print 'Hallo allemaal'
+            print 'Dit wordt allemaal 5 keer herhaald'
+        ```
+
+    commands:
+    -   name: "`if` met meerdere regels"
+        explanation: "Het antwoord van een som vragen met `ask` en kijken of het goed is. Nu printen we twee regels uit."
+        example: "Bijvoorbeeld: antwoord = ask 'Hoeveel is 10 plus 10?'"
+        demo_code: |-
+            antwoord = ask 'Hoeveel is 10 plus 10?'
+            if antwoord is 20
+                print 'Goedzo!'
+                print 'Het antwoord was inderdaad ' antwoord
+            else
+                print 'Foutje'
+                print 'Het antwoord moest zijn 20'
+    -   name: "`repeat` met de turtle"
+        explanation: "Meerdere regels samen herhalen"
+        example: "Bijvoorbeeld: een vierkant maken"
+        demo_code: |-
+            repeat 4 times
+                turn 90
+                forward 50
 9:
-  start_code: |-
-    repeat 3 times
-        eten = ask 'Wat wil je bestellen?'
-        if eten is pizza
-            print 'lekker'
+    start_code: |-
+        repeat 3 times
+            eten = ask 'Wat wil je bestellen?'
+            if eten is pizza
+                print 'lekker'
+            else
+                print 'pizza is lekkerder'
+    intro_text: |
+        In dit level kun je niet alleen meerdere regels gebruiken bij `if` en `repeat`, maar je kunt ze ook nog eens in elkaar zetten!
+        In het voorbeeldje zie je een if commando in een repeat commando staan. Andersom mag het ook en een if mag ook in een if en een repeat in een repeat.
+        Probeer het maar eens!
+
+        ## Voorbeeld Hedy code
+        ```
+        repeat 3 times
+            eten = ask 'Wat wil je bestellen?'
+            if eten is pizza
+                print 'lekker'
+            else
+                print 'pizza is lekkerder'
+        ```
+
+    commands:
+    -   name: "`if` met meerdere regels"
+        explanation: "Het antwoord van een som vragen met `ask` en kijken of het goed is. Nu printen we twee regels uit."
+        example: "Bijvoorbeeld: antwoord = ask 'Hoeveel is 10 plus 10?'"
+        demo_code: |-
+            antwoord = ask 'Hoeveel is 10 plus 10?'
+            if antwoord is 20
+                print 'Goedzo!'
+                print 'Het antwoord was inderdaad ' antwoord
+            else
+                print 'Foutje'
+                print 'Het antwoord moest zijn 20'
+    -   name: "`repeat` met de turtle"
+        explanation: "Meerdere regels samen herhalen"
+        example: "Bijvoorbeeld: een vierkant maken"
+        demo_code: |-
+            repeat 4 times
+                turn 90
+                forward 50
+10:
+    start_code: |-
+        dieren is hond, kat, papegaai
+        for dier in dieren
+          print dier ' is een leuk dier!'
+    intro_text: |
+        In dit level leren we een nieuwe code, de code `for`. Met `for` kun je alle dingen in een lijstje gebruiken.
+        `for` mag meerdere regels gebruiken, net zoals de `repeat` and `if`, dus alle regels eronder moeten met spaties beginnen.
+
+        ## Voorbeeld Hedy code
+        ```
+        dieren is hond, kat, papegaai
+        for dier in dieren
+          print dier ' is een leuk dier!'
+        ```
+    commands:
+    -   name: "for met een lijst"
+        explanation: "Alle dingen in een lijstje printen "
+        example: "Bijvoorbeeld: for dier in dieren"
+        demo_code: |-
+            dieren is hond, kat, papegaai
+            for dier in dieren
+              print dier
+11:
+    start_code: |-
+        for i in range 1 to 10
+            print i
+        print 'Wie niet weg is is gezien'
+    intro_text: We gaan nu een extra vorm van de `for` toevoegen! Je mag ook `for i in range 1 to 5` typen in plaats van `repeat 5 times`. Het leuke is dat je die variabele `i` ook in je programma kan gebruiken! Je moet nog steeds alle regels die herhaald worden inspringen (dat betekent dat ze moeten beginnen met vier spaties)
+
+    commands:
+    -   name: "for met i"
+        explanation: "`for` met getallen"
+        example: "for i in range 1 to 10"
+        demo_code: |
+            for i in range 1 to 10
+                print i
+            print 'Wie niet weg is is gezien'
+12:
+    start_code: |-
+        print 'kommagetallen gaan met een punt!'
+        print 2.5 + 2.5
+    intro_text: |
+        ## Kommagetallen
+        Tot nu toe mocht je nog geen kommagetallen gebruiken zoals bijv anderhalf, maar nu wel!
+        Let wel heel goed op... kommagetallen gaan op de computer met een punt en niet met een komma.
+        ```
+        print 'Kommagetallen gaan met een punt!'
+        print 2.5 + 2.5
+        ```
+
+        ## Tekst moet altijd met aanhalingstekens
+        Nu we verder zijn met programmeren moet je ook weten dat tekst altijd tussen aanhalingstekens hoort. Ook in de `=`.
+        Hierdoor kun je meerdere woorden opslaan in je variabele.
+        De variabele zelf hoeft uiteraard geen aanhalingstekens. We bedoelen immers niet het woordje 'naam'.
+        ```
+        naam = 'Hedy de Robot'
+        print 'Hallo ' naam
+        ```
+        ## Tekst moet ook in lijstjes met aanhalingstekens
+        Ook bij lijstjes gebruik je nu aanhalingstekens. Let op: elk item op je lijstje moet los tussen aanhalingstekens staan!
+        Hierdoor kun je nu ook twee woorden opslaan als 1 item op je lijstje, bijvoorbeeld 'Iron Man'.
+
+        ```
+        superhelden = 'Spiderman', 'Batman', 'Iron Man'
+        print superhelden at random
+        ```
+        ## Tekst moet ook aanhalingstekens na een `if` commando
+        ```
+        naam = ask 'Wie ben jij?'
+        if naam = 'Hedy de Robot'
+            print 'Hoi!'
+        ```
+        ## Getallen hoeven geen aanhalingstekens
+        Alleen bij tekst gebruik je aanhalingstekens, bij getallen dus niet:
+        ```
+        score = 25
+        print 'Jij hebt ' score ' gehaald!'
+        ```
+
+    commands:
+    -   name: "assign text"
+        explanation: "Tekst met aanhalingstekens na ="
+        example: "naam = 'Hedy'"
+        demo_code: |
+            naam = 'Hedy de Robot'
+            print 'Hallo ' naam
+    -   name: "quotes in list"
+        explanation: "Een lijstje maken met aanhalingstekens"
+        example: "name = 'Hedy', 'Felienne'"
+        demo_code: |
+            superhelden = 'Iron Man', 'Batman', 'Superman'
+            print superhelden at random
+    -   name: "quotes after if comparison"
+        explanation: "Tekst met aanhalingstekens na if"
+        example: "naam = 'Hedy'"
+        demo_code: |
+            naam = ask 'Wie ben jij?'
+            if naam = 'Hedy'
+                print 'Hoi!'
+    -   name: "float directly"
+        explanation: "Kommagetallen"
+        example: "print 2.5 + 2.5"
+        demo_code: |
+            print 'Rekenen maar!'
+            print 'Tweeënhalf plus tweeënhalf is...'
+            print 2.5 + 2.5
+
+13:
+    start_code: |-
+        naam = ask 'hoe heet jij?'
+        leeftijd = ask 'hoe oud ben jij?'
+        if naam is 'Hedy' and leeftijd is 2
+            print 'Jij bent de echte Hedy!'
+    intro_text: "We gaan nu `and` en `or` gebruiken! Als je twee dingen wilt checken hoef je niet meer twee ifjes in elkaar te doen maar kan je nu `and` gebruiken. Beide dingen in de `if` moeten waar zijn als je een `and` gebruikt. We kunnen ook `or` gebruiken. Daarbij moet er één van de twee waar zijn."
+    commands:
+    -   name: "And"
+        explanation: "`And` is dus en. Beide dingen links en rechts van de `and` moeten waar zijn."
+        example: "if 3+2 is 5 and 2+2 is 4"
+        demo_code: |-
+            antwoord1 = ask 'hoeveel is 3+2?'
+            antwoord2 = ask 'hoeveel is 2+2?'
+            if antwoord1 is 5 and antwoord2 is 4
+                print 'beide antwoorden zijn goed!'
+            else
+                print 'Minimaal 1 antwoord is fout!'
+    -   name: "Or"
+        explanation: "`Or` is dus of. Minimaal 1 van de 2 tussen de `or` moet goed zijn. Allebei goed mag ook."
+        example: "if 3+2 is 5 or 2+2 is 4"
+        demo_code: |-
+            antwoord1 = ask 'hoeveel is 3+2?'
+            antwoord2 = ask 'hoeveel is 2+2?'
+            if antwoord1 is 5 or antwoord2 is 4
+                print 'Je hebt minimaal 1 antwoord goed!'
+            else
+                print 'Beide antwoorden zijn fout!'
+
+
+
+14:
+    start_code: |-
+        leeftijd = ask 'Hoe oud ben jij?'
+        if leeftijd < 13
+            print 'Dan ben je jonger dan ik!'
         else
-            print 'pizza is lekkerder'
-  intro_text: |
-    In dit level kun je niet alleen meerdere regels gebruiken bij `if` en `repeat`, maar je kunt ze ook nog eens in elkaar zetten!
-    In het voorbeeldje zie je een if commando in een repeat commando staan. Andersom mag het ook en een if mag ook in een if en een repeat in een repeat.
-    Probeer het maar eens!
-
-    ## Voorbeeld Hedy code
-    ```
-    repeat 3 times
-        eten = ask 'Wat wil je bestellen?'
-        if eten is pizza
-            print 'lekker'
-        else
-            print 'pizza is lekkerder'
-    ```
-
-  commands:
-  - name: "`if` met meerdere regels"
-    explanation: "Het antwoord van een som vragen met `ask` en kijken of het goed\
-      \ is. Nu printen we twee regels uit."
-    example: "Bijvoorbeeld: antwoord = ask 'Hoeveel is 10 plus 10?'"
-    demo_code: |-
-      antwoord = ask 'Hoeveel is 10 plus 10?'
-      if antwoord is 20
-          print 'Goedzo!'
-          print 'Het antwoord was inderdaad ' antwoord
-      else
-          print 'Foutje'
-          print 'Het antwoord moest zijn 20'
-  - name: "`repeat` met de turtle"
-    explanation: "Meerdere regels samen herhalen"
-    example: "Bijvoorbeeld: een vierkant maken"
-    demo_code: |-
-      repeat 4 times
-          turn 90
-          forward 50
-10:
-  start_code: |-
-    dieren is hond, kat, papegaai
-    for dier in dieren
-      print dier ' is een leuk dier!'
-  intro_text: |
-    In dit level leren we een nieuwe code, de code `for`. Met `for` kun je alle dingen in een lijstje gebruiken.
-    `for` mag meerdere regels gebruiken, net zoals de `repeat` and `if`, dus alle regels eronder moeten met spaties beginnen.
-
-    ## Voorbeeld Hedy code
-    ```
-    dieren is hond, kat, papegaai
-    for dier in dieren
-      print dier ' is een leuk dier!'
-    ```
-  commands:
-  - name: "for met een lijst"
-    explanation: "Alle dingen in een lijstje printen"
-    example: "Bijvoorbeeld: for dier in dieren"
-    demo_code: |-
-      dieren is hond, kat, papegaai
-      for dier in dieren
-        print dier
-11:
-  start_code: |-
-    for i in range 1 to 10
-        print i
-    print 'Wie niet weg is is gezien'
-  intro_text: We gaan nu een extra vorm van de `for` toevoegen! Je mag ook `for i
-    in range 1 to 5` typen in plaats van `repeat 5 times`. Het leuke is dat je die
-    variabele `i` ook in je programma kan gebruiken! Je moet nog steeds alle regels
-    die herhaald worden inspringen (dat betekent dat ze moeten beginnen met vier spaties)
-
-  commands:
-  - name: "for met i"
-    explanation: "`for` met getallen"
-    example: "for i in range 1 to 10"
-    demo_code: |-
-      for i in range 1 to 10
-          print i
-      print 'Wie niet weg is is gezien'
-12:
-  start_code: |-
-    print 'kommagetallen gaan met een punt!'
-    print 2.5 + 2.5
-  intro_text: |
-    ## Kommagetallen
-    Tot nu toe mocht je nog geen kommagetallen gebruiken zoals bijv anderhalf, maar nu wel!
-    Let wel heel goed op... kommagetallen gaan op de computer met een punt en niet met een komma.
-    ```
-    print 'Kommagetallen gaan met een punt!'
-    print 2.5 + 2.5
-    ```
-
-    ## Tekst moet altijd met aanhalingstekens
-    Nu we verder zijn met programmeren moet je ook weten dat tekst altijd tussen aanhalingstekens hoort. Ook in de `=`.
-    Hierdoor kun je meerdere woorden opslaan in je variabele.
-    De variabele zelf hoeft uiteraard geen aanhalingstekens. We bedoelen immers niet het woordje 'naam'.
-    ```
-    naam = 'Hedy de Robot'
-    print 'Hallo ' naam
-    ```
-    ## Tekst moet ook in lijstjes met aanhalingstekens
-    Ook bij lijstjes gebruik je nu aanhalingstekens. Let op: elk item op je lijstje moet los tussen aanhalingstekens staan!
-    Hierdoor kun je nu ook twee woorden opslaan als 1 item op je lijstje, bijvoorbeeld 'Iron Man'.
-
-    ```
-    superhelden = 'Spiderman', 'Batman', 'Iron Man'
-    print superhelden at random
-    ```
-    ## Tekst moet ook aanhalingstekens na een `if` commando
-    ```
-    naam = ask 'Wie ben jij?'
-    if naam = 'Hedy de Robot'
-        print 'Hoi!'
-    ```
-    ## Getallen hoeven geen aanhalingstekens
-    Alleen bij tekst gebruik je aanhalingstekens, bij getallen dus niet:
-    ```
-    score = 25
-    print 'Jij hebt ' score ' gehaald!'
-    ```
-
-  commands:
-  - name: "assign text"
-    explanation: "Tekst met aanhalingstekens na ="
-    example: "naam = 'Hedy'"
-    demo_code: |
-      naam = 'Hedy de Robot'
-      print 'Hallo ' naam
-  - name: "quotes in list"
-    explanation: "Een lijstje maken met aanhalingstekens"
-    example: "name = 'Hedy', 'Felienne'"
-    demo_code: |
-      superhelden = 'Iron Man', 'Batman', 'Superman'
-      print superhelden at random
-  - name: "quotes after if comparison"
-    explanation: "Tekst met aanhalingstekens na if"
-    example: "naam = 'Hedy'"
-    demo_code: |
-      naam = ask 'Wie ben jij?'
-      if naam = 'Hedy'
-          print 'Hoi!'
-  - name: "float directly"
-    explanation: "Kommagetallen"
-    example: "print 2.5 + 2.5"
-    demo_code: |
-      print 'Rekenen maar!'
-      print 'Tweeënhalf plus tweeënhalf is...'
-      print 2.5 + 2.5
-
-13:
-  start_code: |-
-    naam = ask 'hoe heet jij?'
-    leeftijd = ask 'hoe oud ben jij?'
-    if naam is 'Hedy' and leeftijd is 2
-        print 'Jij bent de echte Hedy!'
-  intro_text: "We gaan nu `and` en `or` gebruiken! Als je twee dingen wilt checken\
-    \ hoef je niet meer twee ifjes in elkaar te doen maar kan je nu `and` gebruiken.\
-    \ Beide dingen in de `if` moeten waar zijn als je een `and` gebruikt. We kunnen\
-    \ ook `or` gebruiken. Daarbij moet er één van de twee waar zijn."
-  commands:
-  - name: "And"
-    explanation: "`And` is dus en. Beide dingen links en rechts van de `and` moeten\
-      \ waar zijn."
-    example: "if 3+2 is 5 and 2+2 is 4"
-    demo_code: |-
-      antwoord1 = ask 'hoeveel is 3+2?'
-      antwoord2 = ask 'hoeveel is 2+2?'
-      if antwoord1 is 5 and antwoord2 is 4
-          print 'beide antwoorden zijn goed!'
-      else
-          print 'Minimaal 1 antwoord is fout!'
-  - name: "Or"
-    explanation: "`Or` is dus of. Minimaal 1 van de 2 tussen de `or` moet goed zijn.\
-      \ Allebei goed mag ook."
-    example: "if 3+2 is 5 or 2+2 is 4"
-    demo_code: |-
-      antwoord1 = ask 'hoeveel is 3+2?'
-      antwoord2 = ask 'hoeveel is 2+2?'
-      if antwoord1 is 5 or antwoord2 is 4
-          print 'Je hebt minimaal 1 antwoord goed!'
-      else
-          print 'Beide antwoorden zijn fout!'
-
-
-
-14:
-  start_code: |-
-    leeftijd = ask 'Hoe oud ben jij?'
-    if leeftijd < 13
-        print 'Dan ben je jonger dan ik!'
-    else
-        print 'Dan ben je ouder dan ik!'
-  intro_text: |
-    We gaan nieuwe tekens leren, je kent ze misschien wel van rekenen/wiskunde, `<` en `>`.
-    De `<` kijkt of het eerste getal kleiner is dan de tweede. Bijvoorbeeld met `leeftijd < 12` kun je kijken of `leeftijd` kleiner is dan 12.
-    Als je wil kijken of een getal kleiner of even groot is dan een ander getal, kun je `<=` gebruiken. Bijvoorbeeld `leeftijd <= 11`.
-    De `>` kijkt of iets groter is dan het tweede getal. Bijvoorbeeld met `punten > 10` kun je kijken of `punten` groter is dan 10.
-    Als je wil kijken of een getal groter of even groot is als een ander getal, kun je `>=` gebruiken. Bijvoorbeeld `punten >= 11`.
-
-    Je gebruikt de vergelijkingen in de `if`, zo:
-
-    ```
-    leeftijd = ask 'Hoe oud ben jij?'
-    if leeftijd < 12
-            print 'Dan ben je jonger dan ik!'
-    ```
-
-    Als je iets precies wilt vergelijken, mag je dat nu doen met twee isjes. Zo doen de meeste programmeertalen dat:
-    ```
-    name = ask 'Hoe heet jij?'
-    if name == 'Hedy'
-        print 'Jij bent cool!'
-    ```
-
-    Je kan ook vergelijken of iets *niet* hetzelfde is met `!=`. Zo:
-    ```
-    name = ask 'Hoe heet jij?'
-    if name != 'Hedy'
-        print 'Jij bent Hedy niet'
-    ```
-
-  commands:
-  - name: "Kleiner"
-    explanation: "De `<` kijkt of het eerste getal kleiner is dan het tweede getal."
-    example: "Bijvoorbeeld: leeftijd < 13"
-    demo_code: |-
-      leeftijd = ask 'Hoe oud ben jij?'
-      if leeftijd < 13
-          print 'Dan ben je jonger dan ik!'
-  - name: "Groter"
-    explanation: "De `>` kijkt of het eerste getal groter is dan het tweede getal"
-    example: "Bijvoorbeeld: leeftijd > 13"
-    demo_code: |-
-      leeftijd = ask 'Hoe oud ben jij?'
-      if leeftijd > 13
-          print 'Dan ben je ouder dan ik!'
-
-  - name: Gelijk
-    explanation: "We gebruiken `==` om te kijken of twee dingen hetzelfde zijn"
-    example: "Bijv. antwoord == 25"
-    demo_code: |-
-      answer = ask 'Wat is 5 * 5?'
-      if answer == 25
-          print 'Klopt!'
-  - name: Ongelijk
-    explanation: "We gebruiken `!=` om te kijken of twee dingen niet hetzelfde zijn "
-    example: "Bijv. antwoord != 25"
-    demo_code: |-
-      answer = ask 'Wat is 5 * 5?'
-      if answer != 25
-          print 'Foutje!'
-
-  - name: "Kleiner of gelijk"
-    explanation: "We gebruiken `<=` om te kijken of het eerste getal kleiner of even\
-      \ klein is als het tweede getal"
-    example: "Bijvoorbeeld: leeftijd <= 13"
-    demo_code: |-
-      leeftijd = ask 'Hoe oud ben jij?'
-      if leeftijd <= 12
-          print 'Dan ben je jonger dan ik!'
-
-  - name: "Groter of gelijk"
-    explanation: "We gebruiken `>=` om te kijken of het eerste getal groter of even\
-      \ groot is als het tweede getal"
-    example: "Bijvoorbeeld: leeftijd >= 14"
-    demo_code: |-
-      leeftijd = ask 'Hoe oud ben jij?'
-      if leeftijd >= 14
-          print 'Dan ben je ouder dan ik!'
+            print 'Dan ben je ouder dan ik!'
+    intro_text: |
+        We gaan nieuwe tekens leren, je kent ze misschien wel van rekenen/wiskunde, `<` en `>`.
+        De `<` kijkt of het eerste getal kleiner is dan de tweede. Bijvoorbeeld met `leeftijd < 12` kun je kijken of `leeftijd` kleiner is dan 12.
+        Als je wil kijken of een getal kleiner of even groot is dan een ander getal, kun je `<=` gebruiken. Bijvoorbeeld `leeftijd <= 11`.
+        De `>` kijkt of iets groter is dan het tweede getal. Bijvoorbeeld met `punten > 10` kun je kijken of `punten` groter is dan 10.
+        Als je wil kijken of een getal groter of even groot is als een ander getal, kun je `>=` gebruiken. Bijvoorbeeld `punten >= 11`.
+
+        Je gebruikt de vergelijkingen in de `if`, zo:
+
+        ```
+        leeftijd = ask 'Hoe oud ben jij?'
+        if leeftijd < 12
+                print 'Dan ben je jonger dan ik!'
+        ```
+
+        Als je iets precies wilt vergelijken, mag je dat nu doen met twee isjes. Zo doen de meeste programmeertalen dat:
+        ```
+        name = ask 'Hoe heet jij?'
+        if name == 'Hedy'
+            print 'Jij bent cool!'
+        ```
+
+        Je kan ook vergelijken of iets *niet* hetzelfde is met `!=`. Zo:
+        ```
+        name = ask 'Hoe heet jij?'
+        if name != 'Hedy'
+            print 'Jij bent Hedy niet'
+        ```
+
+    commands:
+    -   name: "Kleiner"
+        explanation: "De `<` kijkt of het eerste getal kleiner is dan het tweede getal."
+        example: "Bijvoorbeeld: leeftijd < 13"
+        demo_code: |-
+            leeftijd = ask 'Hoe oud ben jij?'
+            if leeftijd < 13
+                print 'Dan ben je jonger dan ik!'
+    -   name: "Groter"
+        explanation: "De `>` kijkt of het eerste getal groter is dan het tweede getal"
+        example: "Bijvoorbeeld: leeftijd > 13"
+        demo_code: |-
+            leeftijd = ask 'Hoe oud ben jij?'
+            if leeftijd > 13
+                print 'Dan ben je ouder dan ik!'
+
+    -   name: Gelijk
+        explanation: "We gebruiken `==` om te kijken of twee dingen hetzelfde zijn"
+        example: "Bijv. antwoord == 25"
+        demo_code: |-
+            answer = ask 'Wat is 5 * 5?'
+            if answer == 25
+                print 'Klopt!'
+    -   name: Ongelijk
+        explanation: "We gebruiken `!=` om te kijken of twee dingen niet hetzelfde zijn"
+        example: "Bijv. antwoord != 25"
+        demo_code: |-
+            answer = ask 'Wat is 5 * 5?'
+            if answer != 25
+                print 'Foutje!'
+
+    -   name: "Kleiner of gelijk"
+        explanation: "We gebruiken `<=` om te kijken of het eerste getal kleiner of even klein is als het tweede getal"
+        example: "Bijvoorbeeld: leeftijd <= 13"
+        demo_code: |-
+            leeftijd = ask 'Hoe oud ben jij?'
+            if leeftijd <= 12
+                print 'Dan ben je jonger dan ik!'
+
+    -   name: "Groter of gelijk"
+        explanation: "We gebruiken `>=` om te kijken of het eerste getal groter of even groot is als het tweede getal"
+        example: "Bijvoorbeeld: leeftijd >= 14"
+        demo_code: |-
+            leeftijd = ask 'Hoe oud ben jij?'
+            if leeftijd >= 14
+                print 'Dan ben je ouder dan ik!'
 
 15:
-  start_code: |-
-    antwoord = 0
-    while antwoord != 25
-        antwoord = ask 'Wat is 5 keer 5?'
-    print 'Goed gedaan!'
-  intro_text: |
-    Nu gaan we een nieuwe loop leren: De `while` loop!
-    We gaan door zo lang het statement dat we hebben waar is.
-    Vergeet dus niet in de loop de waarde te veranderen.
-
-    Dus bij de voorbeeldcode gaan we door totdat er een goed antwoord is gegeven.
-    Als er nooit een goed antwoord wordt gegeven, dan stopt de loop nooit!
-  commands:
-  - name: "While"
-    explanation: "We kunnen dus een `while` loop gebruiken"
-    example: "Bijvoorbeeld: while antwoord is != 25"
-    demo_code: |-
-      antwoord = 0
-      while antwoord != 25
-          antwoord = ask 'Wat is 5 keer 5?'
-      print 'Goed gedaan!'
-  - name: "Smaller while"
-    explanation: "We kunnen een `while` loop ook gebruiken met `<` en `>`. "
-    example: "Bijvoorbeeld: while tel < 3"
-    demo_code: |-
-      tel = 1
-      while tel < 3
-          print 'Dit is de ' tel 'e keer'
-          tel = tel + 1
-      print 'We zijn klaar'
+    start_code: |-
+        antwoord = 0
+        while antwoord != 25
+            antwoord = ask 'Wat is 5 keer 5?'
+        print 'Goed gedaan!'
+    intro_text: |
+        Nu gaan we een nieuwe loop leren: De `while` loop!
+        We gaan door zo lang het statement dat we hebben waar is.
+        Vergeet dus niet in de loop de waarde te veranderen.
+
+        Dus bij de voorbeeldcode gaan we door totdat er een goed antwoord is gegeven.
+        Als er nooit een goed antwoord wordt gegeven, dan stopt de loop nooit!
+    commands:
+    -   name: "While"
+        explanation: "We kunnen dus een `while` loop gebruiken"
+        example: "Bijvoorbeeld: while antwoord is != 25"
+        demo_code: |-
+            antwoord = 0
+            while antwoord != 25
+                antwoord = ask 'Wat is 5 keer 5?'
+            print 'Goed gedaan!'
+    -   name: "Smaller while"
+        explanation: "We kunnen een `while` loop ook gebruiken met `<` en `>`."
+        example: "Bijvoorbeeld: while tel < 3"
+        demo_code: |-
+            tel = 1
+            while tel < 3
+                print 'Dit is de ' tel 'e keer'
+                tel = tel + 1
+            print 'We zijn klaar'
 
 16:
-  start_code: |-
-    fruit = ['appel', 'banaan', 'kers']
-    print fruit 
-  intro_text: |-
-    We zijn aangekomen bij de laatste paar Hedy levels. We komen dus steeds dichter bij echte Pythoncodes.
-    In dit level gaan we leren hoe je lijsten maakt op de Pythonmanier. Dat werkt met vierkante haakjes zetten om lijstjes, dat zijn deze: [ en ].
-    Als we woorden in de lijst willen zetten, moeten we om de woorden ook enkele aanhalingstekens zetten. Bij getallen hoeft dat niet.
-    We kunnen in dit level ook met een getal plekken in lijstjes aanwijzen.
-
-    ## Voorbeeld Hedy code
-    ```
-    vrienden = ['Ahmed', 'Ben', 'Cayden']
-    geluksgetallen = [15, 18, 6]
-    for i in range 1 to 3
-       print 'het geluksgetal van ' vrienden[i]
-       print 'is ' geluksgetallen[i]
-    ```
-  commands:
-  - name: "Haakjes om lijstjes"
-    explanation: "Lijstjes met vierkante haken!"
-    example: "Bijvoorbeeld: fruit = ['appel', 'banaan', 'kers']"
-    demo_code: |-
-      fruit = ['appel', 'banaan', 'kers']
-      print fruit 
-  - name: "Pak iets uit een lijst"
-    explanation: "Om een item uit een lijst te krijgen gebruiken we [nummer] dus met\
-      \ fruit[1] krijg je de eerste fruit uit de lijst !"
-    example: "Bijvoorbeeld: eerstefruit = fruit[1]"
-    demo_code: |-
-      fruit = ['banaan', 'appel', 'kers']
-      eerstefruit = fruit[1]
-      print eerstefruit 
-  - name: "Pak een random item uit een lijst"
-    explanation: "Om een random item uit een lijst te pakken, gebruiken we [random].\
-      \ Dus fruit[random] is pak een random fruit uit de lijst!"
-    example: "Bijvoorbeeld: randomfruit = fruit[random]"
-    demo_code: |-
-      fruit = ['banaan', 'appel', 'kers']
-      randomfruit = fruit[random]
-      print randomfruit
+    start_code: |-
+        fruit = ['appel', 'banaan', 'kers']
+        print fruit 
+    intro_text: |-
+        We zijn aangekomen bij de laatste paar Hedy levels. We komen dus steeds dichter bij echte Pythoncodes.
+        In dit level gaan we leren hoe je lijsten maakt op de Pythonmanier. Dat werkt met vierkante haakjes zetten om lijstjes, dat zijn deze: [ en ].
+        Als we woorden in de lijst willen zetten, moeten we om de woorden ook enkele aanhalingstekens zetten. Bij getallen hoeft dat niet.
+        We kunnen in dit level ook met een getal plekken in lijstjes aanwijzen.
+
+        ## Voorbeeld Hedy code
+        ```
+        vrienden = ['Ahmed', 'Ben', 'Cayden']
+        geluksgetallen = [15, 18, 6]
+        for i in range 1 to 3
+           print 'het geluksgetal van ' vrienden[i]
+           print 'is ' geluksgetallen[i]
+        ```
+    commands:
+    -   name: "Haakjes om lijstjes"
+        explanation: "Lijstjes met vierkante haken!"
+        example: "Bijvoorbeeld: fruit = ['appel', 'banaan', 'kers']"
+        demo_code: |-
+            fruit = ['appel', 'banaan', 'kers']
+            print fruit 
+    -   name: "Pak iets uit een lijst"
+        explanation: "Om een item uit een lijst te krijgen gebruiken we [nummer] dus met fruit[1] krijg je de eerste fruit uit de lijst !"
+        example: "Bijvoorbeeld: eerstefruit = fruit[1]"
+        demo_code: |-
+            fruit = ['banaan', 'appel', 'kers']
+            eerstefruit = fruit[1]
+            print eerstefruit 
+    -   name: "Pak een random item uit een lijst"
+        explanation: "Om een random item uit een lijst te pakken, gebruiken we [random]. Dus fruit[random] is pak een random fruit uit de lijst!"
+        example: "Bijvoorbeeld: randomfruit = fruit[random]"
+        demo_code: |-
+            fruit = ['banaan', 'appel', 'kers']
+            randomfruit = fruit[random]
+            print randomfruit 
 
 
 17:
-  start_code: |-
-    for i in range 1 to 10:
-        print i
-    print 'Wie niet weg is is gezien'
-  intro_text: |
-    Nu veranderen we nog een klein stukje dat te maken heeft met het inspringen. Elke keer dat we gaan inspringen moeten we een `:` bij de regel ervoor zetten.
-
-    Daarnaast kun je in dit level een nieuw commando gebruiken `elif`. `elif` is de afkorting van else if en zorgt ervoor dat je 3 (of meer!) opties kunt maken.
-    Kijk maar...
-    ```
-    prijzen = ['1 miljoen euro', 'een appeltaart', 'niets']
-    jouw_prijs = prijzen[random]
-    print 'Jij wint ' jouw_prijs
-    if jouw_prijs == '1 miljoen euro' :
-        print 'Joepie! Je bent rijk!'
-    elif jouw_prijs == 'een appeltaart' :
-        print 'Lekker! Een appeltaart!'
-    else:
-        print 'Volgende keer beter..'
-    ```
-  commands:
-  - name: "elif"
-    explanation: "`elif`."
-    example: "elif a is 5:"
-    demo_code: |-
-      a = 2
-      if a == 1:
-          print 'a is 1'
-      elif a == 2:
-          print 'a is 2'
-      else:
-          print 'a is niet 1 of 2'
-  - name: "for met :"
-    explanation: "Bij `for` moet je dus een `:` er achter zetten!"
-    example: "for i in range 1 to 10:"
-    demo_code: |-
-      for i in range 1 to 10:
-          print i
-      print 'wie niet weg is is gezien'
-  - name: "if met :"
-    explanation: "We moeten hetzelfde doen met al onze `if` statements"
-    example: "if kleur is groen:"
-    demo_code: |-
-      kleur = ask 'Wat vind jij de mooiste kleur?'
-      if kleur == groen:
-          print 'Jouw kleur is groen'
-      else:
-          print 'Jouw kleur is zeker niet groen'
+    start_code: |-
+        for i in range 1 to 10:
+            print i
+        print 'Wie niet weg is is gezien'
+    intro_text: |-
+        Nu veranderen we nog een klein stukje dat te maken heeft met het inspringen. Elke keer dat we gaan inspringen moeten we een `:` bij de regel ervoor zetten.
+
+        Daarnaast kun je in dit level een nieuw commando gebruiken `elif`. `elif` is de afkorting van else if en zorgt ervoor dat je 3 (of meer!) opties kunt maken.
+        Kijk maar...
+        ```
+        prijzen = ['1 miljoen euro', 'een appeltaart', 'niets']
+        jouw_prijs = prijzen[random]
+        print 'Jij wint ' jouw_prijs
+        if jouw_prijs == '1 miljoen euro' :
+            print 'Joepie! Je bent rijk!'
+        elif jouw_prijs == 'een appeltaart' :
+            print 'Lekker! Een appeltaart!'
+        else:
+            print 'Volgende keer beter..'
+        ```
+    commands:
+    -   name: "elif"
+        explanation: "`elif`."
+        example: "elif a is 5:"
+        demo_code: |-
+            a = 2
+            if a == 1:
+                print 'a is 1'
+            elif a == 2:
+                print 'a is 2'
+            else:
+                print 'a is niet 1 of 2'
+    -   name: "for met :"
+        explanation: "Bij `for` moet je dus een `:` er achter zetten!"
+        example: "for i in range 1 to 10:"
+        demo_code: |-
+            for i in range 1 to 10:
+                print i
+            print 'wie niet weg is is gezien'
+    -   name: "if met :"
+        explanation: "We moeten hetzelfde doen met al onze `if` statements"
+        example: "if kleur is groen:"
+        demo_code: |-
+            kleur = ask 'Wat vind jij de mooiste kleur?'
+            if kleur == groen:
+                print 'Jouw kleur is groen'
+            else:
+                print 'Jouw kleur is zeker niet groen'
 18:
-<<<<<<< HEAD
-  start_code: |-
-    naam = 'Hedy'
-    print('ik heet', naam)
-  intro_text: |-
-    We zijn aangekomen bij echte Pythoncode! Dat betekent wel dat we vanaf nu ronde haakjes moeten gebruiken bij print en bij range.
-    Zo gaat dat:
-
-    ```
-    print('ik heet Hedy!')
-    ```
-
-    Wil je meerdere dingen printen? Dan moeten daar steeds komma's tussen.
-
-    ```
-    naam = 'Hedy'
-    print('ik heet ', naam)
-    ```
-
-
-  commands:
-  - name: "print"
-    explanation: "Bij `print` moet je haakjes gebruiken"
-    example: "print"
-    demo_code: |-
-      print('hallo!')
-  - name: "print met var"
-    explanation: "Bij `print` moet je haakjes gebruiken en komma's als je meerdere\
-      \ dingen print"
-    example: "print"
-    demo_code: |-
-      naam = 'Hedy'
-      print('ik heet', naam)
-=======
     start_code: |-
         naam = 'Hedy'
         print('ik heet ', naam)
@@ -776,7 +726,6 @@
         demo_code: |-
             naam = 'Hedy'
             print('ik heet', naam)
->>>>>>> 89d55c0d
 
 #21:
 #    start_code: |-
