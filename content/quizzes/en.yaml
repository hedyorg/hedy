--- conflicted
+++ resolved
@@ -3529,238 +3529,6 @@
                 {while} points_player_1 > points_player_2
                     {print} _ ' is in the lead right now!'
             mp_choice_options:
-<<<<<<< HEAD
-            -   option: "name_player_1"
-                feedback: "You are right!"
-            -   option: "name_player_2"
-                feedback: "No they are losing!"
-            -   option: "points_player_1"
-                feedback: "You should fill in a name, not a number"
-            -   option: "points_player_2"
-                feedback: "You should fill in a name, not a number"
-            correct_answer: "A"
-            hint: "You win the game by having the most points. Your name should appear on the screen"
-            question_score: "10"
-    16:
-      1:
-            question_text: "Which command should be filled in on the blanks to print a random snack?"
-            code: |
-              snacks = nachos, chips, cucumber, sweets
-              {print} _
-            mp_choice_options:
-            -   option: "`snacks {at} {random}`"
-                feedback: "This is the old way."
-            -   option: "`[{random} snack]`"
-                feedback: "The order is wrong."
-            -   option: "`snacks[{random}]` "
-                feedback: "Correct"
-            -   option: "`snacks[{at} {random}]`"
-                feedback: "We do not need `at`anymore"
-            correct_answer: "C"
-            hint: "We no longer use {at}"
-            question_score: "10"
-      2:
-            question_text: "What should be filled in on the blanks if you want a list of what chores are done by whom?"
-            code: |
-              friends = ['Wesley', 'Eric', 'Kaylee']
-              chores = [the cooking, the cleaning, nothing]
-              {for} i {in} {range} 1 {to} 3
-                  {print}  _
-            mp_choice_options:
-            -   option: "friends[i] has to do chores [i]"
-                feedback: "Mind the spacing."
-            -   option: "friends[1] has to do chores[1]"
-                feedback: "It will print 3 times that Wesley has to do the cooking"
-            -   option: "chores[i] has to do friends[random]"
-                feedback: "The person has to do the chore, not the other way around"
-            -   option: "friends[i] has to do chores[i]"
-                feedback: "Fantastic!"
-            correct_answer: "D"
-            hint: "`i` tells us what item in the list it is. So friend 1 does chore 1 etc."
-            question_score: "10"
-      3:
-            question_text: "What is a possible output for this program"
-            code: |
-              friends = ['Wesley', 'Eric', 'Kaylee']
-              chore = [the cooking, the cleaning, nothing]
-              {for} i {in} {range} 1 {to} 3
-                  {print}  friends[i] ' has to do ' chores[i]
-            mp_choice_options:
-            -   option: |
-                  ```
-                  Wesley has to do the cooking
-                  Eric has to do the cleaning
-                  Kaylee has to do nothing
-                  ```
-                feedback: "Super!"
-            -   option: |
-                  ```
-                  Kaylee has to do the cooking
-                  Wesley has to do the cleaning
-                  Eric has to do nothing
-                  ```
-                feedback: "No, it is not random."
-            -   option: |
-                  ```
-                  Wesley has to do the cooking
-                  Wesley has to do the cleaning
-                  Wesley has to do the nothing
-                  ```
-                feedback: "Poor Wesley!"
-            -   option: |
-                  ```
-                  Wesley has to do the cooking
-                  Wesley has to do the cooking
-                  Wesley has to do the cooking
-                  ```
-                feedback: "That's not it"
-            correct_answer: "A"
-            hint: "It's not random..."
-            question_score: "10"
-      4:
-            question_text: "What is wrong with this code?"
-            code: |
-              friends = ['Jaylee', 'Erin', 'Fay']
-              lucky_numbers = [15, 18, 6]
-              {for} i {in} {range} 0 {to} 3
-                  print 'the lucky number of ' friends[i]
-                  print 'is ' lucky_numbers[i]
-            mp_choice_options:
-            -   option: "The variable in line 4 should be 'friend[i]', not 'friends[i]'"
-                feedback: "That is not right."
-            -   option: "Line 3 should say 'in range 1 to 3' not 'in range 0 to 3'"
-                feedback: "Good catch!"
-            -   option: "Line 4 should say 'lucky_number', not 'lucky number"
-                feedback: "It's not a variable, it's just text. "
-            -   option: "{in} in line 3 should be removed"
-                feedback: "That's not it"
-            correct_answer: "B"
-            hint: "There's nothing wrong with line 4"
-            question_score: "10"
-      5:
-            question_text: "Which line should be filled in in the blank?"
-            code: |
-              animals = ['dog', 'cow', 'horse']
-              _
-              {for} i {in} {range} 1 {to} 3
-                  {print} 'the ' animals[i] ' says ' sounds[i]
-            mp_choice_options:
-            -   option: "noises = ['moo', 'woof', 'neigh']"
-                feedback: "Mind the variable name and the order of the sounds."
-            -   option: "sounds = '[woof], [moo], [neigh]'. "
-                feedback: "Look at line one to see how brackets are supposed to be used."
-            -   option: "sounds = [woof, moo, neigh]"
-                feedback: "Don't forget the quotation marks!"
-            -   option: "sounds = ['woof', 'moo', 'neigh']"
-                feedback: "Great job!"
-            correct_answer: "D"
-            hint: "Look at line 1 to see proper use of brackets and quotation marks."
-            question_score: "10"
-      6:
-            question_text: "Which statement is true?"
-            code: |
-              people = ['Chris', 'Jaylino', 'Ryan']
-              games = ['fortnite', 'minecraft', 'fifa']
-              {for} o {in} {range} 1 {to} 3
-                {print} people[o] ' likes ' games[o]
-            mp_choice_options:
-            -   option: "You are not allowed to use the variable o. It should be named i."
-                feedback: "i is the most commonly used variable name in this case, but it's not mandatory to use i."
-            -   option: "The output will say that Jaylino likes fortnite."
-                feedback: "No, he likes minecraft."
-            -   option: "The output will say that Ryan likes fifa"
-                feedback: "Correct"
-            -   option: "This code will not work. It will give and error."
-                feedback: "No, the code is correct."
-            correct_answer: "C"
-            hint: "There is nothing wrong with this code."
-            question_score: "10"
-      7:
-            question_text: "What's wrong with this code?"
-            code: |
-              people = ['Savi', 'Senna', 'Fayenne']
-              transportation = ['bike', 'train', 'car']
-              {for} i {in} {range} 1 {to} 3
-                {print} people[i] goes to school by transportation[i]
-            mp_choice_options:
-            -   option: "Line 1 needs less quotation marks"
-                feedback: "That is not right."
-            -   option: "Line 3 should start with indentation"
-                feedback: "It should not!"
-            -   option: "Line 4 should start without indentation"
-                feedback: "It should not"
-            -   option: "Line 4 needs more quotation marks."
-                feedback: "Amazing!"
-            correct_answer: "D"
-            hint: "There is a mistake made in the usage of quotation marks."
-            question_score: "10"
-      8:
-            question_text: "What is a possible output for this code?"
-            code: |
-              countries = ['Canada', 'Zimbabwe', 'New Zealand']
-              {for} i {in} {range} 0 {to} 1
-                {print} 'I will travel to ' countries[random]
-            mp_choice_options:
-            -   option: "test"
-                feedback: "That is not right."
-            -   option: "test"
-                feedback: "You don't have to keep guessing if you've given the right answer."
-            -   option: "test"
-                feedback: "Correct"
-            -   option: "test"
-                feedback: "That's not it"
-            correct_answer: "C"
-            hint: "test"
-            question_score: "10"
-      9:
-            question_text: "test"
-            code: |
-              test
-            mp_choice_options:
-            -   option: "test"
-                feedback: "That is not right."
-            -   option: "test"
-                feedback: "You don't have to keep guessing if you've given the right answer."
-            -   option: "test"
-                feedback: "Correct"
-            -   option: "test"
-                feedback: "That's not it"
-            correct_answer: "C"
-            hint: "test"
-            question_score: "10"
-      10:
-            question_text: "test"
-            code: |
-              test
-            mp_choice_options:
-            -   option: "test"
-                feedback: "That is not right."
-            -   option: "test"
-                feedback: "You don't have to keep guessing if you've given the right answer."
-            -   option: "test"
-                feedback: "Correct"
-            -   option: "test"
-                feedback: "That's not it"
-            correct_answer: "C"
-            hint: "test"
-            question_score: "10"
-# Empty format for a question to use later
-#        10:
-#            question_text:
-#           code: |-
-#            mp_choice_options:
-#                - option:
-#                  feedback:
-#                - option:
-#                  feedback:
-#                - option:
-#                  feedback:
-#                - option:
-#                  feedback:
-#            correct_answer:
-#            hint:
-#            question_score: '10'
-=======
             -   option: name_player_1
                 feedback: You are right!
             -   option: name_player_2
@@ -3771,5 +3539,4 @@
                 feedback: You should fill in a name, not a number
             hint: You win the game by having the most points. Your name should appear on the screen
             correct_answer: A
-            question_score: '10'
->>>>>>> ba44a85d
+            question_score: '10'