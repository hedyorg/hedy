--- conflicted
+++ resolved
@@ -2287,17 +2287,10 @@
             question_text: "What should be on the place of the question mark?"
             code: |-
                 {print} 'Welcome to Hedys diner'
-<<<<<<< HEAD
                 people is {ask} 'How many people will be eating here tonight?'
                 _
-                    food is {ask} 'What would you like to order?'
+                    food {is} {ask} 'What would you like to order?'
                     {print} food
-=======
-                people {is} {ask} 'How many people will be eating here tonight?'
-                _?_
-                	food {is} {ask} 'What would you like to order?'
-                	{print} food
->>>>>>> ee0c1e2f
             mp_choice_options:
             -   option: |
                     ```
