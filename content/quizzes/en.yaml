levels:
    1:
        1:
            question_text: "What's this programming language called?"
            mp_choice_options:
            -   option: "Hedy"
                feedback: "Good job!"
            -   option: "Heddy"
                feedback: "Not this one!"
            -   option: "Haydie"
                feedback: "Not this one!"
            -   option: "Heidi"
                feedback: "Not this one!"
            correct_answer: "A"
            hint: "It's named after Hedy Lamarr."
            question_score: '10'
        2:
            question_text: "Which command makes text appear?"
            mp_choice_options:
            -   option: |
                    ```
                    {echo}
                    ```
                feedback: "`{echo}` repeats a given answer."
            -   option: |
                    ```
                    {print}
                     ```
                feedback: "Correct!"
            -   option: |
                    ```
                    hello
                    ```
                feedback: "Hello isn't a command."
            -   option: |
                    ```
                    {ask}
                    ```
                feedback: "With `{ask}`, you can ask a question."
            correct_answer: "B"
            hint: "_?_ Hello world!"
            question_score: '10'
        3:
            question_text: "How do you ask what someone's favorite color is?"
            mp_choice_options:
            -   option: |
                    ```
                    {print} What is your favorite color?
                    ```
                feedback: "`{print}` prints text, but it doesn't ask questions."
            -   option: |
                    ```
                    {ask} {print} What is your favorite color?
                    ```
                feedback: "You only need one command, not two."
            -   option: |
                    ```
                    {ask} What is your favorite color?
                    ```
                feedback: "Great!"
            -   option: |
                    ```
                    {echo} What is your favorite color?
                    ```
                feedback: "`{echo}` repeats your answer back to you."
            correct_answer: "C"
            hint: "You can {ask} something with the {ask} command"
            question_score: '10'
        4:
            question_text: "What is wrong with this code?"
            code: |-
                Hi Im Hedy!
                {ask} Who are you?
                {echo} Hi...
            mp_choice_options:
            -   option: "`{print}` in line 1 is missing."
                feedback: "Correct!"
            -   option: "Im in line 1 is spelled wrong."
                feedback: "Im is spelled wrong on purpose; Hedy doesn't understand the apostrophes yet."
            -   option: "`{echo}` isn't a command."
                feedback: "`{echo}` is a command, there's another mistake."
            -   option: "Nothing! This is a perfect code!"
                feedback: "Wrong, look carefully!"
            correct_answer: "A"
            hint: "Line 1 doesn't seem right"
            question_score: '10'
        5:
            question_text: "Which command is missing in line 2?"
            code: |-
                {ask} What is your favorite pet?
                _?_ So your favorite pet is...
            mp_choice_options:
            -   option: |
                    ```
                    {print}
                    ```
                feedback: "No, you would like the answer to be repeated back to you."
            -   option: |
                    ```
                    Hedy
                    ```
                feedback: "Hedy isn't a command."
            -   option: |
                    ```
                    {ask}
                    ```
                feedback: "With `{ask}` you can ask a question."
            -   option: |
                    ```
                    {echo}
                    ```
                feedback: "Right on!"
            correct_answer: "D"
            hint: "You want to see the answer at the end of line 2..."
            question_score: '10'
        6:
            question_text: "What's wrong with this code?"
            code: |-
                {print} Hi im Hedy!
                {print} Which football team do you support?
                {echo} You support...
                {print} Cool! Me too!
            mp_choice_options:
            -   option: "In line 1 `{print}` should be replaced with `{ask}`."
                feedback: "`{print}` in line 1 is correct."
            -   option: "In line 2, `{print}` should be replaced with `{ask}`."
                feedback: "Great! You paid attention!"
            -   option: "Line 3 has to begin with `{print}` instead of `{echo}`."
                feedback: "`{echo}` is correct."
            -   option: "In line 4, `{print}` is spelled wrong."
                feedback: "No, there is a mistake somewhere else"
            correct_answer: "B"
            hint: "Check the `{print}` commands."
            question_score: '10'
        7:
            question_text: "What's wrong with this code?"
            code: |-
                {print} Welcome at Hedys restaurant!
                {ask} What would you like to eat?
                {echo} So you want to order ...
                {print} Coming right up! Enjoy!
            mp_choice_options:
            -   option: "In line 1 `{print}` needs to be replaced with `{ask}`"
                feedback: "Are you sure something is wrong?"
            -   option: "In line 1 `{print}` needs to be replaced with `{echo}`"
                feedback: "Are you sure something's wrong?"
            -   option: "In line 3 `{echo}` needs to be replaced with `{print}`"
                feedback: "Are you sure something is wrong?"
            -   option: "Nothing! This is a perfect code!"
                feedback: "Correct!"
            correct_answer: "D"
            hint: "Check the code line by line"
            question_score: '10'
        8:
            question_text: "How do you use the `{echo}` command?"
            mp_choice_options:
            -   option: "You can use it to `{ask}` a question."
                feedback: "That's what `{ask}` is for!"
            -   option: "You can use it to `{print}` text."
                feedback: "That's what `{print}` is for!"
            -   option: "You can use it to repeat an answer."
                feedback: "Good job!"
            -   option: "You can use it to make text disappear."
                feedback: "That's not right..."
            correct_answer: "C"
            hint: "`{echo}` is used after an `{ask}` command."
            question_score: '10'
        9:
            question_text: "What's wrong with this code?"
            code: |-
                {print} Hello!
                {print} How are you doing?
                {echo} So you are doing...
            mp_choice_options:
            -   option: "`{print}` in line 1 should be `{ask}`"
                feedback: "No, `{print}` is right. Where is the question being asked?"
            -   option: "`{print}` in line 2 should be `{ask}`"
                feedback: "Super!"
            -   option: "`{echo}` in line 3 should be `{ask}`"
                feedback: "No, `{echo}` is right. Where is the question being asked?"
            -   option: "Nothing. This is a perfect code!"
                feedback: "Look carefully for the mistake..."
            correct_answer: "B"
            hint: "`{ask}` allows you to ask a question"
            question_score: '10'
        10:
            question_text: "Are you ready for level 2?"
            mp_choice_options:
            -   option: "Yes!"
                feedback: "Great! Let's go to the next level!"
            -   option: "No"
                feedback: "What a shame... You can practice some more in level 1!"
            correct_answer: "A"
            hint: "Let's go!"
            question_score: '10'
    2:
        1:
            question_text: "Which statement is true?"
            mp_choice_options:
            -   option: "In level 2 the `{print}` command doesn't exist anymore"
                feedback: "`{print}` still works"
            -   option: "In level 2 the `{ask}` command doesn't exist anymore"
                feedback: "`{ask}` still works!"
            -   option: "In level 2 the `{echo}` command doesn't exist anymore"
                feedback: "Good"
            -   option: "In level 2 all the level 1 commands still work"
                feedback: "No one command doesn't work anymore."
            correct_answer: "C"
            hint: "`{print}` and `{ask}` still exist."
            question_score: '10'
        2:
            question_text: "Which code is correct?"
            mp_choice_options:
            -   option: |
                    ```
                    name {is} {ask} What is your name?
                    ```
                feedback: "Super!"
            -   option: |
                    ```
                    {ask} {is} name What is your name
                    ```
                feedback: "The words are right, the order is not!"
            -   option: |
                    ```
                    {ask} What is your name?
                    ```
                feedback: "This worked in level 1, but in level 2 and up it works differently."
            -   option: |
                    ```
                    {ask} What is your name? {is} name
                    ```
                feedback: "The words are right, the order isn't!"
            correct_answer: "A"
            hint: "`{ask}` doesn't work like in level 1"
            question_score: '10'
        3:
            question_text: "What appears on your output screen when you run this code?"
            code: |-
                name {is} Marleen
                {print} name goes to the market and she buys an apple.
            mp_choice_options:
            -   option: "name goes to the market and she buys an apple."
                feedback: "The word name is replaced with Marleen"
            -   option: "Marleen goes to the market."
                feedback: "The second part of the sentence isn't left out!"
            -   option: "Marleen goes to the market and she buys an apple."
                feedback: "Right on!"
            -   option: "Marleen goes to the market and Marleen buys an apple."
                feedback: "She is not replaced with the name"
            correct_answer: "C"
            hint: "The word name is replaced with Marleen"
            question_score: '10'
        4:
            question_text: "What will you see on the output screen when you run this code?"
            code: |-
                name {is} Hedy
                {print} Hi my name is name!
            mp_choice_options:
            -   option: "Hi my name is name"
                feedback: "The variable name is replaced with Hedy"
            -   option: "Hi my name is Hedy"
                feedback: "The variable name is replaced with Hedy"
            -   option: "Hi my Hedy is name"
                feedback: "The variable name is replaced with Hedy"
            -   option: "Hi my Hedy is Hedy"
                feedback: "Correct, this mistake will be fixed in level 3!"
            correct_answer: "D"
            hint: "'name' is being replaced with 'Hedy' in both places"
            question_score: '10'
        5:
            question_text: "What happens when you use the `{sleep}` command?"
            code: "{sleep}"
            mp_choice_options:
            -   option: "It slows down your computer"
                feedback: "fortunately not!"
            -   option: "It closes down Hedy"
                feedback: "fortunately not!"
            -   option: "Your program pauses for a second and then continues"
                feedback: "That's right!"
            -   option: "You put it at the end so Hedy knows your program is finished"
                feedback: "No it would be useless at the end of your code"
            correct_answer: "C"
            hint: "The computer waits for a second at the `{sleep}` command"
            question_score: '10'
        6:
            question_text: "What should be on the lines?"
            code: |-
                {print} And the award for best programming language goes to...
                _?_
                {print} Hedy!
            mp_choice_options:
            -   option: |
                    ```
                    {sleep}
                    ```
                feedback: "Perfect!"
            -   option: |
                    ```
                    {echo}
                    ```
                feedback: "There is nothing to repeat back here"
            -   option: |
                    ```
                    {print}
                    ```
                feedback: "There is no text there to `{print}` there"
            -   option: |
                    ```
                    {ask}
                    ```
                feedback: "There is no question there to be asked"
            correct_answer: "A"
            hint: "Pause for dramatic effect..."
            question_score: '10'
        7:
            question_text: "What command should be used on line 2?"
            code: |-
                {print} I will explode in 3 seconds!
                _?_
                {print} BOOM!
            mp_choice_options:
            -   option: |
                    ```
                    {print} 3
                    ```
                feedback: "You don't need to `{print}`"
            -   option: |
                    ```
                    {sleep} 3
                    ```
                feedback: "Perfect!"
            -   option: |
                    ```
                    {sleep}
                    ```
                feedback: "This way the bomb will explode in 1 second"
            -   option: |
                    ```
                    {sleep} {sleep} {sleep}
                    ```
                feedback: "Make it easier on yourself by using the number 3"
            correct_answer: "B"
            hint: "You want the computer to wait for 3 seconds"
            question_score: '10'
        8:
            question_text: "How would you correct the first line of code?"
            code: |-
                {ask} {is} How old are you?
                {print} age
            mp_choice_options:
            -   option: |
                    ```
                    age {ask} {is} How old are you?
                    ```
                feedback: "That is the wrong order"
            -   option: |
                    ```
                    {ask} {is} age How old are you?
                    ```
                feedback: "That is the wrong order"
            -   option: |
                    ```
                    age {is} {ask} How old are you?
                    ```
                feedback: "You get it!"
            -   option: |
                    ```
                    age {is} How old are you?
                    ```
                feedback: "Where is the `{ask}` command?"
            correct_answer: "C"
            hint: "The variable name should come first"
            question_score: '10'
        9:
            question_text: "What is going wrong in this code?"
            code: |-
                dogs {is} animal
                {print} I love animal
            mp_choice_options:
            -   option: "Line 1 should say: dogs `{is}` animals"
                feedback: "The variable name is animal"
            -   option: "Line 1 should say: animal `{is}` dogs"
                feedback: "Great!"
            -   option: "Line 2 should say: `{print}` I love animals"
                feedback: "The variable name is animal"
            -   option: "Line 2 should say: `{sleep}` I love animals"
                feedback: "Sleep is not used to `{print}` text"
            correct_answer: "B"
            hint: "You want to `{print}` 'I love dogs'"
            question_score: '10'
        10:
            question_text: "What command should be used on the line 1?"
            code: |-
                flavor {is} _?_
                {print} Your favorite icecream is...
                {sleep}
                {print} flavor
            mp_choice_options:
            -   option: |
                    ```
                    {sleep} 3
                    ```
                feedback: "You want to know the favorite flavor!"
            -   option: |
                    ```
                    {print} strawberries
                    ```
                feedback: "You do not want a `{print}` command at the middle of the line..."
            -   option: |
                    ```
                    strawberries, chocolate, vanilla
                    ```
                feedback: "This way you are making a list. You don't want that now."
            -   option: |
                    ```
                    {ask} What flavor icecream do you like?
                    ```
                feedback: "That's right!"
            correct_answer: "D"
            hint: "You want to `{ask}` a question"
            question_score: '10'
    3:
        1:
            question_text: "What command do you use to let Hedy pick something arbitrarily?"
            mp_choice_options:
            -   option: |
                    ```
                    {print}
                    ```
                feedback: "`{print}` is used to print text"
            -   option: |
                    ```
                    {ask}
                    ```
                feedback: "`{ask}` is used to ask a question"
            -   option: |
                    ```
                    {is}
                    ```
                feedback: "`{is}` is used to make a list"
            -   option: |
                    ```
                    {at} {random}
                    ```
                feedback: "Correct!"
            correct_answer: "D"
            hint: "Arbitrarily means without a plan or randomly."
            question_score: '10'
        2:
            question_text: "What's wrong with this code?"
            code: |-
                animals {is} dog cat cow
                {print} animals {at} {random}
            mp_choice_options:
            -   option: "You need commas in line 1: dog, cat, cow."
                feedback: "Good job!"
            -   option: "Line 1 needs to start with `{print}`."
                feedback: "No, you don't need `{print}`"
            -   option: "Line 2 needs to say 'animal' instead of 'animals'',"
                feedback: "animals is correct."
            -   option: "`{at} {random}` is spelled incorrectly"
                feedback: "`{at} {random}` is the correct spelling"
            correct_answer: "A"
            hint: "There's something wrong in line 1"
            question_score: '10'
        3:
            question_text: "What's wrong in line 2 of this code?"
            code: |-
                options {is} rock, paper, scissors
                {print} rock, paper, scissors {at} {random}
            mp_choice_options:
            -   option: |
                    ```
                    {at} {random} {print} options
                    ```
                feedback: "You're almost there. The order of the words isn't right yet."
            -   option: |
                    ```
                    {print} rock {at} {random}
                    ```
                feedback: "you don't always want the Hedy to {print} rock, sometimes you want scissors or paper."
            -   option: |
                    ```
                    {print} options {at} {random}
                    ```
                feedback: "Very good!"
            -   option: "Nothing, the code is correct!"
                feedback: "Look carefully for the mistake"
            correct_answer: "C"
            hint: "The variable (the list) is called options."
            question_score: '10'
        4:
            question_text: "What should change in line 2 to print a random price?"
            code: |-
                prices {is} 1 dollar, 100 dollar, 1 million dollar
                {print} price {at} {random}
            mp_choice_options:
            -   option: |
                    ```
                    {print} price
                    ```
                feedback: "You don't want to `{print}` the word price, but you want to `{print}` one price out of your list `{at} {random}`"
            -   option: |
                    ```
                    {print} prices {at} {random}
                    ```
                feedback: "Great! You've really paid attention."
            -   option: |
                    ```
                    {print} {at} {random} price
                    ```
                feedback: "`{at} {random}` is placed behind the variable."
            -   option: "Nothing, this code is alright."
                feedback: "Look carefully for the mistake you missed!"
            correct_answer: "B"
            hint: "The variable name is prices"
            question_score: '10'
        5:
            question_text: "What is wrong in this code?"
            code: |-
                question {is} {ask} What do you want to know?
                {print} question
                answers {is} yes, no, maybe
                {print} answers {at} {random}
            mp_choice_options:
                -   option: "Line 1 needs to say `{print}` instead of `{ask}`"
                    feedback: "No, that's not wrong."
                -   option: "Line 2 needs to say `{ask}` instead of `{print}`"
                    feedback: "No that's not wrong."
                -   option: "Line 2 needs to say answers `{at} {random}` `{is}` yes, no, maybe"
                    feedback: "No, that's not wrong."
                -   option: "Nothing, this code is perfect"
                    feedback: "That's right!"
            correct_answer: "D"
            hint: "Does this code even have a mistake?"
            question_score: '10'
        6:
            question_text: "What's wrong with this code?"
            code: |-
                question {is} {ask} What do you want to know?
                answers yes, no, maybe
                {print} answers {at} {random}
            mp_choice_options:
                -   option: "Line 2 needs to say question instead of answers"
                    feedback: "No that's not right"
                -   option: "Line 2 needs the `{is}` command"
                    feedback: "Correct"
                -   option: "Line 3 needs to say answer instead of answers"
                    feedback: "No the variable's called answers"
                -   option: "Nothing! This code is great!"
                    feedback: "Actually, line 2 has a mistake."
            correct_answer: "B"
            hint: "There is something wrong with line 2."
            question_score: '10'
        7:
            question_text: "What does the `{add}` command do?"
            code: |-
                    books {is} Harry Potter, de Hobbit, Green eggs and Ham
                    your_book {is} {ask} What is your favorite book?
                    {add} your_book {to} books
                    {print} books {at} {random}
            mp_choice_options:
            -   option: "The `{add}` command removes a random book from the list"
                feedback: "The remove command removes, the add command adds"
            -   option: "The `{add}` command adds a random book to a list"
                feedback: "It doesn't. It adds your answer to the list!"
            -   option: "The `{add}` command adds your favorite book to the list"
                feedback: "Correct!"
            -   option: "The `{add}` command prints your favorite book."
                feedback: "No, it adds your favorite book to the list"
            correct_answer: "C"
            hint: "The `{add}` command adds a book, but which one?"
            question_score: '10'
        8:
            question_text: "What is the output of this code?"
            code: |-
                    crisps {is} sea salt, paprika, sour cream
                    {remove} sea salt {from} crisps
                    {remove} paprika {from} crisps
                    {print} crisps {at} {random}
            mp_choice_options:
            -   option: "You can't tell, because Hedy will `{print}` one of the 3 flavors `{at} {random}`"
                feedback: "Take a look at the `{remove}` commands"
            -   option: "sea salt"
                feedback: "sea salt is removed from the list"
            -   option: "paprika"
                feedback: "Paprika is removed from the list"
            -   option: "sour cream"
                feedback: "That's right!"
            correct_answer: "D"
            hint: "There are 3 flavors, bit 2 are removed. Which one remains?"
            question_score: '10'
        9:
            question_text: "What's wrong with this code?"
            code: |-
                    colors {is} blue, purple, green
                    chosen_color {is} {ask} Which haircolor wouldn't your like to have?
                    {remove} chosen_color {from} colors
                    {print} I will dye my hair color {at} {random}
            mp_choice_options:
            -   option: "Line 3 should say: `{remove}` blue `{from}` colors"
                feedback: "Maybe you want blue hair though!"
            -   option: "Line 3 should have an `{add}` command instead of a `{remove}` command"
                feedback: "You want to remove the chosen color so `{remove}` is right."
            -   option: "In line 4 the variable should be called colors instead of color"
                feedback: "Great job!"
            -   option: "Nothing, this is a correct code!"
                feedback: "Find the mistake!"
            correct_answer: "C"
            hint: "Look at line 3"
            question_score: '10'
        10:
            question_text: "What should be on the _?_?"
            code: |-
                    walkers {is} dad, mom, Sam, Petra
                    walked_yesterday {is} {ask} Who walked the dogs yesterday?
                    {print} walked_yesterday shouldn't have to walk the dogs again today
                    _?_
                    {print} walkers {at} {random} , it's your turn to walk the dogs!
            mp_choice_options:
            -   option: |
                    ```
                    {remove} walked_yesterday {from} walkers
                    ```
                feedback: "Super!"
            -   option: |
                    ```
                    {remove} walked yesterday {to} walkers
                    ```
                feedback: "`{remove} {from}` or `{add} {to}`, not `{remove} {to}`"
            -   option: |
                    ```
                    {remove} walkers {from} yesterday
                    ```
                feedback: "yesterday is not a variable"
            -   option: |
                    ```
                    {add} walked_yesterday {to} walkers
                    ```
                feedback: "This increased the change that the person who walked yesterday now has to do it again. That's mean."
            correct_answer: "A"
            hint: "The person who walked the dog yesterday should be removed from the list."
            question_score: '10'

    4:
        1:
            question_text: "Which of these is true?"
            mp_choice_options:
            -   option: "`{print}` and `{ask}` now need quotation marks"
                feedback: "That's right"
            -   option: "Only `{print}` needs quotation marks"
                feedback: "`{ask}` needs quotation marks too!"
            -   option: "`{at} {random}` doesn't work anymore in level 4"
                feedback: "`{at} {random}` still works"
            -   option: "`{at} {random}` now needs quotation marks"
                feedback: "No, but 2 other commands do."
            correct_answer: "A"
            hint: "In level 4 you need quotation marks for 2 commands."
            question_score: '10'
        2:
            question_text: "Which code uses the proper quotation marks?"
            mp_choice_options:
            -   option: |
                    ```
                    {print} `hello`
                    ```
                feedback: "This quotation mark is skewed, you need a straight one."
            -   option: |
                    ```
                    {print} 'hello'
                    ```
                feedback: "Correct"
            -   option: |
                    ```
                    {print} hello
                    ```
                feedback: "There are no quotation marks here!."
            -   option: |
                    ```
                    {print} ,hello,
                    ```
                feedback: "This is a comma, you need quotation marks."
            correct_answer: "B"
            hint: "Pick the right quotation marks."
            question_score: '10'
        3:
            question_text: "Where are the quotation marks used correctly?"
            mp_choice_options:
            -   option: |
                    ```
                    {print} Hi Im Hedy
                    ```
                feedback: "Add quotation marks please!"
            -   option: |
                    ```
                    {print} 'Hi Im Hedy
                    ```
                feedback: "Both before and after the words you want to print should be a quotation mark."
            -   option: |
                    ```
                    '{print} Hi Im Hedy'
                    ```
                feedback: "The first quotation mark should be behind the word {print}"
            -   option: |
                    ```
                    {print} 'Hi Im Hedy'
                    ```
                feedback: "Perfect!"
            correct_answer: "D"
            hint: "Both before and after the words you want to print should be a quotation mark."
            question_score: '10'
        4:
            question_text: "Which statement is true?"
            mp_choice_options:
            -   option: "You need quotation marks around the word `{print}`, like this: `'{print}'`."
                feedback: "The quotation marks shouldn't be around the command itself."
            -   option: "You need quotation marks around the words you want to print."
                feedback: "Super!"
            -   option: "You do not need quotation marks when using the `{ask}` command"
                feedback: "Both `{print}` and `{ask}` require quotation marks"
            -   option: "You can choose yourself whether to use quotation marks or not."
                feedback: "Unfortunately, Hedy is stricter than that."
            correct_answer: "B"
            hint: "From level 4 on you need to use quotation marks."
            question_score: '10'
        5:
            question_text: "What has to be changed in order for the game to work?"
            code: |-
                options {is} rock, paper, scissors
                {print} 'options {at} {random}'
            mp_choice_options:
            -   option: |
                    ```
                    '{print} options {at} {random}'
                    ```
                feedback: "Never put the quotation mark in front of the {print} command."
            -   option: |
                    ```
                    {print} 'options' {at} {random}
                    ```
                feedback: "options is a variable. You don't literally want to print 'options {at} {random}'."
            -   option: |
                    ```
                    {print} options {at} {random}
                    ```
                feedback: "That's right"
            -   option: "Nothing, the game already works!"
                feedback: "Look carefully. There is an error."
            correct_answer: "C"
            hint: "You don't want Hedy to literally print 'options {at} {random}', you want it to print 'rock' or 'paper' or 'scissors'."
            question_score: '10'
        6:
            question_text: "What would be a good next line in this code?"
            code: |-
                prices {is} 1 dollar, 100 dollars, 1 million dollars
            mp_choice_options:
            -   option: |
                    ```
                    {print} 'You win...' prices {at} {random}
                    ```
                feedback: "Great! You get it!"
            -   option: |
                    ```
                    {print} You win... 'prices {at} {random}'
                    ```
                feedback: "Hedy will literally print 'prices {at} {random}'"
            -   option: |
                    ```
                    {print} You win... prices {at} {random}
                    ```
                feedback: "You need some quotation marks!"
            -   option: |
                    ```
                    {print} 'You win... prices {at} {random}'
                    ```
                feedback: "Hedy will literally print 'prices {at} {random}''"
            correct_answer: "A"
            hint: "Think carefully: what is a variable and should be outside of the quotation marks? And what are normal words that should be inside?."
            question_score: '10'
        7:
            question_text: "What's wrong with this code?"
            code: |-
                question {is} {ask} What do you want to know?
                answers {is} yes, no, maybe
                {print} answers {at} {random}
            mp_choice_options:
            -   option: "Quotation marks are missing in line 1"
                feedback: "Correct!"
            -   option: "Quotation marks are missing in line 2"
                feedback: "A variable doesn't need quotes"
            -   option: "Quotation marks are missing in line 3"
                feedback: "You don't want Hedy to literally print 'answers {at} {random}' so no quotation marks needed here!"
            -   option: "Nothing, this code is good as is!"
                feedback: "Look carefully. You missed a mistake!"
            correct_answer: "A"
            hint: "Check each line on whether they'd need quotation marks or not."
            question_score: '10'
        8:
            question_text: "What would be a good next line for this code?"
            code: |-
                {print} 'Welcome at the money show!'
                {print} 'In front of you are 3 doors'
                door {is} {ask} 'Which door do you choose?'
            mp_choice_options:
            -   option: |
                    ```
                    {print} So you pick door door
                    ```
                feedback: "We need quotation marks"
            -   option: |
                    ```
                    {print} 'So you pick ' door door
                    ```
                feedback: "If the player chooses door 3, Hedy will say 'So you pick 3 3"
            -   option: |
                    ```
                    {print} 'So you pick door ' door
                    ```
                feedback: "Super!"
            -   option: |
                    ```
                    {print} 'So you pick door door'
                    ```
                feedback: "Hedy will literally print 'So you pick door door"
            correct_answer: "C"
            hint: "The second word door should be replaced with the number, the first should still be the word door..."
            question_score: '10'
        9:
            question_text: "What will never appear in your output screen?"
            code: |-
                clubs {is} Real Madrid, Bayern Munchen, Manchester United, Ajax
                {print} clubs {at} {random} ' is going the win the champions league'
            mp_choice_options:
            -   option: "Ajax is going to win the champions league"
                feedback: "Hedy could `{print}` that"
            -   option: "Real Madrid is going to win the champions league"
                feedback: "Hedy could `{print}` that"
            -   option: "Bayer Munchen is going to win the champions league"
                feedback: "Hedy could `{print}` that"
            -   option: "FC Barcelona is going to win the champions league"
                feedback: "That's right. It's not in the list"
            correct_answer: "D"
            hint: "What are Hedy's options to randomly pick from?"
            question_score: '10'
        10:
            question_text: "Which statement is true?"
            code: |-
                people {is} mom, dad, Emma, Sophie
                {print} The dishes are done by...
                {print} people {at} {random}
            mp_choice_options:
            -   option: "Quotation marks are missing in line 1"
                feedback: "A list doesn't need quotation marks"
            -   option: "Quotation marks are missing in line 2"
                feedback: "Correct"
            -   option: "Quotation marks are missing in both line 2 and 3"
                feedback: "Line 3 doesn't need quotation marks because it's not printed literally"
            -   option: "Nothing, this code has no mistakes"
                feedback: "You missed one!"
            correct_answer: "B"
            hint: "One line needs quotation marks, because you want it to be printed literally."
            question_score: '10'
    5:
        1:
            question_text: "Which command should be filled in on the _?_?"
            code: |-
                number {is} {ask} 'What is your lucky number?'
                {if} number {is} 5 {print} Mine too!
                _?_ {print} My lucky number is 5!
            mp_choice_options:
            -   option: |
                    ```
                    {print}
                    ```
                feedback: "There already is a `{print}` command."
            -   option: |
                    ```
                    {if}
                    ```
                feedback: "The `{if}` command is used in the line above."
            -   option: |
                    ```
                    {sleep}
                    ```
                feedback: "That's not it!"
            -   option: |
                    ```
                    {else}
                    ```
                feedback: "That's right!"
            correct_answer: "D"
            hint: "Which one goes together with the `{if}` command?"
            question_score: '10'
        2:
            question_text: "What appears in your output screen when you type in the name Hedy?"
            code: |-
                name {is} {ask} 'What is your name?'
                {if} name {is} Hedy {print} 'fun' {else} {print} 'less fun'
            mp_choice_options:
            -   option: "fun"
                feedback: "That's right!"
            -   option: "less fun"
                feedback: "If the name is Hedy, it will say 'fun''"
            -   option: "Hedy"
                feedback: "No, it doesn't print the name"
            -   option: "Error"
                feedback: "Fortunately not!"
            correct_answer: "A"
            hint: "`{if}` name `{is}` Hedy `{print}` ...?"
            question_score: '10'
        3:
            question_text: "What is the right password?"
            code: |-
                password {is} {ask} 'What is the password?'
                {if} password {is} SECRET {print} 'Correct!'
                {else} {print} 'ALARM! INTRUDER!'
            mp_choice_options:
            -   option: "Correct!"
                feedback: "This is printed when you type in the correct password"
            -   option: "SECRET"
                feedback: "That's right!'"
            -   option: "password"
                feedback: "The password isn't password..."
            -   option: "ALARM INTRUDER"
                feedback: "This is printed when you type in the incorrect password!"
            correct_answer: "B"
            hint: "`{if}` password `{is}` ... `{print}` 'Correct!'!'"
            question_score: '10'
        4:
            question_text: "What does Hedy print when you type in the wrong password?"
            code: |-
                password {is} {ask} 'What is the password?'
                {if} password {is} SECRET {print} 'Correct!'
                {else} {print} 'ALARM! INTRUDER!'
            mp_choice_options:
            -   option: "Correct"
                feedback: "That's printed if the correct answer is given, not the wrong one..."
            -   option: "SECRET"
                feedback: "That's not the right answer"
            -   option: "Wrong!"
                feedback: "No, this is not what Hedy will print"
            -   option: "ALARM! INTRUDER!"
                feedback: "Great job!"
            correct_answer: "D"
            hint: "Your computer will sound the alarm for intruders!"
            question_score: '10'
        5:
            question_text: "Why will Hedy say 'ALARM! INTRUDER' when you type in 'secret'?"
            code: |-
                password {is} {ask} 'What is the password?'
                {if} password {is} SECRET {print} 'Correct!'
                {else} {print} 'ALARM! INTRUDER!'
            mp_choice_options:
            -   option: "Because it needs to be in capitals, so SECRET"
                feedback: "Indeed!"
            -   option: "Because the password is alarm"
                feedback: "No, this is not the password."
            -   option: "Because it's spelled wrong."
                feedback: "That's not how you spell secret"
            -   option: "Because Hedy makes a mistake"
                feedback: "No, Hedy is right"
            correct_answer: "A"
            hint: "The spelling of the word has to be exactly the same."
            question_score: '10'
        6:
            question_text: "Which word should be on the place of the question mark in the last line?"
            code: |-
                {print} 'Im Hedy the football fortune teller!'
                {print} 'I will predict what place your team will end up!'
                club is {ask} 'Which club is your favorite?'
                {if} club {is} ajax {print} 'Ajax is going to win of course!'
                _?_ {print} 'Sorry, your club is gonna be in last place...'
            mp_choice_options:
            -   option: |
                    ```
                    {if}
                    ```
                feedback: "`{if}` is already in the line above"
            -   option: |
                    ```
                    {at} {random}
                    ```
                feedback: "No, you need `{else}`."
            -   option: |
                    ```
                    {else}
                    ```
                feedback: "Great!"
            -   option: |
                    ```
                    {print}
                    ```
                feedback: "`{print}` is already there, we need a word before it!"
            correct_answer: "C"
            hint: "`{if}` goes together with...?"
            question_score: '10'
        7:
            question_text: "Which word should be in the place of the question mark?"
            code: |-
                {print} 'I can predict if you will be a millionair or not!'
                name {is} {ask} 'Whats your name?'
                {if} name {is} Hedy {print} 'You will be a millionair!'
                {else} _?_ 'Unfortunately... No big money for you.'
            mp_choice_options:
            -   option: |
                    ```
                    {if}
                    ```
                feedback: "`{if}` is in the line above."
            -   option: |
                    ```
                    {at} {random}
                    ```
                feedback: "No, you don't need `{at} {random}`."
            -   option: |
                    ```
                    {else}
                    ```
                feedback: "There already is an `{else}` command"
            -   option: |
                    ```
                    {print}
                    ```
                feedback: "Awesome!"
            correct_answer: "D"
            hint: "After `{else}` a `{print}` command follows"
            question_score: '10'
        8:
            question_text: "Which word should be on the place of the question mark?"
            code: |-
                animal {is} {ask} 'What is your favorite animal?'
                {if} _?_ {is} penguin {print} 'Thats my favorite animal too!'
                {else} {print} 'Cool! I like penguins.'
            mp_choice_options:
            -   option: |
                    ```
                    favorite animal
                    ```
                feedback: "That's not the variable name."
            -   option: |
                    ```
                    animal
                    ```
                feedback: "Great job!"
            -   option: |
                    ```
                    {if}
                    ```
                feedback: "`{if}` is already there"
            -   option: |
                    ```
                    {print}
                    ```
                feedback: "No, that's not it."
            correct_answer: "B"
            hint: "What the variable name?"
            question_score: '10'
        9:
            question_text: "Which door should you choose to escape??"
            code: |-
                {print} 'Escape from the haunted house!'
                {print} 'There are 3 doors in front of you'
                door {is} {ask} 'Which door do you choose?'
                monsters {is} vampire, werewolf, giant spider
                {if} door {is} 2 {print} 'Yay, you can escape!'
                {else} {print} 'You are being devoured by a... ' monsters {at} {random}
            mp_choice_options:
            -   option: "1"
                feedback: "Bad choice! You're being eaten"
            -   option: "2"
                feedback: "Super! You escaped!"
            -   option: "3"
                feedback: "Bad choice! You're being eaten."
            -   option: "It's a trap, you will always be eaten!"
                feedback: "Luckily not!"
            correct_answer: "B"
            hint: "One of the doors will keep you safe.."
            question_score: '10'
        10:
            question_text: "Which monster is standing behind door 1?"
            code: |-
                {print} 'Escape from the haunted house!'
                {print} 'There are 3 doors in front of you'
                door {is} {ask} 'Which door do you choose?'
                monsters {is} vampire, werewolf, giant spider
                {if} door {is} 2 {print} 'Yay, you can escape!'
                {else} {print} 'You are being devoured by a... ' monsters {at} {random}
            mp_choice_options:
            -   option: "Hedy picks a random monster each time."
                feedback: "Awesome!"
            -   option: "vampire"
                feedback: "Not always..."
            -   option: "werewolf"
                feedback: "Not always..."
            -   option: "giant spider"
                feedback: "Not always..."
            correct_answer: "A"
            hint: "Mind the last 3 words... monsters `{at} {random}`..."
            question_score: '10'
    6:
        1:
            question_text: "What's Hedy's output when you run this code?"
            code: "{print} 2*10"
            mp_choice_options:
            -   option: "20"
                feedback: "Correct!"
            -   option: "12"
                feedback: "No, the plus sign is used in addition"
            -   option: "2*10"
                feedback: "No, Hedy will calculate the answer"
            -   option: "210"
                feedback: "Mind it's a calculation."
            correct_answer: "A"
            hint: "The `*` is used as a multiplication sign"
            question_score: '10'
        2:
            question_text: "Which sign do you use for an addition?"
            mp_choice_options:
            -   option: "-"
                feedback: "That's not it"
            -   option: "plus"
                feedback: "That's not it"
            -   option: "*"
                feedback: "That's not it"
            -   option: "+"
                feedback: "Correct!"
            correct_answer: "D"
            hint: "It's the plus sign."
            question_score: '10'
        3:
            question_text: "What's Hedy's output when you run this code?"
            code: "{print} '3*10'"
            mp_choice_options:
            -   option: "30"
                feedback: "This would be the right answer if there were no quotation marks."
            -   option: "13"
                feedback: "Try again.."
            -   option: "3*10"
                feedback: "Correct! There are quotation marks, so Hedy will print it literally."
            -   option: "Nothing, Hedy will give an error message."
                feedback: "No, Hedy will print it literally."
            correct_answer: "C"
            hint: "Mind the quotation marks!!"
            question_score: '10'
        4:
            question_text: "Kim is 10 years old. What will Hedy print for her?"
            code: |-
                name = {ask} 'How many letters are in your name?'
                age = {ask} 'How old are you?'
                luckynumber = name*age
                {print} 'Your lucky number is...' luckynumber
            mp_choice_options:
            -   option: "30"
                feedback: "Mind, Hedy also prints 'Your lucky number is...'"
            -   option: "10"
                feedback: "Please try again."
            -   option: "Your lucky number is... 30"
                feedback: "That's right!"
            -   option: "Your lucky number is... 10"
                feedback: "Her lucky number is name times age..."
            correct_answer: "C"
            hint: "Kim has 3 letters, she is 10 years old so: letters times age = 3*10 = 30."
            question_score: '10'
        5:
            question_text: "If 5 people eat at this restaurant, how much do they have to pay in total?"
            code: |-
                {print} 'Welcome to Hedys!'
                people = {ask} 'How many people are eating with us tonight?'
                price = people * 10
                {print} 'That will be ' price 'dollar please'
            mp_choice_options:
            -   option: "5 dollars"
                feedback: "Unfortunately, it's not that cheap."
            -   option: "10 dollars"
                feedback: "No, it's 10 dollars each."
            -   option: "15 dollars"
                feedback: "The * means multiplication."
            -   option: "50 dollars"
                feedback: "Great!"
            correct_answer: "D"
            hint: "`price` `is` `people` `times` 10"
            question_score: '10'
        6:
            question_text: "How much does a hamburger cost is this virtual restaurant?"
            code: |-
                {print} 'Welcome at Hedys diner'
                food = {ask} 'What would you like to eat?'
                price = 0
                {if} food {is} hamburger price = 15
                {if} food {is} fries price = 6
            mp_choice_options:
            -   option: "15 dollars"
                feedback: "Super!"
            -   option: "6 dollars"
                feedback: "The fries are 6 dollars"
            -   option: "0 dollars"
                feedback: "The hamburger isn't free!"
            -   option: "21 dollars"
                feedback: "That's the price for a hamburger and fries!"
            correct_answer: "A"
            hint: "Mind the fourth line."
            question_score: '10'
        7:
            question_text: "Why does line 7 say 'price is price + 3' instead of 'price is 3'?"
            code: |-
                {print} 'Welcome at Hedys diner'
                food = {ask} 'What would you like to eat?'
                price = 0
                {if} food {is} hamburger price = price + 15
                {if} food {is} fries price = price + 6
                drinks is {ask} 'What would you like to drink?'
                {if} drinks {is} coke price = price + 3
                {if} drinks {is} water price = price + 1
                {print} price ' dollars please'
            mp_choice_options:
            -   option: "It could have been `price = 3` just as well."
                feedback: "No, that's not true. Hedy needs to add 3 dollars to the total."
            -   option: "Because Hedy doesn't understand `price = 3`."
                feedback: "Hedy would understand, but it wouldn't be right."
            -   option: "Because Hedy would otherwise forget about the previous order. The price would be 3 dollars in total."
                feedback: "That's right!"
            -   option: "Because the price is 0 dollars to begin with."
                feedback: "That's true, but not the reason"
            correct_answer: "C"
            hint: "The price shouldn't be 3, but 3 dollars more than it already was"
            question_score: '10'
        8:
            question_text: "Why is this code incorrect?"
            code: |-
                correct answer = 3*12
                answer = {ask} 'What is 3 times 12?'
                {if} answer {is} correct answer {print} 'Good job!'
                {else} {print} 'No... It was ' correct answer
            mp_choice_options:
            -   option: "There shouldn't be quotation marks in line 2"
                feedback: "No, there should be!"
            -   option: "The variable is called correct answer, but a variable's name can only be 1 word. So it should be correct_answer"
                feedback: "Correct!"
            -   option: "The `{if}` and `{else}` commands should be in the same line."
                feedback: "No, that's not true."
            -   option: "The variable in line 2 can't be called answer, because it is too similar to the variable correct answer."
                feedback: "Variable names can be similar, but they can't be 2 words..."
            correct_answer: "B"
            hint: "Inspect what the variables are called."
            question_score: '10'
        9:
            question_text: "Imagine you love football a 10, you've eaten 2 bananas and have washed your hands 3 times today. How smart does the silly fortune teller think you are?"
            code: |-
                {print} 'Im Hedy the silly fortune teller'
                {print} 'I will predict how smart you are!'
                football = {ask} 'On a scale of 0 to 10 how much do you love football?'
                bananas = {ask} 'How many bananas have you eaten this week?'
                hygiene = {ask} 'How many times did you wash your hands today??'
                result = bananas + hygiene
                result = result * football
                {print} 'You are ' result 'percent smart.'
            mp_choice_options:
            -   option: "10%"
                feedback: "(2 bananas + 3 hygiene) * 10 football = 5*10 =?"
            -   option: "32%"
                feedback: "(2 bananas + 3 hygiene) * 10 football = 5*10 =?"
            -   option: "50%"
                feedback: "Super! You are 100 percent smart!"
            -   option: "100%"
                feedback: "(2 bananas + 3 hygiene) * 10 football = 5*10 =?"
            correct_answer: "C"
            hint: "(2 bananas + 3 hygiene) * 10 football = 5*10 =?"
            question_score: '10'
        10:
            question_text: "Which statement is true?"
            code: |-
                name _?_ Hedy
                {print} name 'is walking trough the forrest'
            mp_choice_options:
            -   option: "You can only fill in the word is on the `_?_`"
                feedback: "You are allowed to use the `=` sign as well"
            -   option: "You can fill in either the word is or the `=` sign on the `_?_`"
                feedback: "Amazing!"
            -   option: "You have to fill in =is= on the `_?_`"
                feedback: "No, one `=` sign is enough"
            -   option: "You can only use the `=` sign when working with numbers, not with words."
                feedback: "You can also use `=` with words."
            correct_answer: "B"
            hint: "`{is}` and `=` are both allowed"
            question_score: '10'
    7:
        1:
            question_text: "How many lines can you repeat at once with the repeat command at this level?"
            mp_choice_options:
            -   option: "0"
                feedback: "No you can repeat a line."
            -   option: "1"
                feedback: "Correct, one line at a time"
            -   option: "2"
                feedback: "In this level only one line at a time"
            -   option: "infinite"
                feedback: "In this level you can only repeat one line at a time"
            correct_answer: "B"
            hint: "You can only repeat 1 line at a time"
            question_score: '10'
        2:
            question_text: "Which code is right?"
            mp_choice_options:
            -   option: |
                    ```
                    {print} 100 {times} 'hello'
                    ```
                feedback: "`{repeat}` 100 `{times}` `{print}` 'hello'"
            -   option: |
                    ```
                    {print} {repeat} 100 {times} 'hello'
                    ```
                feedback: "{repeat} 100 {times} {print} 'hello'"
            -   option: |
                    ```
                    {repeat} 'hello' 100 {times}
                    ```
                feedback: "{repeat} 100 {times} {print} 'hello'"
            -   option: |
                    ```
                    {repeat} 100 {times} {print} 'hello'
                    ```
                feedback: "That's right!"
            correct_answer: "D"
            hint: "First the repeat command, then the `{print}` command"
            question_score: '10'
        3:
            question_text: "Is this code right or wrong?"
            code: "{repeat} 100 {times} 'Hello!'"
            mp_choice_options:
            -   option: "Right"
                feedback: "No, a word is missing"
            -   option: "Wrong, the word `{repeat}` is missing"
                feedback: "The word `{repeat}` is there, another word is missing"
            -   option: "Wrong, the word `{times}` is missing"
                feedback: "The word `{times}` is there, another word is missing."
            -   option: "Wrong, the word `{print}` is missing"
                feedback: "Correct"
            correct_answer: "D"
            hint: "It should be: `{repeat}` 100 `{times}` `{print}` 'Hello'"
            question_score: '10'
        4:
            question_text: "Which word is wrong in the code?"
            code: |-
                {print} 'I'm blue'
                {repeat} 7 {times} {print} 'da ba dee, da ba da'
            mp_choice_options:
              -   option: |
                      ```
                      I'm
                      ```
                  feedback: "That's right!"
              -   option: |
                      ```
                      {print}
                      ```
                  feedback: "`{print}` is spelled correctly"
              -   option: |
                      ```
                      {repeat}
                      ```
                  feedback: "`{repeat}` is spelled correctly"
              -   option: |
                      ```
                      {times}
                      ```
                  feedback: "`{times}` is spelled correctly"
            correct_answer: "A"
            hint: "I'm is wrong, you can't use apostrophes"
            question_score: '10'
        5:
            question_text: "Is this code right or wrong?"
            code: |-
                {repeat} 100 {times} {print} 'Hedy is awesome!'
            mp_choice_options:
                -   option: "Correct"
                    feedback: "That's right!"
                -   option: "Wrong"
                    feedback: "That's not it"
            correct_answer: "A"
            hint: "The code is correct!"
            question_score: '10'
        6:
            question_text: "What will be the output from this code?"
            code: |-
                {print} 'The wheels on the bus go'
                {repeat} 3 {times} {print} ' round and round'
            mp_choice_options:
            -   option: "the wheels on the bus go\nround and round"
                feedback: "Only the second line is repeated 3 times"
            -   option: "the wheels on the bus go\nthe wheels on the bus go\nthe wheels on the bus go\nround and round"
                feedback: "Only the second line is repeated 3 times"
            -   option: "the wheels on the bus go\nround and round\nthe wheels on the bus go\nround and round\nthe wheels on the bus go\nround and round"
                feedback: "Only the second line is repeated 3 times"
            -   option: "the wheels on the bus go\nround and round\nround and round\nround and round"
                feedback: "All though the town! Perfect!"
            correct_answer: "D"
            hint: "Only 'round and round' is repeated 3 times."
            question_score: '10'
        7:
            question_text: "What will be the output from this code?"
            code: |-
                {repeat} 2 {times} {print} 'We will'
                {print} 'ROCK YOU!'
            mp_choice_options:
            -   option: "We will We will\nROCK YOU!"
                feedback: "'We will' won't appear twice in the same line"
            -   option: "We will\nWe will\nROCK YOU!"
                feedback: "Great!"
            -   option: "We will\nROCK YOU!\nWe will\nROCK YOU!"
                feedback: "ROCK YOU! won't be repeated"
            -   option: "We will\nROCK YOU!"
                feedback: "Mind the repeat command"
            correct_answer: "B"
            hint: "Mind the `{repeat}` command."
            question_score: '10'
        8:
            question_text: "Welke Hedy code hoort bij dit resultaat"
            code: "Here comes the sun\nDo do do do\nHere comes the sun\nAnd I say\nIts alright"
            mp_choice_options:
            -   option: |
                    ```
                    {print} 'Here comes the sun'
                    {print} 'Do do do do'
                    {print} 'Here comes the sun'
                    {print} 'And I say'
                    {print} 'Its alright'
                    ```
                feedback: "Perfect, je kan het `{repeat}` commando hier niet gebruiken."
            -   option: |
                    ```
                    {repeat} 2 {times} {print} 'Here comes the sun'
                    {print} 'And I say'
                    {print} 'Its alright'"
                feedback: "Waar is de 'Do do do do' gebleven?"
            -   option: |
                    ```
                    {repeat} 2 {times} {print} 'Here comes the sun'
                    {print} 'Do do do do'
                    {print} 'And I say'
                    {print} 'Its alright'
                    ```
                feedback: "Dit is niet de juiste volgorde.."
            -   option: |
                    ```
                    {repeat} 2 {times} {print} 'Here comes the sun'
                    {repeat} 2 {times} {print} 'Do do'
                    {print} 'And I say'
                    {print} 'Its alright'"
                    ```
                feedback: "Dit is niet de juiste volgorde.."
            hint: "`{repeat}` kan alleen worden gebruikt als je dezelfde regel meerdere keren achter elkaar wil uitvoeren."
            correct_answer: "A"
            question_score: '10'
        9:
            question_text: "Welke Hedy code hoort bij dit resultaat ?"
            code: |-
              Batman was flying through Gotham.
              When suddenly he heard someone screaming...
              Help !
              Help !
              Help !
              Please help me !"
            mp_choice_options:
            -   option: |
                    ```
                    {print} 'Batman was flying through Gotham. '
                    {print} 'When suddenly he heard someone screaming...'
                    {print} 'Help !'
                    {repeat} 3 {times} {print} 'Please help me !'
                    ```
                feedback: "Je herhaalt de verkeerde regel"
            -   option: |
                    ```
                    {print} 'Batman was flying through Gotham.'
                    {print} 'When suddenly he heard someone screaming...'
                    {repeat} 3 {times} 'Help !'
                    {print} 'Please help me !'
                    ```
                feedback: "Het commando `{print}` mist op regel 3"
            -   option: |
                    ```
                    {print} Batman was flying through Gotham.
                    {print} When suddenly he heard someone screaming...
                    {repeat} 3 {times} {print} Help !
                    {print} Please help me !
                    ```
                feedback: "Je vergeet de aanhalingstekens"
            -   option: |
                    ```
                    {print} 'Batman was flying through Gotham.'
                    {print} 'When suddenly he heard someone screaming...'
                    {repeat} 3 {times} {print} 'Help !'
                    {print} 'Please help me !'
                    ```
                feedback: "Perfect"
            question_score: '10'
            hint: "'Help !' wordt 3x herhaald."
            correct_answer: "D"
        10:
            question_text: "What Hedy code belongs to this output?"
            code: |-
                if youre happy and you know it clap your hands
                if youre happy and you know it clap your hands
                if youre happy and you know it and you really want to show it
                if youre happy and you know it clap your hands
            mp_choice_options:
            -   option: |
                    ```
                    {repeat} 2 {times} 'if youre happy and you know it clap your hands'
                    {print} 'if youre happy and you know it and you really want to show it'
                    {print} 'if youre happy and you know it clap your hands'
                    ```
                feedback: "Almost! the first line needs an extra word"
            -   option: |
                    ```
                    {repeat} 2 {times} {print} 'if youre happy and you know it clap your hands'
                    {print} 'if youre happy and you know it and you really want to show it'
                    {print} 'if youre happy and you know it clap your hands'
                    ```
                feedback: "Great!"
            -   option: |
                    ```
                    {repeat} 3 {times} {print} 'if youre happy and you know it clap your hands'
                    {print} 'if youre happy and you know it and you really want to show it'
                    ```
                feedback: "This is not in the right order."
            -   option: |
                    ```
                    {repeat} 4 {times} 'if youre happy and you know it'
                    {repeat} 2 times 'clap your hands'
                    {print} 'and you really want to show it'
                    {print} 'clap your hands'
                    ```
                feedback: "This is not in the right order."
            correct_answer: "B"
            hint: "Mind the order of the sentences."
            question_score: '10'
    8:
        1:
            question_text: "Which output will be produced by this code?"
            code: |-
                {repeat} 2 {times}
                    {print} 'Hello'
                    {print} 'Im Hedy!'
            mp_choice_options:
            -   option: "Hello \n Im Hedy!"
                feedback: "Everything is printed twice."
            -   option: "Hello \n Hello \n Im Hedy"
                feedback: "The second line is repeated twice as well."
            -   option: "Hello \n Im Hedy! \n Hello \n Im Hedy!"
                feedback: "Super!"
            -   option: "Hello \n Hello \n Im Hedy! \n Im Hedy!"
                feedback: "Everything is printed twice"
            correct_answer: "C"
            hint: "Both lines are repeated twice."
            question_score: '10'
        2:
            question_text: "What is wrong with this code?"
            code: |-
                {repeat} 5 {times}
                {print} 'Hedy is cool!'
            mp_choice_options:
            -   option: "This should be only one line, not 2."
                feedback: "No it should be 2 lines."
            -   option: "This `{print}` command has to go"
                feedback: "No, you need it."
            -   option: "There is a spelling mistake in the `{repeat}` command."
                feedback: "Nee, repeat is de goede spelling"
            -   option: "The second line need to start with 4 spaces as indentation."
                feedback: "Correct!"
            correct_answer: "D"
            hint: "Something is missing in the second line?"
            question_score: '10'
        3:
            question_text: "What output will be produced when you run this program?"
            code: |-
                {repeat} 3 {times}
                    {print} 'Baby shark tututudutudu'
                {print} 'Baby shark'
            mp_choice_options:
            -   option: "Baby shark tututudutudu \n Baby shark"
                feedback: "Mind the `{repeat}` command!"
            -   option: "Baby shark tututudutudu \n Baby shark \n Baby shark tututudutudu \n Baby shark \n Baby shark tututudutudu \n Baby shark"
                feedback: "The last line has no indentation, so it's not repeated."
            -   option: "Baby shark tututudutudu \n Baby shark tututudutudu \n Baby shark tututudutudu \n Baby shark"
                feedback: "Right!"
            -   option: "Baby shark tututudutudu \n Baby shark \n Baby shark \n Baby shark"
                feedback: "What is being repeated and what isn't."
            correct_answer: "C"
            hint: "What is being repeated and what is not?."
            question_score: '10'
        4:
            question_text: "Which output is correct?"
            code: |-
                {print} 'The children went:'
                {repeat} 2 {times}
                    {print} 'Yay!'
                    {print} 'Were going on holiday!'
            mp_choice_options:
            -   option: "The children went: \n Yay! \n Were going on holiday!"
                feedback: "Mind the `{repeat}` command !"
            -   option: "The children went: \n Yay! \n Were going on holiday! \n Yay! \n Were going on holiday!"
                feedback: "Correct!"
            -   option: "The children went: \n Yay! \n Yay! \n Were going on holiday! \n Were going on holiday!"
                feedback: "This order is incorrect."
            -   option: "The children went: \n Yay! \n Yay! \n Were going on holiday!"
                feedback: "The last line is repeated too."
            correct_answer: "B"
            hint: "The block under the `{repeat}` command is repeated twice."
            question_score: '10'
        5:
            question_text: "What is wrong with this code?"
            code: |-
                end = {ask} 'Do you want a happy or a sad ending?'
                {if} end {is} happy {print} 'They lived happily ever after'
                {else} {print} 'The world exploded. The end.'
            mp_choice_options:
            -   option: "The `{print}` commands on the last two lines should start on new lines en start with 4 spaces."
                feedback: "That's right!"
            -   option: "`{else}` is not a command!"
                feedback: "It is!"
            -   option: "Lines that start with `{if}` should start with 4 spaces"
                feedback: "That's not true"
            -   option: "`{ask}` is no longer a command"
                feedback: "That's not true"
            correct_answer: "A"
            hint: "Something is wrong with indentation"
            question_score: '10'
        6:
            question_text: "Which code was used to create this output?"
            code: |-
                Welcome to restaurant Hedy
                Pizza
                Hamburger
            mp_choice_options:
            - option: |
                  ```
                  {print} 'Welcome to restaurant Hedy'
                  food = {ask} 'What whould you like to eat?'
                  {print} food
                  ```
              feedback: "You need to take 2 orders."
            - option: |
                  ```
                  {repeat} 2 {times}
                      {print} 'Welcome to restaurant Hedy'
                      food = {ask} 'What whould you like to eat?'
                      {print} food
                  ```
              feedback: "The welcome line would be printed twice in this code too"
            - option: |
                  ```
                  {print} 'Welcome to restaurant Hedy'
                  {repeat} 2 {times}
                      food = {ask} 'What would you like to eat?'
                  {print} food
                  ```
              feedback: "Now only the last order is printed."
            - option: |
                  ```
                  {print} 'Welcome to restaurant Hedy'
                  {repeat} 2 {times}
                      food = {ask} 'What would you like to eat?'
                      {print} food
                  ```
              feedback: "Awesome!"
            correct_answer: "D"
            hint: "Pay attention to what sould be repeated and what should only be printed once."
            question_score: '10'
        7:
            question_text: "What is wrong with this code?"
            code: |-
                eten = {ask} 'What would you like to eat?'
                {if} food {is} fries
                sauce = {ask} 'What sauce would you like?'
                    {print} 'One fries with ' sauce
                {if} food {is} pizza
                    topping = {ask} 'What topping would you like?'
                    {print} 'One pizza with ' topping
                {print} 'That you for your order'
            mp_choice_options:
            -   option: "Nothing this code is correct!"
                feedback: "Something is wrong!."
            -   option: "You're not allowed to use an `{if}` command after an `{ask}` command."
                feedback: "You are!."
            -   option: "You don't have to use indentation twice. Only in the first `{if}` command."
                feedback: "You always have to use indentation."
            -   option: "The indentation is wrong in the first `{if}` command."
                feedback: "That's right."
            correct_answer: "D"
            hint: "Take a careful look at the indentation."
            question_score: '10'
        8:
            question_text: "In which of the codes is the indentation done right?"
            mp_choice_options:
            -   option: |
                    ```
                    {if} answer is right
                       {print} You are...
                          sleep
                              {print} right!
                          {else}
                              {print} You are wrong!
                    ```
                feedback: "You are wrong!"
            -   option: |
                    ```
                    {if} answer is right
                    {print} You are...
                    sleep
                    {print} right!
                    {else}
                    {print} You are wrong!
                    ```
                feedback: "You are wrong!"
            -   option: |
                    ```
                    {if} answer is right
                        {print} You are...
                        sleep
                        {print} right!
                    {else}
                        {print} You are wrong!
                    ```
                feedback: "You are... right!"
            -   option: |
                    ```
                    {if} answer is right
                        {print} You are...
                        sleep
                    {print} right!
                    {else}
                        {print} You are wrong!
                    ```
                feedback: "You are wrong!"
            correct_answer: "C"
            hint: "What should happen if the person is right? And what else?"
            question_score: '10'
        9:
            question_text: "What line(s) in this code should start with 4 spaces?"
            code: |-
                1 music = {ask} 'What is your favorite music genre?'
                2 {if} music is rock
                3 {print} '🤘'
                4 {else}
                5 {print} '👎'
            mp_choice_options:
            -   option: "Line 2 and 4"
                feedback: "The lines after the `{if}` and `{else}` command should start with 4 spaces"
            -   option: "Only line 3"
                feedback: "Not only 3..."
            -   option: "Line 3, 4 and 5"
                feedback: "Line 4 shouldn't"
            -   option: "Line 3 and 5"
                feedback: "Great job!"
            correct_answer: "D"
            hint: "The lines after an `{if}` or `{else}` command should start with 4 spaces."
            question_score: '10'
        10:
            question_text: "Which statement is true?"
            code: |-
                1 level = {ask} 'What level are you on?"
                2 {if} level {is} 8
                3 {print} Great job!
            mp_choice_options:
            -   option: "All lines should start with 4 spaces"
                feedback: "That's not true"
            -   option: "Line 2 and 3 should start with 4 spaces"
                feedback: "That's not true"
            -   option: "Line 2 should start with 4 spaces"
                feedback: "That's not true"
            -   option: "Line 3 should start with 4 spaces"
                feedback: "You are correct!"
            correct_answer: "D"
            hint: "Only one line starts with 4 spaces, but which one...?"
            question_score: '10'
    9:
        1:
            question_text: "What is wrong with this code?"
            code: |-
                {repeat} 3 {times}
                   eten = {ask} 'What would you like to eat?'
                   {if} food {is} fries
                       sauce = {ask} 'What sauce would you like?'
                       {print} 'One fries with ' sauce
                   {if} food {is} pizza
                       topping = {ask} 'What topping would you like?'
                       {print} 'One pizza with ' topping
                {print} 'That you for your order'
            mp_choice_options:
            -   option: "Nothing this code is correct!"
                feedback: "That's right!."
            -   option: "You're not allowed to use an `{if}` command after an `{ask}` command."
                feedback: "You are!."
            -   option: "You don't have to use indentation twice."
                feedback: "You always have to use indentation."
            -   option: "The indentation is wrong in the last `{if}` command."
                feedback: "It not, though."
            correct_answer: "A"
            hint: "all the indentation is done correctly."
            question_score: '10'
        2:
            question_text: "What will be printed after entering the correct password?"
            code: |-
                password = {ask} 'What is the password?'
                correct_password = Hedy
                {if} password {is} correct_password
                    {repeat} 2 {times}
                        {print} 'Good job!'
                        {print} 'You can use the computer!'
                {else}
                    {print} 'The computer will explode in 5... 4... 3... 2... 1...'
            mp_choice_options:
            -   option: "Good job! \n Good job!"
                feedback: "That's not it!"
            -   option: "The computer will explode in 5... 4... 3... 2... 1..."
                feedback: "That's not it!"
            -   option: "Good job ! \n Good job! \n You can use the computer!"
                feedback: "That's not it!"
            -   option: "Good job! \n You can use the computer! \n Good job! \n You can use the computer!"
                feedback: "Correct!"
            correct_answer: "D"
            hint: "Everything under the `{repeat}` command is repeated twice."
            question_score: '10'
        3:
            question_text: "Which case should you choose to win a million dollars?"
            code: |-
                {print} 'Choose the right case and win!'
                case = {ask} 'Which case will you pick? 1 or 2?'
                {if} case {is} 1
                     action = {ask} 'Open it or sell it?'
                         {if} action {is} sell
                             {print} 'You sell your case for 10 dollars'
                         {if} action {is} open
                             {print} 'You open the case and win an apple pie'
                {if} case {is} 2
                     action = {ask} 'Open it or sell it?'
                         {if} action {is} sell
                             {print} 'You sell the case for 500 dollars'
                         {if} action {is} open
                             {print} 'You open the case and win a million dollars!'
            mp_choice_options:
            -   option: "case 1, sell"
                feedback: "You don't win a million!"
            -   option: "case 1, open"
                feedback: "You don't win a million"
            -   option: "case 2, sell"
                feedback: "You don't win a million"
            -   option: "case 2, open"
                feedback: "Great job! You win!"
            correct_answer: "D"
            hint: "Follow the right path"
            question_score: '10'
        4:
            question_text: "Which statement is true?"
            code: |-
                name = {ask} 'What is your name?'
                size = {ask} 'What is your shoe size?'
                {if} size {is} 38
                    {if} name {is} Cinderella
                        {print} 'I was looking for you!'
                    {else}
                        {print} 'You are not the one!'
                {else}
                    {print} 'Ill keep looking'
            mp_choice_options:
            -   option: "Sleeping Beauty with shoe size 38 gets the output 'Ill keep looking'"
                feedback: "No, she gets 'You are not the one!'"
            -   option: "Cinderella with shoe size 40 gets the output: 'I was looking for you!'"
                feedback: "No, she gets 'Ill keep looking'"
            -   option: "Sleeping Beauty with shoe size 40 gets the output 'Ill keep looking'"
                feedback: "That's right!"
            -   option: "Cinderella with shoe size 40 gets the output 'I was looking for you!'"
                feedback: "No she gets 'Ill keep looking'"
            correct_answer: "C"
            hint: "No matter what your name is, if you have shoe size 40 you will get the message 'Ill keep looking'."
            question_score: '10'
        5:
            question_text: "Which code produced this output?"
            code: |-
                Icecream is the best!
                Icecream is the best!
                Icecream is the best!
            mp_choice_options:
            -   option: |
                    ```
                    desert = {ask} 'What is your favorite type of desert?'
                    {if} desert {is} icecream
                        {repeat} 3 {times}
                        {print} 'Icecream is the best!'
                    ```
                feedback: "Don't forget the indentation after `{repeat}` commands."
            -   option: |
                    ```
                    desert = {ask} 'What is your favorite type of desert?'
                    {if} desert {is} icecream
                    {repeat} 3 {times}
                        {print} 'Icecream is the best!'
                    ```
                feedback: "Use indentation after an `{if}` command"
            -   option: |
                    ```
                    desert = {ask} 'What is your favorite type of desert?'
                    {if} desert {is} icecream
                        {repeat} 3 {times}
                            {print} 'Icecream is the best!'
                    ```
                feedback: "Perfect"
            -   option: |
                    ```
                    {repeat} 3 {times}
                        desert = {ask} 'What is your favorite type of desert?'
                        {if} desert {is} icecream
                            {repeat} 3 {times}
                            {print} 'Icecream is the best!'
                    ```
                feedback: "There are 2 `{repeat}` commands in this code."
            correct_answer: "C"
            hint: "Watch the indentation"
            question_score: '10'
        6:
            question_text: "After which command(s) should you use indentation (starting the next line with 4 spaces)?"
            mp_choice_options:
            -   option: "`{if}`"
                feedback: "Don't forget the others"
            -   option: "`{if}` `{repeat}`"
                feedback: "Don't forget `{else}`!"
            -   option: "`{if}` `{else}` `{repeat}`"
                feedback: "Keep it up!"
            -   option: "`{if}` `{else}` `{repeat}` `{print}`"
                feedback: "Not with print"
            correct_answer: "C"
            hint: "Indentation happens on the line below some commands"
            question_score: '10'
        7:
            question_text: "In this code from a pizza restaurant. \nYoull get a 5 dollar discount if you order a medium pizza with coke.\n What should you do to debug this code?"
            code: |-
                {if} food {is} pizza
                {if} size {is} medium
                {if} drink {is} coke
                price = price - 2
            mp_choice_options:
            -   option: |
                    ```
                    {if} food {is} pizza
                        {if} size {is} medium
                            {if} drink {is} coke
                                price = price - 2
                    ```
                feedback: "Amazing!"
            -   option: |
                    ```
                    {if} food {is} pizza
                        {if} size {is} medium
                    {if} drink {is} coke
                        price = price - 2
                    ```
                feedback: "Try again!"
            -   option: |
                    ```
                    {if} food {is} pizza
                    {if} size {is} medium
                    {if} drink {is} coke
                            price = price - 2
                    ```
                feedback: "Try again"
            -   option: |
                    ```
                    {if} food {is} pizza
                        {if} size {is} medium
                            {if} drink {is} coke
                            price = price - 2
                    ```
                feedback: "Try again"
            correct_answer: "A"
            hint: "After each `{if}` command, the line below should indent"
            question_score: '10'
        8:
            question_text: "What is wrong is this code?"
            code: |-
                age = {ask} 'Happy Birthday! How old are you?'
                singing = {ask} 'Would you like us to sing?'
                    if singing {is} yes
                        {repeat} years {times}
                        {print} 'Hip Hip Hooray'
            mp_choice_options:
            -   option: "You can't put two questions in a row"
                feedback: "Yes you can."
            -   option: "The variable called 'age' is later on used as 'years'"
                feedback: "Keen eye! Good job!"
            -   option: "You're not allowed to start with 8 spaces, like line 4 and 5 do"
                feedback: "You actually must start like that."
            -   option: "A code must always start with a `{print}` command in the first line"
                feedback: "That's not true."
            correct_answer: "B"
            hint: "The indentation is done right this time"
            question_score: '10'
        9:
            question_text: "How many `{if}` commands can be placed inside another `{if}` command?"
            code: |-
            mp_choice_options:
            -   option: "None, that is not allowed"
                feedback: "You are allowed to"
            -   option: "Only 1"
                feedback: "You could use more if you like"
            -   option: "3"
                feedback: "You could use more if you like"
            -   option: "Infinite, as long as you keep using indentation correctly"
                feedback: "That is true"
            correct_answer: "D"
            hint: "You can put an `{if}` command inside an `{if}` command."
            question_score: '10'
        10:
            question_text: "Which statement is true?"
            code: |-
                1 {repeat} 2 {times}
                2 {if} level {is} 9
                3 {print} Great job!
            mp_choice_options:
            -   option: "All lines should start with 4 spaces"
                feedback: "Only line 2 and 3 start with spaces"
            -   option: "Line 2 and 3 should start with 4 spaces"
                feedback: "Line 3 should start with 8"
            -   option: "Line 2 and 3 should start with 8 spaces"
                feedback: "Line 2 should start with 4"
            -   option: "line 2 should atart with 4 spaces and line 3 with 8"
                feedback: "You are correct!"
            correct_answer: "D"
            hint: "The first line doens't start with any spaces"
            question_score: '10'
<<<<<<< HEAD
    10:
=======

    11:
>>>>>>> 17d2c9e6
        1:
            question_text: "What will be the output from this code?"
            code: |-
                {for} i {in} {range} 1 {to} 3
                    {print} i
            mp_choice_options:
            -   option: "1\n2\n3"
                feedback: "Correct!"
            -   option: "1 2 3"
                feedback: "That's not it"
            -   option: "1, 2, 3"
                feedback: "That's not it"
            -   option: "123"
                feedback: "That's not it"
            correct_answer: "A"
            hint: "How do the numbers appear in the screen?"
            question_score: '10'
        2:
            question_text: "Which code was used to get this output?"
            code: |-
                1
                2
                3
                4
                5
                Once I caught a fish alive!
            mp_choice_options:
            -   option: |
                    ```
                    {for} i {in} {range} 1 {to} 5
                        {print} i
                    {print} 'Once I caught a fish alive!'
                    ```
                feedback: "Perfect"
            -   option: |
                    ```
                    {for} i {in} {range} 1 {to} 5
                    {print} i
                    {print} 'Once I caught a fish alive!'
                    ```
                feedback: "This code won't work. You need an indent after {for}."
            -   option: |
                    ```
                    {for} i {in} {range} 1 {to} 5
                        {print} i
                        {print} 'Once I caught a fish alive!'
                    ```
                feedback: "Now Hedy will count '1 Once I caught a fish alive!, 2 Once I caught a fish alive! etc."
            -   option: |
                    ```
                    {for} i {in} {range} 1 {to} 5
                        {print} 'i'
                    {print} 'Once I caught a fish alive!'
                    ```
                feedback: "i is a variable and shouldn't have quotation marks"
            correct_answer: "A"
            hint: "First all the numbers, then the sentence"
            question_score: '10'
        3:
            question_text: "Which code was used to get this output?"
            code: |-
                10
                9
                8
                7
                6
                5
                4
                3
                2
                1
                0
            mp_choice_options:
            -   option: |
                    ```
                    {for} i {in} {range} 0 {to} 10
                        {print} i
                    ```
                feedback: "Now Hedy prints the numbers from 0 to 10 instead of 10 to 0."
            -   option: |
                    ```
                    {for} i {in} {range} 0 to 10
                        {print} - i
                    ```
                feedback: "Hedy would print negative numbers in this case."
            -   option: |
                    ```
                    {for} i {in} {range} 10 to 0
                        {print} i
                    ```
                feedback: "Unfortunately this does not exist."
            -   option: |
                    ```
                    {for} i {in} {range} 0 {to} 10
                        {print} 10 - i
                    ```
                feedback: "That's right!"
            correct_answer: "D"
            hint: "It has to be a calculation..."
            question_score: '10'
        4:
            question_text: "What's wrong with this code?"
            code: |-
                {for} i {in} {range} 1 {to} 10
                {print} i
            mp_choice_options:
            -   option: "The i in the last line need quotation marks"
                feedback: "No it doesn't."
            -   option: "You can't use `{range}` 1 `{to}` 5 only `{range}` 1 `{to}` 10"
                feedback: "You could use 1 to 5 just as well!"
            -   option: "Line 1 needs to start with an indention."
                feedback: "Not line 1..."
            -   option: "Line 2 needs to start with an indention"
                feedback: "Perfect!"
            correct_answer: "D"
            hint: "There is something wrong with the indention"
            question_score: '10'
        5:
            question_text: "What word should be at the place of the question mark?"
            code: |-
                {for} i {in} _?_ 1 {to} 10
                    {print} i
            mp_choice_options:
            -   option: |
                    ```
                    counter
                    ```
                feedback: "No"
            -   option: |
                    ```
                    {range}
                    ```
                feedback: "Correct"
            -   option: |
                    ```
                    {if}
                    ```
                feedback: "No"
            -   option: |
                    ```
                    {for}
                    ```
                feedback: "No"
            correct_answer: "B"
            hint: "What did you learn in this level?"
            question_score: '10'
        6:
            question_text: "How many times does the word Hello appear on your screen when you run the code?"
            code: |-
                {for} i {in} {range} 0 {to} 2
                    {print} 'Hello'
            mp_choice_options:
            -   option: "1 time"
                feedback: "No"
            -   option: "2 times"
                feedback: "No"
            -   option: "3 times"
                feedback: "That's right!"
            -   option: "Never"
                feedback: "No"
            correct_answer: "C"
            hint: "0 also counts. So 0,1,2 that's 3 times."
            question_score: '10'
        7:
            question_text: "What should be on the place of the question mark?"
            code: |-
                {print} 'Welcome to Hedys diner'
                people is {ask} 'How many people will be eating here tonight?'
                _?_
                    food is {ask} 'What would you like to order?'
                    {print} food
            mp_choice_options:
            -   option: |
                    ```
                    {for} i {in} {range} 0 {to} 3
                    ```
                feedback: "There's not always 3 people"
            -   option: |
                    ```
                    {for} i {in} {range} 1 {to} guests
                    ```
                feedback: "The variable is not named guests"
            -   option: |
                    ```
                    {for} i {in} {range} 1 {to} people
                    ```
                feedback: "Great!"
            -   option: |
                    ```
                    {for} i {in} {range} 0 {to} people
                    ```
                feedback: "That's one order too many!"
            correct_answer: "C"
            hint: "Use the variable 'people'"
            question_score: '10'
        8:
            question_text: "What will be the output from this code?"
            code: |-
                {for} i {in} {range} 23 {to} 25
                    {print} 'hi'
            mp_choice_options:
            -   option: "23\n24\n25"
                feedback: "The numbers don't appear. It doesn't say `{print}` i."
            -   option: "23 hi 24 hi 25 hi"
                feedback: "The numbers don't appear. It doesn't say `{print}` i"
            -   option: "hi\nhi\nhi"
                feedback: "Correct"
            -   option: "The word 'hi' will appear 25 times in a row."
                feedback: "No it will only appear 3 times."
            correct_answer: "C"
            hint: "It doesn't say `{print}` i"
            question_score: '10'
        9:
            question_text: "How many times does Hedy chant Hip Hip Hooray?"
            code: |-
                age = {ask} 'How old are you?'
                {for} i {in} {range} 1 {to} age
                    {print} 'Hip Hip Hoorray!'
            mp_choice_options:
            -   option: "1 time"
                feedback: "Try again"
            -   option: "2 times"
                feedback: "Try again"
            -   option: "Never"
                feedback: "Try again"
            -   option: "That depends on how old you are"
                feedback: "That's right!"
            correct_answer: "D"
            hint: "`{for}` i `{in}` `{range}` 1 `{to}` age"
            question_score: '10'
        10:
            question_text: "Which code belongs to this output?"
            code: |-
                Baby shark tututudutudu
                Baby shark tututudutudu
                Baby shark tututudutudu
                Baby shark
            mp_choice_options:
            -   option: |
                    ```
                    {for} i {in} {range} 1 {to} 3
                        {print} Baby shark tututudutudu
                        {print} Baby shark
                    ```
                feedback: "Mind the indention"
            -   option: |
                    ```
                    {for} i {in} {range} 1 {to} 3
                        {print} Baby shark tututudutudu
                    {print} Baby shark
                    ```
                feedback: "That's right!"
            -   option: |
                    ```
                    {for} i {in} {range} 0 {to} 3
                        {print} Baby shark tututudutudu
                    {print} Baby shark
                    ```
                feedback: "`{range}` 0 `{to}` 3 is 4 times."
            -   option: |
                    ```
                    {for} i {in} {range} 0 {to} 3
                        {print} Baby shark tututudutudu
                        {print} Baby shark
                    ```
                feedback: "`{range}` 0 `{to}` 3 is 4 times."
            correct_answer: "B"
            hint: "Mind the indention"
            question_score: '10'
<<<<<<< HEAD
    11:
=======

    10:
>>>>>>> 17d2c9e6
        1:
            question_text: "What do we need to fill in on the `_?_` if we want to print each compliment?"
            code: |-
                compliments = perfect, great job, amazing
                _?_
                    {print} compliment
            mp_choice_options:
            -   option: |
                    ```
                    {for} each compliment
                    ```
                feedback: "That's not it"
            -   option: |
                    ```
                    {for} compliment {in} compliments
                    ```
                feedback: "You deserve all those compliments!"
            -   option: |
                    ```
                    {if} compliment {in} compliments
                    ```
                feedback: "That's not it"
            -   option: |
                    ```
                    {for} compliments {in} compliment
                    ```
                feedback: "Almost there!"
            correct_answer: "B"
            hint: "`{for}` each compliment in the lists of compliments..."
            question_score: '10'
        2:
            question_text: "Which output is correct?"
            code: |-
                meals = pizza, pasta, pancakes
                {for} meal {in} meals
                    {print} 'I love ' meal
            mp_choice_options:
            -   option: "I love pizza"
                feedback: "Line 2 says `{for}` each meal in the list of meals. So each meal is printed."
            -   option: "I love pasta"
                feedback: "Line 2 says `{for}` each meal in the list of meals. So each meal is printed."
            -   option: "I love pancakes"
                feedback: "Line 2 says `{for}` each meal in the list of meals. So each meal is printed."
            -   option: |-
                  I love pizza
                  I love pasta
                  I love pancakes
                feedback: "Great!"
            correct_answer: "D"
            hint: "Line 2 says for each meal in the list of meals. So each meal is printed."
            question_score: '10'
        3:
            question_text: "Which output is correct?"
            code: |-
                animals = dogs, cats, hamsters, chickens
                {for} animal {in} animals
                    {print} animal ' are lovely pets'
            mp_choice_options:
            -   option: "dogs are lovely pets"
                feedback: "Line 2 says {for} each animal in the list of animals. So each animal is {print}ed."
            -   option: "dogs, cats, hamsters, chickens are lovely pets"
                feedback: "Each animal gets their own line in the output."
            -   option: |-
                  dogs are lovely pets
                  cats are lovely pets
                  hamsters are lovely pets
                  chickens are lovely pets
                feedback: "Great!"
            -   option: "You don't know yet. Because it chooses one of the animals {at} {random}."
                feedback: "Line 2 says {for} each animal in the list of animals. So each animal is {print}ed."
            correct_answer: "C"
            hint: "Line 2 says {for} each animal in the list of animals. So each animal is printed"
            question_score: '10'
        4:
            question_text: "What's wrong with this code?"
            code: |-
                groceries = apples, bread, milk
                {for} item {in} groceries
                    {print} 'We need ' groceries
            mp_choice_options:
            -   option: "Line 2 needs to start with 4 spaces as indentation"
                feedback: "No it doesn't. Only line 3 needs indentation, which it has."
            -   option: "Line 3 does not need to start with 4 spaces as indentation"
                feedback: "Line 2 is a `{for}`command so line 3 does need to start with an indent."
            -   option: "Line 3 should say item instead of groceries"
                feedback: "Good job!"
            -   option: "Line 2 should say groceries instead of item"
                feedback: "No it does not."
            correct_answer: "C"
            hint: "Line 2 says `{for}` each item in the list of groceries"
            question_score: '10'
        5:
            question_text: "What word should be on the _?_ with these digital dice?"
            code: |-
                {print} 'Welcome to the digital dice!'
                players = Ann, John, Jesse
                choices = 1, 2, 3, 4, 5, 6
                {for} player {in} players
                    {print} player ' throws ' _?_ {at} {random}
            mp_choice_options:
            -   option: "players"
                feedback: "It would say 'Ann throws Jesse', instead of 'Ann throws 6'."
            -   option: "choices"
                feedback: "That's right!"
            -   option: "choice"
                feedback: "You are very close. But you need Hedy to pick from the list called 'choices' not 'choice'..."
            -   option: "dice"
                feedback: "Look at the names of the variables."
            correct_answer: "B"
            hint: "Hedy needs to pick a number `{at} {random}`"
            question_score: '10'
        6:
            question_text: "Which of the answers below is a possible outcome when you run the code?"
            code: |-
                choices = rock, paper, scissors
                players = Kelly, Meredith
                {for} player {in} players
                    {print} player ' chooses ' choices {at} {random}
            mp_choice_options:
            -   option: |-
                  Kelly chooses rock
                feedback: "Meredith wants to play too!"
            -   option: |-
                  Meredith chooses scissors
                  Kelly chooses rock
                feedback: "So close! But Kelly is first in the list, so she goes first"
            -   option: |-
                  Meredith chooses paper
                feedback: "Kelly wants to play too!"
            -   option: |-
                  Kelly chooses paper
                  Meredith chooses scissors
                feedback: "Amazing!"
            correct_answer: "D"
            hint: "Each player will pick an option. The player that's first on the list will go first."
            question_score: '10'
        7:
            question_text: "What line should be on the _?_ in this code that decides what these people will have for dinner?"
            code: |-
                names = Ron, Leslie, April, Andy
                food = pasta, fries, salad
                _?_
                    {print} name ' has to eat ' food {at} {random} ' for dinner'
            mp_choice_options:
            - option: |
                  ```
                  {for} name {in} names
                  ```
              feedback: "You are on fire!"
            - option: |
                  ```
                  {for} names {in} name
                  ```
              feedback: "No it should be for each name in the list nameS, so the other way around"
            - option: |
                  ```
                  {for} food {in} food
                  ```
              feedback: "Each name should be told what they will have for dinner."
            - option: |
                  ```
                  {for} name {in} food
                  ```
              feedback: "Each name should be told what they will have for dinner."
            correct_answer: "A"
            hint: "Each name should be told what they will have for dinner."
            question_score: '10'
        8:
            question_text: "What should be on the _?_ in this code that decides which color shirt you get?"
            code: |-
                names = Donna, Tommy, Ben
                colors = blue, red, purple
                {for} name {in} names
                    {print} _?_
            mp_choice_options:
            -   option: |
                    ```
                    'name gets a color shirt'
                    ```
                feedback: "That's not it!"
            -   option: |
                    ```
                    name 'gets a ' colors {at} {random} ' shirt'
                    ```
                feedback: "Great job! This was a hard one!"
            -   option: |
                    ```
                    names 'gets a ' color {at} {random} ' shirt'
                    ```
                feedback: "You want each name printed. So the first word should not be names but..."
            -   option: |
                    ```
                    'people gets a colors shirt'
                    ```
                feedback: "There is no variable named people.."
            correct_answer: "B"
            hint: "Mind the quotation marks and the names of the variables"
            question_score: '10'
        9:
            question_text: "What is the first question Hedy will `{ask}` you when you run the program?"
            code: |-
                courses = appetizer, main course, dessert
                names = Timon, Onno
                {for} name in names
                    {for} course {in} courses
                        food = {ask} name ', what would you like to eat as your ' course '?'
                        {print} name ' orders ' food ' as their ' course
            mp_choice_options:
            -   option: "Timon, what would you like to eat as your appetizer?"
                feedback: "Perfect!"
            -   option: "Onno, what would you like to eat as your appetizer?"
                feedback: "Timon is first on the list!"
            -   option: "Timon, what would you like to eat as your dessert?"
                feedback: "Appetizers are first in the list"
            -   option: "You don't know that. Hedy will choose `{at} {random}`."
                feedback: "There is no `{at} {random}` in this code..."
            correct_answer: "A"
            hint: "The first options from both lists are chosen."
            question_score: '10'
        10:
            question_text: "What is true about this code?"
            code: |-
                prices = 1 million dollars, car, sandwich
                names = Bob, Patrick, Sandy, Larry
                {for} price {in} prices
                    {print} 'The ' price 'is won by ' names {at} {random}
            mp_choice_options:
            -   option: "Everybody will always win a price."
                feedback: "That is not true, you could end up without a price."
            -   option: "All the prices always go to one single person."
                feedback: "That is not true. All the prices are given away, but to random people"
            -   option: "Larry will never win a price"
                feedback: "That is not true. Larry has the same odds as the others"
            -   option: "Someone might win with two prices"
                feedback: "You get it!"
            correct_answer: "D"
            hint: "Try to imagine the output of this code."
            question_score: '10'

# Empty format for a question to use later
#        10:
#            question_text:
#           code: |-
#            mp_choice_options:
#                - option:
#                  feedback:
#                - option:
#                  feedback:
#                - option:
#                  feedback:
#                - option:
#                  feedback:
#            correct_answer:
#            hint:
#            question_score: '10'<|MERGE_RESOLUTION|>--- conflicted
+++ resolved
@@ -2030,12 +2030,7 @@
             correct_answer: "D"
             hint: "The first line doens't start with any spaces"
             question_score: '10'
-<<<<<<< HEAD
-    10:
-=======
-
     11:
->>>>>>> 17d2c9e6
         1:
             question_text: "What will be the output from this code?"
             code: |-
@@ -2305,12 +2300,7 @@
             correct_answer: "B"
             hint: "Mind the indention"
             question_score: '10'
-<<<<<<< HEAD
-    11:
-=======
-
     10:
->>>>>>> 17d2c9e6
         1:
             question_text: "What do we need to fill in on the `_?_` if we want to print each compliment?"
             code: |-
