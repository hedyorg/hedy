--- conflicted
+++ resolved
@@ -3835,22 +3835,6 @@
             question_score: '10'
     17:
         1:
-<<<<<<< HEAD
-            question_text: sabinatesting Which command should be filled in on the blanks to print a random snack?
-            code: |-
-                snacks = nachos, chips, cucumber, sweets
-                {print} _
-            mp_choice_options:
-            -   option: '`snacks {at} {random}`'
-                feedback: This is the old way.
-            -   option: '`[{random} snack]`'
-                feedback: The order is wrong.
-            -   option: '`snacks[{random}]`'
-                feedback: Correct
-            -   option: '`snacks[{at} {random}]`'
-                feedback: We do not need `at`anymore
-            hint: We no longer use {at}
-=======
             question_text: What is the output of this code?
             code: |-
                 minions = ['Bob', 'Kevin', 'Stuart']
@@ -4173,7 +4157,4 @@
                 feedback: Well done!
             -   option: There is an indentation mistake in the last line.
                 feedback: Nope.
-            hint: Read the code carefully.
->>>>>>> f99c3ea6
-            correct_answer: C
-            question_score: '10'+            hint: Read the code carefully.