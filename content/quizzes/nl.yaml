--- conflicted
+++ resolved
@@ -1140,22 +1140,14 @@
                 {print} 'Ik stond er bij en ik keek er naar'
             mp_choice_options:
             -   "option_text": "Er missen aanhalingstekens in regel 1"
-<<<<<<< HEAD
                 "feedback": "{ask} heeft geen aanhalingstekens nodig"
-=======
-                "feedback": "ask heeft geen aanhalingstekens nodig"
                 "code": "the wheels on the bus go\nround and round"
->>>>>>> e665bfaf
             -   "option_text": "Er missen aanhalingstekens in regel 2"
                 "feedback": "een variabele heeft geen aanhalingstekens nodig"
                 "code": "the wheels on the bus go\nthe wheels on the bus go\nthe wheels on the bus go\nround and round"
             -   "option_text": "Er missen aanhalingstekens in regel 3"
-<<<<<<< HEAD
-                "feedback": "Je wil niet dat er letterlijk 'antwoorden {at random}' wordt geprint, dus geen aanhalingstekens hier !"
-=======
-                "feedback": "Je wil niet dat er letterlijk 'antwoorden at random' worst geprint, dus geen aanhalingstekens hier !"
+                "feedback": "Je wil niet dat er letterlijk 'antwoorden {at} {random}' wordt geprint, dus geen aanhalingstekens hier !"
                 "code": "the wheels on the bus go\nround and round\nthe wheels on the bus go\nround and round\nthe wheels on the bus go\nround and round"
->>>>>>> e665bfaf
             -   "option_text": "Niets ! Deze code is goed !"
                 "feedback": "Juist ! Alles is goed !"
                 "code": "the wheels on the bus go\nround and round\nround and round\nround and round"
@@ -1177,23 +1169,14 @@
             mp_choice_options:
             -   "option_text": "couplet is 0"
                 "feedback": "Goed gezien ! Als deze blijft staan, zul je nooit verder kunnen tellen dan twee, want je zet de variabele couplet elke keer weer op 1."
-<<<<<<< HEAD
-                "code": "We will We will\nROCK YOU !"
-            -   "option_text": "{repeat} 4 {times} {print} 'potje'"
-=======
                 "code": "We will We will\nROCK YOU!"
-            -   "option_text": "repeat 4 times print 'potje'"
->>>>>>> e665bfaf
+            -   "option_text": "{repeat} 4 {times} print 'potje'"
                 "feedback": "Nee, dit is prima."
                 "code": "We will\nWe will\nROCK YOU!"
             -   "option_text": "couplet is couplet + 1"
                 "feedback": "Nee, dit werkt goed, zolang de variabele couplet maar niet steeds opnieuw op 1 wordt gezet."
-<<<<<<< HEAD
+                "code": "We will\nROCK YOU!\nWe will\nROCK YOU!"
             -   "option_text": "{print} 'Door naar het ' couplet 'e couplet'"
-=======
-                "code": "We will\nROCK YOU!\nWe will\nROCK YOU!"
-            -   "option_text": "print 'Door naar het ' couplet 'e couplet'"
->>>>>>> e665bfaf
                 "feedback": "Nee, dit werkt goed, zolang de variabele couplet maar niet steeds opnieuw op 1 wordt gezet."
                 "code": "We will\nROCK YOU!"
             correct_answer: "A"
