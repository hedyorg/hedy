--- conflicted
+++ resolved
@@ -686,32 +686,21 @@
             correct_answer: "B"
             hint: "Er missen aanhalingstekens bij een {print} commando."
             question_score: '10'
-
     5:
         1:
             question_text: "Wat is waar ?"
             code: "..."
             mp_choice_options:
-<<<<<<< HEAD
             -   "option_text": "In level 5 werkt {print} anders dan in level 4"
                 "feedback": "{print} werkt nog hetzelfde"
+                "code": '{print}'
             -   "option_text": "In level 5 werkt {ask} anders dan in level 4"
                 "feedback": "{ask} werkt nog hetzelfde"
+                "code": '{if}'
             -   "option_text": "In level 5 werken {print} en {ask} anders dan in level 4"
                 "feedback": "Nee hoor, ze werken hetzelfde !"
+                "code": '{sleep}'
             -   "option_text": "In level 5 werken {print} en {ask} nog hetzelfde als in level 4"
-=======
-            -   "option_text": "In level 5 werkt print anders dan in level 4"
-                "feedback": "print werkt nog hetzelfde"
-                "code": '{print}'
-            -   "option_text": "In level 5 werkt ask anders dan in level 4"
-                "feedback": "ask werkt nog hetzelfde"
-                "code": '{if}'
-            -   "option_text": "In level 5 werken print en ask anders dan in level 4"
-                "feedback": "Nee hoor, ze werken hetzelfde !"
-                "code": '{sleep}'
-            -   "option_text": "In level 5 werken print en ask nog hetzelfde als in level 4"
->>>>>>> fe2369fb
                 "feedback": "Klopt !."
                 "code": '{else}'
             correct_answer: "D"
@@ -1151,21 +1140,11 @@
                 {print} 'Ik stond er bij en ik keek er naar'
             mp_choice_options:
             -   "option_text": "Er missen aanhalingstekens in regel 1"
-<<<<<<< HEAD
                 "feedback": "{ask} heeft geen aanhalingstekens nodig"
-                "code": "the wheels on the bus go\nround and round"
-=======
-                "feedback": "ask heeft geen aanhalingstekens nodig"
->>>>>>> fe2369fb
             -   "option_text": "Er missen aanhalingstekens in regel 2"
                 "feedback": "een variabele heeft geen aanhalingstekens nodig"
             -   "option_text": "Er missen aanhalingstekens in regel 3"
-<<<<<<< HEAD
                 "feedback": "Je wil niet dat er letterlijk 'antwoorden {at random}' wordt geprint, dus geen aanhalingstekens hier !"
-                "code": "the wheels on the bus go\nround and round\nthe wheels on the bus go\nround and round\nthe wheels on the bus go\nround and round"
-=======
-                "feedback": "Je wil niet dat er letterlijk 'antwoorden at random' worst geprint, dus geen aanhalingstekens hier !"
->>>>>>> fe2369fb
             -   "option_text": "Niets ! Deze code is goed !"
                 "feedback": "Juist ! Alles is goed !"
             correct_answer: "D"
@@ -1186,21 +1165,12 @@
             mp_choice_options:
             -   "option_text": "couplet is 0"
                 "feedback": "Goed gezien ! Als deze blijft staan, zul je nooit verder kunnen tellen dan twee, want je zet de variabele couplet elke keer weer op 1."
-<<<<<<< HEAD
                 "code": "We will We will\nROCK YOU !"
-            -   "option_text": "{repeat} 4 times print 'potje'"
-=======
-            -   "option_text": "repeat 4 times print 'potje'"
->>>>>>> fe2369fb
+            -   "option_text": "{repeat} 4 {times} {print} 'potje'"
                 "feedback": "Nee, dit is prima."
             -   "option_text": "couplet is couplet + 1"
                 "feedback": "Nee, dit werkt goed, zolang de variabele couplet maar niet steeds opnieuw op 1 wordt gezet."
-<<<<<<< HEAD
-                "code": "We will\nROCK YOU !\nWe will\nROCK YOU !"
             -   "option_text": "{print} 'Door naar het ' couplet 'e couplet'"
-=======
-            -   "option_text": "print 'Door naar het ' couplet 'e couplet'"
->>>>>>> fe2369fb
                 "feedback": "Nee, dit werkt goed, zolang de variabele couplet maar niet steeds opnieuw op 1 wordt gezet."
             correct_answer: "A"
             hint: "De variabele couplet moet blijven doortellen, dat lukt niet als hij steeds op 1 wordt gezet."
