levels:
    1:
        1:
            question_text: "Wat is de naam van de programmeertaal die je hier leert ?"
            mp_choice_options:
            -   option: "Hedy"
                feedback: "Goed zo !"
            -   option: "Heddy"
                feedback: "Deze is het niet !"
            -   option: "Haydie"
                feedback: "Deze is het niet !"
            -   option: "Henk"
                feedback: "Deze is het niet !"
            -   option: "Haydie2"
                feedback: "Deze is het niet !"
            -   option: "Henk2"
                feedback: "Deze is het niet !"
            correct_answer: "A"
            hint: "We beginnen met een simpele vraag."
            question_score: '10'
        2:
            question_text: "Welk commando moet je invullen op de streepjes om Hallo ! te laten verschijnen in je uitvoerscherm ?"
            code: "_?_ Hallo !"
            mp_choice_options:
            -   option: |
                    ```
                    {echo}
                    ```
                feedback: "Met {echo} herhaal je een antwoord..."
            -   option: |
                    ```
                    {print}
                    ```
                feedback: "Goed ! Met {print} kun je tekst printen !"
            -   option: |
                    ```
                    hallo
                    ```
                feedback: "Hallo is geen commando, probeer het nog eens..."
            -   option: |
                    ```
                    {ask}
                    ```
                feedback: "Met {ask} kun je een vraag stellen..."
            correct_answer: "B"
            hint: "_?_ Hallo wereld !"
            question_score: '10'
        3:
            question_text: "Hoe vraag je: Wat is je lievelingskleur ?"
            mp_choice_options:
            -   option: |
                    ```
                    {print} Wat is je lievelingskleur ?
                    ```
                feedback: "Met {print} print je iets"
            -   option: |
                    ```
                    {ask} {print} Wat is je lievelingskleur ?
                    ```
                feedback: "{ask} en {print} is dubbelop, je hebt maar één commando nodig."
            -   option: |
                    ```
                    {ask} Wat is je lievelingskleur ?
                    ```
                feedback: "Goed zo !"
            -   option: |
                    ```
                    {echo} Wat is je lievelingskleur ?
                    ```
                feedback: "{echo} herhaalt het antwoord."
            correct_answer: "C"
            hint: "Het Engelse woord voor vragen is {ask}"
            question_score: '10'
        4:
            question_text: "Wat is er mis met deze code ?"
            code: |-
                Hoi ik ben Hedy !
                {ask} Wie ben jij ?
                {echo} Hoi...
            mp_choice_options:
            -   option: "`{print}` in regel 1 mist."
                feedback: "Goedzo !"
            -   option: "`{ask}` in regel 2 is fout gespeld, het moet `aks` zijn."
                feedback: "{ask} is goed gespeld."
            -   option: "`{echo}` is geen commando in level 1."
                feedback: "{echo} is goed, er is een ander foutje"
            -   option: "Niets ! De code is goed !"
                feedback: "Er zit een foutje in, kijk goed !"
            correct_answer: "A"
            hint: "Er mist een commando in het begin van de code"
            question_score: '10'
        5:
            question_text: "Welk commando mist in regel 2?"
            code: |-
                {ask} Wat is jouw lievelingsdier ?
                _?_ Dus jouw lievelingsdier is...
            mp_choice_options:
            -   option: |
                    ```
                    {print}
                    ```
                feedback: "Je wilt dat in regel 2 het antwoord herhaald wordt..."
            -   option: |
                    ```
                    ego
                    ```
                feedback: "ego is geen commando, probeer het nog eens..."
            -   option: |
                    ```
                    ask
                    ```
                feedback: "Met {ask} kun je een vraag stellen..."
            -   option: |
                    ```
                    {echo}
                    ```
                feedback: "Goedzo !"
            correct_answer: "D"
            hint: "Met '{ask}' kun je iets vragen"
            question_score: '10'
        6:
            question_text: "Wat is er mis met deze code ?"
            code: |-
                {print} Hoi ik ben Hedy !
                aks Voor welke voetbalclub ben jij ?
                {echo} Jij bent voor...
                {print} Cool ! Ik ook !
            mp_choice_options:
            -   option: "In regel 1 moet het `{print}` commando worden vervangen door `{ask}`."
                feedback: "`{print}` in regel 1 is goed, let op de spelling van de commando's"
            -   option: "In regel 2 is `{ask}` fout gespeld."
                feedback: "Goed opgelet !"
            -   option: "Regel 3 moet beginnen met `{print}` in plaats van `{echo}`."
                feedback: "`{echo}` is goed ! Kijk naar de spelling van de commando's."
            -   option: "In regel 4 is `{print}` verkeerd gespeld."
                feedback: "Er zit ergens anders een spelfout"
            correct_answer: "B"
            hint: "Kijk goed naar de spelling van de commando's"
            question_score: '10'
        7:
            question_text: "Wat is er mis met deze code ?"
            code: |-
                {print} Welkom bij Restaurant Hedy !
                {ask} Wat wilt u eten ?
                {echo} Dus u wilt graag ...
                {print} Komt er aan ! Eet smakelijk !"
            mp_choice_options:
            -   option: "In regel 1 moest `{ask}` staan in plaats van `{print}`"
                feedback: "Weet je zeker dat er iets mis is ?"
            -   option: "In regel 1 moet `{echo}` staan in plaats van `{print}`"
                feedback: "Weet je zeker dat er iets mis is ?"
            -   option: "In regel 3 moet `{print}` staan in plaats van `{echo}`"
                feedback: "Weet je zeker dat er iets mis is ?"
            -   option: "Niets ! Deze code is goed !"
                feedback: "Correct !"
            correct_answer: "D"
            hint: "Controleer de code regel voor regel."
            question_score: '10'
        8:
            question_text: "Wat doet het commando {echo} ?"
            mp_choice_options:
            -   option: "Met `{echo}` stel je een vraag"
                feedback: "Dat doe je met `{ask}`"
            -   option: "Met `{echo}` laat je tekst verschijnen"
                feedback: "Dat doe je met `{print}`"
            -   option: "Met `{echo}` herhaal je een gegeven antwoord"
                feedback: "Goed zo !"
            -   option: "Met `{echo}` laat je tekst verdwijnen"
                feedback: "Dat klopt niet"
            correct_answer: "C"
            hint: "`{echo}` gebruik je nadat iemand een antwoord gegeven heeft bij `{ask}`."
            question_score: '10'
        9:
            question_text: "Wat is er mis met deze code ?"
            code: |-
                {print} Hallo !
                {print} Hoe gaat het met jou ?
                {echo} Dus het gaat...
            mp_choice_options:
            -   option: "`{print}` in regel 1 moet `{ask}` zijn"
                feedback: "Nee, `{print}` is goed. Waar wordt de vraag gesteld ?"
            -   option: "`{print}` in regel 2 moet `{ask}` zijn"
                feedback: "Super !"
            -   option: "`{echo}` in regel 3 moet `{ask}` zijn"
                feedback: "Nee, `{echo}` is goed. Waar wordt de vraag gesteld ?"
            -   option: "Niets, alles is goed !"
                feedback: "Er zit wel een foutje in..."
            correct_answer: "B"
            hint: "met `{ask}` kun je iets vragen"
            question_score: '10'
        10:
            question_text: "Heb je zin om naar level 2 te gaan ?"
            mp_choice_options:
            -   option: "Ja !"
                feedback: "Mooizo ! Op naar level 2!"
            -   option: "Nee"
                feedback: "Jammer..."
            correct_answer: "A"
            hint: "Op naar level 2!"
            question_score: '10'
    2:
        1:
            question_text: "Wat is waar ?"
            mp_choice_options:
            -   option: "In level 2 bestaat het commando `{print}` niet meer"
                feedback: "`{print}` werkt nog steeds hetzelfde"
            -   option: "In level 2 bestaat het commando `{ask}` niet meer"
                feedback: "`{ask}` werkt anders, maar het bestaat nog wel !"
            -   option: "In level 2 bestaat het commando `{echo}` niet meer"
                feedback: "Goedzo !"
            -   option: "In level 2 bestaan alle commando's van level 1 nog"
                feedback: "Nee, een commando is weg."
            correct_answer: "C"
            hint: "`{print}` en `{ask}` bestaan nog."
            question_score: '10'
        2:
            question_text: "Welke code is goed ?"
            mp_choice_options:
            -   option: |
                    ```
                    naam {is} {ask} Hoe heet jij ?
                    ```
                feedback: "Super !"
            -   option: |
                    ```
                    {ask} {is} naam Hoe heet jij ?
                    ```
                feedback: "De woorden zijn goed, maar de volgorde niet !"
            -   option: |
                    ```
                    {ask} Hoe heet jij ?
                    ```
                feedback: "Zo werkte het in level 1, nu niet meer."
            -   option: |
                    ```
                    {ask} Hoe heet jij ? {is} naam
                    ```
                feedback: "De woorden zijn goed, maar de volgorde niet !"
            correct_answer: "A"
            hint: "`{ask}` werkt niet meer zoals in level 1"
            question_score: '10'
        3:
            question_text: "Wat verschijnt er op het uitvoerscherm als je de code uitvoert ?"
            code: |-
                naam {is} Marleen
                {print} naam gaat naar de supermarkt en ze koopt een appel.
            mp_choice_options:
            -   option: "naam gaat naar de supermarkt en ze koopt een appel."
                feedback: "Het woord naam wordt vervangen door Marleen"
            -   option: "Marleen gaat naar de supermarkt."
                feedback: "het tweede deel van de zin wordt ook geprint !"
            -   option: "Marleen gaat naar de supermarkt en ze koopt een appel."
                feedback: "Juist !"
            -   option: "Marleen gaat naar de supermarkt en Marleen koopt een appel."
                feedback: "Het woord 'ze' wordt niet vervangen"
            correct_answer: "C"
            hint: "Het woord naam wordt vervangen door Marleen"
            question_score: '10'
        4:
            question_text: "Wat verschijnt er op het uitvoerscherm ?"
            code: |-
                naam {is} Hedy
                {print} Hoi mijn naam is naam !
            mp_choice_options:
            -   option: "Hoi mijn naam is naam"
                feedback: "Het woord naam wordt vervangen door Hedy"
            -   option: "Hoi mijn naam is Hedy"
                feedback: "Het woord naam wordt vervangen door Hedy"
            -   option: "Hoi mijn Hedy is naam"
                feedback: "Het woord naam wordt vervangen door Hedy"
            -   option: "Hoi mijn Hedy is Hedy"
                feedback: "Juist ! Dit probleem wordt opgelost in level 3!"
            correct_answer: "D"
            hint: "'naam' wordt beide keren vervangen door 'Hedy'"
            question_score: '10'
        5:
            question_text: "Wat doet het commando `{sleep}`?"
            code: "{sleep}"
            mp_choice_options:
            -   option: "Het is het einde van het programma"
                feedback: "Nee hoor, je kunt na een {sleep} nog verder"
            -   option: "Het bevriest je scherm, zodat je niet verder kunt"
                feedback: "Gelukkig niet !"
            -   option: "Het zorgt ervoor dat je code even pauzeert en dan weer verder gaat"
                feedback: "Super"
            -   option: "Het maakt je programma langzamer"
                feedback: "Gelukkig niet !"
            correct_answer: "C"
            hint: "Als je `{sleep}` gebruikt, wacht de computer een (paar) seconden"
            question_score: '10'
        6:
            question_text: "Welk commando moet op de streepjes ?"
            code: |-
                {print} En de prijs voor leukste programmeertaal gaat naar...
                _?_
                {print} Hedy !
            mp_choice_options:
            -   option: |
                    ```
                    {sleep}
                    ```
                feedback: "Topper !"
            -   option: |
                    ```
                    {echo}
                    ```
                feedback: "Er valt niets te herhalen hier..."
            -   option: |
                    ```
                    {print}
                    ```
                feedback: "Er staat niets om te printen"
            -   option: |
                    ```
                    {ask}
                    ```
                feedback: "Er staat geen vraag om te stellen"
            correct_answer: "A"
            hint: "Er valt even een stilte voor een dramatisch effect"
            question_score: '10'
        7:
            question_text: "Welke code moet er op het streepje staan ?"
            code: |-
                {print} Ik ontplof over 3 seconden !
                _?_
                {print} BOEM !
            mp_choice_options:
            -   option: |
                    ```
                    {print} 3
                    ```
                feedback: "Je hoeft niets te printen."
            -   option: |
                    ```
                    {sleep} 3
                    ```
                feedback: "Perfect !"
            -   option: |
                    ```
                    {sleep}
                    ```
                feedback: "Dan ontplof je al over 1 seconde."
            -   option: |
                    ```
                    {sleep} {sleep} {sleep}
                    ```
                feedback: "Je kunt het makkelijker maken door er gewoon een 3 achter te zetten !"
            correct_answer: "B"
            hint: "Je wilt dat de code 3 seconden wacht !"
            question_score: '10'
        8:
            question_text: "Hoe verbeter je de eerste regel van deze code ?"
            code: |-
                {ask} {is} Hoe oud ben je ?
                {print} leeftijd
            mp_choice_options:
            -   option: |
                    ```
                    {ask} {is} leeftijd Hoe oud ben je ?
                    ```
                feedback: "Verkeerde volgorde"
            -   option: |
                    ```
                    leeftijd {is} Hoe oud ben je ?
                    ```
                feedback: "Waar is de {ask} gebleven ?"
            -   option: |
                    ```
                    leeftijd {is} {ask} Hoe oud ben je ?
                    ```
                feedback: "Top !"
            -   option: |
                    ```
                    leeftijd {is} aks Hoe oud ben je ?
                    ```
                feedback: "Let op de spelling van {ask}"
            correct_answer: "C"
            hint: "Leeftijd is...?"
            question_score: '10'
        9:
            question_text: "Wat gaat er mis in deze code ?"
            code: |-
                honden {is} lievelingsdier
                {print} Ik hou van lievelingsdier
            mp_choice_options:
            -   option: "regel 1 moet zijn: honden `{is}` lievelingsdieren"
                feedback: "Nee, de variabele heet lievelingsdier"
            -   option: "regel 1 moet zijn: lievelingsdier `{is}` honden"
                feedback: "Correct"
            -   option: "regel 2 moet zijn: Ik hou van `{sleep}` honden"
                feedback: "Nee, `{sleep}` staat niet zo midden in een zin."
            -   option: "regel 2 moet zijn: Ik hou van lievelingsdieren"
                feedback: "Nee, de variabele heet lievelingsdier"
            correct_answer: "B"
            hint: "Je wil printen 'Ik hou van honden'"
            question_score: '10'
        10:
            question_text: "Welk commando moet er op de lijntjes ?"
            code: |-
                smaak {is} _?_
                {print} Jouw favoriete ijs is...
                {sleep} 2
                {print} smaak
            mp_choice_options:
            -   option: |
                    ```
                    aardbeien, chocolade, vanille
                    ```
                feedback: "Zo maak je een lijstje. Dat is niet de bedoeling hier"
            -   option: |
                    ```
                    {print} aardbeien
                    ```
                feedback: "`{print}` hoort niet midden in de zin !"
            -   option: |
                    ```
                    {sleep} 5
                    ```
                feedback: "Helaas, probeer het nog eens."
            -   option: |
                    ```
                    {ask} Wat is jouw favoriete smaak ijs ?
                    ```
                feedback: "Super !"
            correct_answer: "D"
            hint: "Je wil een vraag stellen."
            question_score: '10'
    3:
        1:
            question_text: "Wat is het commando om Hedy een willekeurig woord uit een rijtje te laten kiezen ?"
            mp_choice_options:
            -   option: |
                    ```
                    {print}
                    ```
                feedback: "Met `{print}` laat je tekst verschijnen"
            -   option: |
                    ```
                    {ask}
                    ```
                feedback: "`{ask}` is om een vraag te stellen"
            -   option: |
                    ```
                    {is}
                    ```
                feedback: "{is} gebruik je om het rijtje te maken"
            -   option: |
                    ```
                    {at} {random}
                    ```
                feedback: "Juist !"
            correct_answer: "D"
            hint: "`{random}` betekent 'zomaar eentje' er wordt telkens een ander woord gekozen."
            question_score: '10'
        2:
            question_text: "Wat is er mis met deze code ?"
            code: |-
                dieren {is} hond koe aap
                {print} dieren {at} {random}
            mp_choice_options:
            -   option: "Er moeten komma's tussen: hond, koe, aap."
                feedback: "Goedzo !"
            -   option: "In regel 1 moet `{print}` staan."
                feedback: "Nee, je hebt geen `{print}` nodig."
            -   option: "In regel 2 moet 'dier' staan in plaats van 'dieren',"
                feedback: "Dieren is goed."
            -   option: "`{at} {random}` is fout gespeld, het moet `et rendom` zijn"
                feedback: "`{at} {random}` is de goede spelling"
            correct_answer: "A"
            hint: "De fout zit in regel 1"
            question_score: '10'
        3:
            question_text: "Wat klopt er niet aan regel 2 van deze code ?"
            code: |-
                opties {is} steen, papier, schaar
                {print} steen, papier, schaar {at} {random}
            mp_choice_options:
            -   option: |
                    ```
                    {at} {random} {print} opties
                    ```
                feedback: "Je bent er bijna, opties is goed, maar deze volgorde niet."
            -   option: |
                    ```
                    {print} steen {at} {random}
                    ```
                feedback: "Je wilt niet altijd steen printen, maar willekeurig een van de opties."
            -   option: |
                    ```
                    {print} opties {at} {random}
                    ```
                feedback: "Heel goed !"
            -   option: "Niets, de code is goed !"
                feedback: "Kijk goed ! Er zit wel een fout in !"
            correct_answer: "C"
            hint: "De naam van de variabele (het lijstje) is opties."
            question_score: '10'
        4:
            question_text: "Wat moet er veranderd worden aan regel 2 om een willekeurige prijs te printen ?"
            code: |-
                prijzen {is} 1 euro, 100 euro, 1 miljoen euro
                {print} prijs {at} {random}
            mp_choice_options:
            -   option: |
                    ```
                    {print} prijs
                    ```
                feedback: "Je wilt niet het woord prijs printen, maar een random prijs uit het lijstje prijzen"
            -   option: |
                    ```
                    {print} prijzen {at} {random}
                    ```
                feedback: "Goed opgelet !"
            -   option: |
                    ```
                    {print} {at} {random} prijs
                    ```
                feedback: "{at} {random} moet achter de variabele."
            -   option: "Niets, de code is goed !"
                feedback: "Kijk goed ! Er zit wel een fout in !"
            correct_answer: "B"
            hint: "Kijk goed de naam van de variabele 'prijzen'"
            question_score: '10'
        5:
            question_text: "Wat is er mis met deze code ?"
            code: |-
                vraag {is} {ask} Wat wil je weten ?
                antwoorden zijn ja, nee, misschien
                {print} antwoorden {at} {random}
            mp_choice_options:
            -   option: "In regel 1 moet vragen staan in plaats van vraag"
                feedback: "vraag is goed"
            -   option: "In regel 2 moet `{is}` staan in plaats van `zijn`"
                feedback: "Correct"
            -   option: "In regel 3 moet antwoord staan in plaats van antwoorden"
                feedback: "Nee, in regel 2 heet de variabele namelijk ook antwoorden"
            -   option: "Niets ! Deze code is goed !"
                feedback: "In regel 2 zit een foutje.."
            correct_answer: "B"
            hint: "`zijn` is geen commando."
            question_score: '10'
        6:
            question_text: "Wat is het foutje in deze code ?"
            code: |-
                vraag {is} {ask} Wat wil je weten ?
                {print} vraag
                antwoorden {is} ja, nee, misschien
                {print} antwoorden {at} {random}
            mp_choice_options:
            -   option: "In regel 1 moet er `{print}` staan in plaats van `{ask}`"
                feedback: "Zit er wel een fout in ?"
            -   option: "In regel 2 moet er `{ask}` staan in plaats van `{print}`"
                feedback: "Zit er wel een fout in ?"
            -   option: "In regel 3 moet er staan antwoorden `{at} {random}` `{is}` ja, nee, misschien"
                feedback: "Zit er wel een fout in ?"
            -   option: "Niets, alles is goed !"
                feedback: "Klopt !"
            correct_answer: "D"
            hint: "Deze code was goed !"
            question_score: '10'
        7:
            question_text: "Wat doet het `{add}` commando?"
            code: |-
                boeken {is} Harry Potter, de Hobbit, Pluk van de Petteflet
                jouw_boek {is} {ask} Wat is jouw favoriete boek?
                {add} jouw_boek {to_list} boeken
                {print} boeken {at} {random}
            mp_choice_options:
            -   option: "Het `{add}` commando haalt een random boek uit het lijstje boeken weg"
                feedback: "`{add}` is Engels voor toevoegen"
            -   option: "Het `{add}` commando voegt een random boek aan het lijstje boeken toe"
                feedback: "Het voegt inderdaad een boek toe aan het lijstje, maar niet zomaar een random boek!"
            -   option: "Het `{add}` commando voegt jouw favoriete boek aan het lijstje toe"
                feedback: "Juist!"
            -   option: "Het `{add}` commando verwijdert jouw favoriete boek uit het lijstje."
                feedback: "`{add}` is Engels voor toevoegen"
            correct_answer: "C"
            hint: "`{add}` is Engels voor toevoegen!"
            question_score: '10'
        8:
            question_text: "Wat is de uitvoer van deze code?"
            code: |-
                chips {is} naturel, paprika, cheese onion
                {remove} naturel {from} chips
                {remove} paprika {from} chips
                {print} chips {at} {random}
            mp_choice_options:
            -   option: "Dat weet je nog niet, want Hedy kiest een van de 3 smaken {at} {random}"
                feedback: "Kijk goed naar de `{remove}` commando's"
            -   option: "naturel"
                feedback: "Naturel wordt uit het rijtje verwijderd"
            -   option: "paprika"
                feedback: "Paprika wordt uit het rijtje verwijderd"
            -   option: "cheese onion"
                feedback: "Klopt!"
            correct_answer: "D"
            hint: "Er staan 3 chipssmaken in het rijtje, maar er worden er twee verwijderd. Welke blijft over?"
            question_score: '10'
        9:
            question_text: "Wat is er fout in deze code?"
            code: |-
                kleuren {is} blauw, paars, groen
                gekozen_kleur {is} {ask} Welke kleur wil je echt niet?
                {remove} gekozen_kleur {from} kleuren
                {print} Ik verf mijn haar kleur {at} {random}
            mp_choice_options:
            -   option: "In regel 3 moet staan `{remove}` blauw `{from}` kleuren"
                feedback: "Misschien wil je wel graag blauwe haren!"
            -   option: "In regel 3 moet een `{add}` commando staan in plaats van een `{remove}` commando"
                feedback: "Je wil de gekozen kleur verwijderen, dus `{remove}` klopt"
            -   option: " In regel 4 moet de variabele kleuren heten in plaats van kleur"
                feedback: "Juist!"
            -   option: "Niets, alles is goed!"
                feedback: "Er zit toch echt een foutje in!"
            correct_answer: "C"
            hint: "Kijk goed naar regel 3!"
            question_score: '10'
        10:
            question_text: "Wat moet er op de streepjes komen te staan?"
            code: |-
                uitlaters {is} papa, mama, Sam, Petra
                uitlater_gisteren {is} {ask} Wie heeft gisteren de honden uitgelaten?
                {print} uitlater_gisteren hoeft vandaag dan niet nog een keer!
                _?_
                {print} uitlaters {at} {random} is vandaag aan de beurt om de honden uit te laten!
            mp_choice_options:
            -   option: |
                    ```
                    {remove} uitlater_gisteren {from} uitlaters"
                    ```
                feedback: "Super!"
            -   option: |
                    ```
                    {remove} uitlater_gisteren {to} uitlaters
                    ```
                feedback: "`{remove}` hoort bij `{from}` en `{add}` bij `{to_list}`"
            -   option: |
                    ```
                    {remove} uitlaters {from} gisteren
                    ```
                feedback: "gisteren is geen variabele"
            -   option: |
                    ```
                    {add} uitlater_gisteren {to_list} uitlaters
                    ```
                feedback: "Hierdoor verhoog je de kans dat degene die gisteren de hond heeft uitgelaten het vandaag weer moet doen. Dat is oneerlijk!"
            correct_answer: "A"
            hint: "De uitlater van gisteren moet verwijderd worden uit het rijtje"
            question_score: '10'

    4:
        1:
            question_text: "Wat is waar ?"
            mp_choice_options:
            -   option: "In level 4 werkt `{print}` anders"
                feedback: "Correct, je hebt aanhalingstekens nodig"
            -   option: "In level 4 werkt `{ask}` anders dan in level 2"
                feedback: "Ask werkt nog hetzelfde"
            -   option: "In level 4 werkt `{at} {random}` anders dan in level 2"
                feedback: "`{at} {random}` werkt nog hetzelfde"
            -   option: "In level 4 werkt alles nog hetzelfde als in level 2"
                feedback: "Nee, een commando is anders."
            correct_answer: "A"
            hint: "Je hebt vanaf level 4 aanhalingstekens nodig bij een commando."
            question_score: '10'
        2:
            question_text: "Welk aanhalingsteken gebruik je bij het `{print}` commando ?"
            mp_choice_options:
            -   option: "`"
                feedback: "Dit is het schuine aanhalingsteken, je hebt een rechte nodig."
            -   option: "'"
                feedback: "Juist !"
            -   option: "\""
                feedback: "Dit zijn de dubbele aanhalingstekens, je hebt de enkele nodig"
            -   option: ","
                feedback: "Dit is een komma, je hebt een aanhalingsteken nodig."
            correct_answer: "B"
            hint: "Kies het goede aanhalingsteken."
            question_score: '10'
        3:
            question_text: "Waar zijn de aanhalingstekens goed gebruikt ?"
            mp_choice_options:
            -   option: |
                    ```
                    {print} Hoi ik ben Hedy
                    ```
                feedback: "Vanaf level 4 heb je aanhalingstekens nodig"
            -   option: |
                    ```
                    {print} 'Hoi ik ben Hedy
                    ```
                feedback: "Er moet ook een aanhalingsteken achter"
            -   option: |
                    ```
                    '{print} Hoi ik ben Hedy'
                    ```
                feedback: "Het eerste aanhalingsteken moet na het commando `{print}`"
            -   option: |
                    ```
                    {print} 'Hoi ik ben Hedy'
                    ```
                feedback: "Perfect !"
            correct_answer: "D"
            hint: "Er moet een aanhalingsteken voor en een achter de tekst die je wil printen."
            question_score: '10'
        4:
            question_text: "Welke stelling is waar ?"
            mp_choice_options:
            -   option: "Als je een tekst wil printen moeten er dubbele aanhalingstekens voor en na de tekst staan."
                feedback: "Enkele aanhalingstekens zijn genoeg"
            -   option: "Als je een tekst wil printen moeten er enkele aanhalingstekens voor en na de tekst staan."
                feedback: "Super !"
            -   option: "Als je een vraag wil stellen heb je geen aanhalingstekens nodig"
                feedback: "Zowel bij `{ask}` als `{print}` heb je enkele aanhalingstekens nodig voor en na de tekst"
            -   option: "Je mag zelf kiezen of je aanhalingstekens gebruikt of niet."
                feedback: "Helaas is Hedy strenger dan dat."
            correct_answer: "B"
            hint: "Je hebt vanaf level 4 aanhalingstekens nodig als je een tekst wil printen."
            question_score: '10'
        5:
            question_text: "Wat moet er veranderd worden aan regel 2 om een willekeurige optie te printen ?"
            code: |-
                opties {is} steen, papier, schaar
                {print} 'opties {at} {random}'
            mp_choice_options:
            -   option: |
                    ```
                    '{print} opties {at} {random}'
                    ```
                feedback: "Een aanhalingsteken moet nooit voor het `{print}` commando."
            -   option: |
                    ```
                    {print} 'opties' {at} {random}
                    ```
                feedback: "Opties is een variabele. Je wil niet letterlijk het woord opties printen."
            -   option: |
                    ```
                    {print} opties {at} {random}
                    ```
                feedback: "Heel goed"
            -   option: "Niets, de code is goed !"
                feedback: "Kijk goed ! Er zit wel een fout in !"
            correct_answer: "C"
            hint: "Je wil niet dat er letterlijk 'opties {at} {random}' geprint wordt, je wil dat Hedy 'steen' 'papier' of 'schaar' {print}."
            question_score: '10'
        6:
            question_text: "Wat zou een goede tweede regel zijn na deze eerste regel ?"
            code: |-
                prijzen {is} 1 euro, 100 euro, 1 miljoen euro
            mp_choice_options:
            -   option: |
                    ```
                    {print} 'Jij wint...' prijzen {at} {random}
                    ```
                feedback: "Super ! Jij begrijpt het !"
            -   option: |
                    ```
                    {print} Jij wint... 'prijzen {at} {random}'
                    ```
                feedback: "Nu `{print}` Hedy letterlijk 'prijzen {at} {random}'"
            -   option: |
                    ```
                    {print} Jij wint... prijzen {at} {random}
                    ```
                feedback: "Je hebt wel aanhalingstekens nodig !"
            -   option: |
                    ```
                    {print} 'Jij wint... prijzen {at} {random}'
                    ```
                feedback: "Nu `{print}` Hedy letterlijk 'prijzen {at} {random}'"
            correct_answer: "A"
            hint: "Bedenk goed wat je wil dat Hedy letterlijk `{print}`, en wat een variabele is."
            question_score: '10'
        7:
            question_text: "Wat is er mis met deze code ?"
            code: |-
                vraag {is} {ask} Wat wil je weten ?
                antwoorden {is} ja, nee, misschien
                {print} antwoorden {at} {random}
            mp_choice_options:
            -   option: "Er missen aanhalingstekens in regel 1"
                feedback: "Juist, bij `{ask}` heb je aanhalingstekens nodig"
            -   option: "Er missen aanhalingstekens in regel 2"
                feedback: "een variabele heeft geen aanhalingstekens nodig"
            -   option: "Er missen aanhalingstekens in regel 3"
                feedback: "Je wil niet dat er letterlijk 'antwoorden {at} {random}' worst geprint, dus geen aanhalingstekens hier !"
            -   option: "Niets ! Deze code is goed !"
                feedback: "Kijk goed ! Er zit wel een fout in !"
            correct_answer: "A"
            hint: "Bekijk regel voor regel of er aanhalingstekens nodig zijn."
            question_score: '10'
        8:
            question_text: "Wat zou een goede volgende regel zijn voor deze code ?"
            code: |-
                {print} 'Welkom bij de prijzenshow !'
                {print} 'Voor je staan 3 deuren'
                deur {is} {ask} 'Welke deur kies je ?'
            mp_choice_options:
            -   option: |
                    ```
                    {print} Dus jij kiest deur deur
                    ```
                feedback: "Er zijn aanhalingstekens nodig in deze zin"
            -   option: |
                    ```
                    {print} 'Dus jij kiest ' deur deur
                    ```
                feedback: "Als de speler nu deur 3 kiest, {print} Hedy: Dus jij kiest 3 3"
            -   option: |
                    ```
                    {print} 'Dus jij kiest deur ' deur
                    ```
                feedback: "Super !"
            -   option: |
                    ```
                    {print} 'Dus jij kiest deur deur'
                    ```
                feedback: "Hedy `{print}` nu letterlijk: Dus jij kiest deur deur"
            correct_answer: "C"
            hint: "Je wil dat het tweede woord deur vervangen wordt door het nummertje dat de speler kiest. Dus het tweede woord deur moet buiten de aanhalingstekens"
            question_score: '10'
        9:
            question_text: "Wat zou er niet op het uitvoerscherm kunnen verschijnen ?"
            code: |-
                voetbalclubs {is} Ajax, FC Utrecht, PSV, Feyenoord, FC Twente, sc Heerenveen
                {print} 'De beste club is..' voetbalclubs {at} {random}
            mp_choice_options:
            -   option: "De beste club is... Ajax"
                feedback: "Dit zou wel kunnen"
            -   option: "De beste club is... PSV"
                feedback: "Dit zou wel kunnen"
            -   option: "De beste club is... Feyenoord"
                feedback: "Dit zou wel kunnen"
            -   option: "De beste club is... AZ"
                feedback: "Klopt ! Die staat niet in het rijtje !"
            correct_answer: "D"
            hint: "Kijk goed waar Hedy uit kan kiezen"
            question_score: '10'
        10:
            question_text: "Wat is waar ?"
            code: |-
                mensen {is} mama, papa, Emma, Sophie
                {print} De afwas wordt gedaan door...
                {print} mensen {at} {random}
            mp_choice_options:
            -   option: "Er missen aanhalingstekens in regel 1"
                feedback: "Dit rijtje heeft geen aanhalingstekens nodig"
            -   option: "Er missen aanhalingstekens in regel 2"
                feedback: "Correct !"
            -   option: "Er missen aanhalingstekens in regel 3"
                feedback: "Deze regel hoeft niet letterlijk geprint en dus geen aanhalingstekens"
            -   option: "Niets deze code is goed !"
                feedback: "Helaas er missen toch ergens"
            correct_answer: "B"
            hint: "Er missen aanhalingstekens bij een `{print}` commando."
            question_score: '10'
    5:
        1:
            question_text: "Wat is waar ?"
            mp_choice_options:
            -   option: "In level 5 werkt `{print}` anders dan in level 4"
                feedback: "`{print}` werkt nog hetzelfde"
            -   option: "In level 5 werkt `{ask}` anders dan in level 4"
                feedback: "`{ask}` werkt nog hetzelfde"
            -   option: "In level 5 werken `{print}` en `{ask}` anders dan in level 4"
                feedback: "Nee hoor, ze werken hetzelfde !"
            -   option: "In level 5 werken `{print}` en `{ask}` nog hetzelfde als in level 4"
                feedback: "Klopt !"
            correct_answer: "D"
            hint: "Er is alleen een commando bijgekomen."
            question_score: '10'
        2:
            question_text: "Wat verschijnt er in het uitvoerscherm als je Hedy invult als naam ?"
            code: |-
                naam {is} {ask} 'Hoe heet je ?'
                {if} naam {is} Hedy {print} 'leuk' {else} {print} 'minder leuk'
            mp_choice_options:
            -   option: "leuk"
                feedback: "Klopt !"
            -   option: "minder leuk"
                feedback: "Als de naam Hedy is, zegt Hedy juist 'leuk'"
            -   option: "Hedy"
                feedback: "Nee, er staat niet `{print}` naam"
            -   option: "Error"
                feedback: "Gelukkig niet !"
            correct_answer: "A"
            hint: "Als je naam Hedy is, wat wordt er dan geprint..?"
            question_score: '10'
        3:
            question_text: "Wat is het goede wachtwoord ?"
            code: |-
                wachtwoord {is} {ask} 'Wat is het wachtwoord ?'
                {if} wachtwoord {is} GEHEIM {print} 'Goed !' {else} {print} 'ALARM ! INDRINGER !'
            mp_choice_options:
            -   option: "Goed"
                feedback: "Goed wordt geprint als je het juiste wachtwoord invult, maar het is niet het wachtwoord"
            -   option: "GEHEIM"
                feedback: "Klopt !'"
            -   option: "wachtwoord"
                feedback: "het wachtwoord is niet wachtwoord"
            -   option: "ALARM INDRINGER"
                feedback: "Dat wordt er geprint als je het foute antwoord intypt !"
            correct_answer: "B"
            hint: "`{if}` wachtwoord is ... `{print}` 'Goed !'"
            question_score: '10'
        4:
            question_text: "Wat `{print}` Hedy als je een fout wachtwoord intypt ?"
            code: |-
                wachtwoord {is} {ask} 'Wat is het wachtwoord ?'
                {if} wachtwoord {is} GEHEIM {print} 'Goed !' {else} {print} 'ALARM ! INDRINGER !'
            mp_choice_options:
            -   option: "Goed"
                feedback: "Dat wordt geprint bij een goed antwoord, niet bij een foute.."
            -   option: "GEHEIM"
                feedback: "Dat is het juiste wachtwoord."
            -   option: "fout"
                feedback: "Nee, Hedy `{print}` wat anders..."
            -   option: "ALARM ! INDRINGER !"
                feedback: "Juist !"
            correct_answer: "D"
            hint: "Als je een fout wachtwoord intypt slaat je computer alarm !"
            question_score: '10'
        5:
            question_text: "Waarom zegt Hedy 'ALARM ! INDRINGER !' als je 'geheim' antwoordt op de vraag ?"
            code: |-
                wachtwoord {is} {ask} 'Wat is het wachtwoord ?'
                {if} wachtwoord {is} GEHEIM {print} 'Goed !' {else} {print} 'ALARM ! INDRINGER !'
            mp_choice_options:
            -   option: "Omdat je het in hoofdletters moet typen, dus GEHEIM"
                feedback: "Klopt !"
            -   option: "Omdat het wachtwoord 'alarm' is"
                feedback: "Nee, dat is niet het wachtwoord."
            -   option: "Omdat het gehijm is, met lange ij."
                feedback: "Nee, zo spel je dat woord niet"
            -   option: "Omdat Hedy een fout maakt"
                feedback: "Nee hoor, dat is geen fout !"
            correct_answer: "A"
            hint: "De spelling moet precies hetzelfde zijn."
            question_score: '10'
        6:
            question_text: "Welk woord mist op de plek van het vraagteken ?"
            code: |-
                {print} 'Hoi ik ben Hedy de voetbalvoorspeller !'
                {print} 'Ik kan voorspellen op welke plek jouw club eindigt !'
                club {is} {ask} 'Voor welke club ben je ?'
                {if} club {is} ajax {print} 'Ajax wordt eerste natuurlijk !' _?_ {print} 'Helaas jouw club wordt laatste...'
            mp_choice_options:
            -   option: |
                    ```
                    {if}
                    ```
                feedback: "Nee, `{if}` staat vooraan de zin."
            -   option: |
                    ```
                    {at} {random}
                    ```
                feedback: "Nee, je hebt hier `{else}` nodig."
            -   option: |
                    ```
                    {else}
                    ```
                feedback: "Goed !"
            -   option: |
                    ```
                    {print}
                    ```
                feedback: "Er staat al `{print}`!"
            correct_answer: "C"
            hint: "In level 5 leer je 2 nieuwe commando's `{if}` en ...?"
            question_score: '10'
        7:
            question_text: "Welk woord mist op de plek van het vraagteken ?"
            code: |-
                {print} 'Ik kan voorspellen of jij miljonair wordt !'
                naam {is} {ask} 'Hoe heet jij ?'
                {if} naam {is} Hedy {print} 'Jij wordt miljonair !' {else} _?_ 'Helaas, geen miljoen voor jou.'
            mp_choice_options:
            -   option: |
                    ```
                    {if}
                    ```
                feedback: "Nee, `{if}` staat vooraan de zin."
            -   option: |
                    ```
                    {at} {random}
                    ```
                feedback: "Nee, die heb je hier niet nodig."
            -   option: |
                    ```
                    {else}
                    ```
                feedback: "Er staat al `{else}`"
            -   option: |
                    ```
                    {print}
                    ```
                feedback: "Top !"
            correct_answer: "D"
            hint: "Na `{else}` volgt nog een `{print}`"
            question_score: '10'
        8:
            question_text: "Welk woord mist op de plek van het vraagteken ?"
            code: |-
                dier {is} {ask} 'Wat is je lievelingsdier ?'
                {if} _?_ {is} pinguin {print} 'Dat is ook mijn lievelingsdier !' {else} {print} 'Ik houd meer van pinguins.'
            mp_choice_options:
            -   option: "lievelingsdier"
                feedback: "Dat is niet de naam van de variabele."
            -   option: "dier"
                feedback: "Knap hoor !"
            -   option: "`{if}`"
                feedback: "Er staat al `{if}`"
            -   option: "`{print}`"
                feedback: "Nee, dat is hem niet.."
            correct_answer: "B"
            hint: "Wat is de naam van de variabele ?"
            question_score: '10'
        9:
            question_text: "Met welke deur ontsnap je uit dit spookhuis ?"
            code: |-
                {print} 'Ontsnap uit het spookhuis !'
                {print} 'Voor je staan 3 deuren'
                deur {is} {ask} 'Welke deur kies jij ?'
                monsters {is} vampier, weerwolf, reuzespin
                {if} deur {is} 2 {print} 'Joepie ! Je ontsnapt !' {else} {print} 'Je wordt opgegeten door een... ' monsters {at} {random}
            mp_choice_options:
            -   option: "1"
                feedback: "Helaas... Jij wordt opgepeuzeld..."
            -   option: "2"
                feedback: "Super ! Ontsnapt !"
            -   option: "3"
                feedback: "Helaas... Jij wordt opgepeuzeld..."
            -   option: "Het is een valstrik, je wordt altijd opgegeten !"
                feedback: "Gelukkig niet !"
            correct_answer: "B"
            hint: "Bij een van de deuren kom je geen monsters tegen..."
            question_score: '10'
        10:
            question_text: "Wat voor monster eet je op als je deur 1 kiest ?"
            code: |-
                {print} 'Ontsnap uit het spookhuis !'
                {print} 'Voor je staan 3 deuren'
                deur {is} {ask} 'Welke deur kies jij ?'
                monsters {is} vampier, weerwolf, reuzespin
                {if} deur {is} 2 {print} 'Joepie ! je ontsnapt !' {else} {print} 'Je wordt opgegeten door een... ' monsters {at} {random}
            mp_choice_options:
            -   option: "Hedy kiest steeds een willekeurig monster dat je opeet."
                feedback: "Geweldig !"
            -   option: "vampier"
                feedback: "Niet altijd..."
            -   option: "weerwolf"
                feedback: "Niet altijd..."
            -   option: "reuzespin"
                feedback: "Niet altijd..."
            correct_answer: "A"
            hint: "kijk goed naar de laatste drie woorden: monsters `{at} {random}`"
            question_score: '10'

    6:
        1:
            question_text: "Wat `{print}` Hedy bij deze code ?"
            code: "{print} 2*10"
            mp_choice_options:
            -   option: "20"
                feedback: "Correct !"
            -   option: "12"
                feedback: "Helaas, plus doe je met +"
            -   option: "2*10"
                feedback: "Helaas, Hedy rekent de som uit..."
            -   option: "210"
                feedback: "Let op ! Het is een som."
            correct_answer: "A"
            hint: "Het * gebruik je als keerteken"
            question_score: '5'
        2:
            question_text: "Welk teken gebruik je voor plussommen ?"
            mp_choice_options:
            -   option: "-"
                feedback: "Helaas"
            -   option: "plus"
                feedback: "Helaas"
            -   option: "*"
                feedback: "Helaas"
            -   option: "+"
                feedback: "Juist !"
            correct_answer: "D"
            hint: "Het is het teken dat je gewoonlijk ook voor plus gebruikt"
            question_score: '10'
        3:
            question_text: "Wat `{print}` Hedy bij deze code ?"
            code: "{print} '3*10'"
            mp_choice_options:
            -   option: "30"
                feedback: "Helaas, dit antwoord zou goed zijn als er geen aanhalingstekens stonden.."
            -   option: "13"
                feedback: "Helaas, probeer het nog eens..."
            -   option: "3*10"
                feedback: "Correct ! Er staan aanhalingstekens omheen, dus Hedy `{print}` letterlijk wat er staat"
            -   option: "Niks, Hedy geeft een error."
                feedback: "Nee hoor, Hedy `{print}` gewoon letterlijk wat er staat."
            correct_answer: "C"
            hint: "Let op de aanhalingstekens"
            question_score: '5'
        4:
            question_text: "Kim is 10. Wat `{print}` Hedy voor haar ?"
            code: |-
                naam {is} {ask} 'Hoeveel letters zitten er in je naam ?'
                leeftijd {is} {ask} 'Hoe oud ben je ?'
                geluksgetal {is} naam * leeftijd
                {print} 'Jouw geluksgetal is...' geluksgetal
            mp_choice_options:
            -   option: "30"
                feedback: "Let op, Hedy `{print}` ook 'Jouw geluksgetal is...'"
            -   option: "10"
                feedback: "Helaas ! Kijk nog eens goed."
            -   option: "Jouw geluksgetal is... 30"
                feedback: "Juist !"
            -   option: "Jouw geluksgetal is... 10"
                feedback: "Helaas ! Geluksgetal is naam * leeftijd, dus 3 * 10..."
            correct_answer: "C"
            hint: "Kim heeft 3 letters en is 10 jaar oud, dus haar geluksgetal = 3*10 = 30."
            question_score: '10'
        5:
            question_text: "Hoeveel moeten je betalen als je met 5 mensen komt eten ?"
            code: |-
                {print} 'Welkom in restaurant Hedy !'
                mensen {is} {ask} 'Met hoeveel mensen komt u vanavond eten ?'
                prijs {is} mensen * 10
                {print} 'Dat wordt dan ' prijs 'euro alstublieft'
            mp_choice_options:
            -   option: "5"
                feedback: "Helaas, 5 mensen betalen wel meer."
            -   option: "10"
                feedback: "Helaas. Het is 10 euro per persoon."
            -   option: "15"
                feedback: "Helaas. Het sterretje betekent keer."
            -   option: "50"
                feedback: "Goedzo !"
            correct_answer: "D"
            hint: "prijs is mensen keer 10"
            question_score: '10'
        6:
            question_text: "Hoe duur is een hamburger in dit virtuele restaurant ?"
            code: |-
                {print} 'Welkom in restaurant Hedy'
                eten {is} {ask} 'Wat wilt u eten ?'
                prijs {is} 0
                {if} eten {is} hamburger prijs {is} 15
                {if} eten {is} friet prijs {is} 6
            mp_choice_options:
            -   option: "15 euro"
                feedback: "Super !"
            -   option: "6 euro"
                feedback: "De friet is 6 euro."
            -   option: "0 euro"
                feedback: "De hamburger is niet gratis !"
            -   option: "21 euro"
                feedback: "De hamburger is goedkoper !"
            correct_answer: "A"
            hint: "Kijk goed op regel 4."
            question_score: '10'
        7:
            question_text: "Waarom staat er in regel 7 'prijs {is} prijs + 3' en niet gewoon 'prijs {is} 3'?"
            code: |-
                {print} 'Welkom in restaurant Hedy'
                eten {is} {ask} 'Wat wilt u eten ?'
                prijs {is} 0
                {if} eten {is} hamburger prijs {is} prijs + 15
                {if} eten {is} friet prijs {is} prijs + 6
                drinken {is} {ask} 'Wat wilt u drinken ?'
                {if} drinken {is} cola prijs {is} prijs + 3
                {if} drinken {is} water prijs {is} prijs + 1
                {print} prijs ' euro alstublieft'
            mp_choice_options:
            -   option: "Er had net zo goed 'prijs `{is}` 3' kunnen staan."
                feedback: "Nee, dat is niet waar ! Het is belangrijk dat de prijs 3 meer wordt."
            -   option: "Omdat Hedy 'prijs `{is}` 3' niet begrijpt."
                feedback: "Hedy begrijpt het wel, maar het betekent wat anders."
            -   option: "Omdat Hedy anders de prijs van het eten anders vergeet. De totaalprijs zou dan dus maar 3 euro worden."
                feedback: "Klopt !"
            -   option: "Omdat de prijs in het begin 0 is."
                feedback: "De prijs is inderdaad 0 in het begin, maar dat is niet de reden."
            correct_answer: "C"
            hint: "De prijs moet niet 3 zijn, maar 3 meer dan het al was..."
            question_score: '10'
        8:
            question_text: "Waarom klopt deze code niet ?"
            code: |-
                goede antwoord {is} 3*12
                antwoord {is} {ask} 'Wat is 3 keer 12?'
                {if} antwoord {is} goede antwoord {print} 'Goedzo !'
                {else} {print} 'Helaas... Het was ' goede antwoord
            mp_choice_options:
            -   option: "Er moeten geen aanhalingstekens staan op regel 2"
                feedback: "Helaas, die moeten er wel staan !"
            -   option: "De variabele heet goede antwoord, maar een variabelenaam mag maar 1 woord zijn. Dus het moet goedeantwoord zijn."
                feedback: "Correct !"
            -   option: "De `{if}` en `{else}` moeten per se op dezelfde regel staan"
                feedback: "Nee, dat is niet waar."
            -   option: "De variabele antwoord mag geen antwoord heten, want de andere variabele heet al goede antwoord en dat lijkt te veel op elkaar."
                feedback: "Helaas. Variabelenamen mogen op elkaar lijken, zolang ze maar niet precies hetzelfde zijn."
            correct_answer: "B"
            hint: "Kijk goed naar de namen van de variabelen."
            question_score: '10'
        9:
            question_text: "Stel: Je houdt 10 van Ajax, je hebt 2 bananen gegeten deze week en je hebt 3 keer je handen gewassen vandaag. Hoe slim vindt de malle waarzegger je ?"
            code: |-
                {print} 'Ik ben Hedy de malle waarzegger !'
                {print} 'Ik ga voorspellen hoe slim jij bent !'
                ajax {is} {ask} 'Op een schaal van 0 tot 10 hoeveel houd jij van Ajax ?'
                bananen {is} {ask} 'Hoeveel bananen heb jij deze week gegeten ?'
                hygiene {is} {ask} 'Hoevaak heb jij je handen al gewassen vandaag ?'
                resultaat {is} bananen + hygiene
                resultaat {is} resultaat * ajax
                {print} 'Jij bent ' resultaat 'procent slim.'
            mp_choice_options:
            -   option: "10%"
                feedback: "(2 bananen + 3 hygiene) * 10 ajax = 5*10 = ?"
            -   option: "32%"
                feedback: "(2 bananen + 3 hygiene) * 10 ajax = 5*10 = ?"
            -   option: "50%"
                feedback: "Super !"
            -   option: "100%"
                feedback: "(2 bananen + 3 hygiene) * 10 ajax = 5*10 = ?"
            correct_answer: "C"
            hint: "(2 bananen + 3 hygiene) * 10 ajax = 5*10 = ?"
            question_score: '10'
        10:
            question_text: "Welke stelling is waar?"
            code: |-
                naam _?_ Hedy
                print naam 'loopt door het bos'
            mp_choice_options:
            -   option: "Op de _?_ mag je alleen is invullen"
                feedback: "Vanaf dit level mag je ook een = gebruiken"
            -   option: "Op de _?_ mag je = invullen, maar is werkt ook"
                feedback: "Prima!"
            -   option: "Op de _?_ moet je =is= invullen."
                feedback: "Nee, een = teken is genoeg"
            -   option: "Je mag alleen een = gebruiken bij getallen, niet bij woorden."
                feedback: "= kun je ook gebruiken bij woorden"
            correct_answer: "B"
            hint: "is en = mogen allebei"
            question_score: '10'

    7:
        1:
            question_text: "Wat is de juiste spelling van het commando herhalen ?"
            mp_choice_options:
            -   option: |
                    ```
                    repaet
                    ```
                feedback: "fout gespeld"
            -   option: |
                    ```
                    repete
                    ```
                feedback: "fout gespeld"
            -   option: |
                    ```
                    repite
                    ```
                feedback: "fout gespeld"
            -   option: |
                    ``` 
                    {repeat}
                    ```
                feedback: "Juist"
            correct_answer: "D"
            hint: "Je spelt: `{repeat}`"
            question_score: '10'
        2:
            question_text: "Welk aanhalingsteken gebruik je bij het `{print}` commando ?"
            mp_choice_options:
            -   option: "`"
                feedback: "Dit is het schuine aanhalingsteken, je hebt een rechte nodig."
            -   option: "'"
                feedback: "Juist !"
            -   option: "\""
                feedback: "Dit zijn de dubbele aanhalingstekens, je hebt de enkele nodig"
            -   option: ","
                feedback: "Dit is een komma, je hebt een aanhalingsteken nodig."
            correct_answer: "B"
            hint: "Je spelt: `{repeat}`"
            question_score: '10'
        3:
            question_text: "Is deze code goed of fout"
            code: "{repeat} 100 {times} 'Hoi !'"
            mp_choice_options:
            -   option: "Goed"
                feedback: "Nope, er mist een woord"
            -   option: "Fout, er moeten aanhalingstekens bij 100"
                feedback: "100 moet juist zonder aanhalingstekens"
            -   option: "Fout, het commando `{times}` mist"
                feedback: "`{times}` staat er wel, er mist een ander woord."
            -   option: "Fout, het commando `{print}` mist"
                feedback: "Correct"
            correct_answer: "D"
            hint: "Het antwoord is: `{repeat}` 100 `{times}` `{print}` 'Hoi'"
            question_score: '10'
        4:
            question_text: "Welk woord in de code is fout"
            code: |-
                {print} 'I'm blue'
                {repeat} 7 {times} {print} 'da ba dee, da ba dee'
            mp_choice_options:
            -   option: |
                    ```
                    I'm
                    ```
                feedback: "Goedzo !"
            -   option: |
                    ```
                    {print}
                    ```
                feedback: "`{print}` is goed gespeld"
            -   option: |
                    ```
                    {repeat}
                    ```
                feedback: "`{repeat}` is goed gespeld"
            -   option: |
                    ```
                    {times}
                    ```
                feedback: "`{times}` is goed gespeld"
            correct_answer: "A"
            hint: "I'm is fout, je mag geen aanhalingstekens gebruiken voor tekst"
            question_score: '10'
        5:
            question_text: "Is deze code goed of fout ?"
            code: |-
                {repeat} 100 {print} 'Hedy is gaaf !'
            mp_choice_options:
            -   option: "Goed"
                feedback: Nope, er mist een commando
            -   option: "Fout"
                feedback: Correct!
            correct_answer: "B"
            hint: "Bij `{repeat}` hoort nog een ander commando"
            question_score: '10'
        6:
            question_text: "Wat is er mis met deze code ?"
            code: |-
                {repeat} 3 {times} {print} 'Hi'
                {repeat} 3 {times} {print} 'Ha'
                {print} 'Ik stond er bij en ik keek er naar'
            mp_choice_options:
            -   option: "Er missen aanhalingstekens in regel 1"
                feedback: "`{ask}` heeft geen aanhalingstekens nodig"
            -   option: "Er missen aanhalingstekens in regel 2"
                feedback: "een variabele heeft geen aanhalingstekens nodig"
            -   option: "Er missen aanhalingstekens in regel 3"
                feedback: "Je wil niet dat er letterlijk 'antwoorden {at} {random}' wordt geprint, dus geen aanhalingstekens hier !"
            -   option: "Niets ! Deze code is goed !"
                feedback: "Juist ! Alles is goed !"
            correct_answer: "D"
            hint: "Bekijk regel voor regel of er aanhalingstekens nodig zijn."
            question_score: '10'
        7:
            question_text: "Hieronder code voor het liedje 'potje met vet'. Stel je wil de code een paar keer herhalen door deze te kopiëren, welke zin moet je dan weglaten in de kopieën zodat de teller (1e couplet, 2e couplet etc) werkt ?"
            code: |-
                couplet {is} 0
                {print} 'Ik heb het potje met vet'
                {print} 'al op de tafel gezet'
                {print} 'Ik heb het'
                {repeat} 4 {times} {print} 'potje'
                {print} 'veeeeeet'
                {print} 'al op de tafel gezet'
                couplet {is} couplet + 1
                {print} 'Dit was het ' couplet 'e couplet'
            mp_choice_options:
            -   option: |
                    ```
                    couplet {is} 0
                    ```
                feedback: "Goed gezien ! Als deze blijft staan, zul je nooit verder kunnen tellen dan twee, want je zet de variabele couplet elke keer weer op 1."
            -   option: |
                    ```
                    {repeat} 4 {times} {print} 'potje'
                    ```
                feedback: "Nee, dit is prima."
            -   option: |
                    ```
                    couplet {is} couplet + 1
                    ```
                feedback: "Nee, dit werkt goed, zolang de variabele couplet maar niet steeds opnieuw op 1 wordt gezet."
            -   option: |
                    ```
                    {print} 'Door naar het ' couplet 'e couplet'
                    ```
                feedback: "Nee, dit werkt goed, zolang de variabele couplet maar niet steeds opnieuw op 1 wordt gezet."
            correct_answer: "A"
            hint: "De variabele couplet moet blijven doortellen, dat lukt niet als hij steeds op 1 wordt gezet."
            question_score: '10'

        8:
            question_text: "Welke Hedy code hoort bij dit resultaat"
            code: "Here comes the sun\nDo do do do\nHere comes the sun\nAnd I say\nIts alright"
            mp_choice_options:
            -   option: |
                    ```
                    {print} 'Here comes the sun'
                    {print} 'Do do do do'
                    {print} 'Here comes the sun'
                    {print} 'And I say'
                    {print} 'Its alright'
                    ```
                feedback: "Perfect, je kan het `{repeat}` commando hier niet gebruiken."
            -   option: |
                    ```
                    {repeat} 2 {times} {print} 'Here comes the sun'
                    {print} 'And I say'
                    {print} 'Its alright'"
                feedback: "Waar is de 'Do do do do' gebleven?"
            -   option: |
                    ```
                    {repeat} 2 {times} {print} 'Here comes the sun'
                    {print} 'Do do do do'
                    {print} 'And I say'
                    {print} 'Its alright'
                    ```
                feedback: "Dit is niet de juiste volgorde.."
            -   option: |
                    ```
                    {repeat} 2 {times} {print} 'Here comes the sun'
                    {repeat} 2 {times} {print} 'Do do'
                    {print} 'And I say'
                    {print} 'Its alright'"
                    ```
                feedback: "Dit is niet de juiste volgorde.."
            hint: "`{repeat}` kan alleen worden gebruikt als je dezelfde regel meerdere keren achter elkaar wil uitvoeren."
            correct_answer: "A"
            question_score: '10'
        9:
            question_text: "Welke Hedy code hoort bij dit resultaat ?"
            code: |-
                Batman was flying through Gotham.
                When suddenly he heard someone screaming...
                Help !
                Help !
                Help !
                Please help me !"
            mp_choice_options:
            -   option: |
                    ```
                    {print} 'Batman was flying through Gotham. '
                    {print} 'When suddenly he heard someone screaming...'
                    {print} 'Help !'
                    {repeat} 3 {times} {print} 'Please help me !'
                    ```
                feedback: "Je herhaalt de verkeerde regel"
            -   option: |
                    ```
                    {print} 'Batman was flying through Gotham.'
                    {print} 'When suddenly he heard someone screaming...'
                    {repeat} 3 {times} 'Help !'
                    {print} 'Please help me !'
                    ```
                feedback: "Het commando `{print}` mist op regel 3"
            -   option: |
                    ```
                    {print} Batman was flying through Gotham.
                    {print} When suddenly he heard someone screaming...
                    {repeat} 3 {times} {print} Help !
                    {print} Please help me !
                    ```
                feedback: "Je vergeet de aanhalingstekens"
            -   option: |
                    ```
                    {print} 'Batman was flying through Gotham.'
                    {print} 'When suddenly he heard someone screaming...'
                    {repeat} 3 {times} {print} 'Help !'
                    {print} 'Please help me !'
                    ```
                feedback: "Perfect"
            question_score: '10'
            hint: "'Help !' wordt 3x herhaald."
            correct_answer: "D"
        10:
            question_text: Welke resultaat hoort bij deze Hedy code?
            code: |-
                hoi {is} 'hallo allemaal ik ben Hedy'
                {repeat} 3 {times} {print} hoi"
            mp_choice_options:
            -   option: "hoi \nhoi \nhoi"
                feedback: "'hoi' is een variabele"
            -   option: "hallo allemaal ik ben Hedy"
                feedback: "de code wordt herhaald"
            -   option: "hallo allemaal ik ben Hedy \nhallo allemaal ik ben Hedy \nhallo allemaal ik ben Hedy"
                feedback: "Correct!"
            -   option: "hoi allemaal ik ben Hedy \nhoi allemaal ik ben Hedy \nhoi allemaal ik ben Hedy"
                feedback: "hoi wordt niet geprint."
            correct_answer: C
            question_score: '10'
            hint: Let op wat er wordt herhaald.
    8:
        1:
            question_text: "Welke uitvoer komt er uit Hedy als je deze code uitvoert ?"
            code: |-
                {repeat} 2 {times}
                    {print} 'Hallo'
                    {print} 'Ik ben Hedy !'
            mp_choice_options:
            -   option: "Hallo \n Ik ben Hedy"
                feedback: "Helaas. Alles wordt 2x herhaald."
            -   option: "Hallo \n Hallo \n Ik ben Hedy"
                feedback: "Helaas. Ook de tweede zin wordt 2x herhaald."
            -   option: "Hallo \n ik ben Hedy \n Hallo \n Ik ben Hedy"
                feedback: "Super !\""
            -   option: "Hallo \n Ik ben Hedy \n Ik ben Hedy"
                feedback: "Helaas. Beide zinnen worden 2x herhaald"
            correct_answer: "C"
            hint: "Beide zinnen onder het {repeat} commando worden 2x herhaald."
            question_score: '10'
        2:
            question_text: "Wat is er mis met deze code ?"
            code: |-
                {repeat} 5 {times}
                {print} 'Hedy is gaaf !'
            mp_choice_options:
            -   option: "De twee regels moeten samen op dezelfde regel staan"
                feedback: "Helaas. In level 8 moet het wel op twee regels."
            -   option: "Het woord `{print}` moet weg, dat is niet nodig"
                feedback: "Helaas. Het `{print}` commando is wel nodig."
            -   option: "`{repeat}` is fout gespeld, het moet `repeet` zijn."
                feedback: "Nee, `{repeat}` is de goede spelling"
            -   option: "De tweede regel moet inspringen met 4 spaties."
                feedback: "Juist !"
            correct_answer: "D"
            hint: "Kijk goed naar het begin van zin 2, wat mist er ?"
            question_score: '10'
        3:
            question_text: "Welke uitvoer komt er uit deze code ?"
            code: |-
                {repeat} 3 {times}
                    {print} 'Baby shark tututudutudu'
                {print} 'Baby shark'
            mp_choice_options:
            -   option: "Baby shark tututudutudu \n Baby shark"
                feedback: "Helaas. Let op het `{repeat}` commando !"
            -   option: "Baby shark tututudutudu \n Baby shark \n Baby shark tututudutudu \n Baby shark \n Baby shark tututudutudu \n Baby shark"
                feedback: "Helaas. het zinnetje 'Baby shark' sprint niet in, en wordt dus niet herhaald."
            -   option: "Baby shark tututudutudu \n Baby shark tututudutudu \n Baby shark tututudutudu \n Baby shark"
                feedback: "Juist !"
            -   option: "Baby shark tututudutudu \n Baby shark \n Baby shark \n Baby shark"
                feedback: "Helaas, kijk goed naar wat er wel en niet herhaald wordt."
            correct_answer: "C"
            hint: "Regel 2 springt in en wordt dus drie keer herhaald. Daarna komt regel 3 pas, die niet inspringt en dus ook niet herhaald wordt."
            question_score: '10'
        4:
            question_text: "Welke uitvoer komt er uit Hedy als je deze code uitvoert ?"
            code: |-
                {print} 'De kinderen riepen:'
                {repeat} 2 {times}
                    {print} 'Hoera !'
                    {print} 'We gaan op vakantie !'
            mp_choice_options:
            -   option: "De kinderen riepen: \n Hoera ! \n We gaan op vakantie !"
                feedback: "Helaas. Let op het {repeat} commando !"
            -   option: "De kinderen riepen: \n Hoera ! \n We gaan op vakantie ! \n Hoera ! \n We gaan op vakantie !"
                feedback: "Correct !"
            -   option: "De kinderen riepen: \n Hoera ! \n Hoera ! \n We gaan op vakantie ! \n We gaan op vakantie"
                feedback: "Helaas. Deze volgorde klopt niet."
            -   option: "De kinderen riepen: \n Hoera ! \n Hoera ! \n We gaan op vakantie !"
                feedback: "Helaas. Ook de laatste zin wordt 2x herhaald."
            correct_answer: "B"
            hint: "Het blokje onder het {repeat} commando wordt 2x herhaald."
            question_score: '10'
        5:
            question_text: "Wat is er mis met deze code ?"
            code: |-
                einde {is} {ask} 'Wil je een goed of een slecht einde ?'
                {if} einde {is} goed {print} 'en ze leefden nog lang en gelukkig'
                {if} einde {is} slecht {print} 'En toen ontplofte de wereld. Einde'
            mp_choice_options:
            -   option: "De `{print}` commando's van de laatste twee regels moeten op een nieuwe regel beginnen en inspringen met 4 spaties."
                feedback: "Dat klopt !"
            -   option: "Je mag niet 2x een `{if}` hebben na een vraag !"
                feedback: "Dat mag wel !"
            -   option: "De laatste twee regels moeten beginnen met 4 spaties, omdat ze met `{if}` beginnen."
                feedback: "Helaas. Er is inderdaad wat mis met het inspringen, maar niet daar..."
            -   option: "`{ask}` is geen commando meer in level 8"
                feedback: "helaas, `{ask}` blijft een commando in level 8."
            correct_answer: "A"
            hint: "Er is iets mis met het inspringen..."
            question_score: '10'
        6:
            question_text: "Welke code hoort bij deze uitvoer ?"
            code: |-
                Welkom bij restaurant Hedy
                Pizza
                Hamburger
            mp_choice_options:
            -   option: |
                    {print} 'Welkom bij restaurant Hedy'
                    eten {is} {ask} 'Wat wilt u bestellen ?'
                    {print} eten
                feedback: "Hier zit geen herhaling in, er zijn twee bestellingen."
            -   option: |
                    {repeat} 2 {times}
                        {print} 'Welkom bij restaurant Hedy'
                        eten {is} {ask} 'Wat wilt u bestellen ?'
                        {print} eten
                feedback: "Bijna, maar nu herhaalt Hedy ook 'Welkom bij restaurant Hedy' 2x"
            -   option: |
                    {print} 'Welkom bij restaurant Hedy'
                    {repeat} 2 {times}
                        eten {is} {ask} 'Wat wilt u bestellen ?'
                    {print} eten
                feedback: "De code is bijna goed, maar het eten moet ook 2x geprint worden."
            -   option: |
                    {print} 'Welkom bij restaurant Hedy'
                    {repeat} 2 {times}
                        eten {is} {ask} 'Wat wilt u bestellen ?'
                        {print} eten
                feedback: "Goed gezien !"
            correct_answer: "D"
            hint: "Let goed op, de welkomstzin wordt niet herhaald, maar de bestelling wel."
            question_score: '10'
        7:
            question_text: "Wat is er mis met deze code ?"
            code: |-
                {repeat} 3 {times}
                   eten {is} {ask} 'Wat wilt u bestellen ?'
                   {if} eten {is} friet
                       saus {is} {ask} 'Welke saus wilt u daarbij ?'
                       {print} 'Een friet met ' saus
                   {if} eten {is} pizza
                       topping {is} {ask} 'Wat wilt u op uw pizza ?'
                       {print} 'Een pizza met ' topping
                {print} 'Bedankt voor uw bestelling'
            mp_choice_options:
            -   option: "Niks ! De code klopt !"
                feedback: "Correct ! Dit is een goede code."
            -   option: "Je kunt geen `{if}` commando gebruiken, als je al een `{repeat}` hebt gebruikt."
                feedback: "Dat mag wel."
            -   option: "Onder het `{if}` commando hoef je niet meer in te springen als je dat al hebt gedaan voor het `{repeat}` commando."
                feedback: "Je moet altijd inspringen na een `{if}` commando."
            -   option: "Als je patat bestelt, vraagt Hedy nog steeds wat je op je pizza wilt, omdat er niet goed is ingesprongen."
                feedback: "Het inspringen is wel goed gedaan."
            correct_answer: "A"
            hint: "Het inspringen klopt overal."
            question_score: '10'
        8:
            question_text: "Wat `{print}` Hedy als je het goede wachtwoord 'Hedy' intypt ?"
            code: |-
                wachtwoord {is} {ask} 'Wat is het wachtwoord ?'
                goedewachtwoord {is} Hedy
                {if} wachtwoord {is} goedewachtwoord
                    {repeat} 2 {times}
                        {print} 'Goed gedaan !'
                        {print} 'Je mag computeren !'
                {else}
                    {print} 'De computer ontploft in 5... 4... 3... 2... 1...'
            mp_choice_options:
            -   option: "Goed gedaan ! \n Goed gedaan !"
                feedback: "Niets !"
            -   option: "De computer ontploft in 5... 4... 3... 2... 1..."
                feedback: "Niets !"
            -   option: "Goed gedaan ! \n Goed gedaan ! \n Je mag computeren"
                feedback: "Niets !"
            -   option: "Goed gedaan ! \n Je mag computeren ! \n Goed gedaan ! \n Je mag computeren"
                feedback: "Correct !"
            correct_answer: "D"
            hint: "Alles onder de `{repeat}` wordt 2 keer herhaald"
            question_score: '10'
        9:
            question_text: "Wat moet je in dit spel kiezen om een miljoen te winnen ?"
            code: |-
                {print} 'Kies je juiste koffer en win een prijs !'
                koffer {is} {ask} 'Welke koffer kies je ? 1 of 2?'
                {if} koffer {is} 1
                     actie {is} {ask} 'Wil je de koffer verkopen of openen ?'
                         {if} actie {is} verkopen
                             {print} 'Je verkoopt je koffer en krijgt 10 euro'
                         {if} actie {is} openen
                             {print} 'Je maakt de koffer open en wint een appeltaart'
                {if} koffer {is} 2
                     verkoop {is} {ask} 'wil je de koffer verkopen of openen ?
                         {if} actie {is} verkopen
                             {print} 'Je verkoopt je koffer en krijgt 500 euro'
                         {if} actie {is} openen
                             {print} 'Je maakt de koffer open en wint een miljoen !'
            mp_choice_options:
            -   option: "koffer 1, verkopen"
                feedback: "Helaas, geen miljoen voor jou..."
            -   option: "koffer 1, openen"
                feedback: "Helaas, geen miljoen voor jou..."
            -   option: "koffer 2, verkopen"
                feedback: "Helaas, geen miljoen voor jou..."
            -   option: "koffer 2, openen"
                feedback: "Geweldig ! Je wint het miljoen !"
            correct_answer: "D"
            hint: "De regels na de `{if}` en `{else}` commando's moeten beginnen met 4 spaties'."
            question_score: '10'
        10:
            question_text: "Wat is waar ?"
            code: |-
                naam {is} {ask} 'Hoe heet je ?'
                schoenmaat {is} {ask} 'Welke schoenmaat heb je ?'
                {if} schoenmaat {is} 38
                    {if} naam {is} Assepoester
                        {print} 'Naar jou was ik op zoek !'
                    {else}
                        {print} 'Jou zoek ik niet !'
                {else}
                    {print} 'Helaas, ik zoek weer verder'
            mp_choice_options:
            -   option: "Doornroosje met schoenmaat 38 krijgt de uitvoer: 'Helaas, ik zoek weer verder.'"
                feedback: "Nee, ze krijgt 'Naar jou zoek ik niet'"
            -   option: "Assepoester met schoenmaat 40 krijgt de uitvoer: 'Naar jou was ik op zoek !'"
                feedback: "Nee, ze krijgt 'Helaas, ik zoek weer verder'"
            -   option: "Doornroosje met schoenmaat 40 krijgt de uitvoer: 'Helaas, ik zoek weer verder'"
                feedback: "Dat klopt !"
            -   option: "Assepoester met schoenmaat 40 krijgt de uitvoer: 'Naar jou was ik op zoek !'"
                feedback: "Nee, ze krijgt 'Helaas, ik zoek weer verder'"
            correct_answer: "C"
            hint: "Als je niet schoenmaat 38 hebt, krijg je 'Helaas, ik zoek weer verder' ongeacht je naam."
            question_score: '10'

    11:
        1:
            question_text: "Wat wordt de uitvoer van deze code ?"
            code: |-
                {for} i {in} {range} 1 {to} 3
                    {print} i
            mp_choice_options:
            -   option: "1\n2\n3"
                feedback: "Inderdaad"
            -   option: "1 2 3"
                feedback: "Helaas"
            -   option: "1, 2, 3"
                feedback: "Helaas"
            -   option: "123"
                feedback: "Helaas"
            correct_answer: "A"
            hint: "Hoe komen de nummers in beeld ?"
            question_score: '10'
        2:
            question_text: "Welke code is gebruikt om deze uitvoer te krijgen ?"
            code: |-
                1
                2
                3
                4
                Hoedje van papier
            mp_choice_options:
            -   option: |
                    ```
                    {for} i {in} {range} 1 {to} 4
                        {print} i
                    {print} 'Hoedje van papier'
                    ```
                feedback: "Perfect !"
            -   option: |
                    ```
                    {for} i {in} {range} 1 {to} 4
                    {print} i
                    {print} 'Hoedje van papier'
                    ```
                feedback: "Deze code werkt niet. Je moet inspringen na een `{for}`."
            -   option: |
                    ```
                    {for} i {in} {range} 1 {to} 4
                        {print} i
                        {print} 'Hoedje van papier'
                    ```
                feedback: "Nu telt Hedy '1 Hoedje van papier, 2 Hoedje van papier etc."
            -   option: |
                    ```
                    {for} i {in} {range} 1 {to} 4
                        {print} 'i'
                    {print} 'Hoedje van papier'
                    ```
                feedback: "i is een variabele en moet geen aanhalingstekens."
            correct_answer: "A"
            hint: "Eerst komen alle cijfers en dan pas het zinnetje"
            question_score: '10'
        3:
            question_text: "Welke code is gebruikt om deze output te krijgen ?"
            code: |-
                10
                9
                8
                7
                6
                5
                4
                3
                2
                1
                0
            mp_choice_options:
            -   option: |
                    ```
                    {for} i {in} {range} 0 {to} 10
                        {print} i
                    ```
                feedback: "Nu `{print}` Hedy de getallen van 0 tot 10 en niet van 10 naar 0"
            -   option: |
                    ```
                    {for} i {in} {range} 0 {to} 10
                        {print} - i
                    ```
                feedback: "Dit klopt niet, dan zou Hedy mingetallen printen."
            -   option: |
                    ```
                    {for} i {in} {range} 10 {to} 0
                        {print} i
                    ```
                feedback: "Dit kan helaas niet."
            -   option: |
                    ```
                    {for} i {in} {range} 0 {to} 10
                        {print} 10 - i
                    ```
                feedback: "Juist !"
            correct_answer: "D"
            hint: "Het wordt een sommetje..."
            question_score: '10'
        4:
            question_text: "Wat is er mis met deze code ?"
            code: |-
                {for} i {in} {range} 1 {to} 5
                {print} i
            mp_choice_options:
            -   option: "De i op regel 2 moet binnen aanhalingstekens"
                feedback: "De variabele hoeft niet binnen aanhalingstekens."
            -   option: "Je mag alleen '`{for}` i `{in} {range}` 1 `{to}` 10' gebruiken, niet 1 to 5"
                feedback: "1 to 5 mag ook !"
            -   option: "De eerste regel moet beginnen met een inspringing"
                feedback: "Niet de eerste regel.."
            -   option: "De tweede regel moet beginnen met een inspringing"
                feedback: "Klopt !"
            correct_answer: "D"
            hint: "Er is iets mis met het inspringen"
            question_score: '10'
        5:
            question_text: "Welk woord moet op de plek van het vraagteken ?"
            code: |-
                {for} i {in} _?_ 1 {to} 10
                    {print} i
            mp_choice_options:
            -   option: |
                    ```
                    rang
                    ```
                feedback: "Nee, helaas"
            -   option: |
                    ```
                    {range}
                    ```
                feedback: "Correct"
            -   option: |
                    ```
                    ragne
                    ```
                feedback: "Nee, helaas"
            -   option: |
                    ```
                    ranch
                    ```
                feedback: "Nee, helaas"
            correct_answer: "B"
            hint: "Wat is de juiste spelling ?"
            question_score: '10'
        6:
            question_text: "Hoevaak verschijnt het woord Hallo als je deze code uitvoert ?"
            code: |-
                {for} i {in} {range} 0 {to} 2
                    {print} 'Hallo'
            mp_choice_options:
            -   option: "1 keer"
                feedback: "Helaas"
            -   option: "2 keer"
                feedback: "Helaas"
            -   option: "3 keer"
                feedback: "Juist !"
            -   option: "Nooit"
                feedback: "Helaas"
            correct_answer: "C"
            hint: "0 telt ook mee als getal. Dus 0,1,2 dat is dus 3x"
            question_score: '10'
        7:
            question_text: "Wat hoort er op de plek van het vraagteken ?"
            code: |-
                {print} 'Welkom in restaurant Hedy'
                mensen {is} {ask} 'Met hoeveel mensen komt u vanavond dineren ?'
                _?_
                    eten {is} {ask} 'Wat wilt u bestellen ?'
                    {print} eten
            mp_choice_options:
            -   option: |
                    ```
                    {for} i {in} {range} 0 {to} 3
                    ```
                feedback: "Er zijn niet altijd 3 mensen"
            -   option: |
                    ```
                    {for} i {in} {range} 1 tot mensen
                    ```
                feedback: "Bijna... Niet tot maar {to} !"
            -   option: |
                    ```
                    {for} i {in} {range} 1 {to} mensen
                    ```
                feedback: "Goed zo !"
            -   option: |
                    ```
                    {for} i {in} {range} 0 {to} mensen
                    ```
                feedback: "Dat is een bestelling te veel"
            correct_answer: "C"
            hint: "Gebruik de variabele 'mensen'"
            question_score: '10'
        8:
            question_text: "Wat wordt de uitvoer van deze code ?"
            code: |-
                {for} i {in} {range} 23 {to} 25
                    {print} 'Hoi'
            mp_choice_options:
            -   option: "23\n24\n25"
                feedback: "De nummers verschijnen niet. Er staat nergens `{print}` i."
            -   option: "23 hoi 24 hoi 25 hoi"
                feedback: "De nummers verschijnen niet. Er staat nergens `{print}` i."
            -   option: "hoi\nhoi\nhoi"
                feedback: "Dit klopt !"
            -   option: "Er verschijnt 25x het woord 'Hoi' onder elkaar."
                feedback: "Nee maar 3x"
            correct_answer: "C"
            hint: "Er staat nergens `{print}` i"
            question_score: '10'
        9:
            question_text: "Hoevaak roept Hedy 'Hieperdepiep Hoera'voor je ?"
            code: |-
                leeftijd {is} {ask} 'Hoe oud ben je ?'
                {for} i {in} {range} 1 {to} leeftijd
                    {print} 'Hieperdepiep Hoera !'
            mp_choice_options:
            -   option: "1 keer"
                feedback: "Probeer het opnieuw"
            -   option: "2 keer"
                feedback: "Probeer het opnieuw"
            -   option: "Nooit"
                feedback: "Probeer het opnieuw"
            -   option: "Dat ligt eraan hoe oud je bent"
                feedback: "Dat is waar !"
            correct_answer: "D"
            hint: "`{for}` i `{in}` `{range}` 1 `{to}` leeftijd"
            question_score: '10'
        10:
            question_text: "Welke code hoort bij deze uitvoer ?"
            code: |-
                Baby shark tututudutudu
                Baby shark tututudutudu
                Baby shark tututudutudu
                Baby shark
            mp_choice_options:
            -   option: |
                    ```
                    {for} i {in} {range} 1 {to} 3
                        {print} Baby shark tututudutudu
                        {print} Baby shark"
                feedback: "Let op inspringen."
            -   option: |
                    {for} i {in} {range} 1 {to} 3
                        {print} Baby shark tututudutudu
                    {print} Baby shark"
                feedback: "Dat klopt !"
            -   option: |
                    ```
                    {for} i {in} {range} 0 {to} 3
                        {print} Baby shark tututudutudu
                        {print} Baby shark"
                    ```
                feedback: "{range} 0 {to} 3 is 4 keer."
            -   option: |
                    ```
                    {for} i {in} {range} 0 {to} 3
                        {print} Baby shark tututudutudu
                    {print} Baby shark
                    ```
                feedback: "{range} 0 {to} 3 is 4 keer."
            correct_answer: "B"
            hint: "Pas op het inspringen"
            question_score: '10'
<<<<<<< HEAD
    11:
=======

    10:
>>>>>>> 17d2c9e6
        1:
            question_text: "Wat moet er op _?_ komen te staan ?"
            code: |-
                complimentjes = super, goedzo, top
                _?_
                    {print} compliment
            mp_choice_options:
            -   option: |
                    ```
                    {for} each compliment
                    ```
                feedback: "Helaas"
            -   option: |
                    ```
                    {for} compliment {in} complimentjes
                    ```
                feedback: "Jij verdient al deze complimentjes"
            -   option: |
                    ```
                    {if} compliment {in} complimentjes
                    ```
                feedback: "Helaas"
            -   option: |
                    ```
                    {for} complimentjes {in} compliment
                    ```
                feedback: "Helaas !"
            correct_answer: "B"
            hint: "Voor elk compliment in de lijst complimentjes"
            question_score: '10'
        2:
            question_text: "Welke uitvoer is correct ?"
            code: |-
                maaltijd = pizza, pasta, pannenkoek
                {for} maaltijd {in} maaltijden
                    {print} 'Ik hou van ' maaltijd
            mp_choice_options:
            -   option: "Ik hou van pizza"
                feedback: "Regel 2 zegt `{for}` maaltijd `{in}` maaltijden. Dus elke maaltijd in de lijst wordt geprint."
            -   option: "Ik hou van pasta"
                feedback: "Regel 2 zegt `{for}` maaltijd `{in}` maaltijden. Dus elke maaltijd in de lijst wordt geprint."
            -   option: "I hou van pannenkoek"
                feedback: "Regel 2 zegt `{for}` maaltijd `{in}` maaltijden. Dus elke maaltijd in de lijst wordt geprint.."
            -   option: |-
                    Ik hou van pizza
                    Ik hou van pasta
                    Ik hou van pannenkoek
                feedback: "Super !"
            correct_answer: "D"
            hint: "Regel 2 zegt `{for}` maaltijd `{in}` maaltijden. Dus elke maaltijd in de lijst wordt geprint."
            question_score: '10'
        3:
            question_text: "Welke output klopt ?"
            code: |-
                dieren = honden, katten, hamsters, kippen
                {for} dier {in} dieren
                    {print} dier ' zijn superleuke huisdieren'
            mp_choice_options:
            -   option: "honden zijn superleuke huisdieren"
                feedback: "Regel 2 zegt dat elk dier in de lijst dieren geprint wordt. Dus elk dier komt aan bod."
            -   option: "honden, katten, hamsters, kippen zijn superleuke huisdieren"
                feedback: "Elk dier krijgt zijn eigen regeltje."
            -   option: |-
                    honden zijn superleuke huisdieren
                    katten zijn superleuke huisdieren
                    hamsters zijn superleuke huisdieren
                    kippen zijn superleuke huisdieren
                feedback: "Goedzo !"
            -   option: "Dat weet je nog niet. Hedy kiest een dier at random."
                feedback: "Regel 2 zegt dat elk dier in de lijst dieren geprint wordt. Dus elk dier komt aan bod."
            correct_answer: "C"
            hint: "Regel 2 zegt dat elk dier in de lijst dieren geprint wordt. Dus elk dier komt aan bod."
            question_score: '10'
        4:
            question_text: "Wat is er mis met deze code ?"
            code: |-
                boodschappen = appels, brood, melk
                {for} boodschap {in} boodschappen
                    {print} 'We moeten ' boodschappen ' kopen'
            mp_choice_options:
            -   option: "Regel 2 moet beginnen met 4 spaties om in te springen"
                feedback: "Nee hoor. Alleen regel 3 moet inspringen dus dat klopt."
            -   option: "Regel 3 moet niet beginnen met 4 spaties om in te springen"
                feedback: "Regel 3 moet wel inspringen, want na het `{for}` commando in regel 2 moet je inspringen ."
            -   option: "in regel 3 moet 'boodschap' staan in plaats van 'boodschappen'"
                feedback: "Toppie !"
            -   option: "In regel 1 moet boodschap staan in plaats van boodschappen."
                feedback: "Nee, dat hoeft niet."
            correct_answer: "C"
            hint: "Kijk goed naar regel 2"
            question_score: '10'
        5:
            question_text: "Welk woord moet op je invullen op _?_ bij deze digitale dobbelsteen ?"
            code: |-
                {print} 'Welkom bij de digitale dobbelsteen !'
                spelers = Anne, Jonneke, Jessie, Ilona
                keuzes = 1, 2, 3, 4, 5, 6
                {for} speler {in} spelers
                    {print} speler ' gooit ' _?_ {at} {random}
            mp_choice_options:
            -   option: "speler"
                feedback: "Dan komt er te staan 'Anne gooit Ilona'. Dat is niet de bedoeling !"
            -   option: "keuzes"
                feedback: "Yes ! Dat klopt !"
            -   option: "keuze"
                feedback: "je bent er bijna.. Maar Hedy kiest uit het lijstje 'keuzes' niet 'keuze'"
            -   option: "dobbelsteen"
                feedback: "Kijk goed naar de namen van de variabelen."
            correct_answer: "B"
            hint: "Hedy moet een willekeurig nummer kiezen"
            question_score: '10'
        6:
            question_text: "Welk antwoord is een mogelijke uitvoer als je de code afspeelt ?"
            code: |-
                keuzes = steen, papier, schaar
                spelers = Kelly, Meredith
                {for} speler {in} spelers
                    {print} speler ' kiest ' keuzes {at} {random}
            mp_choice_options:
            -   option: |-
                    Kelly kiest steen
                feedback: "Meredith wil ook meedoen !"
            -   option: |-
                    Meredith kiest schaar
                    Kelly kiest steen
                feedback: "Je bent er bijna ! Maar Kelly staat eerst in je lijstje dus zij wordt ook eerst geprint."
            -   option: |-
                    Meredith kiest papier
                feedback: "Kelly wil ook meedoen !"
            -   option: |-
                    Kelly kiest papier
                    Meredith kiest schaar
                feedback: "Geweldig !"
            correct_answer: "D"
            hint: "Elke speler kiest een optie. De speler die als eerste op het lijstje staat, wordt als eerst geprint."
            question_score: '10'
        7:
            question_text: "Wat moet er op de _?_ staan in deze code die bepaalt wat je vanavond eet ?"
            code: |-
                namen = Ron, Leslie, April, Andy
                eten = pasta, friet, salade
                _?_
                    {print} naam ' eet vanavond ' food {at} {random}
            mp_choice_options:
            -   option: |
                    ```
                    {for} naam {in} namen
                    ```
                feedback: "Lekker bezig !"
            -   option: |
                    ```
                    {for} namen {in} naam
                    ```
                feedback: "Het moet andersom. Dus {for} naam {in} namen."
            -   option: |
                    ```
                    {for} eten {in} eten
                    ```
                feedback: "Elke naam moet weten wat hij/zij vanavond eet."
            -   option: |
                    ```
                    {for} naam {in} eten
                    ```
                feedback: "Elke naam moet weten wat hij/zij vanavond eet."
            correct_answer: "A"
            hint: "Elke naam moet weten wat hij/zij vanavond eet."
            question_score: '10'
        8:
            question_text: "Wat moet er op _?_ staan bij deze code die bepaalt wat voor kleur short je draagt ?"
            code: |-
                namen = Donna, Tommy, Ben
                kleuren = blauw, rood, geel
                {for} naam {in} namen
                    {print} _?_
            mp_choice_options:
            -   option: "'naam krijgt een kleur shirt'"
                feedback: "Dat is hem niet !"
            -   option: "naam 'krijgt een ' kleuren `{at} {random}` ' shirt'"
                feedback: "Goed gedaan ! Dit was een lastige"
            -   option: "namen 'krijgt een ' kleuren `{at} {random}` ' shirt'"
                feedback: "Je wil dat elke naam geprint wordt, dus het eerste woord is niet 'namen' maar..."
            -   option: "'mensen krijgt een kleuren shirt'"
                feedback: "Er is geen variabele die 'mensen' heet"
            correct_answer: "B"
            hint: "Let op de aanhalingstekens !"
            question_score: '10'
        9:
            question_text: "Wat is de eerste vraag die Hedy zal vragen als je dit programma uitvoert ?"
            code: |-
                gangen = voorgerecht, hoofdgerecht, nagerecht
                namen = Timon, Onno
                {for} naam {in} namen
                    {for} gang {in} gangen
                        eten = {ask} naam ', wat wil je graag als ' gang '?'
                        {print} naam ' bestelt ' eten ' als ' gang
            mp_choice_options:
            -   option: "Timon, wat wil je graag als voorgerecht ?"
                feedback: "Perfect !"
            -   option: "Onno, wat wil je graag als voorgerecht ?"
                feedback: "Timon staat eerst op het lijstje !"
            -   option: "Timon, wat wil je graag als nagerecht ?"
                feedback: "Voorgerechten staan eerst op het lijstje"
            -   option: "Dat weet je nog niet. Hedy kiest iets `{at} {random}`"
                feedback: "Er is geen `{at} {random}` commando in deze code."
            correct_answer: "A"
            hint: "Van beide lijstjes wordt de eerste optie eerst gevraagd."
            question_score: '10'
        10:
            question_text: "Wat is waar over deze code ?"
            code: |-
                prijzen = 1 miljoen dollar, auto, boterham
                namen = Bob, Patrick, Sandy, Larry
                {for} prijs {in} prijzen
                    {print} 'De ' prijs 'is gewonnen door ' namen {at} {random}
            mp_choice_options:
            -   option: "Iedereen wint minstens één prijs."
                feedback: "Dat is niet waar. Je kunt ook zonder prijs eindigen."
            -   option: "Alle prijzen gaan altijd naar één persoon."
                feedback: "Dat is niet waar. Er wordt willekeurig gekozen wie er wint"
            -   option: "Larry wint nooit een prijs"
                feedback: "Dat is niet waar. Larry heeft evenveel kans als de anderen"
            -   option: "Misschien wint iemand 2 prijzen."
                feedback: "Jij snapt 'em !"
            correct_answer: "D"
            hint: "Probeer mogelijke uitvoer te bedenken van de code."
            question_score: '10'<|MERGE_RESOLUTION|>--- conflicted
+++ resolved
@@ -1719,7 +1719,6 @@
             correct_answer: "C"
             hint: "Als je niet schoenmaat 38 hebt, krijg je 'Helaas, ik zoek weer verder' ongeacht je naam."
             question_score: '10'
-
     11:
         1:
             question_text: "Wat wordt de uitvoer van deze code ?"
@@ -1986,12 +1985,7 @@
             correct_answer: "B"
             hint: "Pas op het inspringen"
             question_score: '10'
-<<<<<<< HEAD
-    11:
-=======
-
     10:
->>>>>>> 17d2c9e6
         1:
             question_text: "Wat moet er op _?_ komen te staan ?"
             code: |-
