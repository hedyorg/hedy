--- conflicted
+++ resolved
@@ -373,7 +373,6 @@
             hint: "La variable (la liste) est appelée options."
             question_score: '10'
         4:
-<<<<<<< HEAD
             question_text: "Que faut-il changer dans la ligne pour afficher un coût aléatoire ?"
             code: |-
                 coûts is 1 euro, 100 euros, 1 million euros
@@ -385,19 +384,6 @@
                 feedback: "Super ! Tu as vraiment fait attention."
             -   option: "print at random coût"
                 feedback: "Tu y es presque. L'ordre des mots n'est pas encore correct."
-=======
-            question_text: "Que faut-il changer dans la ligne 2 pour afficher un prix aléatoire ?"
-            code: |-
-                prix {is} 1 euro, 100 euros, 100 euros
-                {print} prix {at} {random}
-            mp_choice_options:
-            -   option: "print prix"
-                feedback: "Tu ne veux pas `{print}` le mot prix, mais tu veux `{print}` un prix tiré `{at} {random}` dans ta liste"
-            -   option: "print prix at random"
-                feedback: "Super ! Tu as vraiment fait attention."
-            -   option: "print at random prix"
-                feedback: "`{at} {random}` est placé derrière la variable."
->>>>>>> 5e5577e0
             -   option: "Rien, ce code est correct."
                 feedback: "Cherche bien l'erreur que tu as manquée !"
             correct_answer: "B"
