--- conflicted
+++ resolved
@@ -2920,13 +2920,8 @@
             correct_answer: C
             hint: 'Céntrate en qué valores de longitud están permitidos'
             question_score: '10'
-<<<<<<< HEAD
             question_text: ¿Qué sentencia es verdadera sobre esta montaña rusa?
-            code: "altura = {ask} 'Por favor indica tu altura en centímetros'\n{if} altura > 120\n    {print} 'Lo siento, no puedes montar en la montaña rusa.'\n{else}\n    {print} 'Disfruta del viaje'\n"
-=======
-            question_text: Which statement is true about this roller coaster?
-            code: "length = {ask} 'Please fill in your length in cm'\n{if} length < 120\n    {print} 'Sorry, you cannot go on this roller coaster.'\n{else}\n    {print} 'Enjoy the ride'\n"
->>>>>>> 4aecee7f
+            code: "altura = {ask} 'Por favor indica tu altura en centímetros'\n{if} altura < 120\n    {print} 'Lo siento, no puedes montar en la montaña rusa.'\n{else}\n    {print} 'Disfruta del viaje'\n"
     15:
         1:
             question_text: '¿Qué símbolo debería usarse en el espacio en blanco? Consejo: Debes seguir adivinando hasta que lo consigas.'
