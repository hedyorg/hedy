--- conflicted
+++ resolved
@@ -3970,7 +3970,6 @@
                         {color} {black}
                     ```
                 start_code: '# place your code here'
-<<<<<<< HEAD
             12:
                 story_text: |
                     We can use functions to draw more complex figures with less code.
@@ -4005,7 +4004,6 @@
                     {call} square
                     {forward} 50
                     {call} square
-=======
             10:
                 story_text: |
                     In this level you can make the turtle draw a figure.
@@ -4023,7 +4021,6 @@
                     {for} distance {in} distances
                         {forward} distance
                 start_code: '# Write your code here'
->>>>>>> e3bdfb62
     while_command:
         name: '{while}'
         default_save_name: while_command
