adventures:
    default:
        name: "Introduction"
        description: "Level explanation"
        image: "hedy-logo.png"
        default_save_name: "intro"
        levels:
            1:
                story_text: |
                    Benvenuto in Hedy! Nel Livello 1 puoi usare i comandi `print`,` ask` e `echo`.

                    Sul lato sinistro dello schermo ci sono tutti i comandi del Livello 1.

                    Premi il pulsante blu e il codice verrà digitato per te!

                    Prova tu stesso il codice con il pulsante verde 'Esegui il codice' sotto il campo di programmazione a sinistra.

                    Non sai cosa programmare? Nelle schede successive trovi alcune idee su cosa costruire.
                start_code: "print ciao mondo!"
                example_code: "## Example code\n```\n{print} Hello!\n{print} Welcome to Hedy!\n```\n"
                example_code_2: "## Example code\n```\n{ask} What is your name?\n{echo} hello\n```\n"
                story_text_2: "You can also ask for input and repeat it back with an `{echo}` command.\nTry the code to your left again.\n\nDon't know what to create? In the next tabs you will find ideas for programs to build.\n"
                story_text_3: "Let's get started! Don't know what to create? In the next tabs you will find ideas for programs to build.\n"
            2:
                story_text: |
                    Nel livello 2 impariamo qualcosa di nuovo. Puoi nominare una parola con `is`.

                    Se metti il codice `nome is Hedy` all'inizio del tuo programma, puoi usare nome ovunque. Quello sarà poi sostituito da Hedy.

                    La `ask` è cambiata nel livello 2, salva anche la risposta con un nome:

                    ```
                    risposta is ask come ti chiami?
                    ```

                    `print` funziona ancora come nel livello 1 e non è più necessaria `echo`.

                start_code: "print ciao mondo!"
                example_code: "## Example code\n```\nname {is} Hedy\nage {is} 15\n{print} name is age years old\n```\n"
                story_text_2: "`{print}` still works the same, but the `{ask}` command has changed. You need to use a variable in the `{ask}` command as well. It looks like this:\n"
                example_code_2: "```\nanswer {is} {ask} What is your name?\n{print} Hello answer\n```\n"
                story_text_3: "Another new command in this level is `{sleep}`, which pauses your program for a second. If you type a number behind the {sleep} command, the program pauses for that amount of seconds.\n"
                example_code_3: "```\n{print} My favorite colour is...\n{sleep} 2\n{print} green!\n```\n"
            3:
                story_text: |
                    Nel livello 3 puoi anche fare una lista. Puoi quindi scegliere qualsiasi cosa dall'elenco. Lo fai con `at random` (dici: et ren-dom).

                    ```
                    animali is cane, gatto, canguro
                    print animali at random
                    ```

                    Troverai tutti i codici di livello 3 nella barra di sinistra. Ci sono anche schede con compiti.
                start_code: "print ciao mondo!"
                story_text_2: You can also add items to the list with `{add}` and remove items with `{remove}`.
                example_code: "## Example Hedy Code\n\n```\nanimals {is} dog, cat, kangaroo\n{print} animals {at} {random}\n```\n"
                example_code_2: "## Example Hedy Code\n\n```\nanimals {is} dog, cat, kangaroo\n{add} penguin {to_list} animals\n{remove} cat {from} animals\n{print} animals {at} {random}\n```\n"
            4:
                start_code: "print 'Ciao mondo'"
                story_text: |
                    `print` e `ask` cambiano al livello 4.

                    È necessario inserire il testo che si desidera stampare tra virgolette.

                    Questo è utile, perché ora puoi stampare tutte le parole che desideri. Anche le parole che hai usato per memorizzare qualcosa con `is`.

                    La maggior parte dei linguaggi di programmazione utilizza anche le virgolette durante la stampa, quindi ci stiamo avvicinando anche alla programmazione reale!

                    ## Le assegnazioni stanno diventando sempre più difficili
                    Troverai di nuovo i comandi sulla sinistra e le assegnazioni nelle seguenti schede. Le assegnazioni stanno diventando sempre più difficili nelle schede successive.
                    Quindi è meglio iniziare a sinistra con la storia e lavorare a destra per essere sempre più sfidati.
                example_code: "## Example Hedy code\n```\nprint 'You need to use quotation marks from now on!'\nanswer is ask 'What do we need to use from now on?'\nprint 'We need to use ' answer\n```\n"
                story_text_2: "## Adventures are getting more and more difficult\nThe adventures are now getting more and more difficult in the successive tabs.\nSo it is best to start on the left with the story, and work to the right, in order to be challenged more and more.\n"
            5:
                start_code: |-
                    nome is ask 'Come ti chiami?'
                    if nome is Hedy print 'che bello!' else print 'mah'
                story_text: |
                    `ask` e` print` funzionano ancora come nel livello 5.

                     Nel livello 4 c'è qualcosa di nuovo, il `if`! If è l'inglese per se. Con `if` puoi scegliere tra due diverse opzioni.

                     ## Esempio di codice Hedy
                     ```
                     nome is ask 'come ti chiami?'
                     if nome is Hedy print 'carino' else print 'meno divertente!'
                     ```

                     Questo codice viene stampato carino se inserisci Hedy come nome e meno divertente se inserisci qualcos'altro.

                     ## Le assegnazioni stanno diventando sempre più difficili

                     Anche a livello 4, gli incarichi nelle schede diventano sempre più difficili. Quindi fallo da sinistra a destra.
                example_code_3: "```\npretty_colors {is} green, yellow\ncolor {is} {ask} 'What is your favorite color?'\n{if} color {in} pretty_colors {print} 'pretty!'\n{else} {print} 'meh'\n```\n"
                story_text_2: "Sometimes code with an `{if}` gets really long and does not fit on the line well. <br> You may also divide the code over two lines, starting the second line at the `{else}` like this:\n"
                example_code: "## Example Hedy Code\n```\nname {is} {ask} 'what is your name?'\n{if} name {is} Hedy {print} 'nice' {else} {print} 'boo!'\n```\n"
                story_text_3: "## Lists\nWhen we want to check if something is in a list, we can now use the `{in}` command.\nThis code prints pretty! if you choose green or yellow, and meh otherwise.\n"
                example_code_2: "```\nname {is} {ask} 'what is your name?'\n{if} name {is} Hedy {print} 'nice'\n{else} {print} 'boo!'\n```\n"
            6:
                start_code: "print '5 per 5 è ' 5 * 5"
                story_text: |
                    `ask`,` print` e `if` funzionano ancora come nei livelli 5.
                    Ma nel livello 6 c'è qualcosa di nuovo, ora puoi anche calcolare.

                    Il vantaggio è facile, lo scrivi come con la matematica: `5 + 5` per esempio. Anche il segno meno funziona bene, che è `5 - 5`.

                    I tempi sono un po 'diversi, perché non ci sono orari sulla tastiera. Basta cercare, non c'è davvero!
                    Questo è il motivo per cui eseguiamo i tempi con l'asterisco sopra 8: `5 * 5`. Leggilo come "5 per 5", quindi lo ricorderai nel modo più semplice.
                    ## Esempio di codice Hedy
                    ```
                    print '5 più 5 è ' 5 + 5
                    print '5 meno 5 è ' 5 - 5
                    print '5 per 5 è ' 5 * 5
                     ```
                example_code: "## Example Hedy code\n```\n{print} '5 plus 5 is ' 5 + 5\n{print} '5 minus 5 is ' 5 - 5\n{print} '5 {times} 5 is ' 5 * 5\n```\n"
                story_text_2: "We also make a change in storing a word in a variable! You may now use `=` instead of  `{is}` when we store a name or a number in a variable, like this:\n"
                example_code_2: "```\nname = Hedy\nanswer = 20 + 4\n```\n"
            7:
                start_code: "repeat 3 times print 'Hedy è divertente!'"
                story_text: |
                    `ask`, `print` e `if` funzionano esattamente come funzionavano nel livello 6.
                    Il 7 livello introduce il comando `repeat`.
                    `repeat` può essere usato per ripetere una parte di codice 'x' volte.
                    ## Esempio di codice Hedy
                    ```
                    repeat 3 times print 'Hedy è divertente!'
                    ```
                example_code: "## Example Hedy code\n```\n{repeat} 3 {times} {print} 'Hedy {is} fun!'\n```\n"
            8:
                start_code: |-
                    repeat 5 times
                        print 'Ciao a tutti'
                        print 'Questo sarà scritto 5 volte'
                story_text: |
                    `ask` e `print` funzionano ancora come prima, ma ora `if` e `repeat` sono cambiati!
                     Ora puoi ripetere più righe insieme. Quindi devi indentare le righe che vengono ripetute,
                     ciò significa che devono iniziare con quattro spazi.
                     Anche se vuoi ripetere solo una riga, devi indentare!
                     ## Esempio di codice Hedy
                     ```
                     repeat 5 times
                         print 'Ciao a tutti'
                         print 'Questo sarà scritto 5 volte'
                     ```
                example_code: "## Example Hedy code\n```\n{repeat} 5 {times}\n    {print} 'Hello everyone'\n    {print} 'This is all repeated 5 times'\n```\n"
            9:
                start_code: "{repeat} 3 {times}\n    food = {ask} 'What do you want?'\n    {if} food {is} 'pizza'\n        {print} 'nice!'\n    else\n        {print} 'pizza is better'"
                story_text: "In this level you can not only use multiple lines with `{if}` {and} `{repeat}`, but you can also put them together!\nIn the example you see an `{if}` command within a `{repeat}` command. It is also allowed the other way around, and an `{if}` is also allowed in an `{if}` and a `{repeat}` in a `{repeat}`.\nGive it a try!\n\n## Example Hedy code\n```\n{repeat} 3 {times}\n    food = {ask} 'What do you want?'\n    {if} food {is} 'pizza'\n        {print} 'nice!'\n    else\n        {print} 'pizza is better'\n```\n"
                example_code: "## Example Hedy code\n```\n{repeat} 3 {times}\n    food = {ask} 'What do you want?'\n    {if} food {is} pizza\n        {print} 'nice!'\n    else\n        {print} 'pizza is better'\n```\n"
            10:
                start_code: "animals {is} dog, cat, blobfish\n{for} animal {in} animals\n  {print} 'I love ' animal"
                story_text: "In this level we learn a new code called `{for}`. With `{for}` you can make a list and use all elements.\n`{for}` creates a block, like `{repeat}` and `{if}` so all lines in the block need to start with spaces.\n\n## Example Hedy code\n```\nanimals {is} dog, cat, blobfish\n{for} animal {in} animals\n  {print} 'I love ' animal\n```\n"
                example_code: "## Example Hedy code\n```\nanimals {is} dog, cat, blobfish\n{for} animal {in} animals\n  {print} 'I love ' animal\n```\n"
            11:
                start_code: "{for} counter {in} {range} 1 {to} 5\n    {print} counter"
                story_text: '`{print}` works just the same but we add a new form of the `{for}`. You can now write `{for} counter {in} {range} 1 {to} 5` and use `counter` in your program. Try it out to see what happens! Remember to use indentations after the `{for}` and `{if}` statements (That means starting a sentence with four spaces)'
                example_code: "## Example Hedy code\n```\nfor counter in range 1 to 5\n    print counter\n```\n"
            12:
                start_code: "{print} 'decimal numbers now need to use a dot'\n{print} 2.5 + 2.5"
                story_text: "## Decimal numbers\nSo far, Hedy did not allow for decimal numbers like 1.5, but now we do allow that. Note that computers use the `.` for decimal numbers.\n```\n{print} 'Two and a half plus two and a half is...'\n{print} 2.5 + 2.5\n```\n## All texts need to be in quotation marks\nFor this level on you will also have to use quotation marks when storing a text with `=`:\n\n```\nname = 'Hedy the Robot'\n{print} 'Hello ' name\n```\n## All items in lists need quotation marks too\nLists are texts, so they need quotation marks too. Mind that each single item on the list has quotation marks.\nThis allows you to save two words as 1 item on the list, for example 'Iron Man'.\n\n```\nsuperheroes = 'Spiderman', 'Batman', 'Iron Man'\n{print} superheroes {at} {random}\n```\n## All text after `{if}` comparisons need quotation marks too\n```\nname = {ask} 'What is your name?'\n{if} name = 'Hedy the Robot'\n    {print} 'Hi there!'\n```\n## Numbers don't need quotation marks\n{for} numbers, you do not use quotation marks in the `=`:\n```\nscore = 25\n{print} 'You got ' score\n```\n"
                example_code: "## Example Hedy code\n```\n{print} 'Two and a half plus two and a half is...'\n{print} 2.5 + 2.5\n```\n"
                story_text_2: "**All texts need to be in quotation marks**\nFor this level on you will also have to use quotation marks when storing a text with `=`:\n"
                example_code_2: "```\nname = 'Hedy the Robot'\n{print} 'Hello ' name\n```\n"
                story_text_3: "**All items in lists need quotation marks too**\nLists are texts, so they need quotation marks too. Mind that each single item on the list has quotation marks.\nThis allows you to save two words as 1 item on the list, for example 'Iron Man'.\n"
                example_code_3: "```\nsuperheroes = 'Spiderman', 'Batman', 'Iron Man'\n{print} superheroes {at} {random}\n```\n"
                story_text_4: "**All text after `{if}` comparisons need quotation marks too**\n"
                example_code_4: "```\nname = {ask} 'What is your name?'\n{if} name = 'Hedy the Robot'\n    {print} 'Hi there!'\n```\n"
                story_text_5: "**Numbers don't need quotation marks**\nFor numbers, you do not use quotation marks in the `=`:\n"
                example_code_5: "```\nscore = 25\n{print} 'You got ' score\n```\n"
                story_text_6: "**Maths with words** In this level it is also allowed to use the + sign with texts. For example:\n"
                example_code_6: "```\na = 'Hello '\nb = 'world!'\nprint a + b\n```\n"
            13:
                start_code: "name = {ask} 'what is your name?'\nage = {ask} 'what is your age?'\n{if} name {is} 'Hedy' {and} age {is} 2\n    {print} 'You are the real Hedy!'"
                story_text: We are now going to learn `{and}` and `{or}`! If you want to check two statements, you don't have to use two if's but can use `{and}` and `{or}`. If you use `{and}`, both statements, left and right of the `{and}` need to be true. We can also use `{or}`. Then only one statement needs to be correct.
                example_code: "```\nname = ask 'what is your name?'\nage = ask 'what is your age?'\nif name is 'Hedy' and age is 2\n    print 'You are the real Hedy!'\n```\n"
            14:
                start_code: "age = {ask} 'How old are you?'\n{if} age < 13\n    {print} 'You are younger than me!'\nelse\n    {print} 'You are older than me!'"
                story_text: "We are going to learn more new items. You might know them already from mathematics, the `<` and `>`.\nThe `<` checks if the first number is smaller than the second, for example `age < 12` checks if `age` {is} smaller than 12.\nIf you want to check if the first number is smaller or equal to the second, you can use `<=`, for example `age <= 11`.\nThe `>` checks if the first number is bigger than the second, for example `points > 10` checks if `points` is larger than 10.\nIf you want to check if the first number is bigger or equal to the second, you can use `>=`, for example `points >= 11`.\nYou use these comparisons in an `{if}`, like this:\n```\nage = {ask} 'How old are you?'\n{if} age > 12\n    {print} 'You are older than I am!'\n```\n\nFrom this level on, if you want to compare exactly, you can use two equal signs. This is what most programming languages do:\n```\nname = {ask} 'What is your name?'\n{if} name == 'Hedy'\n    {print} 'You are coo!'\n```\n\nYou can also compare if something is *not* equal to something else using `!=` like this:\n```\nname = {ask} 'What is your name?'\n{if} name != 'Hedy'\n    {print} 'You are not Hedy'\n```\n"
                example_code: "## Example Hedy Code\n```\nage = {ask} 'How old are you?'\n{if} age > 12\n    {print} 'You are older than I am!'\n```\n"
                story_text_2: "From this level on, if you want to compare exactly, you can use two equal signs. This is what most programming languages do:\n"
                example_code_2: "```\nname = {ask} 'What is your name?'\n{if} name == 'Hedy'\n    {print} 'You are coo!'\n```\n"
                story_text_3: "You can also compare if something is *not* equal to something else using `!=` like this:\n"
                example_code_3: "```\nname = {ask} 'What is your name?'\n{if} name != 'Hedy'\n    {print} 'You are not Hedy'\n```\n"
            15:
                start_code: "answer = 0\n{while} answer != 25\n    answer = {ask} 'What is 5 times 5?'\n{print} 'A correct answer has been given'"
                story_text: "We are going to learn a new loop, the `{while}` loop! We continue the loop as long as the statement is true.\nSo don't forget to change the value in the loop.\n\nIn the example code, we continue until a correct answer has been given.\nIf the correct answer is never given, the loop never ends!\n"
                example_code: "## Example Hedy code\n```\nanswer = 0\nwhile answer != 25\n    answer = ask 'What is 5 times 5?'\nprint 'A correct answer has been given'\n```\n"
            16:
                start_code: "fruit = ['apple', 'banana', 'cherry']\n{print} fruit"
                story_text: "We are going to make lists the Python way, with square brackets around the lists! We also keep the quotation marks around each item like we have learned in previous levels.\nYou can use the square brackets as well to point out a place in the lists.\n\n```\nfriends = ['Ahmed', 'Ben', 'Cayden']\nlucky_numbers = [15, 18, 6]\n{for} i {in} {range} 1 {to} 3\n    {print} 'the lucky number of ' friends[i]\n    {print} 'is ' lucky_numbers[i]\n```\n"
                example_code: "## Example Hedy Code\n```\nfriends = ['Ahmed', 'Ben', 'Cayden']\nlucky_numbers = [15, 18, 6]\n{for} i {in} {range} 1 {to} 3\n    {print} 'the lucky number of ' friends[i]\n    {print} 'is ' lucky_numbers[i]\n```\n"
            17:
                start_code: "{for} i {in} {range} 1 {to} 10:\n    {print} i\n{print} 'Ready or not, here I come!'"
                story_text: "Now we are going to change a little bit with indentation. Every time that we need an indentation, we need `:` at the line before the indentation.\n\nIn this level you can also use a new command: `{elif}`. `{elif}` is short for {else} {if} and you need it when you you want to make 3 (or more!) options.\nCheck it out!\n```\nprices = ['1 million dollars', 'an apple pie', 'nothing']\nyour_price = prices[random]\n{print} 'You win ' your_price\n{if} your_price == '1 million dollars' :\n    {print} 'Yeah! You are rich!'\n{elif} your_price == 'an apple pie' :\n    {print} 'Lovely, an apple pie!'\n{else}:\n    {print} 'Better luck next time..'\n```\n"
            18:
                start_code: "naam = 'Hedy'\n{print}('My name is ', naam)"
                story_text: "We arrived at real pythoncode! That means we need to use parentheses with {print} and {range} from now on.\nThat looks like this:\n```\n{print}('my name is Hedy!')\n```\nIf you want to print more thant one items, you need to separate them by commas.\n```\nnaam = 'Hedy'\n{print}('my name is ', naam)\n```"
    story:
        name: Story
        levels:
            9:
                example_code_2: "## Elaborate code\n```\nsword = lost\ngame = on\n{print} 'Our hero is walking through the forest'\n{print} 'The path splits two ways'\n{repeat} 2 {times}\n    {if} game {is} on\n        path = {ask} 'Which path should she choose?'\n        {if} path {is} left\n            {if} sword {is} found\n                {print} 'Our hero comes across a dragon!'\n                {print} 'Luckily our hero has a sword to defeat the beast!'\n                game = over\n            {else}\n                {print} 'Our hero finds a dragon, but she doesnt have any weapons!'\n                {print} 'Our hero is beaten by the dragon...'\n                {print} 'Try again'\n                game = over\n        {if} path {is} right\n            {if} sword {is} lost\n                {print} 'Our hero finds a sword'\n                {print} 'This could come in very handy'\n                sword = found\n            {else}\n                {print} 'You have already found the sword. There is nothing left here.'\n                {print} 'She walks back'\n```\n"
                story_text: "## Story\nIn this level you can use nesting to put {if}, {repeat} or {for} commands inside other {if}, {repeat} or {for} commands. This gives you many options and really helps you to make your story interactive.\n"
                example_code: "## Example Hedy Code\n```\n{print} 'Robin is walking downtown'\nlocation = {ask} 'Is Robin going into a shop, or does she go home?'\n{if} location {is} shop\n    {print} 'She enters the shop.'\n    {print} 'Robin sees an interesting looking book'\n    book = {ask} 'Does Robin buy the book?'\n    {if} book {is} yes\n        {print} 'Robin buys the book and goes home'\n    {else}\n        {print} 'Robin leaves the shop and goes home'\n{else}\n    {print} 'Robin goes home'\n```\n"
                story_text_2: "The example above is pretty straightforward, but with nesting you can really elaborate your code and turn your story into a real game. Check out this example!\n"
                start_code: '# place your code here'
            13:
                story_text: "## Story\nBy using the `{and}` and `{or}` commands, you can shorten your stories. For example, check out the dragon story.\n"
                example_code: "## Example Hedy code\n\n```\nsword = 'lost'\ngame = 'on'\n{print} 'Our hero is walking through the forest'\n{print} 'The path splits two ways'\n{for} i {in} {range} 0 {to} 2\n    {if} game {is} 'on'\n        path = {ask} 'Which path should she choose?'\n        {if} path {is} 'left' {and} sword {is} 'found'\n            {print} 'Our hero comes across a dragon!'\n            {print} 'Luckily our hero has a sword to defeat the beast!'\n            game = 'over'\n        {if} path {is} 'left' {and} sword {is} 'lost'\n            {print} 'Our hero finds a dragon, but she doesnt have any weapons!'\n            {print} 'Our hero is beaten by the dragon...'\n            {print} 'Try again'\n            game = 'over'\n        {if} path {is} 'right' {and} sword {is} 'found'\n            {print} 'You have already found the sword. There is nothing left here.'\n            {print} 'She walks back'\n        {if} path {is} 'right' {and} sword {is} 'lost'\n            {print} 'Our hero finds a sword'\n            {print} 'This could come in very handy'\n            sword = 'found'\n```\n"
                start_code: '# place your code here'
            1:
                example_code: "## Example Hedy code\n\n\n```\n{ask} The main character of this story is\n{print} The main character is now going to walk in the forest\n{echo} He's a bit scared,\n{print} He hears crazy noises everywhere\n{print} He's afraid this is a haunted forest\n```\n"
                story_text: "## Make a story\nIn level 1 you can make a story with a different main character that you enter yourself.\n\nAs the first line, use this code:\n\n```\n{ask} who is the star in your story?\n```\n\nAfter that first line, start with `{print}` {if} the sentence needs to be printed.\nYou use `{echo}` {if} you want your main character to be at the end of the sentence.\n"
                start_code: '{print} Your story starts here'
            2:
                example_code: "## Example Hedy code\n\n\n```\nname {is} {ask} What is the name of the main character?\n{print} name is now going to run in the woods\n{print} name is a bit scared\n{print} Suddenly he hears a crazy noise...\n{sleep}\n{print} name is afraid this is a haunted forest\n```\n"
                story_text: "## Story\nIn level 2 you can make your story more fun. Your main character's name can now be anywhere in the sentence.\n\nYou do have to program a little bit extra for that. You must now name your main character first.\n\nYou can then put that name anywhere in a sentence.\n"
                start_code: '{print} Your story'
            12:
                story_text: "## Story\nIn this level you can use the quotation marks to save multiple words in a variable.\n"
                example_code: "## Example Hedy code\n\n\n```\nname = 'The Queen of England'\n{print} name ' was eating a piece of cake, when suddenly...'\n```\n"
                start_code: '# place your code here'
            10:
                story_text: "## Story\nIn this level you can use the {for} command in your story. In this way you could easily program the children's book 'brown bear, brown bear, what do you see'.\n"
                example_code: "## Example Hedy code\n\n```\nanimals = red bird, black sheep, green frog, yellow duck, little child\n{print} 'brown bear'\n{print} 'brown bear'\n{print} 'What do you see?'\n{for} animal {in} animals\n    {print} 'I see a ' animal ' looking at me'\n    {print} animal\n    {print} animal\n    {print} 'What do you see?'\n{print} 'I see all the animals looking at me!'\n```\n"
                start_code: '# place your code here'
            8:
                story_text: "## Story\nIn this level you can use multiple lines in your {if} commands, this way you can upgrade your happy or sad ending!\n"
                example_code: "## Example Hedy code\n\n```\n{print} 'OH NO! The T-rex is closing in!'\nend = {ask} 'Do you want a happy or a sad ending?'\n{if} end {is} happy\n    {print} 'Just in time Richard jumps back into the time machine!'\n    {print} 'Michael types in the code and...'\n    {print} '\U0001F4A5ZAP!\U0001F4A5'\n    {print} 'They are back in their garage'\n{else}\n    {print} 'Michael yells COME ON RICHARD! RUN FASTER!'\n    {print} 'But Richard is too slow...'\n    {print} 'The T-rex closes in and eats him in one big bite!\U0001F996'\n```\n"
                start_code: '# place your code here'
            7:
                story_text: "## Story\nIn a story, someone says words several times. For example, when someone calls for help or sings a song.\nYou can put such repetitions in your story, in this level with `{repeat}`.\n"
                example_code: "## Example Hedy code\n\n```\n{print} 'The prince kept calling for help'\n{repeat} 5 {times} {print} 'Help!'\n{print} 'Why is nobody helping me?'\n```\n"
                start_code: "{repeat} 5 {times} {print} 'Help!'"
            5:
                start_code: "{print} 'Here your story will start!'"
                story_text: "## Story\nIn this level you can program different endings, which will make your story even more fun.\n\nThink of two endings for your story, for example:\n\n- The princess is walking through the forest\n- She runs into a monster\n\n- Happy ending: She takes her sword and the monster quickly runs away\n- Bad Ending: The monster eats the princess\n\nYou can also ensure that a name can be entered again. That works just like in the previous levels. You can combine that with an `{if}`, and then you have already made a whole program!\n"
                example_code: "## Example Hedy code\n\n```\nname {is} {ask} Who is walking in the forest?\n{print} name 'walks through the forest'\n{print} name 'encounter a monster'\nend {is} {ask} Would you like a good or a bad ending?\n{if} end {is} good {print} name 'takes the sword and the monster quickly runs away'\n{else} {print} 'The monster eats' name\n```\n"
            4:
                story_text: "## Story\nYou may have noticed that there is still a problem in the previous levels. Did you try to print a sentence that contained the word name?\nYou can solve that in this level. You must use quotation marks for everything that you are going to print.\n"
                example_code: "## Example Hedy code\n\n```\nname {is} Hans\n{print} 'The name of the main character is' name\n{print} name 'is now going to walk in the woods'\n{print} name 'is a bit scared'\nanimals {is} \U0001F994, \U0001F43F, \U0001F989, \U0001F987\n{print} 'He hears the sound of an' animals {at} {random}\n{print} name 'is afraid this is a haunted forest'\n```\n"
                start_code: "{print} 'Your story will be printed here!'"
            3:
                story_text: |
                    ## Story
                    In level 3 you can make your story more fun. You can use randomness for any monster, animal or other obstacle, like this:

                example_code: |
                    ## Example Hedy Code

                    ```
                    animals {is} 🦔, 🐿, 🦉, 🦇
                    {print} He now hears the sound of an animals {at} {random}
                    ```
                story_text_2: |
                    The command `{add}` can also come in handy in your story. For example

                example_code_2: |
                    ## Example Hedy Code

                    {print} He hears a sound
                    animals {is} 🐿, 🦔, 🦇, 🦉
                    animal {is} {ask} What do you think it is?
                    {add} animal {to_list} animals
                    {print} it was a animals {at} {random}
                    ```
                story_text_3: |
                    This is an example of the `{remove}` command in your story
                example_code_3: |
                    ## Example Hedy code

                    ```
                    {print} His backpack got way too heavy.
                    {print} Inside were a bottle of water, a flashlight and a brick.
                    bag {is} water, flashlight, brick
                    dump {is} {ask} Which item should he dump?
                    {remove} dump {from} bag
                    ```
                start_code: "{print} Your story"
            15:
                story_text: "## Story\nUsing the `{while}` loop can make your stories more interesting. For example, you can use `{while} game {is} 'on'` so you can play until the game is over.\nOr you can use `{while} sword {is} 'lost'` so the player can't continu the game until they have found something.\n"
                example_code: "## Example Hedy code\n\n```\nkeys = 'lost'\n{print} 'You are standing in your garden and you have lost your keys.'\n{print} 'Where do you want to look for them?'\n{print} 'You can choose: tree, flowerbed, rock, postbox'\n{while} keys == 'lost'\n    location = {ask} 'Where do you want to look?'\n    {if} location == 'flowerbed'\n        {print} 'Here they are!'\n        keys = 'found'\n    {else}\n        {print} 'Nope they are not at the ' location\n{print} 'Now you can enter the house!'\n"
                start_code: '# place your code here'
        description: Story
        image: story.png
        default_save_name: Story
    parrot:
        levels:
            1:
                start_code: '{print} Im Hedy the parrot'
                story_text: "## Parrot\nCreate your own online pet parrot that will copy you!\n"
                example_code: "## Example Hedy code\n\n```\n{print} Im Hedy the parrot\n{ask} whats your name?\n{echo}\n{echo}\n```\n"
            2:
                story_text: "## Parrot\nCreate your own online pet parrot that will copy you!\n"
                example_code: "## Example Hedy code\n\n```\n{print} Im Hedy the parrot\nname {is} {ask} whats your name?\n{print} name\n{sleep}\n{print} squawk\n{sleep}\n{print} name\n```\n"
                start_code: '{print} Im Hedy the parrot!'
            3:
                story_text: "## Parrot\nTeach your parrot a new word with `{add}`.\n"
                example_code: "## Example Hedy code\n\n```\nwords {is} squawk, Hedy\n{print} Train your parrot!\nnew_word {is} {ask} Which word do you want to teach them?\n{add} new_word {to_list} words\n{print} \U0001F9D2 Say new_word , Hedy!\n{print} \U0001F99C words {at} {random}\n```\n"
                start_code: '# place your code here'
            5:
                story_text: "## Parrot\nReward your parrot {if} it says the correct word!\n"
                example_code: "## Example Hedy code\n\n```\nwords {is} squawk, Hedy\n{print} 'Train your parrot!'\nnew_word {is} {ask} 'Which word do you want to teach them?'\n{add} new_word {to_list} words\nsaid_word {is} words {at} {random}\n{print} '\U0001F9D2 Say ' new_word ', Hedy!'\n{print} '\U0001F99C ' said_word\n{if} said_word {is} new_word {print} '\U0001F9D2 Great job, Hedy! \U0001F36A'\n{else} {print} '\U0001F9D2 No, Hedy! Say ' new_word\n```\n"
                start_code: '# place your code here'
        name: Parrot
        description: Create your own online pet parrot that will copy you!
        image: story.png
        default_save_name: Parrot
    songs:
        name: Sing a song!
        description: Print a song
        image: songs.png
        default_save_name: Song
        levels:
            11:
                example_code: "## 5 little monkeys\n```\n{for} i {in} {range} 5 {to} 1\n    {print} i ' little monkeys jumping on the bed'\n    {print} 'One fell off and bumped his head'\n    {print} 'Mama called the doctor and the doctor said'\n    {if} i {is} 1\n        {print} 'PUT THOSE MONKEYS RIGHT TO BED!'\n    {else}\n        {print} 'NO MORE MONKEYS JUMPING ON THE BED!'\n```\n"
                story_text: "## Songs\nIn this level you can use the `{for} i {in} {range}` command to make songs that use counting.\n"
                start_code: '# place your code here'
            7:
                start_code: "{print} 'Baby Shark'"
                story_text: "## Songs\nSongs often contain a lot of repetition. For example... Baby Shark! If you sing it, you keep singing the same thing:\n\nBaby Shark tututudutudu <br>\nBaby Shark tututudutudu <br>\nBaby Shark tututudutudu <br>\nBaby Shark\n\nYou can make this song much shorter with a `{repeat}`! Can you finish the code?\n"
                example_code: "## Example Hedy code\n\n```\n{repeat} _ _ {print} 'Baby Shark tututudutudu'\n{print} 'Baby Shark'\n```\n\nAfter Baby Shark you can of course also program other songs. There are many songs with repetition.\n"
            6:
                story_text: "## Songs\nSongs often contain a lot of repetition. Sometimes the repetition is also based on counting.\nFor example, in the well-known song 'Bottles of beer'. You can program that song with a little math.\n"
                example_code: "## Example Hedy code\n\n```\nverse = 99\n{print} verse ' bottles of beer on the wall'\n{print} verse ' bottles of beer'\n{print} 'Take one down, pass it around'\nverse = verse - 1\n{print} verse ' bottles of beer on the wall'\n```\n\nYou can now repeat lines 2 to 9 as many times as you want by copying the lines.\n"
                start_code: "{print} 'Baby shark'"
            12:
                example_code: "## Example Hedy code\n\n```\nactions = 'clap your hands', 'stomp your feet', 'shout Hurray!'\n{for} action {in} actions\n    {for} i {in} {range} 1 {to} 2\n        {print} '{if} youre happy and you know it'\n        {print} action\n    {print} '{if} youre happy and you know it and you really want to show it'\n    {print} '{if} youre happy and you know it'\n    {print} action\n```\n"
                story_text: "## Sing a song!\nIn this song we can make it even easier to program '{if} you're happy and you know it, clap your hands'. Because we can put all of the actions in a variable, check it out:\n"
                start_code: '# place your code here'
            10:
                story_text: "## Songs\nIn this level you can easily make the childrens' song 'Five little monkeys'. Can you make the last chorus?\nYou can also make the whole baby shark song (including all the other sharks in the family) in only 6 lines!\nOr you can make Old McDonald with all the different animals.\n"
                example_code: "## 5 Little Monkeys Jumping on the bed\n```\nmonkeys = 5, 4, 3, 2\n{for} monkey {in} monkeys\n    {print} monkey ' little monkeys jumping on the bed'\n    {print} 'One fell off and bumped his head'\n    {print} 'Mama called the doctor and the doctor said'\n    {print} 'NO MORE MONKEYS JUMPING ON THE BED!'\n```\n\n## Baby Shark\n```\nsharks = baby, mommy, daddy, grandma, grandpa\n{for} shark {in} sharks\n    {print} shark 'tututututudu'\n    {print} shark 'tututututudu'\n    {print} shark 'tututututudu'\n    {print} shark\n```\n## Old McDonald\n```\nanimals = pig, dog, cow\n{for} animal {in} animals\n    {if} animal {is} pig\n        sound = oink\n    {if} animal {is} dog\n        sound = woof\n    {if} animal {is} cow\n        sound = moo\n    {print} 'Old McDonald had a farm'\n    {print} 'E I E I O!'\n    {print} 'and on that farm he had a ' animal\n    {print} 'E I E I O!'\n    {print} 'with a ' sound sound ' here'\n    {print} 'and a ' sound sound ' there'\n    {print} 'here a ' sound\n    {print} 'there a ' sound\n    {print} 'everywhere a ' sound sound\n```\n"
                start_code: '# place your code here'
            8:
                story_text: "## Songs\nIn a previous level you've programmed the song 'Bottles of beer'. You made one verse and then had to copy the verses 99 times. In level 7 you can repeat the song 99 times, just by adding one simple line!\n"
                example_code: "## Example Hedy code\n\n```\nverse = 99\n{repeat} 99 {times}\n    {print} verse ' bottles of beer on the wall'\n    {print} verse ' bottles of beer'\n    {print} 'Take one down, pass it around'\n    verse = verse - 1\n    {print} verse ' bottles of beer on the wall'\n```\n"
                start_code: '# place your code here'
            16:
                story_text: "## Sing a song!\nIn this level, you can program a song like OldMacDonald even more quickly. You can connect the right animal to the right sound by simply putting them in the same place in the list.\nThe Drunken Sailor is also quickly made in this level. You only need 8 lines for the entire song, check it out!\n\n## Old MacDonald\n```\nanimals = ['pig', 'dog', 'cow']\nsounds = ['oink', 'woof', 'moo']\n{for} i {in} {range} 1 {to} 3\n    animal = animals[i]\n    sound = sounds[i]\n    {print} 'Old McDonald had a farm'\n    {print} 'E I E I O!'\n    {print} 'and on that farm he had a ' animal\n    {print} 'E I E I O!'\n    {print} 'with a ' sound sound ' here'\n    {print} 'and a ' sound sound ' there'\n    {print} 'here a ' sound\n    {print} 'there a ' sound\n    {print} 'everywhere a ' sound sound\n```\n\n## Drunken Sailor\n```\nlines = ['what shall we do with the drunken sailor', 'shave his belly with a rusty razor', 'put him in a long boat till hes sober']\n{for} line {in} lines\n    {for} i {in} {range} 1 {to} 3\n        {print} line\n    {print} 'early in the morning'\n    {for} i {in} {range} 1 {to} 3\n        {print} 'way hay and up she rises'\n    {print} 'early in the morning'\n```\n"
                start_code: '# place your code here'
                example_code: "## Old MacDonald\n```\nanimals = ['pig', 'dog', 'cow']\nsounds = ['oink', 'woof', 'moo']\n{for} i {in} {range} 1 {to} 3\n    animal = animals[i]\n    sound = sounds[i]\n    {print} 'Old McDonald had a farm'\n    {print} 'E I E I O!'\n    {print} 'and on that farm he had a ' animal\n    {print} 'E I E I O!'\n    {print} 'with a ' sound sound ' here'\n    {print} 'and a ' sound sound ' there'\n    {print} 'here a ' sound\n    {print} 'there a ' sound\n    {print} 'everywhere a ' sound sound\n```\n\n## Drunken Sailor\n```\nlines = ['what shall we do with the drunken sailor', 'shave his belly with a rusty razor', 'put him in a long boat till hes sober']\n{for} line {in} lines\n    {for} i {in} {range} 1 {to} 3\n        {print} line\n    {print} 'early in the morning'\n    {for} i {in} {range} 1 {to} 3\n        {print} 'way hay and up she rises'\n    {print} 'early in the morning'\n```\n"
    turtle:
        levels:
            1:
                example_code: "## Example Hedy code\n\n```\n{turn} right\n{forward} 50\n{turn} left\n{forward} 50\n```\n"
                start_code: "{forward} 50\n{turn} left"
                story_text: "## Let's draw\nIn level 1 you can also use Hedy to draw. By combining turns and lines, you can make a square or a stair!\n\nUsing `{forward}` you draw a line forwards. The number behind it determines how far the turtle will walk. `{turn} right` turns a quarter turn in clockwise direction, `{turn} left` turns counter clockwise.\n\nThis is the start of a little staircase. Can you make it have 5 steps?\n"
            2:
                start_code: "{print} Turtle race!\nhoek {is} 90\n{turn} hoek\n{forward} 25\n"
                story_text: "In level 1 the turtle could only turn left or right. That is a bit boring!\nIn level 2 he can point his nose in all directions.\n\nUse 90 to turn a quarter. We call this degrees. A full turn is 360 degrees.\nCan you make a figure with this code? Maybe a triangle or a circle?\n"
                example_code: "## Example Hedy code\n\n\n```\n{print} Drawing figures\nangle {is} 90\n{turn} angle\n{forward} 25\n{turn} angle\n{forward} 25\n```\n"
            3:
                story_text: "## Searching turtle\nIn this level you can use use `{random}` with the drawing turtle. A random choice makes the turtle walk a different path each time.\nUse `{at} {random}` to choose a value from a list. You can copy and paste lines 2 and 3 to create a longer random path.\n"
                example_code: "## Example Hedy code\n\n\n```\nangles {is} 10, 50, 90, 150, 250\n{turn} angles {at} {random}\n{forward} 25\n```\n"
                start_code: "angles {is} 10, 50, 90, 150, 250\n{turn} angles {at} {random}\n{forward} 25\n"
            5:
                example_code: "## Example Hedy code\n\n```\n{print} 'Drawing Figures'\nfigure {is} {ask} 'Do you want a square or a triangle?'\n{if} figure {is} triangle angle {is} 120\n{else} angle {is} 90\n{turn} angle\n{forward} 25\n{turn} angle\n{forward} 25\n{turn} angle\n{forward} 25\n{turn} angle\n{forward} 25\n```\n"
                story_text: "## Let's draw\nIn level 5 you can make a choice with `{if}`. For example between different types of figures.\n"
                start_code: "{print} 'Drawing Figures'\nfigure {is} {ask} 'Do you want a square or a triangle?'\n{if} figure {is} triangle angle {is} 120 {else} angle {is} 90\n{turn} angle\n{forward} 25\n"
            6:
                start_code: "{print} 'Drawing figures'\n"
                story_text: "## Let's draw\nIn this level you can use calculations to draw different figures.\nYou may have learned in school that turning a full circle is 360 degrees. If not, now you know!\nThat's why you also use 90 degrees for a square. 360 divided by 4 is 90.\nNow that we can do math with Hedy, we can draw all the figures we want!\n"
                example_code: "## Example Hedy code\n\n```\nangles = {ask} 'How many angles do you want?'\nangle = 360 / angles\n{forward} 50\n{turn} angle\n{forward} 50\n{turn} angle\n{forward} 50\n{turn} angle\n{forward} 50\n{turn} angle\n{forward} 50\n{turn} angle\n{forward} 50\n{turn} angle\n```\n"
            4:
                example_code: "## Example Hedy code\n\n```\n{print} 'Drawing figures'\nangle {is} 90\n{turn} angle\n{forward} 25\n{turn} angle\n{forward} 25\n```\n"
                story_text: "## Let's draw\nIn level 4 you have to use quotation marks with `{print}` and `{ask}`. Also when drawing!\n"
                start_code: "{print} 'Drawing figures'\nangle {is} 90\n{turn} angle\n{forward} 25\n"
            8:
                story_text: "## Let's draw\nNow that we can repeat several lines, we can make figures more easily.\nWe only have to set the angle once and then use that variable in the `{repeat}`.\n"
                example_code: "## Example Hedy code\n\n```\nangle = 90\n{repeat} 10 {times}\n    {turn} angle\n    {forward} 50\n```\n"
                story_text_2: "## Interaction\nAlso, we can now improve the program that draws different figures.\nCan you figure out how far the turtle has to turn here? Finish the code and you can draw any polygon you'd like!\n"
                example_code_2: "## Example Hedy code\n\n```\nangles = {ask} 'How many angles should I draw?'\nangle = 360 / angles\n{repeat} angle {times}\n    {turn} _\n    {forward} _\n```\n"
                start_code: "hoeken = {ask} 'How many angles should I draw?'\n"
            7:
                story_text: "## Let's draw\nIn this level you can repeat one line of code with `{repeat}`.\n"
                example_code: "## Example Hedy code\n\n```\n{print} 'Draw figures'\n{repeat} 3 {times} {forward} 10\n```\n"
                start_code: "{print} 'Draw figures'\n{repeat} 3 {times} {forward} 10\n"
        name: Turtle
        description: Make your own drawing
        image: turtle.gif
        default_save_name: turtle
    dishes:
        levels:
            6:
                start_code: "{print} 'Who does the dishes?'"
                story_text: "## Dishwashing\nHow often is everyone going to do the dishes? Is that fair? You can count it in this level.\n"
                example_code: "## Example Hedy code\n\n```\npeople = mom, dad, Emma, Sophie\nemma_washes = 0\ndishwasher = people {at} {random}\n{print} 'The dishwasher is' dishwasher\n{if} dishwasher {is} Emma emma_washes = emma_washes + 1\n{print} 'Emma will do the dishes this week' emma_washes 'times'\n```\n\nNow you can copy lines 3 to 5 a few times (e.g. 7 times for a whole week) to calculate for a whole week again.\nDo you make the code for the whole week?\n"
                story_text_2: "## Make it fair\nIf you are extremely unlucky the previous program might choose you to to the dishes for the whole week! That's not fair!\nTo create a fairer system you can use the `{remove}` command to remove the chosen person from the list. This way you don't have to do the dishes again untill everybody has had a turn.\n\nMonday and tuesday are ready for you! Can you add the rest of the week?\nAnd... can you come up with a solution for when your list is empty?\n"
                example_code_2: "```\npeople = mom, dad, Emma, Sophie\ndishwasher = people {at} {random}\n{print} 'Monday the dishes are done by: ' dishwasher\n{remove} dishwasher {from} people\ndishwasher = people {at} {random}\n{print} 'Tuesday the dishes are done by: ' dishwasher\n{remove} dishwasher {from} people\ndishwasher = people {at} {random}\n```\n"
            3:
                story_text: "## Dishwashing\nDo you always disagree at home about who should wash the dishes or change the litter box today?\nThen you can let the computer choose very fairly. You can program that in this level!\nYou first make a list of the members of your family. Then choose '{at} {random}' from the list.\n"
                start_code: '{print} Who does the dishes?'
                example_code: "## Example Hedy code\n\n```\npeople {is} mom, dad, Emma, Sophie\n{print} people {at} {random}\n```\n## Hack the dishwashing program!\nDon't feel like doing the dishes yourself? Hack the program to remove your name from the list.\n\n```\npeople {is} mom, dad, Emma, Sophie\nyour_name {is} {ask} Who are you?\n{remove} your_name {from} people\n{print} people {at} {random} does the dishes\n```\n"
                story_text_2: "## Hack the dishwashing program!\nDon't feel like doing the dishes yourself? Hack the program to remove your name from the list.\n"
                example_code_2: "```\npeople {is} mom, dad, Emma, Sophie\nyour_name {is} {ask} Who are you?\n{remove} your_name {from} people\n{print} people {at} {random} does the dishes\n```\n"
            10:
                story_text: "## Dishwashing\nIn this level you could make an even better dish washing shedule.\n"
                example_code: "## Example Hedy code\n```\ndays = Monday, Tuesday, Wednesday, Thursday, Friday, Saturday, Sunday\nnames = mom, dad, Emma, Sophie\n{for} day {in} days\n    {print} names {at} {random} ' does the dishes on ' day\n```\n"
                start_code: '# place your code here'
            7:
                story_text: "## Dishwashing\nWith the `{repeat}` you can repeat pieces of code. You can use this to calculate who will be washing dishes for the entire week.\n"
                example_code: "## Example Hedy code\n\n```\npeople = mom, dad, Emma, Sophie\n{repeat} _ _ {print} 'the dishwasher is' _\n```\n"
                start_code: "{print} 'Who does the dishes?'"
            5:
                story_text: "## Dishwashing\nWith the `{if}` you can now have more fun with choice in the program. You can have your program respond to the choice that the computer has made.\n\nCan you finish the code so that it prints 'too bad' when it is your turn and otherwise 'yes!'?\nDon't forget the quotes!\n"
                example_code: "## Example Hedy code\n\n```\npeople {is} mom, dad, Emma, Sophie\ndishwasher {is} people {at} {random}\n{if} dishwasher {is} Sophie {print} _ too bad I have to do the dishes _ {else} {print} 'luckily no dishes because' _ 'is already washing up'\n```\n"
                start_code: "{print} 'Who does the dishes?'"
            4:
                story_text: "## Dishwashing\nWith quotation marks you can make your dishwashing planning more beautiful.\nThis time the sample code is not quite complete.\n\nCan you complete the code by filling the blanks? Every blank must be replaced with one word of symbol.\n\nTip: Don't forget the quotation marks!\n"
                example_code: "## Example Hedy code\n\n```\npeople {is} mom, dad, Emma, Sophie\n{print} _ the dishes are done by _\n{sleep}\n{print} people {at} _\n```\n"
                start_code: "{print} 'Who does the dishes?'"
        name: Dishes?
        description: Use the computer to see who does the dishes (Start at level 2)
        image: dishes.png
        default_save_name: Dishes
    dice:
        levels:
            7:
                story_text: "## Dice\nYou can also make a die again in level 5. With the `{repeat}` code you can easily roll a whole hand of dice.\nTry to finish the sample code! The dashes should contain multiple commands and characters.\n\nBut maybe you want to make a completely different die. Of course you can!\n"
                example_code: "## Example Hedy code\n\n```\nchoices = 1, 2, 3, 4, 5, earthworm\n{repeat} _ _ {print} _ _ _\n```\n"
                start_code: "{print} 'What will the die indicate this time?'"
            10:
                story_text: "## Dice\nIs everybody taking too long throwing the dice? In this level you can let Hedy throw all the dice at once!\n"
                example_code: "## Example Hedy code\n\n```\nplayers = Ann, John, Jesse\nchoices = 1, 2, 3, 4, 5, 6\n{for} player {in} players\n    {print} player ' throws ' choices {at} {random}\n    {sleep}\n```\n"
                start_code: '# place your code here'
            6:
                story_text: "## Dice\nYou can also make an Earthworm die again in this, but now you can also calculate how many points have been rolled.\nYou may know that the worm counts 5 points for Earthworms. Now after a roll you can immediately calculate how many points you have thrown.\nThis is the code to calculate points for one die:\n"
                example_code: "## Example Hedy code\n\n```\nchoices = 1, 2, 3, 4, 5, earthworm\npoints = 0\nthrow = choices {at} {random}\n{print} 'you threw' throw\n{if} throw {is} earthworm points = points + 5 {else} points = points + throw\n{print} 'those are' points ' point'\n```\nCan you make the code so that you get the total score for 8 dice? To do that, you have to cut and paste some lines of the code.\n"
                example_code_2: "## Looking forward\n\nDid you manage to calculate the score for 8 dice? That required a lot of cutting and pasting, right? We are going to make that easier in level 7!\n"
                start_code: "{print} 'What will the die indicate this time?'"
            5:
                story_text: "## Dice\nYou can also make a die again in this level using the `{if}`.\nComplete the sample code so that the code says \"You can stop throwing\" once you have thrown an earthworm.\n\nBut maybe you want to recreate a die from a completely different game. That's fine too! Then make up your own reaction. Eg 'yes' for 6 and 'pity' for something {else}.\n"
                example_code: "## Example Hedy code\n\n```\nchoices {is} 1, 2, 3, 4, 5, earthworm\nthrow {is} _\n{print} 'you have' _ 'thrown'\n{if} _ {is} earthworm {print} 'You can stop throwing.' _ {print} 'You have to hear it again!'\n```\n"
                start_code: "{print} 'What will the die indicate this time?'"
            4:
                story_text: "## Dice\nIn this level we can make sentences with the die value in the sentence, with quotes of course.\nThis time the sample code is not quite complete. Can you finish the code?\n"
                example_code: "## Example Hedy code\n\n```\nchoices {is} 1, 2, 3, 4, 5, earthworm\n{print} _ you threw _\n{print} _ _ _ <- here you have to program the choice\n```\n"
                start_code: "{print} 'What will the die indicate this time?'"
            3:
                story_text: "## Dice\nIn this level we can choose from a list. With that we can let the computer choose one side of the die.\nTake a look at the games you have in your closet at home.\nAre there games with a (special) die? You can also copy it with this code.\nFor example, the dice of the game Earthworms with the numbers 1 to 5 and an earthworm on it.\n\n![Die of earthworms with 1 to 5 and an earthworm on it](https://cdn.jsdelivr.net/gh/felienne/hedy@24f19e9ac16c981517e7243120bc714912407eb5/coursedata/img/dobbelsteen.jpeg)\n"
                example_code: "## Example Hedy code\n\n```\nchoices {is} 1, 2, 3, 4, 5, earthworm\n{print} choices {at} {random}\n```\n"
                start_code: '{print} What will the die indicate this time?'
            15:
                story_text: "## Dice\nIn this game you have to throw 6 in as little tries as possible.\n"
                example_code: "## Example Hedy code\n\n```\noptions = 1, 2, 3, 4, 5, 6\n{print} 'Throw 6 as fast as you can!'\nthrown = 0\ntries = 0\n{while} thrown != 6\n    thrown = options {at} {random}\n    {print} 'You threw ' thrown\n    tries = tries + 1\n{print} 'Yes! You have thrown 6 in ' tries ' tries.'\n```\n"
                start_code: '# place your code here'
        name: Dice
        description: Make your own dice
        image: dice.png
        default_save_name: Dice
    rock:
        levels:
            9:
                story_text: "## Rock, paper, scissors\nIn this level you can program the whole rock, paper, scissors game by nesting the {if}-commands. Can you finish the code?\n"
                example_code: "## Example Hedy code\n\n```\nchoices {is} rock, paper, scisscors\nyour_choice {is} {ask} 'What do you choose?'\n{print} 'You choose ' your_choice\ncomputer_choice {is} choices {at} {random}\n{print} 'The computer chooses ' computer_choice\n{if} computer_choice {is} your_choice\n    {print} 'Tie'\n{if} computer_choice {is} 'rock'\n    {if} your_choice {is} 'paper'\n        {print} 'You win!'\n    {if} your_choice {is} 'scissors'\n        {print} 'You lose!'\n```\n"
                start_code: '# place your code here'
            3:
                example_code: "## Example Hedy code\n\n\n```\nchoices {is} rock, paper, scissors\n{print} choices {at} {random}\n```\n"
                start_code: '{print} Welcome to your own rock scissors paper!'
                story_text: "## Rock, paper, scissors\n\nIn this level we can enter lists and choose things from them.\nYou first make a list with `{is}`. Then you can let the computer choose something from the list with `{at} {random}`.\nFor example, you can let the computer pick from rock, paper and scissors.\n"
            1:
                story_text: "## Rock, paper, scissors\nIn level 1 you can start with a rock, paper, scissors  game.\n\nWith `{ask}` you can make a choice, and with `{echo}` you can repeat that choice.\n"
                example_code: "## Example Hedy code\n\n\n```\n{print} what do you choose?\n{ask} choose {from} rock, paper or scissors\n{echo} so your choice was:\n```\nInstead of using words, you could also use emojis of course: ✊✋✌\n"
                start_code: '{print} Welcome to your own rock scissors paper!'
            10:
                story_text: "## Rock, Paper, Scissors\nFeeling too lazy to play the game yourself? Let Hedy play it for you!\n"
                example_code: "## Example Hedy code\n\n```\nchoices = rock, paper, scissors\nplayers = Marleen, Michael\n{for} player {in} players\n     {print} player ' chooses ' choices {at} {random}\n```\n"
                start_code: '# place your code here'
            5:
                story_text: "## Rock, paper, scissors\nIn this level we can determine who won.\nFor that you need the new `{if}` code.\n\nSave your choice with the name of choice and the choice of computer as computer choice.\nThen you can use `{if}` to see {if} they are the same or different.\nWill you finish the code?\n"
                start_code: "{print} 'Welcome to your own rock scissors paper!'"
                example_code: "## Example Hedy code\n\n```\noptions {is} rock, paper, scissors\ncomputer_choice {is} _\nchoice {is} {ask} What do you choose?\n{print} 'you chose ' _\n{print} 'computer chose ' _\n{if} _ {is} _ {print} 'tie!' {else} {print} 'no tie'\n```\n\nFill in the correct code on the blanks to see {if} it is a draw.\n"
            4:
                story_text: "## Rock, paper, scissors\nIn this level we can further program rock, paper, scissors. But {if} you want to add text, you have to use quotation marks here too.\nDo you complete the code by entering the correct commands or characters on the underscores?\n"
                example_code: "## Example Hedy code\n\n```\nchoices {is} rock, paper, scissors\n{print} _ The computer chose: _ _ {at} _\n```\n"
                start_code: "{print} 'Welcome to your own rock scissors paper!'"
            2:
                story_text: "## Rock, paper, scissors\nIn this level you can practise using the variables, so that you can make the rock, paper, scissors game in the next level!\n"
                example_code: "## Example Hedy code\n\n```\nchoice {is} _\n{print} I choose choice\n```\n"
                start_code: '# place your code here'
            15:
                story_text: "## Rock, Paper, Scissors\nPlay until you beat the computer! But first, finish the example code...\n"
                example_code: "## Example Hedy code\n\n```\nwon = 'no'\noptions = 'rock', 'paper', 'scissors'\n{while} won == 'no'\n    your_choice = {ask} 'What do you choose?'\n    computer_choice = options {at} {random}\n    {print} 'you chose ' your_choice\n    {print} 'the computer chose ' computer_choice\n    {if} computer_choice == your_choice\n        {print} 'Tie!'\n    {if} computer_choice == 'rock' {and} your_choice == 'scissors'\n        {print} 'You lose!'\n    {if} computer_choice == 'rock' {and} your_choice == 'paper'\n        {print} 'You win!'\n        won = 'yes'\n"
                start_code: '# place your code here'
            13:
                story_text: "## Rock, paper, scissors\nWith the `{and}` command you can shorten your rock, paper, scissors code! Check out the example code below and try to finish it.\n"
                example_code: "## Example Hedy code\n\n```\noptions = 'rock', 'paper', 'scissors'\nyour_choice = {ask} 'What do you choose?'\ncomputer_choice = options {at} {random}\n{print} 'You choose ' your_choice\n{print} 'The computer chooses ' computer_choice\n{if} computer_choice {is} your_choice\n    {print} 'Tie'\n{if} computer_choice {is} 'rock' {and} your_choice {is} 'paper'\n    {print} 'You win!'\n{if} computer_choice {is} 'rock' {and} your_choice {is} 'scissors'\n    {print} 'The computer wins!'\n```\n"
                start_code: '# place your code here'
        name: Rock, paper, scissors
        description: Make your own rock, paper, scissors game
        image: rock.png
        default_save_name: Rock
    calculator:
        default_save_name: Calculator
        levels:
            14:
                story_text: "## Guess which number\nIn this level you can programm the game 'Guess which number'\n"
                example_code: "## Example Hedy code\n\n```\n{print} 'Guess which number'\nnumbers = 1, 2, 3, 4, 5, 6, 7, 8, 9, 10\nnumber = numbers {at} {random}\ngame = 'on'\n{for} i {in} {range} 1 {to} 10\n    {if} game == 'on'\n        guess = {ask} 'Which number do you think it is?'\n        {if} guess > number\n            {print} 'Lower!'\n        {if} guess < number\n            {print} 'Higher!'\n        {if} guess == number\n            {print} 'You win!'\n            game = 'over'\n"
                start_code: '# place your code here'
            10:
                story_text: "## Calculator\nThis calculator game helps you practise your tables of multiplication!\nIf you add more numbers to the list, you can practise all the multiplications.\n"
                example_code: "## Example Hedy code\n\n```\nnumbers = 1, 2, 3\n{for} number1 {in} numbers\n    {for} number2 {in} numbers\n        answer = {ask} 'How much is ' number2 ' times ' number1 '?'\n        correct = number1 * number2\n        {if} answer {is} correct\n            {print} 'Great job!'\n        {else}\n            {print} 'Thats wrong. The right answer is ' correct\n```\n"
                start_code: '# place your code here'
            9:
                start_code: "{print} 'Welcome to this calculator!'"
                story_text: "## Calculator\nIn previous levels you've learned how to make a calculator, in this level you can expand that code and make it into a little maths game. Like this...\n"
                example_code: "## Example Hedy code\n\n```\nscore = 0\n{repeat} 10 {times}\n    numbers = 1, 2, 3, 4, 5, 6, 7, 8, 9, 10\n    number1 = numbers {at} {random}\n    number2 = numbers {at} {random}\n    correct_answer = number1 * number2\n    {print} 'What is ' number1 ' times ' number2 '?'\n    answer = {ask} 'Type your answer here...'\n    {print} 'Your answer is' answer\n    {if} answer {is} correct_answer\n        score = score + 1\n{print} 'Great job! Your score is... ' score ' out of 10!'\n```\n"
            6:
                start_code: "{print} 'Welcome to this calculator!'"
                story_text: "## Calculator\nNow that you can calculate, you can also create a program to practice maths calculations. You can make up the calculations yourself, for example:\n"
                example_code: "## Example Hedy code\n\n```\ncorrect_answer = 11 * 27\nanswer = {ask} 'How much is 11 times 27?'\n{if} answer {is} correct_answer {print} 'good job!'\n{else} {print} 'Wrong! It was ' correct_answer\n```\n"
                story_text_2: "## Random numbers\nYou can also let the computer do random sums on its own using random.\nThis is how you choose a number of tables to practice, and from that you always get a different sum:\n"
                example_code_2: "## Example Hedy code\n\n```\ntables = 4, 5, 6, 8\nnumbers = 1, 2, 3, 4, 5, 6, 7, 8, 9, 10\ntable = tables {at} {random}\nnumber = numbers {at} {random}\ncorrect_answer = table * number\nanswer = {ask} 'how much is ' table ' times ' number '?'\n{if} answer {is} correct_answer {print} 'okay'\n{else} {print} 'mistake! it was ' correct_answer\n```\n"
            12:
                story_text: "## Calculator\nNow you can make a calculator that works for decimal numbers.\n"
                example_code: "## Example Hedy code\n\n```\nnumber1 = {ask} 'What is the first number?'\nnumber2 = {ask} 'What is the second number?'\nanswer = number1 + number2\n{print} number1 ' plus ' number2 ' is ' answer\n"
                start_code: '# place your code here'
            15:
                story_text: "## Calculator\nYou can add the `{while}` loop to the calculator game you've learned to make in a previous level.\nThis makes sure the player can't continue to the next question {if} they answer incorrectly.\n"
                example_code: "## Example Hedy code\n\n```\nscore = 0\n{for} i {in} {range} 0 {to} 9\n    numbers = 1, 2, 3, 4, 5, 6, 7, 8, 9, 10\n    number1 = numbers {at} {random}\n    number2 = numbers {at} {random}\n    correct = number1 * number2\n    answer = 0\n    {while} answer != correct\n        {print} 'How much is ' number1 ' times ' number2 '?'\n        answer = {ask} 'Fill in your answer:'\n        {print} 'Your answer is ' answer\n    {print} 'Good job!'\n{print} 'You win!'\n```\n"
                start_code: '# place your code here'
        name: Calculator
        description: Create a calculator
        image: calculator.png
    restaurant:
        name: Restaurant
        description: Create your own virtual restaurant
        levels:
            10:
                start_code: courses = appetizer, main course, dessert
                story_text: "## Restaurant\nIn this level you'll learn how to easily {ask} your guests' orders in a short code.\n"
                example_code: "## Example Hedy code\n\n```\ncourses = appetizer, main course, dessert\n{for} course {in} courses\n    food = {ask} 'What would you like to eat as your ' course '?'\n    {print} food ' will be your ' course\n```\n"
                story_text_2: "## Example Hedy code\n\nOf course, you could also order for multiple people!\n"
                example_code_2: "```\ncourses = appetizer, main course, dessert\nnames = Timon, Onno\n{for} name {in} names\n    {for} course {in} courses\n        food = {ask} name ', what would you like to eat as your ' course '?'\n        {print} name ' orders ' food ' as their ' course\n```\n"
            8:
                story_text: "## Restaurant\nIn this level you can make your virtual restaurant more elaborate by repeating multiple lines of code. Like this:\n"
                example_code: "```\n{print} 'Welcome to Hedys restaurant!'\npeople = {ask} 'How many people will be joining us today?'\n{print} 'Great!'\n{repeat} people {times}\n    food = {ask} 'What would you like to order?'\n    {print} food\n{print} 'Thank you for ordering!'\n{print} 'Enjoy your meal!'\n```\n\n## Challenge\nOf course, this code can be expanded with more items on the menu, offering drinks, and/or multiple courses, so feel free to add as many options as you like!\n"
                start_code: '# place your code here'
                story_text_2: "## Challenge\nOf course, this code can be expanded with more items on the menu, offering drinks, and/or multiple courses, so feel free to add as many options as you like!\n"
            7:
                story_text: "## Restaurant\nIn this level you've learned how to use the {repeat} command to repeat a line of code a certain amount of times.\nYou can use that in your restaurant to {ask} multiple people what they'd like to eat. Like this:\n\n```\n{print} 'Welcome to Hedys restaurant!'\npeople = {ask} 'How many people are joining us today?'\n{repeat} people times food = {ask} 'What would you like to eat?'\n{print} 'Thanks for your order! Its coming right up!'\n```\n"
                start_code: '# place your code here'
                example_code: "```\n{print} 'Welcome to Hedys restaurant!'\npeople = {ask} 'How many people are joining us today?'\n{repeat} people times food = {ask} 'What would you like to eat?'\n{print} 'Thanks for your order! Its coming right up!'\n```\n"
            6:
                story_text: "## Restaurant\nIn this level you can use maths to calculate the total price of your customer's order, which can make your virtual restaurant more realistic.\n"
                example_code: "## Example Hedy code (Simple)\nYou can make a simple restaurant code, like this:\n```\n{print} 'Welcome to Hedys restaurant'\n{print} 'Here is our menu:'\n{print} 'Our main courses are pizza, lasagne, or spaghetti'\nmain = {ask} 'Which main course would you like?'\nprice = 0\n{if} main {is} pizza price = 10\n{if} main {is} lasagne price = 12\n{if} main {is} spaghetti price = 8\n{print} 'You have ordered ' main\n{print} 'That will be ' price ' dollars, please'\n{print} 'Thank you, enjoy your meal!'\n```\n"
                story_text_2: "But you can also add many more things to your virtual restaurant, for example more courses.\n"
                example_code_2: "## Example Hedy code(Elaborate)\nIn this example there are three courses, which requires more code and more additions in calculating the price.\n```\n{print} 'Welcome to Hedys restaurant'\n{print} 'Here is our menu:'\n{print} 'Our starters are salad, soup, or carpaccio'\n{print} 'Our main courses are pizza, lasagne, or spaghetti'\n{print} 'Our desserts are brownie, icecream, or milkshake'\nstarter = {ask} 'Which starter would you like to have?'\nmain = {ask} 'Which main course would you like?'\ndessert = {ask} 'Which dessert do you pick?'\nprice = 0\n{if} starter {is} soup price = price + 6 {else} price = price + 7\n{if} main {is} pizza price = price + 10\n{if} main {is} lasagne price = price + 12\n{if} main {is} spaghetti price = price + 8\n{if} dessert {is} brownie price = price + 7\n{if} dessert {is} icecream price = price + 5\n{if} dessert {is} milkshake price = price + 4\n{print} 'You have ordered ' starter ' , ' main ' and ' dessert\n{print} 'That will be ' price ' dollars, please'\n{print} 'Thank you, enjoy your meal!'\n```\n## Challenge\nYou can add many more things to your virtual restaurant. For example, can you...\n- {ask} how many people are coming and multiply the price by that amount?\n- add another course?\n- give people a discount when they enter a (secret) couponcode?\n- add a children's menu?\n- think of other fun things to add?\n"
                start_code: '# place your code here'
            4:
                story_text: "## Restaurant\nIn thsi level you have to use quotation marks when using the `{print}` command.\nCan you make your code from the previous levels work in this level too by adding the quotation marks?\n\nBe careful! In the previous levels apostrophes were allowed in the text, but in this level Hedy will confuse them for quotation marks and the code will not work!\nSo instead of typing  `{print} Today we're serving pizza` , you should type `{print} 'Today we are serving pizza'`\n\n## Example Hedy Restaurant\n```\n{print} 'Welcome to Hedys restaurant!'\n{print} 'Today we are serving pizza or lasagna.'\nfood {is} {ask} 'What would you like to eat?'\n{print} 'Great choice! The ' food ' is my favorite!'\ntopping {is} {ask} 'Would you like meat or veggies on that?'\n{print} food ' with ' topping ' is on its way!'\ndrinks {is} {ask} 'What would you like to drink with that?'\n{print} 'Thank you for your order.'\n{print} 'Your ' food ' and ' drinks ' will be right there!'\n```\n"
                start_code: '# place your code here'
                example_code: "## Example Hedy Restaurant\n```\n{print} 'Welcome to Hedys restaurant!'\n{print} 'Today we are serving pizza or lasagna.'\nfood {is} {ask} 'What would you like to eat?'\n{print} 'Great choice! The ' food ' is my favorite!'\ntopping {is} {ask} 'Would you like meat or veggies on that?'\n{print} food ' with ' topping ' is on its way!'\ndrinks {is} {ask} 'What would you like to drink with that?'\n{print} 'Thank you for your order.'\n{print} 'Your ' food ' and ' drinks ' will be right there!'\n```\n"
            3:
                example_code: "## Example Hedy code\n\n```\n{print} Welcome to Hedy's Random Restaurant!\n{print} The only restaurant that will randomly choose your meal and its price for you!\nstarters {is} salad, soup, carpaccio\nmains {is} pizza, brussels sprouts, spaghetti\ndesserts {is} brownies, ice cream, french cheeses\ndrinks {is} cola, beer, water\nprices {is} 1 dollar, 10 dollars, 100 dollars\n{print} You will start with: starters {at} {random}\n{print} Then we'll serve: mains {at} {random}\n{print} And as dessert: desserts {at} {random}\n{print} You will get a drinks {at} {random} to drink\n{print} That will be: prices {at} {random}\n{print} Thank you and enjoy your meal!\n```\n"
                story_text_2: "## Allergies\nDoes your costumer have any allergies or do they dislike certain dishes? Then you can use the `{remove}`command to remove it from your menu.\n"
                example_code_2: "```\n{print} Mystery milkshake\nflavors {is} strawberry, chocolate, vanilla\nallergies {is} {ask} Are you allergic to any falvors?\n{remove} allergies {from} flavors\n{print} You get a flavors {at} {random} milkshake\n```\n"
                story_text: "## Random Restaurant\nHaving trouble to decide what you wanna have for dinner? You can let Hedy choose for you!\nSimply add lists of your favorite (or least favorite) meals and Hedy can randomly choose your dinner.\nYou can also have a bit of fun, by letting Hedy choose the price for your dinner as well! What will you get?\n"
                start_code: '# place your code here'
            15:
                story_text: "## Restaurant\nWith the `{while}` you can make sure your costumers can keep adding orders until they are done.\n"
                example_code: "## Example Hedy code\n\n```\n{print} 'Welcome at McHedy'\nmore = 'yes'\n{while} more == 'yes'\n    order = {ask} 'What would you like to order?'\n    {print} order\n    more = {ask} 'Would you like to order anything {else}?'\n{print} 'Thank you!'\n"
                start_code: '# place your code here'
            13:
                story_text: "## Restaurant\nIn this level we can use the new commands to upgrade our restaurant.\nWe use `{and}` to see {if} two things are both the case.\n"
                example_code: "## Example Hedy code\n```\nprice = 10\nfood = {ask} 'What would you like to eat?'\ndrinks = {ask} 'What would you like to drink?'\n{if} food {is} 'sandwich' {and} drinks {is} 'juice'\n    {print} 'Thats our discount menu'\n    price = price - 3\n{print} 'That will be ' price ' dollars'\n```\n"
                story_text_2: "We use `{or}` to see {if} one our of two things is the case.\n"
                example_code_2: "## Example Hedy code\n```\ndrinks = {ask} 'What would you like to drink?'\n{if} drinks {is} 'water' {or} drinks {is} 'juice'\n    {print} 'Thats a healthy choice'\n```\n"
                start_code: '# place your code here'
            1:
                story_text: "## Restaurant\n In level 1 you can make your own virtual restaurant and take your guests' orders.\n"
                example_code: "## Example Hedy code\n\n  ```\n {print} Welcome to Hedy's restaurant \U0001F35F\n {ask} What would you like to order?\n {echo} So you would like to order\n {print} Thanks you for your order!\n {print} It's on its way!\n ```\n\n## Challenge\nCan you think of more lines to add to your restaurant code? For example, can you {ask} the guests what they'd like to drink, tell them the price, or wish them a pleasant meal?\n"
                start_code: '# place your code here'
                story_text_2: "## Challenge\nCan you think of more lines to add to your restaurant code? For example, can you {ask} the guests what they'd like to drink, tell them the price, or wish them a pleasant meal?\n"
            2:
                story_text: "## Restaurant\nIn level 2 you could expand your restaurant by using variables. In level 1 Hedy could only {echo} the order once and only remember the last thing that was ordered.\nNow you can use variables and Hedy can remember both the food and the drinks!\n"
                example_code: "## Example Hedy Code\n```\n{print} Welcome to Hedy's restaurant!\n{print} Today we're serving pizza or lasagna.\nfood {is} {ask} What would you like to eat?\n{print} Great choice! The food is my favorite!\ntopping {is} {ask} Would you like meat or veggies on that?\n{print} food with topping is on its way!\ndrinks {is} {ask} What would you like to drink with that?\n{print} Thank you for your order.\n{print} Your food and drinks will be right there!\n```\n"
                start_code: '# place your code here'
            12:
                story_text: "## Restaurant\nFrom this level on you can use decimal numbers to make you menu more realistic.\n"
                example_code: "## Example Hedy code\n\n```\nprice = 0\nfood = {ask} 'What would you like to order?'\ndrinks = {ask} 'What would you like to drink?'\n{if} food {is} 'hamburger'\n    price = price + 6.50\n{if} food {is} 'pizza'\n    price = price + 5.75\n{if} drinks {is} 'water'\n    price = price + 1.20\n{if} drink {is} 'soda'\n    price = price + 2.35\n{print} 'That will be ' price ' dollar, please'\n```\n"
                start_code: '# place your code here'
            11:
                story_text: "## Restaurant\nWe can use the `{for} i {in} {range} 1 {to} 5` to {print} the orders from multiple customers in an orderly manner.\n"
                example_code: "## Example Hedy code\n\n```\n{print} 'Welcome to Restaurant Hedy!'\npeople = {ask} 'For how many people would you like to order?'\n{for} i {in} {range} 1 {to} people\n    {print} 'Order number ' i\n    food = {ask} 'What would you like to eat?'\n    {print} food\n    {if} food {is} fries\n        sauce = {ask} 'What kind of sauce would you like with that?'\n        {print} sauce\n    drinks = {ask} 'What would you like to drink?'\n    {print} drinks\nprice = 4 * people\n{print} 'That will be ' price ' dollars, please!'\n```\n"
                start_code: '# place your code here'
            9:
                story_text: "## Restaurant\nIn this level you can use nesting to make your restaurant more realistic and more fun!\nFor example you would {ask} for sauce {if} somebody orders fries, but you wouldn't {if} someone orders pizza!\nCheck out the example, and try this at your own virtual restaurant!\n"
                example_code: "## Example Hedy code\n\n```\n{print} 'Welcome to Hedys restaurant!'\npeople = {ask} 'How many people will be joining us today?'\n{print} 'Great!'\nprice = 0\n{repeat} people {times}\n    food = {ask} 'What would you like to order?'\n    {print} food\n    {if} food {is} fries\n        price = price + 3\n        sauce = {ask} 'What kind of sauce would you like with your fries?'\n        {if} sauce {is} no\n            {print} 'no sauce'\n        {else}\n            price = price + 1\n            {print} 'with ' sauce\n    {if} food {is} pizza\n        price = price + 4\n{print} 'That will be ' price ' dollar'\n{print} 'Enjoy your meal!'\n```\n"
                start_code: '# place your code here'
            5:
                story_text: "## Restaurant\nIn this level the {if} command allows you to {ask} your customers questions and give different responses to the answers.\nIn the example below, you see that you can {ask} the customer {if} they want to hear the specials and Hedy can respond accordingly.\n"
                example_code: "## Example Hedy code\n\n```\n{print} 'Welcome to Hedys restaurant!'\nspecial {is} {ask} 'Would you like to hear our specials today?'\n{if} special {is} yes {print} 'Todays special is chicken piri piri and rice.' {else} {print} 'No problem.'\nfood {is} {ask} 'What would you like to eat?'\n{print} 'One ' food ', coming right up!'\ndrink {is} {ask} 'What would you like to drink with that?'\n{if} drink {is} cola {print} 'Im sorry, we are out of cola!' {else} {print} 'Great choice!'\nanything {is} {ask} 'Would you like anything {else}?'\n{print} 'Let me repeat your order...'\n{print} 'One ' food\n{if} drink {is} cola {print} 'and...' {else} {print} 'One ' drink\n{if} anything {is} no {print} 'Thats it!' {else} {print} 'One ' anything\n{print} 'Thank you for your order and enjoy your meal!'\n```\n\n## Challenge\nCan you think of more questions to {ask} the customers when they are ordering, and make up different responses to their answers by using the {if} command?\n"
                start_code: '# place your code here'
                story_text_2: "## Challenge\nCan you think of more questions to {ask} the customers when they are ordering, and make up different responses to their answers by using the {if} command?\n"
        image: restaurant.png
        default_save_name: Restaurant
    fortune:
        name: Fortune teller
        levels:
            1:
                story_text: "## Fortune Teller\nHave you ever been to a carnival and had your future predicted by a fortune teller? Or have you ever played with a magic eight ball?\nThen you probably know that they can't really predict your future, but it's still fun to play!\n\nIn the upcoming levels you can learn how to create your own fortune telling machine!\nIn level 1 you can start off easy by letting Hedy introduce herself as a fortune teller and let her {echo} the players' answers.\nLike this:\n"
                example_code: "## Example Hedy code\n\n```\n{print} Hello, I'm Hedy the fortune teller!\n{ask} Who are you?\n{print} Let me take a look in my crystal ball\n{print} I see... I see...\n{echo} Your name is\n```\n\n## Challenge\nHedy now only tells you your name. Can you expand the code so that Hedy can predict more things about you?\n\nObviously, Hedy isn't a very good fortune teller yet, as she can only repeat the answers that were given by the players!\nTake a look in level 2 to improve your fortune teller.\n"
                start_code: '# place your code here'
                story_text_2: "## Challenge\nHedy now only tells you your name. Can you expand the code so that Hedy can predict more things about you?\nObviously, Hedy isn't a very good fortune teller yet, as she can only repeat the answers that were given by the players!\nTake a look in level 2 to improve your fortune teller.\n"
            10:
                story_text_2: We can also make a Harry Potter themed fortune teller.
                story_text: "## Fortune Teller\nIn this level you'll learn how to program the game MASH (mansion, apartement, shack, house). In this game you can predict for all the players at once, what their future will look like.\n"
                example_code: "## Example Hedy code\n\n```\nhouses = mansion, apartment, shack, house\nloves = nobody, a royal, their neighbour, their true love\npets = dog, cat, elephant\nnames = Jenna, Ryan, Jim\n{for} name {in} names\n    {print} name ' lives in a ' houses {at} {random}\n    {print} name ' will marry ' loves {at} {random}\n    {print} name ' will get a ' pets {at} {random} ' as their pet.'\n    {sleep}\n```\n"
                example_code_2: "## Example Hedy code\n```\nhouses = Gryffindor, Slytherin, Hufflepuff, Ravenclaw\nsubjects = potions, defence against the dark arts, charms, transfiguration\nfears = Voldemort, spiders, failing your OWL test\nnames = Harry, Ron, Hermione\n{for} name in names\n    {print} name ' is placed in ' houses {at} {random}\n    {print} name ' is great at ' subjects {at} {random}\n    {print} name 's greatest fear is ' fears {at} {random}\n```\n"
                start_code: '# place your code here'
            12:
                story_text: "## Fortune Teller\nIn this level you can make your fortunes multiple words. Like in this example below:\n"
                example_code: "## Example Hedy code\n\n```\nfortunes = 'you will be rich', 'you will fall in love', 'you will slip on a banana peel'\n{print} 'I will take a look in my crystall ball for your future.'\n{print} 'I see... I see...'\n{sleep}\n{print} fortunes {at} {random}\n```\n"
                start_code: '# place your code here'
            8:
                story_text: "## Fortune Teller\nIn the previous levels you've learned how to use repeat to make the fortune teller answer 3 questions in a row, but we had a problem with printing the questions.\nNow that problem is solved, because of the new way of using the repeat command.\nIn the next example you can have your fortune teller {ask} 3 questions and also print them!\n"
                example_code: "## Example Hedy code\n\n```\n{print} 'I am Hedy the fortune teller!'\n{print} 'You can {ask} me 3 questions.'\nanswers = yes, no, maybe\n{repeat} 3 {times}\n   question = {ask} 'What do you want to know?'\n   {print} question\n   {sleep}\n   {print} 'My crystal ball says...' answers {at} {random}\n```\n"
                start_code: '# place your code here'
            7:
                story_text: "## Fortune Teller\nIn this level you can use the `{repeat}` command to make your machine tell multiple fortunes at once.\n"
                example_code: "## Example Hedy code\n\n```\n{print} 'Im Hedy the fortune teller!'\n{print} 'You can {ask} 3 questions!'\n{repeat} 3 {times} question = {ask} 'What do you want to know?'\nanswer = yes, no, maybe\n{repeat} 3 {times} {print} 'My crystal ball says... ' answer {at} {random}\n```\n\n## Challenge\nAs you can see, the questions aren't printed in this example. That's because the variable `question` was changed 3 times.\nEvery time the player fills in the new answer, Hedy overwrites the previous one, so the first answer the player gave is forgotten.\nThis means you can't print all the questions this way.\n\nBy using 3 different variables instead of 1 (for example `question1` , `question2` and `question3`), you could solve the problem and print the questions.\nThis does mean that you can only use `{repeat}` for the answers, and you will have to ask and print all the questions separately.\nCan you do it?\n\nIn the upcoming levels the layout of {repeat} command will change, which enables you to repeat multiple lines at once.\n"
                start_code: '# place your code here'
                story_text_2: "## Challenge\nAs you can see, the questions aren't printed in this example. That's because the variable `question` was changed 3 times.\nEvery time the player fills in the new answer, Hedy overwrites the previous one, so the first answer the player gave is forgotten.\nThis means you can't print all the questions this way.\n\nBy using 3 different variables instead of 1 (for example `question_1` , `question_2` and `question_3`), you could solve the problem and print the questions.\nThis does mean that you can only use `{repeat}` for the answers, and you will have to ask and print all the questions separately.\nCan you do it?\n\nIn the upcoming levels the layout of {repeat} command will change, which enables you to repeat multiple lines at once.\n"
            6:
                story_text: "## Fortune Teller\nIn this level you can use math in your predictions as a fortune teller. This allows you to make up (silly) formulas to calculate the future.\nFor example you could calculate how rich you'll get or how many kids you will have when you grow up.\n"
                example_code: "## Example Hedy code\n\n```\n{print} 'I am Hedy the fortune teller!'\n{print} 'I can predict how many kids youll get when you grow up!'\nage = {ask} 'How old are you?'\nsiblings = {ask} 'How many siblings do you have?'\nlength = {ask} 'How tall are you in centimetres?'\nkids = length / age\nkids = kids - siblings\n{print} 'You will get ...'\n{sleep}\n{print} kids ' kids!'\n```\n\n## Example Silly Fortune Teller\nIf the previous example wasn't silly enough for you, take a look at this one!\n\n```\n{print} 'Im Hedy the silly fortune teller!'\n{print} 'I will predict how smart you are!'\nfootball = {ask} 'On a scale 1-10 how much do you love football?'\nbananas = {ask} 'How many bananas did you eat this week?'\nhygiene = {ask} 'How many times did you wash your hands today?'\nresult = bananas + hygiene\nresult = result * football\n{print} 'You are ' result ' percent smart.'\n```\n"
                start_code: '# place your code here'
            5:
                example_code: "## Example Hedy code\n\n```\n{print} 'Im Hedy the fortune teller!'\n{print} 'I can predict {if} youll win the lottery tomorrow!'\nperson {is} {ask} 'Who are you?'\n{if} person {is} Hedy {print} 'You will definitely win!\U0001F929' {else} {print} 'Bad luck! Someone {else} will win!\U0001F62D'\n```\n"
                story_text: "## Fortune Teller\nIn thsi level you'll learn to (secretly) tip the odds in your favor, when using the fortune teller!\nBy using `{if}` and `{else}` you can make sure that you will always get a good fotune, while other people might not.\nCheck out this example to find out how.\n"
                story_text_2: "Replace Hedy with your own name in the last line, and Hedy will always predict that you will win the lottery and others won't!\nOf course this might raise some suspicion with the other players... To avoid that, you can make sure that Hedy does give different answers every time you run the code.\nBut of course, still gives you a positive answer and the other players a negative one.\n"
                example_code_2: "## Example Hedy code\n```\n{print} 'Im Hedy the fortune teller!'\n{print} 'I can predict {if} you will win the lottery tomorrow!'\nperson {is} {ask} 'Who are you?'\ngoodanswer {is} Hurray! You win!, You will definitely win!, We have a winner!\nbadanswer {is} Bad luck! Try again!, Another person will win, You lose!\n{if} person {is} Hedy {print} goodanswer {at} {random} {else} {print} badanswer {at} {random}\n```\n\n## Challenges\nThis concept can be used to make may different programs, just be creative! For example you could create a machine that predicts that your favorite sports team will beat all the competitors!\nOr you could make  Snow White's magic mirror on the wall, to tell everyone you are the fairest of them all!\nLet your imagination do the work!\n"
                start_code: '# place your code here'
                story_text_3: "## Challenges\nThis concept can be used to make may different programs, just be creative! For example you could create a machine that predicts that your favorite sports team will beat all the competitors!\nOr you could make  Snow White's magic mirror on the wall, to tell everyone you are the fairest of them all!\nLet your imagination do the work!\n"
            4:
                story_text: "## Fortune Teller\nThis level has no new functions, but allows you to practice with using the quotation marks.\nYou can remake your level 3 code, and make sure to add the quotation marks in the right places!\n\nMind that in level 3, we couldn't use the word 'question' as both the name of the variable and a normal word that could be printed.\nThe quotation marks in level 3 make this possible!\n\nImportant! Mind that now that we're using quotation marks, Hedy will get confused when you use the apostrophe for contractions like I'm or What's.\nMake sure to remove those apostrophes and change the spelling to Im or Whats.\n"
                example_code: "## Example Hedy code\n\n```\n{print} 'Im Hedy the fortune teller!'\nquestion {is} {ask} 'What do you want to know?'\n{print} 'This is your question: ' question\nanswers {is} yes, no, maybe\n{print} 'My crystal ball says...'\n{sleep} 2\n{print} answers {at} {random}\n```\n"
                start_code: '# place your code here'
            3:
                example_code: "## Example Hedy code\n\nIn this example the player can {ask} Hedy a yes-no question and Hedy will pick a random answer for you.\n```\n{print} I’m Hedy the fortune teller!\nquestion {is} {ask} What do you want to know?\n{print} This is what you want to know: question\nanswers {is} yes, no, maybe\n{print} My crystal ball says...\n{sleep} 2\n{print} answers {at} {random}\n```\n\n## Challenges\nNow, Hedy can only answer yes, no or maybe. Can you give Hedy more answer options, like 'definitely' or '{ask} again'.\n"
                story_text: "## Fortune Teller\nIn the previous levels you've created your first fortune telling machine, but Hedy couldn't really predict anything, only {echo}.\nIn this level you can use a variable and the `{at} {random}` command to really let Hedy choose an answer for you. Check out this code for instance:\n"
                start_code: '# place your code here'
                story_text_2: "## Challenges\nNow, Hedy can only answer yes, no or maybe. Can you give Hedy more answer options, like 'definitely' or '{ask} again'.\n"
        description: Let Hedy predict the future
        image: fortuneteller.png
        default_save_name: Fortune Teller
    haunted:
        name: Haunted House
        levels:
            5:
                example_code: "## Example Hedy code\n\n```\n{print} 'Escape from the haunted house!'\n{print} 'There are 3 doors in front of you...'\ndoors {is} 1, 2, 3\nmonsters {is} werewolf, mummy, vampire, zombie\nchosen_door {is} {ask} 'Which door do you choose?'\n{print} 'You chose door...' chosen_door\n{sleep}\ncorrect_door {is} doors {at} {random}\n{if} chosen_door {is} correct_door {print} 'Great! Youve escaped!'\n{else} {print} 'Oh no! You are being eaten by a...' monsters {at} {random}\n```\n"
                story_text: "## Haunted House\nUp until this level the haunted house game always asked the player to choose a door, but as you might have noticed, they didn't really have to answer correctly.\nIf the player filled in a completely random answer, the game would still work and the player might even win (despite not picking a door).\nIn this level you can only win the game by picking the same door Hedy picked randomly.\n"
                start_code: '# place your code here'
            4:
                story_text: "## Haunted house\nIn this level you learn how to use quotation marks in your games.\nCan you make your Haunted House level 4 proof?\n"
                start_code: '# place your code here'
                example_code: "```\n{print} _Escape from the haunted house!_\n{print} _There are 3 doors in front of you..._\nchoice {is} {ask} _Which door do you choose?_\n{print} _You picked door ..._ choice\nmonsters {is} a zombie, a vampire, NOTHING YOUVE ESCAPED\n{print} _You see..._\n{sleep}\n{print} monsters {at} {random}\n ```\n"
            1:
                story_text: "## Haunted house\nIn this adventure you are working towards making a game in which you have to escape from a haunted house by picking the correct door.\nIf you pick the right door you'll survive, but {if} not a terrible monster might...\n\nIn level 1 we start our haunted house game by making up a scary story and {ask} the player what monster they'll see in the haunted house.\n"
                example_code: "## Example Hedy code\n\n\n```\n{print} How did I get here?\n{print} I remember my friend telling me to go into the old mansion...\n{print} and suddenly everything went black.\n{print} But how did I end up on the floor...?\n{print} My head hurts like Ive been hit by a baseball bat!\n{print} What's that sound?\n{print} Oh no! I feel like Im not alone in this house!\n{print} I need to get out of here!\n{print} There are 3 doors in front of me..\n{ask} Which door should i pick?\n{echo} I choose door\n{print} ...?\n```\n\n## Challenge\nCan you finish the scary story? Or make up your own haunted house story?\n"
                start_code: '{print} How did I get here?'
                story_text_2: "## Challenge\nCan you finish the scary story? Or make up your own haunted house story?\n"
            14:
                example_code: "## Example Hedy code\n\n```\n{print} 'Escape from the haunted house'\nlives = 3\ndoors = 1, 2, 3\nmonsters = 'the wicked witch', 'a zombie', 'a sleeping 3 headed dog'\n{for} i {in} {range} 1 {to} 10\n    {if} lives > 0\n        good_door = doors {at} {random}\n        monster = monsters {at} {random}\n        chosen_door = {ask} 'Which door do you choose?'\n        {if} good_door == chosen_door\n            {print} 'You have chosen the correct door'\n        {else}\n            {print} 'You see...' monster\n            {if} monster == 'a sleeping 3 headed dog'\n                {print} 'Pffieuw.... Its asleep'\n            {else}\n                {print} 'You lose one life'\n                lives = lives -1\n    {else}\n        {print} 'GAME OVER'\n```\n"
                story_text: "## Haunted House\nIn this level you can use the `<` and `>` symbol to introduce lives to your game.\n"
                start_code: '# place your code here'
            2:
                story_text: "## Haunted House\nIn this haunted house you can choose your monsters with emojis. Of course you could also use words.\n\n## Example Hedy Code\n```\nmonster1 {is} \U0001F47B\nmonster2 {is} \U0001F921\nmonster3 {is} \U0001F476\n{print} You enter the haunted house.\n{print} Suddenly you see a monster1\n{print} You run into the other room, but a monster2 is waiting there for you!\n{print} Oh no! Quickly get to the kitchen.\n{print} But as you enter monster3 attacks you!\n```\n"
                start_code: monster1 {is} _
                example_code: "## Example Hedy Code\n```\nmonster_1 {is} \U0001F47B\nmonster_2 {is} \U0001F921\nmonster_3 {is} \U0001F476\n{print} You enter the haunted house.\n{print} Suddenly you see a monster_1\n{print} You run into the other room, but a monster_2 is waiting there for you!\n{print} Oh no! Quickly get to the kitchen.\n{print} But as you enter monster_3 attacks you!\n```\n"
            11:
                story_text: "## Haunted House\nIn this level we've changed the repeat command and we've added a line to our haunted house that tells the player in which room they are.\n"
                example_code: "## Example Hedy code\n\n```\n{print} 'Escape from the Haunted House!'\nplayer {is} alive\ndoors = 1, 2, 3\nmonsters = zombie, vampire, giant spider\n{for} i {in} {range} 1 {to} 3\n    {if} player {is} alive\n        correct_door = doors {at} {random}\n        {print} 'Room ' i\n        {print} 'There are 3 doors in front of you...'\n        chosendoor = {ask} 'Which door do you choose?'\n        {if} chosendoor {is} correct_door\n            {print} 'No monsters here!'\n        {else}\n            {print} 'You are eaten by a ' monsters {at} {random}\n            player = dead\n    {else}\n        {print} 'GAME OVER'\n{if} player {is} alive\n    {print} 'Great! You survived!'\n```\n"
                start_code: "{print} 'Escape from the haunted house!'"
            3:
                story_text: "## Haunted house game\nIn the previous levels you've made an introduction to your haunted house game, but as you might have noticed the story would always have a dreadful end.\nIn this level you can make your story more interactive by changing the outcome of the game; sometimes you'll get eaten, sometimes you'll escape!\nLet Hedy decide randomly!\n"
                example_code: "## Example Hedy code\n\n```\n{print} Escape from the haunted house!\n{print} There are 3 doors in front of you...\nchoice {is} {ask} Which door do you choose?\n{print} You picked door ... choice\nmonsters {is} a zombie, a vampire, NOTHING YOUVE ESCAPED\n{print} You see...\n{sleep}\n{print} monsters {at} {random}\n```\n\n## Challenge\nThis story is pretty straight {forward}, maybe you can spook it up a bit by adding a more exciting story.\nAlso you have very limited outcomes right now, there are only 3 options of what's behind the doors. Maybe you can think of more monsters to add to the list!\n\n## Change the game into a tv gameshow!\nLastly, we'd like to challenge you to change this game into a gameshow (like the ones on tv) where you choose a door or suitcase and it contains a big price!\nCan you do it?\n"
                start_code: '# place your code here'
                story_text_2: "## Challenge\nThis story is pretty straight {forward}, maybe you can spook it up a bit by adding a more exciting story.\nAlso you have very limited outcomes right now, there are only 3 options of what's behind the doors. Maybe you can think of more monsters to add to the list!\n\n## Change the game into a tv gameshow!\nLastly, we'd like to challenge you to change this game into a gameshow (like the ones on tv) where you choose a door or suitcase and it contains a big price!\nCan you do it?\n"
            9:
                story_text: "## Haunted House\nIn this level you can use nesting, which allows you to make the haunted house even more interactive!\n"
                example_code: "## Example Hedy code\n\n```\n{print} 'Escape from the Haunted House!'\nplayer = alive\ndoors = 1, 2, 3\nmonsters = zombie, vampire, giant spider\n{repeat} 3 {times}\n    {if} player {is} alive\n        correct_door {is} doors {at} {random}\n        {print} 'There are 3 doors in front of you...'\n        chosen_door = {ask} 'Which door do you choose?'\n        {if} chosen_door {is} correct_door\n            {print} 'No monsters here!'\n        {else}\n            {print} 'You are eaten by a ' monsters {at} {random}\n            player = dead\n    {else}\n        {print} 'GAME OVER'\n{if} player {is} alive\n    {print} 'Great! You survived!'\n```\n## Challenge\nNow it's very hard to win this game, can you make it easier to win?\nFor example by only having 1 wrong door and 2 correct doors instead of 1 correct door en 2 wrong ones?\n"
                start_code: "{print} 'Escape from the haunted house!'"
            16:
                story_text: "## Haunted House Game\nThis haunted house game uses the connection between the lists you can use in this level.\nFor example: all the properties that belong to the zombie are first in all the lists, witch second and vampire third.\nCheck out the code!\n"
                example_code: "## Example Hedy code\n\n```\nnumbers = [1, 2, 3]\ni = numbers[random]\nhint = ['growling', 'a cackling laugh', 'fluttering batwings']\nmonsters = ['zombie', 'witch', 'vampire']\nbad_fate = ['Your brain is eaten', 'You are forever cursed', 'You are bitten']\ngood_fate = ['You throw the ham. The zombie is distracted and starts etaing it.', 'You set the curtains on fire. The witch flees out of fear for the fire', 'The vampire hates garlic and flees']\nweapons = ['ham', 'lighter', 'garlic']\n{print} 'You are standing in front of an old mension'\n{print} 'Something is not right here'\n{print} 'You hear ' hint[i]\n{print} 'You are going to explore it'\n{print} 'You enter the kitchen en see a lighter, a raw ham and a garlic.'\nyour_weapon = {ask} 'What do you bring with you?'\n{print} 'With your ' your_weapon ' you enter the living room'\n{print} 'There you find a ' monsters[i]\nneeded_weapon = weapons[i]\n{if} your_weapon == needed_weapon\n    {print} 'You use your ' your_weapon\n    {print} good_fate[i]\n    {print} 'YOU WIN!'\n{else}\n    {print} 'You have chosen the wrong weapon...'\n    {print} bad_fate[i]\n    {print} 'GAME OVER'\n```\n"
                start_code: '# place your code here'
        description: escape from the haunted house
        image: hauntedhouse.gif
        default_save_name: Haunted House
    piggybank:
        name: Piggy Bank
        description: Count your pocketmoney!
        image: piggy.png
        default_save_name: Piggy Bank
        levels:
            12:
                example_code: "## Example Hedy code\n\n```\n{print} 'The digital piggy bank'\nwish = {ask} 'What would you like to buy?'\nprice = {ask} 'How much does that cost?'\nsaved = {ask} 'How much money have you saved already?'\nallowance = {ask} 'How much pocket money do you get per week?'\nto_save = price - saved\nweeks = to_save / allowance\n{print} 'You can buy a ' wish ' in ' weeks ' weeks.'\n"
                story_text: "## Piggy Bank\nIn this adventure you learn how to make a digital piggy bank, to calculate how much money you have and how long you need to save up to buy what you want!\n"
                start_code: '# place your code here'
            14:
                example_code: "## Example Hedy code\n\n```\nmoney = {ask} 'How much money have you saved?'\nwish = {ask} 'How much money do you need?'\nallowance = {ask} 'How much pocket money do you get each week?'\nto_save = wish - money\nweeks = to_save / allowance\n{if} wish > money\n    {print} 'You need to save up some more!'\n    {print} 'Youll need ' weeks ' more weeks.'\n{else}\n    {print} 'Great! You have enough'\n    {print} 'Lets go shopping!'\n```\n"
                story_text: "## Piggybank\nIn this level you can let Hedy tell you {if} you have saved up enough money!\n"
                start_code: '# place your code here'
    quizmaster:
        levels:
            14:
                story_text: "## Make your own quiz\nIn this adventure you can make your own quiz! Fill in the blanks, add more questions and enjoy your own quiz!\nYou can make a quiz about anything you like: your hobby, your favorite animal, your favorite book or anything at all!\n"
                example_code: "## Example Hedy code\n\n```\n{print} 'Make your own quiz'\npoints_a = 0\npoints_b = 0\n{print} 'Question'\n{print} 'Answer option A'\n{print} 'Answer option B'\nanswer = {ask} 'Which answer?'\n{if} answer == 'A'\n    points_a = points_a + 1\n{if} answer == 'B'\n    points_b = points_b + 1\n{print} 'End of the quiz!'\n{print} 'Lets see the results!'\n{if} points_a > points_b\n    {print} 'You belong to the A club'\n{if} points_b > points_a\n    {print} 'You belong to the B club'\n```\n"
                start_code: '# place your code here'
        name: Quizmaster
        description: Make your own quiz!
        image: quizmaster.png
        default_save_name: Quizmaster
    language:
        name: Language
        levels:
            16:
                example_code: "## Example Hedy code\n\n```\nfrench_words = ['bonjour', 'ordinateur', 'pomme de terre']\ntranslation = ['hello', 'computer', 'potato']\nscore = 0\n{for} i {in} {range} 1 {to} 3\n    answer = {ask} 'What does ' french_words[i] ' mean?'\n    correct = translation[i]\n    {if} answer == correct\n        {print} 'Correct!'\n        score = score + 1\n    {else}\n        {print} 'Wrong, ' french_words[i] ' means ' translation[i]\n{print} 'You gave ' score ' correct answers.'\n```\n"
                story_text: "## Learn a new language\nMake your own program to practice your vocabulary in a new language.\n"
                start_code: '# place your code here'
            5:
                story_text: "## Learn a new language\nMake your own program to practice your vocabulary in a new language.\n\n## Example Hedy code\n```\n{print} 'Learn French!'\ncat {is} {ask} '\U0001F431'\n{if} cat {is} chat {print} 'Terrific!'\n{else} {print} 'No, cat is chat'\nfrog {is} {ask} '\U0001F438'\n{if} frog {is} grenouille {print} 'Super!'\n{else} {print} 'No, frog is grenouille'\n```\n"
                start_code: '# place your code here'
                example_code: "## Example Hedy code\n```\n{print} 'Learn French!'\ncat {is} {ask} '\U0001F431'\n{if} cat {is} chat {print} 'Terrific!'\n{else} {print} 'No, cat is chat'\nfrog {is} {ask} '\U0001F438'\n{if} frog {is} grenouille {print} 'Super!'\n{else} {print} 'No, frog is grenouille'\n```\n"
        description: Practice words in a foreign language
        image: languages.png
        default_save_name: language
    next:
        name: What's next?
        levels:
            2:
                start_code: "{print} Let's go to the next level!"
                story_text: "## What's next?\nIn this level you've learned what a variable is and how you can use it to make your adventures more interactive.\nBut... that's not the only thing you can do with variables! You can also use variables to make lists.\nAnd you can even let Hedy pick a random word out of a list, which allows you to make real games!\nTake a quick look at the next level!\n"
            3:
                start_code: "{print} Let's go to the next level!"
                story_text: "## What's next?\nIn this level you've been practising with variables, but maybe you've come across this mistake.\n\nTry to run this code:\n```\nname {is} Sophie\n{print} My name is name\n```\nOf course you wanted to print `My name is Sophie` but Hedy prints `My Sophie is Sophie`. \nIn the next level this problem is fixed by using quotation marks.\n"
            4:
                story_text: "## What's next?\nIn the previous levels you've already learned to use `{at} {random}` which made your games different every time you ran the code.\nBut it's not really interactive, the player doesn't have any influence on what happens in the game.\n\nIn the next level you'll learn the `{if}` command, that allows you to give different responses in your program. This way you can program a secret password for your computer for example.\nSo let's take a peak!\n\n```\npassword {is} {ask} 'What is the correct password?'\n```\n"
                start_code: "{print} 'Lets go to the next level!'"
            5:
                start_code: "{print} 'On to the next level!'"
                story_text: "## What's next?\nNow you've reached the end of this level, so you have learned `{ask}` and `{if}`. For example you can {ask} guests what they would like to eat.\nWhat you can't yet do though, is calculate the price for everyone's dinner.\n\nThe next level makes it possible to use addition, subtraction and multiplication in your programs. This way you can calculate the prices in your restaurant, but you could also add a secret code to give your friends and family a discount.\nAnother option in the next level is programming your own maths game, for your little brother or sister to practice their multiplications.\nGo see for yourself in the next level!\n```\n{print} 'Welcome at McHedy'\norder {is} {ask} 'What would you like to eat?'\n{print} 'You would like ' order\n{if} order {is} hamburger price {is} 5\n{if} order {is} fries price {is} 2\ndrinks {is} {ask} 'What would you like to drink?'\n{print} 'You would like ' drinks\n{print} 'That will be ' price ' dollars for your ' order ' please'\n{print} 'The drinks are free in this level because Hedy cant calculate the price yet...'\n```\n"
                example_code: "## Free drinks!\n```\n{print} 'Welcome at McHedy'\norder {is} {ask} 'What would you like to eat?'\n{print} 'You would like ' order\n{if} order {is} hamburger price {is} 5\n{if} order {is} fries price {is} 2\ndrinks {is} {ask} 'What would you like to drink?'\n{print} 'You would like ' drinks\n{print} 'That will be ' price ' dollars for your ' order ' please'\n{print} 'The drinks are free in this level because Hedy cant calculate the price yet...'\n```\n"
            11:
                start_code: "{print} 'Lets go to the next level!'"
                story_text: "## What's next?\nMaybe you have tried using decimal numbers in your restaurant adventure. If you did, you probably noticed that Hedy didn't understand them yet and always rounded off.\nFrom the next level on you can use decimal numbers.\n\nAnother cool feauture in the next level is that you can use mulitiple words in a variable.\nFor intance, you could already do this...\n```\nname = {ask} 'Who is your favorite cartoon character?'\n{print} 'I love watching ' name\n```\nBut you couldn't use multiple words in a variable like the example below. This program does not work yet in this level!\n```\nshow = SpongeBob SquarePants\n{print} show 'is my favorite show!'\n```\nGo to the next level to make this code work!\n"
                example_code: "```\nname = {ask} 'Who is your favorite cartoon character?'\n{print} 'I love watching ' name\n```\nBut you couldn't use multiple words in a variable like the example below. This program does not work yet in this level!\n```\nshow = SpongeBob SquarePants\n{print} show 'is my favorite show!'\n```\nGo to the next level to make this code work!\n"
            12:
                start_code: "{print} 'Lets go to the next level!'"
                story_text: "## What's next?\nIn the previous levels you learned how to put two `{if}`commands inside each other. This works fine, but it does give you very long and unhandy codes like this one:\n```\nusername {is} {ask} 'What is your username?'\npassword {is} {ask} 'What is your password?'\n{if} username {is} 'Hedy'\n    {if} password {is} 'secret'\n        {print} 'Welcome Hedy!'\n    {else}\n        {print} 'Access denied'\n{else}\n    {print} 'Access denied!'\n```\nIn this system you have to give both the correct username and the correct password.\nIn the next level you will learn the `{and}` command that will make this code a ot shorter and more understandable!\nCheck it out!\n"
                example_code: "## Example Hedy code\n```\nusername {is} {ask} 'What is your username?'\npassword {is} {ask} 'What is your password?'\n{if} username {is} 'Hedy'\n    {if} password {is} 'secret'\n        {print} 'Welcome Hedy!'\n    {else}\n        {print} 'Access denied'\n{else}\n    {print} 'Access denied!'\n```\n"
            16:
                start_code: "{print} 'Lets go to the next level!'"
                story_text: "## What's next?\nIn the next level it's time for a new command. You might have noticed in the previous levels that `{if}` and `{else}` sometimes aren't enough.\nFor example in this code:\n```\n{print} 'What is for dinner tonight?'\noptions = ['pizza', 'broccoli', 'green beans']\nchosen = options {at} {random}\n{if} chosen = pizza\n    {print} 'Yummy! Pizza!'\n{else}\n    {print} 'Yikes...'\n```\nIn this code it would be great to have 2x an `{else}` so you could have one option for the broccoli and one for the green beans. The next level comes with the new command `{elif}` that makes this possible!\nSo check out the next level now!\n"
                example_code: "## Example Hedy code\n```\n{print} 'What is for dinner tonight?'\noptions = ['pizza', 'broccoli', 'green beans']\nchosen = options {at} {random}\n{if} chosen = 'pizza'\n    {print} 'Yummy! Pizza!'\n{else}\n    {print} 'Yikes...'\n```\n"
                story_text_2: In this code it would be great to have 2x an `{else}` so you could have one option for the broccoli and one for the green beans. The next level comes with the new command `{elif}` that makes this possible! So check out the next level now!
            17:
                story_text: "## What's next?\nIn the next level you will learn a real Python way to use `{print}`.\n"
                start_code: "{print} 'Lets go to the next level!'"
            18:
                story_text: "## What's next?\nCongratulations! You have reached the last level of Hedy! But no worries, we are working very hard to create more levels and new adventures. So please come back later to check out the newest levels!\n"
                start_code: "{print} ('Great job!!!')"
            1:
                story_text: "## What's next?\nCongratulations! You've reached the end of level 1. Hopefully you've already made some awesome codes, but Hedy has a lot more to discover. \n\nIn the first level you might've notice that the `{echo}` command can only save one bit of information at a time. \nFor example in the restaurant adventure, you could {echo} what the costumer wanted to eat, or what they wanted to drink, but not both in one sentence. \n\n```\n{print} Welcome at Hedy's\n{ask} What would you like to eat?\n{echo} So you want \n{ask} what would you like to drink?\n{echo} So you want \n```\nIf the player types a hamburger and coke, you can't say `so you would like a hamburger and coke`, but you have to make two separate line. \nAlso, the `{echo}` command only echoes the word at the end of the sentence. So you can't say `your hamburger is coming right up!`.\n\nThat changes in level 2. In level 2 you'll learn to work with variables, that allow you to save multiple pieces of information and print them in any place you want.\nBesides, you'll learn how to work with the `{at} {random}` command, that you can use to make games. \nSo let's go to the next level!\n"
                start_code: "{print} Let's go!"
                example_code: "## Example code\n```\n{print} Welcome at Hedy's\n{ask} What would you like to eat?\n{echo} So you want \n{ask} what would you like to drink?\n{echo} So you want \n```\n"
                story_text_2: "If the player types a hamburger and coke, you can't say `so you would like a hamburger and coke`, but you have to make two separate line. \nAlso, the `{echo}` command only echoes the word at the end of the sentence. So you can't say `your hamburger is coming right up!`.\n\nThat changes in level 2. In level 2 you'll learn to work with variables, that allow you to save multiple pieces of information and print them in any place you want.\nBesides, you'll learn how to work with the `{at} {random}` command, that you can use to make games. \nSo let's go to the next level!\n"
            6:
                story_text: "## What's next?\n Great job! You've reached the end of this level, which means you have practiced with `{if}` and `{else}`. You have probably noticed that your codes are getting longer and longer.\n For example {if} you want to program 'Happy Birthday'\n\n ```\n {print} 'happy birthday to you'\n {print} 'happy birthday to you'\n {print} 'happy birthday dear Hedy'\n {print} 'happy birthday to you'\n\n ```\n That's a lot of code for mainly the same words over and over again. Luckily in the next level has a solution with the `{repeat}` command, that allows you to repeat a line of code multiple times.\n"
                start_code: "{print} 'On to the next level!'"
                example_code: "## Example Hedy Code\n ```\n {print} 'happy birthday to you'\n {print} 'happy birthday to you'\n {print} 'happy birthday dear Hedy'\n {print} 'happy birthday to you'\n ```\n"
            7:
                story_text: "## What's next?\nNow you've learned how to repeat one single line of code. This comes in handy, but it's not always enough. Sometimes you want to repeat multiple lines at once.\nthe next level allows you to group a couple of lines of code, and repeat that little group of lines all at once!\n\n```\n{repeat} 5 {times} {print} 'In the next level you can repeat multiple lines of code at once!'\n```\n"
                start_code: "{print} 'Lets go to the next level!'"
                example_code: "## Example Hedy Code\n```\n{repeat} 5 {times} {print} 'In the next level you can repeat multiple lines of code at once!'\n```\n"
            8:
                story_text: "## What's next?\nGreat job! You've reached the end of another level! In this level you've learned to use multiple lines of code in an {if} or {repeat} command. But you can't yet combine the two...\nGood news! In the next level you will be allowed to put an {if} inside an {if}, or inside a {repeat} command.\n\nFor example:\n```\nanswer = {ask} 'Would you like to go to teh next level?'\n{if} answer {is} 'yes'\n    {print} 'Great! You can use the {repeat} commando in the {if} command!'\n    {print} 'Hooray!'\n    {print} 'Hooray!'\n    {print} 'Hooray!'\n{else}\n    {print} 'Okay, you can stay here for a little longer!'\n```\nIn this code Hedy will still say 'Your drink is on its way' even {if} you didn't even want to drink something! In the next level this will be fixed!\n"
                start_code: "{print} 'Lets go to the next level!'"
                example_code: "## Example Hedy Code\n```\nanswer = {ask} 'Would you like to go to the next level?'\n{if} answer {is} yes\n    {print} 'Great! You can use the {repeat} commando in the {if} command!'\n    {print} 'Hooray!'\n    {print} 'Hooray!'\n    {print} 'Hooray!'\n{else}\n    {print} 'Okay, you can stay here for a little longer!'\n```\n"
            9:
                story_text: "## What's next?\nYou're doing great! In this level we still face a small problem. You have learned to repeat lines, but what {if} you'd want to slightly change the line.\nFor example {if} you want to sing the song '{if} you're happy and you knwo it'\n\nIt would look like this:\n```\n{repeat} 2 {times}\n    {print} '{if} youre happy and you know it clap your hands'\n{print} '{if} youre happy and you know it and you really want to show it'\n{print} '{if} youre happy and you know it clap your hands'\n```\n\nIf you'd also want the next verse 'stomp your feet', and the next one, and the next one, you'd have to change the code completely.\nIn the next level you'll learn the `{for}` command, which allows you to make a list of actions and repeat the code with another action each time!\nPlease take a look!\n"
                start_code: "{print} 'Lets go to the next level!'"
                example_code: "## Example Hedy Code\n```\n{repeat} 2 {times}\n    {print} '{if} youre happy and you know it clap your hands'\n{print} '{if} youre happy and you know it and you really want to show it'\n{print} '{if} youre happy and you know it clap your hands'\n```\n"
            10:
                story_text: "## What's next?\nYou have reached the end of this level, you're doing great! You are about to go to the next level. In the higher levels, Hedy is focussing more and more on teaching you the programming language Python.\nIn Python there is no `{repeat}` command, but there is a command that works like {repeat}. Are you curious to find out how to say `{repeat}` in Python language? Quickly go on to find out!\n"
                start_code: "{print} 'Lets go to the next level!'"
            14:
                start_code: "{print} 'Lets go to the next level!'"
                story_text: "## What's next?\nIn this game below a code has been made to make sure the player can play on as long as he/she wants...\nBut the code is ineffective and way too long. Also, what {if} the player wants to play 101 games instead of 100?\nYou can't play to infinity?\nIn the next level you will learn a command that makes all of this a lot easier!\n```\ngame {is} 'on'\n{for} i {in} {range} 1 {to} 100\n    {if} game {is} 'on'\n        answer = {ask} 'Do you want to continue?'\n        {if} answer {is} 'no'\n            game {is} 'over'\n        {if} answer {is} 'yes'\n            {print} 'Ok we will continue'\n```\n"
                example_code: "## Example Hedy Code\n```\ngame {is} 'on'\n{for} i {in} {range} 1 {to} 100\n    {if} game {is} 'on'\n        answer = {ask} 'Do you want to continue?'\n        {if} answer {is} 'no'\n            game {is} 'over'\n        {if} answer {is} 'yes'\n            {print} 'Ok we will continue'\n```\n"
            13:
                story_text: "## What's next?\nWith the program below you can calulate {if} you've passed a subject at school (so, a grade of six or higher).\nYou can see this code is extremely inefficient, du to the very long code in line 5.\nAll the different grades from 1 to 5 had to be programmed seperately. Lucky for you, in the next level you'll learn how to do this without this extremely long code!\n```\nfirst_grade = {ask} 'What score did you get on your first test?'\nsecond_grade = {ask} 'What score did you get on your second test?'\nadded {is} first_grade + second_grade\nmean_grade {is} added / 2\n{if} mean_grade = 1 {or} mean_grade = 2 {or} mean_grade = 3 {or} mean_grade = 4 {or} mean_grade = 5\n    {print} 'Oh no! You have failed the subject...'\n{else}\n    {print} 'Great! You have passed the subject!'\n```\n"
                start_code: "{print} 'Lets go to the next level!'"
                example_code: "## Example Hedy Code\n```\nfirst_grade = {ask} 'What score did you get on your first test?'\nsecond_grade = {ask} 'What score did you get on your second test?'\nadded {is} first_grade + second_grade\nmean_grade {is} added / 2\n{if} mean_grade = 1 {or} mean_grade = 2 {or} mean_grade = 3 {or} mean_grade = 4 {or} mean_grade = 5\n    {print} 'Oh no! You have failed the subject...'\n{else}\n    {print} 'Great! You have passed the subject!'\n```\n"
            15:
                story_text: "## What's next?\nIn the next level we will grow a bit more towards real Python code. thon code. You will also learn how to match two lists together.\nThis way you can program a code in which the correct animal is matched to the right sound.\nBecause the two codes below... Are obviously nonsense!\n```\nanimals = 'chicken', 'horse', 'cow'\nsounds = 'cluck', 'neigh', 'moo'\n{for} animal {in} animals\n    {print} 'A ' animal ' says ' sounds {at} {random}\n```\nYou could also try to make it work this way, but....\n```\nanimals = 'chicken', 'horse', 'cow'\nsounds = 'cluck', 'neigh', 'moo'\n{for} animal {in} animals\n    {for} sound {in} sounds\n        {print} 'A ' animal ' says ' sound\n```\n"
                start_code: "{print} 'Lets go to the next level!'"
                example_code: "```\nanimals = 'chicken', 'horse', 'cow'\nsounds = 'cluck', 'neigh', 'moo'\n{for} animal {in} animals\n    {print} 'A ' animal ' says ' sounds {at} {random}\n```\nYou could also try to make it work this way, but....\n```\nanimals = 'chicken', 'horse', 'cow'\nsounds = 'cluck', 'neigh', 'moo'\n{for} animal {in} animals\n    {for} sound {in} sounds\n        {print} 'A ' animal ' says ' sound\n```\n"
        description: What's Next?
        default_save_name: next
        image: ' '
    secret:
        name: SuperSpy
        levels:
            13:
                start_code: '## place your code here'
                story_text: "## Superspy\nThe code you made in the previous level can be made a lot easier in this one with the `{and}` command.\n"
                example_code: "## Example Hedy code\n```\nname is ask 'What is your name?'\npassword is ask 'What is your password?'\nif name is 'Agent007' and password is 'TOPSECRET'\n    print 'Go to the airport at 02.00'\nelse\n    print 'Go to the trainstation at 10.00'\n ```\n"
            12:
                start_code: '## place your code here'
                story_text: "## Make a secret code like a super spy\nIn this adventure you can create your own super spy code. Encode a message that only the right agent can decipher.\nIf the enemy tries to crack the code, they will get some false info to waste their time.\n"
                example_code: "## Example Hedy code\n```\nname is ask 'What is your name?'\nif name is 'Agent007'\n    a is 'Go to the airport '\nelse\n    a is 'Go to the trainstation '\npassword is ask 'What is the password?'\nif password is 'TOPSECRET'\n    b is 'tomorrow at 02.00'\nelse\n    b is 'today at 10.00'\nprint a + b\n```\n"
        description: Make your own spy code
        image: story.png
<<<<<<< HEAD
        default_save_name: language
    end:
        levels:
            1:
                start_code: '# place your code here'
            2: {}
            3:
                start_code: '# place your code here'
            4: {}
            5:
                start_code: '# place your code here'
            6: {}
            7:
                start_code: '# place your code here'
            8: {}
            9:
                start_code: '# place your code here'
            10: {}
            11:
                start_code: '# place your code here'
=======
        default_save_name: language
>>>>>>> b3478f3f
<|MERGE_RESOLUTION|>--- conflicted
+++ resolved
@@ -815,27 +815,4 @@
                 example_code: "## Example Hedy code\n```\nname is ask 'What is your name?'\nif name is 'Agent007'\n    a is 'Go to the airport '\nelse\n    a is 'Go to the trainstation '\npassword is ask 'What is the password?'\nif password is 'TOPSECRET'\n    b is 'tomorrow at 02.00'\nelse\n    b is 'today at 10.00'\nprint a + b\n```\n"
         description: Make your own spy code
         image: story.png
-<<<<<<< HEAD
-        default_save_name: language
-    end:
-        levels:
-            1:
-                start_code: '# place your code here'
-            2: {}
-            3:
-                start_code: '# place your code here'
-            4: {}
-            5:
-                start_code: '# place your code here'
-            6: {}
-            7:
-                start_code: '# place your code here'
-            8: {}
-            9:
-                start_code: '# place your code here'
-            10: {}
-            11:
-                start_code: '# place your code here'
-=======
-        default_save_name: language
->>>>>>> b3478f3f
+        default_save_name: language