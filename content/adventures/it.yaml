--- conflicted
+++ resolved
@@ -612,12 +612,6 @@
                     {print} 'Sarà il ' prezzo ' in dollari'
                     {print} 'Buon appetito!'
                     ```
-<<<<<<< HEAD
-            12:
-                story_text: |
-                    Da questo livello in poi puoi usare i numeri decimali per rendere il tuo menu più realistico.
-=======
->>>>>>> de60fe79
         name: Ristorante
     rock:
         name: Sasso, carta, forbice
