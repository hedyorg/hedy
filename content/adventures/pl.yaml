--- conflicted
+++ resolved
@@ -545,17 +545,10 @@
                     wybory = 1, 2, 3, 4, 5, gąsienica
                     punkty = 0
                     rzut = wybory {at} {random}
-<<<<<<< HEAD
-                    {print} 'wyrzuciłeś ' rzut
-                    {if} rzut {is} gąsienica
-                    punkty = punkty + 5
-                    {else}
-=======
                     {print} 'wyrzuciłeś' rzut
                     {if} rzut {is} gąsienica 
                     punkty = punkty + 5 
                     {else} 
->>>>>>> 39281745
                     punkty = punkty + rzut
                     {print} 'suma punktów to ' punkty ' punktów'
                     ```
