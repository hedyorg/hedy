adventures:
    story:
        name: Historyjka
        default_save_name: Historyjka
        description: Stwórz krótką historyjkę
        levels:
            1:
                story_text: |
                    Na poziomie 1 możesz stworzyć opowieść z różnymi postaciami które stworzysz samodzielnie.

                    W pierwszej linii użyj polecenia `{ask}` i zapytaj kto będzie głównym bohaterem twojej opowieści.

                    Kolejne linie zacznij od polecenia `{print}` jeżeli chcesz wyświetlić tekst.
                    Użyj polecenia `{echo}` jeżeli chcesz aby imię twojego bohatera znalazło się na końcu wypowiedzi.
                example_code: |
                    ```
                    {ask} Głównym bohaterem historii jest
                    {print} Główny bohater idzie przez las
                    {echo}  Jest troszkę przestraszony,
                    {print} Wszędzie słyszy jakieś dziwnie odgłosy
                    {print} Obawia się że to jest nawiedzony las
                    ```
                story_text_2: |
                    ### Ćwiczenie
                    Teraz stwórz własną historię z co najmniej sześciu (6) linii kodu.
                    Twoja historia nie może być taka sama jak przykładowy kod.
                    Użyj co najmniej jednego polecenia `{ask}` i jednego `{echo}`.
                    Możesz zrobić to na dowolny temat.
                    Jeśli nie możesz wymyślić tematu, skorzystaj z jednej z naszych opcji: wyjście do kina, mecz sportowy lub dzień w zoo.
            2:
                story_text: |
                    Na poziomie 2 twoja opowieść może być znacznie zabawniejsza. Imię głównego bohatera może pojawić się w dowolnym miejscu w zdaniu.

                    Trzeba będzie napisać nieco więcej kodu. Musisz zapytać o imię głównego bohatera, zanim będziesz mógł wykorzystać je w zdaniu.

                    Potem będziesz mógł użyć imienia w dowolnym miejscu w zdaniu.
                example_code: |-
                    ```
                    imię {is} {ask} Jak nazywa się główny bohater?
                    {print} imię biega teraz po lesie
                    {print} imię trochę się boi
                    {print} Nagle imię usłyszał dziwny dźwięk...
                    {sleep}
                    {print} imię obawia się, że las może być nawiedzony
                    ```
                story_text_2: |
                    ### Ćwiczenie
                    Teraz nadszedł czas, aby dodać zmienne do opowieści, którą stworzyłeś na poprzednim poziomie.
                    Przejdź do „Moje programy”, poszukaj przygody fabularnej poziomu 1 i skopiuj kod. Wklej kod na ekranie wprowadzania na tym poziomie.

                    Ten kod nie zadziała na tym poziomie, ponieważ nie używałeś jeszcze zmiennych.
                    Zmień polecenia `{ask}` i `{echo}` w swoim kodzie na poprawną formę, której nauczyłeś się na tym poziomie.

                    **Dodatkowo** Dodaj polecenie `{sleep}` do swojego kodu, aby zbudować napięcie w swojej historii.
            3:
                story_text: |
                    Na poziomie 3. Twoja historyjka może być jeszcze zabawniejsza. Możesz wybrać losowo potwora, zwierzę oraz inne utrudnienia, tak jak w przykładzie:
                example_code: |
                    ```
                    zwierzęta {is} 🦔, 🐿, 🦉, 🦇
                    {print} Teraz słyszy odgłos zwierzęta {at} {random}
                    ```
                story_text_2: |
                    Komenda `{add}` może się przydać w historyjce.
                example_code_2: |
                    ```
                    {print} On słyszy odgłos
                    zwierzęta {is} 🐿, 🦔, 🦇, 🦉
                    zwierzę {is} {ask} Co myślisz że to było?
                    {add} zwierzę {to_list} zwierzęta
                    {print} To był odgłos zwierzęta {at} {random}
                    ```
                story_text_3: |
                    To jest przykład polecenia `{remove}` w twojej opowieści.

                    ### Ćwiczenie
                    Skopiuj swoją opowieść z poprzednich poziomów na ten poziom.
                    Na tym poziomie nauczyłeś się 3 nowych komend `{at} {random}`, `{add} {to_list}` i `{remove} {from}`.
                    Dodaj nowe wiersze kodu do swojej historii, aby wszystkie nowe polecenia znalazły się w niej przynajmniej raz.
                example_code_3: |
                    ```
                    {print} Jego stał się zbyt ciężki.
                    {print} W środku była butelka wody, latarka i cegła.
                    plecak {is} woda, latarka, cegła
                    wyrzuc {is} {ask} Który przedmiot powinien wyrzucić?
                    {remove} wyrzuc {from} plecak
                    ```
            4:
                story_text: |
                    ### Ćwiczenie
                    Skopiuj przykładowy kod i dokończ go dodając cudzysłowie w puste miejsca w liniach 1 i 2.
                    Puste miejsca w linii 3 i 4 nie powinny być zastępowane przez cudzysłowie , tylko komendą `{sleep}` i `{clear}`. Czy dasz radę to zrobić?

                    ### Ćwiczenie 2
                    Wróć do poprzedniego poziomu i skopiuj kod z opowieści. Spraw by kod działał w tym poziomie dodając cudzysłowy w odpowiednie miejsca.
                    Zwróć uwagę, że zmienne w twojej opowieści powinny być poza cudzysłowami. Podobnie jak w drugiej linii kodu przykładowego. W tej linii nazwa zmiennej wstawiona poza cudzysłowami.
                example_code: |
                    ```
                    imię {is} {ask}_ Jakie jest twoje imię? _
                    {print}  _ Głównym bohaterem jest _ imię
                    _
                    _
                    {print} imię _ idzie na spacer do lasu _
                    {print} imię _ nieco się boi _
                    zwierzęta {is} 🦔, 🐿, 🦉, 🦇
                    {print} _ Słyszy dźwięk _ zwierzęcia {at} {random}
                    {print} imię _ obawia się, że jest w nawiedzonym lesie _
                    ```
            5:
                story_text: |
                    W tym poziomie możesz zaprogramować różne zakończenia, które sprawią, że Twoja opowieść będzie jeszcze ciekawsza.
                    W przykładowym kodzie możesz zobaczyć jak stworzyć 2 różne zakończenia.

                    ### Ćwiczenie 1
                    Napisz nową, krótką opowieść składającą się z  przynajmniej 6 linii kodu na wybrany przez Ciebie temat.
                    Brak Ci pomysłów? Wybierz jeden z tych: superbohater, nudny dzień w szkole, opuszczeni na bezludnej wyspie.

                    Teraz daj graczowi wybór pomiędzy dobrym i złym zakończeniem, tak jak w kodzie przykładowym.
                    Zaprogramuj oba zakończenia.

                    ### Ćwiczenie 2
                    Skopiuj swoją opowieść przygodową z poprzednich poziomów.
                    Znajdź sposób by dodać co najmniej 2 polecenia `{if}` oraz `{else}` do Twojej historii.
                    Mogą to być dobre lub złe zakończenia, możesz również znaleźć inny sposób na użycie tych poleceń.
                example_code: |
                    ```
                    imię {is} {ask} 'Kto idzie przez las?'
                    {print} imię ' idzie przez las'
                    {print} imię ' spotyka potwora'
                    zakończenie {is} {ask} 'Czy chciałbyś dobre czy złe ?'
                    {if} zakończenie {is} dobre {print} imię ' wyciąga miecz i potwór ucieka'
                    {else} {print} 'Potwór zjada ' imię
                    ```
            8:
                story_text: "W opowieściach, bohaterowie czasem powtarzają wybrany zwrot kilka razy. Przykładem tego jest bohater wołający o pomoc lub śpiewający piosenkę.\nMożesz stworzyć takie powtórzenia w swojej opowieści przy użyciu polecenia `{repeat}`.\n\n### Ćwiczenie\nDodaj powtórzenia do Twojej opowieści. Wróć do swoich zapisanych programów i wybierz Twój program z opowieścią z poziomu 6 i \nznajdź linię zawierającą polecenie `{print}` i powtórz ją!\n"
                example_code: |
                    ```
                    {print} 'Książę wciąż wołał o pomoc'
                    {repeat} 5 {times} {print} 'Pomocy!'
                    {print} 'Dlaczego nikt mi nie pomaga?'
                    ```
            9:
                story_text: |
                    W tym poziomie masz możliwość napisania wielu linii kodu wewnątrz polecenia `{if}`. Dzięki temu możesz urozmaicić szczęśliwe i tragiczne zakończenia Twojej opowieści.

                    ### Ćwiczenie 1
                    Przykładowy kod pokazuje dwa różne zakończenia; jedno, w którym bohaterowie skaczą w czasie przy użyciu maszyny czasu, a drugie, w którym tego nie robią.
                    Uzupełnij puste miejsca co najmniej jednym zdaniem na każde zakończenie.
                    **(Dodatkowo)** Stwórz dłuższą opowieść. Co się w niej dzieje? Możesz także dodać drugie polecenie `{ask}` z innymi opcjami.

                    ### Ćwiczenie 2
                    Wróć do swoich zapisanych programów, wybierz program z opowieścią z poziomu 5. Napisz w nich dobre oraz złe zakończenia, każde z co najmniej trzema liniami kodu!
                example_code: |
                    ```
                    {print} 'O, nie! Tyranozaur Rex zbliża się!'
                    zakończenie = {ask} 'Czy chcesz zakończenie szczęśliwe czy smutne?'
                    {if} zakończenie {is} szczęśliwe
                        {print} 'W ostatnim momencie Richard wraca do maszyny czasu!'
                        {print} _
                    {else}
                        {print} 'O, nie! Richard jest zbyt wolny...'
                        {print} _
                    ```
            10:
                story_text: |
                    W tym poziomie możesz użyć poleceń `{if}` and `{repeat}` wewnątrz innych poleceń `{if}` oraz `{repeat}`.
                    Dzięki temu możesz jeszcze bardziej urozmaicić swoją opowieść.

                    ### Cwiczenie 1
                    Uzupełnij kod tak, aby polecenie `{if}` działało poprawnie.

                    ### Cwiczenie 2
                    Dodaj polecenie `{if}` oraz `{else}` do części opowiadania, gdzie Robin wraca do domu.

                    ### Cwiczenie 3
                    Wróć do swojej opowiadania z poziomu 8 i użyj co najmniej dwóch poleceń `{if}` wewnątrz innego polecenia `{if}`.
                example_code: |
                    ```
                    {print} 'Robin idzie wzdłuż ulicy'
                    lokalizacja = {ask} 'Czy Robin idzie do sklepu, czy wraca do domu?'
                    {if} lokalizacja {is} sklep
                        {print} 'Wchodzi do sklepu.'
                        {print} 'Robin widzi ciekawą książkę'
                        książka = {ask} 'Czy Robin kupuje książkę?'
                        {if} książka {is} tak
                        _ {print} 'Robin kupuje książkę i wraca do domu'
                        _ {else}
                        _ {print} 'Robin opuszcza sklep i wraca do domu'
                    {else}
                        {print} 'Robin wraca do domu'
                    ```
            11:
                story_text: |
                    W tym poziomie możesz użyć polecenia {for} w swojej opowieści. Dzięki tej komendzie możesz bardzo prosto zaprogramować część wierszyka "Sroczka kaszkę warzyła".

                    ### Ćwiczenie

                    Spójrz na <a href="https://www.yonkerspublicschools.org/cms/lib/NY01814060/Centricity/Domain/1621/Brown%20Bear%20Book.pdf"> opowiadanie</a> jeśli go nie znasz i upewnij się, że jest wydrukowane tak jak w książce.
                example_code: "```\nzwierzęta = _ , _ , _ \n{print} 'Brązowy niedźwiedź, Brązowy niedźwiedź'\n {print} 'Co widzisz?'\n```\n"
            16:
                story_text: |
                    Przy użyciu pętli `{while}` możesz stworzyć jeszcze bardziej wciągające opowieści. Na przykład, możesz użyć `{while} game == 'on'` żeby kontynuować grę aż się zakończy.
                    Alternatywnie możesz napisać `{while} sword == 'lost'` żeby nie pozwolić graczowi kontynuować zanim znajdą miecz.

                    ### Ćwiczenie
                    Przykładowy kod pokazuje, jak w historii używać pętli `{while}` . Teraz **pomyśl o swoim scenariuszu**, w którym gracz musi coś znaleźć , zanim będzie mógł kontynuować.
                example_code: "```\nklucze = 'zgubione'\n{print} 'Stoisz w ogrodzie i zgubiłeś swoje klucze.' \n{print} 'Gdzie chcesz ich poszukać?'\n{print} 'Możesz wybrać: drzewo, doniczka, kamień, skrzynka na listy'\n{while} klucze == 'zgubione'\n    miejsce = {ask} 'Gdzie chcesz popatrzeć?'\n    {if} miejsce == 'doniczka'\n        {print} 'Tutaj są!'\n        klucze = 'znalezione'\n    {else}\n        {print} 'Nie, nie ma ich w ' miejsce\n{print} 'Teraz możesz wejść do domu!'\n```\n"
            13:
                story_text: |
                    Napiszemy kolejną opowieść, ale teraz musimy użyć nawiasów z poleceniem`{print}`.

                    ### Ćwiczenie 1
                    Stwórz opowieść składającą się z co najmniej 5 zdań. Nie musisz jeszcze używać 'imię'
                example_code: |
                    ```
                    {print}('Witamy w tej opowieści!')
                    ```
                story_text_2: |
                    ### Ćwiczenie 2
                    Przygotowaliśmy już dla ciebie polecenie `{input}`. Najpierw użyj zmiennej `name` w twojej opowieści.
                    Następnie dodaj drugie polecenie `{ask}` i użyj również tej zmiennej.
                    Wskazówka: Pamiętaj o przecinkach w poleceniu `{print}` pomiędzy tekstem a zmiennymi!
                example_code_2: |
                    ```
                    imię = {input}("Jak się nazywasz?")
                    {print}('Witamy w tej opowieści!')
                    ```
    add_remove_command:
        default_save_name: Dodaj_komendę_remove
        description: wprowadzamy {add} {to_list} i {remove} {from}
        levels:
            3:
                story_text: |
                    ## Komenda Add to
                    Możesz dodawać elementy do listy używając komendy`{add} {to_list}`. Żeby dodać element do listy możesz po prostu wpisać: `{add} penguin {to_list} animals` albo możesz użyć komendy `{ask}`, tak jak w przykładowym kodzie.
                example_code: |
                    ```
                    zwierzęta {is} pies, kot, kangur
                    ulubione {is} {ask} Jakie jest Twoje ulubione zwierzę?
                    {add} ulubione {to_list} zwierzęta
                    {print} Wybieram zwierzęta {at} {random}
                    ```
                story_text_2: |
                    ## Komenda Remove from
                    Tak samo jak możemy dodawać elementy do listy, możemy je również usuwać. Robimy to za pomocą komendy `{remove} {from}`.
                example_code_2: |
                    ```
                    zwierzęta {is} pies, kot, kangur
                    nielubiane {is} {ask} Którego zwierzęcia nie lubisz?
                    {remove} nielubiane {from} zwierzęta
                    {print} Wybieram zwierzęta {at} {random}
                    ```
                story_text_3: |
                    ### Ćwiczenie
                    Wypróbuj nowe komendy w przykładzie z wirtualną restauracją. Dodaj smak, którego gracz oczekuje i usuń smak, na który ma alergię.
                example_code_3: |
                    ```
                    {print} Tajemniczy koktajl mleczny
                    smaki {is} truskawkowy, czekoladowy, waniliowy
                    oczekiwany {is} {ask} Jakiego smaku oczekujesz?
                    _
                    alergia {is} {ask} Na który smak masz alergię?
                    _
                    {print} Otrzymujesz koktajl o smaku {at} {random}
                    ```
        name: '{add}{to_list} i {remove}{from}'
    ask_command:
        default_save_name: komenda_ask
        description: Wprowadzenie komendy {ask}
        levels:
            1:
                story_text: |
                    ## Komenda `{ask}
                    Skoro znasz się już komendę `{print}`, jesteś gotowy nauczyć się kolejnej metody: `{ask}`. Używając komendy `{ask}`, możesz zadać pytanie. Wypróbuj tego:
                example_code: |
                    ```
                    {print} Cześć!
                    {ask} Jak masz na imię?
                    ```
                story_text_2: |
                    ## Komenda `{echo}`
                    Jeśli chcesz aby komputer powtórzył odpowiedź, możesz użyć komendy `{echo}`. Odpowiedź zostanie wypisana na końcu zdania, czyli w tym przypadku po "cześć"
                example_code_2: |
                    ```
                    {print} Cześć!
                    {ask} Jak masz na imię?
                    {echo} cześć
                    ```
                story_text_3: |
                    ### Ćwiczenie
                    Wypróbuj komend `{ask}` i `{echo}`. Najpierw wypełnij puste miejsca, aby program zadziałał.
                    Następnie zadaj 2 kolejne pytania, używając komendy `{ask}`. Po każdym `{ask}` użyj `{echo}` aby wypisać odpowiedź na ekranie.
                example_code_3: |
                    ```
                    _ Jak się masz?
                    _
                    ```
            2:
                story_text: |
                    ## Komenda `{ask}`
                    Teraz gdy potrafimy używać **zmiennych** w naszym kodzie, nie potrzebujemy już komendy `{echo}`.
                    Możemy używać zmiennych, aby zapisać odpowiedzi do naszych pytań i w ten sposób używać tych odpowiedzi w wielu zapytaniach w naszym kodzie.
                    Spójrz na to:

                    W ten sposób Twój kod staje się interaktywny!
                example_code: |
                    ```
                    imię {is} {ask} Jak masz na imię?
                    {print} Cześć imię
                    wiek {is} {ask} Ile masz lat?
                    {print} imię ma ... lat.
                    ```
                story_text_2: |
                    ### Ćwiczenie
                    W poprzedniej przygodzie ćwiczyłeś ustawianie zmiennych za pomocą polecenia `{is}`.
                    Utworzyłeś co najmniej 3 zmienne i użyłeś ich za pomocą polecenia `{print}`.
                    Teraz zamiast ustawiać zmienne, chcemy, abyś uczynił je interaktywnymi, tak jak zrobiliśmy to w naszym przykładzie.

                    Skopiuj swój kod z poprzedniej przygody i spraw, aby zmienne były interaktywne, używając poleceń `{ask}`.
                example_code_2: |
                    ```
                    ulubione_zwierzę {is} {ask} Jakie jest Twoje ulubione zwierzę?
                    {print} Lubię ulubione_zwierzę
                    ```
            13:
                story_text: Ostatnią zmianą, którą musimy wprowadzić, aby uzyskać kod Pythona, jest zamiana `{ask}` na `{input}`.
                example_code: "```\n{print}('Mam na imię Hedy!')\nname = {input}('Jak masz na imię?')\n{print}('Więc masz na imię ', name)\n```\n"
        name: '{ask}'
    calculator:
        name: Kalkulator
        default_save_name: Kalkulator
        description: Stwórz kalkulator
        levels:
            7:
                story_text: |
                    Teraz gdy umiesz już matematykę, możesz sam zrobić kalkulator!
                example_code: "```\nliczba_1 ={ask} 'Wpisz pierwszą liczbę:'\nliczba_2 ={ask} 'Wpisz drugą liczbę:'\npoprawna_odpowiedź = liczba_1 * liczba_2 \n{print} liczba_1 ' razy ' liczba_2 ' to ' poprawna_odpowiedź \n```\n"
                story_text_2: |
                    ### Ćwiczenie
                    Powyższy kalkulator obliczy odpowiedź za Ciebie, ale możesz również stworzyć program, aby sprawdzić swoje umiejętności matematyczne, jak ten:
                    Wypełnij puste miejsca, aby go dokończyć!
                example_code_2: |
                    ```
                    poprawna_odpowiedź = 11 * 27
                    odpowiedź = {ask} 'Ile to jest 11 razy 27?'
                    {if} odpowiedź {is} _ {print} 'dobra robota!'
                    {else} {print} 'Źle! To było ' _.
                    ```
                story_text_3: |
                    **Dodatkowo** Możesz też pozwolić komputerowi na samodzielne wykonywanie losowych sum za pomocą `{random}`.
                example_code_3: |-
                    ```
                    liczby= 1, 2, 3, 4, 5, 6, 7, 8, 9, 10
                    liczba_1 = _
                    liczba_2 = _
                    poprawna_odpowiedź = liczba_1 * liczba_2
                    podana_odpowiedź ={ask} 'Ile to jest ' liczba_1 ' razy ' liczba_2 '?'
                    {if} _
                    {else} _
                    ```
            10:
                story_text: |
                    W poziomie 6 stworzyłeś kalkulator, w tym poziomie możesz rozbudować ten kod tak, aby zadawał wiele pytań.

                    ### Ćwiczenie 1
                    Czy potrafisz dokończyć linię 10, w taki sposób aby program zadziałał?

                    ### Ćwiczenie 2
                    Daj graczom informację zwrotną, gdy wpiszą odpowiedź. Zrób to za pomocą `{print} 'Correct!'` lub `{print} 'Wrong! The correct answer is ' correct_answer`
                example_code: "```\nwynik = 0\n{repeat} 10 {times}\n    liczby = 1, 2, 3, 4, 5, 6, 7, 8, 9, 10\n    liczba_1= liczby {at} {random}\n    liczba_2 = liczby {at} {random}\n    poprawna_odpowiedź = liczba_1* liczba_2 \n    {print} 'Ile wynosi ' liczba_1 ' razy ' liczba_2 '?'\n    odpowiedź = {ask} 'Wpisz tutaj swoją odpowiedź...'\n    {print} 'Twoja odpowiedź to' odpowiedź\n    {if} _ {is} _\n        wynik = wynik + 1\n{print} 'Świetna robota! Twój wynik to... ' wynik ' na 10!\n```\n"
            11:
                story_text: |
                    Ten kalkulator pomaga ci ćwiczyć tabliczkę mnożenia!
                    ### Ćwiczenie
                    Wypełnij puste miejsca. Chcemy, aby program zadał graczowi te pytania: 
                    ```
                    Ile to jest 1 razy 1?
                    Ile to jest 1 razy 2?
                    Ile to jest 1 razy 3?
                    Ile to jest 2 razy 1?
                    Ile to jest 2 razy 2?
                    Ile to jest 2 razy 3?
                    Ile to jest 3 razy 1?
                    Ile to jest 3 razy 2?
                    Ile to jest 3 razy 3?
                    _
                    ```
                example_code: |
                    ```
                    liczby = 1, 2, 3
                    {for} _
                        {for} _
                            odpowiedź = {ask} _
                            poprawnie = liczba_1 * liczba_2
                            {if} odpowiedź{is} poprawna
                                {print} 'Dobra robota!'
                            {else}
                                {print} 'Zła odpowiedź. Poprawna odpowiedź ' poprawnie
                    ```
            15:
                story_text: |
                    W tej przygodzie stworzysz kalkulator, który pozwoli ci na obliczenie średniej ocen. Jeśli uda ci się uruchomić kalkulator, wtedy możesz przejść do następnej przygody, która pozwala dodać dwie dodatkowe funkcje.

                    ### Ćwiczenie 1
                    Wypełnij puste pola, aby kalkulator zadziałał.
                    * Zacznij od czwartej linii, dodaj pytanie, aby dowiedzieć się, jaką ocenę uzyskał uczeń.
                    * W piątej linii będziesz chciał obliczyć sumę wszystkich ocen, więc suma = suma + ocena.
                    * Then we get to set the return value. We want to return the mean, so the total devided by the amount of tests (4).
                    * Ostatecznie kończymy kod, wywołując funkcję w wierszu 8.

                    Udało ci się? Niesamowite! Chciałbyś dodać jeszcze więcej do swojego kalkulatora? **Dalsza część tej przygody w następnej przygodzie!**
                example_code: |
                    ```
                    {define} oblicz_średnią_ocen
                        wynik = 0
                        {for} i {in} {range} 1 {to} 4
                            ocena = {ask} _
                            wynik= wynik + _
                            {return}_ / 4

                    średnia_ocen= {call} _
                    {print} 'Twoja średnia ocen wynosi ' średnia ocen
                    ```
            16:
                story_text: |
                    Możesz dodać pętlę `{while}` do swojego kalkulatora, który nauczyłeś się tworzyć na poprzednim poziomie.
                    Daje to pewność, że gracz nie będzie mógł przejść do następnego pytania jeżeli udzielił błędnej odpowiedzi.

                    ### Ćwiczenie
                    Dodaj w funkcji pętlę loop `{while}` ,  zapytaj gracza, ile to jest numer_1 razy numer_2 i napisz jego odpowiedź..
                    Następnie `{call}` funkcję.
                example_code: |
                    ```
                    {define} nowe_pytanie
                        liczby = 1, 2, 3, 4, 5, 6, 7, 8, 9, 10
                        liczba_1 = liczby {at} {random}
                        liczba_2 = liczby {at} {random}
                        poprawnie = liczba_1 * liczba_2
                        odpowiedź= 0
                        _
                        _
                        _
                        {print} 'Dobra robota!'

                    {print} 'Odpowiedz poprawnie na 10 pytań, aby wygrać'
                    {for} i {in} {range} 1 {to} 10
                        _
                    {print} 'Wygrałeś!'
                    ```
    calculator_2:
        name: Kalkulator 2
        default_save_name: Kalkulator 2
        description: Kalkulator 2
<<<<<<< HEAD
        levels:
            16:
                story_text: |
                    ### Ćwiczenie 2
                    **To druga część tej przygody.** Przygoda zaczyna się w poprzedniej przygodzie.
                    Oczywiście nie zawsze chcesz obliczyć średnią z 4 testów. Możesz obliczyć średnią z 10 testów lub tylko 2.
                    Możemy rozwiązać ten problem, dodając argument i zmienną 'ilość_testów'.
                    * Zacznij nową linię w wierszu 3. Ustaw argument ilość_testów, pytając ucznia, ile testów napisał.
                    * Zmień 4 w wierszu 4 na nowy argument ilość_testów.
                    * Na koniec zmień 4 w wierszu 6 na ilość_testów

                    Wypróbuj nowy program. Działa?

                    ### Ćwiczenie 3
                    Chciałbyś ulepszyć swój program? Świetnie! W poprzednim programie można było obliczyć tylko średnią ocenę z 1 przedmiotu, ale byłoby lepiej, gdybyś mógł obliczyć średnią ocenę dla wszystkich przedmiotów!
                    Nie powiemy ci, jak to zrobić, ale damy ci jedną wskazówkę: Rozpocznij swój kod w wierszu 1 od: {define} oblicz_średnią_oceny {with} przedmiotu.
                example_code: |
                    ```
                    # Wykorzystaj swój kod z poprzedniej przygody.
                    ```
=======
        levels: {}
>>>>>>> de60fe79
    clear_command:
        default_save_name: komenda_clear
        description: 'Polecenie {clear}'
        levels:
            4:
                story_text: |
                    Czas na nową komendę! Z komendą `{clear}` możesz wyczyścić cały tekst z ekranu. W ten sposób możesz zapobiec ścianie tekstu na Twoim ekranie.
                    Uważaj! Jeżeli używasz komendy `{clear}`, to może być konieczne użycie nad nią komendy `{sleep}`. W przeciwnym wypadku Hedy wyczyści Twój ekran zanim będziesz miał szansę cokolwiek przeczytać, jak to możesz zobaczyć w podanym przykładzie.
                example_code: |
                    ```
                    {print} '3'
                    {clear}
                    {print} '2'
                    {clear}
                    {print} '1'
                    {clear}
                    {print} 'czekaj...'
                    {sleep} 3
                    {clear}
                    {print} 'NIESPODZIANKA!'
                    ```
        name: '{clear}'
    dice:
        name: Kostka do gry
        default_save_name: Kostka do gry
        description: Stwórz własną kostkę do gry
        levels:
            3:
                story_text: |
                    Na tym poziomie posiadamy możliwość wyboru z listy. Dzięki temu możemy pozwolić komputerowi wybrać jedną ze stron kostki.
                    Zerknij na gry, które masz w swojej szafie w domu.
                    Czy są tam gry z (specjalną) kostką? Możesz ją również skopiować przy pomocy tego kodu.
                    Na przykład kostka do gry Gąsienice z liczbami od 1 do 5 i wężem na niej.

                    ![Kostka do gry Gąsienice z liczbami od 1 do 5 i gąsienicą na niej](https://cdn.jsdelivr.net/gh/felienne/hedy@24f19e9ac16c981517e7243120bc714912407eb5/coursedata/img/dobbelsteen.jpeg)
                example_code: |
                    ```
                    wybory {is} 1, 2, 3, 4, 5, dżdżownica
                    {print} Wyrzucono _ {at} {random}!
                    ```
                story_text_2: |
                    ### Ćwiczenie
                    Kości w przykładzie powyżej są kośćmi do specjalnej gry. Czy możesz zrobić normalną kość do gry?
                    Lub inne specjalne kości z innej gry?
                example_code_2: |
                    ```
                    wybór {is} _
                    ```
            4:
                story_text: |
                    W tym poziomie możesz stworzyć kostki do gry. Ale tym razem spróbuj zrobić to samodzielnie, bez przykładowego kodu!

                    ### Ćwiczenie
                    Stwórz własne kostki do gry.
                    Wskazówka: Jeśli nie masz pojęcia jak stworzyć kostki do gry, spójrz na te z poprzedniego poziomu, ale nie zapomnij dodać cudzysłowów.
            5:
                story_text: |
                    Teraz dodamy polecenia `{if}` oraz `{else}` do naszych kości!

                    ### Ćwiczenie
                    Uzupełnij kod przykładowy tak, aby kod napisał „Możesz przestać rzucać” gdy wyrzucona zostanie gąsienica. W przypadku gdy zostanie wyrzucone coś innego powinien napisać „Musisz rzucić ponownie”.
                    **Dodatkowo** Może chcesz stworzyć kostkę do gry z całkowicie innej gry? To też jest w porządku! W takim razie wymyśl swoją własną reakcję. Na przykład „tak” dla 6 i „szkoda” dla czegoś innego.
                example_code: |
                    ```
                    wybory {is} 1, 2, 3, 4, 5, dżdżownica
                    rzut {is} wybory {at} {random}
                    {print} 'wyrzucono ' rzut
                    _ rzut {is} dżdżownica {print} 'Możesz przestać rzucać.'
                    _ {print} 'Musisz rzucić jeszcze raz!'
                    ```
            7:
                story_text: |
                    Na tym poziomie możesz zrobić kostkę do gry z Gąsienicą i teraz możesz nawet policzyć ile punktów zostało wyrzuconych.
                    Wiedząc, że Gąsienica jest warta 5 punktów.  Teraz po rzucie możesz policzyć ile punktów wyrzuciłeś w sumie.
                    Ten kod policzy ilość punktów dla jednej kostki:

                    ### Ćwiczenie
                    Czy potrafisz napisać kod, który policzy sumę punkt na 8 kostkach? Aby to zrobić musisz skopiować i wkleić kilka linijek kodu.
                example_code: |
                    ```
                    wybory = 1, 2, 3, 4, 5, gąsienica
                    punkty = 0
                    rzut = wybory {at} {random}
                    {print} 'wyrzuciłeś' rzut
                    {if} rzut {is} gąsienica punkty = punkty + 5 {else} punkty = punkty + rzut
                    {print} 'suma punktów to ' punkty
                    ```
                example_code_2: |
                    Czy udało ci się policzyć wynik dla 8 kostek? Wymagało to sporo kopiowania i wklejania , prawda? W poziomie 7 ułatwimy to!
            8:
                story_text: |
                    Na tym poziomie możesz ponownie zrobić kości. Dzięki kodowi `{repeat}` możesz łatwo rzucić całą ręką kości.

                    ### Ćwiczenie
                    Spróbuj zakończyć przykładowy kod! **Dodatkowo** Pomyśl o znanej grze, która obejmuje kości i zaprogramuj taką przy użyciu `{repeat}`.
                example_code: |
                    ```
                    wybory = 1, 2, 3, 4, 5, 6
                    _ _ _ _ _ _ _
                    ```
            11:
                story_text: |
                    ### Ćwiczenie
                    Czy wszyscy zbyt długo rzucają kostką? Na tym poziomie możesz pozwolić Hedy rzucić wszystkimi kośćmi naraz!
                    Zmień nazwy na imiona swoich przyjaciół lub rodziny i dokończ kod.
                example_code: |
                    ```
                    gracze = Ania, Jasiek, Kasia
                    wybory = 1, 2, 3, 4, 5, 6
                    _ _ _ _
                        {print} gracz ' wyrzucił ' wybory {at} {random}
                        {sleep}
                    ```
            16:
                story_text: |
                    ### Ćwiczenie
                    Na tym poziomie możesz stworzyć małą grę, w której będziesz musiał rzucić 6 tak szybko, jak to możliwe.
                    Rozpoczęliśmy pisanie kodu, teraz to od Ciebie zależy, czy gra zadziała!

                    Na początku, dodaj pętlę `{while}` , która sprawdza czy 6 oczek zostało wyrzuconych czy nie.
                    Dopóki nie wyrzuciłeś 6, wyrzuć kostką losową liczbę.
                    Napisz, co wyrzucił gracz.
                    Dodaj próbę do liczby prób
                    Poczekaj sekundę, zanim rzucisz ponownie lub - na wypadek, gdybyś rzucił 6 - przed końcem gry.
                example_code: |
                    ```
                    opcje = 1, 2, 3, 4, 5, 6
                    {print} 'Wyzuć 6 tak szybko, jak to możliwe!'
                    wyrzucono = 0
                    próby = 0
                    _
                    _
                    _
                    _
                    _
                    {print} 'Tak! Wrzuciłeś 6 w 'próby' próbach
                    ```
    dishes:
        name: Zmywanie?
        default_save_name: Zmywanie
        description: Użyj komputera, aby sprawdzić, kto zmywa naczynia
        levels:
            3:
                story_text: |
                    Czy często w domu kłócisz się o to, kto powinien dziś umyć naczynia lub wyczyścić kuwetę?
                    Możesz pozwolić komputerowi dokonać bardzo sprawiedliwego wyboru. Możesz to zaprogramować na tym poziomie!
                example_code: |
                    ```
                    ludzie {is} mama, tata, Emma, Sofia
                    {print} ludzie {at} {random} muszą zmywać naczynia
                    ```
                story_text_2: |
                    ### Ćwiczenie
                    Stwórz własną wersję programu zmywarki. Najpierw sporządź listę członków swojej rodziny.
                    Następnie pomyśl o zadaniu do wykonania i pozwól komputerowi zdecydować, kto ma wykonać zadanie za pomocą polecenia `{at} {random}`.

                    **Dodatkowo** Nie masz ochoty samodzielnie zmywać naczyń? Zhakuj program, usuwając swoje imię z listy za pomocą polecenia `{remove}` `{from}`.
            4:
                story_text: |
                    Korzystając z cudzysłowów możesz sprawić, że twój program o zmywaniu naczyń będzie jeszcze lepszy.

                    ### Ćwiczenie
                    Najpierw uzupełnij puste miejsca symbolami lub poleceniami, tak by przykładowy program zaczął działać.
                    Udało Ci się? Super! Teraz skopiuj swój własny kod z poprzedniego poziomu i spraw by zaczął działać w tym poziomie dodając cudzysłowy w odpowiednich miejscach.
                example_code: |
                    ```
                    ludzie {is} mama, tata, Emma, Sophie
                    {print} _ naczynia są myte przez _
                    {sleep}
                    {print} ludzie {at} _
                    ```
            5:
                story_text: |
                    Dzięki poleceniu `{if}` możesz mieć teraz trochę więcej zabawy z wyborami w twoich programach. Możesz teraz sprawić, by twój program reagował na wybory podjęte przez komputer.
                    ### Ćwiczenie
                    Czy potrafisz dokończyć program, tak by wyświetlał "o, nie..." gdy jest Twoja kolej, a w przeciwnym przypadku wyświetlał „tak!”?
                    Nie zapomnij cudzysłowów!
                example_code: |
                    ```
                    ludzie {is} mama, tata, Agnieszka, Zosia
                    zmywarka {is} ludzie {at} {random}
                    _ kto_zmywa {is} Zosia {print} _ o, nie... Moja kolej zmywania naczyń _
                    _ {print} 'całe szczęście, że nie ma naczyń, ponieważ' _ ' już je myje '
                    ````
            7:
                story_text: |
                    Jak często wszyscy będą zmywać naczynia? Czy to jest sprawiedliwe? Możesz to policzyć na tym poziomie.
                example_code: |
                    ```
                    ludzie = mama, tata, Emma, Sophie
                    emma_zmywa = 0
                    kto_zmywa = ludzie {at} {random}
                    {print} 'Teraz zmywa ' kto_zmywa
                    {if} kto_zmywa {is} Emma emma_zmywa = emma_zmywa + 1
                    {print} 'Emma będzie zmywać naczynia w tym tygodniu ' emma_zmywa ' razy'
                    ```

                    Teraz możesz skopiować linie od 3 do 5 kilka razy (np. 7 razy dla całego tygodnia), aby ponownie obliczyć dla całego tygodnia.
                    Czy robisz kod dla całego tygodnia?
                story_text_2: |
                    Jeśli masz wielkiego pecha to poprzedni program mógłby wybrać ciebie do zmywania naczyń przez cały tydzień! To jest niesprawiedliwe!
                    Żeby stworzyć bardziej sprawiedliwy system możesz użyc polecenia `{remove}` żeby usunąć osobę z listy zaraz po wybraniu jej do mycia naczyń. Tym sposobem nie będziesz musiał już zmywać naczyń  dopóki wszyscy nie będą mieli swojej kolejki.

                    Poniedziałek i wtorek zostały przygotowane dla Ciebie. Czy potrafisz dodać resztę tygodnia?
                    Czy potrafisz również wymyślić co zrobić gdy lista jest pusta?
                example_code_2: |
                    ```
                    ludzie = mama, tata, Agnieszka, ty
                    kto_zmywa = ludzie {at} {random}
                    {print} 'Naczynia w poniedziałek myje: ' kto_zmywa
                    {remove} kto_zmywa {from} ludzie
                    kto_zmywa = ludzie {at} {random}
                    {print} 'Naczynia we wtorek myje: ' kto_zmywa
                    {remove} kto_zmywa {from} ludzie
                    ```
            8:
                story_text: |
                    Przy użyciu komendy `{repeat}` możesz powtórzyć fragmenty kodu. Możesz to wykorzystać do obliczenia kto będzie zmywał naczynia przez kilka dni!
                    ### Ćwiczenie
                    Użyj komendy `{repeat}` aby zadecydować kto będzie mył naczynia przez cały tydzień. Każde puste miejsce musi być wypełnione jedną komendą lub liczbą!
                    **(Dodatkowo)** Czy możesz wymyślić inne prace domowe? Przygotuj kod, który wylosuje trzy prace domowe. Nie zapomnij napisać, o co chodzi!
                example_code: |
                    ```
                    ludzie = mamy, taty, Emmy, Sophie
                    {repeat} _ _ {print} 'Zmywanie naczyń jest zadaniem ' _ _ _
                    ```
            11:
                story_text: |
                    Na tym poziomie w prosty sposób ułożysz plan na cały tydzień!

                    ### Ćwiczenie
                    Dodaj drugie zadanie, takie jak odkurzanie lub sprzątanie, i upewnij się, że jest ono również podzielone na cały tydzień.
                    <br> **Dodatkowo** Program nie jest sprawiedliwy, można mieć pecha i zmywać cały tydzień. Jak uczynić program bardziej sprawiedliwym?
                example_code: |
                    ```
                    dni = Poniedziałek, Wtorek, Środa, Czwartek, Piątek, Sobota, Niedziela
                    imiona = mama, tata, Agnieszka, Zosia
                    {for} dzień {in} dni
                        {print} imiona {at} {random} ' myje naczynia w ' dzień
                    ```
    elif_command:
        levels:
        default_save_name: elif
        description: '{elif}'
        name: '{elif}'
    for_command:
        description: komenda {for}
        levels:
            11:
                story_text: |-
                    ## For
                    Na tym poziomie nauczymy się nowego kodu/komendy `{for}`. Z komendą `{for}`możesz stworzyć listę i użyć wszystkich elementów.
                    `{for}` tworzy blok, jak `{repeat}` i `{if}` więc wszystkie linie w bloku muszą zaczynać się od 4 spacji.
                story_text_2: |
                    ### Ćwiczenie
                    Dokończ ten kod, dodając `{for} czynność {in} czynności` do wiersza 2.
                example_code_2: |
                    ```
                    czynności = klaszcz w dłonie, tupnij stopami, krzycz Hurra!
                    _
                        {repeat} 2 {times}
                            {print} 'Jeśli jesteś szczęśliwy i wiesz o tym, ' czynność
                            {sleep} 2
                        {print} 'Jeśli jesteś szczęśliwy i wiesz o tym i naprawdę chcesz to pokazać'
                        {print} 'Jeśli jesteś szczęśliwy i wiesz o tym, ' czynność
                        {sleep} 3
                    ```
                example_code: "```\nzwierzęta = pies, kot, ryba\n{for} zwierzę {in} zwierzęta\n    {print} 'Kocham ' zwierzę\n```\n"
            13:
                story_text: |
                    Na koniec zmienimy `{for} i {in} {range} 1 {to} 5` w prawdziwy kod Pythona, taki jak:
                example_code: "```\n{for} i {in} {range}(1,5):\n    {print} (i)\n```\n"
        default_save_name: for
        name: '{for}'
    fortune:
        name: Wróżka
        default_save_name: Wróżka
        description: Niech Hedy przewidzi przyszłość
        levels:
            1:
                story_text: |
                    Czy byłeś kiedyś w wesołym miasteczku i wróżka przepowiedziała Ci przyszłość? Albo czy kiedykolwiek grałeś magiczną ósemką?
                    Wtedy prawdopodobnie wiesz, że tak naprawdę nie mogą one przewidzieć twojej przyszłości, ale nadal jest to zabawne!

                    W najbliższych poziomach możesz nauczyć się jak stworzyć własną maszynę do wróżenia!
                    W poziomie 1 możesz zacząć łatwo, pozwalając Hedy przedstawić się jako wróżka i pozwolić jej odpowiedzieć `{echo}` odpowiedziami graczy.
                    Na przykład tak:
                example_code: |
                    ```
                    _ Witam, jestem Hedy, wróżka!
                    _ Kim jesteś?
                    _ Pozwól mi spojrzeć w moją kryształową kulę
                    _ Widzę... 
                    _ Twoje imię to
                    ```
                story_text_2: |
                    ### Ćwiczenie
                    Skopiuj przykładowy kod na ekran wprowadzania i wypełnij puste pola, aby kod zadziałał.
                    **Dodatkowo** Zmień kod i pozwól wróżbitce nie tylko przewidzieć Twoje imię, ale także wiek, ulubioną drużynę sportową lub coś innego o sobie.
            3:
                story_text: |
                    Na poprzednich poziomach stworzyłeś swoją pierwszą maszynę do wróżenia, ale Hedy nie mogła niczego przewidzieć, tylko wykonać`{echo}`.
                    Na tym poziomie możesz użyć zmiennej i polecenia `{at} {random}`, aby Hedy naprawdę wybrała odpowiedź. Dla przykładu, spójrz na ten kod:
                example_code: "```\n{print} Jestem wróżka Hedy!\npytanie {is} {ask} Co chciałbyś się dowiedzieć?\n{print} A więc chcesz wiedzieć czy: pytanie \nodpowiedzi {is} tak, nie, może\n{print} Moja szklana kula mówi że...\n{sleep} 2\n{print} odpowiedzi {at} {random}\n```\n"
                story_text_2: |
                    ### Ćwiczenie
                    Teraz Hedy może odpowiedzieć tylko tak, nie lub może. Czy możesz dać Hedy więcej opcji odpowiedzi, np. 'zdecydowanie' lub 'zapytaj ponownie'.
            4:
                story_text: |
                    ### Ćwiczenie
                    Usunęliśmy wszystkie cudzysłowy z tego przykładowego kodu, czy możesz dodać je wszystkie we właściwych miejscach?

                    ### Ćwiczenie 2
                    Wróć do poprzedniego poziomu i skopiuj kod wróżki. Spraw, aby kod zadziałał na tym poziomie, dodając cudzysłowy we właściwych miejscach.
                example_code: |
                    ```
                    _ Dodaj cudzysłowy do tego kodu _
                    {print} Jestem wróżka Hedy!
                    pytanie {is} {ask} Czego chciałbyś się dowiedzieć?
                    {print} A więc chcesz wiedzieć czy: pytanie 
                    odpowiedzi {is} tak, nie, może
                    {print} Moja szklana kula mówi że...
                    {sleep} 2
                    {print} odpowiedzi {at} {random}
                    ```
            6:
                story_text: |
                    ### Ćwiczenie
                    W przykładowym kodzie widzisz, jak stworzyć program wróżki, który pozwala przechylić szanse na swoją korzyść. Ten program oszukiwania zawsze mówi ci, ,że wygrasz na loterii, ale twoi przyjaciele nigdy nie będą w stanie wygrać.

                    Użyj tego, aby stworzyć własny program, bądź kreatywny! Na przykład możesz stworzyć kod, który przewiduje, że:
                    * Twoja ulubiona drużyna sportowa pokona wszystkich przeciwników!
                    * Twój ulubiony film zostanie wybrany na wieczór filmowy!
                    * Wygrywasz bilety na swój ulubiony program!
                    * Jesteś najpiękniejszą osobą ze wszystkich, jak mówiło to magiczne lustro Królewny Śnieżki.
                    Daj się ponieść wyobraźni!

                    Twój program musi zawierać co najmniej 10 wierszy kodu i musi posiadać co najmniej jedno polecenie `{if}` i `{else}`.
                example_code: |
                    ```
                    przyjaciele {is} Jordan, Lucy, Dave
                    {print} 'Mogę przewidzieć, czy jutro wygrasz na loterii!'
                    osoba {is} {ask} 'Kim jesteś?'
                    dobra_odpowiedź {is} Hurra! Wygrywasz !, Na pewno wygrasz !, Mamy zwycięzcę!
                    zła_odpowiedź {is} Pech! Spróbuj ponownie !, Inna osoba wygra, Przegrywasz!
                    {if} osoba {in} przyjaciele {print} dobra_odpowiedź {at} {random}
                    {else} {print} zła_odpowiedź {at} {random}
                    ```
            7:
                story_text: |
                    Na tym poziomie możesz używać matematyki w swoich przewidywaniach jako wróżbita. Pozwala to na tworzenie (zwariowanych) formuł do obliczania przyszłości.
                    Na przykład możesz obliczyć, w jaki sposób zdobędziesz bogactwo lub ile będziesz mieć dzieci, gdy dorośniesz.



                    ### Ćwiczenie
                    Czy możesz wymyślić własną (zwariowaną) maszynę do wróżenia?
                example_code: "```\n{print} 'Jestem Hedy - wróżka!'\n{print} 'Mogę przewidzieć, ile dzieci będziesz miał, gdy dorośniesz!'\nwiek = {ask} 'Ile masz lat?'\nrodzeństwo = {ask} 'Ile masz rodzeństwa?'\nwzrost = {ask} 'Ile masz wzrostu w centymetrach?'\nliczba_dzieci = wzrost / wiek\nliczba_dzieci = liczba_dzieci - rodzeństwo\n{print} 'Będziesz miał...'\n{sleep}\n{print} liczba_dzieci ' dzieci!'\n```\n"
            8:
                story_text: |
                    ### Ćwiczenie
                    Skończ ten program i spraw, aby powiedział ci , czy twoja sympatia cię kocha, czy nie.
                example_code: |
                    ```
                    {print} 'Mam kwiat z magicznymi płatkami'
                    {print} 'Jeżeli wybierzesz płatki to kwiat powie ci czy twoja sympatia kocha cię z wzajemnością'
                    ilość = {ask} 'Ile płatków chcesz wybrać?'
                    opcje = kocha cię, nie kocha cię
                    _ _ _ _ opcje {at} {random}
                    ```
            9:
                story_text: |
                    W następnym przykładzie możesz poprosić wróżkę, aby zadała 3 pytania, a także je wydrukowała!

                    ### Ćwiczenie
                    Czy potrafisz wpisać odpowiednie polecenie w puste miejsca?
                example_code: |
                    ```
                    {print} 'Jestem Hedy - wróżka!'
                    {print} 'Możesz zadać mi 3 pytania'
                    odpowiedzi = tak, nie, może
                    _ _ _
                       pytanie = {ask} 'Czego chciałbyś się dowiedzieć?'
                       {print} pytanie
                       {sleep}
                       {print} 'Moja kryształowa kula mówi..' odpowiedzi {at} {random}
                    ```
            11:
                story_text: |
                    Na tym poziomie nauczysz się programować grę MASH (dwór, mieszkanie, chałupa, dom). W tej grze możesz przewidzieć jak będzie wyglądać przyszłość dla wszystkich graczy jednocześnie.

                    ### Ćwiczenie 1
                    Wypełnij puste pola za pomocą nowego polecenia, którego nauczyłeś się na tym poziomie.
                example_code: |
                    ```
                    domy= dwór, mieszkanie, chałupa, dom
                    kocha = nikogo, księcia, sąsiada, prawdziwą miłość
                    zwierzęta = pies, kot, słoń
                    imiona = Jenna, Ryan, Jim
                    _
                        {print} imię ' żyje w ' domy {at} {random}
                        {print} imię ' ożeni się z ' kocha {at} {random}
                        {print} imię ' wezmą ' zwierzęta {at} {random} ' jako ich zwierzę.'
                        {sleep}
                    ```
    functions:
        name: funkcje
        default_save_name: funkcje
        description: funkcje
        levels:
            12:
                story_text: |
                    Na tym poziomie nauczysz się korzystać z **funkcji**. Funkcja to blok kodu, z którego można łatwo korzystać wiele razy. Korzystanie z funkcji pomaga nam organizować fragmenty kodu, których możemy używać wielokrotnie.
                    Aby utworzyć funkcję, użyj `{define}` i nadaj funkcji nazwę. Następnie umieść wszystkie linie, które chcesz w funkcji, w wciętym bloku pod linią `{define}`.
                    Pozostaw jedną pustą linię w kodzie, aby wyglądała ładnie i schludnie. Świetna robota! Stworzyłeś funkcję!

                    Teraz, gdy potrzebujemy tego bloku kodu, aby go wywołać używamy tylko kodu <code>{call} </code>z nazwą funkcji! Nie musimy ponownie wpisywać tego bloku kodu.

                    Sprawdź ten przykładowy kod gry Twister. Funkcja „obróć” zawiera blok kodu, który wybiera, która kończyna powinna iść gdzie.

                    ### Ćwiczenie
                    Dokończ ten kod, ustawiając 2 zmienne wybrana_kończyna i wybrany_kolor.
                    Następnie wybierz, ile razy chcesz wywołać funkcję, która spowoduje zakręcenie spinnerem do twistera.

                    ### Ćwiczenie 2
                    Ulepsz swój kod, dodając zmienną o nazwie „ludzie”'. Użyj zmiennej, aby dać wszystkim graczom własne polecenie w grze.
                    Na przykład: „Ahmed, prawa ręka na zielonym” lub „Jessica, lewa stopa na żółtym”'.
                example_code: |
                    ```
                    strony = 'lewo', 'prawo'
                    kończyny = 'ręka', 'stopa'
                    kolory = 'czerwony', 'niebieski', 'zielony', 'żółty'

                    {define} kolej
                        wybrana_strona = strony {at} {random}
                        wybrana_kończyna= kończyny _
                        wybrany_kolor = kolory _
                        {print} wybrana_strona' ' wybrana_kończyna ' on ' wybrany _kolor

                    {print} 'Zagrajmy w Twistera!'
                    {for} i {in} {range} 1 {to} _
                        {call} kolej
                        {sleep} 2
                    ```
    guess_my_number:
        name: Zgadnij moją liczbę
        default_save_name: Zgadnij moją liczbę
        description: Zgadnij mój numer
        levels:
    harry_potter:
        description: Przygody Harry'ego Pottera
        levels:
            11:
                story_text: |
                    ### Ćwiczenie
                    Możemy również zrobić wróżbitę o tematyce Harry'ego Pottera. Wypełnij puste pola, tak aby napisano 9 wierszy.
                    **Dodatkowo** Zmień motyw wróżbity na coś innego, na przykład ulubioną książkę, film lub program telewizyjny.
                example_code: |
                    ```
                    domy = Gryffindor, Slytherin, Hufflepuff, Ravenclaw
                    przedmioty = eliksiry, obrona przed czarną magią, zaklęcia, transfiguracja
                    lęki = Voldemort, pająki, oblanie egzaminów
                    imiona = Harry, Ron, Hermiona
                    _
                    _ {print} imię ' zostaje przypisany do ' domu {at} {random}
                    _ {print} imię ' jest dobry w ' przedmiot {at} {random}
                    _ {print} największy lęk imię to' lęki {at} {random}
                    ```
        name: Harry Potter
        default_save_name: Harry Potter
    haunted:
        name: Nawiedzony dom
        default_save_name: Nawiedzony dom
        description: Ucieknij z nawiedzonego domu
        levels:
            1:
                story_text: |
                    W tej przygodzie pracujesz nad stworzeniem gry, w której musisz uciec z nawiedzonego domu wybierając właściwe drzwi.
                    Jeśli wybierzesz właściwe drzwi, przeżyjesz, ale jeśli nie, straszny potwór może...

                    W poziomie 1 zaczynamy naszą grę w nawiedzony dom przez wymyślenie strasznej historii i zapytania gracza jakiego potwora zobaczą w nawiedzonym domu.
                example_code: |
                    ```
                    {print} Jak się tu dostałem?
                    {print} Pamiętam, jak przyjaciel powiedział mi, że mam wejść do starej rezydencji...
                    {print} i nagle wszystko stało się czarne.
                    {print} Ale jak wylądowałem na podłodze...?
                    {print} Strasznie boli mnie głowa, jakby ktoś uderzył mnie kijem!
                    {print} Co to za dźwięk?
                    {print} O nie! Chyba nie jestem sam w tym domu!
                    {print} Muszę się stąd wydostać!
                    {print} Przede mną jest 3 drzwi...
                    {ask} Które drzwi powinienem wybrać?
                    {echo} Wybieram drzwi
                    {print} ...?
                    ```
                story_text_2: |
                    ### Ćwiczenie
                    Skopiuj przykładowy kod na ekran wprowadzania, klikając żółty przycisk.
                    Teraz zakończ historię, dodając co najmniej 5 linii kodu.
                    Pamiętaj, aby każdą linię kodów rozpocząć od komendy `{print}`.
            2:
                story_text: |
                    W tym nawiedzonym domu możesz wybierać swoje potwory za pomocą emotikonów. Oczywiście możesz też użyć słów.
                example_code: |
                    ```
                    potwór_1 {is} 👻
                    potwór_2 {is} 🤡
                    potwór_3 {is} 👶
                    {print} Wchodzisz do nawiedzonego domu..
                    {print} Nagle widzisz potwór_1
                    {print} Uciekasz do innego pokoju, 
                    {print} ale potwór_2 czeka na ciebie!
                    {print} O nie! Szybko idź do kuchni.
                    {print} Ale jak wchodzisz zaatakował ciebie potwór_3!
                    ```
                story_text_2: |
                    ### Ćwiczenie
                    W powyższym przykładzie potwory są z góry określone. Więc za każdym razem, gdy uruchamiasz swój kod, dane wyjściowe są takie same.
                    Czy możesz dodać polecenia `{ask}`, aby uczynić nawiedzony dom interaktywnym i sprawić, by gracze wybierali napotkane potwory?
                example_code_2: |
                    ```
                    potwór_1 {is} _
                    potwór_2 {is} _
                    potwór_3 {is} _
                    {print} Wchodzisz do nawiedzonego domu..
                    {print} Nagle widzisz potwór_1
                    {print} Uciekasz do innego pokoju, 
                    {print}ale potwór_2 czeka na ciebie!
                    {print} O nie! Szybko idź do kuchni.
                    {print} Ale jak wchodzisz zaatakował ciebie potwór_3!
                    ```
            3:
                story_text: |
                    Na poprzednich poziomach zrobiłeś wprowadzenie do gry o nawiedzony dom, ale jak mogłeś zauważyć, historia zawsze miałaby straszny koniec.
                    Na tym poziomie możesz uczynić swoją historię bardziej interaktywną, zmieniając wynik gry; czasami zostaniesz zjedzony, czasami uciekniesz!
                    Niech Hedy decyduje losowo!

                    ### Ćwiczenie
                    Skopiuj przykładowe kody i wypełnij puste pola, tak aby działały!

                    **Dodatkowo** Ta historia jest dość prosta, może możesz zrobić ją trochę straszniejszą poprzez dodanie bardziej ekscytującej historii.
                    Masz teraz bardzo ograniczone wyniki, są tylko 3 opcje tego, co może być za drzwiami. Może wymyślisz więcej potworów do dodania do listy!
                example_code: |
                    ```
                    _ Ucieknij z nawiedzonego domu!
                    _ Przed tobą jest troje drzwi... 
                    _ _ _ Które drzwi wybierzesz?
                    _ Wybrałeś drzwi  ... wybór
                    potwory _ zombie, wampir, NIC UCIEKŁEŚ
                    _ Widzisz...
                    {sleep}
                    _ _ _ _
                    ```
            4:
                story_text: |
                    Na tym poziomie nauczysz się używać cudzysłowów w swoich grach.

                    ### Ćwiczenie
                    Czy potrafisz zmienić swój Nawiedzony Dom, aby był zgodny z poziomem 4?

                    ### Ćwiczenie 2
                    Wróć do poprzedniego poziomu i skopiuj swój kod nawiedzonego domu. Spraw, aby kod działał na tym poziomie, dodając cudzysłowy we właściwych miejscach.
                example_code: |
                    ```
                    _Dodaj znaki cudzysłowu do tego kodu
                    {print} _ Uciekaj z nawiedzonego domu! _
                    {print} _ Przed tobą znajduje się 3 drzwi... _
                    wybór {is} {ask} _ Które drzwi wybierzesz? _
                    {print} Wybrałeś drzwi ... _ wybór
                    potwory {is} zombie, wampir, NIC UCIEKŁEŚ
                    {print} Widzisz... _
                    {sleep}
                    {print} potwory {at} {random}
                     ```
            5:
                story_text: |
                    Aż do tego poziomu gra w nawiedzonym domu zawsze prosiła gracza o wybranie drzwi, ale jak zapewne zauważyłeś, tak naprawdę nie musieli odpowiadać poprawnie.
                    Jeśli gracz podał całkowicie losową odpowiedź, gra nadal działała, a gracz mógł nawet wygrać (mimo że nie wybrał drzwi).
                    Na tym poziomie możesz wygrać grę tylko wybierając te same drzwi, które losowo wybrała Hedy.

                    ### Ćwiczenie
                    Czy potrafisz znaleźć 4 brakujące słowa, aby uzupełnić kod?
                example_code: "```\n{print} 'Uciekaj z nawiedzonego domu!'\n{print} 'Przed tobą znajdują się 3 drzwi...'\ndrzwi {is} 1, 2, 3\npotwory {is} wilkołak, mumia, wampir, zombie\nwybrane_drzwi {is} {ask} 'Które drzwi wybierasz?'\n {print} 'Wybrałeś drzwi...' wybrane_drzwi \n{sleep}\npoprawne_drzwi {is} drzwi {at} {random}\n_ _ _ {print} 'Fantastycznie! Uciekłeś!'\n{else} {print} 'O nie! Zostałeś zjedzony przez...' potwory. {at} {random}\n```\n"
            10:
                story_text: |
                    Na tym poziomie możesz skorzystać ze wcięć, dzięki czemu nawiedzony dom stanie się jeszcze bardziej interaktywny!

                    ### Ćwiczenie
                    Teraz bardzo trudno jest wygrać tę grę, czy możesz ułatwić wygraną?
                    Zmień kod tak, aby zawierał tylko jedne błędne drzwi i dwoje prawidłowych drzwi zamiast jednych prawidłowych drzwi i dwóch niewłaściwych?
                    Wskazówka: oznacza to zmianę zmiennej poprawne_drzwi na niepoprawne_drzwi i zamianę kodu `{if}` i `{else}`.
                    I oczywiście możesz także zmienić historię i uczynić ją własną. Zmień potwory lub spraw, by był to wesoły teleturniej, w którym otrzymasz prezent!
                example_code: |
                    ```
                    {print} 'Ucieknij z nawiedzonego domu!'
                    gracz = żyje
                    drzwi = 1, 2, 3
                    potwory = zombie, wampir, ogromny pająk
                    {repeat} 3 {times}
                        {if} gracz {is} żyje
                            poprawne_drzwi {is} drzwi {at} {random}
                            {print} 'Przed tobą jest 3 drzwi...'
                            wybrane_drzwi = {ask} 'Które drzwi wybierasz?'
                            {if} wybrane_drzwi {is} poprawne_drzwi
                                {print} 'Tutaj nie ma potworów!'
                            {else}
                                {print} 'Zostałeś zjedzony przez ' potwory {at} {random}
                                gracz = zginął
                        {else}
                            {print} 'KONIEC GRY'
                    {if} gracz {is} żyje
                        {print} 'Świetnie! Udało ci się przetrwać!'
                    ```
            14:
                story_text: |
                    ### Ćwiczenie
                    Ta gra w nawiedzonym domu wykorzystuje połączenie między listami, których możesz użyć na tym poziomie
                    Na przykład: wszystkie właściwości należące do zombie są pierwsze na wszystkich listach, drugie wiedźma i trzecie wampir.
                    Sprawdź kod i wypełnij w pustych polach za pomocą `weapons[i]`, `monsters[i]`, `bad_fate[i]`, `good_fate[i]`, `hint[i]`w taki sposób, aby kod zadziałał!
                example_code: |
                    ```
                    liczby = [1, 2, 3]
                    i = liczby[{random}]
                    wskazówka = ['warczenie', 'rechoczący śmiech', 'trzepot skrzydeł']
                    potwory = ['zombie', 'wiedźma', 'wampir']
                    zły_los = ['Twój mózg jest zjadany', 'Zostałeś przeklęty', 'Zostałeś ugryziony']
                    dobry_los = ['Rzuciłeś szynkę. Zombie jest rozproszony i zaczyna ją jeść.', 'Podpalasz zasłony. Czarownica ucieka ze strachu przed ogniem', 'Wampir nienawidzi czosnku i ucieka']
                    bronie = ['szynka', 'zapalniczka', 'czosnek']
                    {print} 'Stoisz przed starą rezydencją'
                    {print} 'Coś tu nie gra'
                    {print} 'Słyszysz ' _
                    {print} 'Zamierzasz to zbadać'
                    {print} 'Wchodzisz do kuchni i widzisz zapalniczkę, surową szynkę i czosnek.'
                    twoja_broń = {ask} 'Co zabierasz ze sobą?'
                    {print} 'Z ' twoja_broń ' w ręku wchodzisz do salonu'
                    {print} 'Znajdujesz...  ' _
                    potrzebna_broń= _
                    {if} twoja_broń == potrzebna_broń
                        {print} 'Użwasz ' twoja_broń
                        {print} _
                        {print} 'Wygrałeś!'
                    {else}
                        {print} 'Wybrałeś złą broń...'
                        {print} _
                        {print} 'KONIEC GRY'
                    ```
    hotel:
        levels:
            15:
                story_text: |
                    W poprzedniej przygodzie nauczyłeś się używać argumentu w funkcji i nauczyłeś się łączyć go z {ask}
                    Być może zastanawiałeś się, dlaczego używasz funkcji, ponieważ funkcje w tym przykładzie były tylko jednym wierszem kodu.
                    Teraz pokażemy Ci, jak wygląda większa funkcja, i teraz będziemy również korzystać z wielu argumentów. Zobaczysz, że lepiej jest korzystać z funkcji, jeżeli funkcja się powiększy.
                    Oto przykład funkcji z argumentami połączonymi z poleceniami {ask}.
                example_code: "```\n{define} welcome_message {with} title, last_name, country, room_number\n    {print} 'Welcome to Hotel Hedy, ' title ' ' last_name\n    nice_trip {is} {ask} 'Did you have a nice trip from, ' country '?'\n    {if} nice_trip {is} 'yes'\n        {print} 'Lovely!'\n    {else}\n        {print} 'Sorry to hear that.'\n        {print} 'Hopefully you can take a nice rest in you room.'\n    {print} 'Your room number is ' room_number\n\n{print} 'Hello. Please fill in your information to check in.'\ntitle = {ask} 'What is your title (mr, mrs, ms, dr, etc.)?'\nname = {ask} 'What is you last name?'\nhomecountry = {ask} 'What country do you come from?'\n\n{call} welcome_message {with} title, name, homecountry, 105\n```\n\ntitle = {ask} 'What is your title (mr, mrs, ms, dr, etc.)?'\nname = {ask} 'What is you last name?'\nhomecountry = {ask} 'What country do you come from?'\n\n{call} welcome_message {with} title, name, homecountry, 105\n"
        name: hotel
        default_save_name: hotel
        description: hotel
    if_command:
        name: '{if} i {else}'
        default_save_name: komenda_if
        description: Wprowadzenie polecenia {if}
        levels:
            5:
                story_text: |
                    ## Jeżeli... inaczej...
                    W poziomie 5 pojawia się coś nowego `{if}`! Za pomocą `{if}` możesz wybrać pomiędzy dwoma opcjami.
                    Ten kod wyświetla „to miło”, jeśli wprowadzisz imię Hedy, w przeciwnym wypadku wyświetli „bu!”.
                    `{ask}` i `{print}` działają w dalszym ciągu tak jak w poziomie 4.
                example_code: |
                    ```
                    imię {is} {ask} 'jak masz na imię?'
                    {if} imię {is} Hedy {print} 'super' {else} {print} 'eh'
                    ```
                story_text_2: |
                    Czasami kod zawierający `{if}` staje się naprawdę długi i nie mieści się w linii. <br>Wtedy możesz podzielić kod na dwie linie, zaczynając drugą linię od `{else}`, tak jak w przykładzie:
                example_code_2: |
                    ```
                    imię {is} {ask} 'jak masz na imię?'
                    {if} imię {is} Hedy {print} 'super'
                    {else} {print} 'eh'
                    ```
                story_text_3: |
                    ### Ćwiczenie
                    Spróbuj napisać własny kod używając `{if}` and `{else}`. Możesz użyć przykładowego kodu.
                example_code_3: |
                    ```
                    odpowiedź {is} {ask} '2 + 2 = ?'
                    _ _ _ 4 _ 'Dobra robota!'
                    _ _ 'Nie, 2 + 2 = 4'
                    ```
            9:
                story_text: |
                    ## If... Else...
                    Nauczyłeś się powtarzać blok wierszy kodu po poleceniu `{repeat}`.
                    Teraz możesz także użyć wcięcia, aby utworzyć bloki po poleceniu {if} lub {else}.
                    Sprawdź przykładowy kod.

                    ### Ćwiczenie
                    Dodaj polecenie {else} do przykładowego kodu. Utwórz blok wiersza za pomocą wcięcia. Robisz to, rozpoczynając każdą linię od 4 spacji.
                example_code: |
                    ```
                    imię = {ask} 'Jak masz na imię?'
                    {if} imię {is} Hedy
                        {print} 'Witaj Hedy'
                        {print} 'Możesz zagrać na komputerze!'
                    ```
            10:
                story_text: |
                    Na tym poziomie możesz również umieścić polecenie `{if}` w innym poleceniu `{if}`
                example_code: |
                    ```
                    kontunuować = {ask} 'Czy chcesz kontynuować?'
                    {if} kontunuować = yes
                        pewien = {ask} 'Jesteś tego pewny?'
                        {if} pewien {is} tak
                            {print} 'Kontynuujemy'
                        {else}
                            {print} 'Nie jesteś pewien'
                    {else}
                        {print} 'Nie chcesz kontynuować'
                    ```
    in_command:
        default_save_name: polecenie_in
        description: Wprowadzenie polecenia {in}
        levels:
            6:
                story_text: |
                    ## Listy
                    Aby sprawdzić czy coś jest obecne na liście, możemy użyć komendy `{in}`.
                    Ten kod wypisuje 'ładny' jeśli wprowadzimy 'zielony' albo 'żółty', a w przeciwnym razie wypisuje 'meh'.
                example_code: |
                    ```
                    ładne_kolory {is} zielony, żółty
                    wybrany_kolor {is} {ask} 'Jaki jest Twój ulubiony kolor?'
                    {if} wybrany_kolor {in} ładne_kolory {print} 'ładny!'
                    {else} {print} 'meh'
                    ```
                story_text_2: |
                    ### Ćwiczenie
                    Dokończ przykładowy kod wypełniająć puste miejsca komendami, których się nauczyłeś.
                    Po dokończeniu kodu, spróbuj stworzyć własny kod i użyj pytania, które wymyśliłeś sam.
                example_code_2: |
                    ```
                    zwierzęta {is} pies, krowa, owca
                    odpowiedź {is} {ask} 'Jakie jest Twoje ulubione zwierzę?'
                    _ odpowiedź _ zwierzęta _ 'Moje też!'
                    _ _ 'Moje ulubione zwierzęta to psy, krowy i owce'
                    ```
        name: '{in}'
    is_command:
        default_save_name: Polecenie_is
        description: Wprowadzenie polecenia {is}
        levels:
            2:
                story_text: |
                    ## Zmienne
                    Możesz nadać nazwę słowu za pomocą `{is}`. Nazywa się to **zmienną**. W tym przykładzie stworzyliśmy zmienną o nazwie name oraz zmienną o nazwie age. Możesz użyć słowo name gdziekolwiek w swoim kodzie  i będzie ono zastąpione Hedy, w ten oto sposób: :
                example_code: |
                    ```
                    imię {is} Hedy
                    wiek {is} 15
                    {print} imię ma wiek lat
                    ```
                story_text_2: |
                    ### Ćwiczenie
                    Czas na tworzenie własnych zmiennych!
                    W przykładowym kodzie podaliśmy przykład zmiennej `ulubione_zwierzę`. W wierszu 1 zmienna jest ustawiona, a w wierszu 2 użyliśmy zmiennej w komendzie {print}.
                    Po pierwsze, dokończ nasz przykład, wypełniając swoje ulubione zwierzę w pustym miejscu. Następnie sam napisz co najmniej 3 z tych kodów. Wybierz zmienną i ustaw ją za pomocą polecenia {is}. Następnie użyj go z poleceniem {print}, tak jak my to zrobiliśmy.
                example_code_2: |
                    ```
                    ulubione_zwierzę {is} _
                    {print} Lubię ulubione_zwierzę
                    ```
            7:
                story_text: |
                    Zmieniamy również przechowywanie słowa w zmiennej! Możesz teraz użyć `=` zamiast `{is}`, gdy przechowujemy nazwę lub liczbę w zmiennej, w ten oto sposób:
                example_code: |
                    ```
                    imię = Hedy
                    odpowiedź = 20 + 4
                    ```
        name: '{is}'
    language:
        name: Język
        default_save_name: Język
        description: Ćwicz słowa w języku obcym
        levels:
            5:
                story_text: |
                    Stwórz swój własny program do ćwiczenia słownictwa w nowym języku.

                    ### Ćwiczenie
                    Wydłuż kod, dodając co najmniej 3 dodatkowe słowa, aby gracz mógł się uczyć.
                    **Dodatkowo** Oczywiście możesz użyć innego języka niż francuski. Możesz zmienić kod na dowolny język, którego chcesz się nauczyć.
                example_code: "```\n{print} 'Learn French!'\ncat {is} {ask} '🐱'\n{if} cat {is} chat {print} 'Terrific!'\n{else} {print} 'No, cat is chat'\nfrog {is} {ask} '🐸'\n{if} frog {is} grenouille {print} 'Super!'\n{else} {print} 'No, frog is grenouille'\n```\n"
            14:
                story_text: |
                    ### Ćwiczenie
                    Spójrz na przykładowy kod. Jest to program do ćwiczenia francuskiego słownictwa. Teraz stwórz własny program do ćwiczenia słownictwa w nowym języku.
                    Jeśli nie znasz innych języków, możesz użyć tłumacza Google lub emoji i języka ojczystego.
                example_code: |
                    ```
                    francuskie_słowa= ['bonjour', 'ordinateur', 'pomme de terre']
                    tłumaczenie = ['witam', 'komputer', 'ziemniak']
                    wynik = 0
                    {for} i {in} {range} 1 {to} 3
                        odpowiedź = {ask} 'Co to znaczy ' francuskie_słowa[i] ' ?'
                        poprawnie = tłumaczenie[i]
                        {if} odpowiedź == poprawnie
                            {print} 'Poprawnie!'
                            wynik = wynik + 1
                        {else}
                            {print} 'Źle, ' francuskie_słowa[i] ' oznacza ' tłumaczenie[i]
                    {print} 'Odpowiedziałeś poprawnie na ' wynik ' pytań.'
                    ```
    maths:
        name: Matematyka
        default_save_name: matematyka
        description: Wprowadzenie matematyki
<<<<<<< HEAD
        levels:
            6:
                story_text: |
                    Na tym poziomie nauczysz się czegoś nowego: możesz teraz wykonywać obliczenia.

                    Plus jest łatwy, piszesz go jak w matematyce: na przykład `5 + 5`. Minus również działa tak samo, to jest `5 - 5`.

                    Teraz jest nieco inaczej , ponieważ na klawiaturze nie ma symbolu mnożenia. Poszukaj, naprawdę nie ma!
                    Dlatego mnożymy przez gwiazdkę * powyżej 8: `5 * 5`. Przeczytaj to jako „5 razy 5”, to pomoże ci lepiej zapamiętać.
                example_code: |
                    ```
                    {print} '5 plus 5 to ' 5 + 5
                    {print} '5 minus 5 to ' 5 - 5
                    {print} '5 razy 5 to ' 5 * 5
                    {print} '5 dzielone na 5 to ' 5 / 5
                    ```
=======
        levels: {}
>>>>>>> de60fe79
    music:
        name: muzyka
        default_save_name: muzyka
        description: Zagraj melodię!
        levels:
            1:
                story_text: |-
                    Na tym poziomie nauczysz się korzystać z polecenia `{play}`, aby zagrać melodię!

                    Wpisz `{play}`, poprzedzone nutą, którą chcesz zagrać. Skala idzie w ten sposób : C-D-E-F-G-A-B.
                    Jak możesz zauważyć, istnieje 7 różnych liter, ale możemy zagrać więcej niż 7 nut.
                    Wpisz liczbę od 0 do 9 po literze, aby wybrać skalę, na przykład po B4 pojawia się C5.
                    C0 to najniższa nuta, jaką możesz zagrać, B9 jest najwyższą.

                    ### Ćwiczenie
                    Wypróbuj przykładowy kod, a następnie baw się nim! Czy potrafisz stworzyć własną melodię?
                    Na następnym poziomie nauczysz się grać niektóre istniejące utwory.
                example_code: "```\n{play} C4\n{play} D4\n{play} E4\n{play} F4\n{play} G4\n{play} A4\n{play} B4\n{play} C5\n```"
            2:
                story_text: |
                    ### Ćwiczenie
                    Dokończ piosenki! Rozpoczęliśmy kody niektórych melodii.
                example_code: |
                    ```
                    {print} Pan Mac Donald farmę miał
                    {play} C5
                    {play} C5
                    {play} C5
                    {play} G4
                    {play} A4
                    {play} A4
                    {play} G4
                    ```
                story_text_2: Jak widać, możesz również użyć polecenia `{sleep}`, aby dodać małą pauzę w utworze.
                example_code_2: |
                    ```
                    {print} Gwiazdko gwiazdko świeć nam świeć
                    {play} C
                    {play} C
                    {play} G
                    {play} G
                    {play} A
                    {play} A
                    {play} G
                    {sleep} 1
                    {play} F
                    {play} F
                    ```
            3:
                story_text: |
                    Stwórz losową melodię!

                    ### Ćwiczenie
                    Przykładowy kod tworzy losową melodię, ale jest bardzo krótki i nie używa się wielu nut.
                    Dodaj więcej nut do listy i stwórz dłuższą melodię, kopiując ostatni wiersz jeszcze kilka razy.
                example_code: |
                    ```
                    nuty {is} A4, B4, C4
                    {play} nuty  {at} {random}
                    {play} nuty  {at} {random}
                    {play} nuty  {at} {random}
                    ```
            4:
                story_text: |
                    Użyj polecenia `{clear}`, aby utworzyć maszynę do karaoke!

                    ### Ćwiczenie
                    Dokończ wersję karaoke 'Mary had a little lamb'.
                    Następnie utwórz wersję karaoke dowolnej piosenki, jeśli chcesz!
                example_code: "```\n{print} 'Mary had a little lamb'\n{play} E\n{play} D\n{play} C\n{play} D\n{play} E\n{play} E\n{play} E\n{clear}\n{print} 'Little lamb, little lamb'\n{play} D\n{play} D\n{play} D\n{play} E\n{play} E\n{play} E\n{clear}\n{print} 'Mary had a little lamb'\n{play} E\n```\n"
            5:
                story_text: |
                    Nie zawsze chcesz używać polecenia `{play}`, aby odtworzyć cały utwór, czasem chcesz po prostu odtworzyć jedną nutę.
                    Na przykład, jeśli chcesz zrobić quiz, możesz zagrać radosną nutę, jeśli odpowiedź jest poprawna, i smutną niską nutę, jeśli odpowiedź jest błędna.

                    ### Ćwiczenie
                    Dokończ pierwsze pytanie, dodając wiersz kodu, który odtwarza nutę C3, jeśli podana zostanie niewłaściwa odpowiedź.
                    Następnie pomyśl o 3 dodatkowych pytaniach, które możesz dodać do tego quizu.
                example_code: |
                    ```
                    odpowiedź {is} {ask} 'Jaka jest stolica Zimbabwe?'
                    {if} odpowiedź {is} Harare {play} C6
                    _
                    ```
            7:
                story_text: "Zamiast grać nuty, możesz teraz także odtwarzać liczby. Po prostu wpisz `{play} 1` dla najniższej nuty, `{play} 70` dla najwyższej nuty lub czegokolwiek pomiędzy.\n\n### Exercise\n To wymaga matematyki muzycznej! Wypróbuj przykładowy kod kilka razy z różnymi liczbami początkowymi. \nNastępnie sprawdź, czy możesz skomponować utwór za pomocą liczb.\n"
                example_code: |
                    ```
                    liczba= {ask} 'Podaj liczbę początkową między 1 i 67'
                    {print} liczba
                    {play} liczba
                    liczba = liczba + 1
                    {print} liczba
                    {play} liczba
                    liczba = liczba+ 1
                    {print} liczba
                    {play} liczba
                    ```
            8:
                story_text: |
                    Użycie polecenia `{repeat}` może znacznie skrócić kody melodii!

                    ### Ćwiczenie
                    Dokończ kod dla piosenki Twinkle Twinkle Little Star używając polecenia `{repeat}`.
                    Wróć do piosenek, które stworzyłeś na poprzednich poziomach. Czy możesz również skrócić ich kody?
                example_code: "```\n{print} 'Twinkle Twinkle Little Star'\n{repeat} 2 {times} {play} C4\n{repeat} 2 {times} {play} G4\n_\n```\n"
            9:
                story_text: |
                    Teraz, gdy możemy użyć polecenia `{repeat}` dla wielu linii, możemy tworzyć utwory jeszcze łatwiej!

                    ### Ćwiczenie
                    Dokończ piosenkę Panie Janie. Nie zapomnij użyć `{repeat}`!
                example_code: "```\n{print} 'Brother John'\n{repeat} 2 {times}\n    {play} C\n    {play} D\n    {play} E\n    {play} C\n{repeat} 2 {times}\n    {play} E\n    {play} F\n    {play} G\n    {sleep} 1\n```\n"
            10:
                story_text: |
                    Na tym poziomie możesz - między innymi - użyć polecenia {repeat} w poleceniu {repeat}.
                    To sprawia, że piosenki takie jak „Sto lat” są jeszcze krótsze!

                    ### Ćwiczenie
                    Dokończ piosenkę!
                example_code: |
                    ```
                    pierwszy_raz = tak
                    {repeat} 2 {times}
                        {repeat} 2 {times}
                            {play} C
                        {play} D
                        {play} C
                        {if} pierwszy_raz  {is} tak
                            {play} F
                            {play} E
                            pierwszy_raz  {is} nie
                        {else}
                            _
                    ```
            12:
                story_text: |
                    Używaj funkcji w swoich utworach! Jak widać w przykładowym kodzie, możesz utworzyć funkcję dla każdego wiersza Twinkle Twinkle Little Star. Po zaprogramowaniu pierwszych trzech linii wystarczy wywołać funkcje w kolejności, w jakiej mają być odtwarzane.

                    ### Ćwiczenie
                    Dokończ piosenkę Twinkle Twinkle Little Star.
                    Spójrz wstecz na wszystkie utwory, które zaprogramowałeś na poprzednich poziomach. Spraw za pomocą funkcji, aby te kody były jeszcze lepsze i krótsze niż poprzednio?
                example_code: |
                    ```
                    {define} pierwsza_linijka
                        {play} C
                        {play} C
                        {play} G
                        {play} G
                        {play} A
                        {play} A
                        {play} G
                        {sleep}

                    {define} druga_linijka
                        {play} F
                        {play} F
                        {play} E
                        {play} E
                        {play} D
                        {play} D
                        {play} C
                        {sleep}

                    {define} trzecia_linijka
                        {play} G
                        {play} G
                        {play} F
                        {play} F
                        {play} E
                        {play} E
                        {play} D
                        {sleep}

                    {call} _
                    {call} _
                    {call} _
                    {call} _
                    {call} _
                    {call} _
                    ```
            15:
                story_text: |
                    Możesz użyć funkcji z argumentem dla utworów, które mają linię prawie taką samą, ale za każdym razem nieco inną.
                    Jednym z przykładów jest piosenka „Yankee Doodle”'. Pierwsze 4 nuty pierwszych wierszy są takie same, ale za każdym razem następuje po nich inna para nut.

                    ### Ćwiczenie
                    Czy możesz dokończyć piosenkę Yankee Doodle?
                    Czy możesz zaprogramować w ten sam sposób inną piosenkę?
                example_code: |
                    ```
                    {print} 'Yankee Doodle'
                    {define} _ {with} nuta_1, nuta_2, nuta_3
                        {play} C4
                        {play} C4
                        {play} D4
                        {play} E4
                        {play} _
                        {play} _
                        {play} _

                    {call} linijka_1 {with} 29, 31, 30
                    {call} linijka_1 {with} 29, 28, 0
                    {call} linijka_1 {with} 32, 31, 30

                    {play} C4
                    {play} B3
                    {play} G3
                    {play} A3
                    {play} B3
                    {play} C4
                    {play} C4
                    ```
                story_text_2: |
                    Możesz programować muzykę dla zabawy, ale możesz także użyć nut, aby zrobić coś przydatnego, na przykład alarm przeciwpożarowy!

                    ### Ćwiczenie
                    Upewnij się, że alarm przeciwpożarowy dzwoni, gdy wybuchnie pożar!
                example_code_2: |
                    ```
                    {define} alarm_przeciwpożarowy
                        {print} 'Pożar!'
                        nuta = 40
                        {for} i {in} {range} 1 {to} 100
                            {if} nuta _ 50
                                nuta = nuta + 5
                                {play} _
                            {else}
                                nuta = 40

                    pożar = {ask} 'Pali się?'
                    {if} pożar _ 'tak'
                        {call} alarm_przeciwpożarowy
                    ```
            16:
                story_text: |
                    **Uwaga** Ta przygoda może stać się wyjątkowo denerwująca!
                    Możemy również użyć polecenia {while}, aby powtórzyć utwór w nieskończoność.

                    ### Ćwiczenie
                    Dokończ niekończącą się piosenkę
                example_code: |
                    ```
                    {define} piosenka
                        {play} _

                    tak_lub_nie = {ask} 'Czy chcesz usłyszeć moją niekończącą się piosenkę?'
                    {while} tak_lub_nie = 'tak'
                        {call} piosenka
                        {print} '🥳'
                    ```
            14:
                story_text: |
                    Ulepsz swój kod dla Pan MacDonald !

                    ### Ćwiczenie
                    Weź swój kod z przygody „Sing a Song” i dodaj do niego nuty!
                    Możesz utworzyć funkcję dla każdego wiersza w utworze i wywołać tę funkcję po wyświetleniu wiersza kodu.
                    Zdefiniowaliśmy dla ciebie pierwszy wiersz i wywołaliśmy go w kodzie. Czy potrafisz dokończyć całą piosenkę?
                example_code: |
                    ```
                    {define} linijka_1
                        {for} i {in} {range} 1 {to} 3
                            {play} G
                        {play} D
                        {for} i {in} {range} 1 {to} 2
                            {play} E
                        {play} D

                    zwierzęta = ['świnka', 'pies', 'krowa']
                    dźwięki = ['chrum', 'hau', 'muu']
                    for i in range 1 to 3
                        zwierzę = zwierzęta[i]
                        dźwięk = dźwięki[i]
                        print 'Pan MacDonald farmę miał'
                        call linijkę_1
                        print 'E I E I O!'
                        _
                    ```
    parrot:
        name: Papuga
        default_save_name: Papuga
        description: Stwórz swoja własną cyfrową papugę która powtórzy wszystko co powiesz!
        levels:
            1:
                story_text: |
                    Stwórz swoją własną cyfrową papugę która powtórzy wszystko co powiesz!
                example_code: |
                    ```
                    {print} Jestem papuga Hedy
                    {ask} Jak masz na imię?
                    {echo}
                    {echo}
                    ```
                story_text_2: |
                    ### Ćwiczenie
                    Skopiuj przykładowy kod na ekran wprowadzania, klikając żółty przycisk.
                    Spraw, aby papuga zadała inne pytanie. Uzupełnij puste miejsca w przykładzie!
                    **Dodatkowo** Możesz także pozwolić papudze zadawać wiele pytań. Wpisz więcej wierszy kodu pod własnym kodem.
                example_code_2: |
                    ```
                    {print} Jestem papuga Hedy
                    {ask} _
                    {echo}
                    {echo}
            2:
                story_text: |
                    Na poprzednim poziomie stworzyłeś papugę, która wszystko po tobie powtórzy. Na tym poziomie sprawimy, że papuga będzie interaktywna za pomocą zmiennej i polecenia `{ask}`.
                    Sprawimy, że papuga będzie bardziej żywa, dodając polecenia `{sleep}` po tym, jak coś zostanie powiedziane.
                example_code: |
                    ```
                    {print} Jestem papuga Hedy
                    imię _ _ Jak masz na imię?
                    {print} imię
                    _
                    {print} ara
                    _
                    {print} imię
                    ```
                story_text_2: |
                    ### Ćwiczenie
                    Po pierwsze, zakończ wiersz 2 poleceniem `{is}` i `{ask}`.
                    Następnie wypełnij polecenie `{sleep}` w wierszach 4 i 6, aby papuga pozostała przez chwilę cicho.

                    **Dodatkowo** Czy możesz sprawić, by papuga poprosiła o więcej niż tylko twoje imię, dodając więcej wierszy kodu?
            3:
                story_text: |
                    Naucz swoją papugę nowego słowa z poleceniem `{add}`.
                    ### Ćwiczenie
                    Czy możesz dodać polecenie `{add} {to_list}` i sprawić, żeby kod zadziałał?
                example_code: |
                    ```
                    słowa {is} ara, Hedy
                    {print} Naucz twoją papugę!
                    nowe_słowo {is} {ask}Jakiego słowa chcesz ja nauczyć?
                    _ nowe_słowo _ słowa
                    {print} 🧒 Powiedz nowe_słowo , Hedy!
                    {print} 🦜 słowa {at} {random}
                    ```
            4:
                story_text: |
                    Na tym poziomie musimy użyć cudzysłowów z poleceniami `{ask}` and `{print}`.
                    ### Ćwiczenie
                    Dokończ kod poprzez dodanie cudzysłowów w pustych miejscach.
                example_code: |
                    ```
                    słowa {is} kra, Hedy
                    {print} _ Wytresuj swoją papugę! _
                    nowe_słowo {is} {ask} _ Jakie słowo chciałbyś ją nauczyć? _
                    {add} nowe_słowo {to_list} słowa
                    {print} _ 🧒 Powiedz _ nowe_słowo _, Hedy!_
                    {print} _ 🦜 _ słowa {at} {random}
                    ```
            5:
                story_text: |
                    Daj swojej papudze nagrodę jeżeli powie poprawne słowo.

                    ### Ćwiczenie
                    Dokończ kod uzupełniając 4 brakujące polecenia.
                example_code: |
                    ```
                    słowa {is} kra, Hedy
                    {print} 'Wytresuj swoją papugę!'
                    nowe_słowo {is} {ask} 'Jakie słowo chciałbyś ją nauczyć?'
                    {add} nowe_słowo {to_list} słowa
                    powiedziane_słowo {is} słowa {at} {random}
                    {print} '🧒 Powiedz ' nowe_słowo ', Hedy!'
                    {print} '🦜 ' powiedziane_słowo
                    _ powiedziane_słowo {is} nowe_słowo _ '🧒 Świetnie, Hedy! 🍪'
                    _ _ '🧒 Nie, Hedy! Powiedz ' nowe_słowo
                    ```
    piggybank:
        name: Skarbonka
        default_save_name: Skarbonka
        description: Policz swoje kieszonkowe!
        levels:
<<<<<<< HEAD
            12:
                story_text: |
                    W tej przygodzie uczysz się, jak zrobić cyfrową skarbonkę.

                    ### Ćwiczenie
                    Zakończ kod, aby obliczyć, ile masz pieniędzy i jak długo musisz oszczędzać, aby kupić to, co chcesz!
                    **Dodatkowo** Może już zaoszczędziłeś trochę pieniędzy? Odejmij to od kwoty, którą będziesz musiał zaoszczędzić.
                example_code: "```\n{print} 'Cyfrowa skarbonka'\nżyczenie = {ask} 'Co chciałbyś kupić?'\ncena = {ask} 'Ile to kosztuje?'\nzaoszczędzone = {ask} 'Ile pieniędzy już zaoszczędziłeś?'\nkieszonkowe = {ask} 'Ile kieszonkowego dostajesz na tydzień?'\ndo_zaoszczędzenia = cena - zaoszczędzone\ntygodnie = do_zaoszczędzenia / kieszonkowe \n{print} 'Możesz kupić ' _ ' za ' _ ' tygodni.'\n```\n"
=======
>>>>>>> de60fe79
            15:
                story_text: |
                    ### Ćwiczenie
                    Na tym poziomie możesz pozwolić Hedy powiedzieć, czy zaoszczędziłeś wystarczająco dużo pieniędzy!
                    Dokończ ten kod, wypełniając puste pola!
                example_code: |
                    ```
                    _ oblicz_budżet {with} pragnienie, pieniadze, kieszonkowe
                        do_zaoszczędzenia = pragnienie - pieniądze
                        tygodnie = do_zaoszczędzenia / kieszonkowe
                        {if} upragniona_kwota
                            {print} 'Musisz jeszcze trochę zaoszczędzić!'
                            {print} 'Będziesz potrzebował jeszcze ' weeks ' tygodni.'
                        {else}
                            {print} 'Świetnie! Masz wystarczająco dużo!'
                            {print} 'Chodźmy na zakupy!'

                    pieniądze = {ask} 'Ile pieniędzy zaoszczędziłeś?'
                    pragnienie = {ask} 'Ile pieniędzy potrzebujesz?'
                    kieszonkowe = {ask} 'Ile kieszonkowego dostajesz każdego tygodnia?'

                    {call} _
                    ```
    pressit:
        name: Naciśnięcia klawiszy
        default_save_name: Naciśnij
        description: Spróbuj przypisać klawisz do konkretnego polecenia!
        levels:
            6:
                story_text: |
                    Na tym poziomie pojawia się kolejne nowe polecenie: `{pressed}`!
                    Dzięki poleceniu `{pressed}` możesz użyć przycisków na swojej klawiaturze by kontrolować które linie zostaną użyte.

                    ### Ćwiczenie
                    Spójrz na przykładowy kod i dodaj jeszcze jedną linię , która reaguje na naciśnięcie przycisku.
                example_code: |
                    ```
                    {print} 'Wolisz dobre (d) czy złe (z) zakończenie?'
                    {if} d {is} {pressed} {print} 'I żyli długo i szczęśliwie ❤'
                    {else} {print} 'Książę został zjedzony przez hipopotama 😭'
                    ```
                story_text_2: |
                    Możesz również przypisać polecenia żółwia do klawiszy.

                    ### Ćwiczenie
                    Skopiuj linie kilka razy by móc stworzyć większy rysunek.
                example_code_2: "```\n{if} y {is} {pressed} {forward} 15\n{else} {turn} 90\n```\n"
            8:
                story_text: |
                    Teraz, gdy dowiedziałeś się o `{repeat}`, możemy naciskać klawisze wiele razy.
                    Możesz ich użyć, aby żółw szedł naprzód i obracał się.

                    ### Ćwiczenie
                    Kod, który widziałeś na poziomie 5, sprawdza klawisz tylko raz. Skopiuj przykładowy kod i dodaj do niego `{repeat}`, aby można było wielokrotnie naciskać klawisze.
                    Użyj tego kodu, aby narysować coś ładnego.
                example_code: "```\n{if} x {is} {pressed} {forward} 15 {else} {turn} 90\n```\n"
            10:
                story_text: |
                    Teraz, gdy wiesz, jak łączyć instrukcje, możesz utworzyć narzędzie typu dotykowego za pomocą `{pressed}`.

                    ### Ćwiczenie
                    Dokończ kod. Za każdym razem należy wybrać losową literę, którą należy nacisnąć. Dostajesz punkt za poprawną naciśnięcie i odliczenie dwóch punktów za niewłaściwą prasę.
                    **Dodatkowo** Wyczyść ekran po każdej literze i pokaż użytkownikowi, ile punktów zdobył.
                example_code: "```\npunkty = 0\nlitery = a, b, c, d, e\n{repeat} 10 {times}\n    litera = _ _ _\n    {print} 'Naciśnij literę ' litera.\n    {if} litera {is} {pressed}\n    _\n    _\n    _\n```\n"
    print_command:
        description: Wprowadzenie polecenia print
        levels:
            1:
                story_text: |
                    ## Komenda {print}
                    Możesz wypisać tekst na ekran używając komendy `{print}`.
                example_code: |
                    ```
                    {print} Cześć, programisto!
                    {print} Witamy w Hedy!
                    ```
                story_text_2: |
                    ### Ćwiczenie
                    W Hedy znajdziesz ćwiczenia w każdej przygodzie. Ćwiczenie pozwala ćwiczyć nowe polecenia i pojęcia oraz pozwala nadać własny zwrot przykładowym kodom.
                    W tym ćwiczeniu zobaczysz różowe puste miejsce. Musisz wypełnić coś w miejscu pustego miejsca, zanim kod będzie mógł zostać uruchomiony.

                    Wypełnij polecenie `{print}` w pustym miejscu, a następnie dodaj jeszcze pięć wierszy kodu. Każda linia musi zaczynać się od polecenia `{print}`.
                    Miłej zabawy!
                example_code_2: |
                    ```
                    _ Cześć!
                    ```
            13:
                story_text: |-
                    Dotarliśmy do prawdziwego kodu Pythona! Oznacza to, że musimy odtąd używać nawiasów z komendami `{print}` i `{range}`.
                    Oznacza to również, że możesz używać kodu Hedy z tego poziomu w dowolnym środowisku Pythona, o ile używasz angielskich poleceń. Jeśli do tej pory tego nie zrobiłeś, to możesz nacisnąć przełącznik w menu poleceń, aby to zrobić.
                example_code: |
                    ```
                    {print}('Witaj!')
                    {for} i {in} {range}(1, 10):
                        {print}('To jest linia ', i)
                    ```
                story_text_2: Jeśli chcesz wyświetlić więcej niż jeden element, to musisz je rozdzielić przecinkami.
                example_code_2: |
                    ```
                    temperatura = 25
                    {print}('Na zewnątrz jest ', temperatura, ' stopni')
                    ```
                    ```
                    imię = 'Hedy'
                    {print}('Mam na imię ', imię)
                    ```
        name: '{print}'
        default_save_name: drukuj
    quizmaster:
        name: Mistrz Quizu
        default_save_name: Mistrz Quizu
        description: Stwórz własny quiz!
        levels:
    quotation_marks:
        name: '''Cudzysłowy'''
        default_save_name: cudzysłowy
        description: Wprowadzenie cudzysłowów
        levels:
            4:
                story_text: |
                    ## Cudzysłowy
                    Na poziomie 4 `{ask}` i `{print}` zmieniły się.
                    Musisz umieścić w cudzysłowach tekst, który chcesz wyświetlić.
                    Jest to przydatne, ponieważ teraz możesz wyświetlić na ekranie wszystkie słowa, które chcesz. Również słowa, których użyłeś, aby przechować coś za pomocą `{is}`.
                    Większość języków programowania również używa cudzysłowów podczas wyświetlania tekstu, a więc jesteśmy o jeden krok bliżej prawdziwego programowania!
                example_code: |
                    ```
                    {print} 'Od teraz musimy używać cudzysłowów!'
                    odpowiedź {is} {ask} 'Czego musimy używać?'
                    {print} 'Musimy używać ' odpowiedź
                    ```
                story_text_2: |
                    ## Skrótowce
                    Ważne! Pamiętaj, że teraz, gdy używamy cudzysłowów, Hedy będzie zdezorientowana, gdy użyjesz apostrofu do pisowni skrótowców I'm lub What's.
                    Użyj podwójnych cudzysłowów kiedy używasz apostrofu w linii!
                    Sprawdź przykładowy kod, aby zobaczyć niewłaściwy sposób korzystania z apostrofów.
                example_code_2: |
                    ```
                    _ To niewłaściwy sposób używania apostrofów _
                    {print} 'I'm babysitting my sister's kids'
                    {print} 'What's more fun than that?'
                    _ Oto jak to naprawić _
                    {print} "I'm babysitting my sister's kids"
                    {print} "What's more fun than that?"
                    ```
    random_command:
        default_save_name: Komenda pozycja losowa
        description: Przedstawienie komendy {at} {random}
        levels:
            3:
                story_text: |
                    ## Pozycja losowa
                    Na tym poziomie możesz utworzyć listę za pomocą polecenia `{is}`. Możesz pozwolić komputerowi wybrać losowy element z tej listy. Możesz to zrobić za pomocą `{at} {random}`.
                example_code: |
                    ```
                    zwierzęta {is} psy, koty, kangury
                    {print} zwierzęta {at} {random}
                    ```
                story_text_2: |
                    Możesz też użyć komendy `{at} {random}` w zdaniu.
                example_code_2: |
                    ```
                    jedzenie {is} kanapka, kawałek pizzy, burrito
                    {print} Dzisiaj na obiad jedzenie {at} {random} na lunch
                    ```
                story_text_3: |
                    ### Ćwiczenie
                    Wypróbuj komendę `{at} {random}` poprzez zrobienie własnego teleturnieju (jak w telewizji), w którym wybierasz drzwi albo walizkę i ona zawiera wielką nagrodę!
                    Czy uda Ci się to? Pierwsze linie kodu już są wypełnione.
                example_code_3: |
                    ```
                    {print} Wielki teleturniej!
                    {print} Przed Tobą 3 walizki...
                    wybór {is} {ask} Którą walizkę wybierasz?
                    nagroda {is} _
                    _
                    ```
            14:
                story_text: |-
                    Będziemy tworzyć listy po Pythonie, z nawiasami kwadratowymi wokół list! Również używamy znaku cudzysłowu wokół każdego elementu, jak nauczyliśmy się na poprzednich poziomach.
                    Używamy nawiasów kwadratowych, aby wskazać miejsce na liście. Na przykład: `friends[1]` to imię na liście znajomych, jak widać w pierwszej części przykładowego kodu.
                    Druga część przykładowego kodu pokazuje, że możemy również dopasować 2 listy za pomocą zmiennej i.
                example_code: |
                    ```
                    przyjaciele = ['Ahmed', 'Ben', 'Cayden']
                    {print} przyjaciele[1] ' jest pierwszym przyjacielem na liście.'
                    {print} przyjaciele[2] ' jest drugim przyjacielem na liście.'
                    {print} przyjaciele[3] ' jest trzecim przyjacielem na liście.'
                    #teraz dopasujemy 2 listy za pomocą zmiennej i
                    szczęśliwe_liczby = [15, 18, 6]
                    {for} i {in} {range} 1 {to} 3
                        {print} przyjaciele[i] 's szczęśliwy numer to ' szczęśliwe_liczby[i]
                    ```
                story_text_2: |-
                    Teraz, gdy nauczyłeś się używać nawiasów na listach, możesz także zacząć używać polecenia {at}{random} w Pythonie!
                    Po prostu wpisz nazwę swojej listy z `[random]` za nią!
                example_code_2: |-
                    ```
                    owoc = ['jabłko', 'banan', 'wiśnia']
                    {print} owoc[random]
                    ```
        name: '{random}'
    repeat_command:
        default_save_name: polecenie_repeat
        description: polecenie {repeat}
        levels:
            8:
                story_text: |
                    Poziom 7 dodaje polecenie `{repeat}`. `{repeat}` można użyć do wielokrotnego wykonania jednego wiersza kodu. w ten sposób:

                    ### Ćwiczenie
                    Poćwicz z poleceniem`{repeat}`. Czy możesz teraz zrobić piosenkę z okazji urodzin w zaledwie 3 wierszach kodu zamiast 4?
                example_code: |
                    ```
                    {repeat} 3 {times} {print} 'Hedy jest zabawny!'
                    ```
            9:
                story_text: |
                    Na tym poziomie możesz powtórzyć wiele wierszy kodu za pomocą tylko 1 polecenia `{repeat}`.
                    Robisz to, tworząc blok linii, który chcesz powtórzyć.
                    Linie w tym bloku będą wymagały **wcięcia** .
                    Oznacza to umieszczenie czterech spacji na początku każdej linii. Będziesz także musiał użyć wcięć, gdy chcesz tylko utworzyć blok jednej linii.
                example_code: |
                    ```
                    {repeat} 5 {times}
                        {print} 'Witam wszystkich'
                        {print} 'Wszystko to powtarza się 5 razy'
                    ```
            10:
                story_text: |
                    Świetna robota! Osiągnąłeś kolejny nowy poziom! Na poprzednim poziomie nauczyłeś się używać wielu wierszy kodu w poleceniu `{if}`lub `{repeat}`. 
                    Ale nie możesz jeszcze ich połączyć...

                    Dobre wieści! Na tym poziomie będziesz mógł umieścić `{if}` w `{if}`, `{repeat}` wewnątrz `{repeat}` .
                    Wypróbuj!
                example_code: |
                    ```
                    {repeat} 3 {times}
                        zamówienie = {ask} 'Co chciałbyś zamówić?'
                        {if} zamówienie {is} pizza
                            {print} 'Yammie'
                        {else}
                            {print} 'pizza jest lepsza!'
                    ```
        name: '{repeat}'
    repeat_command_2:
        default_save_name: Polecenie_repeat_2
        description: polecenie {repeat} 2
        levels:
            8:
                story_text: |
                    ## Repeat z innymi poleceniami i zmiennymi
                    Ćwiczyłeś teraz polecenie `{repeat}` w połączeniu z poleceniem`{print}`, ale czy wiesz, że możesz także używać innych poleceń z `{repeat}` ?
                    W tym przykładowym kodzie widać, że `{repeat}` można również użyć z `{ask}`, `{if}`lub`{else}`.
                example_code: |
                    ```
                    {repeat} 2 {times} odpowiedź = {ask} 'Czy wiedziałeś, że możesz zadać pytanie wiele razy?'
                    {if} odpowiedź {is} tak {repeat} 2 {times} {print} 'Już o tym wiedziałeś!'
                    {else} {repeat} 3 {times} {print} 'Nauczyłeś się czegoś nowego!'
                    ```
                story_text_2: |
                    Kolejną interesującą rzeczą, którą możesz zrobić za pomocą polecenia `{repeat}`, jest użycie zmiennych do ustawienia liczby razy, ile coś powinno zostać powtórzone. W przykładowym kodzie widać, że najpierw pytamy osobę, ile ma lat.
                    Następnie w wierszu 3 pytanie powtarza się 'wiek' razy. Użyliśmy więc zmiennej 'wiek' z poleceniem `{repeat}`.
                example_code_2: |
                    ```
                    {print} 'Hura! Dziś są twoje urodziny!'
                    wiek = {ask} 'Ile masz lat?'
                    {repeat} wiek {times} {print} 'Hura!'
                    ```
            9:
                story_text: |
                    ### W bloku czy nie?
                    Na tym poziomie musisz dokładnie przemyśleć, które wiersze kodu powinny znajdować się w bloku, a które nie.
                    Na przykład: jeśli chcesz zaśpiewać piosenkę * muffin man*. Chcesz tylko, aby linia z 'muffin man' została powtórzona dwukrotnie.
                    Oznacza to, że ostatni wiersz nie powinien zaczynać się od wcięcia, ponieważ nie należy do bloku.
                    Jeśli zaczniesz ostatni wiersz od wcięcia, utwór okaże się błędny.

                    ### Ćwiczenie
                    Każda linia w przykładowym kodzie zaczyna się od pustego pola. Usuń puste pola i spróbuj dowiedzieć się, która linia wymaga wcięcia, a która nie, żeby piosenka zadziałała.
                example_code: "```\n_ {print} 'Do you know the muffin man?'\n_ {repeat} 2 {times}\n_ {print} 'The muffin man'\n_ {print} 'Do you know the muffin man, who lives on Drury Lane?'\n```\n"
        name: '{repeat} 2'
    restaurant:
        name: Restauracja
        default_save_name: Restauracja
        description: Stwórz swoją własną wirtualną restaurację
        levels:
            1:
                story_text: |
                    Na poziomie 1 możesz stworzyć swoją własną wirtualną restaurację i przyjmować zamówienia gości.
                story_text_2: |
                    ### Ćwiczenie
                    Skopiuj przykładowy kod na ekran wejściowy, klikając żółty przycisk.
                    Najpierw wpisz w puste miejsca właściwe polecenia, aby kod działał poprawnie.
                    Następnie dodaj co najmniej 4 kolejne linie kodu do programu restauracji.
                    Zapytaj klienta, co chciałby wypić i czy chce zapłacić gotówką, czy kartą.
                    Na koniec wymyśl jakiś miły sposób pożegnania się z klientem.
                example_code_2: "``` \n{print} Witaj w restauracji Hedy 🍟\n_ Co chcesz zamówić?\n {echo} A więc chcesz zamówić\n{print} Dziękuje za zamówienie!\n{print} Zaraz podamy!\n```\n"
            2:
                story_text: |
                    Na poziomie 2 możesz rozbudować swoją restaurację za pomocą zmiennych. Na poziomie 1 Hedy mogła wyświetlić `{echo}` zamówienie tylko raz i pamiętała tylko ostatnią zamówioną rzecz.
                    Teraz możesz używać zmiennych, a Hedy może zapamiętać zarówno co zamówiłeś do jedzenie, jak i do picia!
                example_code: |
                    ```
                    {print} Witamy w restauracji Hedy!
                    {print} Dziś serwujemy pizzę lub lasagne.
                    jedzenie {is} {ask} Co chciałbyś zjeść?
                    {print} Świetny wybór! Uwielbiam jedzenie!
                    dodatki {is} {ask} Chciałbyś do tego mięso czy warzywa?
                    {print} Juz przygotowuje jedzenie z dodatki!
                    ```
                story_text_2: |
                    ### Ćwiczenie
                    Skopiuj swój własny kod restauracji z poprzedniego poziomu do ekranu wejściowego poniżej.
                    Popraw kod zastępując komendy `{ask}` i `{echo}` i używając zmiennych, tak jak nauczyłeś się w tym poziomie.

                    Teraz gdy Twój kod znów działa, czas dodać coś jeszcze.
                    Spójrz na ostatnią linię przykładowego kodu: `{print} jedzenie z polewa jest w drodze!`.
                    W tej jednej linii zostały użyte 2 zmienne do stworzenia podsumowania zamówienia.
                    Teraz dodaj własne podsumowanie zamówionego przez klienta jedzenia i napojów.

                    **Dodatkowo** Teraz gdy nauczyłeś się używać zmiennych, możesz użyć tylu zmiennych w jednej linii, ile tylko zechcesz. Czy możesz dodać więcej zmiennych do swojego kodu, jak np. zjeść w lokalu lub na wynos, gotówką lub kartą, ze słomką lub bez itp?
            3:
                story_text: |
                    Masz problem z podjęciem decyzji, co chcesz zjeść na obiad? Możesz pozwolić Hedy wybrać za Ciebie!
                    Po prostu dodaj listę swoich ulubionych (lub najmniej ulubionych) potraw, a Hedy może losowo wybrać Twój obiad.
                    Możesz się też trochę zabawić, pozwalając Hedy wybrać także cenę za Twój obiad! Co dostaniesz?
                example_code: |
                    ```
                    dania {is} spaghetti, brukselka, hamburgery
                    {print} Dziś wieczorem będziesz miał dania {at} {random}!
                    ceny {is} 1 złoty, 10 złotych, 100 złotych
                    {print} To będzie ceny {at} {random} proszę.
                    ```
                story_text_2: |
                    ### Ćwiczenie
                    Teraz stwórz własną wersję losowej restauracji.
                    Zrób sam listę przystawek, dań głównych, deserów, napojów i cen.
                    Następnie użyj komend `{print}` i `{at} {random}`, aby powiedzieć klientowi, co będzie w jego menu dziś wieczorem.
                example_code_2: |
                    ```
                    {print} Witaj w swojej własnej, losowej restauracji!
                    przystawki {is} _
                    dania główne {is} _
                    desery {is} _
                    napoje {is} _
                    ceny {is} _
                    _
                    ```
            4:
                story_text: |
                    W restauracji należy również używać cudzysłowu podczas korzystania z polecenia `{print}` lub `{ask}`.

                    ### Ćwiczenie
                    Aby ten kod mógł zadziałać musisz dodać cudzysłowy do tego kodu, ! Uważaj: zmienne nie powinny znajdować się w cudzysłowie.
                    Następnie użyj polecenia `{clear}`, aby wyświetlać tylko jedną linię na raz na ekranie wyjściowym.

                    ### Ćwiczenie 2
                    Wróć do poprzedniego poziomu i skopiuj kod restauracji. Spraw, aby kod zadziałał na tym poziomie, dodając znaki cudzysłowu w odpowiednich miejscach i dodaj kilka poleceń `{clear}`.
                example_code: |
                    ```
                    _ Dodaj cudzysłów do tego kodu _
                    {print} Witamy w restauracji Chez Hedy!
                    {print} Dzisiaj serwujemy pizzę lub lasagnę.
                    jedzenie {is} {ask} Co chciałbyś zjeść?
                    {print} Świetny wybór! Uwielbiam jedzenie!
                    polewa {is} {ask} Czy chciałbyś na tym mięso lub warzywa?
                    {print} jedzenie z polewa jest w drodze!
                    napoje {is} {ask} Co chciałbyś do tego wypić?
                    {print} Dziękujemy za zamówienie.
                    {print} Twoje jedzenie i napoje będą na miejscu!
                    ```
            6:
                story_text: |
                    ### Ćwiczenie
                    Przykładowy kod pokazuje, jak można zaprogramować, sytuację, w której zabraknie Ci pozycji z menu.
                    Skopiuj własny kod restauracji z poprzednich poziomów. Stwórz problem w swojej restauracji i zakoduj go, tak jak zostało to zrobione w przykładowym kodzie.
                    Na przykład może również zabraknąć pozycji z menu lub nie przyjmujesz płatnością kartą kredytową lub maszyna do lodów jest zepsuta.

                    **Dodatkowo** Czy zaprogramowałeś problem i odpowiednie odpowiedzi? Następnie spróbuj dodać do kodu więcej poleceń `{if}` i `{else}`.
                    Spróbuj dodać polecenie `{if}` po każdym poleceniu `{ask}` , aby kod był jak najbardziej interaktywny!
                example_code: |
                    ```
                    posiadane_napoje {is} woda, lemoniada, kola, sok pomarańczowy
                    napój {is} {ask} 'Czego chciałbyś się napić?'
                    {if} napój {in} posiadane_napoje {print} ' Już przygotowuję ' napój '!'
                    {else} {print} 'Przepraszam, ale tego nie sprzedajemy'
                    ```
            7:
                story_text: |
                    Na tym poziomie możesz użyć matematyki do obliczenia całkowitej ceny zamówienia klienta, co może uczynić twoją wirtualną restaurację bardziej realistyczną.
                    Ale możesz również dodać wiele innych rzeczy do swojej wirtualnej restauracji, na przykład więcej dań.

                    ### Ćwiczenie
                    Możesz dodać o wiele więcej rzeczy do swojej wirtualnej restauracji. Na przykład możesz...
                    - zapytaj, ile osób przyjdzie i pomnóż cenę przez ilość osób?
                    - dodaj inne dania?
                    - daj ludziom zniżkę, gdy podadzą (tajny) kod kuponu?
                    - dodaj menu dla dzieci?
                    - pomyśl o innych fajnych rzeczach do dodania?
                example_code: |
                    Możesz utworzyć prosty kod restauracji, taki jak ten:
                    ```
                    {print} 'Witamy w restauracji Chez Hedy'
                    {print} 'Oto nasze menu:'
                    {print} 'Nasze dania główne to pizza, lasagne lub spaghetti'
                    główne = {ask} 'Które danie główne chcesz?'
                    cena = 0
                    {if} główne {is} pizza cena = 10
                    {if} główne {is} lasagne cena = 12
                    {if} główne {is} spaghetti cena = 8
                    {print} 'Zamówiłeś ' główne
                    {print} 'To będzie ' cena ' złotych.'
                    {print} 'Dziękuję, smacznego!'
                    ```
            8:
                story_text: |
                    Na tym poziomie nauczyłeś się używać polecenia `{repeat}` do powtórzenia linii kodu określoną ilość razy.
                    Możesz użyć tego w swojej restauracji do `{ask}` wielu osób, co chcą zjeść. 

                    ### Ćwiczenie
                    Czy możesz uzupełnić kod? Hedy musi powtarzać to pytanie tyle razy, ilu jest ludzi. Więc jeśli jest 5 osób, pytanie należy zadać 5 razy.
                    **Dodatkowo** Rozszerz swój kod o więcej pytań, na przykład o napoje lub sos.
                example_code: |
                    ```
                    {print} 'Witamy w restauracji Chez Hedy'
                    osoby = {ask} 'Ile osób dzisiaj do nas dołącza?'
                    ```
            9:
                story_text: |
                    Na tym poziomie możesz rozbudować swoją wirtualną restaurację, powtarzając wiele linii kodu. W ten sposób:

                    ### Ćwiczenie
                    Ten kod można rozszerzyć o więcej pozycji w menu, na przykład oferując napoje i/lub wiele dań, lub deserów. Dodaj jeszcze co najmniej jeden element.
                    **Dodatkowo** Dodaj jeszcze więcej elementów, tyle opcji, ile chcesz!
                example_code: |
                    ```
                    {print} 'Witamy w Restauracji Chez Hedy!'
                    osoby = {ask} 'Ile osób dzisiaj do nas dołączy?'
                    {print} 'Świetnie!'
                    {repeat} osoby {times}
                        jedzenie = {ask} 'Co chcieliby Państwo zamówić?'
                        {print} jedzenie
                    {print} 'Dziękuję za zamówienie!'
                    {print} 'Smacznego!'
                    ```
            10:
                story_text: "Na tym poziomie możesz użyć wcięć, aby Twoja restauracja była bardziej realistyczna i zabawniejsza!\n\n### Ćwiczenie\nWcięcie zostało usunięte z przykładowego kodu.\nCzy potrafisz określić, ile wcięć potrzebuje każda linia, aby kod działał poprawnie?\nJeśli klient zamawia pizzę, Hedy nie powinna pytać, jakiego sosu chce klient.\n\n**Dodatkowo** Restauracja nie posiada wszystkich sosów. Sporządź listę dostępnych sosów i przy każdym zamówieniu napisz, czy je sprzedajesz. <br>\n**Dodatkowo** Pizze mają dodatki. Zapytaj klientów, czego chcą.<br>\n**Dodatkowo** Czy klienci chcą drinka? Zapytaj ich też! <br>\n"
                example_code: "```\n{print} 'Witamy w Restauracji Chez Hedy!'\nosoby = {ask} 'Ile osób dzisiaj do nas dołączy?'\n{print} 'Świetnie!'\ncena = 0\n{repeat} osoby {times}\n_ jedzenie = {ask} 'Co chciałbyś zamówić?'\n_ {print} jedzenie \n_ {if} jedzenie {is} frytki\n_ cena = cena + 3\n_ sos = {ask} 'Jaki sos chciałbyś mieć do swoich frytek?'\n_ {if} sos {is} nie\n_ {print} 'bez sosu'\n _ {else}\n_ cena = cena + 1\n_ {print} 'z ' sos\n_ {if} jedzenie {is} pizza\n _ cena = cena + 4\n{print} 'To będzie ' cena ' złotych.'\n{print} 'Smacznego!'\n```\n"
            11:
                story_text: |
                    Na tym poziomie nauczysz się, jak łatwo pytać o zamówienia na różne dania.

                    ### Ćwiczenie 1
                    Zakończ kod za pomocą `{ask}` w pustych miejscach, tak aby klient był pytany, co chce zjeść.
                example_code: "```\ndania = przystawka, danie główne, deser\n{for} danie {in} dania \n    {print} 'Jakie jest Państwa zamówienie na ' danie '?'\n    _ \n    _\n```\n"
                story_text_2: |
                    ### Ćwiczenie
                    Oczywiście można też zamówić dla wielu osób!
                    Czy możesz dodać odpowiednią ilość wcięć przed każdą linią, aby kod działał poprawnie?
                    Wskazówka: niektóre wiersze w ogóle nie wymagają wcięcia.
                example_code_2: "```\n_ dania = przystawka, danie główne, deser\n_ imiona = Szymon, Anna\n_ {for} imię {in} imiona \n_ {for} danie {in} dania  \n_ jedzenie = {ask} imię ', co chcesz zjeść jako swoje ' danie '?'\n_ {print} imię ' zamawia ' jedzenie ' jako ich ' danie\n```\n"
<<<<<<< HEAD
            12:
                story_text: |
                    Od tego poziomu możesz używać liczb dziesiętnych, aby menu było bardziej realistyczne.

                    ### Ćwiczenie
                    Czy możesz wymyślić kod, aby dać znajomym i rodzinie 15% zniżki?
                example_code: |
                    ```
                    cena = 0.0
                    posiłek = {ask} 'Co chciałbyś zamówić do jedzenia?'
                    napój = {ask} 'Czego chciałbyś się napić?'
                    {if} posiłek {is} 'hamburger'
                        cena = cena + 6.50
                    {if} posiłek {is} 'pizza'
                        cena = cena + 5.75
                    {if} napój {is} 'woda'
                        cena = cena + 1.20
                    {if} napój {is} 'soda'
                        cena = cena + 2.35
                    {print} 'Za wszystko należy się ' cena ' dolarów'
                    ```
=======
>>>>>>> de60fe79
            16:
                story_text: |
                    Dzięki `{while}` możesz mieć pewność, że Twoi klienci będą mogli dodawać zamówienia, dopóki nie przestaną.

                    ### Ćwiczenie
                    Poprawnie dodaj do tego kodu polecenie `{while}`
                example_code: "```\n{print} 'Witamy w McHedy'\nwięcej = 'tak'\n_\n    zamówienie = {ask} 'Co chcesz zamówić?'\n    {print} zamówienie \n    więcej = {ask} 'Czy chciałby Pan/Pani zamówić coś jeszcze?'\n{print} 'Dziękuję!'\n```\n"
    rock:
        name: Papier, kamień, nożyce
        default_save_name: Kamień_2
        description: Zrób własną grę w papier, kamień, nożyce
        levels:
            1:
                story_text: |
                    Na poziomie 1 możesz zacząć tworzyć grę papier, kamień, nożyce.

                    Za pomocą  `{ask}` możesz zapytać a za pomocą `{echo}` możesz powtórzyć co zostało wybrane.
                example_code: |
                    ```
                    {print} Co wybierasz?
                    {ask} wybierz: papier, kamień lub nożyce
                    {echo} a więc wybrałeś:
                    ```
                story_text_2: |
                    ### Wyzwanie
                    Zamiast używać słów, możesz również użyć emotikonów: ✊✋✌
                    Czy możesz poprawić kod, aby używać emotikonów?
                example_code_2: |
                    ```
                    {print} co wybierasz?
                    {ask} wybierz z _
                    {echo} a więć wybrałeś:
                    ```
            2:
                story_text: |
                    Na tym poziomie możesz ćwiczyć przy użyciu zmiennych. Dzięki temu będziesz mógł  stworzyć grę w kamień, papier, nożyczki na następnym poziomie!
                    ### Ćwiczenie
                    Zakończ kod, wypełniając **zmienną** w pustych polach.
                    Ta gra nie jest zbyt interaktywna, ale nie martw się! W następnej przygodzie dowiesz się, jak używać zmiennych za pomocą polecenia `{ask}`, co sprawi, że Twoja gra będzie interaktywna!
                example_code: |-
                    ```
                    wybór {is} kamień
                    {print} Wybieram_
                    ```
            3:
                story_text: |
                    Możesz użyć polecenia `{at} {random}`, aby komputer mógł wybrać kamień, papier lub nożyczki!

                    ### Ćwiczenie
                    Dokończ kod za pomocą polecenia `{at} {random}`
                example_code: |
                    ```
                    możliwości {is} papier, kamień, nożyce
                    {print} możliwości_
                    ```
                story_text_2: |
                    **Dodatkowo** Stwórz grę dla dwóch graczy. Najpierw poproś dwóch graczy o wypełnienie ich imion. Następnie pozwól komputerowi losowo wybrać ich wybory. (możliwości)
                example_code_2: |
                    ```
                    możliwości {is} papier, kamień, nożyce
                    gracz 1 {is}{ask} imię gracza 1
                    _
                    ```
            4:
                story_text: |
                    Na tym poziomie możemy dalej programować kamień, papier, nożyczki. Ale jeśli chcesz dodać tekst, musisz tutaj również użyć cudzysłowu.
                    ### Ćwiczenie
                    Wypełnij cudzysłowy w pustych polach. Pamiętaj, że zmienna `choices` powinna znajdować się poza cudzysłowami.
                example_code: |
                    ```
                    możliwości {is} kamień, papier, nożyce
                    {print} _Komputer wybiera..._ możliwości {at} {random}
                    ```
            5:
                story_text: |
                    Na tym poziomie możemy ustalić, czy jest remis, czy nie. Do tego potrzebny jest nowy kod `{if}`.

                    ### Ćwiczenie
                    Dokończ kod, wypełniając puste pola:
                    * Pozwól komputerowi wybrać losowa opcję 
                    * Zapytaj gracza, co chce wybrać
                    * Wpisz prawidłowe zmienne w wierszach 4 i 5
                    * Dokończ wiersz 6, aby Hedy mógł sprawdzić, czy jest  remis, czy nie.
                example_code: |
                    ```
                    opcje {is} kamień, papier, nożyce
                    opcje_komputera {is} _
                    wybór {is} _
                    {print} 'Wybierasz ' _
                    {print} 'komputer wybiera ' _
                    {if} _ {is} _ {print} 'Remis!' {else} {print} 'Nie ma remisu'
                    ```

                    Wpisz poprawny kod w pustych polach, aby sprawdzić, czy jest remis.
            10:
                story_text: "W tym poziomie można zaprogramować całą grę kamień, papier, nożyce poprzez zagnieżdżanie poleceń `{if}`. \n\n### Ćwiczenie\nCzy potrafisz dokończyć kod? Program musi powiedzieć, kto wygrał dla każdej kombinacji.\n\n**Dodatkowo** Chcesz zagrać w więcej niż jedną grę? Rozwiń kod tak, aby można było rozegrać wiele rund. Możesz nawet użyć `{ask}`, aby zapytać użytkownika, ile rund chce zagrać.\n"
                example_code: "```\nchoices = rock, paper, scissors\nyour_choice {is} {ask} 'What do you choose?'\n{print} 'You choose ' your_choice\ncomputer_choice {is} choices {at} {random}\n{print} 'The computer chooses ' computer_choice\n{if} computer_choice {is} your_choice\n    {print} 'Tie'\n{if} computer_choice {is} rock\n    {if} your_choice {is} paper\n        {print} 'You win!'\n    {if} your_choice {is} scissors\n        {print} 'You lose!'\n# finish this code\n```\n"
            11:
                story_text: |
                    ### Ćwiczenia
                    Na poprzednich poziomach często tworzyłeś własną grę w kamień, papier i nożyce. Czy możesz ukończyć kod i użyć poprawnie polecenia `{for}`, aby gra zadziałała?
                example_code: |
                    ```
                    wybory = _
                    gracze = _
                    {for} _
                    ```
            16:
                story_text: |
                    ### Ćwiczenie
                    Graj, aż pokonasz komputer! Najpierw dokończ przykładowy kod...
                example_code: "```\nwygrana = 'nie'\nopcje = 'kamień', 'papier', 'nożyce'\n {while} wygrana == 'nie'\n    twój_wybór = {ask} 'Co wybierasz?'\n    wybór_komputera = opcje {at} {random}\n    {print} 'Ty wybrałeś' twój_wybór \n    {print} 'komputer wybrał ' wybór_komputera\n    {if}  wybór_komputera == twój_wybór\n        {print} 'Remis!'\n    {if} wybór_komputera == 'kamień' {and} twój_wybór == 'nożyce'\n        {print} 'Przegrywasz!'\n    {if} wybór_komputera == 'kamień' {and} twój_wybór == 'papier'\n        {print} 'Wygrywasz!'\n        wygrana = 'tak'\n_\n```\n"
    rock_2:
        name: Papier, kamień, nożyce 2
        default_save_name: Kamień_2
        description: Część 2 papier, kamień, nożyce
        levels:
            2:
                story_text: |
                    Znając komendę `{ask}` możemy uczynić naszą grę w papier, kamień, nożyce interaktywną!

                    ### Ćwiczenie
                    Uczyń grę w papier, kamień, nożyce interaktywną dodając komendę `{ask}` wraz z pytaniem.
                example_code: |
                    ```
                    wybór {is} _
                    {print} Wybieram wybór
                    ```
    secret:
        name: Super Szpieg
        default_save_name: Super Szpieg
        description: Stwórz swój kod szpiegowski
        levels:
            10:
                story_text: |
                    Możemy uprościć kod super szpiega za pomocą `{and}`, tak że potrzebujemy tylko jednego `{if}`.

                    ### Ćwiczenie 1
                    Uzupełnij kod, wypełniając odpowiednie polecenie na pustym polu. Wskazówka: super szpieg musi poprawnie odpowiedzieć na OBA pytania, zanim otrzyma poufne informacje!

                    ### Ćwiczenie 2
                    Chcemy jeszcze bardziej zdezorientować wroga! Utwórz listę z fałszywymi odpowiedziami i wybierz jedną losowo, gdy zostanie udzielona zła odpowiedź.
                example_code: |
                    ```
                    imię = {ask} 'Jak masz na imię?'
                    hasło = {ask} 'Jakie jest twoje hasło?'
                    {if} imię {is} 'Agent007' _ hasło {is} 'TOPSECRET'
                        {print} 'Jedź na lotnisko o 02.00'
                    {else}
                        {print} 'Idź na dworzec o 10.00'
                     ```
    sleep_command:
        default_save_name: komenda_sleep
        description: Wprowadzenie komendy {sleep}
        levels:
            2:
                story_text: |
                    Kolejnym nowym poleceniem na tym poziomie jest `{sleep}`, który wstrzymuje program na sekundę. Jeśli wpiszesz liczbę za poleceniem {sleep}, program wstrzyma się na taką liczbę sekund.

                    ### Ćwiczenie
                    Ćwicz to nową komendę, tworząc własny kod, w którym używasz komendy `{sleep}` co najmniej 3 razy. Przy każdej komendzie {sleep} czas pauzy powinien się różnić.
                example_code: |
                    ```
                    {print} Moim ulubionym kolorem jest...
                    {sleep} 2
                    {print} zielony!
                    ```
        name: '{sleep}'
    songs:
        name: Zaśpiewaj piosenkę!
        default_save_name: Piosenka
        description: Wyświetl piosenkę
        levels:
<<<<<<< HEAD
            6:
                story_text: "Piosenki często zawierają dużo powtórzeń. Czasami te powtórzenia opierają się na liczeniu. \nPrzykładem jest dobrze znana angielska piosenka \"Butelki Piwa\" (ang. bottles of beer). Możesz zaprogramować tą piosenkę z odrobiną matematyki.\n\nWskazówka: Użyj funkcji \"czytaj na głos\" żeby Hedy zaśpiewał tą piosenkę!\n\n### Ćwiczenie\nMożesz teraz powtórzyć linie od 2 do 7 ile razy chcesz poprzez skopiowanie tych linii.\n"
                example_code: |
                    ```
                    wers = 99
                    {print} wers ' butelek piwa na ścianie'
                    {print} wers ' butelek piwa'
                    {print} 'Weź jedną i przekaż ją dalej'
                    wers = wers - 1
                    {print} wers ' butelek piwa na ścianie'
                    {sleep}
                    ```
                story_text_2: |
                    Ta piosenka dla dzieci odlicza od 5 małych małpek do 1 małpki.
                    Możesz zaśpiewać całą piosenkę jeżeli skopiujesz linie od 2 do 7 i wkleisz je poniżej kodu.
                example_code_2: |
                    ```
                    numer = 6
                    numer = numer - 1
                    {print} 'Skakało na łóżku małych małpek ' numer
                    {print} 'Nagle jedna spadła i potłukła się'
                    {print} 'Mama do doktora dzwoni i słyszy, że'
                    {print} 'SKAKAĆ NA ŁÓŻKU ZABRONIONE JEST!'
                    {sleep}
                    ```
=======
>>>>>>> de60fe79
            8:
                story_text: |
                    Piosenki często zawierają dużo powtórzeń, na przykład: Dziecko Rekin (ang. Baby Shark)! Jeżeli ją zaśpiewasz to będziesz śpiewać ten w kółko ten sam tekst:

                    Baby Shark dududududududu <br>
                    Baby Shark dududududududu <br>
                    Baby Shark dududududududu <br>
                    Baby Shark

                    ### Ćwiczenie
                    Możesz napisać piosenkę Dziecko Rekin przy użyciu polecenia `{repeat}`. Dokończ kod uzupełniając puste miejsca.
                    **Dodatkowe ćwiczenie** Po napisaniu piosenki Dziecko rekin możesz zaprogramować inne piosenki. Jest dużo piosenek z powtarzającym się tekstem.
                    Czy pamiętasz przynajmniej o jednej takiej piosence, i czy potrafisz ją zaprogramować?
                example_code: |
                    ```
                    {repeat} _ _ {print} 'Dziecko Rekin tututudutudu'
                    {print} 'Dziecko Rekin'
                    ```
            9:
                story_text: |
                    W poprzednich poziomach programowałeś piosenkę "Butelki Piwa" (ang. Bottles of Beer). Bez użycia polecenia `{repeat}` musiałeś wiele razy skopiować wersy piosenki.
                    Na tym poziomie możesz powtórzyć ten wers 99 razy poprzez dodanie jednej prostej linii kodu.

                    ### Ćwiczenie
                    Dodaj odpowiednie polecenia w puste miejsca i upewnij się, że kod ma poprawne wcięcia.
                example_code: |
                    ```
                    wers = 99
                    _ 99 {times}
                        {print} wers ' butelek piwa na ścianie'
                        {print} wers ' butelek piwa'
                        {print} 'Weź jedną i przekaż ją dalej'
                        wers = wers - 1
                        {print} wers ' butelek piwa na ścianie'
                    ```
            11:
                story_text: |
                    Dzięki `{for}` możesz wydrukować całą piosenkę „Baby Shark” (w tym wszystkie inne rekiny w rodzinie) w zaledwie 6 liniach!

                    ### Ćwiczenie 1
                    Czy możesz jeszcze bardziej skrócić kod „Baby Shark” za pomocą polecenia `{for}`? Dokończ przykładowy kod.
                example_code: "```\nrodzina = dziecko, mamusia, tatuś, babcia, dziadek\n_ _ _ _ \n  {print} _\n```\n"
                story_text_2: |
                    ### Ćwiczenie 2
                    Wypisz piosenkę „Pięć Małych Małpek skaczących po łóżku”. Wyszukaj tekst, jeśli go nie pamiętasz.

                    **Dodatkowo** Wydrukuj piosenkę „Stary MacDonald farmę miał” i upewnij się, że wszystkie zwierzęta wydają inny dźwięk, używając `{if}`.
                example_code_2: |
                    ```
                    małpki = 5, 4, 3, 2, 1
                    ```
            13:
                story_text: |
                    W poziomie 16 stworzyliśmy piosenki przy użyciu list. Te programy nie będą już działały poprawnie w tym poziomie. Dwukropki z poziomu 17 i nawiasy kwadratowe z poziomu 18 muszą zostać dodane.

                    ### Ćwiczenie 1
                    Piosenka o pijanym marynarzu ma przykładowy kod, ale jeszcze nie działa.
                    Czy możesz się upewnić, że wszystko znów zacznie działać? By Ci pomóc powstawialiśmy _ w _niektórych_ miejscach z błędami.

                    ### Ćwiczenie 2
                    Teraz znajdź swoją piosenkę o dziadku z farmą z poziomu 16 i popraw ją.
                example_code: |
                    ```
                    wersy = ['Co zrobimy z pijanym marynarzem?', 'Zgolim mu brzuch żyletką tępą,', 'Wsadzim go w łódź aż wytrzeźwieje,']
                    {for} wers {in} wersy _
                        {for} i {in} {range} 1 {to} 3 _
                            {print} _ wers _
                        {print} 'Wcześnie o poranku!'
                        {for} i {in} {range} 1 {to} 3
                            {print} 'Hej ho i już się wznosi,'
                        {print} 'Wcześnie o poranku!'
                    ```
    songs_2:
        name: Zaśpiewaj piosenkę! 2
        default_save_name: Piosenka 2
        description: Zaśpiewaj piosenkę 2
        levels:
            12:
                story_text: |
                    Piosenki zawierają wiele powtórzeń. Możemy je przechwycić za pomocą funkcji!
                    ### Ćwiczenie
                    Spójrz na przykładowy kod z funkcją. Wypełnij dwa wiersze, aby wyświetlić cały utwór.
                example_code: |
                    ```
                    {define} twinkle
                        {print} 'Twinkle'
                        {print} '...'

                    {call} twinkle
                    {print} 'Up above the world so high'
                    {print} 'Like a diamond in the sky'
                    {call} _
                    ```
            11:
                story_text: |
                    ### Ćwiczenie
                    Skończ piosenkę!
                story_text_2: |
                    ### Ćwiczenie
                    Teraz stwórz swój własny kod „Koła w autobusie” w ten sam sposób!
                example_code_2: |
                    ```
                    obiekt = ['koła', 'drzwi', _]
                    ruch= [ 'w kółko', 'otwarte i zamknięte', _]
                    ```
    turtle:
        name: Żółw
        default_save_name: Żółw
        description: Stwórz swoje własne obrazki
        levels:
            1:
                story_text: |
                    Możesz wykorzystać Hedy także do rysowania.  Rysując linie i obracając żółwia, możesz narysować kwadrat lub gwiazdę!

                    Pisząć `{forward}` możesz narysować linie. Liczba zaraz po komendzie mówi o tym ile ma przejść żółw rysując linie..`{turn} {right}` obraca żółwia o ćwierć obrotu w prawo (zgodnie z ruchem wskazówek zegara), `{turn} {left}` obraca w lewo (przeciwnie do ruchu wskazówek zegara).

                    Jeśli chcesz przesunąć żółwia do tył, możesz wykorzystać komendę `{forward}` ale z ujemną liczba. Na przykład `{forward} -100`
                story_text_2: |
                    ### Ćwiczenie
                    To jest początek schodków. Możesz sprawić aby miały 5 stopni?
                example_code_2: "```\n{forward} 20\n{turn} {right}\n{forward} 20\n{turn} {left}\n{forward} 20\n```\n"
                example_code: "```\n{forward} 100\n{turn} {left}\n```\n"
            2:
                story_text: |
                    Na poziomie pierwszym żółw mógł skręcić tylko w lewo lub w prawo. To trochę nudne!
                    Na poziomie drugim może wskazywać nos we wszystkich kierunkach.

                    Użyj 90 stopni, aby obrócić ćwierć, 180, aby obrócić pół, a pełne koło jest 360 stopni.

                    ### Ćwiczenia
                    Ten kod tworzy teraz literę T Możesz to zmienić na literę B?

                    **Extra** Zmień literę na inną literę, jak pierwsza z twojego imienia.
                    Możesz również zrobić wiele liter, ustawiając kolor na `{color}` `{white}` pomiędzy.
                example_code: |
                    ```
                    {forward} 80
                    {turn} 90
                    {forward} 50
                    {turn} 180
                    {forward} 100
                    ```
                story_text_2: |
                    Możesz użyć zmiennych w żółwiu `turn`.

                    ### Ćwiczenia
                    Zmień kod tak, aby stworzył trójkąt. Podpowiedź: trzeba tylko zmienić kod w jednym miejscu.
                example_code_2: |
                    ```
                    {print} Drawing figures
                    angle {is} 90
                    {turn} angle
                    {forward} 25
                    {turn} angle
                    {forward} 25
                    {turn} angle
                    {forward} 25
                    ```
            3:
                story_text: |
                    Na tym poziomie możesz użyć `{at} {random}` podczas rysowania żółwiem. Losowy wybór sprawia, że żółw za każdym razem idzie inną ścieżką.
                    Użyj `{at} {random}`, aby wybrać wartość z listy.
                    ### Ćwiczenie
                    Czy możesz skopiować i wkleić linie 2 i 3, żeby stwożyć dłuższą losową ścieżkę?
                example_code: |
                    ```
                    kąty {is} 10, 50, 90, 150, 250
                    {turn} kąty {at} {random}
                    {forward} 25
                    ```
            4:
                story_text: |
                    Na poziomie 4 musisz użyć cudzysłowów z poleceniami `{print}` oraz `{ask}`. To samo się dotyczy rysowania!
                example_code: |
                    ```
                    {print} _ Rysujemy figury _
                    kąt {is} 90
                    {turn} kąt
                    {forward} 25
                    {turn} kąt
                    {forward} 25
                    ```
                story_text_2: |
                    Możesz również zmienić kolor rysowanych linii przy użyciu polecenia `{color}`. Sprawdź przykładowy program.
                    Możesz również użyc polecenia `{color} {white}` żeby zrobić "niewidoczne" linie. Możesz użyć tych "niewidocznych" linii, żeby przesunąć żółwia w inne miejsce na ekranie zanim zaczniesz rysować.
                example_code_2: "```\n{color} {white}\n{forward} -80\n{color} {green}\n{forward} 50\n{color} {yellow}\n{forward} 50\n{color} {red}\n{forward} 50\n```\n"
            5:
                story_text: |
                    Na poziomie 5 możesz dokonywać wyboru przy użyciu polecenia `{if}`. Przykładem takiego wyboru byłby wybór pomiędzy różnymi typami figur do narysowania.
                example_code: |
                    ```
                    {print} 'Rysowanie Figur'
                    figura {is} {ask} 'Chcesz kwadrat czy trójkąt?'
                    {if} figura {is} trójkąt kąt {is} 120
                    {else} kąt {is} 90
                    {turn} kąt
                    {forward} 25
                    {turn} kąt
                    {forward} 25
                    {turn} kąt
                    {forward} 25
                    {turn} kąt
                    {forward} 25
                    ```
                story_text_2: |
                    ### Ćwiczenie
                    Wpisz poprawne liczby w tym kodzie tak by zaczął działać.
                    Gdy to już zrobisz, możesz spróbować dodać możliwość cofania się.

                    **Dodatkowo** Zamiast używać „prawo” i „lewo” zmień program by używał „Północ”, „Wschód”, „Południe” i „Zachód”.
                    W ten sposób możesz dodać nawet więcej kierunków, jak na przykład, „Północny wschód” czy „Południowy zachód”.
                example_code_2: |
                    ```
                    kierunek {is} {ask} 'Chcesz iść w „prawo”, w „lewo” czy „naprzód”?'
                    {if} kierunek {is} lewo {turn} _
                    {if} kierunek {is} prawo {turn} _
                    {forward} 100
                    ```
            7:
                story_text: |
                    Na tym poziomie możesz użyć matematyki żeby narysować różne figury.
                    Być może pamiętasz ze szkoły, że obrócenie się dookoła jest tym samym co obrócenie się o 360 stopni. Jeżeli tego nie wiedziałeś to teraz już wiesz!
                    Z tego też powodu już wiesz dlaczego gdy rysujemy kwadrat to obracamy się o 90 stopni. Jako, że kwadrat ma cztery boki pod kątem prostym to znaczy że kąt pomiędzy nimi to 90 stopni - 360 stopni podzielone przez 4 (boki) to 90 stopni.
                    Dzięki temu, że w Hedy możesz przeprowadzać obliczenia matematyczne, możesz tez rysować wszystkie figury jakie tylko chcesz!
                example_code: "```\nkątów = {ask} 'Ile chcesz kątów?'\nkąt = 360 / kątów\n{forward} 50\n{turn} kąt\n{forward} 50\n{turn} kąt\n{forward} 50\n{turn} kąt\n{forward} 50\n{turn} kąt\n{forward} 50\n{turn} kąt\n{forward} 50 \n{turn} kąt\n```\n"
            9:
                story_text: |
                    Dzięki naszej nowo nabytej umiejętności powtarzania wielu linii kodu możemy rysować figury w jeszcze prostszy sposób.
                    Wystarczy, że ustawimy kąt tylko raz i potem użyjemy go jako zmienną wewnątrz polecenia `{repeat}`.

                    ### Ćwiczenie 1
                    Przykładowy kod tworzy kwadrat. Zmień kod tak, aby tworzył inną figurę, np. trójkąt lub sześciokąt.
                    Wymaga to zmiany w dwóch liniach kodu.
                    Podpowiedź: Całe koło to 360 stopni.

                    ### Ćwiczenie 2
                    Teraz stwórz rysunek składający się z co najmniej dwóch wielokątów.
                example_code: |
                    ```
                    kąt = 90
                    {repeat} 4 {times}
                        {turn} kąt
                        {forward} 50
                    ```
                story_text_2: |
                    **(dodatkowe zadanie)** Możemy teraz ulepszyć program, który rysuje różne figury. Dokończ kod i możesz narysować dowolny wielokąt, który chcesz!
                example_code_2: |
                    ```
                    figura = {ask} 'Ile kątów mam narysować?'
                    kąt = 360 / figura
                    {repeat} figura {times}
                        {turn} _
                        {forward} _
                    ```
            10:
                story_text: |
                    Skoro potrafimy używać `{repeat}` wewnątrz `{repeat}`, możemy tworzyć bardziej złożone figury.

                    ### Ćwiczenie 1
                    Ten kod tworzy trzy czarne trójkąty, zmień to na pięć różowych kwadratów.

                    **Dodatkowo** Stwórz własną figurę składającą się z co najmniej dwóch różnych kształtów.
                example_code: "```\n{color} {black}\n{repeat} 3 {times}\n    {repeat} 3 {times}\n        {forward} 10\n        {turn} 120\n    {color} {white}\n    {forward} 50\n    {color} {black}\n```\n"
            11:
                story_text: |
                    Na tym poziomie możesz sprawić, aby żółw narysował figurę.
                    Żółw przemierzy odległości na liście, jedną po drugiej, wykonując coraz większe kroki.
                    ### Ćwiczenie 1
                    Dodaj obrót o 90 stopni w pętli, aby narysować spiralę.
                    Dodaj co najmniej 5 liczb do listy, aby spirala powiększyła się.
                     **(Dodatkowo)** czy możesz zmienić spiralę na inny kształt? Eksperymentuj z liczbami obrotów!
                    ### Ćwiczenie 2
                    Spirala jest wyciągnięta na zewnątrz, czy idzie do wewnątrz?
                example_code: "```\n{turn} 90\nodległości = 10, 20, 30, 40, 50, 60\n{for} odległość {in} odległości\n    {forward} odległość\n```\n"
            12:
                story_text: |
                    Możemy używać funkcji do rysowania bardziej złożonych figur przy mniejszej ilości kodu.
                    ### Ćwiczenie 1
                    Wypełnij funkcję, aby utworzyć trzy kwadraty. Jeśli chcesz, aby obraz wyglądał ładniej, możesz ustawić linie między kwadratami na biało.

                    ### Ćwiczenie  2
                    Kod można jeszcze skrócić. Umieść końcowe linie w `{repeat}`, aby liczba pozostała taka sama.

                    ### Ćwiczenie  3
                    Stwórz własny rysunek z różnymi figurami
                    Zmień zarówno liczbę figur za pomocą `{repeat}`, jak i kształt cyfr w `{define}`
                example_code: |
                    ```
                    {define} kwadrat
                        {repeat} 4 {times}
                            {turn} _
                            {forward} _
                    {call} kwadrat
                    {forward} 50
                    {call} kwadrat
                    {forward} 50
                    {call} kwadrat
                    ```
    turtle_draw_it:
        name: Narysuj to !
        default_save_name: Narysuj to
        description: Narysuj ten obrazek za pomocą żółwia
        levels:
            1:
                story_text: |
                    ### Ćwiczenie
                    Odtwórz rysunki za pomocą żółwia!

                    <div class="w-full flex flex-row gap-2">
                        prostokąt <img src="https://github.com/hedyorg/hedy/assets/80678586/77aa99d5-cd8f-4969-b49d-e8fed34ac550" width="100">
                        kwadrat <img src="https://github.com/hedyorg/hedy/assets/80678586/03b96c2c-7b94-4032-9f9f-3f3b13573623" width="200">
                        schodki<img src="https://github.com/hedyorg/hedy/assets/80678586/d4301e62-ec66-4031-827c-7d21f73ba106" width="200">
                    </div>
            2:
                story_text: |
                    ### Ćwiczenie
                    Odtwórz rysunki za pomocą żółwia!

                    <div class="w-full flex flex-row gap-2">
                    trójkąt <img src="https://github.com/hedyorg/hedy/assets/80678586/e974b62c-f0cf-445a-8bd4-5ad9f1f71204" width="100">
                    strzałka <img src="https://github.com/hedyorg/hedy/assets/80678586/803d8f42-9708-448c-82ea-d035697f08c9" width="150">
                    łódka <img src="https://github.com/hedyorg/hedy/assets/80678586/94ef7189-442a-4c8f-827d-12a69203c2e9" width="150">
                    </div>
            3:
                story_text: |
                    ### Ćwiczenie
                    Odtwórz rysunki za pomocą żółwia!

                    <div class="w-full flex flex-row gap-2">
                    trójkąt <img src="https://github.com/hedyorg/hedy/assets/80678586/71e04d98-9545-4614-9caf-a5f179b756a1" width="150">
                    gwiazda <img src="https://github.com/hedyorg/hedy/assets/80678586/421c4d28-cb99-424b-be26-dcae30d65c80" width="150">
                    strzałka <img src="https://github.com/hedyorg/hedy/assets/80678586/3cbebcae-5258-47c5-a6ac-e7ee36c1d1ce" width="200">
                    </div>
            4:
                story_text: |
                    ### Ćwiczenie
                    Odtwórz rysunki za pomocą żółwia!

                    <div class="w-full flex flex-row gap-2">
                    kolorowa gwiazda <img src="https://github.com/hedyorg/hedy/assets/80678586/dbe39006-c050-4833-b5c4-f9d1fb1c0781" width="150">
                    tęcza <img src="https://github.com/hedyorg/hedy/assets/80678586/2728b10f-9f7f-45ea-964e-5b284033e4f0" width="500">
                    kwadraty <img src="https://github.com/hedyorg/hedy/assets/80678586/f013f9fa-bc68-4c60-b778-2c457799d6f7" width="200">
                    </div>
                example_code: |
                    **Dodatkowo** Masz ochotę na prawdziwe wyzwanie? Upewnij się, że kolory tych figur są wybierane losowo, aby za każdym razem, gdy uruchamiasz program, wyglądały inaczej!

                    ```
                    kolory {is} czerwony, pomarańczowy, żółty, zielony, niebieski, fioletowy, różowy, brązowy, szary, czarny
                    kolor _
                    ```
            5:
                story_text: |
                    ### Ćwiczenie
                    Odtwórz rysunki za pomocą żółwia!

                    **Dodatkowo** Utwórz tylko jeden kod, który pozwala graczowi zdecydować, którą literę chciałby zobaczyć! Czy możesz dodać jeszcze więcej liter?

                    <div class="w-full flex flex-row gap-2">
                    F <img src="https://github.com/hedyorg/hedy/assets/80678586/8a021b76-c24b-4e7c-b960-48d57f3bcb20" width="100">
                    E <img src="https://github.com/hedyorg/hedy/assets/80678586/12821803-6422-416a-8e36-9902d14e57a4" width="100">
                    L <img src="https://github.com/hedyorg/hedy/assets/80678586/3af6f919-7b67-4ee7-b923-11e56f2b6b24" width="100">
                    </div>
                example_code: |
                    Wskazówka:
                    ```
                    wybrana_litera {is} {ask} 'Który literę chciałbyś zobaczyć? F, E or L?'
                    {if} _
                    ```
            7:
                story_text: |
                    ### Ćwiczenie
                    Odtwórz rysunki za pomocą żółwia!

                    **Dodatkowo** Pozwól graczowi zdecydować, jaki kolor powinien mieć kwadrat.

                    ***Dodatkowo*** Czy potrafisz napisać literę z własnego imienia i flagą własnego kraju?

                    <div class="w-full flex flex-row gap-2">
                    kwadrat <img src="https://github.com/hedyorg/hedy/assets/80678586/03b96c2c-7b94-4032-9f9f-3f3b13573623" width="150">
                    litery <img src="https://github.com/hedyorg/hedy/assets/80678586/e75f4fa5-f1f5-4b48-806c-916c28e4e8ad" width="100">
                    flaga <img src="https://github.com/hedyorg/hedy/assets/80678586/877fc337-df80-4185-8005-a6c28904f66e" width="300">
                    </div>
                example_code: |
                    Wskazówka dotycząca kwadratu:
                    ```
                    wybrany_kolor = {ask} _
                    ```
            8:
                story_text: |
                    ### Ćwiczenie
                    Odtwórz rysunki za pomocą żółwia!

                    <div class="w-full flex flex-row gap-2">
                    sześciokąt <img src="https://github.com/hedyorg/hedy/assets/80678586/92e492e1-1593-489b-aaf0-51d2a29755f4" width="200">
                    trójkąt <img src="https://github.com/hedyorg/hedy/assets/80678586/3629a5e6-1f02-4851-aab9-c5430ba4a1f1" width="200">
                    wachlarz <img src="https://github.com/hedyorg/hedy/assets/80678586/1ba2ff71-1230-4fe3-8255-b2c504cf1b4e" width="200">
                    </div>
            9:
                story_text: |
                    ### Ćwiczenie
                    Odtwórz rysunki za pomocą żółwia!

                    **Dodatkowo** Liczba w nawiasach wskazuje, w ilu wierszach kodu można narysować tę liczbę. Czy możesz to zrobić w tej samej liczbie linii?

                    <div class="w-full flex flex-row gap-2">
                    kwadrat(3) <img src="https://github.com/hedyorg/hedy/assets/80678586/03b96c2c-7b94-4032-9f9f-3f3b13573623" width="200">
                    Losowo pokolorowana gwiazda (5) <img src="https://github.com/hedyorg/hedy/assets/80678586/dbe39006-c050-4833-b5c4-f9d1fb1c0781" width="150">
                    Losowo pokolorowana spirala (7) <img src="https://github.com/hedyorg/hedy/assets/80678586/9bcdb3f1-367d-4ae0-878f-d09005424a35" width="150">
                    </div>
            10:
                story_text: |
                    ### Ćwiczenie
                    Odtwórz rysunki za pomocą żółwia!

                    **Dodatkowo** Liczba w nawiasach wskazuje, w ilu wierszach kodu można narysować tę liczbę. Czy możesz to zrobić w tej samej liczbie linii?

                    **Dodatkowo** Pozwól graczowi wybrać kraj, którego flagę chciałby zobaczyć.

                    <div class="w-full flex flex-row gap-2">
                    krzyż (7) <img src="https://github.com/hedyorg/hedy/assets/80678586/76e42c76-aa3f-4863-8eee-ead73c09a186" width="150">
                    losowo pokolorowane kwadraty (8) <img src="https://github.com/hedyorg/hedy/assets/80678586/17f878cc-e893-4c10-b32e-a09a50bf08de" width="200">
                    flagi <img src="https://github.com/hedyorg/hedy/assets/80678586/877fc337-df80-4185-8005-a6c28904f66e" width="300">
                    </div>
                example_code: "Podpowiedź dla trójkątów:\n```\ncolors = red, blue, orange, yellow, pink, purple, green, brown, black\ndistance = 120\n{repeat} 5 {times}\n_\n```\nPodpowiedź dla flag:\n```\ncountry = {ask} 'which country would you like to see the flag of?'\n{if} country {is} 'the Netherlands'\n    color_1 = red\n    color_2 = white\n    color_3 = blue\n```\n"
            11:
                story_text: |
                    ### Ćwiczenie
                    Odtwórz rysunki żółwiem!

                    <div class="w-full flex flex-row gap-2">
                    Zagnieżdżony sześciokąt <img src="https://github.com/hedyorg/hedy/assets/80678586/3629e908-3cd5-44ac-bbcd-1f1cceb15654" width="150">
                    sygnalizacja świetlna <img src="https://github.com/hedyorg/hedy/assets/80678586/edbbb608-5ff8-4349-85a6-e47809adde43" width="100">
                    </div>
                example_code: |
                    Wskazówka zagnieżdżone sześciokąty
                    ```
                    odległości = 100, 80, 60, 40, 20
                    {for} odległość {in} odległości 
                    _
                    ```

                    Wskazówka sygnalizacja świetlna
                    ```
                    kolory = czerwony, żółty, zielony
                    {for} wybrany_kolor{in} kolory
                        {color} _
                        {repeat} _
                    ```
                story_text_2: |
                    świąteczne lampki <img src="https://github.com/hedyorg/hedy/assets/80678586/9637ea6d-6edc-4d88-a6f7-10271bfc5371" width="500">
                example_code_2: |
                    Wskazówki dla świątecznych lampek:

                    Zacznij od przejścia na lewą stronę ekranu z niewidoczną białą linią. Następnie załóż lampki choinkowe!
                    ```
                    {color} biały
                    {turn} -90
                    {forward} 300
                    {turn} 90

                    kolory = czerwony, niebieski, żółty, fioletowy, zielony, pomarańczowy, różowy
                    {for} wybrany_kolor {in} kolory
                    _
                    ```
            12:
                story_text: |
                    ### Ćwiczenie
                    Odtwórz rysunki za pomocą żółwia!

                    Po pierwsze, zdefiniuj funkcję **dla każdego kształtu**, którego chcesz użyć na bransoletce. Następnie dodaj kształty do bransoletki w następujący sposób:

                    Program do projektowania bransoletek <img src="https://github.com/hedyorg/hedy/assets/80678586/549d7f3a-c492-4b4a-b173-746eb3400951" width="500">
                example_code: |
                    Wskazówka dotycząca programu do projektowania bransoletek
                    ```
                    {define} narysuj_kwadrat
                    _

                    {color} biały
                    {turn} -90
                    {forward} 300
                    {turn} 180

                    {for} i {in} {range} 1 {to} 5
                        {color} dzary
                        {forward} 100
                        kształt = {ask} 'Jaki kształt chciałbyś następnie na bransoletce?'
                        wybrany_kolor = {ask} 'W jakim kolorze?'
                        {color} wybrany_kolor 
                        {if} kształt = 'kwadrat'
                            {call} narysuj_kwadrat
                    ```
            14:
                story_text: |
                    ### Ćwiczenie
                    Odtwórz rysunki za pomocą żółwia!

                    Ulica w różnych rozmiarach <img src="https://github.com/hedyorg/hedy/assets/80678586/cdae9d97-d5ef-46f3-8838-24fa7b5b1bec" width="300">
                    Pokolorowana ulica  <img src="https://github.com/hedyorg/hedy/assets/80678586/9893e0bd-c0f8-49bc-a5a7-217182407724" width="300">
                    Śnieżyca <img src="https://github.com/hedyorg/hedy/assets/80678586/111b0a1b-b0e1-47c3-b032-81cea05e6bbc" width="300">
                example_code: |
                    Wskazówka dotycząca ulicy w różnych rozmiarach
                    ```
                    {define} narysuj_dom {with} rozmiar
                    _

                    {call} narysuj_dom {with} 90
                    {call} narysuj_dom {with} 60
                    {call} narysuj_dom {with} 30
                    ```

                    Wskazówka dotycząca pokolorowanej ulicy
                    ```
                    {define} narysuj_dom {with} wybrany_kolor
                    _
                    ```

                    Wskazówka dotycząca śnieżycy
                    ```
                    {define} narysuj_śnieżynkę {with} długość, kolor
                        

                    liczby = 10, 20, 30
                    kolory = _

                    {for} i {in} {range} 1 {to} 5
                        losowa_liczba = _
                        losowy_kolor = _
                        {call} narysuj_śnieżynkę {with} losowa_liczba, losowy_kolor
                        {color} biały
                        {turn} losowa_liczba * 5
                        {forward} 80
                    ```
            15:
                story_text: |
                    ### Ćwiczenie
                    Utwórz program, który zapyta gracza, ile rogów powinna mieć jego figurka, a następnie utworzy tę figurę.
                    Liczba na obrazku to wynik, gdy gracz wypełni 10.

                    <div class="w-full flex flex-row gap-2">
                     <img src="https://github.com/hedyorg/hedy/assets/80678586/ee32f40e-dea1-4e7c-a813-3ef63671254b" width="300">
                     <img src="https://github.com/hedyorg/hedy/assets/80678586/3621bf77-527d-41e8-a44f-c5a21bb4ffd2" width="200">
                    </div>
                example_code: |
                    ```
                    {define} oblicz_kąty  {with}  ilość_narożników
                        _ 360 / ilość_narożników


                    {define} narysuj_figurę {with} kąty
                        _
                            {forward} 400/ilość_narożników
                            {turn} _

                    ilość_narożników = {ask} _
                    kąty = {call} _ {with} _

                    {call} _ {with}
                    {call} _ {with}
                    ```
            16:
                story_text: |
                    ### Ćwiczenie
                    Odtwórz rysunki z żółwiem!

                    Spirala <img src="https://github.com/hedyorg/hedy/assets/80678586/6943223c-018b-435b-a391-23723cc7a6ad" width="150">
                example_code: |
                    Spirala
                    ```
                    odległość = 5
                    {while} odległość < 200
                        odległość = odległość + 5
                         _
                    ```
                story_text_2: |
                    Wachlarz <img src="https://github.com/hedyorg/hedy/assets/80678586/cb671065-b47b-49f0-b298-dcbcd2a5e28f" width="150">
                example_code_2: |
                    Wachlarz
                    ```
                    {define} narysuj_kwadrat {with} bok
                    _

                    i = 100
                    {while} i > 1
                        _ {with} i
                        _
                        i = i - 3
                    ```
                story_text_3: |
                    gwiazda <img src="https://github.com/hedyorg/hedy/assets/80678586/17564e0a-63e1-4794-8d41-15ac8c1a5a93" width="150">
                example_code_3: |
                    Gwiazda
                    Gwiazdę rysuje się zwykle za pomocą obrotu o 144 stopnie. Jeśli zmienisz to nieco na przykład na 143 stopnie i powtórzysz wzór wiele razy z pętlą {while}, możesz wykonać tę figurę.
    while_command:
        default_save_name: komenda_while
        levels:
            16:
                story_text: |-
                    Nauczymy się innej pętli, pętli `{while}`! Kontynuujemy pętlę tak długo, jak długo stwierdzenie jest prawdziwe.
                    Nie zapomnij więc zmienić wartości w pętli.

                    W przykładowym kodzie kontynuujemy, aż zostanie podana poprawna odpowiedź.
                    Jeśli nigdy nie zostanie podana prawidłowa odpowiedź, pętla nigdy się nie kończy!
                example_code: |
                    ```
                    odpowiedź = 0
                    {while} odpowiedź != 25
                        odpowiedź = {ask} 'Ile to jest 5 razy 5?'
                    {print} 'Podano poprawną odpowiedź'
                    ```
        description: '{while}'
        name: '{while}'
    years:
        name: Nowy Rok
        default_save_name: Odliczanie do Nowego Roku
        description: Odliczanie do Nowego Roku!
        levels:<|MERGE_RESOLUTION|>--- conflicted
+++ resolved
@@ -451,30 +451,7 @@
         name: Kalkulator 2
         default_save_name: Kalkulator 2
         description: Kalkulator 2
-<<<<<<< HEAD
-        levels:
-            16:
-                story_text: |
-                    ### Ćwiczenie 2
-                    **To druga część tej przygody.** Przygoda zaczyna się w poprzedniej przygodzie.
-                    Oczywiście nie zawsze chcesz obliczyć średnią z 4 testów. Możesz obliczyć średnią z 10 testów lub tylko 2.
-                    Możemy rozwiązać ten problem, dodając argument i zmienną 'ilość_testów'.
-                    * Zacznij nową linię w wierszu 3. Ustaw argument ilość_testów, pytając ucznia, ile testów napisał.
-                    * Zmień 4 w wierszu 4 na nowy argument ilość_testów.
-                    * Na koniec zmień 4 w wierszu 6 na ilość_testów
-
-                    Wypróbuj nowy program. Działa?
-
-                    ### Ćwiczenie 3
-                    Chciałbyś ulepszyć swój program? Świetnie! W poprzednim programie można było obliczyć tylko średnią ocenę z 1 przedmiotu, ale byłoby lepiej, gdybyś mógł obliczyć średnią ocenę dla wszystkich przedmiotów!
-                    Nie powiemy ci, jak to zrobić, ale damy ci jedną wskazówkę: Rozpocznij swój kod w wierszu 1 od: {define} oblicz_średnią_oceny {with} przedmiotu.
-                example_code: |
-                    ```
-                    # Wykorzystaj swój kod z poprzedniej przygody.
-                    ```
-=======
         levels: {}
->>>>>>> de60fe79
     clear_command:
         default_save_name: komenda_clear
         description: 'Polecenie {clear}'
@@ -1296,26 +1273,7 @@
         name: Matematyka
         default_save_name: matematyka
         description: Wprowadzenie matematyki
-<<<<<<< HEAD
-        levels:
-            6:
-                story_text: |
-                    Na tym poziomie nauczysz się czegoś nowego: możesz teraz wykonywać obliczenia.
-
-                    Plus jest łatwy, piszesz go jak w matematyce: na przykład `5 + 5`. Minus również działa tak samo, to jest `5 - 5`.
-
-                    Teraz jest nieco inaczej , ponieważ na klawiaturze nie ma symbolu mnożenia. Poszukaj, naprawdę nie ma!
-                    Dlatego mnożymy przez gwiazdkę * powyżej 8: `5 * 5`. Przeczytaj to jako „5 razy 5”, to pomoże ci lepiej zapamiętać.
-                example_code: |
-                    ```
-                    {print} '5 plus 5 to ' 5 + 5
-                    {print} '5 minus 5 to ' 5 - 5
-                    {print} '5 razy 5 to ' 5 * 5
-                    {print} '5 dzielone na 5 to ' 5 / 5
-                    ```
-=======
         levels: {}
->>>>>>> de60fe79
     music:
         name: muzyka
         default_save_name: muzyka
@@ -1692,17 +1650,6 @@
         default_save_name: Skarbonka
         description: Policz swoje kieszonkowe!
         levels:
-<<<<<<< HEAD
-            12:
-                story_text: |
-                    W tej przygodzie uczysz się, jak zrobić cyfrową skarbonkę.
-
-                    ### Ćwiczenie
-                    Zakończ kod, aby obliczyć, ile masz pieniędzy i jak długo musisz oszczędzać, aby kupić to, co chcesz!
-                    **Dodatkowo** Może już zaoszczędziłeś trochę pieniędzy? Odejmij to od kwoty, którą będziesz musiał zaoszczędzić.
-                example_code: "```\n{print} 'Cyfrowa skarbonka'\nżyczenie = {ask} 'Co chciałbyś kupić?'\ncena = {ask} 'Ile to kosztuje?'\nzaoszczędzone = {ask} 'Ile pieniędzy już zaoszczędziłeś?'\nkieszonkowe = {ask} 'Ile kieszonkowego dostajesz na tydzień?'\ndo_zaoszczędzenia = cena - zaoszczędzone\ntygodnie = do_zaoszczędzenia / kieszonkowe \n{print} 'Możesz kupić ' _ ' za ' _ ' tygodni.'\n```\n"
-=======
->>>>>>> de60fe79
             15:
                 story_text: |
                     ### Ćwiczenie
@@ -2165,30 +2112,6 @@
                     Czy możesz dodać odpowiednią ilość wcięć przed każdą linią, aby kod działał poprawnie?
                     Wskazówka: niektóre wiersze w ogóle nie wymagają wcięcia.
                 example_code_2: "```\n_ dania = przystawka, danie główne, deser\n_ imiona = Szymon, Anna\n_ {for} imię {in} imiona \n_ {for} danie {in} dania  \n_ jedzenie = {ask} imię ', co chcesz zjeść jako swoje ' danie '?'\n_ {print} imię ' zamawia ' jedzenie ' jako ich ' danie\n```\n"
-<<<<<<< HEAD
-            12:
-                story_text: |
-                    Od tego poziomu możesz używać liczb dziesiętnych, aby menu było bardziej realistyczne.
-
-                    ### Ćwiczenie
-                    Czy możesz wymyślić kod, aby dać znajomym i rodzinie 15% zniżki?
-                example_code: |
-                    ```
-                    cena = 0.0
-                    posiłek = {ask} 'Co chciałbyś zamówić do jedzenia?'
-                    napój = {ask} 'Czego chciałbyś się napić?'
-                    {if} posiłek {is} 'hamburger'
-                        cena = cena + 6.50
-                    {if} posiłek {is} 'pizza'
-                        cena = cena + 5.75
-                    {if} napój {is} 'woda'
-                        cena = cena + 1.20
-                    {if} napój {is} 'soda'
-                        cena = cena + 2.35
-                    {print} 'Za wszystko należy się ' cena ' dolarów'
-                    ```
-=======
->>>>>>> de60fe79
             16:
                 story_text: |
                     Dzięki `{while}` możesz mieć pewność, że Twoi klienci będą mogli dodawać zamówienia, dopóki nie przestaną.
@@ -2362,34 +2285,6 @@
         default_save_name: Piosenka
         description: Wyświetl piosenkę
         levels:
-<<<<<<< HEAD
-            6:
-                story_text: "Piosenki często zawierają dużo powtórzeń. Czasami te powtórzenia opierają się na liczeniu. \nPrzykładem jest dobrze znana angielska piosenka \"Butelki Piwa\" (ang. bottles of beer). Możesz zaprogramować tą piosenkę z odrobiną matematyki.\n\nWskazówka: Użyj funkcji \"czytaj na głos\" żeby Hedy zaśpiewał tą piosenkę!\n\n### Ćwiczenie\nMożesz teraz powtórzyć linie od 2 do 7 ile razy chcesz poprzez skopiowanie tych linii.\n"
-                example_code: |
-                    ```
-                    wers = 99
-                    {print} wers ' butelek piwa na ścianie'
-                    {print} wers ' butelek piwa'
-                    {print} 'Weź jedną i przekaż ją dalej'
-                    wers = wers - 1
-                    {print} wers ' butelek piwa na ścianie'
-                    {sleep}
-                    ```
-                story_text_2: |
-                    Ta piosenka dla dzieci odlicza od 5 małych małpek do 1 małpki.
-                    Możesz zaśpiewać całą piosenkę jeżeli skopiujesz linie od 2 do 7 i wkleisz je poniżej kodu.
-                example_code_2: |
-                    ```
-                    numer = 6
-                    numer = numer - 1
-                    {print} 'Skakało na łóżku małych małpek ' numer
-                    {print} 'Nagle jedna spadła i potłukła się'
-                    {print} 'Mama do doktora dzwoni i słyszy, że'
-                    {print} 'SKAKAĆ NA ŁÓŻKU ZABRONIONE JEST!'
-                    {sleep}
-                    ```
-=======
->>>>>>> de60fe79
             8:
                 story_text: |
                     Piosenki często zawierają dużo powtórzeń, na przykład: Dziecko Rekin (ang. Baby Shark)! Jeżeli ją zaśpiewasz to będziesz śpiewać ten w kółko ten sam tekst:
