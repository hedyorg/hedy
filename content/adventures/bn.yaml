adventures:
    default:
        name: "Introduction"
        description: "Level explanation"
        default_save_name: "intro"
        levels:
            1:
                story_text: "স্বাগত হেডিতে! স্তর 1 একে আপানি `print` `ask` ` echo` নির্দেশের ব্যবহার করতে  পারবেন | নীল বোতামটা  চাপা মাত্রই  আপনার কোড আপনার জন্য টাইপ হয়ে যাবে| নিজে থেকে কোডটা চেষ্ঠা করুন প্ৰোগ্র্যামিং ক্ষেত্রতে নিচে বাদিকে সবুজ “ Run the Code “ বোতামটা চেপে "
                start_code: "print হ্যালো  বিশ্ব !"
                example_code: "```\n{print} Hello!\n{print} Welcome to Hedy!\n```\n"
                story_text_2: "You can also ask for input and repeat it back with an `{echo}` command.\nTry the code to your left again.\n\nDon't know what to create? In the next tabs you will find ideas for programs to build.\n"
                example_code_2: "```\n{ask} What is your name?\n{echo} hello\n```\n"
                story_text_3: "Let's get started! Don't know what to create? In the next tabs you will find ideas for programs to build.\n"
            2:
                story_text: |-
                    স্তর 1 একে `print` যেভাবে কাজ করেছে  ঠিক (তমনি ভাবেই কাজ করবে |কিন্তু `ask` এখন  বদলে গেছে| আর এখন কোন নামের প্রয়োজন হবে ,তারপর আপনি সেটিকে print করতে পারবেন  | `echo` আর প্রয়োজন নেই | আপনি এখন এই নির্দেশ গুলোর ব্যবহার, করতে পারেন
                start_code: "print  হ্যালো  বিশ্ব !"
                example_code: "```\nname {is} Hedy\nage {is} 15\n{print} name is age years old\n```\n"
                story_text_2: "`{print}` still works the same, but the `{ask}` command has changed. You need to use a variable in the `{ask}` command as well. It looks like this:\n"
                example_code_2: "```\nanswer {is} {ask} What is your name?\n{print} Hello answer\n```\n"
                story_text_3: "Another new command in this level is `{sleep}`, which pauses your program for a second. If you type a number behind the {sleep} command, the program pauses for that amount of seconds.\n"
                example_code_3: "```\n{print} My favorite colour is...\n{sleep} 2\n{print} green!\n```\n"
            3:
                story_text: "আপনি এখন এই নির্দেশ গুলোর ব্যবহার, করতে পারেন "
                start_code: "print  হ্যালো  বিশ্ব !"
                example_code: "```\nanimals {is} dog, cat, kangaroo\n{print} animals {at} {random}\n```\n"
                story_text_2: You can also add items to the list with `{add}` and remove items with `{remove}`.
                example_code_2: "```\nanimals {is} dog, cat, kangaroo\n{add} penguin {to_list} animals\n{remove} cat {from} animals\n{print} animals {at} {random}\n```\n"
            4:
                start_code: "print 'হ্যালো  বিশ্ব !'"
                story_text: "স্তর 3 তিনে `ask` ঠিক একই  ভাবেই কাজ করবে, কিন্তু `print` এখন  বদলে গেছে যে বাক্যটি আপনি print করতে চান সেটি কোটেশন চিহ্নের ভেতরে লিখতে হবে"
                example_code: "```\nprint 'You need to use quotation marks from now on!'\nanswer is ask 'What do we need to use from now on?'\nprint 'We need to use ' answer\n```\n"
                story_text_2: "## Adventures are getting more and more difficult\nThe adventures are now getting more and more difficult in the successive tabs.\nSo it is best to start on the left with the story, and work to the right, in order to be challenged more and more.\n"
            5:
                start_code: |
                    নাম is ask আপনার নাম কি?
                    if নাম is হেডি print 'ভালো!' else print 'মন্দ'
                story_text: "স্তর 3 তিনের মতই `ask` আর `print` ঠিক একই  ভাবেই কাজ করবে | স্তর 4 চার থেকে `if` যুক্ত হয়ে যায়"
                example_code: "```\nname {is} {ask} 'what is your name?'\n{if} name {is} Hedy {print} 'nice' {else} {print} 'boo!'\n```\n"
                story_text_3: "## Lists\nWhen we want to check if something is in a list, we can now use the `{in}` command.\nThis code prints pretty! if you choose green or yellow, and meh otherwise.\n"
                example_code_3: "```\npretty_colors {is} green, yellow\ncolor {is} {ask} 'What is your favorite color?'\n{if} color {in} pretty_colors {print} 'pretty!'\n{else} {print} 'meh'\n```\n"
                story_text_2: "Sometimes code with an `{if}` gets really long and does not fit on the line well. <br> You may also divide the code over two lines, starting the second line at the `{else}` like this:\n"
                example_code_2: "```\nname {is} {ask} 'what is your name?'\n{if} name {is} Hedy {print} 'nice'\n{else} {print} 'boo!'\n```\n"
            6:
                start_code: "print '5 বার 5 is  ' 5 * 5"
                story_text: " স্তর 4 চার এবং পাঁচে `ask`, `print` এবং  `if` ঠিক একই  ভাবেই কাজ করবে. স্তর 5  ছয়ে একটা নতুন নির্দেশ যুক্ত হয়ে যায়.. আপনি এখন গণণা করতে পারবেন"
                example_code: "```\n{print} '5 plus 5 is ' 5 + 5\n{print} '5 minus 5 is ' 5 - 5\n{print} '5 {times} 5 is ' 5 * 5\n```\n"
                story_text_2: "We also make a change in storing a word in a variable! You may now use `=` instead of  `{is}` when we store a name or a number in a variable, like this:\n"
                example_code_2: "```\nname = Hedy\nanswer = 20 + 4\n```\n"
            7:
                start_code: |
                    repeat 3 times print 'হেডি মজাদার!'
                story_text: "স্তর 4 & 5 চারের মতই  {ask}, {if} আর {print} ঠিক একই  ভাবেই কাজ করবে | স্তর 6  থেকে “পুনরাবৃত্তি” যুক্ত হয়ে যায় “পুনরাবৃত্তি” ব্যবহার করতে পারেন যে কোন বাক্য একাধিকবার এক্সিকিউট করার জন্যে"
                example_code: "```\n{repeat} 3 {times} {print} 'Hedy is fun!'\n```\n"
            8:
                start_code: |
                    repeat 5 times
                        print 'ওহে বন্ধুরা'
                        print 'এটি পাঁচ বার মুদ্রণ করা হবে'
                story_text: " ask এবং print ঠিক একই ভাবেই কাজ করবে. কিন্তু if এবং repeat পরিবর্তিত হয়েছে! আপনি এখন কোডের গ্রুপ গুলোকে একসাথে এক্সিকিউট করতে পারেন , তবে আপনাকে কোডটিকে ইন্ডেণ্ট করতে হবে . তার মানে লাইনের শুরুতে চারটা স্পেশ দেওয়া. একটি লাইনের ব্লক তৈরি করেতে চাইলেও ঠিক একই কাজ করতে হবে\tif আপনি একটি  `পুনরাবৃত্তি` এবং একটি  `if ` একত্রিত করতে চান আপনাকে প্রত্রেকটি ব্লক ইন্ডেণ্ট করতে হবে.  আরও বিশদের জন্যে উদাহরণ কোডটি দেখুন!"
                example_code: "```\n{repeat} 5 {times}\n    {print} 'Hello everyone'\n    {print} 'This is all repeated 5 times'\n```\n"
            9:
                start_code: "{repeat} 3 {times}\n    food = {ask} 'What do you want?'\n    {if} food {is} 'pizza'\n        {print} 'nice!'\n    else\n        {print} 'pizza is better'"
                story_text: "In this level you can not only use multiple lines with `{if}` {and} `{repeat}`, but you can also put them together!\nIn the example you see an `{if}` command within a `{repeat}` command. It is also allowed the other way around, and an `{if}` is also allowed in an `{if}` and a `{repeat}` in a `{repeat}`.\nGive it a try!\n"
                example_code: "```\n{repeat} 3 {times}\n    food = {ask} 'What do you want?'\n    {if} food {is} pizza\n        {print} 'nice!'\n    else\n        {print} 'pizza is better'\n```\n"
            10:
                start_code: "animals {is} dog, cat, blobfish\n{for} animal {in} animals\n  {print} 'I love ' animal"
                story_text: "In this level we learn a new code called `{for}`. With `{for}` you can make a list and use all elements.\n`{for}` creates a block, like `{repeat}` and `{if}` so all lines in the block need to start with spaces."
                example_code: "```\nanimals {is} dog, cat, blobfish\n{for} animal {in} animals\n  {print} 'I love ' animal\n```\n"
            11:
                start_code: "{for} counter {in} {range} 1 {to} 5\n    {print} counter"
                story_text: '`{print}` works just the same but we add a new form of the `{for}`. You can now write `{for} counter {in} {range} 1 {to} 5` and use `counter` in your program. Try it out to see what happens! Remember to use indentations after the `{for}` and `{if}` statements (That means starting a sentence with four spaces)'
                example_code: "```\nfor counter in range 1 to 5\n    print counter\n```\n"
            12:
                start_code: |-
                    {print} 'decimal numbers now need to use a dot'
                    {print} 2.5 + 2.5
                story_text: |-
                    ## Numbers and texts
                    **Decimal numbers**
                    So far, Hedy did not allow for decimal numbers like 1.5, but now we do allow that. Note that computers use the `.` for decimal numbers.
                example_code: |
                    ```
                    {print} 'Two and a half plus two and a half is...'
                    {print} 2.5 + 2.5
                    ```
                story_text_2: |
                    **All texts need to be in quotation marks**
                    For this level on you will also have to use quotation marks when storing a text with `=`:
                example_code_2: |
                    ```
                    name = 'Hedy the Robot'
                    {print} 'Hello ' name
                    ```
                story_text_3: |
                    **All items in lists need quotation marks too**
                    Lists are texts, so they need quotation marks too. Mind that each single item on the list has quotation marks.
                    This allows you to save two words as 1 item on the list, for example 'Iron Man'.
                example_code_3: |
                    ```
                    superheroes = 'Spiderman', 'Batman', 'Iron Man'
                    {print} superheroes {at} {random}
                    ```
                story_text_4: |
                    **All text after `{if}` comparisons need quotation marks too**
                example_code_4: |
                    ```
                    name = {ask} 'What is your name?'
                    {if} name = 'Hedy the Robot'
                        {print} 'Hi there!'
                    ```
                story_text_5: |
                    **Numbers don't need quotation marks**
                    For numbers, you do not use quotation marks in the `=`:
                example_code_5: |
                    ```
                    score = 25
                    {print} 'You got ' score
                    ```
                story_text_6: |-
                    **Maths with words**
                    In this level it is also allowed to use the + sign with texts. For example:
                example_code_6: |
                    ```
                    a = 'Hello '
                    b = 'world!'
                    {print} a + b
                    ```
            13:
                start_code: |-
                    name = {ask} 'what is your name?'
                    age = {ask} 'what is your age?'
                    {if} name {is} 'Hedy' {and} age {is} 2
                        {print} 'You are the real Hedy!'
                story_text: |-
                    ## And... Or..?
                    We are now going to learn `{and}` and `{or}`! If you want to check two statements, you don't have to use two if's but can use `{and}` and `{or}`. If you use `{and}`, both statements, left and right of the `{and}` need to be true. We can also use `{or}`. Then only one statement needs to be correct.
                example_code: |
                    ```
                    name = {ask} 'what is your name?'
                    age = {ask} 'what is your age?'
                    {if} name {is} 'Hedy' {and} age {is} 2
                        {print} 'You are the real Hedy!'
                    ```
            14:
                start_code: |-
                    age = {ask} 'How old are you?'
                    {if} age < 13
                        {print} 'You are younger than me!'
                    {else}
                        {print} 'You are older than me!'
                story_text: |
                    ## Great, Greater, Greatest!
                    We are going to learn more new items. You might know them already from mathematics, the `<` and `>`.
                    The `<` checks if the first number is smaller than the second, for example `age < 12` checks if `age` {is} smaller than 12.
                    If you want to check if the first number is smaller or equal to the second, you can use `<=`, for example `age <= 11`.
                    The `>` checks if the first number is bigger than the second, for example `points > 10` checks if `points` is larger than 10.
                    If you want to check if the first number is bigger or equal to the second, you can use `>=`, for example `points >= 11`.
                    You use these comparisons in an `{if}`, like this:
                example_code: |
                    ```
                    age = {ask} 'How old are you?'
                    {if} age > 12
                        {print} 'You are older than I am!'
                    ```
                story_text_2: |
                    From this level on, if you want to compare exactly, you can use two equal signs. This is what most programming languages do:
                example_code_2: |
                    ```
                    name = {ask} 'What is your name?'
                    {if} name == 'Hedy'
                        {print} 'You are cool!'
                    ```
                story_text_3: |
                    You can also compare if something is *not* equal to something else using `!=` like this:
                example_code_3: |
                    ```
                    name = {ask} 'What is your name?'
                    {if} name != 'Hedy'
                        {print} 'You are not Hedy'
                    ```
            15:
                start_code: |-
                    answer = 0
                    {while} answer != 25
                        answer = {ask} 'What is 5 times 5?'
                    {print} 'A correct answer has been given'
                story_text: |-
                    ## More loops!
                    We are going to learn a new loop, the `{while}` loop! We continue the loop as long as the statement is true.
                    So don't forget to change the value in the loop.

                    In the example code, we continue until a correct answer has been given.
                    If the correct answer is never given, the loop never ends!
                example_code: |
                    ```
                    answer = 0
                    {while} answer != 25
                        answer = {ask} 'What is 5 times 5?'
                    {print} 'A correct answer has been given'
                    ```
            16:
                start_code: |-
                    fruit = ['apple', 'banana', 'cherry']
                    {print} fruit
                story_text: |-
                    ## More and more like real code!
                    We are going to make lists the Python way, with square brackets around the lists! We also keep the quotation marks around each item like we have learned in previous levels.
                    You can use the square brackets as well to point out a place in the lists.
                example_code: |
                    ```
                    friends = ['Ahmed', 'Ben', 'Cayden']
                    lucky_numbers = [15, 18, 6]
                    {for} i {in} {range} 1 {to} 3
                        {print} 'the lucky number of ' friends[i]
                        {print} 'is ' lucky_numbers[i]
                    ```
            17:
                start_code: |-
                    {for} i {in} {range} 1 {to} 10:
                        {print} i
                    {print} 'Ready or not, here I come!'
                story_text: |-
                    ## Elif
                    Now we are going to change indentation a little bit. Every time that we need an indentation, we need `:` at the line before the indentation.

                    In this level you can also use a new command: `{elif}`. `{elif}` is short for {else} {if} and you need it when you want to make 3 (or more!) options.
                    Check it out!
                example_code: |
                    ```
                    prices = ['1 million dollars', 'an apple pie', 'nothing']
                    your_price = prices[{random}]
                    {print} 'You win ' your_price
                    {if} your_price == '1 million dollars' :
                        {print} 'Yeah! You are rich!'
                    {elif} your_price == 'an apple pie' :
                        {print} 'Lovely, an apple pie!'
                    {else}:
                        {print} 'Better luck next time..'
                    ```
            18:
                start_code: |-
                    naam = 'Hedy'
                    {print}('My name is ', naam)
                story_text: |-
                    ## The last level!
                    We arrived at real Python code! That means we need to use parentheses with {print} and {range} from now on.

                example_code: |
                    ```
                    {print}('my name is Hedy!')
                    ```

                story_text_2: |-
                    If you want to print more than one item, you need to separate them by commas.

                example_code_2: |
                    ```
                    temperature = 25
                    {print}('It is ', temperature, 'degrees outside')
                    ```

                story_text_3: |-
                    ##  Input
                    The final change we will need to make to get Python code is changing `{ask}` into `{input}`.

                example_code_3: |
                    ```
                    {print}('My name is Hedy!')
                    name = {input}('What is your name?')
                    {print}('So your name is ', name)
                    ```

    story:
        name: "Story"
        description: "Story"
        default_save_name: "Story"
        levels:
            1:
                story_text: |
                    ## Make a story
                    In level 1 you can make a story with a different main character that you enter yourself.

                    In the first line, use `{ask}` and ask who the main character of the story will be.

                    After that first line, start with `{print}` if the sentence needs to be printed.
                    You use `{echo}` if you want your main character to be at the end of the sentence.
                example_code: |
                    ```
                    {ask} The main character of this story is
                    {print} The main character is now going to walk in the forest
                    {echo} He's a bit scared,
                    {print} He hears crazy noises everywhere
                    {print} He's afraid this is a haunted forest
                    ```
                start_code: "{print} Your story starts here"
            2:
                story_text: |
                    ## Story
                    In level 2 you can make your story more fun. Your main character's name can now be anywhere in the sentence.

                    You do have to program a little bit extra for that. You must now name your main character first.

                    You can then put that name anywhere in a sentence.
                example_code: |-
                    ```
                    name {is} {ask} What is the name of the main character?
                    {print} name is now going to run in the woods
                    {print} name is a bit scared
                    {print} Suddenly he hears a crazy noise...
                    {sleep}
                    {print} name is afraid this is a haunted forest
                    ```
                start_code: "{print} Your story"
            3:
                story_text: |
                    ## Story
                    In level 3 you can make your story more fun. You can use randomness for any monster, animal or other obstacle, like this:

                example_code: |
                    ```
                    animals {is} 🦔, 🐿, 🦉, 🦇
                    {print} He now hears the sound of an animals {at} {random}
                    ```
                story_text_2: |
                    The command `{add}` can also come in handy in your story.
                example_code_2: |
                    ```
                    {print} He hears a sound
                    animals {is} 🐿, 🦔, 🦇, 🦉
                    animal {is} {ask} What do you think it is?
                    {add} animal {to_list} animals
                    {print} it was a animals {at} {random}
                    ```
                story_text_3: |
                    This is an example of the `{remove}` command in your story
                example_code_3: |
                    ```
                    {print} His backpack got way too heavy.
                    {print} Inside were a bottle of water, a flashlight and a brick.
                    bag {is} water, flashlight, brick
                    dump {is} {ask} Which item should he dump?
                    {remove} dump {from} bag
                    ```
                start_code: "{print} Your story"
            4:
                story_text: |
                    ## Story
                    You may have noticed that there is still a problem in the previous levels. Did you try to print a sentence that contained the word name?
                    You can solve that in this level. You must use quotation marks for everything that you are going to print.
                example_code: |
                    ```
                    name {is} Hans
                    {print} 'The name of the main character is' name
                    {print} name 'is now going to walk in the woods'
                    {print} name 'is a bit scared'
                    animals {is} 🦔, 🐿, 🦉, 🦇
                    {print} 'He hears the sound of an' animals {at} {random}
                    {print} name 'is afraid this is a haunted forest'
                    ```
                start_code: "{print} 'Your story will be printed here!'"
            5:
                story_text: |
                    ## Story
                    In this level you can program different endings, which will make your story even more fun.

                    Think of two endings for your story, for example:

                    - The princess is walking through the forest
                    - She runs into a monster

                    - Happy ending: She takes her sword and the monster quickly runs away
                    - Bad Ending: The monster eats the princess

                    You can also ensure that a name can be entered again. That works just like in the previous levels. You can combine that with an `{if}`, and then you have already made a whole program!
                example_code: |
                    ```
                    name {is} {ask} 'Who is walking in the forest?'
                    {print} name 'walks through the forest'
                    {print} name 'encounter a monster'
                    end {is} {ask} 'Would you like a good or a bad ending?'
                    {if} end {is} good {print} name 'takes the sword and the monster quickly runs away'
                    {else} {print} 'The monster eats' name
                    ```
                start_code: "{print} 'Here your story will start!'"
            7:
                story_text: |
                    ## Story
                    In a story, someone says words several times. For example, when someone calls for help or sings a song.
                    You can put such repetitions in your story, in this level with `{repeat}`.

                example_code: |
                    ```
                    {print} 'The prince kept calling for help'
                    {repeat} 5 {times} {print} 'Help!'
                    {print} 'Why is nobody helping me?'
                    ```

                start_code: "{repeat} 5 {times} {print} 'Help!'"
            8:
                story_text: |
                    ## Story
                    In this level you can use multiple lines in your {if} commands, this way you can upgrade your happy or sad ending!

                example_code: |
                    ```
                    {print} 'OH NO! The T-rex is closing in!'
                    end = {ask} 'Do you want a happy or a sad ending?'
                    {if} end {is} happy
                        {print} 'Just in time Richard jumps back into the time machine!'
                        {print} 'Michael types in the code and...'
                        {print} '💥ZAP!💥'
                        {print} 'They are back in their garage'
                    {else}
                        {print} 'Michael yells COME ON RICHARD! RUN FASTER!'
                        {print} 'But Richard is too slow...'
                        {print} 'The T-rex closes in and eats him in one big bite!🦖'
                    ```
                start_code: "# place your code here"
            9:
                story_text: |
                    ## Story
                    In this level you can use nesting to put {if}, {repeat} or {for} commands inside other {if}, {repeat} or {for} commands. This gives you many options and really helps you to make your story interactive.
                example_code: |
                    ```
                    {print} 'Robin is walking downtown'
                    location = {ask} 'Is Robin going into a shop, or does she go home?'
                    {if} location {is} shop
                        {print} 'She enters the shop.'
                        {print} 'Robin sees an interesting looking book'
                        book = {ask} 'Does Robin buy the book?'
                        {if} book {is} yes
                            {print} 'Robin buys the book and goes home'
                        {else}
                            {print} 'Robin leaves the shop and goes home'
                    {else}
                        {print} 'Robin goes home'
                    ```
                story_text_2: |-
                    The example above is pretty straightforward, but by nesting {if} you can really elaborate your code and turn your story into a real game. Check out this example!
                example_code_2: |
                    ## Elaborate code
                    ```
                    sword = lost
                    game = on
                    {print} 'Our hero is walking through the forest'
                    {print} 'The path splits two ways'
                    {repeat} 2 {times}
                        {if} game {is} on
                            path = {ask} 'Which path should she choose?'
                            {if} path {is} left
                                {if} sword {is} found
                                    {print} 'Our hero comes across a dragon!'
                                    {print} 'Luckily our hero has a sword to defeat the beast!'
                                    game = over
                                {else}
                                    {print} 'Our hero finds a dragon, but she doesnt have any weapons!'
                                    {print} 'Our hero is beaten by the dragon...'
                                    {print} 'Try again'
                                    game = over
                            {if} path {is} right
                                {if} sword {is} lost
                                    {print} 'Our hero finds a sword'
                                    {print} 'This could come in very handy'
                                    sword = found
                                {else}
                                    {print} 'You have already found the sword. There is nothing left here.'
                                    {print} 'She walks back'
                    ```
                start_code: "# place your code here"
            10:
                story_text: |
                    ## Story
                    In this level you can use the {for} command in your story. In this way you could easily program the children's book 'brown bear, brown bear, what do you see'.

                example_code: |
                    ```
                    animals = red bird, black sheep, green frog, yellow duck, little child
                    {print} 'brown bear'
                    {print} 'brown bear'
                    {print} 'What do you see?'
                    {for} animal {in} animals
                        {print} 'I see a ' animal ' looking at me'
                        {print} animal
                        {print} animal
                        {print} 'What do you see?'
                    {print} 'I see all the animals looking at me!'
                    ```
                start_code: "# place your code here"
            12:
                story_text: |-
                    ## Story
                    In this level you can use the quotation marks to save multiple words in a variable.
                example_code: |
                    ```
                    name = 'The Queen of England'
                    {print} name ' was eating a piece of cake, when suddenly...'
                    ```
                start_code: "# place your code here"
            13:
                story_text: |
                    ## Story
                    By using the `{and}` and `{or}` commands, you can shorten your stories. For example, check out the dragon story.
                example_code: |
                    ```
                    sword = 'lost'
                    game = 'on'
                    {print} 'Our hero is walking through the forest'
                    {print} 'The path splits two ways'
                    {for} i {in} {range} 0 {to} 2
                        {if} game {is} 'on'
                            path = {ask} 'Which path should she choose?'
                            {if} path {is} 'left' {and} sword {is} 'found'
                                {print} 'Our hero comes across a dragon!'
                                {print} 'Luckily our hero has a sword to defeat the beast!'
                                game = 'over'
                            {if} path {is} 'left' {and} sword {is} 'lost'
                                {print} 'Our hero finds a dragon, but she doesnt have any weapons!'
                                {print} 'Our hero is beaten by the dragon...'
                                {print} 'Try again'
                                game = 'over'
                            {if} path {is} 'right' {and} sword {is} 'found'
                                {print} 'You have already found the sword. There is nothing left here.'
                                {print} 'She walks back'
                            {if} path {is} 'right' {and} sword {is} 'lost'
                                {print} 'Our hero finds a sword'
                                {print} 'This could come in very handy'
                                sword = 'found'
                    ```
                start_code: "# place your code here"
            15:
                story_text: |
                    ## Story
                    Using the `{while}` loop can make your stories more interesting. For example, you can use `{while} game {is} 'on'` so you can play until the game is over.
                    Or you can use `{while} sword {is} 'lost'` so the player can't continu the game until they have found something.
                example_code: |
                    ```
                    keys = 'lost'
                    {print} 'You are standing in your garden and you have lost your keys.'
                    {print} 'Where do you want to look for them?'
                    {print} 'You can choose: tree, flowerbed, rock, postbox'
                    {while} keys == 'lost'
                        location = {ask} 'Where do you want to look?'
                        {if} location == 'flowerbed'
                            {print} 'Here they are!'
                            keys = 'found'
                        {else}
                            {print} 'Nope they are not at the ' location
                    {print} 'Now you can enter the house!'
                    ```
                start_code: "# place your code here"
    parrot:
        name: "Parrot"
        description: "Create your own online pet parrot that will copy you!"
        default_save_name: "Parrot"
        levels:
            1:
                story_text: |
                    ## Parrot
                    Create your own online pet parrot that will copy you!
                example_code: |
                    ```
                    {print} Im Hedy the parrot
                    {ask} whats your name?
                    {echo}
                    {echo}
                    ```
                start_code: "{print} Im Hedy the parrot"
            2:
                story_text: |
                    ## Parrot
                    Create your own online pet parrot that will copy you!
                example_code: |
                    ```
                    {print} Im Hedy the parrot
                    name {is} {ask} whats your name?
                    {print} name
                    {sleep}
                    {print} squawk
                    {sleep}
                    {print} name
                    ```
                start_code: "{print} Im Hedy the parrot!"
            3:
                story_text: |
                    ## Parrot
                    Teach your parrot a new word with `{add}`.
                example_code: |
                    ```
                    words {is} squawk, Hedy
                    {print} Train your parrot!
                    new_word {is} {ask} Which word do you want to teach them?
                    {add} new_word {to_list} words
                    {print} 🧒 Say new_word , Hedy!
                    {print} 🦜 words {at} {random}
                    ```
                start_code: "# place your code here"
            5:
                story_text: |
                    ## Parrot
                    Reward your parrot {if} it says the correct word!
                example_code: |
                    ```
                    words {is} squawk, Hedy
                    {print} 'Train your parrot!'
                    new_word {is} {ask} 'Which word do you want to teach them?'
                    {add} new_word {to_list} words
                    said_word {is} words {at} {random}
                    {print} '🧒 Say ' new_word ', Hedy!'
                    {print} '🦜 ' said_word
                    {if} said_word {is} new_word {print} '🧒 Great job, Hedy! 🍪'
                    {else} {print} '🧒 No, Hedy! Say ' new_word
                    ```
                start_code: "# place your code here"
    songs:
        name: "Sing a song!"
        description: "Print a song"
        default_save_name: "Song"
        levels:
            6:
                story_text: |
                    ## Songs
                    Songs often contain a lot of repetition. Sometimes the repetition is also based on counting.
                    For example, in the well-known song 'Bottles of beer'. You can program that song with a little math.
                example_code: |
                    ```
                    verse = 99
                    {print} verse ' bottles of beer on the wall'
                    {print} verse ' bottles of beer'
                    {print} 'Take one down, pass it around'
                    verse = verse - 1
                    {print} verse ' bottles of beer on the wall'
                    ```

                    You can now repeat lines 2 to 9 as many times as you want by copying the lines.
                start_code: "{print} 'Baby shark'"
            7:
                story_text: |
                    ## Songs
                    Songs often contain a lot of repetition. For example... Baby Shark! If you sing it, you keep singing the same thing:

                    Baby Shark tututudutudu <br>
                    Baby Shark tututudutudu <br>
                    Baby Shark tututudutudu <br>
                    Baby Shark

                    You can make this song much shorter with a `{repeat}`! Can you finish the code?
                example_code: |
                    ```
                    {repeat} _ _ {print} 'Baby Shark tututudutudu'
                    {print} 'Baby Shark'
                    ```

                    After Baby Shark you can of course also program other songs. There are many songs with repetition.
                start_code: "{print} 'Baby Shark'"
            8:
                story_text: |
                    ## Songs
                    In a previous level you've programmed the song 'Bottles of beer'. You made one verse and then had to copy the verses 99 times. In level 7 you can repeat the song 99 times, just by adding one simple line!
                example_code: |
                    ```
                    verse = 99
                    {repeat} 99 {times}
                        {print} verse ' bottles of beer on the wall'
                        {print} verse ' bottles of beer'
                        {print} 'Take one down, pass it around'
                        verse = verse - 1
                        {print} verse ' bottles of beer on the wall'
                    ```
                start_code: "# place your code here"
            10:
                story_text: |
                    ## Songs
                    In this level you can easily make the childrens' song 'Five little monkeys'. Can you make the last chorus?
                    You can also make the whole baby shark song (including all the other sharks in the family) in only 6 lines!
                    Or you can make Old McDonald with all the different animals.
                example_code: |
                    ## 5 Little Monkeys Jumping on the bed
                    ```
                    monkeys = 5, 4, 3, 2
                    {for} monkey {in} monkeys
                        {print} monkey ' little monkeys jumping on the bed'
                        {print} 'One fell off and bumped his head'
                        {print} 'Mama called the doctor and the doctor said'
                        {print} 'NO MORE MONKEYS JUMPING ON THE BED!'
                    ```

                    ## Baby Shark
                    ```
                    sharks = baby, mommy, daddy, grandma, grandpa
                    {for} shark {in} sharks
                        {print} shark 'tututututudu'
                        {print} shark 'tututututudu'
                        {print} shark 'tututututudu'
                        {print} shark
                    ```
                    ## Old McDonald
                    ```
                    animals = pig, dog, cow
                    {for} animal {in} animals
                        {if} animal {is} pig
                            sound = oink
                        {if} animal {is} dog
                            sound = woof
                        {if} animal {is} cow
                            sound = moo
                        {print} 'Old McDonald had a farm'
                        {print} 'E I E I O!'
                        {print} 'and on that farm he had a ' animal
                        {print} 'E I E I O!'
                        {print} 'with a ' sound sound ' here'
                        {print} 'and a ' sound sound ' there'
                        {print} 'here a ' sound
                        {print} 'there a ' sound
                        {print} 'everywhere a ' sound sound
                    ```
                start_code: "# place your code here"
            11:
                story_text: |
                    ## Songs
                    In this level you can use the `{for} i {in} {range}` command to make songs that use counting.
                example_code: |
                    ## 5 little monkeys
                    ```
                    {for} i {in} {range} 5 {to} 1
                        {print} i ' little monkeys jumping on the bed'
                        {print} 'One fell off and bumped his head'
                        {print} 'Mama called the doctor and the doctor said'
                        {if} i {is} 1
                            {print} 'PUT THOSE MONKEYS RIGHT TO BED!'
                        {else}
                            {print} 'NO MORE MONKEYS JUMPING ON THE BED!'
                    ```
                start_code: "# place your code here"
            12:
                story_text: |
                    ## Sing a song!
                    In this song we can make it even easier to program '{if} you're happy and you know it, clap your hands'. Because we can put all of the actions in a variable, check it out:
                example_code: |
                    ```
                    actions = 'clap your hands', 'stomp your feet', 'shout Hurray!'
                    {for} action {in} actions
                        {for} i {in} {range} 1 {to} 2
                            {print} 'if youre happy and you know it'
                            {print} action
                        {print} 'if youre happy and you know it and you really want to show it'
                        {print} 'if youre happy and you know it'
                        {print} action
                    ```
                start_code: "# place your code here"
            16:
                story_text: |
                    ## Sing a song!
                    In this level, you can program a song like OldMacDonald even more quickly. You can connect the right animal to the right sound by simply putting them in the same place in the list.
                    The Drunken Sailor is also quickly made in this level. You only need 8 lines for the entire song, check it out!
                example_code: |
                    ## Old MacDonald
                    ```
                    animals = ['pig', 'dog', 'cow']
                    sounds = ['oink', 'woof', 'moo']
                    {for} i {in} {range} 1 {to} 3
                        animal = animals[i]
                        sound = sounds[i]
                        {print} 'Old McDonald had a farm'
                        {print} 'E I E I O!'
                        {print} 'and on that farm he had a ' animal
                        {print} 'E I E I O!'
                        {print} 'with a ' sound sound ' here'
                        {print} 'and a ' sound sound ' there'
                        {print} 'here a ' sound
                        {print} 'there a ' sound
                        {print} 'everywhere a ' sound sound
                    ```

                    ## Drunken Sailor
                    ```
                    lines = ['what shall we do with the drunken sailor', 'shave his belly with a rusty razor', 'put him in a long boat till hes sober']
                    {for} line {in} lines
                        {for} i {in} {range} 1 {to} 3
                            {print} line
                        {print} 'early in the morning'
                        {for} i {in} {range} 1 {to} 3
                            {print} 'way hay and up she rises'
                        {print} 'early in the morning'
                    ```
                start_code: "# place your code here"
    turtle:
        name: "Turtle"
        description: "Make your own drawing"
        default_save_name: "Turtle"
        levels:
            1:
                story_text: |
                    ## Let's draw
                    You can also use Hedy to draw. By combining turns and lines, you can make a square or stairs!

                    Using `{forward}` you draw a line forwards. The number behind it determines how far the turtle will walk. `{turn} {right}` turns a quarter turn in clockwise direction, `{turn} {left}` turns counter clockwise.

                    This is the start of a little staircase. Can you make it have 5 steps?
                example_code: |
                    ```
                    {turn} {right}
                    {forward} 50
                    {turn} {left}
                    {forward} 50
                    ```
                start_code: "{forward} 50\n{turn} {left}"
                example_code_2: "```\n{color} {white}\n{forward} -80\n{color} {green}\n{forward} 50\n{color} {yellow}\n{forward} 50\n{color} {red}\n{forward} 50\n```\n"
                story_text_2: "## Colors\nYou can also change the color of the lines with the command `{color}`. Check out the example.\nYou can also use the command `{color} {white}` to make 'invisible' lines. You could use these white lines to move the turtle anywhere in the screen before you start drawing.\n"
            2:
                story_text: |
                    ## Turtle
                    In this level you can use variables to make the turtle interactive. For example you can ask the player how many steps the turtle must make.
                example_code: |
                    ```
                    answer {is} {ask} How many steps should the turtle make?
                    {forward} answer
                    ```
                story_text_2: |
                    Also, in level 1 the turtle could only turn left or right. That is a bit boring!
                    In level 2 he can point his nose in all directions.

                    Use 90 to turn a quarter. We call this degrees. A full turn is 360 degrees.
                    Can you make a figure with this code? Maybe a triangle or a circle?
                example_code_2: |
                    ```
                    {print} Drawing figures
                    angle {is} 90
                    {turn} angle
                    {forward} 25
                    {turn} angle
                    {forward} 25
                    ```
                start_code: |-
                    {print} Turtle race!
                    hoek {is} 90
                    {turn} hoek
                    {forward} 25
            3:
                story_text: |
                    ## Searching turtle
                    In this level you can use use `{at} {random}` with the drawing turtle. A random choice makes the turtle walk a different path each time.
                    Use `{at} {random}` to choose a value from a list. You can copy and paste lines 2 and 3 to create a longer random path.
                example_code: |
                    ```
                    angles {is} 10, 50, 90, 150, 250
                    {turn} angles {at} {random}
                    {forward} 25
                    ```
                start_code: |-
                    angles {is} 10, 50, 90, 150, 250
                    {turn} angles {at} {random}
                    {forward} 25
            4:
                story_text: |
                    ## Let's draw
                    In level 4 you have to use quotation marks with `{print}` and `{ask}`. Also when drawing!
                example_code: |
                    ```
                    {print} 'Drawing figures'
                    angle {is} 90
                    {turn} angle
                    {forward} 25
                    {turn} angle
                    {forward} 25
                    ```
                start_code: |-
                    {print} 'Drawing figures'
                    angle {is} 90
                    {turn} angle
                    {forward} 25

            5:
                story_text: |
                    ## Let's draw
                    In level 5 you can make a choice with `{if}`. For example between different types of figures.
                example_code: |
                    ```
                    {print} 'Drawing Figures'
                    figure {is} {ask} 'Do you want a square or a triangle?'
                    {if} figure {is} triangle angle {is} 120
                    {else} angle {is} 90
                    {turn} angle
                    {forward} 25
                    {turn} angle
                    {forward} 25
                    {turn} angle
                    {forward} 25
                    {turn} angle
                    {forward} 25
                    ```
                start_code: |-
                    {print} 'Drawing Figures'
                    figure {is} {ask} 'Do you want a square or a triangle?'
                    {if} figure {is} triangle angle {is} 120 {else} angle {is} 90
                    {turn} angle
                    {forward} 25
            6:
                story_text: |
                    ## Let's draw
                    In this level you can use calculations to draw different figures.
                    You may have learned in school that turning a full circle is 360 degrees. If not, now you know!
                    That's why you also use 90 degrees for a square. 360 divided by 4 is 90.
                    Now that we can do math with Hedy, we can draw all the figures we want!

                example_code: |
                    ```
                    angles = {ask} 'How many angles do you want?'
                    angle = 360 / angles
                    {forward} 50
                    {turn} angle
                    {forward} 50
                    {turn} angle
                    {forward} 50
                    {turn} angle
                    {forward} 50
                    {turn} angle
                    {forward} 50
                    {turn} angle
                    {forward} 50
                    {turn} angle
                    ```
                start_code: |-
                    {print} 'Drawing figures'
            7:
                story_text: |
                    ## Let's draw
                    In this level you can repeat one line of code with `{repeat}`.

                example_code: |
                    ```
                    {print} 'Draw figures'
                    {repeat} 3 {times} {forward} 10
                    ```
                start_code: |-
                    {print} 'Draw figures'
                    {repeat} 3 {times} {forward} 10
            8:
                story_text: |
                    ## Let's draw
                    Now that we can repeat several lines, we can make figures more easily.
                    We only have to set the angle once and then use that variable in the `{repeat}`.

                example_code: |
                    ```
                    angle = 90
                    {repeat} 10 {times}
                        {turn} angle
                        {forward} 50
                    ```
                story_text_2: |
                    ## Interaction
                    Also, we can now improve the program that draws different figures.
                    Can you figure out how far the turtle has to turn here? Finish the code and you can draw any polygon you'd like!

                example_code_2: |
                    ```
                    angles = {ask} 'How many angles should I draw?'
                    angle = 360 / angles
                    {repeat} angle {times}
                        {turn} _
                        {forward} _
                    ```
                start_code: |-
                    angles = {ask} 'How many angles should I draw?'
    dishes:
        name: "Dishes?"
        description: "Use the computer to see who does the dishes (Start at level 2)"
        default_save_name: "Dishes"
        levels:
            3:
                story_text: |
                    ## Dishwashing
                    Do you always disagree at home about who should wash the dishes or change the litter box today?
                    Then you can let the computer choose very fairly. You can program that in this level!
                    You first make a list of the members of your family. Then choose '{at} {random}' from the list.
                example_code: |
                    ```
                    people {is} mom, dad, Emma, Sophie
                    {print} people {at} {random}
                    ```
                story_text_2: |
                    ## Hack the dishwashing program!
                    Don't feel like doing the dishes yourself? Hack the program to remove your name from the list.
                example_code_2: |
                    ```
                    people {is} mom, dad, Emma, Sophie
                    your_name {is} {ask} Who are you?
                    {remove} your_name {from} people
                    {print} people {at} {random} does the dishes
                    ```
                start_code: "{print} Who does the dishes?"
            4:
                story_text: |
                    ## Dishwashing
                    With quotation marks you can make your dishwashing planning more beautiful.
                    This time the sample code is not quite complete.

                    Can you complete the code by filling the blanks? Every blank must be replaced with one word of symbol.

                    Tip: Don't forget the quotation marks!
                example_code: |
                    ```
                    people {is} mom, dad, Emma, Sophie
                    {print} _ the dishes are done by _
                    {sleep}
                    {print} people {at} _
                    ```
                start_code: "{print} 'Who does the dishes?'"
            5:
                story_text: |
                    ## Dishwashing
                    With the `{if}` you can now have more fun with choice in the program. You can have your program respond to the choice that the computer has made.

                    Can you finish the code so that it prints 'too bad' when it is your turn and otherwise 'yes!'?
                    Don't forget the quotes!
                example_code: |
                    ```
                    people {is} mom, dad, Emma, Sophie
                    dishwasher {is} people {at} {random}
                    {if} dishwasher {is} Sophie {print} _ too bad I have to do the dishes _ {else} {print} 'luckily no dishes because' _ 'is already washing up'
                    ```
                start_code: "{print} 'Who does the dishes?'"
            6:
                story_text: |
                    ## Dishwashing
                    How often is everyone going to do the dishes? Is that fair? You can count it in this level.
                example_code: |
                    ```
                    people = mom, dad, Emma, Sophie
                    emma_washes = 0
                    dishwasher = people {at} {random}
                    {print} 'The dishwasher is' dishwasher
                    {if} dishwasher {is} Emma emma_washes = emma_washes + 1
                    {print} 'Emma will do the dishes this week' emma_washes 'times'
                    ```

                    Now you can copy lines 3 to 5 a few times (e.g. 7 times for a whole week) to calculate for a whole week again.
                    Do you make the code for the whole week?
                story_text_2: |
                    ## Make it fair
                    If you are extremely unlucky the previous program might choose you to to the dishes for the whole week! That's not fair!
                    To create a fairer system you can use the `{remove}` command to remove the chosen person from the list. This way you don't have to do the dishes again untill everybody has had a turn.

                    Monday and tuesday are ready for you! Can you add the rest of the week?
                    And... can you come up with a solution for when your list is empty?
                example_code_2: |
                    ```
                    people = mom, dad, Emma, Sophie
                    dishwasher = people {at} {random}
                    {print} 'Monday the dishes are done by: ' dishwasher
                    {remove} dishwasher {from} people
                    dishwasher = people {at} {random}
                    {print} 'Tuesday the dishes are done by: ' dishwasher
                    {remove} dishwasher {from} people
                    dishwasher = people {at} {random}
                    ```
                start_code: "{print} 'Who does the dishes?'"
            7:
                story_text: |
                    ## Dishwashing
                    With the `{repeat}` you can repeat pieces of code. You can use this to calculate who will be washing dishes for the entire week.
                example_code: |
                    ```
                    people = mom, dad, Emma, Sophie
                    {repeat} _ _ {print} 'the dishwasher is' _
                    ```
                start_code: "{print} 'Who does the dishes?'"
            10:
                story_text: |
                    ## Dishwashing
                    In this level you could make an even better dish washing shedule.
                example_code: |
                    ```
                    days = Monday, Tuesday, Wednesday, Thursday, Friday, Saturday, Sunday
                    names = mom, dad, Emma, Sophie
                    {for} day {in} days
                        {print} names {at} {random} ' does the dishes on ' day
                    ```
                start_code: "# place your code here"
    dice:
        name: "Dice"
        description: "Make your own dice"
        default_save_name: "Dice"
        levels:
            3:
                story_text: |
                    ## Dice
                    In this level we can choose from a list. With that we can let the computer choose one side of the die.
                    Take a look at the games you have in your closet at home.
                    Are there games with a (special) die? You can also copy it with this code.
                    For example, the dice of the game Earthworms with the numbers 1 to 5 and an earthworm on it.

                    ![Die of earthworms with 1 to 5 and an earthworm on it](https://cdn.jsdelivr.net/gh/felienne/hedy@24f19e9ac16c981517e7243120bc714912407eb5/coursedata/img/dobbelsteen.jpeg)
                example_code: |
                    ```
                    choices {is} 1, 2, 3, 4, 5, earthworm
                    {print} choices {at} {random}
                    ```
                start_code: "{print} What will the die indicate this time?"
            4:
                story_text: |
                    ## Dice
                    In this level we can make sentences with the die value in the sentence, with quotes of course.
                    This time the sample code is not quite complete. Can you finish the code?
                example_code: |
                    ```
                    choices {is} 1, 2, 3, 4, 5, earthworm
                    {print} _ you threw _
                    {print} _ _ _ <- here you have to program the choice
                    ```
                start_code: "{print} 'What will the die indicate this time?'"
            5:
                story_text: |
                    ## Dice
                    You can also make a die again in this level using the `{if}`.
                    Complete the sample code so that the code says "You can stop throwing" once you have thrown an earthworm.

                    But maybe you want to recreate a die from a completely different game. That's fine too! Then make up your own reaction. Eg 'yes' for 6 and 'pity' for something {else}.
                example_code: |
                    ```
                    choices {is} 1, 2, 3, 4, 5, earthworm
                    throw {is} _
                    {print} 'you have' _ 'thrown'
                    {if} _ {is} earthworm {print} 'You can stop throwing.' _ {print} 'You have to hear it again!'
                    ```
                start_code: "{print} 'What will the die indicate this time?'"
            6:
                story_text: |
                    ## Dice
                    You can also make an Earthworm die again in this, but now you can also calculate how many points have been rolled.
                    You may know that the worm counts 5 points for Earthworms. Now after a roll you can immediately calculate how many points you have thrown.
                    This is the code to calculate points for one die:
                example_code: |
                    ```
                    choices = 1, 2, 3, 4, 5, earthworm
                    points = 0
                    throw = choices {at} {random}
                    {print} 'you threw' throw
                    {if} throw {is} earthworm points = points + 5 {else} points = points + throw
                    {print} 'those are' points ' point'
                    ```
                    Can you make the code so that you get the total score for 8 dice? To do that, you have to cut and paste some lines of the code.
                example_code_2: |
                    ## Looking forward

                    Did you manage to calculate the score for 8 dice? That required a lot of cutting and pasting, right? We are going to make that easier in level 7!
                start_code: "{print} 'What will the die indicate this time?'"
            7:
                story_text: |
                    ## Dice
                    You can also make a die again in level 5. With the `{repeat}` code you can easily roll a whole hand of dice.
                    Try to finish the sample code! The dashes should contain multiple commands and characters.

                    But maybe you want to make a completely different die. Of course you can!
                example_code: |
                    ```
                    choices = 1, 2, 3, 4, 5, earthworm
                    {repeat} _ _ {print} _ _ _
                    ```
                start_code: "{print} 'What will the die indicate this time?'"
            10:
                story_text: |
                    ## Dice
                    Is everybody taking too long throwing the dice? In this level you can let Hedy throw all the dice at once!
                example_code: |
                    ```
                    players = Ann, John, Jesse
                    choices = 1, 2, 3, 4, 5, 6
                    {for} player {in} players
                        {print} player ' throws ' choices {at} {random}
                        {sleep}
                    ```
                start_code: "# place your code here"
            15:
                story_text: |
                    ## Dice
                    In this game you have to throw 6 in as little tries as possible.
                example_code: |
                    ```
                    options = 1, 2, 3, 4, 5, 6
                    {print} 'Throw 6 as fast as you can!'
                    thrown = 0
                    tries = 0
                    {while} thrown != 6
                        thrown = options {at} {random}
                        {print} 'You threw ' thrown
                        tries = tries + 1
                    {print} 'Yes! You have thrown 6 in ' tries ' tries.'
                    ```
                start_code: "# place your code here"
    rock:
        name: "Rock, paper, scissors"
        description: "Make your own rock, paper, scissors game"
        default_save_name: "Rock"
        levels:
            1:
                story_text: |
                    ## Rock, paper, scissors
                    In level 1 you can start with a rock, paper, scissors  game.

                    With `{ask}` you can make a choice, and with `{echo}` you can repeat that choice.
                example_code: |
                    ```
                    {print} what do you choose?
                    {ask} choose from rock, paper or scissors
                    {echo} so your choice was:
                    ```
                    Instead of using words, you could also use emojis of course: ✊✋✌
                start_code: "{print} Welcome to your own rock scissors paper!"
            2:
                story_text: |
                    ## Rock, paper, scissors
                    In this level you can practise using the variables, so that you can make the rock, paper, scissors game in the next level!

                example_code: |
                    ```
                    choice {is} _
                    {print} I choose choice
                    ```
                start_code: "# place your code here"
            3:
                story_text: |
                    ## Rock, paper, scissors

                    In this level we can enter lists and choose things from them.
                    You first make a list with `{is}`. Then you can let the computer choose something from the list with `{at} {random}`.
                    For example, you can let the computer pick from rock, paper and scissors.

                example_code: |
                    ```
                    choices {is} rock, paper, scissors
                    {print} choices {at} {random}
                    ```
                start_code: "{print} Welcome to your own rock scissors paper!"
            4:
                story_text: |
                    ## Rock, paper, scissors
                    In this level we can further program rock, paper, scissors. But {if} you want to add text, you have to use quotation marks here too.
                    Do you complete the code by entering the correct commands or characters on the underscores?

                example_code: |
                    ```
                    choices {is} rock, paper, scissors
                    {print} _ The computer chose: _ _ {at} _
                    ```
                start_code: "{print} 'Welcome to your own rock scissors paper!'"
            5:
                story_text: |
                    ## Rock, paper, scissors
                    In this level we can determine who won.
                    For that you need the new `{if}` code.

                    Save your choice with the name of choice and the choice of computer as computer choice.
                    Then you can use `{if}` to see {if} they are the same or different.
                    Will you finish the code?
                example_code: |
                    ```
                    options {is} rock, paper, scissors
                    computer_choice {is} _
                    choice {is} {ask} 'What do you choose?'
                    {print} 'you chose ' _
                    {print} 'computer chose ' _
                    {if} _ {is} _ {print} 'tie!' {else} {print} 'no tie'
                    ```

                    Fill in the correct code on the blanks to see {if} it is a draw.

                start_code: "{print} 'Welcome to your own rock scissors paper!'"
            9:
                story_text: |
                    ## Rock, paper, scissors
                    In this level you can program the whole rock, paper, scissors game by nesting the {if}-commands. Can you finish the code?
                example_code: |
                    ```
                    choices {is} rock, paper, scissors
                    your_choice {is} {ask} 'What do you choose?'
                    {print} 'You choose ' your_choice
                    computer_choice {is} choices {at} {random}
                    {print} 'The computer chooses ' computer_choice
                    {if} computer_choice {is} your_choice
                        {print} 'Tie'
                    {if} computer_choice {is} rock
                        {if} your_choice {is} paper
                            {print} 'You win!'
                        {if} your_choice {is} scissors
                            {print} 'You lose!'
                    # finish this code
                    ```
                start_code: "# place your code here"
            10:
                story_text: |
                    ## Rock, Paper, Scissors
                    Feeling too lazy to play the game yourself? Let Hedy play it for you!
                example_code: |
                    ```
                    choices = rock, paper, scissors
                    players = Marleen, Michael
                    {for} player {in} players
                         {print} player ' chooses ' choices {at} {random}
                    ```
                start_code: "# place your code here"
            13:
                story_text: |
                    ## Rock, paper, scissors
                    With the `{and}` command you can shorten your rock, paper, scissors code! Check out the example code below and try to finish it.

                example_code: |
                    ```
                    options = 'rock', 'paper', 'scissors'
                    your_choice = {ask} 'What do you choose?'
                    computer_choice = options {at} {random}
                    {print} 'You choose ' your_choice
                    {print} 'The computer chooses ' computer_choice
                    {if} computer_choice {is} your_choice
                        {print} 'Tie'
                    {if} computer_choice {is} 'rock' {and} your_choice {is} 'paper'
                        {print} 'You win!'
                    {if} computer_choice {is} 'rock' {and} your_choice {is} 'scissors'
                        {print} 'The computer wins!'
                    ```
                start_code: "# place your code here"
            15:
                story_text: |
                    ## Rock, Paper, Scissors
                    Play until you beat the computer! But first, finish the example code...

                example_code: |
                    ```
                    won = 'no'
                    options = 'rock', 'paper', 'scissors'
                    {while} won == 'no'
                        your_choice = {ask} 'What do you choose?'
                        computer_choice = options {at} {random}
                        {print} 'you chose ' your_choice
                        {print} 'the computer chose ' computer_choice
                        {if} computer_choice == your_choice
                            {print} 'Tie!'
                        {if} computer_choice == 'rock' {and} your_choice == 'scissors'
                            {print} 'You lose!'
                        {if} computer_choice == 'rock' {and} your_choice == 'paper'
                            {print} 'You win!'
                            won = 'yes'
                    ```
                start_code: "# place your code here"
    calculator:
        name: "Calculator"
        description: "Create a calculator"
        default_save_name: "Calculator"
        levels:
            6:
                story_text: |
                    ## Calculator
                    Now that you can calculate, you can also create a program to practice maths calculations. You can make up the calculations yourself, for example:
                example_code: |
                    ```
                    correct_answer = 11 * 27
                    answer = {ask} 'How much is 11 times 27?'
                    {if} answer {is} correct_answer {print} 'good job!'
                    {else} {print} 'Wrong! It was ' correct_answer
                    ```
                story_text_2: |
                    ## Random numbers
                    You can also let the computer do random sums on its own using random.
                    This is how you choose a number of tables to practice, and from that you always get a different sum:
                example_code_2: |
                    ```
                    tables = 4, 5, 6, 8
                    numbers = 1, 2, 3, 4, 5, 6, 7, 8, 9, 10
                    table = tables {at} {random}
                    number = numbers {at} {random}
                    correct_answer = table * number
                    answer = {ask} 'how much is ' table ' times ' number '?'
                    {if} answer {is} correct_answer {print} 'okay'
                    {else} {print} 'mistake! it was ' correct_answer
                    ```

                start_code: "{print} 'Welcome to this calculator!'"
            9:
                story_text: |
                    ## Calculator
                    In previous levels you've learned how to make a calculator, in this level you can expand that code and make it into a little maths game. Like this...
                example_code: |
                    ```
                    score = 0
                    {repeat} 10 {times}
                        numbers = 1, 2, 3, 4, 5, 6, 7, 8, 9, 10
                        number1 = numbers {at} {random}
                        number2 = numbers {at} {random}
                        correct_answer = number1 * number2
                        {print} 'What is ' number1 ' times ' number2 '?'
                        answer = {ask} 'Type your answer here...'
                        {print} 'Your answer is' answer
                        {if} answer {is} correct_answer
                            score = score + 1
                    {print} 'Great job! Your score is... ' score ' out of 10!'
                    ```
                start_code: "{print} 'Welcome to this calculator!'"
            10:
                story_text: |
                    ## Calculator
                    This calculator game helps you practise your tables of multiplication!
                    If you add more numbers to the list, you can practise all the multiplications.
                example_code: |
                    ```
                    numbers = 1, 2, 3
                    {for} number1 {in} numbers
                        {for} number2 {in} numbers
                            answer = {ask} 'How much is ' number2 ' times ' number1 '?'
                            correct = number1 * number2
                            {if} answer {is} correct
                                {print} 'Great job!'
                            {else}
                                {print} 'Thats wrong. The right answer is ' correct
                    ```
                start_code: "# place your code here"
            12:
                story_text: |
                    ## Calculator
                    Now you can make a calculator that works for decimal numbers.
                example_code: |
                    ```
                    number1 = {ask} 'What is the first number?'
                    number2 = {ask} 'What is the second number?'
                    answer = number1 + number2
                    {print} number1 ' plus ' number2 ' is ' answer
                    ```
                start_code: "# place your code here"
            14:
                story_text: |
                    ## Guess which number
                    In this level you can programm the game 'Guess which number'
                example_code: |
                    ```
                    {print} 'Guess which number'
                    numbers = 1, 2, 3, 4, 5, 6, 7, 8, 9, 10
                    number = numbers {at} {random}
                    game = 'on'
                    {for} i {in} {range} 1 {to} 10
                        {if} game == 'on'
                            guess = {ask} 'Which number do you think it is?'
                            {if} guess > number
                                {print} 'Lower!'
                            {if} guess < number
                                {print} 'Higher!'
                            {if} guess == number
                                {print} 'You win!'
                                game = 'over'
                    ```
                start_code: "# place your code here"
            15:
                story_text: |
                    ## Calculator
                    You can add the `{while}` loop to the calculator game you've learned to make in a previous level.
                    This makes sure the player can't continue to the next question {if} they answer incorrectly.
                example_code: |
                    ```
                    score = 0
                    {for} i {in} {range} 0 {to} 9
                        numbers = 1, 2, 3, 4, 5, 6, 7, 8, 9, 10
                        number1 = numbers {at} {random}
                        number2 = numbers {at} {random}
                        correct = number1 * number2
                        answer = 0
                        {while} answer != correct
                            {print} 'How much is ' number1 ' times ' number2 '?'
                            answer = {ask} 'Fill in your answer:'
                            {print} 'Your answer is ' answer
                        {print} 'Good job!'
                    {print} 'You win!'
                    ```
                start_code: "# place your code here"
    restaurant:
        name: "Restaurant"
        description: "Create your own virtual restaurant"
        default_save_name: "Restaurant"
        levels:
            1:
                story_text: |
                    ## Restaurant
                     In level 1 you can make your own virtual restaurant and take your guests' orders.
                example_code: |
<<<<<<< HEAD
                     ```
                     {print} Welcome to Hedy's restaurant 🍟
                     {ask} What would you like to order?
                     {echo} So you would like to order
                     {print} Thanks you for your order!
                     {print} It's on its way!
                     ```
=======
                    ```
                    {print} Welcome to Hedy's restaurant 🍟
                    {ask} What would you like to order?
                    {echo} So you would like to order
                    {print} Thanks you for your order!
                    {print} It's on its way!
                    ```
>>>>>>> 77bb3f62
                story_text_2: |
                    ## Challenge
                    Can you think of more lines to add to your restaurant code? For example, can you {ask} the guests what they'd like to drink, tell them the price, or wish them a pleasant meal?
                start_code: "# place your code here"
            2:
                story_text: |
                    ## Restaurant
                    In level 2 you could expand your restaurant by using variables. In level 1 Hedy could only {echo} the order once and only remember the last thing that was ordered.
                    Now you can use variables and Hedy can remember both the food and the drinks!
                example_code: |
                    ```
                    {print} Welcome to Hedy's restaurant!
                    {print} Today we're serving pizza or lasagna.
                    food {is} {ask} What would you like to eat?
                    {print} Great choice! The food is my favorite!
                    topping {is} {ask} Would you like meat or veggies on that?
                    {print} food with topping is on its way!
                    drinks {is} {ask} What would you like to drink with that?
                    {print} Thank you for your order.
                    {print} Your food and drinks will be right there!
                    ```
                start_code: "# place your code here"
            3:
                story_text: |
                    ## Random Restaurant
                    Having trouble to decide what you wanna have for dinner? You can let Hedy choose for you!
                    Simply add lists of your favorite (or least favorite) meals and Hedy can randomly choose your dinner.
                    You can also have a bit of fun, by letting Hedy choose the price for your dinner as well! What will you get?

                example_code: |
                    ```
                    {print} Welcome to Hedy's Random Restaurant!
                    {print} The only restaurant that will randomly choose your meal and its price for you!
                    starters {is} salad, soup, carpaccio
                    mains {is} pizza, brussels sprouts, spaghetti
                    desserts {is} brownies, ice cream, french cheeses
                    drinks {is} cola, beer, water
                    prices {is} 1 dollar, 10 dollars, 100 dollars
                    {print} You will start with: starters {at} {random}
                    {print} Then we'll serve: mains {at} {random}
                    {print} And as dessert: desserts {at} {random}
                    {print} You will get a drinks {at} {random} to drink
                    {print} That will be: prices {at} {random}
                    {print} Thank you and enjoy your meal!
                    ```
                story_text_2: |
                    ## Allergies
                    Does your costumer have any allergies or do they dislike certain dishes? Then you can use the `{remove}`command to remove it from your menu.

                example_code_2: |
                    ```
                    {print} Mystery milkshake
                    flavors {is} strawberry, chocolate, vanilla
                    allergies {is} {ask} Are you allergic to any falvors?
                    {remove} allergies {from} flavors
                    {print} You get a flavors {at} {random} milkshake
                    ```
                start_code: "# place your code here"
            4:
                story_text: |
                    ## Restaurant
                    In this level you have to use quotation marks when using the `{print}` command.
                    Can you make your code from the previous levels work in this level too by adding the quotation marks?

                    Be careful! In the previous levels apostrophes were allowed in the text, but in this level Hedy will confuse them for quotation marks and the code will not work!
                    So instead of typing  `{print} Today we're serving pizza` , you should type `{print} 'Today we are serving pizza'`
                example_code: |
                    ## Example Hedy Restaurant
                    ```
                    {print} 'Welcome to Hedys restaurant!'
                    {print} 'Today we are serving pizza or lasagna.'
                    food {is} {ask} 'What would you like to eat?'
                    {print} 'Great choice! The ' food ' is my favorite!'
                    topping {is} {ask} 'Would you like meat or veggies on that?'
                    {print} food ' with ' topping ' is on its way!'
                    drinks {is} {ask} 'What would you like to drink with that?'
                    {print} 'Thank you for your order.'
                    {print} 'Your ' food ' and ' drinks ' will be right there!'
                    ```
                start_code: "# place your code here"
            5:
                story_text: |
                    ## Restaurant
                    In this level the {if} command allows you to {ask} your customers questions and give different responses to the answers.
                    In the example below, you see that you can {ask} the customer {if} they want to hear the specials and Hedy can respond accordingly.

                example_code: |
                    ```
                    {print} 'Welcome to Hedys restaurant!'
                    special {is} {ask} 'Would you like to hear our specials today?'
                    {if} special {is} yes {print} 'Todays special is chicken piri piri and rice.' {else} {print} 'No problem.'
                    food {is} {ask} 'What would you like to eat?'
                    {print} 'One ' food ', coming right up!'
                    drink {is} {ask} 'What would you like to drink with that?'
                    {if} drink {is} cola {print} 'Im sorry, we are out of cola!' {else} {print} 'Great choice!'
                    anything {is} {ask} 'Would you like anything {else}?'
                    {print} 'Let me repeat your order...'
                    {print} 'One ' food
                    {if} drink {is} cola {print} 'and...' {else} {print} 'One ' drink
                    {if} anything {is} no {print} 'Thats it!' {else} {print} 'One ' anything
                    {print} 'Thank you for your order and enjoy your meal!'
                    ```
                story_text_2: |
                    ## Challenge
                    Can you think of more questions to {ask} the customers when they are ordering, and make up different responses to their answers by using the {if} command?

                start_code: "# place your code here"
            6:
                story_text: |
                    ## Restaurant
                    In this level you can use maths to calculate the total price of your customer's order, which can make your virtual restaurant more realistic.

<<<<<<< HEAD
                example_code: |
=======
                example_code: |4
>>>>>>> 77bb3f62

                    You can make a simple restaurant code, like this:
                    ```
                    {print} 'Welcome to Hedys restaurant'
                    {print} 'Here is our menu:'
                    {print} 'Our main courses are pizza, lasagne, or spaghetti'
                    main = {ask} 'Which main course would you like?'
                    price = 0
                    {if} main {is} pizza price = 10
                    {if} main {is} lasagne price = 12
                    {if} main {is} spaghetti price = 8
                    {print} 'You have ordered ' main
                    {print} 'That will be ' price ' dollars, please'
                    {print} 'Thank you, enjoy your meal!'
                    ```
                story_text_2: |
                    But you can also add many more things to your virtual restaurant, for example more courses.

                    ## Challenge
                    You can add many more things to your virtual restaurant. For example, can you...
                    - {ask} how many people are coming and multiply the price by that amount?
                    - add another course?
                    - give people a discount when they enter a (secret) couponcode?
                    - add a children's menu?
                    - think of other fun things to add?
<<<<<<< HEAD
                example_code_2: |
=======
                example_code_2: |4
>>>>>>> 77bb3f62

                    In this example there are three courses, which requires more code and more additions in calculating the price.
                    ```
                    {print} 'Welcome to Hedys restaurant'
                    {print} 'Here is our menu:'
                    {print} 'Our starters are salad, soup, or carpaccio'
                    {print} 'Our main courses are pizza, lasagne, or spaghetti'
                    {print} 'Our desserts are brownie, icecream, or milkshake'
                    starter = {ask} 'Which starter would you like to have?'
                    main = {ask} 'Which main course would you like?'
                    dessert = {ask} 'Which dessert do you pick?'
                    price = 0
                    {if} starter {is} soup price = price + 6 {else} price = price + 7
                    {if} main {is} pizza price = price + 10
                    {if} main {is} lasagne price = price + 12
                    {if} main {is} spaghetti price = price + 8
                    {if} dessert {is} brownie price = price + 7
                    {if} dessert {is} icecream price = price + 5
                    {if} dessert {is} milkshake price = price + 4
                    {print} 'You have ordered ' starter ' , ' main ' and ' dessert
                    {print} 'That will be ' price ' dollars, please'
                    {print} 'Thank you, enjoy your meal!'
                    ```
                start_code: "# place your code here"
            7:
                story_text: |
                    ## Restaurant
                    In this level you've learned how to use the {repeat} command to repeat a line of code a certain amount of times.
                    You can use that in your restaurant to {ask} multiple people what they'd like to eat. Like this:
                example_code: |
                    ```
                    {print} 'Welcome to Hedys restaurant!'
                    people = {ask} 'How many people are joining us today?'
                    {repeat} people times food = {ask} 'What would you like to eat?'
                    {print} 'Thanks for your order! Its coming right up!'
                    ```
                start_code: "# place your code here"
            8:
                story_text: |
                    ## Restaurant
                    In this level you can make your virtual restaurant more elaborate by repeating multiple lines of code. Like this:
                example_code: |
                    ```
                    {print} 'Welcome to Hedys restaurant!'
                    people = {ask} 'How many people will be joining us today?'
                    {print} 'Great!'
                    {repeat} people {times}
                        food = {ask} 'What would you like to order?'
                        {print} food
                    {print} 'Thank you for ordering!'
                    {print} 'Enjoy your meal!'
                    ```
                story_text_2: |
                    ## Challenge
                    Of course, this code can be expanded with more items on the menu, offering drinks, and/or multiple courses, so feel free to add as many options as you like!
                start_code: "# place your code here"
            9:
                story_text: |
                    ## Restaurant
                    In this level you can use nesting to make your restaurant more realistic and more fun!
                    For example you would {ask} for sauce {if} somebody orders fries, but you wouldn't {if} someone orders pizza!
                    Check out the example, and try this at your own virtual restaurant!
                example_code: |
                    ```
                    {print} 'Welcome to Hedys restaurant!'
                    people = {ask} 'How many people will be joining us today?'
                    {print} 'Great!'
                    price = 0
                    {repeat} people {times}
                        food = {ask} 'What would you like to order?'
                        {print} food
                        {if} food {is} fries
                            price = price + 3
                            sauce = {ask} 'What kind of sauce would you like with your fries?'
                            {if} sauce {is} no
                                {print} 'no sauce'
                            {else}
                                price = price + 1
                                {print} 'with ' sauce
                        {if} food {is} pizza
                            price = price + 4
                    {print} 'That will be ' price ' dollar'
                    {print} 'Enjoy your meal!'
                    ```
                start_code: "# place your code here"
            10:
                story_text: |
                    ## Restaurant
                    In this level you'll learn how to easily {ask} your guests' orders in a short code.
                example_code: |
                    ```
                    courses = appetizer, main course, dessert
                    {for} course {in} courses
                        food = {ask} 'What would you like to eat as your ' course '?'
                        {print} food ' will be your ' course
                    ```
<<<<<<< HEAD
                story_text_2: |
=======
                story_text_2: |4
>>>>>>> 77bb3f62

                    Of course, you could also order for multiple people!
                example_code_2: |
                    ```
                    courses = appetizer, main course, dessert
                    names = Timon, Onno
                    {for} name {in} names
                        {for} course {in} courses
                            food = {ask} name ', what would you like to eat as your ' course '?'
                            {print} name ' orders ' food ' as their ' course
                    ```
                start_code: "courses = appetizer, main course, dessert"
            11:
                story_text: |
                    ## Restaurant
                    We can use the `{for} i {in} {range} 1 {to} 5` to {print} the orders from multiple customers in an orderly manner.
                example_code: |
                    ```
                    {print} 'Welcome to Restaurant Hedy!'
                    people = {ask} 'For how many people would you like to order?'
                    {for} i {in} {range} 1 {to} people
                        {print} 'Order number ' i
                        food = {ask} 'What would you like to eat?'
                        {print} food
                        {if} food {is} fries
                            sauce = {ask} 'What kind of sauce would you like with that?'
                            {print} sauce
                        drinks = {ask} 'What would you like to drink?'
                        {print} drinks
                    price = 4 * people
                    {print} 'That will be ' price ' dollars, please!'
                    ```
                start_code: "# place your code here"
            12:
                story_text: |
                    ## Restaurant
                    From this level on you can use decimal numbers to make you menu more realistic.
                example_code: |
                    ```
                    price = 0
                    food = {ask} 'What would you like to order?'
                    drinks = {ask} 'What would you like to drink?'
                    {if} food {is} 'hamburger'
                        price = price + 6.50
                    {if} food {is} 'pizza'
                        price = price + 5.75
                    {if} drinks {is} 'water'
                        price = price + 1.20
                    {if} drink {is} 'soda'
                        price = price + 2.35
                    {print} 'That will be ' price ' dollar, please'
                    ```
                start_code: "# place your code here"
            13:
                story_text: |
                    ## Restaurant
                    In this level we can use the new commands to upgrade our restaurant.
                    We use `{and}` to see {if} two things are both the case.

                example_code: |
                    ```
                    price = 10
                    food = {ask} 'What would you like to eat?'
                    drinks = {ask} 'What would you like to drink?'
                    {if} food {is} 'sandwich' {and} drinks {is} 'juice'
                        {print} 'Thats our discount menu'
                        price = price - 3
                    {print} 'That will be ' price ' dollars'
                    ```
                story_text_2: |
                    We use `{or}` to see {if} one our of two things is the case.

                example_code_2: |
                    ```
                    drinks = {ask} 'What would you like to drink?'
                    {if} drinks {is} 'water' {or} drinks {is} 'juice'
                        {print} 'Thats a healthy choice'
                    ```
                start_code: "# place your code here"
            15:
                story_text: |
                    ## Restaurant
                    With the `{while}` you can make sure your costumers can keep adding orders until they are done.

                example_code: |
                    ```
                    {print} 'Welcome at McHedy'
                    more = 'yes'
                    {while} more == 'yes'
                        order = {ask} 'What would you like to order?'
                        {print} order
                        more = {ask} 'Would you like to order anything {else}?'
                    {print} 'Thank you!'
                    ```
                start_code: "# place your code here"
    fortune:
        name: "Fortune teller"
        description: "Let Hedy predict the future"
        default_save_name: "Fortune Teller"
        levels:
            1:
                story_text: |
                    ## Fortune Teller
                    Have you ever been to a carnival and had your future predicted by a fortune teller? Or have you ever played with a magic eight ball?
                    Then you probably know that they can't really predict your future, but it's still fun to play!

                    In the upcoming levels you can learn how to create your own fortune telling machine!
                    In level 1 you can start off easy by letting Hedy introduce herself as a fortune teller and let her {echo} the players' answers.
                    Like this:
                example_code: |
                    ```
                    {print} Hello, I'm Hedy the fortune teller!
                    {ask} Who are you?
                    {print} Let me take a look in my crystal ball
                    {print} I see... I see...
                    {echo} Your name is
                    ```
                story_text_2: |
                    ## Challenge
                    Hedy now only tells you your name. Can you expand the code so that Hedy can predict more things about you?
                    Obviously, Hedy isn't a very good fortune teller yet, as she can only repeat the answers that were given by the players!
                    Take a look in level 2 to improve your fortune teller.
                start_code: "# place your code here"
            3:
                story_text: |
                    ## Fortune Teller
                    In the previous levels you've created your first fortune telling machine, but Hedy couldn't really predict anything, only {echo}.
                    In this level you can use a variable and the `{at} {random}` command to really let Hedy choose an answer for you. Check out this code for instance:
<<<<<<< HEAD
                example_code: |
=======
                example_code: |4
>>>>>>> 77bb3f62

                    In this example the player can {ask} Hedy a yes-no question and Hedy will pick a random answer for you.
                    ```
                    {print} I’m Hedy the fortune teller!
                    question {is} {ask} What do you want to know?
                    {print} This is what you want to know: question
                    answers {is} yes, no, maybe
                    {print} My crystal ball says...
                    {sleep} 2
                    {print} answers {at} {random}
                    ```
                story_text_2: |
                    ## Challenges
                    Now, Hedy can only answer yes, no or maybe. Can you give Hedy more answer options, like 'definitely' or '{ask} again'.
                start_code: "# place your code here"
            4:
                story_text: |
                    ## Fortune Teller
                    This level has no new functions, but allows you to practice with using the quotation marks.
                    You can remake your level 3 code, and make sure to add the quotation marks in the right places!

                    Mind that in level 3, we couldn't use the word 'question' as both the name of the variable and a normal word that could be printed.
                    The quotation marks in level 3 make this possible!

                    Important! Mind that now that we're using quotation marks, Hedy will get confused when you use the apostrophe for contractions like I'm or What's.
                    Make sure to remove those apostrophes and change the spelling to Im or Whats.
                example_code: |
                    ```
                    {print} 'Im Hedy the fortune teller!'
                    question {is} {ask} 'What do you want to know?'
                    {print} 'This is your question: ' question
                    answers {is} yes, no, maybe
                    {print} 'My crystal ball says...'
                    {sleep} 2
                    {print} answers {at} {random}
                    ```
                start_code: "# place your code here"
            5:
                story_text: |
                    ## Fortune Teller
                    In this level you'll learn to (secretly) tip the odds in your favor, when using the fortune teller!
                    By using `{if}` and `{else}` you can make sure that you will always get a good fotune, while other people might not.
                    Check out this example to find out how.
                example_code: |
                    ```
                    {print} 'Im Hedy the fortune teller!'
                    {print} 'I can predict {if} youll win the lottery tomorrow!'
                    person {is} {ask} 'Who are you?'
                    {if} person {is} Hedy {print} 'You will definitely win!🤩' {else} {print} 'Bad luck! Someone {else} will win!😭'
                    ```
                story_text_2: |
                    ## Hack the program
                    Replace Hedy with your own name in the last line, and Hedy will always predict that you will win the lottery and others won't!
                    Of course this might raise some suspicion with the other players... To avoid that, you can make sure that Hedy does give different answers every time you run the code.
                    But of course, still gives you a positive answer and the other players a negative one.
                example_code_2: |
                    ```
                    {print} 'Im Hedy the fortune teller!'
                    {print} 'I can predict {if} you will win the lottery tomorrow!'
                    person {is} {ask} 'Who are you?'
                    goodanswer {is} Hurray! You win!, You will definitely win!, We have a winner!
                    badanswer {is} Bad luck! Try again!, Another person will win, You lose!
                    {if} person {is} Hedy {print} goodanswer {at} {random} {else} {print} badanswer {at} {random}
                    ```
                story_text_3: |
                    ## Challenges
                    This concept can be used to make may different programs, just be creative! For example you could create a machine that predicts that your favorite sports team will beat all the competitors!
                    Or you could make  Snow White's magic mirror on the wall, to tell everyone you are the fairest of them all!
                    Let your imagination do the work!

                start_code: "# place your code here"
            6:
                story_text: |
                    ## Fortune Teller
                    In this level you can use math in your predictions as a fortune teller. This allows you to make up (silly) formulas to calculate the future.
                    For example you could calculate how rich you'll get or how many kids you will have when you grow up.

                example_code: |
                    ```
                    {print} 'I am Hedy the fortune teller!'
                    {print} 'I can predict how many kids youll get when you grow up!'
                    age = {ask} 'How old are you?'
                    siblings = {ask} 'How many siblings do you have?'
                    length = {ask} 'How tall are you in centimetres?'
                    kids = length / age
                    kids = kids - siblings
                    {print} 'You will get ...'
                    {sleep}
                    {print} kids ' kids!'
                    ```

                    ## Example Silly Fortune Teller
                    If the previous example wasn't silly enough for you, take a look at this one!

                    ```
                    {print} 'Im Hedy the silly fortune teller!'
                    {print} 'I will predict how smart you are!'
                    football = {ask} 'On a scale 1-10 how much do you love football?'
                    bananas = {ask} 'How many bananas did you eat this week?'
                    hygiene = {ask} 'How many times did you wash your hands today?'
                    result = bananas + hygiene
                    result = result * football
                    {print} 'You are ' result ' percent smart.'
                    ```
                start_code: "# place your code here"
            7:
                story_text: |
                    ## Fortune Teller
                    In this level you can use the `{repeat}` command to make your machine tell multiple fortunes at once.
                example_code: |
                    ```
                    {print} 'Im Hedy the fortune teller!'
                    {print} 'You can {ask} 3 questions!'
                    {repeat} 3 {times} question = {ask} 'What do you want to know?'
                    answer = yes, no, maybe
                    {repeat} 3 {times} {print} 'My crystal ball says... ' answer {at} {random}
                    ```
                story_text_2: |
                    ## Challenge
                    As you can see, the questions aren't printed in this example. That's because the variable `question` was changed 3 times.
                    Every time the player fills in the new answer, Hedy overwrites the previous one, so the first answer the player gave is forgotten.
                    This means you can't print all the questions this way.

                    By using 3 different variables instead of 1 (for example `question_1` , `question_2` and `question_3`), you could solve the problem and print the questions.
                    This does mean that you can only use `{repeat}` for the answers, and you will have to ask and print all the questions separately.
                    Can you do it?

                    In the upcoming levels the layout of {repeat} command will change, which enables you to repeat multiple lines at once.
                start_code: "# place your code here"
            8:
                story_text: |
                    ## Fortune Teller
                    In the previous levels you've learned how to use repeat to make the fortune teller answer 3 questions in a row, but we had a problem with printing the questions.
                    Now that problem is solved, because of the new way of using the repeat command.
                    In the next example you can have your fortune teller {ask} 3 questions and also print them!
                example_code: |
                    ```
                    {print} 'I am Hedy the fortune teller!'
                    {print} 'You can {ask} me 3 questions.'
                    answers = yes, no, maybe
                    {repeat} 3 {times}
                       question = {ask} 'What do you want to know?'
                       {print} question
                       {sleep}
                       {print} 'My crystal ball says...' answers {at} {random}
                    ```
                start_code: "# place your code here"
            10:
                story_text: |
                    ## Fortune Teller
                    In this level you'll learn how to program the game MASH (mansion, apartement, shack, house). In this game you can predict for all the players at once, what their future will look like.
                example_code: |
                    ```
                    houses = mansion, apartment, shack, house
                    loves = nobody, a royal, their neighbour, their true love
                    pets = dog, cat, elephant
                    names = Jenna, Ryan, Jim
                    {for} name {in} names
                        {print} name ' lives in a ' houses {at} {random}
                        {print} name ' will marry ' loves {at} {random}
                        {print} name ' will get a ' pets {at} {random} ' as their pet.'
                        {sleep}
                    ```
                story_text_2: We can also make a Harry Potter themed fortune teller.
                example_code_2: |
                    ```
                    houses = Gryffindor, Slytherin, Hufflepuff, Ravenclaw
                    subjects = potions, defence against the dark arts, charms, transfiguration
                    fears = Voldemort, spiders, failing your OWL test
                    names = Harry, Ron, Hermione
                    {for} name in names
                        {print} name ' is placed in ' houses {at} {random}
                        {print} name ' is great at ' subjects {at} {random}
                        {print} name 's greatest fear is ' fears {at} {random}
                    ```
                start_code: "# place your code here"
            12:
                story_text: |
                    ## Fortune Teller
                    In this level you can make your fortunes multiple words. Like in this example below:
                example_code: |
                    ```
                    fortunes = 'you will be rich', 'you will fall in love', 'you will slip on a banana peel'
                    {print} 'I will take a look in my crystall ball for your future.'
                    {print} 'I see... I see...'
                    {sleep}
                    {print} fortunes {at} {random}
                    ```
                start_code: "# place your code here"
    haunted:
        name: "Haunted House"
        description: "Escape from the haunted house"
        default_save_name: "Haunted House"
        levels:
            1:
                story_text: |
                    ## Haunted house
                    In this adventure you are working towards making a game in which you have to escape from a haunted house by picking the correct door.
                    If you pick the right door you'll survive, but {if} not a terrible monster might...

                    In level 1 we start our haunted house game by making up a scary story and {ask} the player what monster they'll see in the haunted house.
                example_code: |
                    ```
                    {print} How did I get here?
                    {print} I remember my friend telling me to go into the old mansion...
                    {print} and suddenly everything went black.
                    {print} But how did I end up on the floor...?
                    {print} My head hurts like Ive been hit by a baseball bat!
                    {print} What's that sound?
                    {print} Oh no! I feel like Im not alone in this house!
                    {print} I need to get out of here!
                    {print} There are 3 doors in front of me..
                    {ask} Which door should i pick?
                    {echo} I choose door
                    {print} ...?
                    ```
                story_text_2: |
                    ## Challenge
                    Can you finish the scary story? Or make up your own haunted house story?
                start_code: "{print} How did I get here?"
            2:
                story_text: |
                    ## Haunted House
                    In this haunted house you can choose your monsters with emojis. Of course you could also use words.
                example_code: |
                    ```
                    monster_1 {is} 👻
                    monster_2 {is} 🤡
                    monster_3 {is} 👶
                    {print} You enter the haunted house.
                    {print} Suddenly you see a monster_1
                    {print} You run into the other room, but a monster_2 is waiting there for you!
                    {print} Oh no! Quickly get to the kitchen.
                    {print} But as you enter monster_3 attacks you!
                    ```
                start_code: "monster1 {is} _"
            3:
                story_text: |
                    ## Haunted house game
                    In the previous levels you've made an introduction to your haunted house game, but as you might have noticed the story would always have a dreadful end.
                    In this level you can make your story more interactive by changing the outcome of the game; sometimes you'll get eaten, sometimes you'll escape!
                    Let Hedy decide randomly!
                example_code: |
                    ```
                    {print} Escape from the haunted house!
                    {print} There are 3 doors in front of you...
                    choice {is} {ask} Which door do you choose?
                    {print} You picked door ... choice
                    monsters {is} a zombie, a vampire, NOTHING YOUVE ESCAPED
                    {print} You see...
                    {sleep}
                    {print} monsters {at} {random}
                    ```
                story_text_2: |
                    ## Challenge
                    This story is pretty straight {forward}, maybe you can spook it up a bit by adding a more exciting story.
                    Also you have very limited outcomes right now, there are only 3 options of what's behind the doors. Maybe you can think of more monsters to add to the list!

                    ## Change the game into a tv gameshow!
                    Lastly, we'd like to challenge you to change this game into a gameshow (like the ones on tv) where you choose a door or suitcase and it contains a big price!
                    Can you do it?
                start_code: "# place your code here"
            4:
                story_text: |
                    ## Haunted house
                    In this level you learn how to use quotation marks in your games.
                    Can you make your Haunted House level 4 proof?
                example_code: |
                    ```
                    {print} _Escape from the haunted house!_
                    {print} _There are 3 doors in front of you..._
                    choice {is} {ask} _Which door do you choose?_
                    {print} _You picked door ..._ choice
                    monsters {is} a zombie, a vampire, NOTHING YOUVE ESCAPED
                    {print} _You see..._
                    {sleep}
                    {print} monsters {at} {random}
                     ```

                start_code: "# place your code here"
            5:
                story_text: |
                    ## Haunted House
                    Up until this level the haunted house game always asked the player to choose a door, but as you might have noticed, they didn't really have to answer correctly.
                    If the player filled in a completely random answer, the game would still work and the player might even win (despite not picking a door).
                    In this level you can only win the game by picking the same door Hedy picked randomly.
                example_code: |
                    ```
                    {print} 'Escape from the haunted house!'
                    {print} 'There are 3 doors in front of you...'
                    doors {is} 1, 2, 3
                    monsters {is} werewolf, mummy, vampire, zombie
                    chosen_door {is} {ask} 'Which door do you choose?'
                    {print} 'You chose door...' chosen_door
                    {sleep}
                    correct_door {is} doors {at} {random}
                    {if} chosen_door {is} correct_door {print} 'Great! Youve escaped!'
                    {else} {print} 'Oh no! You are being eaten by a...' monsters {at} {random}
                    ```

                start_code: "# place your code here"
            9:
                story_text: |
                    ## Haunted House
                    In this level you can use nesting, which allows you to make the haunted house even more interactive!

                    ## Challenge
                    Now it's very hard to win this game, can you make it easier to win?
                    For example by only having 1 wrong door and 2 correct doors instead of 1 correct door and 2 wrong ones?
                example_code: |
                    ```
                    {print} 'Escape from the Haunted House!'
                    player = alive
                    doors = 1, 2, 3
                    monsters = zombie, vampire, giant spider
                    {repeat} 3 {times}
                        {if} player {is} alive
                            correct_door {is} doors {at} {random}
                            {print} 'There are 3 doors in front of you...'
                            chosen_door = {ask} 'Which door do you choose?'
                            {if} chosen_door {is} correct_door
                                {print} 'No monsters here!'
                            {else}
                                {print} 'You are eaten by a ' monsters {at} {random}
                                player = dead
                        {else}
                            {print} 'GAME OVER'
                    {if} player {is} alive
                        {print} 'Great! You survived!'
                    ```
                start_code: "{print} 'Escape from the haunted house!'"
            11:
                story_text: |
                    ## Haunted House
                    In this level we've changed the repeat command and we've added a line to our haunted house that tells the player in which room they are.
                example_code: |
                    ```
                    {print} 'Escape from the Haunted House!'
                    player {is} alive
                    doors = 1, 2, 3
                    monsters = zombie, vampire, giant spider
                    {for} i {in} {range} 1 {to} 3
                        {if} player {is} alive
                            correct_door = doors {at} {random}
                            {print} 'Room ' i
                            {print} 'There are 3 doors in front of you...'
                            chosendoor = {ask} 'Which door do you choose?'
                            {if} chosendoor {is} correct_door
                                {print} 'No monsters here!'
                            {else}
                                {print} 'You are eaten by a ' monsters {at} {random}
                                player = dead
                        {else}
                            {print} 'GAME OVER'
                    {if} player {is} alive
                        {print} 'Great! You survived!'
                    ```
                start_code: "{print} 'Escape from the haunted house!'"
            14:
                story_text: |
                    ## Haunted House
                    In this level you can use the `<` and `>` symbol to introduce lives to your game.
                example_code: |
                    ```
                    {print} 'Escape from the haunted house'
                    lives = 3
                    doors = 1, 2, 3
                    monsters = 'the wicked witch', 'a zombie', 'a sleeping 3 headed dog'
                    {for} i {in} {range} 1 {to} 10
                        {if} lives > 0
                            good_door = doors {at} {random}
                            monster = monsters {at} {random}
                            chosen_door = {ask} 'Which door do you choose?'
                            {if} good_door == chosen_door
                                {print} 'You have chosen the correct door'
                            {else}
                                {print} 'You see...' monster
                                {if} monster == 'a sleeping 3 headed dog'
                                    {print} 'Pffieuw.... Its asleep'
                                {else}
                                    {print} 'You lose one life'
                                    lives = lives -1
                        {else}
                            {print} 'GAME OVER'
                    ```
                start_code: "# place your code here"
            16:
                story_text: |
                    ## Haunted House Game
                    This haunted house game uses the connection between the lists you can use in this level.
                    For example: all the properties that belong to the zombie are first in all the lists, witch second and vampire third.
                    Check out the code!
                example_code: |
                    ```
                    numbers = [1, 2, 3]
                    i = numbers[{random}]
                    hint = ['growling', 'a cackling laugh', 'fluttering batwings']
                    monsters = ['zombie', 'witch', 'vampire']
                    bad_fate = ['Your brain is eaten', 'You are forever cursed', 'You are bitten']
                    good_fate = ['You throw the ham. The zombie is distracted and starts etaing it.', 'You set the curtains on fire. The witch flees out of fear for the fire', 'The vampire hates garlic and flees']
                    weapons = ['ham', 'lighter', 'garlic']
                    {print} 'You are standing in front of an old mansion'
                    {print} 'Something is not right here'
                    {print} 'You hear ' hint[i]
                    {print} 'You are going to explore it'
                    {print} 'You enter the kitchen and see a lighter, a raw ham and a garlic.'
                    your_weapon = {ask} 'What do you bring with you?'
                    {print} 'With your ' your_weapon ' you enter the living room'
                    {print} 'There you find a ' monsters[i]
                    needed_weapon = weapons[i]
                    {if} your_weapon == needed_weapon
                        {print} 'You use your ' your_weapon
                        {print} good_fate[i]
                        {print} 'YOU WIN!'
                    {else}
                        {print} 'You have chosen the wrong weapon...'
                        {print} bad_fate[i]
                        {print} 'GAME OVER'
                    ```
                start_code: "# place your code here"
    piggybank:
        name: "Piggy Bank"
        description: "Count your pocketmoney!"
        default_save_name: "Piggy Bank"
        levels:
            12:
                story_text: |
                    ## Piggy Bank
                    In this adventure you learn how to make a digital piggy bank, to calculate how much money you have and how long you need to save up to buy what you want!
                example_code: |
                    ```
                    {print} 'The digital piggy bank'
                    wish = {ask} 'What would you like to buy?'
                    price = {ask} 'How much does that cost?'
                    saved = {ask} 'How much money have you saved already?'
                    allowance = {ask} 'How much pocket money do you get per week?'
                    to_save = price - saved
                    weeks = to_save / allowance
                    {print} 'You can buy a ' wish ' in ' weeks ' weeks.'
                    ```
                start_code: "# place your code here"
            14:
                story_text: |
                    ## Piggybank
                    In this level you can let Hedy tell you {if} you have saved up enough money!
                example_code: |
                    ```
                    money = {ask} 'How much money have you saved?'
                    wish = {ask} 'How much money do you need?'
                    allowance = {ask} 'How much pocket money do you get each week?'
                    to_save = wish - money
                    weeks = to_save / allowance
                    {if} wish > money
                        {print} 'You need to save up some more!'
                        {print} 'Youll need ' weeks ' more weeks.'
                    {else}
                        {print} 'Great! You have enough'
                        {print} 'Lets go shopping!'
                    ```
                start_code: "# place your code here"
    quizmaster:
        name: "Quizmaster"
        description: "Make your own quiz!"
        default_save_name: "Quizmaster"
        levels:
            14:
                story_text: |
                    ## Make your own quiz
                    In this adventure you can make your own quiz! Fill in the blanks, add more questions and enjoy your own quiz!
                    You can make a quiz about anything you like: your hobby, your favorite animal, your favorite book or anything at all!
                example_code: |
                    ```
                    {print} 'Make your own quiz'
                    points_a = 0
                    points_b = 0
                    {print} 'Question'
                    {print} 'Answer option A'
                    {print} 'Answer option B'
                    answer = {ask} 'Which answer?'
                    {if} answer == 'A'
                        points_a = points_a + 1
                    {if} answer == 'B'
                        points_b = points_b + 1
                    {print} 'End of the quiz!'
                    {print} 'Lets see the results!'
                    {if} points_a > points_b
                        {print} 'You belong to the A club'
                    {if} points_b > points_a
                        {print} 'You belong to the B club'
                    ```
                start_code: "# place your code here"
    language:
        name: "Language"
        description: "Practice words in a foreign language"
        default_save_name: "Language"
        levels:
            5:
                story_text: |
                    ## Learn a new language
                    Make your own program to practice your vocabulary in a new language.
                example_code: |
                    ```
                    {print} 'Learn French!'
                    cat {is} {ask} '🐱'
                    {if} cat {is} chat {print} 'Terrific!'
                    {else} {print} 'No, cat is chat'
                    frog {is} {ask} '🐸'
                    {if} frog {is} grenouille {print} 'Super!'
                    {else} {print} 'No, frog is grenouille'
                    ```
                start_code: "# place your code here"
            16:
                story_text: |
                    ## Learn a new language
                    Make your own program to practice your vocabulary in a new language.

                example_code: |
                    ```
                    french_words = ['bonjour', 'ordinateur', 'pomme de terre']
                    translation = ['hello', 'computer', 'potato']
                    score = 0
                    {for} i {in} {range} 1 {to} 3
                        answer = {ask} 'What does ' french_words[i] ' mean?'
                        correct = translation[i]
                        {if} answer == correct
                            {print} 'Correct!'
                            score = score + 1
                        {else}
                            {print} 'Wrong, ' french_words[i] ' means ' translation[i]
                    {print} 'You gave ' score ' correct answers.'
                    ```
                start_code: "# place your code here"
    secret:
        name: "SuperSpy"
        description: "Make your own spy code"
        default_save_name: "SuperSpy"
        levels:
            12:
                story_text: |
                    ## Make a secret code like a super spy
                    In this adventure you can create your own super spy code. Encode a message that only the right agent can decipher.
                    If the enemy tries to crack the code, they will get some false info to waste their time.
                example_code: |
                    ```
                    name is ask 'What is your name?'
                    if name is 'Agent007'
                        a is 'Go to the airport '
                    else
                        a is 'Go to the trainstation '
                    password is ask 'What is the password?'
                    if password is 'TOPSECRET'
                        b is 'tomorrow at 02.00'
                    else
                        b is 'today at 10.00'
                    print a + b
                    ```
                start_code: "## place your code here"
            13:
                story_text: |
                    ## Superspy
                    The code you made in the previous level can be made a lot easier in this one with the `{and}` command.
                example_code: |
                    ```
                    name is ask 'What is your name?'
                    password is ask 'What is your password?'
                    if name is 'Agent007' and password is 'TOPSECRET'
                        print 'Go to the airport at 02.00'
                    else
                        print 'Go to the trainstation at 10.00'
                     ```
                start_code: "## place your code here"
    blackjack:
        name: "Blackjack"
        description: "Try to get as close to 21 as you can"
        default_save_name: "Blackjack"
        levels:
            17:
                story_text: |
                    ## Create a game of Blackjack
                    Blackjack is a simple game of cards in which you have to get as close to 21 points as possible. You get two cards. Each card is worth their numeral value, and the face cards (Jack, Queen and King) are worth 10 points.
                    The Ace is worth either 1 or 11 points (you can choose). The dealer, your opponent, also gets two cards.
                    If you want, you can get another card, and its points will be added to your total. The dealer can also choose to take another card.
                    But be careful not to get more than 21 points, because if you do, you lose!
                    The player who gets closest to 21, without going over it, wins!

                    Have fun!
                example_code: |
                    ```
                    {print} 'BLACKJACK'
                    cards = [2, 3, 4, 5, 6, 7, 8, 9, 10, 'Jack', 'Queen','King', 'Ace']
                    points = 0
                    dealer_points = 0
                    card_1 = cards[{random}]
                    card_2 = cards[{random}]
                    card_3 = cards [{random}]
                    dealer_card_1 = cards[{random}]
                    dealer_card_2 = cards[{random}]
                    dealer_card_3 = cards[{random}]
                    # Points for card 1
                    {if} card_1 == 'Jack' {or} card_1 == 'Queen' {or} card_1 == 'King':
                        points = points + 10
                    {elif} card_1 == 'Ace':
                        points = points + 11
                    {else}:
                        points = points + card_1
                    # Points for card 2
                    {if} card_2 == 'Jack' {or} card_2 == 'Queen' {or} card_2 == 'King':
                        points = points + 10
                    {elif} card_2 == 'Ace':
                        points = points + 11
                    {else}:
                        points = points + card_2
                    # Points for dealer card 1
                    {if} dealer_card_1 == 'Jack' {or} dealer_card_1 == 'Queen' {or} dealer_card_1 == 'King':
                        dealer_points = dealer_points + 10
                    {elif} dealer_card_1 == 'Ace':
                        dealer_points = dealer_points + 11
                    {else}:
                        dealer_points = dealer_points + dealer_card_1
                    # Points for dealer card 2
                    {if} dealer_card_2 == 'Jack' {or} dealer_card_2 == 'Queen' {or} dealer_card_2 == 'King':
                        dealer_points = dealer_points + 10
                    {elif} dealer_card_2 == 'Ace':
                        dealer_points = dealer_points + 11
                    {else}:
                        dealer_points = dealer_points + dealer_card_2
                    # Two Aces
                    {if} card_1 == 'Ace' {and} card_2 == 'Ace':
                        points = 12
                    {if} dealer_card_1 == 'Ace' {and} dealer_card_2 == 'Ace':
                        dealer_points = 12
                    # Scoreboard
                    {print} 'You have a ' card_1 ' and a ' card_2 ' (' points ' points)'
                    {print} 'The dealer has a ' dealer_card_1 ' and a ' dealer_card_2 ' (' dealer_points ' points)'
                    # Extra card for the player
                    hit = {ask} 'Do you want an extra card?'
                    {if} hit == 'yes':
                        {if} card_3 == 'Jack' {or} card_3 == 'Queen' {or} card_3 == 'King':
                            points = points + 10
                        {elif} card_3 == 'Ace':
                            {if} points > 11:
                                points = points + 11
                            {else}:
                                points = points + 1
                        {else}:
                            points = points + card_3
                        print 'You get an extra ' card_3 ' (' points ' points)'
                    {else}:
                        print 'No extra cards'
                    # Winner
                    {if} points > 21 {or} dealer_points > points {or} dealer_points == 21:
                        {print} 'You lose'
                    {elif} dealer_points < 17:
                        {print} 'The dealer takes an extra card. It is a... ' dealer_card_3
                        {if} dealer_card_3 == 'Jack' {or} dealer_card_3 == 'Queen' {or} dealer_card_3 == 'King':
                            dealer_points = dealer_points + 10
                        {elif} dealer_card_3 == 'Ace':
                            {if} dealer_points < 11:
                                dealer_points = dealer_points + 11
                            {else}:
                                dealer_points = dealer_points + 1
                        {else}:
                            dealer_points = dealer_points + dealer_card_3
                        {print} 'The dealer has ' dealer_points ' points now'
                        {if} dealer_points < 21 {and} dealer_points > points:
                            {print} 'You lose'
                        {else}:
                            {print} 'You win'
                    {elif} points > dealer_points {and} points < 21:
                        {print} 'You win!'
                    ```
                start_code: "# place your code here"
    tic:
        name: "Tic Tac Toe"
        description: "Play a game of Tic Tac Toe!"
        default_save_name: "Tic"
        levels:
            13:
                story_text: |
                    ## Tic Tac Toe
                    In this adventure you can program a game of Tic Tac Toe. You can play with two people. Taking turns, you pick a number of the spot (1 - 9) you want to put your sign (x or o) on.
                    The first player that gets 3 in a row (horizontally, vertically or diagonally) wins!
                example_code: |
                    ```
                    sign = 'x'
                    open_spots = 1, 2, 3, 4, 5, 6, 7, 8, 9
                    game = 'on'
                    spot_1 = '.'
                    spot_2 = '.'
                    spot_3 = '.'
                    spot_4 = '.'
                    spot_5 = '.'
                    spot_6 = '.'
                    spot_7 = '.'
                    spot_8 = '.'
                    spot_9 = '.'
                    {print} 'TIC TAC TOE!'
                    {print} spot_1 spot_2 spot_3
                    {print} spot_4 spot_5 spot_6
                    {print} spot_7 spot_8 spot_9
                    {print} ' '
                    {for} i {in} {range} 1 {to} 9
                        {if} game {is} 'on'
                            choice = {ask} 'Player ' sign ', which spot?'
                            {if} choice {in} open_spots
                                {remove} choice {from} open_spots
                                {if} choice {is} 1
                                    spot_1 = sign
                                {if} choice {is} 2
                                    spot_2 = sign
                                {if} choice {is} 3
                                    spot_3 = sign
                                {if} choice {is} 4
                                    spot_4 = sign
                                {if} choice {is} 5
                                    spot_5 = sign
                                {if} choice {is} 6
                                    spot_6 = sign
                                {if} choice {is} 7
                                    spot_7 = sign
                                {if} choice {is} 8
                                    spot_8 = sign
                                {if} choice {is} 9
                                    spot_9 = sign
                            {else}
                                {print} 'That spot was already taken'
                            {print} spot_1 spot_2 spot_3
                            {print} spot_4 spot_5 spot_6
                            {print} spot_7 spot_8 spot_9
                            {print} ' '
                            winner = {ask} 'Did you win?'
                            {if} winner {is} 'yes'
                                {print} 'Good job, player ' sign '!'
                                game = 'over'
                            {else}
                                {if} sign {is} 'x'
                                    sign = 'o'
                                {else}
                                    sign = 'x'
                    ```
                start_code: "## place your code here"
            14:
                story_text: |
                    ## Tic Tac Toe
                    In the previous levels you've made a tic tac toe game. Now you've learned how to use the = sign, the == sign and the != sign.
                    You can use this knowledge in your new Tic Tac Toe game, like this:
                example_code: |
                    ```
                    sign = 'x'
                    open_spots = 1, 2, 3, 4, 5, 6, 7, 8, 9
                    game = 'on'
                    spot_1 = '.'
                    spot_2 = '.'
                    spot_3 = '.'
                    spot_4 = '.'
                    spot_5 = '.'
                    spot_6 = '.'
                    spot_7 = '.'
                    spot_8 = '.'
                    spot_9 = '.'
                    {print} 'TIC TAC TOE!'
                    {print} spot_1 spot_2 spot_3
                    {print} spot_4 spot_5 spot_6
                    {print} spot_7 spot_8 spot_9
                    {print} ' '
                    {for} i {in} {range} 1 {to} 9
                        {if} game != 'over'
                            choice = {ask} 'Player ' sign ', which spot?'
                            {if} choice {in} open_spots
                                {remove} choice {from} open_spots
                                {if} choice == 1
                                    spot_1 = sign
                                {if} choice == 2
                                    spot_2 = sign
                                {if} choice == 3
                                    spot_3 = sign
                                {if} choice == 4
                                    spot_4 = sign
                                {if} choice == 5
                                    spot_5 = sign
                                {if} choice == 6
                                    spot_6 = sign
                                {if} choice == 7
                                    spot_7 = sign
                                {if} choice == 8
                                    spot_8 = sign
                                {if} choice == 9
                                    spot_9 = sign
                            {else}
                                {print} 'That spot was already taken'
                            {print} spot_1 spot_2 spot_3
                            {print} spot_4 spot_5 spot_6
                            {print} spot_7 spot_8 spot_9
                            {print} ' '
                            winner = {ask} 'Did you win?'
                            {if} winner == 'yes'
                                {print} 'Good job, player ' sign '!'
                                game = 'over'
                            {else}
                                {if} sign == 'x'
                                    sign = 'o'
                                {else}
                                    sign = 'x'
                    ```
                start_code: "## place your code here"
            15:
                story_text: |
                    ## Tic Tac Toe
                    In this level you can improve your Tic Tac Toe game with the {while} loop. With this loop you can combine the `{if} game != 'over'` and the `{for} i {in} {range} 1 to 9` into one simple line.
                    Check it out:
                example_code: |
                    ```
                    sign = 'x'
                    open_spots = 1, 2, 3, 4, 5, 6, 7, 8, 9
                    game = 'on'
                    spot_1 = '.'
                    spot_2 = '.'
                    spot_3 = '.'
                    spot_4 = '.'
                    spot_5 = '.'
                    spot_6 = '.'
                    spot_7 = '.'
                    spot_8 = '.'
                    spot_9 = '.'
                    {print} 'TIC TAC TOE!'
                    {print} spot_1 spot_2 spot_3
                    {print} spot_4 spot_5 spot_6
                    {print} spot_7 spot_8 spot_9
                    {print} ' '
                    {while} game != 'over'
                        choice = {ask} 'Player ' sign ', which spot?'
                        {if} choice {in} open_spots
                            {remove} choice {from} open_spots
                            {if} choice == 1
                                spot_1 = sign
                            {if} choice == 2
                                spot_2 = sign
                            {if} choice == 3
                                spot_3 = sign
                            {if} choice == 4
                                spot_4 = sign
                            {if} choice == 5
                                spot_5 = sign
                            {if} choice == 6
                                spot_6 = sign
                            {if} choice == 7
                                spot_7 = sign
                            {if} choice == 8
                                spot_8 = sign
                            {if} choice == 9
                                spot_9 = sign
                        {else}
                            {print} 'That spot was already taken'
                        {print} spot_1 spot_2 spot_3
                        {print} spot_4 spot_5 spot_6
                        {print} spot_7 spot_8 spot_9
                        {print} ' '
                        winner = {ask} 'Did you win?'
                        {if} winner == 'yes'
                            {print} 'Good job, player ' sign '!'
                            game = 'over'
                        {else}
                            {if} sign == 'x'
                                sign = 'o'
                            {else}
                                sign = 'x'
                    ```
                start_code: "## place your code here"
            17:
                story_text: |
                    ## Tic Tac Toe
                    In the previous levels the tic tac toe game had an annoying feature. After every move, you had to fill in yourself if you had won or not.
                    This made the game playable, but also quite slow. In this level we have learned the `{elif}` command, that could solve that problem.
                    To use the {elif} to let Hedy check whether or not a player has won is fun, but it also requires a fair amount of extra lines.

                    In the example code you see that we added the requirements to win (3 spots in a row horizontally, vertically or diagonally).
                    You can find them in line 46 to 69. You can see that each time the requirement is met (so if a player has won) the variable game is set to 'over'.
                    This means that the {while} loop will be stopped and the game ends.

                example_code: |
                    ```
                    sign = 'x'
                    open_spots = [1, 2, 3, 4, 5, 6, 7, 8, 9]
                    game = 'on'
                    spot_1 = '.'
                    spot_2 = '.'
                    spot_3 = '.'
                    spot_4 = '.'
                    spot_5 = '.'
                    spot_6 = '.'
                    spot_7 = '.'
                    spot_8 = '.'
                    spot_9 = '.'
                    {print} 'TIC TAC TOE!'
                    {print} spot_1 spot_2 spot_3
                    {print} spot_4 spot_5 spot_6
                    {print} spot_7 spot_8 spot_9
                    {print} ' '
                    {while} game != 'over':
                        choice = {ask} 'Player ' sign ', which spot?'
                        {if} choice {in} open_spots:
                            {remove} choice {from} open_spots
                            {if} choice == 1:
                                spot_1 = sign
                            {if} choice == 2:
                                spot_2 = sign
                            {if} choice == 3:
                                spot_3 = sign
                            {if} choice == 4:
                                spot_4 = sign
                            {if} choice == 5:
                                spot_5 = sign
                            {if} choice == 6:
                                spot_6 = sign
                            {if} choice == 7:
                                spot_7 = sign
                            {if} choice == 8:
                                spot_8 = sign
                            {if} choice == 9:
                                spot_9 = sign
                        {else}:
                            {print} 'That spot was already taken'
                        {print} spot_1 spot_2 spot_3
                        {print} spot_4 spot_5 spot_6
                        {print} spot_7 spot_8 spot_9
                        {print} ' '
                        {if} spot_1 == spot_2 {and} spot_2 == spot_3 {and} spot_1 != '.':
                            {print} 'Player ' sign ' wins!'
                            game = 'over'
                        {elif} spot_4 == spot_5 {and} spot_5 == spot_6 {and} spot_4 != '.':
                            {print} 'Player ' sign ' wins!'
                            game = 'over'
                        {elif} spot_7 == spot_8 {and} spot_8 == spot_9 {and} spot_7 != '.':
                            {print} 'Player ' sign ' wins!'
                            game = 'over'
                        {elif} spot_1 == spot_4 {and} spot_4 == spot_7 {and} spot_1 != '.':
                            {print} 'Player ' sign ' wins!'
                            game = 'over'
                        {elif} spot_2 == spot_5 {and} spot_5 == spot_8 {and} spot_2 != '.':
                            {print} 'Player ' sign ' wins!'
                            game = 'over'
                        {elif} spot_3 == spot_6 {and} spot_6 == spot_9 {and} spot_3 != '.':
                            {print} 'Player ' sign ' wins!'
                            game = 'over'
                        {elif} spot_1 == spot_5 {and} spot_5 == spot_9 {and} spot_1 != '.':
                            {print} 'Player ' sign ' wins!'
                            game = 'over'
                        {elif} spot_3 == spot_5 {and} spot_5 == spot_7 {and} spot_3 != '.':
                            {print} 'Player ' sign ' wins!'
                            game = 'over'
                        {else}:
                            {if} sign == 'x':
                                sign = 'o'
                            {else}:
                                sign = 'x'
                    ```

                start_code: "## place your code here"
    next:
        name: "What's next?"
        description: "What's Next?"
        default_save_name: "Next"
        levels:
            1:
                story_text: |
                    ## What's next?
                    Congratulations! You've reached the end of level 1. Hopefully you've already made some awesome codes, but Hedy has a lot more to discover.

                    In the first level you might've notice that the `{echo}` command can only save one bit of information at a time.
                    For example in the restaurant adventure, you could {echo} what the costumer wanted to eat, or what they wanted to drink, but not both in one sentence.
                example_code: |
                    ```
                    {print} Welcome at Hedy's
                    {ask} What would you like to eat?
                    {echo} So you want
                    {ask} what would you like to drink?
                    {echo} So you want
                    ```
                story_text_2: |
                    If the player types a hamburger and coke, you can't say `so you would like a hamburger and coke`, but you have to make two separate line.
                    Also, the `{echo}` command only echoes the word at the end of the sentence. So you can't say `your hamburger is coming right up!`.

                    That changes in level 2. In level 2 you'll learn to work with variables, that allow you to save multiple pieces of information and print them in any place you want.
                    Besides, you'll learn how to work with the `{at} {random}` command, that you can use to make games.
                    So let's go to the next level!

                start_code: "{print} Let's go!"
            2:
                story_text: |
                    ## What's next?
                    In this level you've learned what a variable is and how you can use it to make your adventures more interactive.
                    But... that's not the only thing you can do with variables! You can also use variables to make lists.
                    And you can even let Hedy pick a random word out of a list, which allows you to make real games!
                    Take a quick look at the next level!
                start_code: "{print} Let's go to the next level!"
            3:
                story_text: |
                    ## What's next?
                    In this level you've been practising with variables, but maybe you've come across this mistake.

                    Try to run this code:
                    ```
                    name {is} Sophie
                    {print} My name is name
                    ```
                    Of course you wanted to print `My name is Sophie` but Hedy prints `My Sophie is Sophie`.
                    In the next level this problem is fixed by using quotation marks.

                start_code: "{print} Let's go to the next level!"
            4:
                story_text: |
                    ## What's next?
                    In the previous levels you've already learned to use `{at} {random}` which made your games different every time you ran the code.
                    But it's not really interactive, the player doesn't have any influence on what happens in the game.

                    In the next level you'll learn the `{if}` command, that allows you to give different responses in your program. This way you can program a secret password for your computer for example.
                    So let's take a peak!

                    ```
                    password {is} {ask} 'What is the correct password?'
                    ```
                start_code: "{print} 'Lets go to the next level!'"
            5:
                story_text: |
                    ## What's next?
                    Now you've reached the end of this level, so you have learned `{ask}` and `{if}`. For example you can {ask} guests what they would like to eat.
                    What you can't yet do though, is calculate the price for everyone's dinner.

                    The next level makes it possible to use addition, subtraction and multiplication in your programs. This way you can calculate the prices in your restaurant, but you could also add a secret code to give your friends and family a discount.
                    Another option in the next level is programming your own maths game, for your little brother or sister to practice their multiplications.
                    Go see for yourself in the next level!
                example_code: |
                    ## Free drinks!
                    ```
                    {print} 'Welcome at McHedy'
                    order {is} {ask} 'What would you like to eat?'
                    {print} 'You would like ' order
                    {if} order {is} hamburger price {is} 5
                    {if} order {is} fries price {is} 2
                    drinks {is} {ask} 'What would you like to drink?'
                    {print} 'You would like ' drinks
                    {print} 'That will be ' price ' dollars for your ' order ' please'
                    {print} 'The drinks are free in this level because Hedy cant calculate the price yet...'
                    ```
                start_code: "{print} 'On to the next level!'"
            6:
                story_text: |
                    ## What's next?
                     Great job! You've reached the end of this level, which means you have practiced with `{if}` and `{else}`. You have probably noticed that your codes are getting longer and longer.
                     For example {if} you want to program 'Happy Birthday'.

                    That's a lot of code for mainly the same words over and over again. Luckily in the next level has a solution with the `{repeat}` command, that allows you to repeat a line of code multiple times.
                example_code: |
<<<<<<< HEAD
                     ```
                     {print} 'happy birthday to you'
                     {print} 'happy birthday to you'
                     {print} 'happy birthday dear Hedy'
                     {print} 'happy birthday to you'
                     ```
=======
                    ```
                    {print} 'happy birthday to you'
                    {print} 'happy birthday to you'
                    {print} 'happy birthday dear Hedy'
                    {print} 'happy birthday to you'
                    ```
>>>>>>> 77bb3f62
                start_code: "{print} 'On to the next level!'"
            7:
                story_text: |
                    ## What's next?
                    Now you've learned how to repeat one single line of code. This comes in handy, but it's not always enough. Sometimes you want to repeat multiple lines at once.
                    the next level allows you to group a couple of lines of code, and repeat that little group of lines all at once!
                example_code: |
                    ```
                    {repeat} 5 {times} {print} 'In the next level you can repeat multiple lines of code at once!'
                    ```

                start_code: "{print} 'Lets go to the next level!'"
            8:
                story_text: |
                    ## What's next?
                    Great job! You've reached the end of another level! In this level you've learned to use multiple lines of code in an {if} or {repeat} command. But you can't yet combine the two...
                    Good news! In the next level you will be allowed to put an {if} inside an {if}, or inside a {repeat} command.
                example_code: |
                    ```
                    answer = {ask} 'Would you like to go to the next level?'
                    {if} answer {is} yes
                        {print} 'Great! You can use the {repeat} commando in the {if} command!'
                        {print} 'Hooray!'
                        {print} 'Hooray!'
                        {print} 'Hooray!'
                    {else}
                        {print} 'Okay, you can stay here for a little longer!'
                    ```
                start_code: "{print} 'Lets go to the next level!'"
            9:
                story_text: |
                    ## What's next?
                    You're doing great! In this level we still face a small problem. You have learned to repeat lines, but what if you'd want to slightly change the line.
                    For example if you want to sing the song '{if} you're happy and you know it'. It would look like this:

                    If you'd also want the next verse 'stomp your feet', and the next one, and the next one, you'd have to change the code completely.
                    In the next level you'll learn the `{for}` command, which allows you to make a list of actions and repeat the code with another action each time!
                    Please take a look!
                example_code: |
                    ```
                    {repeat} 2 {times}
                        {print} '{if} youre happy and you know it clap your hands'
                    {print} '{if} youre happy and you know it and you really want to show it'
                    {print} '{if} youre happy and you know it clap your hands'
                    ```
                start_code: "{print} 'Lets go to the next level!'"
            10:
                story_text: |
                    ## What's next?
                    You have reached the end of this level, you're doing great! You are about to go to the next level. In the higher levels, Hedy is focussing more and more on teaching you the programming language Python.
                    In Python there is no `{repeat}` command, but there is a command that works like {repeat}. Are you curious to find out how to say `{repeat}` in Python language? Quickly go on to find out!
                start_code: "{print} 'Lets go to the next level!'"
            11:
                story_text: |
                    ## What's next?
                    Maybe you have tried using decimal numbers in your restaurant adventure. If you did, you probably noticed that Hedy didn't understand them yet and always rounded off.
                    From the next level on you can use decimal numbers.

                    Another cool feauture in the next level is that you can use mulitiple words in a variable.
                    For intance, you could already do this...
                example_code: |
                    ```
                    name = {ask} 'Who is your favorite cartoon character?'
                    {print} 'I love watching ' name
                    ```
                    But you couldn't use multiple words in a variable like the example below. This program does not work yet in this level!
                    ```
                    show = SpongeBob SquarePants
                    {print} show 'is my favorite show!'
                    ```
                    Go to the next level to make this code work!
                start_code: "{print} 'Lets go to the next level!'"
            12:
                story_text: |
                    ## What's next?
                    In the previous levels you learned how to put two `{if}`commands inside each other. This works fine, but it does give you very long and unhandy codes like this one:

                    In this system you have to give both the correct username and the correct password.
                    In the next level you will learn the `{and}` command that will make this code a ot shorter and more understandable!
                    Check it out!
                example_code: |
                    ```
                    username {is} {ask} 'What is your username?'
                    password {is} {ask} 'What is your password?'
                    {if} username {is} 'Hedy'
                        {if} password {is} 'secret'
                            {print} 'Welcome Hedy!'
                        {else}
                            {print} 'Access denied'
                    {else}
                        {print} 'Access denied!'
                    ```
                start_code: "{print} 'Lets go to the next level!'"
            13:
                story_text: |
                    ## What's next?
                    With the program below you can calulate {if} you've passed a subject at school (so, a grade of six or higher).
                    You can see this code is extremely inefficient, du to the very long code in line 5.
                    All the different grades from 1 to 5 had to be programmed seperately. Lucky for you, in the next level you'll learn how to do this without this extremely long code!
                example_code: |
                    ```
                    first_grade = {ask} 'What score did you get on your first test?'
                    second_grade = {ask} 'What score did you get on your second test?'
                    added {is} first_grade + second_grade
                    mean_grade {is} added / 2
                    {if} mean_grade = 1 {or} mean_grade = 2 {or} mean_grade = 3 {or} mean_grade = 4 {or} mean_grade = 5
                        {print} 'Oh no! You have failed the subject...'
                    {else}
                        {print} 'Great! You have passed the subject!'
                    ```
                start_code: "{print} 'Lets go to the next level!'"
            14:
                story_text: |
                    ## What's next?
                    In this game below a code has been made to make sure the player can play on as long as he/she wants...
                    But the code is ineffective and way too long. Also, what {if} the player wants to play 101 games instead of 100?
                    You can't play to infinity?
                    In the next level you will learn a command that makes all of this a lot easier!
                example_code: |
                    ```
                    game {is} 'on'
                    {for} i {in} {range} 1 {to} 100
                        {if} game {is} 'on'
                            answer = {ask} 'Do you want to continue?'
                            {if} answer {is} 'no'
                                game {is} 'over'
                            {if} answer {is} 'yes'
                                {print} 'Ok we will continue'
                    ```
                start_code: "{print} 'Lets go to the next level!'"
            15:
                story_text: |
                    ## What's next?
                    In the next level we will grow a bit more towards real Python code. thon code. You will also learn how to match two lists together.
                    This way you can program a code in which the correct animal is matched to the right sound.
                    Because the two codes below... Are obviously nonsense!
                example_code: |
                    ```
                    animals = 'chicken', 'horse', 'cow'
                    sounds = 'cluck', 'neigh', 'moo'
                    {for} animal {in} animals
                        {print} 'A ' animal ' says ' sounds {at} {random}
                    ```
                    You could also try to make it work this way, but....
                    ```
                    animals = 'chicken', 'horse', 'cow'
                    sounds = 'cluck', 'neigh', 'moo'
                    {for} animal {in} animals
                        {for} sound {in} sounds
                            {print} 'A ' animal ' says ' sound
                    ```
                start_code: "{print} 'Lets go to the next level!'"
            16:
                story_text: |
                    ## What's next?
                    In the next level it's time for a new command. You might have noticed in the previous levels that `{if}` and `{else}` sometimes aren't enough.
                    For example in this code:
                example_code: |
                    ```
                    {print} 'What is for dinner tonight?'
                    options = ['pizza', 'broccoli', 'green beans']
                    chosen = options {at} {random}
                    {if} chosen = 'pizza'
                        {print} 'Yummy! Pizza!'
                    {else}
                        {print} 'Yikes...'
                    ```
                story_text_2: In this code it would be great to have 2x an `{else}` so you could have one option for the broccoli and one for the green beans. The next level comes with the new command `{elif}` that makes this possible! So check out the next level now!
                start_code: "{print} 'Lets go to the next level!'"
            17:
                story_text: |
                    ## What's next?
                    In the next level you will learn a real Python way to use `{print}`.
                start_code: "{print} 'Lets go to the next level!'"
            18:
                story_text: |
                    ## What's next?
                    Congratulations! You have reached the last level of Hedy! But no worries, we are working very hard to create more levels and new adventures. So please come back later to check out the newest levels!
                start_code: "{print} ('Great job!!!')"<|MERGE_RESOLUTION|>--- conflicted
+++ resolved
@@ -1478,25 +1478,16 @@
             1:
                 story_text: |
                     ## Restaurant
-                     In level 1 you can make your own virtual restaurant and take your guests' orders.
-                example_code: |
-<<<<<<< HEAD
-                     ```
-                     {print} Welcome to Hedy's restaurant 🍟
-                     {ask} What would you like to order?
-                     {echo} So you would like to order
-                     {print} Thanks you for your order!
-                     {print} It's on its way!
-                     ```
-=======
+                    In level 1 you can make your own virtual restaurant and take your guests' orders.
+                example_code: |
                     ```
                     {print} Welcome to Hedy's restaurant 🍟
-                    {ask} What would you like to order?
+                    ask} What would you like to order?
                     {echo} So you would like to order
                     {print} Thanks you for your order!
                     {print} It's on its way!
                     ```
->>>>>>> 77bb3f62
+
                 story_text_2: |
                     ## Challenge
                     Can you think of more lines to add to your restaurant code? For example, can you {ask} the guests what they'd like to drink, tell them the price, or wish them a pleasant meal?
@@ -1608,12 +1599,7 @@
                 story_text: |
                     ## Restaurant
                     In this level you can use maths to calculate the total price of your customer's order, which can make your virtual restaurant more realistic.
-
-<<<<<<< HEAD
-                example_code: |
-=======
-                example_code: |4
->>>>>>> 77bb3f62
+                example_code: |
 
                     You can make a simple restaurant code, like this:
                     ```
@@ -1639,12 +1625,7 @@
                     - give people a discount when they enter a (secret) couponcode?
                     - add a children's menu?
                     - think of other fun things to add?
-<<<<<<< HEAD
                 example_code_2: |
-=======
-                example_code_2: |4
->>>>>>> 77bb3f62
-
                     In this example there are three courses, which requires more code and more additions in calculating the price.
                     ```
                     {print} 'Welcome to Hedys restaurant'
@@ -1740,11 +1721,7 @@
                         food = {ask} 'What would you like to eat as your ' course '?'
                         {print} food ' will be your ' course
                     ```
-<<<<<<< HEAD
                 story_text_2: |
-=======
-                story_text_2: |4
->>>>>>> 77bb3f62
 
                     Of course, you could also order for multiple people!
                 example_code_2: |
@@ -1873,12 +1850,7 @@
                     ## Fortune Teller
                     In the previous levels you've created your first fortune telling machine, but Hedy couldn't really predict anything, only {echo}.
                     In this level you can use a variable and the `{at} {random}` command to really let Hedy choose an answer for you. Check out this code for instance:
-<<<<<<< HEAD
-                example_code: |
-=======
-                example_code: |4
->>>>>>> 77bb3f62
-
+                example_code: |
                     In this example the player can {ask} Hedy a yes-no question and Hedy will pick a random answer for you.
                     ```
                     {print} I’m Hedy the fortune teller!
@@ -2931,21 +2903,12 @@
 
                     That's a lot of code for mainly the same words over and over again. Luckily in the next level has a solution with the `{repeat}` command, that allows you to repeat a line of code multiple times.
                 example_code: |
-<<<<<<< HEAD
                      ```
                      {print} 'happy birthday to you'
                      {print} 'happy birthday to you'
                      {print} 'happy birthday dear Hedy'
                      {print} 'happy birthday to you'
                      ```
-=======
-                    ```
-                    {print} 'happy birthday to you'
-                    {print} 'happy birthday to you'
-                    {print} 'happy birthday dear Hedy'
-                    {print} 'happy birthday to you'
-                    ```
->>>>>>> 77bb3f62
                 start_code: "{print} 'On to the next level!'"
             7:
                 story_text: |
