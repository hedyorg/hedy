adventures:
    default:
        name: "Introduction"
        description: "Level explanation"
        image: "hedy-logo.png"
        default_save_name: "intro"
        levels:
            1:
                story_text: |
                    ## Willkommen bei Hedy!
                    In Level 1 kannst du die Befehle `print`, `ask` und `echo` verwenden.
                    Tippe den Code in das Programmierfeld. Oder drücke den grünen Knopf beim Beispielcode um ihn in dein Programm zu übernehmen!
                    Probiere den Code selbst mit der grünen Schaltfläche 'Code ausführen' unter dem linken Programmierfeld aus.

                    Du kannst Text auf dem Bildschirm ausgeben lassen indem du den Befehl `{print}` verwendest.
                start_code: "print Hallo Welt!"
                example_code: "## Hedy Beispiel-Code\n```\n{print} Hallo!\n{print} Willkommen bei Hedy!\n```\n"
                story_text_2: "Du kannst auch nach Eingaben fragen und sie dir zurückgeben lassen, mit dem Befehl `{echo}`.\n"
                example_code_2: "## Hedy Beispiel-Code\n```\n{ask} Wie heißt du?\n{echo} Hallo\n```\n"
                story_text_3: "Lass uns loslegen! Weißt du nicht was du programmieren sollst? In den nächsten Tabs warten Ideen für Programme auf dich.\n"
            2:
                story_text: |
                    ## Variablen
                    In Level 2 lernen wir zwei neue Befehle: `{is}`und `{sleep}`.
                    Du kannst ein Wort mit `is` benennen. Das nennt man eine Variable. In diesem Beispiel machen wir eine Variable die sich Name nennt, und eine Variable die sich Alter nennt. Du kannst das Wort Name irgendwo in deinem Code verwenden und es wird dann durch Hedy ersetzt, und zwar so:

                    Deswegen benötigst du den Befehl `echo` nicht mehr!
                start_code: "print Hallo Welt!"
                example_code: "## Example code\n```\nName {is} Hedy\nAlter {is} 15\n{print} Name ist Alter Jahre alt\n```\n"
                story_text_2: "`{print}` funktioniert genauso wie vorher, aber der Befehl `{ask}` hat sich verändert. Du brauchst jetzt auch für den Befehl `{ask}` eine Variable. Das sieht so aus:\n"
                example_code_2: "```\nAntwort {is} {ask} Wie heißt du?\n{print} Hallo Antwort\n```\n"
                story_text_3: "Ein weiterer neuer Befehl in diesem Level ist `{sleep}`, was das Programm für eine Sekunde anhält. Wenn du hinter {sleep} eine Zahl tippst, wartet das Programm so viele Sekunden.\n"
                example_code_3: "```\n{print} Meine Lieblingsfarbe ist...\n{sleep} 2\n{print} grün!\n```\n"
            3:
                story_text: |
                    ## Erstelle eine Liste!
                    In Level 3 kannst Du eine Liste erstellen. Du kannst den Computer etwas zufällig aus der Liste auswählen lassen. Du machst dies mit `at random` (es bedeutet zufällig und man spricht es "ät rän-dum" aus).
                start_code: "print Hallo Welt!"
                example_code: "## Hedy Beispiel-Code\n\n```\nTiere {is} Hund, Katze, Känguru\n{print} Tiere {at} {random}\n```\n"
                story_text_2: Du kannst auch Elemente der Liste mit `{add}` hinzufügen und Elemente mit`{remove}` entfernen.
                example_code_2: "## Hedy Beispiel-Code\n\n```\nTiere {is} Hund, Katze, Känguru\n{add} Pinguin {to_list} Tiere\n{remove} Katze {from} Tiere\n{print} Tiere {at} {random}\n```\n"
            4:
                start_code: "print 'Hallo Welt'"
                story_text: |
                    ## 'Anführungszeichen'
                    In Level 4 haben sich `print` und `ask` geändert.

                    Du musst Text, den du genau so mit `print` ausgeben möchtest, in Anführungszeichen setzen.

                    Das ist nützlich, denn nun kannst du alle Wörter ausgeben, die du möchtest. Auch die Wörter, mit denen du etwas mit `is` gespeichert hast.

                    Die meisten Programmiersprachen verwenden beim `print`-Befehl Anführungszeichen, sodass wir dem echten Programmieren einen Schritt näher kommen!
                example_code: "## Hedy Beispiel-Code\n```\nprint 'Ab jetzt musst du Anführungszeichen verwenden!'\nAntwort is ask 'Was müssen wir ab jetzt verwenden?'\nprint 'Wir müssen ' Antwort ' verwenden.'\n```\n"
                story_text_2: "## Abenteuer werden immer schwieriger\nDie Abenteuer werden jetzt immer schwieriger in den nächsten Tabs.\nDeswegen ist es am Besten wenn du dich mit der Geschichte von links nach rechts vorarbeitest, um immer mehr herausgefordert zu werden.\n"
            5:
                start_code: |-
                    name is ask 'Wie heisst du?'
                    if name is Hedy print 'Toll!' else print 'Blöd'
                story_text: |
                    ## Falls... sonst...
                    In Level 5 gibt es etwas neues, nämlich das `if`! Mit `if` kannst du zwischen zwei verschiedenen Möglichkeiten wählen.
                    Dieser Code gibt 'Toll!' aus, wenn du Hedy als Namen eingibst, und 'Blöd!', wenn du etwas anderes eingibst.
                    `ask` und `print` funktionieren immer noch wie in Level 4.
                example_code: "## Hedy Beispiel-Code\n```\nName {is} {ask} 'Wie heißt du?'\n{if} Name {is} Hedy {print} 'Schön' {else} {print} 'Buh!'\n```\n"
                story_text_3: "## Lists\nWenn wir überprüfen möchten ob etwas in einer Liste ist, können wir das mit dem Befehl `{in}` machen.\nDieser Code gibt schön! aus wenn du grün oder gelb auswählst, und na ja wenn du dich für eine andere Farbe entscheidest.\n"
                example_code_3: "```\nschöne_Farben {is} grün, gelb\nFarbe {is} {ask} 'Was ist deine Lieblingsfarbe?'\n{if} Farbe {in} schöne_Farben {print} 'schön!'\n{else} {print} 'na ja'\n```\n"
                story_text_2: "Machmal wir Code mit einem`{if}`ziemlich lang und passt nicht gut in eine Zeile. <br> Du kannst den Code auch auf zwei Teilen aufteilen, beginnend mit der zweiten Zeile beim `{else}` Befehl, und zwar so:\n"
                example_code_2: "```\nName {is} {ask} 'Wie heißt du?'\n{if} Name {is} Hedy {print} 'Schön'\n{else} {print} 'Buh!'\n```\n"
            6:
                start_code: "print '5 mal 5 ist ' 5 * 5"
                story_text: |
                    ## 1 + 1
                    In diesem Level lernst du etwas neues: du kannst jetzt auch rechnen.

                    Das Plus ist leicht, das schreibst du wie in Mathe: `5 + 5` zum Beispiel. Das Minus funktioniert genauso, zum Beispiel `5 - 5`.

                    Das Mal ist etwas anders, da auf deiner Tastatur kein Malzeichen (`·`) vorhanden ist. Suche mal, das gibt es wirklich nicht!
                    Deshalb multiplizieren wir mit dem Stern (auf der Tastatur über dem Plus): `5 * 5`. Lies das mal als "5 mal 5", dann kannst du dich am einfachsten daran erinnern.
                example_code: "## Hedy Beispiel-Code\n```\n{print} '5 plus 5 macht ' 5 + 5\n{print} '5 minus 5 macht ' 5 - 5\n{print} '5 {times} 5 macht ' 5 * 5\n```\n"
                story_text_2: "Wir verändern auch wie du ein Wort in einer Variable speichern kannst! Du darfst jetzt `=`anstatt `{is}` verwenden, wenn du ein Wort oder eine Zahl in einer Variable speicherst, und zwar so:\n"
                example_code_2: "```\nName = Hedy\nAntwort = 20 + 4\n```\n"
            7:
                start_code: "repeat 3 times print 'Hedy macht Spaß!'"
                story_text: |
                    ## Level 7! Level 7!
                    In Level 7 kommt der Befehl `{repeat}`dazu. Mit {repeat} kannst du eine Zeile Code mehrmals ausführen.
                example_code: "## Hedy Beispiel-Code\n```\n{repeat} 3 {times} {print} 'Hedy {is} cool!'\n```\n"
            8:
                start_code: |-
                    repeat 5 times
                        print 'Hello Leute'
                        print 'Das wird 5 mal ausgegeben'
                story_text: |
                    ## Die Einrückung
                    `ask` und `print` funktionieren immer noch wie du es gewohnt bist. Aber `if` und `repeat` haben sich verändert!
                    Du kannst jetzt Befehlsgruppen zusammen ausführen, aber du musst den Code dafür *einrücken*.
                    Das bedeutet dass du die Befehlszeilen mit vier Leerzeichen beginnen musst. Das gilt auch, wenn du einen Block mit nur einer Zeile schreiben möchtest.
                example_code: "## Hedy Beispiel-Code\n```\n{repeat} 5 {times}\n    {print} 'Hallo zusammen'\n    {print} 'Das hier wird fünf Mal wiederholt'\n```\n"
            9:
                start_code: |-
                    repeat 3 times
                        Essen = ask 'Was möchtest du gern?'
                        if Essen is 'Pizza'
                            print 'Gut!'
                        else
                            print 'Pizza ist besser'
                story_text: |
                    ## Jetzt alles auf einmal!
                    In diesem Level kannst du nicht nur mehrere Zeilen mit `if` und `repeat` verwenden, du kannst sie auch kombinieren!
                    Im Beispiel siehst du einen `if` Befehl innerhalb eines `repeat` Befehls. Es ist auch anders herum erlaubt. Und ebenso ist `if` innerhalb eines anderen `if` Befehls erlaubt, genau wie `repeat` in einem anderen `repeat` Befehl.
                    Versuch es mal!
                example_code: "## Hedy Beispiel-Code\n```\n{repeat} 3 {times}\n    Essen = {ask} 'Was würden Sie gerne essen?'\n    {if} Essen {is} Pizza\n        {print} 'Schön!'\n    else\n        {print} 'Pizza ist leckerer'\n```\n"
            10:
                start_code: |-
                    animals is dog, cat, blobfish
                    for animal in animals
                      print 'I love ' animal
                story_text: |
                    ## Für jedes Element in meiner Liste...
                    In diesem Level lernen wir den neuen Befehl `for`. Mit `for` kannst du eine Liste machen und alle ihre Elemente verwenden.
                    `for` erstellt einen Block, so wie `repeat` und `if`, daher müssen alle Zeilen in dem Block mit Leerzeichen beginnen.
                example_code: "## Hedy Beispiel-Code\n```\nTiere {is} Hund, Katze, Kugelfisch\n{for} Tier {in} Tiere\n  {print} 'Ich mag ' Tier\n```\n"
            11:
                start_code: |-
                    for Zähler in range 1 to 5
                        print Zähler
                story_text: |
                    ## Schleifen!
                    `print` funktioniert exakt genauso, aber wir verwenden jetzt die neue Form des Befehls `for`. Du kannst jetzt `{for} Zähler {in} {range} 1 {to} 5` schreiben und `Zähler` in deinem Programm verwenden.
                    Probier es mal aus, und schau was passiert! Denke daran, Einrückungen nach den `for`- und `if`-Anweisungen zu verwenden (Das bedeutet, einen Satz mit vier Leerzeichen zu beginnen).
                example_code: "## Hedy Beispiel-Code\n```\nfor Zähler in range 1 to 5\n    print Zähler\n```\n"
            12:
                start_code: |-
                    print 'decimal numbers now need to use a dot'
                    print 2.5 + 2.5
                story_text: |
                    ## Zahlen und Texte
                    **Dezimalzahlen**
                    Bis jetzt konntest du mit Hedy keine Dezimalzahlen (das sind Kommazahlen) wie 1.5 verwenden, aber jetzt geht das. Denke daran, dass Computer anstatt des Kommas einen Punkt ('.') verwenden.
                example_code: "## Hedy Beispiel-Code\n```\n{print} 'Zweieinhalb plus zweieinhalb macht...'\n{print} 2.5 + 2.5\n```\n"
                story_text_2: "**Jeder Text muss zwischen Anführungszeichen stehen**\nAb diesem Level musst du auch Anführungszeichen verwenden wenn du Text mit einem `=` abspeicherst:\n"
                example_code_2: "```\nName = 'Hedy der Roboter'\n{print} 'Hallo ' name\n```\n"
                story_text_3: "**Auch alle Elemente in Listen brauchen Anführungszeichen**\nListen sind Texte, also brauchen auch sie Anführungszeichen. Achte darauf dass jedes einzelne Element in einer Liste Anführungszeichen hat.\nSo kannst du zwei Wörter als ein Listenelement speichern, zum Beispiel 'Iron Man'.\n"
                example_code_3: "```\nSuperhelden = 'Spiderman', 'Batman', 'Iron Man'\n{print} Superhelden {at} {random}\n```\n"
                story_text_4: "**Auch jeder Text nach einem `{if}` Vergleich braucht Anführungszeichen**\n"
                example_code_4: "```\nName = {ask} 'Wie heißt du?'\n{if} Name = 'Hedy der Roboter'\n    {print} 'Hallo!'\n```\n"
                story_text_5: "**Zahlen brauchen keine Anführungszeichen**\nFür Zahlen verwendest du keine Anführungszeichen mit dem `=`:\n"
                example_code_5: "```\nPunkte = 25\n{print} 'Du hast ' score\n```\n"
                story_text_6: "**Mathe in Worten** \nIn diesem Level ist es auch erlaubt das + Zeichen mit Texten zu benutzen. Zum Beispiel:\n"
                example_code_6: "```\na = 'Hallo '\nb = 'Welt!'\nprint a + b\n```\n"
            13:
                start_code: |-
                    Name = ask 'Wie heißt Du?'
                    Alter = ask 'Wie alt bist Du?'
                    if Name is 'Hedy' and Alter is 2
                        print 'Du bist die echte Hedy!'
                story_text: |
                    ## Und... oder...?
                    Wir werden jetzt `{and}` und `{or}` lernen! Wenn du zwei Angaben überprüfen willst, musst du nicht zwei `{if}` verwenden, sondern kannst `{and}` und `{or}` benutzen. Wenn du `{and}` verwendest, müssen beide Angaben, also links und rechts vom `{and}`, wahr sein. Du kannst auch `{or}` verwenden. Dann muss nur eine der beiden Aussage wahr sein.
                #16:
                #    start_code: |-
                #        # Dieses Programm wird ein paar mathematische Fragen stellen
                #        for i in range(1,10):
                #            # Wir werden die Multiplikationstabelle der 5 abfragen
                #            antwort is input('Was ergibt ' i ' mal 5?')
                #            # Wir prüfen ob die Antwort mit unserer übereinstimmt
                #            korrekte_antwort is i * 5
                #            if antwort is korrekte_antwort:
                #                print(antwort ' ist korrekt!')
                #            else:
                #                print('Das ist falsch. Die richtige Antwort lautet: ' i*5)
                #    story_text: |-
                #        Wenn du größere Programme erstellst, brauchst du einen Weg, um dir zu merken, was jedes Codestück tut.
                #        Wir verwenden dafür Kommentare.
                #        Ein Kommentar sieht folgendermaßen aus:\n ` # Dies ist ein Kommentar`.
                #        Alles nach dem `#` wird für den Code unsichtbar.
                #    commands:
                #    -   name: "Kommentar"
                #        explanation: "Wir können Kommentare platzieren, wo immer wir wollen."
                #        example: "# Dies ist ein Kommentar"
                #        demo_code: |-
                #            # Dieses Programm gibt Hallo! aus
                #            # Es ist in Hedy erstellt worden
                #            # Es macht nichts außer Hallo! zu auszugeben
                #            print('Hallo!')
                example_code: "```\nName = ask 'Wie heißt du?'\nAlter = ask 'Wie alt bist du?'\nif Name is 'Hedy' and Alter is 2\n    print 'Du bist die echte Hedy!'\n```\n"
            14:
                start_code: |-
                    alter = ask 'Wie alt bist du?'
                    if alter < 13
                        print 'Du bist jünger als ich!'
                    else
                        print 'Du bist älter als ich!'
                story_text: |
                    ## Groß, größer, am größten!
                    Wir lernen weitere neue Elemente kennen! Du kennst sie vielleicht schon aus der Mathematik, das `<` und das `>` Zeichen.
                    Das `<` prüft, ob die erste Zahl kleiner ist als die zweite, so überprüft `Alter < 12` zum Beispiel ob `Alter` kleiner als 12 ist.
                    Wenn du überprüfen willst, ob die erste Zahl kleiner oder gleich der zweiten ist, kannst du `<=`verwenden, zum Beispiel `Alter <= 11`.
                    Das `>` prüft, ob die erste Zahl größer als die zweite ist, so überprüft `Punkte > 10` zum Beispiel ob `Punkte` größer als 10 ist.
                    Wenn du überprüfen willst, ob die erste Zahl größer oder gleich der zweiten ist, kannst du `>=`verwenden, also zum Beispiel `Punkte >= 11`.
                    All diese Vergleiche kannst du mit einem `{if}`verwenden, das geht so:
                example_code: "## Hedy Beispiel-Code\n```\nAlter = {ask} 'Wie alt bist du?'\n{if} Alter > 12\n    {print} 'Du bist älter als ich!'\n```\n"
                story_text_2: "Ab diesem Level, wenn du überprüfen willst ob etwas genau gleich ist, kannst du zwei Gleichheitszeichen verwenden. So machen das die meisten Programmiersprachen:\n"
                example_code_2: "```\nName = {ask} 'Wie heißt du?'\n{if} Name == 'Hedy'\n    {print} 'Du bist cool!'\n```\n"
                story_text_3: "Du kannst auch überprüfen ob etwas *nicht* gleich wie etwas anderes ist, mit `!=`und zwar so:\n"
                example_code_3: "```\nName = {ask} 'Wie heißt du?'\n{if} Name != 'Hedy'\n    {print} 'Du bist nicht Hedy'\n```\n"
            15:
                start_code: |-
                    antwort = 0
                    while antwort != 25
                        antwort = ask 'Wieviel ist 5 mal 5?'
                        print 'Das ist die richtge Antwort!'
                story_text: |
                    ## Mehr Schleifen!
                    Wir lernen eine neue Schleife kennen, die `{while}`-Schleife! Wir setzen die Schleife so lange fort, wie die Aussage wahr ist!
                    Also vergiss nicht den Wert innerhalb der Schleife zu ändern.

                    Im Beispielcode fahren wir also fort, bis eine korrekte Antwort gegeben wurde.
                    Wenn die richtige Antwort nie gegeben wird, endet die Schleife nie!
                example_code: "## Hedy Beispiel-Code\n```\nAntwort = 0\nwhile Antwort != 25\n    Antwort = ask 'Was macht 5 mal 5?'\nprint 'Es wurde eine richtige Antwort abgegeben'\n```\n"
            16:
                start_code: |-
                    früchte = ['Apfel', 'Banane', 'Kirsche']
                    print früchte
                story_text: |
                    ## Wir kommen dem richtigem Code immer näher!
                    Wir setzen jetzt eckige Klammern um Listen, so wie das in Python gemacht wird! Außerdem müssen wir jetzt einfache Anführungszeichen `'` um jedes Element einer Liste setzen, wie wir es in den vorherigen Leveln gelernt haben.
                    Du kannst die eckigen Klammern auch verwenden um eine Stelle in der Liste zu benennen.
                example_code: "## Hedy Beispiel-Code\n```\nFreunde = ['Ahmed', 'Ben', 'Clemens']\nGlückszahlen = [15, 18, 6]\n{for} i {in} {range} 1 {to} 3\n    {print} 'Die Glückszahl von ' Freunde[i]\n    {print} 'ist ' Glückszahlen[i]\n```\n"
            17:
                start_code: |-
                    for i in range 1 to 10:
                        print i
                    print 'Bereit oder nicht, hier komme ich!'
                story_text: |
                    ## Elif
                    Jetzt werden wir ein wenig an der Einrückung ändern. Jedes Mal, wenn wir eine Einrückung benötigen, brauchen wir `:` in der Zeile vor der Einrückung.

                    In diesem Level kannst du außerdem einen neuen Befehl benutzen: `{elif}`. `{elif}` ist eine Abkürzung für {else} {if} und du brauchst ihn wenn du drei (oder Mehr!) Optionen machen willst.
                    Probier es mal aus!
                    ```
                    Preise = ['1 Million Euro', 'ein Apfelkuchen', 'nichts']
                    dein_Preis = Preise[random]
                    {print} 'Du gewinnst ' dein_Preis
                    {if} dein_Preis == '1 Million Euro' :
                        {print} 'Juhuu! Du bist reich!'
                    {elif} dein_Preis == 'ein Apfelkuchen' :
                        {print} 'Wunderbar, ein Apfelkuchen!'
                    {else}:
                        {print} 'Viel Glück beim nächsten Mal...'
                    ```
            18:
                start_code: "Name = 'Hedy'\n{print}('Ich heiße ', Name)"
                story_text: "## Level 18\nWir sind bei richtigem Python Code angekommen! Das bedeutet dass wir ab jetzt rund Klammern mit den Befehlen {print} und {range} benutzen müssen.\nDas sieht so aus:\n```\n{print}('Ich heiße Hedy!')\n```\nWenn du mehr als ein Element ausgeben möchtest, musst du sie mit Kommas trennen.\n```\nName = 'Hedy'\n{print}('Ich heiße ', Name)\n```"
    story:
        name: "Geschichte"
        description: "Schreibe eine Geschichte"
        image: "story.png"
        default_save_name: "Geschichte"
        levels:
            1:
                story_text: |
                    ## Schreibe eine Geschichte
                    In level 1 kannst Du die Hauptfigur Deiner Geschichte ändern, indem Du ihren Namen selbst eingibst.

                    Nutze diesen Code in der ersten Zeile:

                    ```
                    ask Wer ist die Hauptfigur Deiner Geschichte?
                    ```

                    Anschließend, beginne eine Zeile mit `print`, wenn ein Satz ausgegeben werden soll.
                    Nutze `echo`, wenn Du möchtest dass der Name Deiner Hauptfigur am Ende des Satzes steht.

                example_code: |
                    ## Hedy Beispiel-Code

                    ```
                    ask Der Name der Hauptfigur lautet:
                    print Die Hauptfigur läuft nun durch einen dunklen Wald.
                    print Überall sind seltsame Geräusche zu hören.
                    echo Da rief doch jemand seinen / ihren Namen: 
                    print Es ist schon sehr gruselig hier.
                    print Er / Sie befürchtet, dass es in diesem Wald spukt.
                    ```

                start_code: "{print} Deine Geschichte beginnt genau hier."
            2:
                story_text: |
                    ## Schreibe eine Geschichte
                    In Level 2 kannst Du deine Geschichte noch etwas spannender machen. Der Name Deiner Hauptfigur kann nun an jeder Stelle im Satz auftauchen.

                    Dafür musst Du aber auch ein kleines bisschen mehr programmieren. Du musst Dir jetzt seinen oder ihren Namen richtig merken.

                    Dafür kannst Du den Namen irgendwo im Satz verwenden.

                example_code: |
                    ## Hedy Beispiel-Code


                    ```
                    Name is ask Wie lautet der Name der Hauptfigur?
                    print Name läuft nun durch einen dunklen Wald.
                    print Name hat etwas Angst.
                    print Plötzlich ertönen seltsame Geräusche...
                    sleep
                    print Name hat Angst, dass es in diesem Wald spukt.
                    ```
                start_code: "{print} Deine Geschichte beginnt genau hier."
            12:
                story_text: |
                    ## Geschichte
                    In diesem Level kannst Du die Anführungszeichen nutzen, um mehrere Wörter in einer Variable zu speichern.

                example_code: |
                    ## Hedy Beispiel-Code


                    ```
                    Name = 'Die Königin von England'
                    print Name ' aß ein Stück Kuchen, als plötzlich...'
                    ```
                start_code: "# setze hier deinen Code hin"
            10:
                # Frankly, this section translates to German awfully.
                # Anybody has a good idea that works well in German?
                story_text: |
                    ## Geschichte
                    In diesem Level kannst Du den `for` Befehl für Deine Geschichte nutzen. Damit kannst Du zum Beispiel ganz einfach das Kinderbuch "Brauner Bär, brauner Bär, wen siehst denn Du?" programmieren.

                example_code: |
                    ## Hedy Beispiel-Code

                    ```
                    Tiere = roter Vogel, schwarzes Schaf, grüner Frosch, gelbe Ente, kleines Kind
                    print 'brauner Bär'
                    print 'brauner Bär'
                    print 'Wen siehst denn Du?'
                    for Tier in Tiere
                        print 'Ich sehen ein/e/n ' Tier '. Der/die/das schaut mir zu.'
                        print Tier
                        print Tier
                        print 'Wen siehst denn Du?'
                    print 'Ich sehe all die Tiere. Die schauen mir zu.'
                    ```
                start_code: "# setze hier deinen Code hin"
            9:
                story_text: |
                    ## Geschichte
                    In diesem Level nutzt Du Verschachtelungen, um `if`-, `repeat`- oder `for`-Befehle in anderen `if`-, `repeat`- oder `for`-Befehlen zu verwenden. Das eröffnet Dir viele Möglichkeiten und hilft Dir, Deine Geschichte richtig interaktiv werden zu lassen.
                start_code: "# setze hier deinen Code hin"
                example_code: "## Beispiel Hedy-Code\n```\n{print} 'Robin läuft durch die Innenstadt.'\nOrt = {ask} 'Geht Robin in ein Geschäft oder nach Hause?'\n{if} Ort {is} Geschäft\n    {print} 'Sie betritt ein Geschäft.'\n    {print} 'Robin sieht ein Buch, das spanned wirkt.'\n    Buch = {ask} 'Kauft Robin das Buch?'\n    {if} Buch {is} ja\n        {print} 'Robin kauft das Buch und geht nach Hause.'\n    {else}\n        {print} 'Robin verlässt das Geschäft und geht nach Hause.'\n{else}\n    {print} 'Robin geht nach Hause.'\n```\n"
                story_text_2: "Das obige Beispiel ist recht simpel, denn mit Verschachtelungen kannst Du richtig aufwendigen Code schreiben und aus Deiner Geschichte ein richtiges Spiel machen. Sieh Dir einmal dieses Beispiel an!\n"
                example_code_2: "## Ausgebauter Code\n```\nSchwert = verloren\nSpiel = läuft\n{print} 'Unsere Heldin läuft durch den Wald.'\n{print} 'Der Weg gabelt sich.'\n{repeat} 2 {times}\n    {if} Spiel {is} läuft\n        Weg = {ask} 'In welche Richtung soll sie gehen?'\n        {if} Weg {is} links\n            {if} Schwert {is} gefunden\n                {print} 'Unsere Heldin trifft auf einen Drachen!'\n                {print} 'Zum Glück hat unsere Heldin ein Schwert um die Bestie zu besiegen!'\n                Spiel = vorbei\n            {else}\n                {print} 'Unsere Heldin findet einen Drachen, hat aber keine Waffe!'\n                {print} 'Unsere Heldin wird vom Drachen geschlagen...'\n                {print} 'Versuch es nochmal.'\n                Spiel = vorbei\n        {if} Weg {is} rechts\n            {if} Schwert {is} verloren\n                {print} 'Unsere Heldin findet ein Schwert.'\n                {print} 'Das könnte sich noch als nützlich erweisen.'\n                Schwert = gefunden\n            {else}\n                {print} 'Du hast das Schwert schon gefunden. Hier gibt es nichts weiter zu entdecken.'\n                {print} 'Sie läuft zurück'\n```\n"
            8:
                story_text: |
                    ## Geschichte
                    In diesem Level kannst Du mehrere Zeilen zu einem `if`-Befehl hinzufügen. So kannst Du Deine guten und schlechten Enden etwas erweitern.

                example_code: |
                    ## Hedy Beispiel-Code

                    ```
                    print 'OH NEIN! Der T-rex kommt immer näher!'
                    Ende = ask 'Soll das Ende gut oder schlecht sein?'
                    if Ende is gut
                        print 'Richard springt gerade noch rechtzeitig zurück in seine Zeitmaschine.'
                        print 'Michael gibt den Code ein und...'
                        print 'ZAP!'
                        print '...sind sie zurück in ihrer Garage.'
                    else
                        print 'Michael schreit LOS RICHARD! LAUF SCHNELLER!'
                        print 'Aber Richard ist zu langsam...'
                        print 'Der T-rex holt ihn ein und verschlingt ihn mit einem Biss.'
                    ```
                start_code: "# setze hier deinen Code hin"
            7:
                story_text: |
                    ## Geschichte
                    In einer Geschichte kommt es manchmal vor, dass jemand ein Wort mehrmals hintereinander sagt. So zum Beispiel, wenn jemand um Hilfe ruft, oder etwas singt.
                    Solche Wiederholungen kannst Du mit dem Befehl `repeat` in Deine Geschichte einfügen. Repeat bedeutet wiederholen.

                example_code: |
                    ## Hedy Beispiel-Code

                    ```
                    print 'Der Prinz rief immer wieder um Hilfe.'
                    repeat 5 times print 'Hilfe!'
                    print 'Warum hilft mir niemand?'
                    ```

                start_code: "repeat 5 times print 'Help!'"
            5:
                story_text: |
                    ## Geschichte
                    In diesem Level programmierst Du unterschiedliche Enden, was Deine Geschichte noch spannender werden lässt.

                    Denke Dir einfach eine Geschichte mit zwei möglichen Enden aus, zum Beispiel:

                    - Die Prinzessin läuft durch den Wald.
                    - Sie begegnet einem Monster.

                    - Schönes Ende: Sie zieht ihr Schwert und das Monster ergreift die Flucht.
                    - Nicht so schönes Ende: Das Monster frisst die Prinzessin.

                    Du kannst auch wieder sicherstellen, dass ein Name eingegeben werden kann. Das funktioniert genau wie in den vorherigen Levels. Wenn Du das mit einem `if` kombinierst, dann hast Du bereits ein richtiges Programm!

                example_code: |
                    ## Hedy Beispiel-Code

                    ```
                    name is ask 'Wer läuft durch den Wald?'
                    print name ' läuft durch den Wald.'
                    print name ' begegnet einem Monster.'
                    ende is ask 'Soll das Ende gut oder schlecht sein?'
                    if ende is gut print name ' zieht ihr Schwert und das Monster ergreift die Flucht.'
                    else print 'Das Monster frisst ' name '.'
                    ```
                start_code: "print 'Deine Geschichte beginnt genau hier.'"
            4:
                story_text: |
                    ## Geschichte
                    Vielleicht ist Dir ja aufgefallen, dass es in den letzten Levels ein Problem gab. Hast Du zum Beispiel versucht, einen Satz mit dem Wort Tiere oder dem Wort Name zu schreiben?
                    In diesem Level kannst Du dieses Problem lösen. Setze einfach alles, was Du ausgeben möchtest, in einfache Anführungszeichen.

                example_code: |
                    ## Hedy Beispiel-Code

                    ```
                    Name is Hans
                    print 'Der Name der Hauptfigur lautet ' Name '.'
                    print Name ' läuft nun in den Wald hinein.'
                    print Name ' fürchtet sich ein wenig.'
                    Tiere is Wildschwein, Eichhörnchen, Gürteltier
                    print 'Da hört er plötzlich ein ' Tiere at random '.'
                    print Name ' erschrickt. Es spukt in diesem Wald.'
                    ```
                start_code: "print 'Deine Geschichte beginnt genau hier.'"
            3:
                story_text: |
                    ## Geschichte
                    In Level 3 wird es etwas witziger. Du kannst nun etwas ganz zufälliges zu Deiner Geschichte hinzufügen. Ein beliebiges Monster, ein Tier oder ein Hindernis. Das funktioniert so:
                start_code: "{print} Deine Geschichte beginnt genau hier."
                example_code: |
                    ## Hedy Beispiel-Code

                    ```
                    Tiere {is} 🦔, 🐿, 🦉, 🦇
                    {print} Er hört jetzt Tiergeräusche {at} {random}
                    ```
                story_text_2: |
                    Der Befehl `{add}` könnte auch nützlich werden in deiner Geschichte.

                example_code_2: |
                    ## Hedy Beispiel-Code

                    ```
                    {print} Er hört ein Geräusch
                    Tiere {is} 🐿, 🦔, 🦇, 🦉
                    Tier {is} {ask} Was denkst du ist es?
                    {add} Tier {to_list} Tiere
                    {print} Es war das Tier {at} {random}
                    ```
                story_text_3: |
                    Das ist ein Beispiel für den `{remove}` Befehl in deiner Geschichte
                example_code_3: |
                    ## Hedy Beispiel-Code

                    ```
                    {print} Sein Rucksack wurde viel zu schwer.
                    {print} Drinnen waren eine Flasche Wasser, eine Taschenlampe und ein Ziegelstein.
                    Rucksack {is} Wasser, Taschenlampe, Ziegelstein
                    rauswerfen {is} {ask} Welchen Gegenstand soll er rauswerfen?
                    {remove} rauswerfen {from} Rucksack
                    ```
            15:
                story_text: |
                    ## Geschichte
                    Mit der `while`-Schleife kannst Du Deine Geschichten noch interessanter gestalten. So kannst Du zum Beispiel mit `while Spiel is 'läuft'` Dein Spiel so lange laufen lassen, bis es tatsächlich vorbei ist.
                    Oder Du lässt die Spieler mit `while Schwert is 'verloren'` so lange weiter suchen, bis sie etwas finden.

                example_code: |
                    ## Hedy Beispiel-Code

                    ```
                    Schlüssel = 'verloren'
                    print 'Du stehst in Deinem Garten, hast jedoch Deine Schlüssel verloren.'
                    print 'Wo willst Du nach ihnen suchen?'
                    print 'Wähle zwischen: Baum, Blumenbeet, Stein, Briefkasten'
                    while Schlüssel == 'verloren'
                        Ort = ask 'Wo willst Du suchen?'
                        if Ort == 'Blumenbeet'
                            print 'Ah, hier sind sie!'
                            Schlüssel = 'gefunden'
                        else
                            print 'Nope, sie sind nicht beim ' Ort '.'
                    print 'Jetzt kannst Du ins Haus!'
                    ```
                start_code: "# setze hier deinen Code hin"
            13:
                story_text: |
                    ## Geschichte
                    Mit den Befehlen `and` und `or` kannst Du Deine Geschichte etwas abkürzen. Sieh Dir zum Beispiel noch einmal die Geschichte mit dem Drachen an.

                example_code: |
                    ## Hedy Beispiel-Code
                    ```
                    Schwert = 'verloren'
                    Spiel = 'an'
                    print 'Unsere Heldin läuft durch den Wald.'
                    print 'Der Weg gabelt sich.'
                    for i in range 0 to 2
                        if Spiel is 'an'
                            Pfad = ask 'In welche Richtung soll sie gehen?'
                            if Pfad is 'links' and Schwert is 'gefunden'
                                print 'Unsere Heldin begegnet einem Drachen!'
                                print 'Zum Glück hat sie ein Schwert, um das Ungetüm zu besiegen!'
                                Spiel = 'aus'
                            if Pfad is 'links' and Schwert is 'verloren'
                                print 'Unsere Heldin begegnet einem Drachen, sie hat jedoch keine Waffe!'
                                print 'Sie wird vom Drachen besiegt...'
                                print 'Versuche es noch einmal.'
                                Spiel = 'aus'
                            if Pfad is 'rechts' and Schwert is 'gefunden'
                                print 'Das Schwert hast Du bereits gefunden.'
                                print 'Hier gibt es nichts weiter zu entdecken.'
                                print 'Sie geht zurück.'
                            if Pfad is 'rechts' and Schwert is 'verloren'
                                print 'Unsere Heldin findet ein Schwert.'
                                print 'Das könnte sich noch als nützlich erweisen.'
                                Schwert = 'gefunden'
                    ```
                start_code: "# setze hier deinen Code hin"
    parrot:
        name: "Papagei"
        description: "Erschaffe Dir deinen eigenen zahmen Papageien, der Dir alles nachplappert!"
        image: "story.png"
        default_save_name: "Papagei"
        levels:
            1:
                story_text: |
                    ## Papagei
                    Erschaffe Dir deinen eigenen zahmen Papageien, der Dir alles nachplappert!

                example_code: |
                    ## Hedy Beispiel-Code

                    ```
                    print Ich bin Hedy der Papagei!
                    ask Wie lautet Dein Name?
                    echo
                    echo
                    ```
                start_code: "{print} Ich bin Hedy der Papagei"
            2:
                story_text: |
                    ## Papagei
                    Lass Deinen zahmen Papageien noch etwas echter klingen!

                example_code: |
                    ## Hedy Beispiel-Code

                    ```
                    print Ich bin Hedy der Papagei.
                    Name is ask Wie lautet Dein Name?
                    print Name
                    sleep
                    print Aaaaaak
                    sleep
                    print Name
                    ```
                start_code: "print Ich bin Hedy der Papagei!"
            3:
                story_text: |
                    ## Papagei
                    Bringe Deinem Papageien mit dem Befehl `add` neue Wörter bei.

                example_code: |
                    ## Hedy Beispiel-Code

                    ```
                    Wörter is Aaaaaaak, Hedy
                    print Bring Deinem Papageien etwas bei!
                    Neues_Wort is ask Welches Wort willst Du ihm beibringen?
                    add Neues_Wort to Wörter
                    print 🧒 Sag Neues_Wort , Hedy!
                    print 🦜 Wörter at random
                    ```
                start_code: "# setze hier deinen Code hin"
            5:
                story_text: |
                    ## Papagei
                    Belohne Deinen Papageien, wenn er das richtige Wort sagt!

                example_code: |
                    ## Hedy Beispiel-Code

                    ```
                    Wörter is Aaaaaaak, Hedy
                    print 'Bring Deinem Papageien etwas bei!'
                    Neues_Wort is ask 'Welches Wort willst Du ihm beibringen?'
                    add Neues_Wort to Wörter
                    gesagtes_Wort is Wörter at random
                    print '🧒 Sag ' Neues_Wort ', Hedy!'
                    print '🦜 ' gesagtes_Wort
                    if gesagtes_Wort is Neues_Wort print '🧒 Gut gemacht, Hedy! 🍪'
                    else print '🧒 Nein, Hedy! Sag ' Neues_Wort '!'
                    ```
                start_code: "# setze hier deinen Code hin"
    songs:
        name: "Singe ein Lied!"
        description: "Gebe einen Songtext aus."
        image: "songs.png"
        default_save_name: "Song"
        levels:
            12:
                story_text: |
                    ## Lieder
                    Jetzt machen wir es uns richtig einfach und programmieren 'Wenn Du glücklich bist, dann klatsche in die Hand'. Alles, was wir tun möchten, wenn wir glücklich sind, speichern wir in einer Variablen. Sieh es Dir an:

                example_code: |
                    ## Wenn Du glücklich bist dann klatsche in die Hand

                    ```
                    Aktionen = 'klatsche in die Hand', 'stampfe mit dem Fuß', 'ruf Hurra'
                    for Aktion in Aktionen
                        for i in range 1 to 2
                            print 'Wenn Du glücklich bist'
                            print Aktion
                        print 'Zeig mir, wenn du bei mir bist, wie dir so zumute ist.'
                        print 'Wenn Du glücklich bist'
                        print Aktion
                    ```
                start_code: "# setze hier deinen Code hin"
            11:
                story_text: |
                    ## Lieder
                    In diesem Level nutzt Du den Befehl `{for} i {in} {range}` für Lieder, in denen gezählt wird. Das klappt besonders gut mit 'Fünf kleine Affen'. Du kannst Dir aber auch die hustenden Würmchen ansehen.

                example_code: |
                    ## Fünf kleine Affen
                    ```
                    for i in range 5 to 1
                        print i ' kleine Affen springen auf dem Bett'
                        print 'Einer fiel herunter und stieß sich am Brett'
                        print 'Da rief Mama den Doktor und der Doktor hat gesagt'
                        if i is 1
                            print 'BRING DIESE AFFEN ENDLICH INS BETT!'
                        else
                            print 'KEIN AFFE SPRINGT MEHR AUF DEM BETT!'
                    ```

                    ## Ein kleines Würmchen hatte Husten
                    ```
                    for i in range 1 to 4
                        if i is 1
                            print i ' kleines Würmchen hatte Husten.'
                        else
                            print i ' kleine Würmchen hatten Husten.'
                        print 'hust hust'
                    for i in range 4 to 1
                        if i is 1
                            print i ' kleines Würmchen hatte Husten.'
                        else
                            print i ' kleine Würmchen hatten Husten.'
                        print 'hust hust'
                    ```
                start_code: "# setze hier deinen Code hin"
            10:
                story_text: |
                    ## Lieder
                    In diesem Level kannst Du ganz einfach das Kinderlied 'Fünf kleine Affen' programmieren. Kriegst Du die letzte Strophe auch alleine hin?
                    Du kannst auch das Lied über den Babyhai machen (mit allen Mitgliedern der Haifamilie) in nur sechs Zeilen!
                    Und auch "Old MacDonald hat ne Farm" kriegst Du ganz einfach mit allen Tieren hin, die Dir einfallen.

                example_code: |
                    ## Fünf kleine Affen springen auf dem Bett
                    ```
                    Affen = 5, 4, 3, 2
                    for Affe in Affen
                        print Affe ' kleine Affen springen auf dem Bett'
                        print 'Einer fiel herunter und stieß sich am Brett'
                        print 'Mama rief den Arzt und der Arzt hat gesagt'
                        print 'KEIN AFFE SPRINGT MEHR AUF DEM BETT!'
                    ```

                    ## Baby Hai
                    ```
                    Haie = Baby, Mami, Papi, Omi, Opi
                    for Hai in Haie
                        print Hai ' tututututudu'
                        print Hai ' tututututudu'
                        print Hai ' tututututudu'
                        print Hai
                    ```
                    ## Old MacDonald hat ne Farm
                    ```
                    Tiere = Schweine, Hunde, Kühe
                    for Tier in Tiere
                        if Tier is Schweine
                            Geräusch = grunz
                        if Tier is Hunde
                            Geräusch = wuff
                        if Tier is Kühe
                            Geräusch = muh
                        print 'Old MacDonald hat ne Farm'
                        print 'I A I A O!'
                        print 'und auf der Farm da gibt es ' Tier
                        print 'I A I A O!'
                        print 'mit nem ' Geräusch Geräusch ' hier'
                        print 'und nem ' Geräusch Geräusch ' da'
                        print 'hier ein ' Geräusch
                        print 'dort ein ' Geräusch
                        print 'überall ein ' Geräusch Geräusch
                    ```
                start_code: "# setze hier deinen Code hin"
            8:
                story_text: |
                    ## Lieder
                    In einem vorigen Level hast Du das Lied über dei Bierflaschen programmiert. Du hast eine Strophe geschrieben und musstest sie dann 99 mal kopieren! In Level 8 kannst Du die Strophe 99 mal wiederholen lassen, indem Du nur eine einfache Zeile hinzufügst.

                example_code: |
                    ## Hedy Beispiel-Code

                    ```
                    Strophe = 99
                    repeat 99 times
                        print Strophe ' Flaschen Bier an der Wand,'
                        print Strophe ' Flaschen Bier.'
                        print 'Nimm eine runter, reich sie herum,'
                        Strophe = Strophe - 1
                        print Strophe ' Flaschen Bier an der Wand.'
                    ```
                start_code: "# setze hier deinen Code hin"
            7:
                story_text: |
                    ## Lieder
                    In Liedern wiederholt sich oft einiges. So auch im Lied "Baby Shark"! Wenn Du es singst, singst Du eigentlich immer das gleiche:

                    Baby Shark tututudutudu <br>
                    Baby Shark tututudutudu <br>
                    Baby Shark tututudutudu <br>
                    Baby Shark

                    Baby Shark bedeutet übrigens Baby-Hai. Mit dem Befehl `repeat` kannst Du den Song abkürzen. Kannst Du den Code vervollständigen?

                example_code: |
                    ## Hedy Beispiel-Code

                    ```
                    repeat _ _ print 'Baby Shark tututudutudu'
                    print 'Baby Shark'
                    ```

                    Du kannst natürlich auch andere Lieder programmieren. In vielen Liedern wiederholt sich etwas. Fällt Dir eins ein?

                start_code: "print 'Baby Shark'"
            6:
                story_text: |
                    ## Lieder
                    In Liedern wiederholt sich oft einiges. Manchmal beinhaltet die Wiederholung auch, dass etwas gezählt wird.
                    So zum Beispiel beim Lied über die Bierflaschen. Dies ist eigentlich ein englisches Lied und hat den Titel "99 bottles of beer". Dieses Lied kannst Du mit einem kleinen bisschen Mathematik einfach programmieren.

                example_code: |
                    ## Hedy Beispiel-Code
                    ```
                    Strophe = 99
                    print Strophe ' Flaschen Bier an der Wand,'
                    print Strophe ' Flaschen Bier.'
                    print 'Nimm eine runter, reich sie herum,'
                    Strophe = Strophe - 1
                    print Strophe ' Flaschen Bier an der Wand.'
                    ```

                    Du kannst jetzt die Zeilen 2 bis 6 so oft wiederholen, wie Du möchtest.
                    Dazu kopierst Du sie und fügst sie am Ende wieder ein.

                start_code: "print 'Baby Shark'"
            16:
                story_text: |
                    ## Lieder
                    In diesem Level kannst Du 'Old MacDonald hat ne Farm' sogar noch schneller programmieren. Du kannst jedem Tier das richtige Geräusch zuordnen, indem Du sie an die selbe Stelle einer Liste speicherst.
                    Vielleicht kennst Du ja auch schon das englischsprachige Lied 'The Drunken Sailor'. Hierfür benötigst Du nur 8 Zeilen Code. Sieh es Dir an!

                example_code: |
                    ## Old MacDonald hat ne Farm
                    ```
                    Tiere = ['Schweine', 'Hunde', 'Kühe']
                    Geräusche = ['grunz', 'wuff', 'muh']
                    for i in range 1 to 3
                        Tier = Tiere[i]
                        Geräusch = Geräusche[i]
                        print 'Old MacDonald hat ne Farm'
                        print 'I A I A O!'
                        print 'und auf der Farm da gibt es ' Tier
                        print 'I A I A O!'
                        print 'mit nem ' Geräusch Geräusch ' hier'
                        print 'und nem ' Geräusch Geräusch ' da'
                        print 'hier ein ' Geräusch
                        print 'dort ein ' Geräusch
                        print 'überall ein ' Geräusch Geräusch
                    ```

                    ## Drunken Sailor
                    ```
                    Zeilen = ['what shall we do with the drunken sailor', 'shave his belly with a rusty razor', 'put him in a long boat till hes sober']
                    for Zeile in Zeilen
                        for i in range 1 to 3
                            print Zeile
                        print 'early in the morning'
                        for i in range 1 to 3
                            print 'way hay and up she rises'
                        print 'early in the morning'
                    ```
                start_code: "# setze hier deinen Code hin"
    turtle:
        name: "Schildkröte"
        description: "Mal dein eigenes Bild"
        image: "turtle.gif"
        default_save_name: "Schildkröte"
        levels:
            1:
                story_text: |
                    ## Lass uns zeichnen
                    Du kannst mit Hedy auch malen. Indem Du Drehungen und Linien kombinierst, kannst Du ein Quadrat oder eine Treppe zeichnen.

                    Mit `forward` ziehst Du eine Linie vorwärts. Die Zahl dahinter legt fest, wie weit die Schildkröte wandert. Mit `turn right` ("drehe Dich nach rechts") macht sie eine Viertelumdrehung im Uhrzeigersinn, mit `turn left` ("drehe Dich nach links") entgegen dem Uhrzeigersinn.

                    Das ist der Anfang einer kleinen Treppe. Kannst Du sie so zeichnen, dass sie 5 Stufen hat?

                example_code: |
                    ## Hedy-Beispiel-Code

                    ```
                    turn right
                    forward 50
                    turn left
                    forward 50
                    ```


                start_code: |-
                    forward 50
                    turn left
            2:
                story_text: |
                    ## Schildkröte
                    In Level 1 kann sich die Schildkröte nur nach links und rechts drehen. Das ist etwas langweilig!
                    In Level 2 kann sie ihre Nase in alle Richtungen strecken.

                    Nutze 90, um wieder eine Vierteldrehung zu machen. Diese Angabe ist in Grad (°). Eine volle Drehung um sich selbst sind 360° (360 Grad).
                    Kannst Du mit diesem Code eine bestimmte Form zeichnen? Ein Dreieck zum Beispiel, oder einen Kreis?

                example_code: |
                    ## Hedy-Beispiel-Code


                    ```
                    print Formen zeichnen
                    Winkel is 90
                    turn Winkel
                    forward 25
                    turn Winkel
                    forward 25
                    ```
                start_code: |
                    print Schildkrötenrennen!
                    Winkel is 90
                    turn Winkel
                    forward 25
            3:
                story_text: |
                    ## Suchende Schildkröte
                    In diesem Level kannst Du `{at} {random}` nutzen, während die Schildkröte etwas zeichnet. Durch eine zufällige Wahl nimmt die Schildkröte jedes Mal einen anderen Weg.
                    Nutze `{at} {random}` um einen zufälligen Wert aus einer Liste zu wählen. Wenn Du die Zeilen 2 und 3 kopierst und wieder einfügst, kannst Du einen längeren zufälligen Pfad erzeugen.

                example_code: |
                    ## Hedy-Beispiel-Code


                    ```
                    Winkel is 10, 50, 90, 150, 250
                    turn Winkel at random
                    forward 25
                    ```

                start_code: |
                    Winkel is 10, 50, 90, 150, 250
                    turn Winkel at random
                    forward 25
            4:
                story_text: |
                    ## Lass uns zeichnen
                    In Level 4 musst Du bei `print` und `ask` Anführungszeichen nutzen. Das gilt auch für's Zeichnen!

                example_code: |
                    ## Hedy-Beispiel-Code

                    ```
                    print 'Formen zeichnen'
                    Winkel is 90
                    turn Winkel
                    forward 25
                    turn Winkel
                    forward 25
                    ```

                start_code: |
                    print 'Formen zeichnen'
                    Winkel is 90
                    turn Winkel
                    forward 25

            5:
                story_text: |
                    ## Lass uns zeichnen
                    In Level 5 kannst Du mit dem Befehl `if` Entscheidungen treffen. Du kannst Dich zum Beispiel zwischen verschiedenen Formen entscheiden.

                example_code: |
                    ## Hedy-Beispiel-Code

                    ```
                    print 'Formen zeichnen'
                    Form is ask 'Möchtest Du ein Quadrat oder ein Dreieck?'
                    if Form is Dreieck Winkel is 120
                    else Winkel is 90
                    turn Winkel
                    forward 25
                    turn Winkel
                    forward 25
                    turn Winkel
                    forward 25
                    turn Winkel
                    forward 25
                    ```
                start_code: |
                    print 'Formen zeichnen'
                    Form is ask 'Möchtest Du ein Quadrat oder ein Dreieck?'
                    if Form is Dreieck Winkel is 120 else Winkel is 90
                    turn Winkel
                    forward 25
            8:
                story_text: |
                    ## Lass uns zeichnen
                    Jetzt, da wir einzelne Linien wiederholen können, fällt uns das Zeichnen einzelner Formen leichter.
                    Wir setzen den Winkel einmalig und nutzen dann die Variable im `repeat`.

                example_code: |
                    ## Hedy-Beispiel-Code

                    ```
                    Winkel = 90
                    repeat 10 times
                        turn Winkel
                        forward 50
                    ```
                story_text_2: |
                    ## Interaktiv
                    Wir können auch das Programm verbessern, das verschiedene Formen zeichnet.
                    Bekommst Du raus, wie weit die Schildkröte sich drehen muss? Vervollständige den Code und sie zeichnet jedes Vieleck, das Du möchtest.

                example_code_2: |
                    ## Hedy-Beispiel-Code

                    ```
                    Ecken = ask 'Wie viele Ecken soll die Form haben?'
                    Winkel = 360 / Ecken
                    repeat Ecken times
                        turn _
                        forward _
                    ```
                start_code: |
                    Ecken = ask 'Wie viele Ecken soll die Form haben?'
            7:
                story_text: |
                    ## Lass uns zeichnen!
                    In diesem Level kannst Du mit dem Befehl `repeat` eine Code-Zeile wiederholen.

                example_code: |
                    ## Hedy-Beispiel-Code

                    ```
                    print 'Formen zeichnen'
                    repeat 3 times forward 10
                    ```
                start_code: |
                    print 'Formen zeichnen'
                    repeat 3 times forward 10

            6:
                story_text: |
                    ## Lass uns zeichnen!
                    In diesem Level nutzen wir Berechnungen, um verschiedene Formen zu zeichnen.
                    Du hast vielleicht schon gelernt, dass eine komplette Umdrehung 360° sind. Falls nicht, dann weißt Du es jetzt!
                    Deswegen benutzen wir immer 90° für ein Rechteck. 360 geteilt durch 4 ist 90.
                    Jetzt, da wir wissen wie Mathe mit Hedy geht, können wir alle Formen zeichnen, die wir wollen!

                example_code: |
                    ## Hedy-Beispiel-Code

                    ```
                    Ecken = ask 'Wie viele Ecken soll die Form haben?'
                    Winkel = 360 / Ecken
                    forward 50
                    turn Winkel
                    forward 50
                    turn Winkel
                    forward 50
                    turn Winkel
                    forward 50
                    turn Winkel
                    forward 50
                    turn Winkel
                    forward 50
                    turn Winkel
                    ```
                start_code: |
                    print 'Formen zeichnen'
    dishes:
        name: "Abwasch?"
        description: "Nutze den Computer, um zu sehen, wer abwaschen muss (Beginne bei Level 3)"
        image: "dishes.png"
        default_save_name: "Abwasch"
        levels:
            10:
                story_text: |
                    ## Abwasch
                    In diesem Level kannst Du deinen Abwaschplan noch etwas verbessern.

                example_code: |
                    ## Hedy-Beispiel-Code
                    ```
                    Wochentage = Montag, Dienstag, Mittwoch, Donnerstag, Freitag, Samstag, Sonntag
                    Familienmitglieder = Mama, Papa, Emma, Sophie
                    for Tag in Wochentage
                        print Familienmitglieder at random ' ist am ' Tag ' mit dem Abwasch dran.'
                    ```
                start_code: "# setze hier deinen Code hin"
            7:
                story_text: |
                    ## Abwaschen
                    Mit dem Befehl `repeat` kannst Du Code-Zeilen wiederholen. Das kannst Du nutzen, um für jeden Tag der Woche zu bestimmen, wer abwäscht.

                example_code: |
                    ## Hedy-Beispiel-Code

                    ```
                    Familienmitglieder = Mama, Papa, Emma, Sophie
                    repeat _ _ print _ ' ist mit dem Abwasch dran'
                    ```
                start_code: "print 'Wer macht den Abwasch?'"
            6:
                story_text: |
                    ## Abwaschen
                    Wer ist wie oft mit dem Abwasch dran? Ist es gerecht verteilt? In diesem Level kannst Du mitzählen.

                example_code: |
                    ## Hedy Beispiel-Code

                    ```
                    Familienmitglieder = Mama, Papa, Emma, Sophie
                    Emmas_Anzahl = 0
                    Tellerwäscher = Familienmitglieder {at} {random}
                    {print} 'Den Abwasch macht ' Tellerwäscher
                    {if} Tellerwäscher {is} Emma Emmas_Anzahl = Emmas_Anzahl + 1
                    {print} 'Emma ist diese Woche ' Emmas_Anzahl ' Mal mit dem Abwasch dran'
                    ```

                    Jetzt kannst Du die Zeilen ein paar Mal kopieren (z.B. weitere 6 Mal für die ganze Woche), um einen Plan für die ganze Woche aufzustellen.
                    Kannst Du den Code für eine ganze Woche schreiben?

                story_text_2: |
                    ## Mache es gerecht
                    Wenn Du ganz großes Pech hast, könnte Dich das vorigen Programm für die ganze Woche als Abwäscher bestimmen. Das ist ungerecht!
                    Um das System gerechter zu gestalten, kannst Du mit dem Befehl `remove` die ausgewählt Person von der Liste entfernen. Auf diese Weise musst Du nicht nochmal abwaschen, bis jeder einmal dran war.

                    Montag and Dienstag sind schon vorbereitet! Kannst Du den Rest der Woche vervollständigen?
                    Und... Kannst Du dir etwas einfallen lassen für den Fall, dass die Liste leer ist?

                example_code_2: |
                    ## Hedy-Beispiel-Code
                    ```
                    Familienmitglieder = Mama, Papa, Emma, Sophie
                    Tellerwäscher = Familienmitglieder at random
                    print 'Am Montag macht ' Tellerwäscher ' den Abwasch.'
                    remove Tellerwäscher from Familienmitglieder
                    Tellerwäscher = Familienmitglieder at random
                    print 'Am Dienstag macht ' Tellerwäscher ' den Abwasch.'
                    remove Tellerwäscher from Familienmitglieder
                    ```

                start_code: "print 'Wer wäscht ab?'"
            5:
                story_text: |
                    ## Abwaschen
                    Mit dem Befehl `if` kannst Du noch etwas mehr Spaß haben, wenn Du die Auswahl auswertest. Du kannst Dein Programm auf die Auswahl, die der Computer trifft, reagieren lassen.

                    Kannst Du den Code so vervollständigen, dass er "So ein Pech" ausgibt, wenn Du dran bist und ansonsten "Zum Glück!"?
                    Vergiss die Anführungszeichen nicht!

                example_code: |
                    ## Hedy-Beispiel-Code

                    ```
                    Familienmitglieder is Mama, Papa, Emma, Sophie
                    Tellerwäscher is Familienmitglieder at random
                    if Tellerwäscher is Sophie print _ So ein Pech. Ich muss abwaschen. _ else print 'Zum Glück kein Abwasch, weil ' _ ' dran ist.'
                    ```
                start_code: "print 'Wer macht den Abwasch?'"
            4:
                story_text: |
                    ## Abwaschen
                    Mit Anführungszeichen kannst Du deine Abwaschplanung etwas verschönern.
                    Dieses Mal ist der Beispiel-Code noch nicht ganz vollständig.

                    Kannst Du den Code vervollständigen, indem Du die Lücken ausfüllst? Jede Lücke muss mit einem Wort oder Symbol ersetzt werden.

                    Tipp: Denke an die Anführungszeichen!
                example_code: |
                    ## Hedy-Beispiel-Code

                    ```
                    Familienmitglieder is Mama, Papa, Emma, Sophie
                    print _ den Abwasch macht heute _
                    sleep
                    print Familienmitglieder at random
                    ```
                start_code: "print 'Wer macht den Abwasch?'"
            3:
                story_text: |
                    ## Abwaschen
                    Gibt es bei Euch zu Hause immer Streit, wer mit dem Abwasch dran ist und wer den Müll raus bringen muss?
                    Dann kannst Du den Computer völlig fair entscheiden lassen. Das kannst Du in diesem Level programmieren.
                    Zunächst legst Du eine Liste Deiner Familienmitglieder an. Anschließend wählst Du mit `at random` zufällig jemanden von der Liste aus.

                example_code: |
                    ## Hedy Beispiel-Code

                    ```
                    Familienmitglieder {is} Mama, Papa, Emma, Sophie
                    {print} Familienmitglieder {at} {random}
                    ```
                story_text_2: |
                    ## Hacke den Geschirrspüler!
                    Keine Lust auf abwaschen? Hacke das Spülmaschinenprogramm und entferne Deinen Namen von der Liste.

                example_code_2: |
                    ```
                    Familienmitglieder is Mama, Papa, Emma, Sophie
                    Dein_Name is ask Wer bist Du?
                    remove Dein_Name from Familienmitglieder
                    print Familienmitglieder at random ist heute mit dem Abwasch dran.
                    ```
                start_code: "print Wer macht den Abwasch?"
    dice:
        name: "Würfel"
        description: "Erstelle Deinen eigenen Würfel"
        image: "dice.png"
        default_save_name: "Würfel"
        levels:
            10:
                story_text: |
                    ## Würfel
                    Brauchen alle zu lange, um zu würfeln? In diesem Level kannst Du Hedy alle Würfel auf einmal werfen lassen.

                example_code: |
                    ## Hedy-Beispiel-Code

                    ```
                    SpielerListe = Ann, John, Jesse
                    Würfelseiten = 1, 2, 3, 4, 5, 6
                    for Spieler in SpielerListe
                        print Spieler ' würfelt ' Würfelseiten at random
                        sleep
                    ```
                start_code: "# setze hier deinen Code hin"
            7:
                story_text: |
                    ## Würfel
                    Auch in Level 7 kannst Du wieder einen Würfel programmieren. Mit dem Befehl `repeat` kannst Du ganz einfach eine ganze Handvoll Würfel werfen.
                    Versuche, den Beispiel-Code zu vervollständigen. Die Unterstriche müssen durch mehrere Befehle und Zeichen ersetzt werden.

                    Vielleicht willst Du aber auch einen ganz anderen Würfel erstellen. Das geht natürlich auch!

                example_code: |
                    ## Hedy-Beispiel-Code

                    ```
                    Würfelseiten = 1, 2, 3, 4, 5, Regenwurm
                    repeat _ _ print _ _ _
                    ```
                start_code: "print 'Was wird der Würfel diesmal anzeigen?'"
            6:
                story_text: |
                    ## Würfel
                    Hier kannst Du auch wieder der Regenwurmwürfel erstellen, aber hier kannst Du dazu auch noch berechnen, wie viele Punkte gewürfelt wurden.
                    Vielleicht weißt Du ja, dass der Wurm 5 Punkte zählt. Jetzt kannst Du nach jedem Wurf direkt berechnen, wie viele Punkte Du bekommst.
                    Hier ist der Code zur Berechnung der Punkte für einen Würfel:

                example_code: |
                    ## Hedy Beispiel-Code

                    ```
                    Würfelseiten = 1, 2, 3, 4, 5, Regenwurm
                    Punkte = 0
                    Wurf = Würfelseiten at random
                    print 'Du hast ' Wurf ' gewürfelt.'
                    if Wurf is Regenwurm Punkte = Punkte + 5 else Punkte = Punkte + Wurf
                    print 'Jetzt hast Du ' Punkte ' Punkte.'
                    ```
                    Kannst Du den Code so ändern, dass Du die Gesamtpunktzahl für 8 Würfel erhältst? Dafür musste Du einige Code-Zeilen kopieren und einfügen.

                start_code: "print 'Was wird der Würfel diesmal anzeigen?'"
                example_code_2: "## Vorschau\n\nIst es dir gelungen, die Gesamtpunktzahl für 8 Würfel auszurechnen? Dafür musstest du ganz schön viel hin und her kopieren, oder?In Level 7 machen wir das einfacher!\n"
            5:
                story_text: |
                    ## Würfel
                    Auch den Würfel kannst Du in diesem Level nochmal programmieren, diesmal mit dem `if`.
                    Vervollständige den Beispiel-Code, sodass er ausgibt "Du kannst aufhören zu würfeln", sobald Du einen Regenwurm gewürfelt hast.

                    Vielleicht möchtest Du auch einen Würfel aus einem ganz anderen Spiel nachbauen. Das ist auch super! Dann überlege Dir selbst eine Reaktion. Zum Beispiel 'ja' bei einer 6 und 'schade' für alles andere.

                example_code: |
                    ## Hedy-Beispiel-Code

                    ```
                    Würfelseiten is 1, 2, 3, 4, 5, Regenwurm
                    Wurf is _
                    print 'Du hast ' _ ' gewürfelt'
                    if _ is Regenwurm print 'Du kannst aufhören zu würfeln.' _ print 'Du musst es nochmal versuchen!'
                    ```
                start_code: "print 'Was zeigt der Würfel diesmal?'"
            4:
                story_text: |
                    ## Würfel
                    In diesem Level können wir Sätze mit dem Würfelwert im Satz bilden, natürlich mit Anführungszeichen.
                    Diesmal ist der Beispiel-Code nicht ganz vollständig. Kannst Du den Code vervollständigen?

                example_code: |
                    ## Hedy-Beispiel-Code

                    ```
                    Würfelseiten is 1, 2, 3, 4, 5, Regenwurm
                    print _ Der Würfel zeigt  _
                    print _ _ _ <- Hier musst Du die Auswahl programmieren.
                    ```

                start_code: "print 'Was zeigt der Würfel diesmal?'"
            3:
                story_text: |
                    ## Würfel
                    In diesem Level können wir von einer Liste wählen. Damit können wir den Computer eine Seite des Würfels wählen lassen.
                    Schaut mal in die Brettspiele in Eurem Schrank zu Hause.
                    Haben einige davon (besondere) Würfel? Die kannst Du auch mit diesem Code nachbauen.
                    Zum Beispiel den Würfel aus "Heckmeck am Bratwurmeck" mit den Zahlen 1 bis 5 und einem Regenwurm darauf.

                    ![Würfel aus "Heckmeck am Bratwurmeck" mit den Zahlen 1 bis 5 und einem Regenwurm darauf](https://cdn.jsdelivr.net/gh/felienne/hedy@24f19e9ac16c981517e7243120bc714912407eb5/coursedata/img/dobbelsteen.jpeg)

                example_code: |
                    ## Hedy-Beispiel-Code

                    ```
                    Würfelseiten is 1, 2, 3, 4, 5, Regenwurm
                    print Würfelseiten at random
                    ```

                start_code: "print Was zeigt der Würfel diesmal?"
            15:
                story_text: |
                    ## Würfel
                    In diesem Spiel musst Du in möglichst wenig Versuchen eine 6 würfeln.

                example_code: |
                    ## Hedy-Beispiel-Code

                    ```
                    Würfelseiten = 1, 2, 3, 4, 5, 6
                    print 'Wirf so schnell wie möglich eine 6!'
                    Wurf = 0
                    Versuche = 0
                    while Wurf != 6
                        Wurf = Würfelseiten at random
                        print 'Du hast eine ' Wurf ' gewürfelt.'
                        Versuche = Versuche + 1
                    print 'Ja! Du hast in ' Versuche ' Versuchen eine 6 gewürfelt.'
                    ```
                start_code: "# setze hier deinen Code hin"
    rock:
        name: "Schere, Stein, Papier"
        description: "Mache dein eigenes Schere, Stein, Papier-Spiel"
        image: "rock.png"
        default_save_name: "Stein"
        levels:
            1:
                story_text: |
                    ## Rock, paper, scissors
                    In level 1 you can start with a rock, paper, scissors  game.

                    With `ask` you can make a choice, and with `echo` you can repeat that choice.

                example_code: |
                    ## Example Hedy code


                    ```
                    print what do you choose?
                    ask choose from rock, paper or scissors
                    echo so your choice was:
                    ```
                    Instead of using words, you could also use emojis of course: ✊✋✌
                start_code: "print Welcome to your own rock scissors paper!"
            10:
                story_text: |
                    ## Schere, Stein, Papier
                    Bist du zu faul um das Spiel selbst zu spielen? Lass Hedy es für dich spielen!

                example_code: |
                    ## Example Hedy code

                    ```
                    choices = rock, paper, scissors
                    players = Marleen, Michael
                    for player in players
                         print player ' chooses ' choices at random
                    ```
                start_code: "# setze hier deinen Code hin"
            9:
                story_text: |
                    ## Rock, paper, scissors
                    In this level you can program the whole rock, paper, scissors game by nesting the if-commands. Can you finish the code?
                example_code: |
                    ## Hedy Beispiel-Code

                    ```
                    Auswahl {is} Schere, Stein, Papier
                    deine_Wahl {is} {ask} 'Was wählst du?'
                    {print} 'Du wählst ' deine_Wahl
                    Computer_Wahl {is} Auswahl {at} {random}
                    {print} 'Der Computer wählt ' Computer_Wahl
                    {if} Computer_Wahl {is} deine_Wahl
                        {print} 'Unentschieden'
                    {if} Computer_Wahl {is} 'Stein'
                        {if} deine_Wahl {is} 'Papier'
                            {print} 'Du gewinnst!'
                        {if} deine_Wahl {is} 'Schere'
                            {print} 'Du verlierst!'
                    # mach den Beispiel-Code fertig
                    ```
                start_code: "# setze hier deinen Code hin"
            5:
                story_text: |
                    ## Rock, paper, scissors
                    In this level we can determine who won.
                    For that you need the new `if` code.

                    Save your choice with the name of choice and the choice of computer as computer choice.
                    Then you can use `if` to see if they are the same or different.
                    Will you finish the code?

                example_code: |
                    ## Hedy Beispiel-Code

                    ```
                    Auswahl {is} Schere, Stein, Papier
                    Computer_Wahl {is} _
                    deine_Wahl {is} {ask} Was wählst du?
                    {print} 'Du wählst ' _
                    {print} 'Der Computer wählte ' _
                    {if} _ {is} _ {print} 'Unentschieden!' {else} {print} 'kein Unentschieden'
                    ```

                    Ersetze die Unterstriche (_) mit dem richtigen Code um zu sehen ob das Spiel unentschieden ausgeht.

                start_code: "print 'Welcome to your own rock scissors paper!'"
            4:
                story_text: |
                    ## Rock, paper, scissors
                    In this level we can further program rock, paper, scissors. But if you want to add text, you have to use quotation marks here too.
                    Do you complete the code by entering the correct commands or characters on the underscores?

                example_code: |
                    ## Example Hedy code

                    ```
                    choices is rock, paper, scissors
                    print _ The computer chose: _ _ at _
                    ```
                start_code: "print 'Welcome to your own rock scissors paper!'"
            3:
                story_text: |
                    ## Rock, paper, scissors

                    In this level we can enter lists and choose things from them.
                    You first make a list with `is`. Then you can let the computer choose something from the list with `at random`.
                    For example, you can let the computer pick from rock, paper and scissors.

                example_code: |
                    ## Example Hedy code


                    ```
                    choices is rock, paper, scissors
                    print choices at random
                    ```
                start_code: "print Welcome to your own rock scissors paper!"
            2:
                story_text: |
                    ## Schere, Stein, Papier
                    In diesem Level kannst du üben, Variablen zu benutzen, damit du im nächsten Level das Spiel Schere, Stein, Papier machen kannst!

                example_code: |
                    ## Example Hedy code

                    ```
                    choice is _
                    print I choose choice
                    ```
                start_code: "# setze hier deinen Code hin"
            15:
                story_text: |
                    ## Schere, Stein, Papier
                    Spiele, bis du den Computer besiegst! Aber mach zuerst den Beispiel-Code fertig...

                example_code: |
                    ## Hedy Beispiel-Code

                    ```
                    gewonnen = 'nein'
                    Auswahl = 'Schere', 'Stein', 'Papier'
                    {while} gewonnen == 'nein'
                        deine_Wahl = {ask} 'Was wählst du?'
                        Computer_Wahl = Auswahl {at} {random}
                        {print} 'Du wähltest ' deine_Wahl
                        {print} 'Der Computer wählte ' Computer_Wahl
                        {if} Computer_Wahl == deine_Wahl
                            {print} 'Unentschieden!'
                        {if} Computer_Wahl == 'Stein' {and} deine_Wahl == 'Schere'
                            {print} 'Du hast verloren!'
                        {if} Computer_Wahl == 'Stein' {and} deine_Wahl == 'Papier'
                            {print} 'Du hast gewonnen!'
                            gewonnen = 'ja'
                    ```
                start_code: "# setze hier deinen Code hin"
            13:
                story_text: |
                    ## Rock, paper, scissors
                    With the `and` command you can shorten your rock, paper, scissors code! Check out the example code below and try to finish it.

                example_code: |
                    ## Example Hedy code

                    ```
                    options = 'rock', 'paper', 'scissors'
                    your_choice = ask 'What do you choose?'
                    computer_choice = options at random
                    print 'You choose ' your_choice
                    print 'The computer chooses ' computer_choice
                    if computer_choice is your_choice
                        print 'Tie'
                    if computer_choice is 'rock' and your_choice is 'paper'
                        print 'You win!'
                    if computer_choice is 'rock' and your_choice is 'scissors'
                        print 'The computer wins!'
                    ```
                start_code: "# setze hier deinen Code hin"
    calculator:
        name: "Taschenrechner"
        description: "Programmiere einen Taschenrechner"
        image: "calculator.png"
        default_save_name: "Taschenrechner"
        levels:
            14:
                story_text: |
                    ## Zahlen raten
                    In diesem Level kannst du das Spiel 'Zahlen raten' programmieren

                example_code: |
                    ## Hedy Beispiel-Code

                    ```
                    {print} 'Rate welche Zahl'
                    Zahlen = 1, 2, 3, 4, 5, 6, 7, 8, 9, 10
                    Zahl = Zahlen {at} {random}
                    Spiel = 'läuft'
                    {for} i {in} {range} 1 {to} 10
                        {if} Spiel == 'läuft'
                            Vermutung = {ask} 'Welche Zahl denkst du ist es?'
                            {if} Vermutung > Zahl
                                {print} 'Niedriger!'
                            {if} Vermutung < Zahl
                                {print} 'Höher!'
                            {if} Vermutung == Zahl
                                {print} 'Du hast gewonnen!'
                                Spiel = 'vorbei'
                    ```
                start_code: "# setze hier deinen Code hin"
            12:
                story_text: |
                    ## Taschenrechner
                    Jetzt kannst du einen Taschenrechner bauen, der mit Dezimalzahlen umgehen kann.

                example_code: |
                    ## Hedy Beispiel-Code

                    ```
                    Zahl1 = {ask} 'Was ist die erste Zahl?'
                    Zahl2 = {ask} 'Was ist die zweite Zahl?'
                    Antwort = Zahl1 + Zahl2
                    {print} Zahl1 ' plus ' Zahl2 ' macht ' Antwort
                    ```
                start_code: "# setze hier deinen Code hin"
            10:
                story_text: |
                    ## Taschenrechner
                    Dieses Taschenrechnerspiel hilft dir deine Multiplikationstabellen zu üben!
                    Wenn du noch mehr Zahlen der Liste hinzufügst, kannst du alle Multiplikationen üben.

                example_code: |
                    ## Example Hedy code

                    ```
                    numbers = 1, 2, 3
                    for number1 in numbers
                        for number2 in numbers
                            answer = ask 'How much is ' number2 ' times ' number1 '?'
                            correct = number1 * number2
                            if answer is correct
                                print 'Great job!'
                            else
                                print 'Thats wrong. The right answer is ' correct
                    ```
                start_code: "# setze hier deinen Code hin"
            9:
                story_text: |
                    ## Taschenrechner
                    In den vorherigen Leveln hast du gelernt wie sich ein Taschenrechner machen lässt. In diesem Level kannst du diesen Code erweitern und zu einem kleinen Mathespiel machen. Und zwar so...

                example_code: |
                    ## Example Hedy code

                    ```
                    score = 0
                    repeat 10 times
                        numbers = 1, 2, 3, 4, 5, 6, 7, 8, 9, 10
                        number1 = numbers at random
                        number2 = numbers at random
                        correct_answer = number1 * number2
                        print 'What is ' number1 ' times ' number2 '?'
                        answer = ask 'Type your answer here...'
                        print 'Your answer is' answer
                        if answer is correct_answer
                            score = score + 1
                    print 'Great job! Your score is... ' score ' out of 10!'
                    ```
                start_code: "print 'Welcome to this calculator!'"
            6:
                story_text: |
                    ## Taschenrechner
                    Jetzt wo du rechnen kannst, lässt sich auch ein kleines Programm zum Üben von Matherechnungen schreiben. Du kannst dir die Rechnungen selbst ausdenken, zum Beispiel:

                example_code: |
                    ## Example Hedy code

                    ```
                    correct_answer = 11 * 27
                    answer = ask 'How much is 11 times 27?'
                    if answer is correct_answer print 'good job!'
                    else print 'Wrong! It was ' correct_answer
                    ```
                story_text_2: |
                    ## Zufallszahlen
                    Du kannst auch den Computer ganz allein zufällige Summen ausrechnen lassen, mit dem {random} Befehl.
                    So wählst du eine Anzahl Tabellen zum üben aus, und bekommst dann immer eine andere Summe:

                example_code_2: |
                    ## Example Hedy code

                    ```
                    tables = 4, 5, 6, 8
                    numbers = 1, 2, 3, 4, 5, 6, 7, 8, 9, 10
                    table = tables at random
                    number = numbers at random
                    correct_answer = table * number
                    answer = ask 'how much is ' table ' times ' number '?'
                    if answer is correct_answer print 'okay'
                    else print 'mistake! it was ' correct_answer
                    ```

                start_code: "print 'Welcome to this calculator!'"
            15:
                story_text: |
                    ## Calculator
                    You can add the `while` loop to the calculator game you've learned to make in a previous level.
                    This makes sure the player can't continue to the next question if they answer incorrectly.

                example_code: |
                    ## Example Hedy code

                    ```
                    score = 0
                    for i in range 0 to 9
                        numbers = 1, 2, 3, 4, 5, 6, 7, 8, 9, 10
                        number1 = numbers at random
                        number2 = numbers at random
                        correct = number1 * number2
                        answer = 0
                        while answer != correct
                            print 'How much is ' number1 ' times ' number2 '?'
                            answer = ask 'Fill in your answer:'
                            print 'Your answer is ' answer
                        print 'Good job!'
                    print 'You win!'
                    ```
                start_code: "# setze hier deinen Code hin"
    restaurant:
        name: "Restaurant"
        description: "Erstelle dein eigenes virtuelles Restaurant"
        image: "restaurant.png"
        default_save_name: "Restaurant"
        levels:
            1:
                story_text: |
                    ## Restaurant
                    Im ersten Level kannst du dein eigenes virtuelles Restaurant erstellen, und die Bestellungen deiner Gäste aufnehmen.

                example_code: |
                    ## Hedy Beispiel-Code

                    ```
                    {print} Willkommen in Hedys Restaurant 🍟
                    {ask} Was würden Sie gerne bestellen?
                    {echo} Sie hätten also gerne
                    {print} Danke für Ihre Bestellung!
                    {print} Kommt sofort!
                    ```
                start_code: "# setze hier deinen Code hin"
                story_text_2: "## Challenge\nFallen dir noch mehr Zeilen ein, die du zum Restaurant-Code hinzufügen kannst? Kannst du zum Beispiel die Gäste fragen ({ask}), was sie gerne trinken würden, wieviel es kosten wird, oder ihnen einen guten Appetit wünschen?\n"
            2:
                story_text: |
                    ## Restaurant
                    In Level 2 konntest du dein Restaurant mit Variablen erweitern. In Level 1 konnte Hedy nur die Bestellung einmal wiedergeben ({echo}), und sich nur das merken, was als letztes bestellt wurde.
                    Jetzt kannst du Variablen verwenden und Hedy kann sich sowohl das Essen als auch die Getränke merken!
                start_code: "# setze hier deinen Code hin"
                example_code: "## Hedy Beispiel-Code\n```\n{print} Willkommen in Hedys Restaurant!\n{print} Heute gibt es Pizza oder Lasagne.\nEssen {is} {ask} Was würden Sie gerne essen?\n{print} Gute Wahl! Das ist mein Lieblingsessen!\nBelag {is} {ask} Hätten Sie die gerne mit Fleisch oder mit Gemüse?\n{print} Das Essen mit Belag ist auf dem Weg!\nGetränke {is} {ask} Was würden Sie gerne dazu trinken?\n{print} Danke für Ihre Bestellung.\n{print} Ihr Essen und Ihre Getränke kommen sofort!\n```\n"
            12:
                story_text: |
                    ## Restaurant
                    Ab diesem Level kannst du Dezimalzahlen verwenden, um deine Speisekarte realistischer zu machen.

                example_code: |
                    ## Example Hedy code

                    ```
                    price = 0
                    food = ask 'What would you like to order?'
                    drinks = ask 'What would you like to drink?'
                    if food is 'hamburger'
                        price = price + 6.50
                    if food is 'pizza'
                        price = price + 5.75
                    if drinks is 'water'
                        price = price + 1.20
                    if drink is 'soda'
                        price = price + 2.35
                    print 'That will be ' price ' dollar, please'
                    ```
                start_code: "# setze hier deinen Code hin"
            11:
                story_text: |
                    ## Restaurant
                    We can use the `for i in range 1 to 5` to print the orders from multiple customers in an orderly manner.

                example_code: |
                    ## Example Hedy code

                    ```
                    print 'Welcome to Restaurant Hedy!'
                    people = ask 'For how many people would you like to order?'
                    for i in range 1 to people
                        print 'Order number ' i
                        food = ask 'What would you like to eat?'
                        print food
                        if food is fries
                            sauce = ask 'What kind of sauce would you like with that?'
                            print sauce
                        drinks = ask 'What would you like to drink?'
                        print drinks
                    price = 4 * people
                    print 'That will be ' price ' dollars, please!'
                    ```
                start_code: "# setze hier deinen Code hin"
            10:
                story_text: |
                    ## Restaurant
                    In this level you'll learn how to easily ask your guests' orders in a short code.

                example_code: |
                    ## Example Hedy code

                    ```
                    courses = appetizer, main course, dessert
                    for course in courses
                        food = ask 'What would you like to eat as your ' course '?'
                        print food ' will be your ' course
                    ```

                story_text_2: |
                    ## Hedy Beispiel-Code

                    Natürlich kannst auch für mehrere Personen bestellen!

                example_code_2: |
                    ```
                    courses = appetizer, main course, dessert
                    names = Timon, Onno
                    for name in names
                        for course in courses
                            food = ask name ', what would you like to eat as your ' course '?'
                            print name ' orders ' food ' as their ' course
                    ```
                start_code: "Gänge = Vorspeise, Hauptspeise, Dessert"
            9:
                story_text: |
                    ## Restaurant
                    In this level you can use nesting to make your restaurant more realistic and more fun!
                    For example you would ask for sauce if somebody orders fries, but you wouldn't if someone orders pizza!
                    Check out the example, and try this at your own virtual restaurant!

                example_code: |
                    ## Example Hedy code

                    ```
                    print 'Welcome to Hedys restaurant!'
                    people = ask 'How many people will be joining us today?'
                    print 'Great!'
                    price = 0
                    repeat people times
                        food = ask 'What would you like to order?'
                        print food
                        if food is fries
                            price = price + 3
                            sauce = ask 'What kind of sauce would you like with your fries?'
                            if sauce is no
                                print 'no sauce'
                            else
                                price = price + 1
                                print 'with ' sauce
                        if food is pizza
                            price = price + 4
                    print 'That will be ' price ' dollar'
                    print 'Enjoy your meal!'
                    ```
                start_code: "# setze hier deinen Code hin"
            8:
                story_text: |
                    ## Restaurant
                    In diesem Level kannst du dein virtuelles Restaurant ausbauen, indem du mehrere Zeilen Code wiederholst. Das geht so:
                start_code: "# setze hier deinen Code hin"
                example_code: "```\n{print} 'Willkommen in Hedys Restaurant!'\nGäste = {ask} 'Zu wie vielen kommen Sie heute zu uns?'\n{print} 'Großartig!'\n{repeat} Gäste {times}\n    Essen = {ask} 'Was würden Sie gerne bestellen?'\n    {print} Essen\n{print} 'Danke für Ihre Bestellung!'\n{print} 'Guten Appetit!'\n```\n"
                story_text_2: "## Challenge\nNatürlich kann dieser Code erweitert werden, mit mehr Speisen zur Auswahl, einem Getränkeangebot, und/oder mehreren Gängen. Füge also so viel Auswahl hinzu wie du magst!\n"
            7:
                story_text: |
                    ## Restaurant
                    In diesem Level hast du gelernt wie du den Befehl {repeat} verwenden kannst um eine Zeile Code eine bestimmte Anzahl Male zu wiederholen.
                    Du kannst das in deinem Restaurant verwenden um mehrere Leute nach ihren Essenwünschen zu fragen. Das geht so:
                start_code: "# setze hier deinen Code hin"
                example_code: "```\n{print} 'Willkommen in Hedys Restaurant!'\nGäste = {ask} 'Zu wie vielen kommen Sie heute zu uns?'\n{repeat} Gäste {times} Essen = {ask} 'Was würden Sie gerne essen?'\n{print} 'Danke für Ihre Bestellung! Kommt sofort!'\n```\n"
            6:
                story_text: |
                    ## Restaurant
                    In diesem Level kannst du Mathe verwenden um den Gesamtpreis einer Bestellung auszurechnen. Da macht dein virtuelles Restaurant realistischer.

                example_code: |
                    ## Example Hedy code (Simple)
                    You can make a simple restaurant code, like this:
                    ```
                    print 'Welcome to Hedys restaurant'
                    print 'Here is our menu:'
                    print 'Our main courses are pizza, lasagne, or spaghetti'
                    main = ask 'Which main course would you like?'
                    price = 0
                    if main is pizza price = 10
                    if main is lasagne price = 12
                    if main is spaghetti price = 8
                    print 'You have ordered ' main
                    print 'That will be ' price ' dollars, please'
                    print 'Thank you, enjoy your meal!'
                    ```
                story_text_2: |
                    Aber du kannst auch noch viel mehr Elemente zu deinem virtuellen Restaurant hinzufügen, zum Beispiel mehrere Essensgänge.

                    ## Challenge
                    Es gibt noch viel was du deinem virtuellen Restaurant hinzufügen könntest. Kannst du zum Beispiel...
                    - fragen ({ask}) wie viele Gäste kommen und den Preis mit dieser Anzahl multiplizieren?
                    - einen weiteren Gang hinzufügen?
                    - Gästen einen Rabatt geben wenn sie einen (geheimen) Gutscheincode eingeben?
                    - ein Kindermenü hinzufügen?
                    - dir noch weitere Ideen ausdenken?

                example_code_2: |
                    ## Hedy Beispiel-Code (ausgebaut)
                    In diesem Beispiel gibt es ein Drei-Gänge-Menü, was mehr Code erfordert sowie ein paar Zusätze in der Preisberechnung.
                    ```
                    {print} 'Willkommen in Hedys Restaurant'
                    {print} 'Hier ist die Speisekarte:'
                    {print} 'Unsere Vorspeisen sind Salat, Suppe und Carpaccio'
                    {print} 'Als Hauptspeise gibt es Pizza, Lasagne oder Spaghetti'
                    {print} 'Zum Desserts gibt es Brownie, Eis oder Milchshake'
                    Vorspeise = {ask} 'Welche Vorspeise hätten Sie gerne?'
                    Hauptspeise = {ask} 'Welche Hauptspeise hätten Sie gerne?'
                    Dessert = {ask} 'Was nehmen Sie als Dessert?'
                    Preis = 0
                    {if} Vorspeise {is} Suppe Preis = Preis + 6 else Preis = Preis + 7
                    {if} Hauptspeise {is} Pizza Preis = Preis + 10
                    {if} Hauptspeise {is} Lasagne Preis = Preis + 12
                    {if} Hauptspeise {is} Spaghetti Preis = Preis + 8
                    {if} Dessert {is} Brownie Preis = Preis + 7
                    {if} Dessert {is} Eis Preis = Preis + 5
                    {if} Dessert {is} Milchshake Preis = Preis + 4
                    {print} 'Sie haben ' Vorspeise ' , ' Hauptspeise ' und ' Dessert ' bestellt'
                    {print} 'Das macht dann ' Preis ' Euro, bitte'
                    {print} 'Danekschön, guten Appetit!'
                    ```

                start_code: "# setze hier deinen Code hin"
            5:
                story_text: |
                    ## Restaurant
                    In this level the if command allows you to ask your customers questions and give different responses to the answers.
                    In the example below, you see that you can ask the customer if they want to hear the specials and Hedy can respond accordingly.

                example_code: |
                    ## Hedy Beispiel-Code

                    ```
                    {print} 'Willkommen in Hedys Restaurant'
                    Tagesgericht {is} {ask} 'Würden Sie gerne das heutige Tagesgericht erfahren?'
                    {if} Tagesgericht {is} ja {print} 'Das Tagesgericht ist Nudeln mit Tomatensoße.' {else} {print} 'Ok, kein Problem.'
                    Essen {is} {ask} 'Was würden Sie gerne essen?'
                    {print} 'Einmal ' Essen ', kommt sofort!'
                    Getränk {is} {ask} 'Was würden Sie gerne dazu trinken?'
                    {if} Getränk {is} Cola {print} 'Tut mir leid, die Cola ist aus!' {else} {print} 'Großartige Wahl!'
                    etwas {is} {ask} 'Hätten Sie gerne noch etwas?'
                    {print} 'Lassen Sie mich Ihre Bestellung noch einmal wiederholen...'
                    {print} 'Einmal ' Essen
                    {if} Getränk {is} Cola {print} 'und...' {else} {print} 'Einmal ' Getränk
                    {if} etwas {is} nein {print} 'Das ist alles!' {else} {print} 'Einmal ' etwas
                    {print} 'Danke für Ihre Bestellung und guten Appetit!'
                    ```

                start_code: "# setze hier deinen Code hin"
                story_text_2: "## Challenge\nFallen dir noch mehr Fragen ein, die du den Kunden stellen kannst ({ask}) wenn sie bestellen? Und kannst du dir ein paar Antworten auf ihre Fragen ausdenken indem du den {if} Befehl verwendest?\n"
            4:
                story_text: |
                    ## Restaurant
                    In diesem Level musst du Anführungszeichen verwenden, wenn du den Befehl `{print}` benutzt.
                    Bekommst du den Code aus den vorherigen Leveln zum laufen, indem du Anführungszeichen hinzufügst?
                start_code: "# setze hier deinen Code hin"
                example_code: "## Beispiel für Hedy's Restaurant\n```\n{print} 'Willkommen in Hedys Restaurant!'\n{print} 'Heute gibt es Pizza oder Lasagne.'\nEssen {is} {ask} 'Was würden Sie gerne essen?'\n{print} 'Gute Wahl! Die ' Essen ' ist mein Favorit!'\nBelag {is} {ask} 'Hätten Sie gerne Fleisch oder Gemüse als Belag?'\n{print} Essen ' mit ' Belag ' ist auf dem Weg!'\nGetränke {is} {ask} 'Was würden Sie gerne dazu trinken?'\n{print} 'Danke für Ihre Bestellung.'\n{print} 'Ihre ' Essen ' und ' Getränke ' kommen sofort!'\n```\n"
            3:
                story_text: |
                    ## Zufallsrestaurant
                    Fällt es dir schwer zu entscheiden, was du gerne zum Abendessen hättest? Du kannst das Hedy machen lassen!
                    Füge einfach Listen deiner Lieblingsgerichte (oder der von dir nicht so gemochten Gerichte) hinzu und Hedy kann zufällig für dich ein Abendessen auswählen.
                    Du kannst dir auch einen Spaß draus machen, indem du Hedy den Preis für dein Abendessen auswählen lässt! Was wird wohl rauskommen?

                example_code: |
                    ## Example Hedy code

                    ```
                    print Welcome to Hedy's Random Restaurant!
                    print The only restaurant that will randomly choose your meal and its price for you!
                    starters is salad, soup, carpaccio
                    mains is pizza, brussels sprouts, spaghetti
                    desserts is brownies, ice cream, french cheeses
                    drinks is cola, beer, water
                    prices is 1 dollar, 10 dollars, 100 dollars
                    print You will start with: starters at random
                    print Then we'll serve: mains at random
                    print And as dessert: desserts at random
                    print You will get a drinks at random to drink
                    print That will be: prices at random
                    print Thank you and enjoy your meal!
                    ```
                story_text_2: |
                    ## Allergies
                    Does your costumer have any allergies or do they dislike certain dishes? Then you can use the `remove`command to remove it from your menu.

                example_code_2: |
                    ```
                    print Mystery milkshake
                    flavors is strawberry, chocolate, vanilla
                    allergies is ask Are you allergic to any falvors?
                    remove allergies from flavors
                    print You get a flavors at random milkshake
                    ```
                start_code: "# setze hier deinen Code hin"
            15:
                story_text: |
                    ## Restaurant
                    With the `while` you can make sure your costumers can keep adding orders until they are done.

                example_code: |
                    ## Hedy Beispiel-Code

                    ```
                    {print} 'Willkommen bei McHedy'
                    mehr = 'ja'
                    {while} mehr == 'ja'
                        Bestellung = {ask} 'Was würden Sie gerne bestellen?'
                        {print} Bestellung
                        mehr = {ask} 'Würden Sie gerne noch etwas bestellen?'
                    {print} 'Dankeschön!'
                    ```
                start_code: "# setze hier deinen Code hin"
            13:
                story_text: |
                    ## Restaurant
                    In this level we can use the new commands to upgrade our restaurant.
                    We use `and` to see if two things are both the case.

                example_code: |
                    ## Example Hedy code
                    ```
                    price = 10
                    food = ask 'What would you like to eat?'
                    drinks = ask 'What would you like to drink?'
                    if food is 'sandwich' and drinks is 'juice'
                        print 'Thats our discount menu'
                        price = price - 3
                    print 'That will be ' price ' dollars'
                    ```
                story_text_2: |
                    We use `or` to see if one our of two things is the case.

                example_code_2: |
                    ## Example Hedy code
                    ```
                    drinks = ask 'What would you like to drink?'
                    if drinks is 'water' or drinks is 'juice'
                        print 'Thats a healthy choice'
                    ```
                start_code: "# setze hier deinen Code hin"
    fortune:
        name: "Wahrsagerin"
        description: "Lass Hedy die Zukunft voraussagen"
        image: "fortuneteller.png"
        default_save_name: "Wahrsagerin"
        levels:
            1:
                story_text: |
                    ## Fortune Teller
                    Have you ever been to a carnival and had your future predicted by a fortune teller? Or have you ever played with a magic eight ball?
                    Then you probably know that they can't really predict your future, but it's still fun to play!

                    In the upcoming levels you can learn how to create your own fortune telling machine!
                    In level 1 you can start off easy by letting Hedy introduce herself as a fortune teller and let her echo the players' answers.
                    Like this:

                example_code: |
                    ## Hedy Beispiel-Code

                    ```
                    {print} Hallo, ich bin Hedy, die Wahrsagerin!
                    {ask} Wer bist du?
                    {print} Lass mich in meine Kristallkugel sehen
                    {print} Ich sehe... Ich sehe...
                    {echo} Du heißt
                    ```

                start_code: "# setze hier deinen Code hin"
                story_text_2: "## Challenge\nBis jetzt sagt Hedy nur deinen Namen. Kannst du den Code so erweitern, dass Hedy andere Voraussagen über dich machen kann?\nNoch ist Hedy natürlich keine gute Wahrsagerin, da sie ja nur die Antworten wiederholen kann, welche die Spieler vorher gegeben haben!\nSchau dir Level 2 an um deine Wahrsagerin zu verbessern.\n"
            12:
                story_text: |
                    ## Wahrsagerin
                    In diesem Level kannst du längere Sprüche aus mehreren Worten machen. Zum Beispiel so:

                example_code: |
                    ## Example Hedy code

                    ```
                    fortunes = 'you will be rich', 'you will fall in love', 'you will slip on a banana peel'
                    print 'I will take a look in my crystall ball for your future.'
                    print 'I see... I see...'
                    sleep
                    print fortunes at random
                    ```
                start_code: "# setze hier deinen Code hin"
            10:
                story_text: |
                    ## Wahrsagerin
                    In diesem Level wirst du lernen, das englische Spiel MASH zu programmieren. In diesem Spiel geht es darum, für alle Spieler die Zukunft vorauszusagen. Auf Englisch stehen die Buchstaben für mansion, apartement, shack, und house, was auf Deutsch Schloss, Wohnung, Schuppen und Haus bedeutet.

                example_code: |
                    ## Hedy Beispiel-Code

                    ```
                    Häuser = Schloss, Wohnung, Schuppen, Haus
                    Liebe = niemand, ein*e König*in, den*die Nachbar*in, die wahre Liebe
                    Haustiere = Hund, Katze, Elephant
                    Namen = Judith, Benno, Tim
                    for Name in Names
                        print Name ' lebt in einem ' Häuser at random
                        print Name ' wird ' Liebe at random ' heiraten.'
                        print Name ' wird eine(n) ' Haustiere at random ' als Haustier haben.'
                        sleep
                    ```
                story_text_2: Wir können auch eine Harry-Potter Wahrsagerin machen.

                example_code_2: |
                    ## Example Hedy code
                    ```
                    houses = Gryffindor, Slytherin, Hufflepuff, Ravenclaw
                    subjects = potions, defence against the dark arts, charms, transfiguration
                    fears = Voldemort, spiders, failing your OWL test
                    names = Harry, Ron, Hermione
                    for name in names
                        print name ' is placed in ' houses at random
                        print name ' is great at ' subjects at random
                        print name 's greatest fear is ' fears at random
                    ```
                start_code: "# setze hier deinen Code hin"
            8:
                story_text: |
                    ## Fortune Teller
                    In the previous levels you've learned how to use repeat to make the fortune teller answer 3 questions in a row, but we had a problem with printing the questions.
                    Now that problem is solved, because of the new way of using the repeat command.
                    In the next example you can have your fortune teller ask 3 questions and also print them!

                example_code: |
                    ## Example Hedy code

                    ```
                    print 'I am Hedy the fortune teller!'
                    print 'You can ask me 3 questions.'
                    answers = yes, no, maybe
                    repeat 3 times
                       question = ask 'What do you want to know?'
                       print question
                       sleep
                       print 'My crystal ball says...' answers at random
                    ```
                start_code: "# setze hier deinen Code hin"
            7:
                story_text: |
                    ## Fortune Teller
                    In this level you can use the `repeat` command to make your machine tell multiple fortunes at once.

                example_code: |
                    ## Hedy Beispiel-Code

                    ```
                    {print} 'Ich bin Hedy, die Wahrsagerin!'
                    {print} 'Du kannst 3 Fragen stellen!'
                    {repeat} 3 {times} Frage = {ask} 'Was würdest du gerne wissen?'
                    Antwort = ja, nein, vielleicht
                    {repeat} 3 times {print} 'Meine Kristallkugel sagt... ' Antwort {at} {random}
                    ```
                start_code: "# setze hier deinen Code hin"
                story_text_2: "## Challenge\nWie du sehen kannst, werden die Fragen in diesem Beispiel nicht ausgegeben. Das liegt daran, dass die Variable `Frage` drei Mal geändert wurde.\nJedes mal wenn der Spieler eine neue Antwort eingibt, überschreibt Hedy die vorherige und vergisst somit die alte Antwort.\nSo kannst du also nicht alle Fragen auf einmal ausgeben lassen.\n\nIndem du aber drei unterschiedliche Variablen statt nur einer verwendest (zum Beispiel `Frage_1` , `Frage_2` und `Frage_3`), könntest du das Problem lösen und die Fragen ausgeben.\nDas bedeutet dass du `{repeat}` nur für die Antworten benutzen kannst, und dass du alle Fragen einzeln abfragen und ausgeben musst.\nSchaffst du das?\n\nIn den folgenden Leveln wird sich die Form des {repeat} Befehls verändern, was dir die Fähigkeit gibt mehrere Zeilen auf einmal zu wiederholen.\n"
            6:
                story_text: |
                    ## Wahrsagerin
                    In diesem Level können wir Mathe in deinen Vorhersagen als Wahrsagerin verwenden. Das ermöglicht es dir (alberne) Formeln zur Berechnung der Zukunft zu erfinden.
                    Zum Beispiel könntest du ausrechnen wie reich du einmal wirst oder wie viele Kinder du haben wirst, wenn du erwachsen bist.

                example_code: |
                    ## Example Hedy code

                    ```
                    print 'I am Hedy the fortune teller!'
                    print 'I can predict how many kids youll get when you grow up!'
                    age = ask 'How old are you?'
                    siblings = ask 'How many siblings do you have?'
                    length = ask 'How tall are you in centimetres?'
                    kids = length / age
                    kids = kids - siblings
                    print 'You will get ...'
                    sleep
                    print kids ' kids!'
                    ```

                    ## Example Silly Fortune Teller
                    If the previous example wasn't silly enough for you, take a look at this one!

                    ```
                    print 'Im Hedy the silly fortune teller!'
                    print 'I will predict how smart you are!'
                    football = ask 'On a scale 1-10 how much do you love football?'
                    bananas = ask 'How many bananas did you eat this week?'
                    hygiene = ask 'How many times did you wash your hands today?'
                    result = bananas + hygiene
                    result = result * football
                    print 'You are ' result ' percent smart.'
                    ```
                start_code: "# setze hier deinen Code hin"
            5:
                story_text: |
                    ## Fortune Teller
                    In thsi level you'll learn to (secretly) tip the odds in your favor, when using the fortune teller!
                    By using `if` and `else` you can make sure that you will always get a good fotune, while other people might not.
                    Check out this example to find out how.

                example_code: |
                    ## Example Hedy code

                    ```
                    print 'Im Hedy the fortune teller!'
                    print 'I can predict if youll win the lottery tomorrow!'
                    person is ask 'Who are you?'
                    if person is Hedy print 'You will definitely win!🤩' else print 'Bad luck! Someone else will win!😭'
                    ```

                story_text_2: |
                    ## Hacke das Programm
                    Ersetze Hedy mit deinem eigenen Namen in der letzten Zeile, und Hedy wird immer vorhersagen dass du die Lottery gewinnen wirst und die anderen nicht!
                    Natürlich könnte das den anderen Spielern etwas verdächtig vorkommen... Um das zu vermeiden, kannst du sicherstellen, dass Hedy für jedes Mal wenn das Programm läuft eine unterschiedliche Antwort gibt.
                    Aber natürlich so, dass du einen positive Antwort und deine Mitspieler eine negative Antwort bekommen.

                example_code_2: |
                    ## Hedy Beispiel-Code
                    ```
                    {print} 'Ich bin Hedy, die Wahrsagerin!'
                    {print} 'Ich kann vorhersagen ob du morgen im Lotto gewinnen wirst!'
                    Person {is} {ask} 'Wer bist du?'
                    gute_Antwort {is} Juhuu! Du gewinnst!, Du wirst auf jeden Fall gewinnen!, Wir haben einen Gewinner!
                    schlechte_Antwort {is} Pech gehabt! Probiers nochmal!, Jemand anderes wird gewinnen, du leider verlieren!
                    {if} Person {is} Hedy {print} gute_Antwort {at} {random} {else} {print} schlechte_Antwort {at} {random}
                    ```

                start_code: "# setze hier deinen Code hin"
                story_text_3: "## Herausforderungen\nMit diesem Konzept können viele verschieden Programme geschrieben werden, dafür musst du nur ein bisschen kreativ werden! Du könntest zum Beispiel eine Maschine bauen die vorhersagt, dass deine Lieblingsmannschaft alle gegnerischen Teams schlagen wird!\nOder du könntest den sprechenden Spiegel der bösen Königin aus Schneewittchen machen, der jedem sagst dass du der Schönste oder die Schönste im ganzen Land bist!\nLass deiner Fantasie freien Lauf!\n"
            4:
                story_text: |
                    ## Wahrsagerin
                    Dieses Level hat keine neuen Funktionen, aber gibt dir die Möglichkeit ein wenig mit Anführungszeichen zu üben.
                    Du kannst deinen Code aus Level 3 neu machen, aber achte darauf Anführungszeichen an den richtigen Stellen hinzuzufügen!

                    Beachte dass wir in Level 3 das Wort 'Frage' nicht sowohl als Variablenname, als auch als normales Wort das ausgegeben wird, benutzen konnten.
                    Die Anführungszeichen in Level 4 machen das möglich!

                example_code: |
                    ## Example Hedy code

                    ```
                    print 'Im Hedy the fortune teller!'
                    question is ask 'What do you want to know?'
                    print 'This is your question: ' question
                    answers is yes, no, maybe
                    print 'My crystal ball says...'
                    sleep 2
                    print answers at random
                    ```
                start_code: "# setze hier deinen Code hin"
            3:
                story_text: |
                    ## Fortune Teller
                    In the previous levels you've created your first fortune telling machine, but Hedy couldn't really predict anything, only echo.
                    In this level you can use a variable and the `at random` command to really let Hedy choose an answer for you. Check out this code for instance:

                example_code: |
                    ## Hedy Beispiel-Code

                    In diesem Beispiel kann die Spielerin Hedy eine Ja-Nein-Frage stellen und Hedy wird eine zufällige Antwort für dich aussuchen.
                    ```
                    print Ich bin Hedy, die Wahrsagerin!
                    Frage is ask Was würdest du gerne wissen?
                    print Das würdest du gerne wissen: Frage
                    Antworten is ja, nein, vielleicht
                    print Meine Kristallkugel sagt...
                    sleep 2
                    print Antworten at random
                    ```
                start_code: "# setze hier deinen Code hin"
                story_text_2: "## Herausforderungen\nBis hierhin konnte Hedy nur mit ja, nein oder vielleicht antworten. Kannst du Hedy mit zusätzlichen Antwortmöglichkeiten ausstatten, wie zum Beispiel 'auf jeden Fall' oder 'frag nochmal'?\n"
    haunted:
        name: "Spukhaus"
        description: "Entkomme dem Spukhaus"
        image: "hauntedhouse.gif"
        default_save_name: "Spukhaus"
        levels:
            1:
                story_text: |
                    ## Haunted house
                    In this adventure you are working towards making a game in which you have to escape from a haunted house by picking the correct door.
                    If you pick the right door you'll survive, but if not a terrible monster might...

                    In level 1 we start our haunted house game by making up a scary story and ask the player what monster they'll see in the haunted house.

                example_code: |
                    ## Hedy Beispiel-Code


                    ```
                    print Wie bin ich hierher gekommen?
                    print Ich erinnere mich an meinen Freund, der sagte dass ich in das alte Haus gehen soll...
                    print und plötzlich wurde alles dunkel.
                    print Aber warum bin ich jetzt auf dem Boden...?
                    print Mein Kopf tut weh als hätte mir jemand mit der Pfanne eine übergezogen!
                    print Was ist das für ein Geräusch?
                    print Oh nein! Ich habe das Gefühl dass ich nicht alleine in diesem Haus bin!
                    print Ich muss hier raus!
                    print Vor mir sind drei Türen...
                    ask Durch welche Tür soll ich gehen?
                    echo Ich nehme Tür
                    print ...?
                    ```
                start_code: "print How did I get here?"
                story_text_2: "## Challenge\nKannst du die Gruselgeschichte fertig schreiben? Oder dir deine eigene ausdenken?\n"
            2:
                story_text: |
                    ## Spukhaus
                    In diesem Spukhaus kannst du Monster mit Emojis auswählen. Natürlich kannst du auch Wörter verwenden.
                start_code: "monster1 is _"
                example_code: "## Hedy Beispiel-Code\n```\nMonster_1 {is} \U0001F47B\nMonster_2 {is} \U0001F921\nMonster_3 {is} \U0001F476\n{print} Du gehst ins Spukhaus.\n{print} Plötzlich siehst du ein Monster_1\n{print} Du läufst in den anderen Raum, aber ein Monster_2 wartet dort auf dich!\n{print} Oh nein! Schnell flitzt du in die Küche.\n{print} Aber als du reinkommst greift dich Monster_3 an!\n```\n"
            14:
                story_text: |
                    ## Spukhaus
                    In diesem Level kannst du die Symbole `<` und `>` verwenden um deinen Spielen Leben hinzuzufügen.

                example_code: |
                    ## Example Hedy code

                    ```
                    print 'Escape from the haunted house'
                    lives = 3
                    doors = 1, 2, 3
                    monsters = 'the wicked witch', 'a zombie', 'a sleeping 3 headed dog'
                    for i in range 1 to 10
                        if lives > 0
                            good_door = doors at random
                            monster = monsters at random
                            chosen_door = ask 'Which door do you choose?'
                            if good_door == chosen_door
                                print 'You have chosen the correct door'
                            else
                                print 'You see...' monster
                                if monster == 'a sleeping 3 headed dog'
                                    print 'Pffieuw.... Its asleep'
                                else
                                    print 'You lose one life'
                                    lives = lives -1
                        else
                            print 'GAME OVER'
                    ```
                start_code: "# setze hier deinen Code hin"
            11:
                story_text: |
                    ## Spukhaus
                    In diesem Level haben wir den Befehl {repeat} verändert, und wir haben eine Zeile hinzugefügt die unser Spukaus dem Spieler sagen lässt, in welchen Raum er sich befindet.

                example_code: |
                    ## Example Hedy code

                    ```
                    print 'Escape from the Haunted House!'
                    player is alive
                    doors = 1, 2, 3
                    monsters = zombie, vampire, giant spider
                    for i in range 1 to 3
                        if player is alive
                            correct_door = doors at random
                            print 'Room ' i
                            print 'There are 3 doors in front of you...'
                            chosendoor = ask 'Which door do you choose?'
                            if chosendoor is correct_door
                                print 'No monsters here!'
                            else
                                print 'You are eaten by a ' monsters at random
                                player = dead
                        else
                            print 'GAME OVER'
                    if player is alive
                        print 'Great! You survived!'
                    ```
                start_code: "print 'Escape from the haunted house!'"
            9:
                story_text: |
                    ## Spukhaus
                    In diesem Level kannst du Verschachtelungen verwenden, um das Spukhaus noch interaktiver zu machen!

                    ## Challenge
                    Im Moment ist es ziemlich schwer das Spiel zu gewinnen, kannst du es leichter machen?
                    Zum Beispiel mit nur einer falschen Tür und zwei richtigen anstatt einer richtigen Tür und zwei falschen?

                example_code: |
                    ## Hedy Beispiel-Code

                    ```
                    {print} 'Entkomme dem Spukhaus!'
                    Spieler = am_Leben
                    Türen = 1, 2, 3
                    Monster = Zombie, Vampir, riesige Spinne
                    {repeat} 3 {times}
                        {if} Spieler {is} am_Leben
                            richtige_Tür {is} Türen {at} {random}
                            {print} 'Vor dir sind drei Türen...'
                            gewählte_Tür = {ask} 'Welche Tür wählst du?'
                            {if} gewählte_Tür {is} richtige_Tür
                                {print} 'Hier sind keine Monster!'
                            {else}
                                {print} 'Du wirst gefressen von einem(r) ' Monster {at} {random}
                                Spieler = tot
                        {else}
                            {print} 'GAME OVER'
                    {if} Spieler {is} am_Leben
                        {print} 'Großartig! Du hast überlebt'
                    ```

                start_code: "print 'Escape from the haunted house!'"
            5:
                story_text: |
                    ## Spukhaus
                    Bis zu diesem Level hat das Spukaus den Spieler immer gefragt durch welche Tür er gehen will, aber wie du vielleicht gemerkt hast, musste der Spieler nicht wirklich richtig antworten.
                    Wenn der Spieler einfach irgendetwas eingeben hat, ging das Spiel trotzdem weiter und der Spieler konnte sogar gewinnen (obwohl er gar keine Tür gewählt hat).
                    In diesem Level kannst du nur gewinnen, wenn du die gleiche Tür wählst die Hedy zufällig ausgesucht hat.

                example_code: |
                    ## Example Hedy code

                    ```
                    print 'Escape from the haunted house!'
                    print 'There are 3 doors in front of you...'
                    doors is 1, 2, 3
                    monsters is werewolf, mummy, vampire, zombie
                    chosen_door is ask 'Which door do you choose?'
                    print 'You chose door...' chosen_door
                    sleep
                    correct_door is doors at random
                    if chosen_door is correct_door print 'Great! Youve escaped!'
                    else print 'Oh no! You are being eaten by a...' monsters at random
                    ```

                start_code: "# setze hier deinen Code hin"
            4:
                story_text: |
                    ## Spukhaus
                    In diesem Level lernst du mit Anführungszeichen umzugehen.
                    Kannst du dein Spukhaus für Level 4 abdichten?

                start_code: "# setze hier deinen Code hin"
                example_code: "```\n{print} _Entkomme dem Spukhaus!_\n{print} _Vor dir sind drei Türen..._\nWahl {is} {ask} _Welche Tür wählst du?_\n{print} _Du nimmst Tür..._ Wahl\nMonster {is} ein Zombie, ein Vampir, NICHTS DU BIST ENTKOMMEN\n{print} _Du siehst..._\n{sleep}\n{print} Monster {at} {random}\n ```\n"
            3:
                story_text: |
                    ## Spukhaus-Spiel
                    In den vorherigen Leveln hast du eine Einleitung ins Spukhaus-Spiel gemacht, aber wie du vielleicht gemerkt hast war das Ender der Geschichte immer schrecklich.
                    In diesem Level kannst du die Geschichte interaktiver machen, indem du den Ausgang des Spiels änderst. Manchmal wirst du gefressen, manchmal kannst du entkommen!
                    Lass Hedy zufällig entscheiden!

                example_code: |
                    ## Hedy Beispiel-Code
                    ```
                    {print} Entkomme dem Spukhaus!
                    {print} Vor dir sind drei Türen...
                    Wahl {is} {ask} Welche Türe wählst du?
                    {print} Du wählst Tür... Wahl
                    Monster {is} ein Zombie, ein Vampir, NICHTS DU ENTKOMMST
                    {print} Du siehst...
                    {sleep}
                    {print} Monster {at} {random}
                    ```
                start_code: "# setze hier deinen Code hin"
                story_text_2: "## Challenge\nDiese Geschichte ist ziemlich einfach, vielleicht kannst du sie etwas mehr gruselig machen indem du die Geschichte spannender machst.\nAußerdem kennt die Geschichte gerade nur wenige Ausgänge, es gibt nur drei Möglichkeiten was hinter den Türen ist. Fallen dir noch mehr Monster ein die du der Liste hinzufügen kannst?\n\n## Mach das Spiel zu einer Fernseh-Show!\nZum Schluss wollen wir dich herausfordern, das Spiel zu einer Fernseh-Show zu machen, in der du eine Tür oder einen Koffer wählst der einen großen Preis enthält!\nSchaffst du das?\n"
            16:
                story_text: |
                    ## Spukhaus-Spiel
                    Dieses Spukhaus-Spiel verwendet die Verbindung zwischen Listen, die du in diesem Level verwenden kannst.
                    Zum Beispiel kommen alle Eigenschaften, die zu Zombies gehören, als Erstes in der Liste, dann die Hexen und als drittes die Vampire.
                    Schau dir mal den Code an!

                example_code: |
                    ## Example Hedy code

                    ```
                    numbers = [1, 2, 3]
                    i = numbers[random]
                    hint = ['growling', 'a cackling laugh', 'fluttering batwings']
                    monsters = ['zombie', 'witch', 'vampire']
                    bad_fate = ['Your brain is eaten', 'You are forever cursed', 'You are bitten']
                    good_fate = ['You throw the ham. The zombie is distracted and starts etaing it.', 'You set the curtains on fire. The witch flees out of fear for the fire', 'The vampire hates garlic and flees']
                    weapons = ['ham', 'lighter', 'garlic']
                    print 'You are standing in front of an old mension'
                    print 'Something is not right here'
                    print 'You hear ' hint[i]
                    print 'You are going to explore it'
                    print 'You enter the kitchen en see a lighter, a raw ham and a garlic.'
                    your_weapon = ask 'What do you bring with you?'
                    print 'With your ' your_weapon ' you enter the living room'
                    print 'There you find a ' monsters[i]
                    needed_weapon = weapons[i]
                    if your_weapon == needed_weapon
                        print 'You use your ' your_weapon
                        print good_fate[i]
                        print 'YOU WIN!'
                    else
                        print 'You have chosen the wrong weapon...'
                        print bad_fate[i]
                        print 'GAME OVER'
                    ```
                start_code: "# setze hier deinen Code hin"
    piggybank:
        name: Sparschwein
        description: Zähle dein Taschengeld!
        image: piggy.png
        default_save_name: Sparschwein
        levels:
            14:
                story_text: |
                    ## Piggybank
                    In this level you can let Hedy tell you if you have saved up enough money!

                example_code: |
                    ## Example Hedy code

                    ```
                    money = ask 'How much money have you saved?'
                    wish = ask 'How much money do you need?'
                    allowance = ask 'How much pocket money do you get each week?'
                    to_save = wish - money
                    weeks = to_save / allowance
                    if wish > money
                        print 'You need to save up some more!'
                        print 'Youll need ' weeks ' more weeks.'
                    else
                        print 'Great! You have enough'
                        print 'Lets go shopping!'
                    ```
                start_code: "# setze hier deinen Code hin"
            12:
                story_text: |
                    ## Sparschwein
                    In diesem Abenteuer lernst du ein digitales Sparschwein zu machen, um auszurechnen wie viel Geld du hast und für wie lange du sparen musst um dir zu kaufen was du möchtest!

                example_code: |
                    ## Hedy Beispiel-Code

                    ```
                    {print} 'Das digitale Sparschwein'
                    Wunsch = {ask} 'Was würdest du dir gerne kaufen?'
                    Preis = {ask} 'Wieviel kostet das?'
                    Gespartes = {ask} 'Wieviel Geld hast du schon gespart?'
                    Taschengeld = {ask} 'Wieviel Taschengeld bekommst du pro Woche?'
                    zu_sparen = Preis - Gespartes
                    Wochen = zu_sparen / Taschengeld
                    {print} 'Du kannst dir ein ' Wunsch ' in ' Wochen ' Wochen kaufen.'
                    ```
                start_code: "# setze hier deinen Code hin"
    quizmaster:
        name: Quizmeister
        description: Mache dein eigenes Quiz!
        image: quizmaster.png
        default_save_name: Quizmeister
        levels:
            14:
                story_text: |
                    ## Mache dein eigenes Quiz
                    In diesem Abenteuer kannst du dein eigenes Quiz machen! Füll alle Lücken aus, füge mehr Fragen hinzu und hab Spaß bei deinem eigenen Quiz!
                    Du kannst das Quiz machen über was du möchtest: dein Hobby, dein Lieblingstier, dein Lieblingsbuch, eigentlich über alles!

                example_code: |
                    ## Example Hedy code

                    ```
                    print 'Make your own quiz'
                    points_a = 0
                    points_b = 0
                    print 'Question'
                    print 'Answer option A'
                    print 'Answer option B'
                    answer = ask 'Which answer?'
                    if answer == 'A'
                        points_a = points_a + 1
                    if answer == 'B'
                        points_b = points_b + 1
                    print 'End of the quiz!'
                    print 'Lets see the results!'
                    if points_a > points_b
                        print 'You belong to the A club'
                    if points_b > points_a
                        print 'You belong to the B club'
                    ```

                start_code: "# setze hier deinen Code hin"
    language:
        name: Sprache
        description: Übe Wörter in einer Fremdsprache
        image: languages.png
        default_save_name: Sprache
        levels:
            5:
                story_text: |
                    ## Lerne eine neue Sprache
                    Schreibe dein eigenes Programm um Vokabeln in einer neuen Sprache zu üben.
                start_code: "# setze hier deinen Code hin"
                example_code: "## Hedy Beispiel-Code\n```\n{print} 'Lerne Französisch!'\nKatze {is} {ask} '\U0001F431'\n{if} Katze {is} chat {print} 'Großartig!'\n{else} {print} 'Nein, Katze heißt chat'\nFrosch {is} {ask} '\U0001F438'\n{if} Frosch {is} grenouille {print} 'Super!'\n{else} {print} 'Nein, Frosch heißt grenouille'\n```\n"
            16:
                story_text: |
                    ## Lerne eine neue Sprache
                    Schreibe dein eigenes Programm dien Vokabular in einer neuen Sprache zu lernen.

                example_code: |
                    ## Example Hedy code

                    ```
                    french_words = ['bonjour', 'ordinateur', 'pomme de terre']
                    translation = ['hello', 'computer', 'potato']
                    score = 0
                    for i in range 1 to 3
                        answer = ask 'What does ' french_words[i] ' mean?'
                        correct = translation[i]
                        if answer == correct
                            print 'Correct!'
                            score = score + 1
                        else
                            print 'Wrong, ' french_words[i] ' means ' translation[i]
                    print 'You gave ' score ' correct answers.'
                    ```
                start_code: "# setze hier deinen Code hin"
    next:
        name: "Was kommt als nächstes?"
        description: "Was kommt als nächstes?"
        image: "hedy-logo.png"
        default_save_name: "next"
        levels:
            1:
                story_text: |
                    ## Was kommt als Nächstes?
                    Herzlichen Glückwunsch! Du bist zum Ende von Level 1 gekommen. Hoffentlich hast du schon jetzt ein paar coole Codes geschrieben, aber bei Hedy gibt es noch eine Menge zu entdecken.

                    Im ersten Level hast du vielleicht gemerkt dass der `echo` Befehl nur eine Information auf einmal speichern kann.
                    Im Restaurant-Abenteuer zum Beispiel konntest du nur wiedergeben (`echo`) was der Kunde essen wollte, oder was sie trinken wollten, aber nicht beides in einem Satz. 

                start_code: "print Let's go!"
                example_code: "## Beispiel-Code\n```\n{print} Willkommen bei Hedy's\n{ask} Was würden Sie gerne essen?\n{echo} Sie hätten also gerne \n{ask} Was würden Sie gerne trinken?\n{echo} Sie hätten also gerne \n```\n"
                story_text_2: "Wenn der Spieler einen Hamburger und eine Cola eintippt, kannst du nicht sagen `Sie hätten also gerne einen Hamburger und eine Cola`, sondern musst zwei eigene Zeilen schreiben. \nAußerdem gibt der `{echo}` Befehl nur das letzte Wort des Satzes zurück. Du kannst also nicht sagen `Ihr Hamburger kommt sofort!`.\n\nDas ändert sich in Level 2. In Level 2 lernst du mit Variablen zu arbeiten, die es dir erlauben mehrere Informationen zu speichern, und sie auszugeben, wo du willst.\nDazu lernst du noch mit dem `{at} {random}` Befehl umzugehen, den du benutzen kannst um Spiele zu machen.\nAlso, auf geht's zu Level 2!\n"
            2:
                story_text: |
                    ## Was kommt als nächstes?
                    In diesem Level hast du gelernt was eine Variable ist und wie du sie benutzen kannst um deine Abenteuer interaktiver zu machen.
                    Aber... das ist nicht das Einzige was du mit Variablen anfangen kannst! Du kannst Variablen auch verwenden um Listen zu machen.
                    Und du kannst sogar Hedy ein zufälliges Wort aus einer Liste auswählen lassen, womit du richtige Spiele machen kannst!
                    Schau dir dafür einfach mal das nächste Level an!
                start_code: "print Let's go to the next level!"
            3:
                story_text: |
                    ## Was kommt als Nächstes?
                    In diesem Level hast du mit Variablen geübt, aber vielleicht bist du diesem Fehler über den Weg gelaufen.

                    Probier mal diesen Code aus:
                    ```
                    Name {is} Sophie
                    {print} Mein Name ist Name
                    ```
                    Natürlich wolltest du `Mein Name ist Sophie` ausgeben, aber Hedy schreibt `Mein Sophie ist Sophie`.
                    Im nächsten Level wird diese Problem gelöst. Dazu benutzen wir Anführungszeichen.

                start_code: "print Let's go to the next level!"
            4:
                story_text: |
                    ## What's next?
                    In the previous levels you've already learned to use `at random` which made your games different every time you ran the code.
                    But it's not really interactive, the player doesn't have any influence on what happens in the game.

                    In the next level you'll learn the `if` command, that allows you to give different responses in your program. This way you can program a secret password for your computer for example.
                    So let's take a peak!

                    ```
                    password is ask 'What is the correct password?'
                    ```
                start_code: "print 'Lets go to the next level!'"
            5:
                story_text: |
                    ## Was kommt als Nächstes?
                    Du bist jetzt am Ende dieses Levels angekommen. Dabei hast du `ask` and `if` gelernt. Zum Beispiel kannst du jetzt Gäste fragen, was sie gerne essen würden.
                    Du kannst aber noch nicht den Preis für das Abendessen von jedem ausrechnen.

                    Das nächste Level ermöglicht es, Addition, Subtraktion und Multiplikation in deinen Programmen zu verwenden. So kannst du die Preise im Restaurant ausrechnen, aber du könntest auch Geheimcode einfügen der deinen Freunden und deiner Familie einen Rabatt gibt.
                    Eine andere Möglichkeit im nächsten Level ist ein eigenes Mathespiel zu programmieren, für deinen kleinen Bruder oder deine kleine Schwester, damit sie Multiplikation üben.
                    Schau es dir selbst an, im nächsten Level!
                start_code: "print 'On to the next level!'"
                example_code: "## Freigetränke!\n```\n{print} 'Willkommen bei McHedy'\nBestellung {is} {ask} 'Was würden Sie gerne essen?'\n{print} 'Sie hätten gerne ' Bestellung\n{if} Bestellung {is} Hamburger Preis {is} 5\n{if} Bestellung {is} Pommes Preis {is} 2\nGetränke {is} {ask} 'Was würden Sie gerne dazu trinken?'\n{print} 'Sie hätten gerne ' Getränke\n{print} 'Das macht dann ' Preis ' Euro für Ihre ' Bestellung ' bitte'\n{print} 'Die Getränke sind gratis in diesem Level weil Hedy noch nicht den Preis ausrechnen kann...'\n```\n"
            6:
                story_text: |
                    ## Was kommt als Nächstes?
                    Gut gemacht! Du hast das Ende dieses Levels erreicht, was bedeutet dass du mit `if` und `else` geübt hast. Vielleicht ist dir aufgefallen, dass deine Codes immer länger und länger werden.
                    Zum Beispiel wenn du 'Zum Geburtstag viel Glück' programmieren möchtest.

                    Das ist eine Menge Code, dafür das eigentlich nur die Gleichen Wörter immer wieder kommen. Zum Glück gibt es im nächsten Level eine Lösung dafür, den `repeat` Befehl, der es dir erlaubt eine Zeile Code mehrmals zu wiederholen.
                start_code: "print 'On to the next level!'"
                example_code: "## Hedy Beispiel-Code\n ```\n {print} 'Zum Geburtstag viel Glück'\n {print} 'Zum Geburtstag viel Glück'\n {print} 'Zum Geburtstag liebe Hedy'\n {print} 'Zum Geburtstag viel Glück'\n ```\n"
            7:
                story_text: |
                    ## Was kommt als Nächstes?
                    Jetzt hast du gelernt wie du eine Zeile Code wiederholen kannst. Das wird sich noch als nützlich erweisen, aber reicht nicht immer aus. Manchmal möchtest du mehrere Zeilen auf einmal wiederholen.
                    Das nächste Level erlaubt dir, ein paar Zeilen Code zu einer Gruppe zusammenzufügen, und diese kleine Gruppe dann auf einmal zu wiederholen!

                start_code: "print 'Lets go to the next level!'"
                example_code: "## Hedy Beispiel-Code\n```\n{repeat} 5 {times} {print} 'Im nächsten Level kannst du mehrere Zeilen Code auf einmal wiederholen!'\n```\n"
            8:
                story_text: |
                    ## Was kommt als Nächstes?
                    Gut gemacht! Du hast den Schluss eines weiteren Levels erreicht! In diesem Level hast du gelernt, mehrere Zeilen Code in einem {if} oder {repeat} Befehl zu verwenden. Noch kannst du nicht beide kombinieren...
                    Aber es gibt gute Neuigkeiten! Im nächsten Level wirst du ein {if} in ein {if} setzen dürfen, oder in einen {repeat} Befehl.
                start_code: "print 'Lets go to the next level!'"
                example_code: "## Hedy Beispiel-Code\n```\nAntwort = {ask} 'Würdest du gerne zum nächsten Level gehen?'\n{if} Antwort {is} ja\n    {print} 'Toll! Du kannst den {repeat} Befehl im {if} Befehl verwenden!'\n    {print} 'Juhuu!'\n    {print} 'Juhuu!'\n    {print} 'Juhuu!'\n{else}\n    {print} 'Okay, du darfst noch ein bisschen hier bleiben!'\n```\n"
            9:
                story_text: |
                    ## Was kommt als Nächstes?
                    Du machst das super! In diesem Level begegnet uns noch ein kleines Problem. Du hast das Wiederholen einer Zeile gelernt, aber was wenn du eine Zeile ein wenig ändern wolltest?
                    Wenn du zum Beispiel das Lied 'if you're happy and you know it' singen würdest, sähe das so aus:

                    Wenn du auch noch den nächsten Verse 'stomp your feet' wolltest, und den nächsten, und den nächsten, dann müsstest du den Code komplett ändern.
                    Im nächsten Level lernst du den `{for}` Befehl, der es dir erlaubt eine Liste von Aktionen zu machen und den Code jedes Mal mit einer anderen Aktion zu wiederholen!
                    Schau es dir an!
                start_code: "print 'Lets go to the next level!'"
                example_code: "## Hedy Beispiel-Code\n```\n{repeat} 2 {times}\n    {print} '{if} youre happy and you know it clap your hands'\n{print} '{if} youre happy and you know it and you really want to show it'\n{print} '{if} youre happy and you know it clap your hands'\n```\n"
            10:
                story_text: |
                    ## What's next?
                    You have reached the end of this level, you're doing great! You are about to go to the next level. In the higher levels, Hedy is focussing more and more on teaching you the programming language Python.
                    In Python there is no `repeat` command, but there is a command that works like repeat. Are you curious to find out how to say `repeat` in Python language? Quickly go on to find out!
                start_code: "print 'Lets go to the next level!'"
            11:
                story_text: |
                    ## Was kommt als Nächstes?
                    Vielleicht hast du im Restaurant-Abenteuer schon mal versucht, Dezimalzahlen (Kommazahlen) zu verwenden. Falls ja, hast du vielleicht gemerkt dass Hedy die noch nicht versteht und immer abgerundet hat.
                    Ab dem nächsten Level kannst du Dezimalzahlen verwenden.

                    Eine weitere coole Sache im nächsten Level ist, dass du mehrere Wörter in einer Variable verwenden kannst.
                    Zum Beispiel konntest du schon das hier machen...
                start_code: "print 'Lets go to the next level!'"
                example_code: "```\nName = {ask} 'Was ist deine Lieblingssendung im Fernsehen?'\n{print} 'Ich mag am liebsten ' name\n```\nMehrere Wörter in einer Variable könntest du aber nicht benutzen, so wie im Beispiel unten. Dieses Programm funktioniert in diesem Level noch nicht!\n```\nSendung = Biene Maja\n{print} Sendung 'ist meine Lieblingssendung!'\n```\nGeh zum nächsten Level um diesen Code zum Laufen zu bringen!\n"
            12:
                story_text: |
                    ## Was kommt als Nächstes?
                    In den letzten Leveln hast du gelernt, wie du zwei `if` Befehle ineinanderfügen kannst. Das funktioniert soweit gut, aber so bekommst du ziemlich lange und unhandliche Codes, so wie diesen hier:

                    In diesem System musst du sowohl den richtigen Nutzernamen als auch das richtige Passwort angeben.
                    Im nächsten Level lernst du den Befehl `and`, der deinen Code ein ganzes Stück kürzer und verständlicher machen wird!
                    Sieh für dich selbst!
                start_code: "print 'Lets go to the next level!'"
                example_code: "## Hedy Beispiel-Code\n```\nNutzername {is} {ask} 'Was ist dein Nutzername?'\nPasswort {is} {ask} 'Was ist dein Passwort?'\n{if} Nutzername {is} 'Hedy'\n    {if} Passwort {is} 'geheim'\n        {print} 'Willkommen Hedy!'\n    {else}\n        {print} 'Zugang gesperrt!'\n{else}\n    {print} 'Zugang gesperrt!'\n```\n"
            13:
                story_text: |
                    ## Was kommt als Nächstes?
                    Mit dem Programm unten kannst du ausrechnen ob du eine Schulaufgabe bestanden hast (dafür brauchst du sechs oder mehr Punkte).
                    Wie du siehst ist der Code super ineffizient, wegen des sehr langen Codes in der fünften Zeile.
                    Alle unterschiedlichen Punktzahlen von 1 bis 5 mussten einzeln programmiert werden. Zum Glück lernst du im nächsten Level wie du das ohne extrem langen Code hinbekommst!
                start_code: "print 'Lets go to the next level!'"
                example_code: "## Hedy Beispiel-Code\n```\nErste_Punktzahl = {ask} 'Wie viele Punkte hast du im ersten Test?'\nZweite_Punktzahl = {ask} 'Wie viele Punkte hast du im zweiten Test?'\nSumme {is} Erste_Punktzahl + Zweite_Punktzahl\nDurchschnitt {is} Summe / 2\n{if} Durchschnitt = 1 {or} Durchschnitt = 2 {or} Durchschnitt = 3 {or} Durchschnitt = 4 {or} Durchschnitt = 5\n    {print} 'Oh nein! Du bist durchgefallen...'\n{else}\n    {print} 'Juhuu! Du hast bestanden!'\n```\n"
            14:
                story_text: |
                    ## Was kommt als Nächstes?
                    In diesem Spiel unten wurde der Code so gemacht, dass der Spieler solang spielen kann wie er oder sie möchte...
                    Aber der Code ist ineffizient und viel zu lang. Und was wenn der Spieler 101 Spiele und nicht 100 spielen möchte?
                    Kann man nicht bis unendlich spielen?
                    Im nächsten Level lernst du einen Befehl der das alles ein ganzes Stück einfacher macht.
                start_code: "print 'Lets go to the next level!'"
                example_code: "## Hedy Beispiel-Code\n```\nSpiel {is} 'läuft'\n{for} i {in} {range} 1 {to} 100\n    {if} Spiel {is} 'läuft'\n        Antwort = {ask} 'Möchtest du weiterspielen?'\n        {if} Antwort {is} 'nein'\n            Spiel {is} 'vorbei'\n        {if} Antwort {is} 'ja'\n            {print} 'Ok dann machen wir weiter.'\n```\n"
            15:
                story_text: |
                    ## Was kommt als Nächstes?
                    Im nächsten Level werden wir uns ein bisschen mehr in Richtung echten Python-Code bewegen. Du wirst lernen wie sich zwei Listen zusammenfügen lassen.
                    So kannst du Code programmieren in dem einem Tier das entsprechende Tiergeräusch zugeordnet wird.
                    Weil die beiden Codes unten... sind einfach nur Quatsch!
                start_code: "print 'Lets go to the next level!'"
                example_code: "```\nTiere = 'Huhn', 'Pferd', 'Kuh'\nGeräusche = 'Gack', 'Wieh', 'Muh'\n{for} Tier {in} Tiere\n    {print} 'Ein ' Tier ' macht ' Geräusche {at} {random}\n```\nSo kannst du es auch hinbekommen, aber....\n```\nTiere = 'Huhn', 'Pferd', 'Kuh'\nGeräusche = 'Gack', 'Wieh', 'Muh'\n{for} Tier {in} Tiere\n    {for} Geräusch {in} Geräusche\n        {print} 'Ein ' Tier ' macht ' Geräusch\n```\n"
            16:
                story_text: |
                    ## Was kommt als Nächstes?
                    Im nächsten Level wird es Zeit für einen neuen Befehl. Vielleicht ist dir in den vorherigen Leveln schon aufgefallen, dass `{if}` und `{else}`manchmal nicht ausreichen.
                    Schau dir zum Beispiel mal diesen Code an:
                start_code: "print 'Lets go to the next level!'"
                story_text_2: In diesem Code wäre es toll, zweimal ein `{else}` zu haben, damit du eine Option für den Brokkoli und eine für die Grünen Bohnen haben kannst. Das nächste Level bringt den Befehl `{elif}` mit, der genau das möglich macht! Also nichts wie los zum nächsten Level!
                example_code: "## Hedy Beispiel-Code\n```\n{print} 'Was gibt es heute zum Abendessen?'\nMöglichkeiten = ['Pizza', 'Brokkoli', 'Grüne Bohnen']\nWahl = Möglichkeiten {at} {random}\n{if} Wahl = 'Pizza'\n    {print} 'Lecker! Pizza!'\n{else}\n    {print} 'Igitt...'\n```\n"
            17:
                story_text: |
                    ## What's next?
                    In the next level you will learn a real Python way to use `print`.
                start_code: "print 'Lets go to the next level!'"
            18:
                story_text: |
                    ## Was kommt als nächstes?
                    Herzlichen Glückwunsch! Du hast das letzte Level von Hedy erreicht! Aber keine Angst, wir arbeiten hart daran noch mehr Level und neue Abenteuer zu erfinden. Also komm gerne später nochmal vorbei und schau dir die neuesten Level an!
                start_code: "print ('Great job!!!')"
    secret:
        image: story.png
        default_save_name: Sprache
        levels:
            12:
                story_text: "## Schreibe einen Geheim-Code wie ein Superspion\nIn diesem Abenteuer kannst du deinen eigenen Superspion-Code schreiben. Verschlüssele eine Nachricht die nur der richtige Agent entschlüsseln kann.\nWenn der Feind versucht den Code zu knacken, wird er nur falsche Informationen bekommen die seine Zeit verschwenden.\n"
                example_code: "## Hedy Beispiel-Code\n```\nName is ask 'Wie heißt du?'\nif Name is 'Agent007'\n    A is 'Geh zum Flughafen '\nelse\n    A is 'Geh zum Bahnhof '\nPasswort is ask 'Was ist das Passwort?'\nif Passwort is 'TOPSECRET'\n    B is 'Morgen um 2 Uhr'\nelse\n    B is 'Morgen um 10 Uhr'\nprint A + B\n```\n"
                start_code: '## setze hier deinen Code hin'
            13:
                story_text: "## Superspion\nDer Code den du im vorherigen Level geschrieben hast, kann mit dem `{and}` Befehl einfacher gemacht werden.\n"
                example_code: "## Hedy Beispiel-Code\n```\nName is ask 'Wie heißt du?'\nPasswort is ask 'Was ist dein Passwort?'\nif Name is 'Agent007' and Passwort is 'TOPSECRET'\n    print 'Gehe zum Flughafen um 2 Uhr'\nelse\n    print 'Gehe zum Bahnhof um 10 Uhr'\n ```\n"
                start_code: '## setze hier deinen Code hin'
        name: Superspion
<<<<<<< HEAD
        description: Schreibe deinen eigenen Spion-Code
=======
        description: Schreibe deinen eigenen Spion-Code
    end:
        default_save_name: " "
        levels:
            1: {}
            2:
                start_code: "# setze hier deinen Code hin"
            3: {}
            4:
                start_code: "# setze hier deinen Code hin"
            5: {}
            6:
                start_code: "# setze hier deinen Code hin"
            7: {}
            9:
                start_code: "# setze hier deinen Code hin"
            8: {}
            10:
                start_code: '# setze hier deinen Code hin'
            11: {}
>>>>>>> 837b839a
<|MERGE_RESOLUTION|>--- conflicted
+++ resolved
@@ -2696,27 +2696,4 @@
                 example_code: "## Hedy Beispiel-Code\n```\nName is ask 'Wie heißt du?'\nPasswort is ask 'Was ist dein Passwort?'\nif Name is 'Agent007' and Passwort is 'TOPSECRET'\n    print 'Gehe zum Flughafen um 2 Uhr'\nelse\n    print 'Gehe zum Bahnhof um 10 Uhr'\n ```\n"
                 start_code: '## setze hier deinen Code hin'
         name: Superspion
-<<<<<<< HEAD
-        description: Schreibe deinen eigenen Spion-Code
-=======
-        description: Schreibe deinen eigenen Spion-Code
-    end:
-        default_save_name: " "
-        levels:
-            1: {}
-            2:
-                start_code: "# setze hier deinen Code hin"
-            3: {}
-            4:
-                start_code: "# setze hier deinen Code hin"
-            5: {}
-            6:
-                start_code: "# setze hier deinen Code hin"
-            7: {}
-            9:
-                start_code: "# setze hier deinen Code hin"
-            8: {}
-            10:
-                start_code: '# setze hier deinen Code hin'
-            11: {}
->>>>>>> 837b839a
+        description: Schreibe deinen eigenen Spion-Code