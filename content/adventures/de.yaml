adventures:
    story:
        name: Geschichte
        default_save_name: Geschichte
        description: Schreib eine Kurzgeschichte
        levels:
            1:
                story_text: |
                    In Level 1 kannst du die Hauptfigur deiner Geschichte ändern, indem du ihren Namen selbst eingibst.

                    Nutze `{ask}` in der ersten Zeile um zu fragen, wer der Hauptcharakter der Geschichte sein soll.

                    Beginne anschließend eine Zeile mit `{print}`, wenn ein Satz ausgegeben werden soll.
                    Nutze `{echo}`, wenn du möchtest, dass der Name deiner Hauptfigur am Ende des Satzes steht.
                example_code: |
                    ```
                    {ask} Der Name der Hauptfigur lautet
                    {print} Die Hauptfigur läuft nun durch einen dunklen Wald
                    {echo} Er ist etwas verängstigt,
                    {print} Er hört überall seltsame Geräusche
                    {print} Er befürchtet, dass es in diesem Wald spukt
                    ```
                story_text_2: |
                    ### Übung
                    Erstelle nun deine eigene Geschichte aus mindestens 6 Zeilen Code.
                    Diese Geschichte soll nicht die gleiche sein wie im Beispiel-Code.
                    Benutze mindestens einen `{ask}` und einen `{echo}` Befehl.
                    Du kannst das Thema frei wählen.
                    Wenn dir kein Thema einfällt, nimm eines der folgenden: ins Kino gehen, ein Sportwettkampf oder ein Tag im Zoo.
            2:
                story_text: |
                    In Level 2 kannst du deine Geschichte noch etwas spannender machen. Der Name deiner Hauptfigur kann nun an jeder Stelle im Satz auftauchen.

                    Dafür musst du aber auch ein kleines bisschen mehr programmieren. Du musst dir jetzt seinen oder ihren Namen richtig merken.

                    Dafür kannst du den Namen irgendwo im Satz verwenden.
                example_code: |-
                    ```
                    Name {is} {ask} Wie lautet der Name der Hauptfigur?
                    {print} Name läuft nun durch einen dunklen Wald.
                    {print} Name hat etwas Angst.
                    {print} Plötzlich ertönen seltsame Geräusche...
                    {sleep}
                    {print} Name hat Angst, dass es in diesem Wald spukt.
                    ```
                story_text_2: |
                    ### Übung
                    Nun ist es an der Zeit, Variablen zu deiner eigenen Geschichte aus dem vorigen Level hinzu zu fügen.
                    Gehe zu "Meine Programme", suche dein Level 1 Geschichten-Abenteuer und kopiere den Code. Füge den Code in den Eingabebereich in diesem Level ein.

                    Dieser Code wird nicht funktionieren, weil du noch keine Variablen benutzt hast.
                    Bringe den `{ask}` Befehl und den `{echo}` Befehl in deinem Code in die richtige Form, die du in diesem Level gelernt hast.

                    **Extra** Füge deinem Code den `{sleep}`-Befehl hinzu, um Spannung in deiner Geschichte aufzubauen.
            3:
                story_text: |
                    In Level 3 wird es etwas witziger. Du kannst nun etwas ganz zufälliges zu Deiner Geschichte hinzufügen. Ein beliebiges Monster, ein Tier oder ein Hindernis. Das funktioniert so:
                example_code: |
                    ```
                    Tiere {is} 🦔, 🐿, 🦉, 🦇
                    {print} Er hört jetzt ein Tiergeräusch von Tiere {at} {random}
                    ```
                story_text_2: |
                    Der Befehl `{add}` könnte auch nützlich werden in deiner Geschichte.
                example_code_2: |
                    ```
                    {print} Er hört ein Geräusch
                    tiere {is} 🐿, 🦔, 🦇, 🦉
                    tier {is} {ask} Was denkst du ist es?
                    {add} tier {to_list} tiere
                    {print} Es war das tiere {at} {random}
                    ```
                story_text_3: |
                    Das ist ein Beispiel für den `{remove}` Befehl in deiner Geschichte

                    ### Übung
                    Kopiere deine Geschichte aus den vorigen Leveln in dieses Level.
                    In diesem Level hast du 3 neue Befehle gelernt: `{at} {random}` , `{add} {to_list}` und `{remove} {from}`.
                    Füge neue Zeilen Code zu deiner Geschichte hinzu, sodass alle neuen Befehle mindestens ein Mal in deiner Geschichte vorkommen.
                example_code_3: |
                    ```
                    {print} Sein Ruck sack wurde viel zu schwer.
                    {print} Drinnen waren eine Flasche Wasser, eine Taschenlampe und ein Ziegelstein.
                    Rucksack {is} Wasser, Taschenlampe, Ziegelstein
                    rauswerfen {is} {ask} Welchen Gegenstand soll er rauswerfen?
                    {remove} rauswerfen {from} Rucksack
                    ```
            4:
                story_text: |
                    ### Übung 1
                    Kopiere den Beispielcode und vervollständige ihn, indem du Anführungszeichen in die Lücken in Zeile 1 und 2 einsetzt.
                    Die Lücken in Zeile 3 und 4 sollen nicht durch Anführungszeichen ersetzt werden, sondern mit einem `{sleep}` und mit einem `{clear}` Befehl. Kannst du es zum Laufen bekommen?

                    ### Übung 2
                    Gehe zurück zum vorherigen Level und kopiere deinen Geschichte-Code. Bringe den Code in diesem Level zum Laufen, indem du Anführungszeichen an den richtigen Stellen einfügst.
                    Beachte: Die Variablen in deiner eigenen Geschichte sollten außerhalb der Anführungszeichen stehen. So wie in der zweiten Zeile des Beispielcodes. In dieser Zeile wird der Variablenname außerhalb der Anführungszeichen gesetzt.
                example_code: |
                    ```
                    Name {is} {ask} _ Was ist dein Name? _
                    {print} _ Der Name der Hauptfigur lautet _ Name
                    _
                    _
                    {print} Name  _ läuft nun in den Wald hinein _
                    {print} Name _ fürchtet sich ein wenig _
                    Tiere {is} 🦔, 🐿, 🦉, 🦇
                    {print} _ Da hört er plötzlich ein _ Tiere {at} {random}
                    {print} Name _ erschrickt. Es spukt in diesem Wald _
                    ```
            5:
                story_text: |
                    In diesem Level programmierst Du unterschiedliche Enden, was Deine Geschichte noch spannender werden lässt.
                    Im Beispielcode kannst du sehen, wie man zwei verschiedene Enden machen kann.

                    ### Übung 1
                    Schreibe eine neue Kurzgeschichte von mindestens sechs Codezeilen über ein Thema deiner Wahl.
                    Keine Inspiration? Wähle eines der folgenden Themen: ein Superheld, ein langweiliger Schultag, gestrandet auf einer einsamen Insel.

                    Gib der Spielerin nun die Möglichkeit, ein gutes oder schlechtes Ende zu wählen, genau wie im Beispielcode.
                    Programmiere beide Enden.

                    ### Übung 2
                    Kopiere die Geschichte, die du in deinem eigenen Abenteuer in den vorherigen Levels erstellt hast.
                    Finde einen Weg, um mindestens zwei `{if}` und `{else}` Befehle in deine Geschichte einzubauen.
                    Dies kann mit einem guten oder schlechten Ende geschehen, aber du kannst auch andere Möglichkeiten finden, die Befehle einzubauen.
                example_code: |
                    ```
                    name {is} {ask} 'Wer läuft durch den Wald?'
                    {print} name ' läuft durch den Wald.'
                    {print} name ' begegnet einem Monster.'
                    ende {is} {ask} 'Soll das Ende gut oder schlecht sein?'
                    {if} ende {is} gut {print} name ' zieht ihr Schwert und das Monster ergreift die Flucht.'
                    {else} {print} 'Das Monster frisst ' name '.'
                    ```
            8:
                story_text: |
                    In einer Geschichte kommt es manchmal vor, dass jemand ein Wort mehrmals hintereinander sagt. So zum Beispiel, wenn jemand um Hilfe ruft, oder etwas singt.
                    Solche Wiederholungen kannst du mit dem Befehl `{repeat}` in diesem Level in deine Geschichte einfügen.

                    ### Übung
                    Füge Wiederholungen zu deiner eigenen Geschichte hinzu. Gehe zurück zu deinen gespeicherten Programmen, wähle dein Geschichte-Programm aus einem vorherigen Level aus und
                    finde eine Zeile die `{print}` enthält und wiederhole sie.
                example_code: |
                    ```
                    {print} 'Der Prinz rief immer wieder um Hilfe.'
                    {repeat} 5 {times} {print} 'Hilfe!'
                    {print} 'Warum hilft mir niemand?'
                    ```
            9:
                story_text: |
                    In diesem Level kannst du mehrere Zeilen zu einem `{if}`-Befehl hinzufügen. So kannst du deine guten und schlechten Enden etwas erweitern.

                    ### Übung 1
                    Der Beispiel-Code zeigt zwei verschiedene Enden; eines bei dem die Figuren in eine Zeitmaschine springen und eines wo sie es nicht tun.
                    Vervollständige die Lücken mit mindestens einem Satz pro Ende.
                    **Extra** Mach die Geschichte länger. Was passiert in der Geschichte? Du kannst auch ein zweites `{ask}` mit verschiedenen Auswahlmöglichkeiten hinzufügen.

                    ### Übung 2
                    Gehe zurück zu deinen gespeicherten Programmen und wähle deine Geschichte-Programm aus Level 5 aus. Schreibe nun ein gutes und ein schlechtes Ende mit jeweils mindestens drei Zeilen Länge!
                example_code: |
                    ```
                    {print} 'OH NEIN! Der T-Rex kommt immer näher!'
                    Ende = {ask} 'Soll das Ende gut oder schlecht sein?'
                    {if} Ende {is} gut
                        {print} 'Richard springt gerade noch rechtzeitig zurück in seine Zeitmaschine.'
                        {print} _
                    {else}
                        {print} 'Oh nein! Richard ist zu langsam...'
                        {print} _
                    ```
            10:
                story_text: |
                    In diesem Level kannst du `{if}` und `{repeat}` innerhalb anderer `{if}` und `{repeat}` Befehle verwenden.
                    Das eröffnet dir viele Möglichkeiten und hilft dir, deine Geschichte wirklich interaktiv werden zu lassen.

                    ### Übung 1
                    Vervollständige den Code, damit das `{if}` korrekt funktioniert.

                    ### Übung 2
                    Füge ein `{if}` und `{else}` in den Teil der Geschichte hinzu, wo Robin auch nach Hause geht.

                    ### Übung 3
                    Gehe zurück zu deiner Geschichte aus Level 8 und benutze mindestens zwei `{if}`s innerhalb eines anderen `{if}`.
                example_code: |
                    ```
                    {print} 'Robin läuft durch die Innenstadt.'
                    Ort = {ask} 'Geht Robin in ein Geschäft oder nach Hause?'
                    {if} Ort {is} Geschäft
                        {print} 'Sie betritt ein Geschäft.'
                        {print} 'Robin sieht ein interessant aussehendes Buch'
                        Buch = {ask} 'Kauft Robin das Buch?'
                        {if} Buch {is} ja
                        _ {print} 'Robin kauft das Buch und geht nach Hause.'
                        _ {else}
                        _ {print} 'Robin verlässt das Geschäft und geht nach Hause.'
                    {else}
                        {print} 'Robin geht nach Hause.'
                    ```
            11:
                story_text: |
                    In diesem Level kannst du den `{for}` Befehl für deine Geschichte nutzen. Damit kannst du zum Beispiel ganz einfach das Kinderbuch "Brauner Bär, wen siehst denn Du?" programmieren.

                    ### Übung

                    Schau dir <a href="https://www.yonkerspublicschools.org/cms/lib/NY01814060/Centricity/Domain/1621/Brown%20Bear%20Book.pdf">die Geschichte</a> an, falls du sie nicht kennst und stelle sicher, dass es wie im Buch ausgegeben wird.
                example_code: "```\ntiere = _ , _ , _ \n{print} 'Brauner Bär'\n{print} 'Was siehst du?'\n```\n"

            16:
                story_text: |
                    Mit der `{while}`-Schleife kannst du deine Geschichten noch interessanter gestalten. So kannst du zum Beispiel mit `{while} game == 'on'` dein Spiel so lange laufen lassen, bis es tatsächlich vorbei ist.
                    Oder du lässt die Spieler mit `{while} sword == 'lost'` so lange weiter suchen, bis sie etwas finden.

                    ### Übung
                    Der Beispiel Code zeigt dir, wie du eine `{while}` Schleife in einer Geschichte verwenden kannst. Denke dir jetzt **ein eigenes Szenario** aus, in dem die Spieler etwas finden müssen, bevor sie weitermachen können.
                example_code: |
                    ```
                    Schlüssel = 'verloren'
                    {print} 'Du stehst in Deinem Garten, hast jedoch Deine Schlüssel verloren.'
                    {print} 'Wo willst Du nach ihnen suchen?'
                    {print} 'Wähle zwischen: Baum, Blumenbeet, Stein, Briefkasten'
                    {while} Schlüssel == 'verloren'
                        Ort = {ask} 'Wo willst Du suchen?'
                        {if} Ort == 'Blumenbeet'
                            {print} 'Ah, hier sind sie!'
                            Schlüssel = 'gefunden'
                        {else}
                            {print} 'Nö, sie sind nicht beim ' Ort '.'
                    {print} 'Jetzt kannst Du ins Haus!'
                    ```
            13:
                story_text: |
                    Wir werden eine andere Geschichte ausgeben, aber nun müssen wir Klammern mit `{print}` benutzen.

                    ### Übung 1
                    Erstelle eine Geschichte mit mindestens 5 Sätzen. Du musst 'name' noch nicht benutzen.
                example_code: |
                    ```
                    {print}('Willkommen in dieser Geschichte!')
                    ```
                story_text_2: |
                    ### Übung 2
                    Wir haben bereits einen `{input}` Befehl für dich vorbereitet. Benutze zuerst die `name` Variable in deiner Geschichte.
                    Füge dann einen zweiten `{ask}` Befehl hinzu und benutze diese Variable ebenfalls.
                    Tipp: Denke an die Kommas im `{print}` Befehl zwischen Text und Variablen!
                example_code_2: |
                    ```
                    name = {input}("Wie ist dein Name?")
                    {print}('Willkommen in dieser Geschichte!')
                    ```
    add_remove_command:
        name: '{add} {to_list} & {remove} {from}'
        description: Einführung von {add} {to_list} und {remove} {from}
        levels:
            3:
                story_text: |
                    ## {add} {to_list}
                    Du kannst einer Liste mit dem Befehl `{add} {to_list}` Elemente hinzufügen. Um ein Element zu einer Liste hinzuzufügen, kannst du einfach Folgendes eingeben: `{add} penguin {to_list} animals` oder du kannst den Befehl `{ask}` wie im Beispielcode verwenden.
                example_code: |
                    ```
                    tiere {is} Hund, Katze, Känguru
                    mag_ich {is} {ask} Welches ist dein Lieblingstier?
                    {add} mag_ich {to_list} tiere
                    {print} Ich habe tiere {at} {random} gewählt
                    ```
                story_text_2: |
                    ## {remove} {from}
                    Wenn man Elemente zu einer Liste hinzufügen kann, kann man diese natürlich auch wieder entfernen. Dies geschieht mit dem Befehl `{remove} {from}`.
                example_code_2: |
                    ```
                    tiere {is} Hund, Katze, Känguru
                    mag_ich_nicht {is} {ask} Welches Tier magst du nicht?
                    {remove} mag_ich_nicht {from} tiere
                    {print} Ich mag tiere {at} {random}
                    ```
                story_text_3: |
                    ### Übung
                    Probiere die neuen Befehle in diesem virtuellen Restaurant aus. Füge jene Geschmacksrichtung hinzu, auf die der Spieler hofft, und entferne solche, gegen die er allergisch ist.
                example_code_3: |
                    ```
                    {print} Mysteriöser Milchshake
                    geschmacksrichtungen {is} Erdbeere, Schokolade, Vanille
                    hoffnung {is} {ask} Auf welche Geschmacksrichtung hoffst du?
                    _
                    allergie {is} {ask} Bist du auf eine Geschmacksrichtung allergisch?
                    _
                    {print} Du bekommst einen geschmacksrichtungen {at} {random} Milchshake
                    ```
        default_save_name: hinzufügen_entfernen_Befehl
    and_or_command:
        description: Einführung von {and} & {or}
        levels:
        name: '{and} & {or}'
        default_save_name: und oder
    ask_command:
        default_save_name: frage_Befehl
        description: Einführung des {ask} Befehls
        levels:
            1:
                story_text: |
                    ## Der `{ask} Befehl
                    Jetzt, wo du den `{print}` Befehl verwenden kannst, bist du bereit, den nächsten Befehl zu lernen: `{ask}`. Mit dem `{ask}` Befehl kannst du Fragen stellen. Probiere es aus:
                example_code: |
                    ```
                    {print} Hallo!
                    {ask} Wie heißt du?
                    ```
                story_text_2: |
                    ## Der `{echo}` Befehl
                    Wenn du möchtest, dass der Computer die Antwort für dich wiederholt, kannst du den `{echo}` Befehl verwenden. Beachte, dass die Antwort am Ende des Satzes wiederholt wird - also in diesem Beispiel nach Hallo.
                example_code_2: |
                    ```
                    {print} Hallo!
                    {ask} Wie heißt du?
                    {echo} Hallo
                    ```
                story_text_3: |
                    ### Übung
                    Probiere die `{ask}` und `{echo}` Befehle aus. Zuerst fülle die Lücken, damit das Programm funktioniert.
                    Dann frage zwei weitere Fragen mit dem `{ask}` Befehl. Nach jedem `{ask}` benutze ein `{echo}`, um die Antwort auf dem Bildschirm auszugeben.
                example_code_3: |
                    ```
                    _ Wie geht es dir?
                    _
                    ```
            2:
                story_text: |
                    ## Der `{ask}` Befehl
                    Jetzt, wo du **Variablen** in deinen Programmen benutzen kannst, brauchen wir den `{echo}` Befehl nicht mehr.
                    Wir können Variablen verwenden, um die Antworten auf unsere Fragen zu speichern. Dadurch können wir die Antwort an mehreren Stellen im Code verwenden.
                    Probiere es aus:

                    Damit wird dein Code viel interaktiver!
                example_code: |
                    ```
                    name {is} {ask} Wie heißt du?
                    {print} Hallo name
                    alter {is} {ask} Wie alt bist du?
                    {print} name ist alter Jahre alt.
                    ```
                story_text_2: |
                    ### Übung
                    In der vorherigen Übung hast du die Definition von Variablen mit dem `{is}` Befehl geübt.
                    Du hast mindestens 3 Variablen festgelegt und sie mit dem `{print}` Befehl verwendet.
                    Jetzt wollen wir die Variablen nicht einfach festlegen, sondern flexibel machen - so wie in unserem Beispiel.

                    Kopiere den Code der vorherigen Übung hierher und mache sie mit `{ask}` Befehlen interaktiv.
                example_code_2: |
                    ```
                    lieblingstier {is} {ask} Was ist dein Lieblingstier?
                    {print} Mein Lieblingstier ist lieblingstier
                    ```
            13:
                story_text: Die letzte Anpassung, die wir machen müssen, um Python Code zu erhalten, ist `{ask}` in `{input}` zu ändern.
                example_code: |
                    ```
                    {print}('Mein Name ist Hedy!')
                    name = {input}('Wie heißt du?')
                    {print}('Aha, dein Name ist ', name)
                    ```
        name: '{ask}'
    blackjack:
        description: Versuche, so nah wie möglich an die 21 heran zu kommen
        levels:
            16:
                story_text: |
                    Blackjack ist ein einfaches Kartenspiel, bei dem du so nahe wie möglich an die 21 herankommen musst. Du bekommst zwei Karten. Jede Karte hat den Wert ihrer abgebildeten Zahl. Die Karten mit Bildern (Bube, Dame, König) sind 10 Punkte wert.
                    Das Ass ist entweder 1 oder 11 Punkte wert - das kannst du dir aussuchen. Der Kartengeber, dein Gegner, erhält auch zwei Karten.
                    Wenn du möchtest, kannst du noch eine Karte ziehen und ihre Punkte werden zu deinen dazugerechnet. Der Kartengeber darf auch noch eine Karte ziehen.
                    Aber pass auf, dass du nicht mehr als 21 Punkte bekommst, denn dann verlierst du!
                    Der Spieler, der am nächsten an 21 herankommt ohne sie zu überschreiten, gewinnt!

                    ### Übung
                    In diesem Abenteuer programmieren wir den ersten Teil unseres Blackjack Spiels. Wir schreiben eine Funktion, die berechnet, wie viele Punkte eine Karte zählt.

                    ***Setze die Variablen***
                    Beginne, indem du eine Liste mit Karten anlegst, von der 2 bis zum Ass. Als nächstes mache eine Liste mit den Bildkarten, also Bube, Dame und König. Dann wähle eine zufällige Karte aus der Liste der Karte als karte_1.

                    ***Schreibe eine Funktion, um die Punkte zu berechnen***
                    Schreibe eine Funktion, die berechnet, wie viele Punkte eine Karte zählt.
                    Alle Bildkarten zählen 10 Punkte, ein Ass 11 und alle anderen Karten zählen ihren Zahlenwert
                    Gib die Variable `punkte` am Ende der Funktion zurück.

                    ***Teste die Funktion***
                    Teste, ob deine Funktion richtig funktioniert. Vervollständige den ersten `{print}` Befehl, indem du die Karte ergänzt, die du gezogen hast. Dann vervollständige die zweite Zeile, indem du die Funktion mit karte_1 aufrufst.
                    Lass dein Programm ein paar Mal laufen. Bist du mit den Ergebnissen zufrieden? Dann kannst du den Testteil entfernen und zum nächsten Tab wechseln!
                example_code: |
                    ```
                    {print} 'BLACKJACK'

                    # Setze diese Variablen
                    karten = _
                    bildkarten = _
                    karte_1 =

                    # Erzeuge eine Funktion, um die Punkte zu berechnen
                    {define} berechne_punkte {with} karte:
                        {if} karte {in} bildkarten:
                            punkte = _
                        {elif} _
                            _
                        {else}:
                            _
                        _ punkte

                    # Teste deine Funktion
                    {print} 'Deine Karte ist ein(e) ' _
                    {print} 'Sie zählt ' _ ' Punkte'.
                    ```
        default_save_name: Blackjack
        name: Blackjack
    blackjack_2:
        description: Blackjack Teil 2
        levels:
            16:
                story_text: |
                    ### Übung
                    In diesem Abenteuer programmieren wir den zweiten Teil unseres Blackjack-Spiels.

                    ***Füge das Programm aus dem vorherigen Abenteuer hier ein***
                    Im vorherigen Abenteuer hast du mit einer Liste von Variablen begonnen und eine Funktion geschrieben, die berechnet, wie viele Punkte eine Karte zählt. Kopiere dein Programm und füge es hier ein. Beachte, dass du den Testteil nicht benötigst. Wenn du ihn noch nicht gelöscht hast, mache es jetzt.

                    ***Ergänze weitere Variablen***
                    Du hast schon die Listen `karten` und `bildkarten` und die Variable `karte_1` gesetzt. Erzeuge nach diesen Variablen noch 3 weitere: `karte_2`, `geber_karte_1` und `geber_karte_2`. Diese Variablen sind auf eine zufällige Karte aus der Liste der Karten gesetzt.

                    ***Zähle die Punkte zusammen***
                    Um zu berechnen, wie viele Punkte du erreicht hast, rufen wir die Funktion mit `karte_1` und `karte_2` auf. Dann addieren wir die beiden Punktzahlen, um deine Gesamtpunkte zu bestimmen.
                    Mache dasselbe für die Punkte des Gebers, aber stelle sicher, dass du die Karten des Gebers und nicht deine benutzt.

                    ***2 Asse***
                    Großartig! Fast alle Punkte können jetzt berechnet werden. Bis auf eine Ausnahme: 2 Asse. Wenn du 2 Asse bekommst, gibt es dafür 12 Punkte und nicht 22 (weil du mit 22 Punkten schon verloren hättest). Das gilt natürlich auch für den Geber.

                    ***Zeige den Punktestand***
                    Zuletzt soll das Programm noch ausgeben, welchen Karte du gezogen hast und wie viele Punkte es dafür gibt. Dann zeige, welche Karten der Geber hat und wie viele Punkte sie zählen.

                    ***Weiter geht es mit dem nächsten Abenteuer***
                    Ausgezeichnet! Du hast diesen Teil des Spiels beendet! Kopiere dein Programm und gehe zum nächsten Abenteuer um zu lernen, wie du nach einer extra Karte fragen und den Gewinner bestimmen kannst.
                example_code: |
                    ```
                    # Kopiere deine Programm aus dem vorherigen Abenteuer hier her

                    # Füge diese Variablen zu der Liste der Variablen hinzu
                    karte_1 = _
                    geber_karte_1 = _
                    geber_karte_2 = _

                    # Zähle deine Punkte zusammen
                    deine_punkte_1 = {call} _ {with} karte_1
                    deine_punkte_2 = _
                    deine_gesamtpunkte = _

                    # Zähle die Punkte des Gebers zusammen
                    geber_punkte_1 = _
                    _
                    _

                    # 2 Asse
                    {if} karte_1 == 'Ass' {and} _
                        deine_gesamtpunkte = 12
                    {if} geber_karte_1 _
                        geber_gesamtpunkte = _

                    # Zeige den Spielstand
                    {print} 'Du hast ' _ ' und ' _ ' gezogen. Das sind ' _ ' Punkte'
                    {print} 'Der Geber hat ' _ ' und ' _ ' gezogen. Das sind ' _ ' Punkte'
                    ```
        name: Blackjack 2
        default_save_name: Blackjack_2
    blackjack_3:
        description: Blackjack Teil 3
        levels:
            16:
                story_text: |
                    In den vorherigen Abenteuern hast du gelernt, wie du 2 zufällige Karten für dich und den Geber ziehen kannst und zu berechnen, wie viele Punkte ihr beiden habt.
                    In diesem Abenteuer fügen wir für dich und den Geber die Möglichkeit hinzu, nach einer weiteren Karte zu fragen.

                    ### Übung
                    ***Füge dein Programm aus dem vorherigen Abenteuer ein*** Kopiere zunächst das Programm aus dem vorherigen Abenteuer und füge es hier ein.

                    ***Extra Karte für dich*** Wenn du willst, kannst du eine weitere Karte bekommen, um mit deinen Gesamtpunkten so nah wie möglich an 21 zu kommen. Frage zuerst den Spieler, ob er noch eine Karte will.
                    Falls ja, wähle eine zufällige Karte und drucke, was gezogen wurde. Falls die Karte kein Ass ist, kannst du die Funktion aufrufen und die Punkte zu deinen Gesamtpunkten hinzuzählen.
                    Falls die Karte ein Ass ist, kannst du die Funktion nicht verwenden, weil ein Ass entweder 1 Punkt oder 11 Punkte zählen kann, abhängig davon, wie viele Punkte du bereits hast.
                    Falls deine Gesamtpunkte weniger als 11 sind, sollte das Ass 11 Punkte zählen (weil das am nächsten an 21 ist). Also zählst du 11 Punkte zu deinen Gesamtpunkten hinzu.
                    Falls du mehr als oder genau 11 Gesamtpunkte hast, sollte dein Ass 1 Punkt zählen (weil du nicht mehr als 21 Punkte haben solltest). Also zählst du 1 Punkt zu den Gesamtpunkten hinzu.
                    Zuletzt, drucke deine neue Gesamtpunktzahl.

                    ***Extra Karte für den Geber*** Der Geber kann auch eine extra Karte bekommen. Der Geber muss nicht gefragt werden, weil er immer eine extra Karte bekommt, wenn er weniger als 17 Gesamtpunkte hat.
                    Kopiere den 'Extra Karte für dich' Code und füge ihn in den Geber-Abschnitt ein. Dann ändere ihn, dass es für den Geber passt, eine extra Karte zu nehmen und die Punkte zu seinen Gesamtpunkten hinzugefügt zu bekommen
                example_code: |
                    ```
                    # Füge dein Programm aus dem vorherigen Abenteuer hier ein

                    # Extra Karte für dich
                    weiter = {ask} _
                    {if} weiter == 'ja':
                        karte_3 = _
                        {print} _
                        {if} karte_3 _ 'Ass':
                            deine_punkte_3 = _
                            deine_gesamtpunkte = _
                        {else}:
                           {if} deine_gesamtpunkte _
                                _
                            {else}:
                                _
                        {print} _

                    # Extra Karte für den Geber
                    {if} geber_gesamtpunkte < 17
                    _
                    ```
        name: Blackjack 3
        default_save_name: Blackjack_3
    blackjack_4:
        description: Blackjack Teil 4
        levels:
            16:
                story_text: |
                    In den letzten 3 Abenteuern hast du fast ein funktionierendes Blackjack Spiel geschrieben! Jetzt fehlt nur noch, den Gewinner zu bestimmen

                    ### Übung
                    Paste your code from the previous adventure*** Start by pasting the code that you've made so far into your programming

                    ***Decide a winner***
                    Firstly, if you and the dealer have an equal amount of points, it's a draw.
                    Secondly, if the dealer has more than 21 points and you don't, you are the winner.
                    Thirdly, if both you and the dealer have less than 22 points, we have to see who came closest to 21. We do that by comparing who has the highest score. Is your total higher than the dealer's total, then you are the winner. If not, the dealer wins.
                    Lastly, in all other scenarios (e.g. you have more than 21 points and the dealer doesn't, or you both have more than 21 points) you are the loser.

                    ***Enjoy the game!***
                    Does your game work properly? Amazing! You have done a great job! Enjoy your game!
                    If it doesn't work right away, no worries, you might have made a mistake. Just keep calm and debug your code using the ladybug button.
                example_code: |
                    ```
                    # Füge das Programm aus dem vorherigen Abenteuer hier ein

                    # Bestimme den Gewinner
                    {if} _
                        {print} 'Unentschieden! Spiele nochmal!'
                    {elif} _
                        {print} 'Du gewinnst!'
                    {elif} _ :
                        {if} _:
                            {print} _
                        {else}:
                            {print} _
                    {else}:
                        _
                    ```
        name: Blackjack 4
        default_save_name: Blackjack_4
    calculator:
        name: Taschenrechner
        default_save_name: Taschenrechner
        description: Programmiere einen Taschenrechner
        levels:
            7:
                story_text: |
                    Nun da du die Mathematik beherrscht, kannst du selbst einen Taschenrechner erstellen!
                example_code: |
                    ```
                    nummer1 = {ask} 'Gib die erste Zahl ein:'
                    nummer2 = {ask} 'Gib die zweite Zahl ein:'
                    richtige_antwort = nummer1 * nummer2
                    {print} nummer1 ' mal ' nummer2 ' ist ' richtige_antwort
                    ```
                story_text_2: |
                    ### Übung
                    Der Taschenrechner oben berechnet die Antwort für dich, aber du kannst auch ein Programm erstellen, um deine mathematischen Fähigkeiten zu testen, so wie dieses:
                    Fülle die Lücken aus, um es zu vervollständigen!
                example_code_2: |
                    ```
                    richtige_antwort = 11 * 27
                    antwort = {ask} 'Wie viel ist 11 mal 27?'
                    {if} antwort {is} _ {print} 'Gut gemacht!'
                    {else} {print} 'Falsch! Es war ' _
                    ```
                story_text_3: |
                    **Extra** Du kannst den Computer auch alleine zufällige Summen rechnen lassen, indem du `{random}` benutzt.
                example_code_3: |-
                    ```
                    zahlen = 1, 2, 3, 4, 5, 6, 7, 8, 9, 10
                    zahl_1 = _
                    zahl_2 = _
                    richtige_antwort = zahl_1 * zahl_2
                    gegebene_antwort = {ask} 'Was ist ' zahl_1 ' mal ' zahl_2 '?'
                    {if} _
                    {else} _
                    ```
            10:
                story_text: |
                    In einem vorhergehenden Level hast du einen Taschenrechner erstellt. In diesem Level kannst du den Code erweitern, so dass er mehrere Fragen stellt.

                    ### Übung 1
                    Kannst du Zeile 10 vervollständigen, damit das Programm funktioniert?

                    ### Übung 2
                    Gib dem Spieler eine Rückmeldung, wenn er eine richtige oder falsche Antwort eingegeben hat, beispielsweise mit `{print} 'Richtig!'` oder `{print} 'Falsch! Die richtige Antwort ist ' richtige_antwort`.
                example_code: |
                    ```
                    Punkte = 0
                    {repeat} 10 {times}
                        Nummern = 1, 2, 3, 4, 5, 6, 7, 8, 9, 10
                        Nummer1 = Nummern {at} {random}
                        Nummer2 = Nummern {at} {random}
                        richtige_antwort = Nummer1 * Nummer2
                        {print} 'Was ist ' Nummer1 ' mal ' Nummer2 '?'
                        Antwort = {ask} 'Tippe deine Antwort hier ein...'
                        {print} 'Deine Antwort ist ' Antwort
                        {if} _ {is} _
                            Punkte = Punkte + 1
                    {print} 'Großartig gemacht! Dein Punktestand ist... ' Punkte ' von 10!'
                    ```
            11:
                story_text: |
                    Dieses Taschenrechner-Spiel hilft die dabei, das Ein-mal-Eins zu üben!
                    ### Übung
                    Fülle die Lücken. Wir wollen, dass das Programm den Spielern diese Fragen stellt:
                    ```
                    Was ist 1 mal 1?
                    Was ist 1 mal 2?
                    Was ist 1 mal 3?
                    Was ist 2 mal 1?
                    Was ist 2 mal 2?
                    Was ist 2 mal 3?
                    Was ist 3 mal 1?
                    Was ist 3 mal 2?
                    Was ist 3 mal 3?
                    _
                    ```
                example_code: |
                    ```
                    zahlen = 1, 2, 3
                    {for} _
                        {for} _
                            antwort = {ask} _
                            richtig = zahl_1 * zahl_2
                            {if} antwort {is} richtig
                                {print} 'Gut gemacht!'
                            {else}
                                {print} 'Das ist falsch. Die richtige Antwort ist ' richtig
                    ```
            15:
                story_text: |
                    In diesem Abenteuer wirst du einen Taschenrechner bauen, der einen Notendurchschnitt für dich berechnet. Wenn du in funktionsfähig gemacht hast, kannst du zum nächsten Abenteuer weiter gehen, in dem du zwei extra Features ergänzen kannst.

                    ### Übung 1
                    Fülle die Leerstellen, um den Taschenrechner funktionsfähig zu machen.
                    * Beginne mit der vierten Zeile, ergänze eine Frage, um herauszufinden, welche Note die Schüler:in bekommen hat.
                    * In der fünften Zeile solltest du die Gesamtzahl aller Noten berechnen, also gesamt = gesamt + note
                    * Dann setzen wir den Rückgabewert. Wir wollen den Durchschnitt zurückgeben, also gesamt geteilt durch die Anzahl Tests (4).
                    * Zuletzt vervollständigen wir den Code indem wir die Funktion in Zeile 8 aufrufen.

                    Hast du es hingekriegt? Wirklich toll! Willst du noch andere Sachen mit deinem Taschenrechner machen? **Im nächsten Abenteuer geht es weiter!**
                example_code: |
                    ```
                    {define} berechne_notendurchschnitt
                        gesamt = 0
                        {for} i {in} {range} 1 {to} 4
                            note = {ask} _
                            gesamt = gesamt + _
                            {return} _ / 4

                    notendurchschnitt = {call} _
                    {print} 'Dein Notendurchschnitt ist ' notendurchschnitt
                    ```
            16:
                story_text: |
                    Du kannst die `{while}` Schleife zum Taschenrechnerspiel, das du im vorigen Level gelernt hast, hinzufügen.
                    Dies stellt sicher, dass der Spieler nicht zur nächsten Frage weiterkommt, wenn er falsch antwortet.

                    ### Übung
                    Ergänze die `{while}` Schleife in der Funktion, frage die Spieler, was zahl_1 mal zahl_2 ist und drucke ihre Antwort.
                    Dann mache einen `{call}` der Funktion.
                example_code: "```\n{define} neue_frage\n    Zahlen = 1, 2, 3, 4, 5, 6, 7, 8, 9, 10\n    Zahl_1 = Zahlen {at} {random}\n    Zahl_2 = Zahlen {at} {random}\n    richtig = Zahl_1 * Zahl_2\n    Antwort = 0\n    _\n    _\n    _\n    {print} 'Gut gemacht!'\n\n{print} 'Gib 10 richtige Antworten, um zu gewinnen!'\n{for} i {in} {range} 1 {to} 10\n    _\n{print} 'Gewonnen!'\n```\n"
    calculator_2:
        name: Taschenrechner 2
        levels:
            15:
                story_text: |
                    ### Übung 2
                    **Das ist der zweite Teil dieses Abenteuers.** Das Abenteuer startet im vorherigen Abenteuer.
                    Natürlich willst du nicht immer nur den Durchschnitt von 4 Tests berechnen. Vielleicht willst du den Mittelwert von 10 Tests oder nur 2 berechnen?
                    Du kannst das Problem beheben, indem du ein Argument und die Variable 'anzahl_von_tests' ergänzt.
                    * Beginne eine neue Zeile in der Zeile 3. Setze die anzahl_von_tests indem du die Schüler:in danach fragst, wie viele Tests geschrieben wurden.
                    * Ändere die 4 in der Zeile 4 in das neue Argument anzahl_von_tests.
                    * Zuletzt ändere noch die 4 in der Zeile 6 in anzahl_von_tests.

                    Versuche dein neues Programm. Funktioniert es?

                    ### Übung 3
                    Willst du dein Programm weiter verbessern? Großartig! Das letzte Programm konnte nur den Durchschnitt von einer Schüler:in berechnen. Es wäre aber besser, die Durchschnitt von allen Schüler:innen zu berechnen, die du willst.
                    Wir sagen dir nicht, wie du es machen sollst, geben dir aber einen Hinweis: Beginne deinen Code in Zeile 1 mit {define} berechne_notendurchschnitt {with} schüler_in.
                example_code: |
                    ```
                    # Benutze deinen eigenen Code aus dem letzten Abenteuer.
                    ```
        default_save_name: Taschenrechner 2
        description: Taschenrechner 2
    clear_command:
        levels:
            4:
                story_text: |
                    Zeit für einen neuen Befehl! Mit `{clear}` kann der gesamte Text vom Ausgabebildschirm gelöscht werden. Auf diese Weise wird verhindert, dass der Bildschirm zu voll mit Text wird.
                    Achtung! Wenn du den `{clear}` Befehl verwendest, denke daran, zuvor ein `{sleep}` zu verwenden. Andernfalls löscht Hedy den Bildschirm, ohne dass du Zeit zum Lesen hast!
                example_code: |
                    ```
                    {print} '3'
                    {clear}
                    {print} '2'
                    {clear}
                    {print} '1'
                    {clear}
                    {print} 'Warte...'
                    {sleep} 3
                    {clear}
                    {print} 'ÜBERRASCHUNG!'
                    ```
        default_save_name: löschen_Befehl
        description: '{clear} Befehl'
        name: '{clear}'
    debugging:
        levels:
            1:
                story_text: |-
                    Willkommen zu einem Debugging-Abenteuer. Einen Code zu debuggen bedeutet, Fehler im Code zu beseitigen.
                    Das bedeutet, dass wir dir in diesen Debugging-Abenteuern Code zeigen werden, der noch nicht funktioniert.
                    Du musst herausfinden, was falsch ist und die Fehler korrigieren.

                    ### Übung
                    Debugge den Code. Viel Glück!
                example_code: |
                    **Achtung! Dieser Code muss gedebugged werden!**
                    ```
                    {print} Ich liebe programmieren
                    Liebst du Programmieren auch?
                    {echo}
                    {print} Was sind deine Hobbys?
                    {echo} Deine Hobbys sind
                    ```
            2:
                story_text: |-
                    Willkommen zu einem Debugging-Abenteuer. Einen Code zu debuggen bedeutet, Fehler im Code zu beseitigen.
                    Das bedeutet, dass wir dir in diesen Debugging-Abenteuern Code zeigen werden, der noch nicht funktioniert.
                    Du musst herausfinden, was falsch ist und die Fehler korrigieren.

                    ### Übung
                    Debugge den Code. Viel Glück!
                example_code: |
                    **Achtung! Dieser Code muss debugged werden!**
                    ```
                    reiseziel {ask} Wohin willst du in den Urlaub?
                    {print} Der Flug nach reseziel hebt um 13 Uhr ab.
                    {ask} Hast du schon dein Gepäck abgegeben?
                    {echo}
                    {print} Lass mich deine Boardkarten für dich ausdrucken.
                    {sleep}
                    Bitte schön! Gute Reise!
                    ```
            3:
                story_text: |-
                    Willkommen zu einem Debugging-Abenteuer. Einen Code zu debuggen bedeutet, Fehler im Code zu beseitigen.
                    Das bedeutet, dass wir dir in diesen Debugging-Abenteuern Code zeigen werden, der noch nicht funktioniert.
                    Du musst herausfinden, was falsch ist und die Fehler korrigieren.

                    ### Übung
                    Debugge den Code. Viel Glück!
                example_code: |
                    **Achtung! Dieser Code muss debugged werden!**
                    ```
                    film_auswahl {is} Dracula, Harry Potter, Shrek, Barbie
                    film_wahl {is} filme {at} {random}
                    {print} Heute schau wir uns film _wahl an
                    Magst {ask} Magst du den Film?
                    {print} Morgen schauen wir etwas anderes.
                    {add} film_wahl {to_list} film_auswahl
                    {print} Morgen schauen wir morgigen_film
                    morgigen_film {is} film_auswahl {at} {random}
                    Ich hole uns mal das Popcorn! {print}
                    ```
            4:
                story_text: |-
                    ### Übung
                    Debugge dieses Programm. Viel Glück!
                example_code: |
                    **Warnung! Dieser Code muss korrigiert werden!**
                    ```
                    {print} 'Willkommen zur Online-Bibliothek!
                    {ask} Welche Buchgenre magst du?
                    {print} Du magst das Genre
                    autor {is} {ask} 'Wer ist dein(e) Lieblingsautor(in)?'
                    {print} 'autor ist dein(e) Lieblingsautor(in)'
                    {print} Hmmm... Ich denke du solltest... bücher {at} {random} ausprobieren
                    ```
            6:
                story_text: |-
                    ### Übung
                    Debugge dieses Programm. Viel Glück!
                example_code: |
                    **Warnung! Diese Code muss gedebugged werden!**
                    ```
                    {print} Willkommen im Schwimmbad Hedy!
                    klasse {is} {ask} 'Bist du hier, um heute einer Klasse beizutreten?'
                    {if} klasse ja
                    {print} 'Großartig, du bist jetzt in einer Klasse!
                    {print} {else} 'Du wirst keiner Klasse beitreten.'
                    ermässigung {is} 'Hast du eine Code für eine Ermässigung?'
                    {if} ermässigung {is} ja
                    ermässigung_antwort {is} {ask} 'Wie ist deine Code für die Ermässigung?'
                    ermässigungs_codes = Senior4231, Student8786, NeuesMitglied6709
                    {if} ermässigung_antwort {is} {in} ermässigungs_cods
                    {print} 'Das kostet 3,50 €'
                    'Das kostet 5,50 €'
                    {print} 'Viel Spaß beim Schwimmen!'
                    ```
            7:
                story_text: |-
                    ### Übung
                    Debugge dieses Programm. Viel Glück!
                example_code: |
                    **Warnung! Dieser Code muss gedebugged werden!**
                    ```
                    {print} 'Verkaufsmaschine'
                    gewähltes_produkt = {ask} 'Bitte wähle ein Produkt'
                    1_euro_produkte = cola orangensaft wasser
                    2_euro_produkte = schokolade, kekse, müsliriegel
                    3euro_prodkte = kartoffel chips, landjäger, bananenbrot
                    {if} gewählte {is} {in} 1_euro_produkte
                    price = 1
                    {if} gewähltes_produkt {is} 2_euro_produkte
                    preis = 2
                    {else} gewähltes_produkt {in} 2_euro_produkte
                    preis = 3
                    anzahl_produkte = '{ask} Wie viele ' gewähltes_produkt willst du haben?'
                    gesamt = preis + anahl_produkte
                    {print} 'Das kostet ' preis ' € bitte'
                    ```
            8:
                story_text: |-
                    ### Übung
                    Überraschung! Dies Programm sieht mehr wie eine Ausgabe aus als wie Code. Dennoch - wir wollen nun nicht einfach ein `{print}` in jeder Zeile hinzufügen.
                    Korrigiere das Programm, so dass 'Bruder Jakob' ausgegeben wird, indem du den `{repeat}` Befehl verwendest (natürlich)!
                example_code: |
                    **Warnung! Dieser Code muss gedebugged werden!**
                    ```
                    Schläfst du noch?
                    Bruder Jakob!
                    Hell die Glocken klingen!
                    Ding, dang, dong!
                    ```
            9:
                story_text: |-
                    ### Übung
                    Debugge diesen Code. Viel Glück!
                example_code: |-
                    **Warnung! Dieser Code muss debugged werden!**
                    ```
                    {print} 'Willkommen zur Maniküre und Pediküre durch Hedy'
                    körperteil = {ask} 'Lässt du dir heute die Fingernägel oder Zehennägel richten? Oder beides?'
                    {if} körperteile {is} beides
                            {print} Das macht 24 €'
                            preis = 25
                        {else}
                            {print} Das mach 18 €'
                            preis = 18
                    farbe = {ask} Welche Farbe hättest du gerne?
                    glitzer = {ask} 'Möchtest du Glitzer dazu?'
                    {if} glitzer {is} ja
                        {print} 'Das mach 3 € extra'
                    preis = preis + 3
                    {else} {print} 'Kein Glitzer' {print} 'Nichts extra'
                    {sleep} 5
                    {print} 'Fertig! Das macht ' preis ' € bitte!'
                    {print} 'Danke! Ciao!'
                    ```
            10:
                story_text: |-
                    ### Übung
                    Debugge diesen Code. Viel Glück!
                example_code: |
                    **Warnung! Dieser Code muss debugged werden!**
                    ```
                    {print} 'Willkommen in unserem Sandwich Laden'
                    menge 'Wie viele Sandwiches möchtest Du gerne kaufen?'
                    {repeat} menge {times}
                    {ask} {is} {ask} 'Welches Brot hättest du gerne?'
                    brotarten {is} weiss, weizen, roggen, knoblauch, gluten frei
                    {if} gewähltes_brot in Brotarten
                    {print} 'Großartig!'
                    {else}
                    'Leider haben wir das nicht'
                    belag {is} {ask} 'Welchen Belag hättest du gerne?'
                    soße {is} {ask} 'Welche Soße hättest du gerne?'
                    {print} Ein gewähltes_brot mit belag und soße.
                    preis = menge * 6
                    {print} 'Das kostet 'preis euro' bitte'
                    ```
            11:
                story_text: |-
                    ### Übung
                    Debugge diesen Code. Viel Glück!
                example_code: |
                    **Warnung! Dieser Code muss debugged werden!**
                    ```
                    namen = Muad Hasan Samira Nora
                    aktivitäten = Drachen steigen lassen, schwimmen gehen, wandern gehen, sonnenbaden
                    {for} name {is} namen
                    {print} Am Strand mag name aktivität {at} {random}
                    ```
        description: Debugging-Abenteuer
        name: Debugging
        default_save_name: Debugging
    default:
        name: Einführung
        default_save_name: Einleitung
        description: Erklärung des Levels
        levels:
            1:
                story_text: |
                    Willkommen bei Hedy! Hier kannst du Schritt für Schritt Programmieren lernen.

                    Probiere den Code selbst! Die gelbe Schaltfläche kopiert den Beispielcode in das Programmierfeld.
                    Mit der grünen Schaltfläche 'Programm ausführen' unter dem Programmierfeld wird der Code ausgeführt.

                    Bereit? Dann gehe zum nächsten Abenteuer um deinen ersten Befehl zu lernen!
                example_code: |
                    ```
                    {print} Hallo Welt!
                    ```
            2:
                story_text: |
                    Glückwunsch! Du hast Level 2 erreicht. Hoffentlich hast du bereits einige tolle Programme erstellt!
                    Auf Level 1 ist dir vielleicht aufgefallen, dass der Befehl `{echo}` jeweils nur einen Teil an Information speichern kann.
                    Im Restaurant-Abenteuer konntest du beispielsweise in einem Satz wiedergeben, was der Kunde essen oder trinken möchte, aber nicht beides.

                    Das ändert sich in Level 2. In Level 2 lernst du, mit Variablen zu arbeiten. Diese erlauben es, mehrere Informationen zu speichern und an jedem beliebigen Ort auszugeben.
                    Gehen wir also zum nächsten Abenteuer!
                example_code: |
                    **Warnung! Dieser Code funktioniert nicht!**
                    In Hedy ändern sich die Befehle manchmal. `{echo}` funktioniert beispielsweise nur auf Level 1. Auf diesem Level lernst du eine bessere Möglichkeit, Antworten zurückzugeben.
                    ```
                    {print} Willkommen bei Hedy's
                    {ask} Was möchtest du essen?
                    {echo} Du möchtest also
                    {ask} Was möchtest du trinken?
                    {echo} Du möchtest also
                    ```
            3:
                story_text: |
                    Im vorherigen Level hast du gelernt, was eine Variable ist und wie du sie verwenden kannst, um deine Abenteuer interaktiver zu gestalten.
                    Aber... das ist nicht das Einzige, was du mit Variablen machen kannst! Du kannst Variablen auch zum Erstellen von Listen verwenden.
                    Und du kannst Hedy sogar ein zufälliges Wort aus einer Liste auswählen lassen, wodurch du echte Spiele erstellen kannst!
                    Wirf einen kurzen Blick auf das nächste Abenteuer!
            4:
                story_text: |
                    In den vorherigen Levels hast du mit Variablen geübt, bist aber möglicherweise auf dieses Problem gestoßen.
                    Möglicherweise hast du versucht, Code wie diesen auszuführen:

                    Natürlich wolltest du folgendes ausgeben

                    `Mein name ist Sophie`

                    aber Hedy druckt

                    `Mein Sophie ist Sophie`.

                    In diesem Level wird dieses Problem durch die Verwendung von Anführungszeichen behoben.
                example_code: |
                    ```
                    name {is} Sophie
                    {print} Ich heiße name
                    ```
            6:
                story_text: |
                    In Level 5 gibt es etwas Neues, nämlich das `{if}`! Mit `{if}` kannst du zwischen zwei verschiedenen Möglichkeiten wählen.
                    Dieser Code gibt 'Toll!' aus, wenn du Hedy als Namen eingibst, und 'Blöd!', wenn du etwas anderes eingibst.
                    `{ask}` und `{print}` funktionieren immer noch wie in Level 4.
                example_code: |
                    ```
                    passwort {is} {ask} 'Was ist das richtige Passwort?'
                    ```
            7:
                story_text: |
                    In diesem Level lernst du etwas Neues: Du kannst jetzt auch rechnen.

                    Das Plus ist leicht, das schreibst du wie in Mathe: `5 + 5` zum Beispiel. Das Minus funktioniert genauso, zum Beispiel `5 - 5`.

                    Das Mal ist etwas anders, da auf deiner Tastatur kein Malzeichen vorhanden ist. Suche mal, das gibt es wirklich nicht!
                    Deshalb multiplizieren wir mit dem Stern (auf der Tastatur über dem Plus): `5 * 5`. Lies das als "5 mal 5", dann kannst du dich am einfachsten daran erinnern.
                example_code: |
                    ```
                    essen_preis {is} 0
                    getränk_preis {is} 0
                    gesamt_preis {is} 0
                    {print} 'Willkommen bei McHedy'
                    bestellung {is} {ask} 'Was möchtest du essen?'
                    {if} bestellung {is} Hamburger essen_preis {is} 5
                    {if} bestellung {is} Pommes essen_preis {is} 2
                    getränk {is} {ask} 'Was möchtest du trinken?'
                    {if} getränk {is} Wasser getränk_preis {is} 0
                    {else} getränk_preis {is} 3
                    gesamt_preis {is} essen_preis + getränk_preis
                    {print} 'Das macht zusammen ' gesamt_preis ' Euro, bitte'
                    ```
            8:
                story_text: |
                    In Level 7 kommt der Befehl `{repeat}` dazu. Mit `{repeat}` kannst du eine Zeile Code mehrmals ausführen.
                example_code: |
                    ```
                    {repeat} 3 {times} {print} 'Hedy macht Spaß!'
                    ```
            9:
                story_text: |
                    `{ask}` und `{print}` funktionieren immer noch wie du es gewohnt bist. Aber `{if}`, `{else}` und `{repeat}` haben sich verändert!
                    Du kannst jetzt mehrere Zeilen gruppieren, aber du musst den Code dafür *einrücken*.
                    Das bedeutet, dass du die Befehlszeilen mit vier Leerzeichen beginnen musst. Das gilt auch, wenn du einen Block mit nur einer Zeile schreiben möchtest.
                example_code: |
                    ```
                    {repeat} 5 {times} {print} 'Im nächsten Abenteuer kannst du mehrere Zeilen auf einmal ausgeben!'
                    ```
            10:
                story_text: |
                    Toll gemacht! Du hast einen weiteren neuen Level erreicht! Im vorherigen Level hast du gelernt, mehrere Zeile Code in einem `{if}` oder `{repeat}` Befehl zu benutzen. Aber du kannst noch nicht beide kombinieren...
                    Gute Nachrichten! In diesem Level darfst du ein `{if}` in einem `{if}`, oder in einem `{repeat}` verwenden. Das Verwenden eines Code-Blocks innerhalb eines anderen Code-Block wird Verschachtelung genannt.
                example_code: |
                    ```
                    Antwort = {ask} 'Bist du bereit, etwas Neues zu lernen?'
                    {if} Antwort {is} ja
                        {print} 'Großartig! Du kannst nun lernen, wie man den Wiederholen-Befehl mit dem Wenn-Befehl zusammen benutzt!'
                        {print} 'Hurra!'
                        {print} 'Hurra!'
                        {print} 'Hurra!'
                    {else}
                        {print} 'Vielleicht solltest du noch etwas mehr im vorherigen Level üben?'
            11:
                story_text: |
                    Du schlägst dich gut! In den vorherigen Leveln sind wir noch auf ein kleines Problem gestoßen. Du weißt jetzt, wie man Zeilen wiederholt, aber was, wenn du die Zeilen etwas verändern möchtest?
                    Beispielsweise wenn du den Song 'if you're happy and you know it' singen möchtest. Das würde dann so aussehen:

                    Wenn du also auch die Zeile 'stop your feet' möchtest, und die danach und danach und danach, musst du den Code komplett verändern.
                    In diesem Level lernst du den `{for}` Befehl, mit dem du eine Liste von Aktionen anlegen kannst, die der Code dann jedes Mal mit einer weiteren Aktion wiederholt!
                    Sieh dir das mal an!
                example_code: |
                    ```
                    {repeat} 2 {times}
                        {print} 'if you're happy and you know it clap your hands'
                    {print} 'if you're happy and you know it and you really want to show it'
                    {print} 'if you're happy and you know it clap your hands'
                    ```
            12:
                story_text: |
                    Vielleicht hast du versucht Dezimalzahlen bei deinem Restaurant Abenteuer zu verwenden. Falls ja, hast du wahrscheinlich bemerkt, dass Hedy die noch nicht verstand und immer abgerundet hat.
                    Ab diesem Level kannst du Dezimalzahlen verwenden.
                example_code: |
                    ```
                    burger = 5
                    getraenk = 2
                    gesamt = burger + getraenk
                    {print} 'Du hast einen Burger und ein Getränk bestellt'
                    {print} 'Das macht zusammen ' gesamt ' Euro, bitte'
                    ```
    dice:
        name: Würfel
        default_save_name: Würfel
        description: Erstelle deinen eigenen Würfel
        levels:
            3:
                story_text: |
                    In diesem Level können wir von einer Liste wählen. Damit können wir den Computer eine Seite des Würfels wählen lassen.
                    Schaut mal in die Brettspiele in eurem Schrank zu Hause.
                    Haben einige davon (besondere) Würfel? Die kannst du auch mit diesem Code nachbauen.
                    Zum Beispiel den Würfel aus "Heckmeck am Bratwurmeck" mit den Zahlen 1 bis 5 und einem Regenwurm darauf.

                    ![Würfel aus "Heckmeck am Bratwurmeck" mit den Zahlen 1 bis 5 und einem Regenwurm darauf](https://cdn.jsdelivr.net/gh/felienne/hedy@24f19e9ac16c981517e7243120bc714912407eb5/coursedata/img/dobbelsteen.jpeg)
                example_code: |
                    ```
                    Würfelseiten {is} 1, 2, 3, 4, 5, Regenwurm
                    {print} Du warfst _ {at} {random} !
                    ```
                story_text_2: |
                    ### Übung
                    Die Würfel im Beispiel oben sind die Würfel für ein bestimmtes Spiel. Kannst du normale Würfel machen?
                    Oder andere Spezialwürfel von einem anderen Spiel?
                example_code_2: |
                    ```
                    Auswahlmöglichkeiten {is} _
                    ```
            4:
                story_text: |
                    In diesem Level kannst du auch Würfel erstellen. Aber dieses Mal kannst du es selbst versuchen, ohne Beispiel-Code!

                    ### Übung
                    Erstelle deinen eigenen Würfel in diesem Level.
                    Tipp: Falls du keine Idee hast, wie man einen Würfel erstellt, schau dir deinen Würfel vom vorigen Level an, aber vergiss nicht, Anführungszeichen hinzuzufügen.
            5:
                story_text: |
                    Wir werden die `{if}` und `{else}` Befehle zu unseren Würfeln hinzufügen!

                    ### Übung
                    Vervollständige den Beispiel-Code, sodass der Code sagt "Du kannst aufhören zu werfen", sobald du einen Regenwurm gewürfelt hast. Er sollte "Du musst nochmal werfen" ausgeben, falls du etwas anderes gewürfelt hast.
                    **Extra** Vielleicht möchtest Du auch einen Würfel aus einem ganz anderen Spiel nachbauen. Das ist auch super! Dann überlege dir selbst eine Reaktion. Zum Beispiel 'ja' bei einer 6 und 'schade' für alles andere.
                example_code: |
                    ```
                    würfelseiten {is} 1, 2, 3, 4, 5, Regenwurm
                    wurf {is} würfelseiten {at} {random}
                    {print} 'Du hast gewürfelt: ' wurf
                    _ wurf {is} Regenwurm {print} 'Du kannst aufhören zu würfeln.'
                    _ {print} 'Du musst nochmal würfeln!'
                    ```
            7:
                story_text: |
                    Hier kannst Du auch wieder der Regenwurmwürfel erstellen, aber hier kannst Du dazu auch noch berechnen, wie viele Punkte gewürfelt wurden.
                    Vielleicht weißt Du ja, dass der Wurm 5 Punkte zählt. Jetzt kannst Du nach jedem Wurf direkt berechnen, wie viele Punkte Du bekommst.
                    Hier ist der Code zur Berechnung der Punkte für einen Würfel:

                    ### Übung
                    Kannst du den Code verändern, um die Gesamtpunktzahl für 8 Würfel zu bekommen? Um das zu machen musst du einige Zeilen Code kopieren und einfügen.
                example_code: |
                    ```
                    Würfelseiten = 1, 2, 3, 4, 5, Regenwurm
                    Punkte = 0
                    Wurf = Würfelseiten {at} {random}
                    {print} 'Du hast ' Wurf ' gewürfelt.'
                    {if} Wurf {is} Regenwurm Punkte = Punkte + 5 {else} Punkte = Punkte + Wurf
                    {print} 'Jetzt hast Du ' Punkte ' Punkte.'
                    ```
                example_code_2: |
                    Ist es dir gelungen, die Gesamtpunktzahl für 8 Würfel auszurechnen? Dafür musstest du ganz schön viel hin und her kopieren, oder? In Level 7 machen wir das einfacher!
            8:
                story_text: |
                    Auch in diesem Level kannst du wieder einen Würfel programmieren. Mit dem Befehl `{repeat}` kannst du ganz einfach eine ganze Handvoll Würfel werfen.

                    ### Übung
                    Versuche, den Beispiel-Code zu vervollständigen! **Extra** Denke an ein Spiel, das du kennst, bei dem es um Würfel geht und programmiere es mit dem Befehl `{repeat}`.
                example_code: |
                    ```
                    Würfelseiten = 1, 2, 3, 4, 5, 6
                    _ _ _ _ _ _ _
                    ```
            11:
                story_text: |
                    ### Übung
                    Brauchen alle zu lange, um zu würfeln? In diesem Level kannst du Hedy alle Würfel auf einmal werfen lassen.
                    Ändere die Namen zu den Namen deiner Freunde oder Familienmitglieder und vervollständige den Code.
                example_code: |
                    ```
                    Spielerliste = Ann, John, Jesse
                    Würfelseiten = 1, 2, 3, 4, 5, 6
                    _ _ _ _
                        {print} Spieler ' würfelt ' Würfelseiten {at} {random}
                        {sleep}
                    ```
            16:
                story_text: "### Übung\nIn diesem Level kannst du ein kleines Spiel schreiben, bei dem du so schnell wie möglich eine 6 Würfeln musst.\nWir haben mit dem Code angefangen, deine Aufgabe ist, das Spiele zum funktionieren zu bringen.\n\nAls erstes, füge eine `{while}` Schleife hinzu, die prüft, ob eine 6 gewürfelt wurde oder nicht.\nSolange du keine 6 gewürfelt hast, würfle eine Zufallszahl.\nDrucke die Zahl, die der Spieler gewürfelt hat.\nAddiere den Versuch zu der Anzahl der Versuchen.\nWarte eine Sekunde, bevor du wieder würfelst, oder - falls du eine 6 gewürfelt hast - bevor das Spiel endet.\n"
                example_code: "```\nmöglichkeiten = 1, 2, 3, 4, 5, 6\n{print} 'Würfle eine 6 so schnell du kannst!'\ngewürfelt = 0\nversuche = 0\n_\n_\n_\n_\n_\n{print} 'Ja! Du hast in ' versuche ' Versuchen eine 6 gewürfelt.'\n```\n"
    dishes:
        name: Abwasch?
        default_save_name: Abwasch
        description: Nutze den Computer, um zu sehen, wer abwäscht
        levels:
            3:
                story_text: |
                    Gibt es bei euch zu Hause immer Streit, wer mit dem Abwasch dran ist und wer den Müll raus bringen muss?
                    Dann kannst du den Computer völlig fair entscheiden lassen. Das kannst du in diesem Level programmieren!
                example_code: |
                    ```
                    Familienmitglieder {is} Mama, Papa, Emma, Sophie
                    {print} Familienmitglieder {at} {random} muss abwaschen
                    ```
                story_text_2: |
                    ### Übung
                    Erstelle deine eigene Version des Spülmaschinenprogramms. Erstelle zuerst eine Liste deiner Familienmitglieder.
                    Denke dann an eine Aufgabe, die erledigt werden soll, und lasse den Computer entscheiden, wer die Aufgabe erledigen muss, indem du `{at} {random}` benutzt.

                    **Extra** Keine Lust auf selbst abwaschen? Hacke das Spülmaschinenprogramm und entferne deinen Namen von der Liste mit dem `{remove}` `{from}` Befehl.
            4:
                story_text: |
                    Mit Anführungszeichen kannst du dein Abwaschprogramm noch besser machen.

                    ### Übung
                    Fülle zuerst die richtigen Symbole in die Lücken, um dieses Beispielprogramm zum Laufen zu bringen.
                    Hast du es hinbekommen? Großartig! Kopiere nun deinen eigenen Code aus den vorigen Leveln und bring ihn in diesem Level zum Laufen, indem du Anführungszeichen an den richtigen Stellen hinzufügst.
                example_code: |
                    ```
                    Familienmitglieder {is} Mama, Papa, Emma, Sophie
                    {print} _ den Abwasch macht heute _
                    {sleep}
                    {print} Familienmitglieder {at} _
                    ```
            5:
                story_text: |
                    Mit dem Befehl `{if}` kannst Du noch etwas mehr Spaß haben, wenn Du die Auswahl auswertest. Du kannst Dein Programm auf die Auswahl, die der Computer trifft, reagieren lassen.
                    ### Übung
                    Kannst Du den Code so vervollständigen, dass er "So ein Pech" ausgibt, wenn Du dran bist und ansonsten "Zum Glück!"?
                    Vergiss die Anführungszeichen nicht!
                example_code: |
                    ```
                    leute {is} Mama, Papa, Emma, Sophie
                    tellerwäscher {is} leute {at} {random}
                    _ tellerwäscher {is} Sophie {print} _ So ein Pech. Ich muss abwaschen. _
                    _ {print} 'Zum Glück kein Abwasch, weil ' _ ' dran ist.'
                    ```
            7:
                story_text: |
                    Wer ist wie oft mit dem Abwasch dran? Ist es gerecht verteilt? In diesem Level kannst Du mitzählen.
                example_code: |
                    ```
                    Familienmitglieder = Mama, Papa, Emma, Sophie
                    Emmas_Anzahl = 0
                    Tellerwäscher = Familienmitglieder {at} {random}
                    {print} 'Den Abwasch macht ' Tellerwäscher
                    {if} Tellerwäscher {is} Emma Emmas_Anzahl = Emmas_Anzahl + 1
                    {print} 'Emma ist diese Woche ' Emmas_Anzahl ' Mal mit dem Abwasch dran'
                    ```

                    Jetzt kannst Du die Zeilen ein paar Mal kopieren (z.B. weitere 6 Mal für die ganze Woche), um einen Plan für die ganze Woche aufzustellen.
                    Kannst Du den Code für eine ganze Woche schreiben?
                story_text_2: |
                    Wenn Du ganz großes Pech hast, könnte Dich das vorigen Programm für die ganze Woche als Abwäscher bestimmen. Das ist ungerecht!
                    Um das System gerechter zu gestalten, kannst Du mit dem Befehl `{remove}` die ausgewählt Person von der Liste entfernen. Auf diese Weise musst Du nicht nochmal abwaschen, bis jeder einmal dran war.

                    Montag und Dienstag sind schon vorbereitet! Kannst Du den Rest der Woche vervollständigen?
                    Und… Kannst Du dir etwas einfallen lassen für den Fall, dass die Liste leer ist?
                example_code_2: |
                    ```
                    Familienmitglieder = Mama, Papa, Emma, Sophie
                    Tellerwäscher = Familienmitglieder {at} {random}
                    {print} 'Am Montag macht ' Tellerwäscher ' den Abwasch.'
                    {remove} Tellerwäscher {from} Familienmitglieder
                    Tellerwäscher = Familienmitglieder {at} {random}
                    {print} 'Am Dienstag macht ' Tellerwäscher ' den Abwasch.'
                    {remove} Tellerwäscher {from} Familienmitglieder
                    ```
            8:
                story_text: |
                    Mit dem Befehl `{repeat}` kannst du Code-Zeilen wiederholen. Das kannst du nutzen, um für mehrere Tage zu berechnen, wer abwäscht.
                    ### Übung
                    Benutze den `{repeat}` Befehl um zu entscheiden wer die ganze Woche abwaschen muss. Jede Lücke muss mit einem Befehl oder einer Zahl gefüllt werden!
                    **(Extra)** Kannst du an eine andere Aufgabe im Haushalt denken? Passe den Code an, sodass er drei Haushaltsaufgaben entscheidet. Vergiss nicht auszugeben um welche Aufgaben es sich handelt!
                example_code: |
                    ```
                    Familienmitglieder = Mama, Papa, Emma, Sophie
                    {repeat} _ _ {print} 'Abgewaschen wird von' _ _ _
                    ```
            11:
                story_text: |
                    In diesem Level kannst du einen Ablauf für die ganze Woche auf eine einfache Art und Weise erstellen!

                    ### Übung
                    Füge eine zweite Hauspflicht hinzu, wie z.B. Staubsaugen oder Aufräumen, und stelle sicher, dass sie ebenfalls für die ganze Woche aufgeteilt ist.
                    <br> **(Extra)** Das Programm ist nicht fair, du kannst Pech haben und die ganze Woche abwaschen. Wie könntest du das Programm fairer machen?
                example_code: |
                    ```
                    tage = Montag, Dienstag, Mittwoch, Donnerstag, Freitag, Samstag, Sonntag
                    namen = Mama, Papa, Emma, Sophie
                    {for} tag {in} tage
                        {print} namen {at} {random} ' ist mit dem Abwasch dran am ' tag
                    ```
    elif_command:
        levels:
        default_save_name: sofalls
        description: '{elif}'
        name: '{elif}'
    for_command:
        default_save_name: für
        description: '{for} Befehl'
        levels:
            11:
                story_text: |-
                    ## Für
                    In diesem Level lernen wir einen neuen Befehl: `{for}`. Mit `{for}` kannst du eine Liste erzeugen und alle Elemente verwenden.
                    `{for}` erzeugt einen Block, so wie `{repeat}` und `{if}`. Alle Linien im Block müssen mit 4 Leerzeichen beginnen.
                example_code: |
                    ```
                    tierarten = Hunde, Katzen, Blobfische
                    {for} art {in} tierarten
                        {print} 'Ich mag ' art
                    ```
                story_text_2: |
                    ### Übung
                    Vervollständige den Code, indem du `{for} aktion {in} aktionen` in Zeile 2 ergänzt.
                example_code_2: |
                    ```
                    aktionen = dann klatsch mit, stampfe mit dem Fuß, ruf Hurra!
                    _
                        {repeat} 2 {times}
                            {print} 'Bist du glücklich und du weißt es, ' aktion
                            {sleep} 2
                        {print} 'Bist du glücklich und du weißt es und willst es wirklich zeigen'
                        {print} 'Bist du glücklich und du weißt es, ' aktion
                        {sleep} 3
                    ```
            13:
                story_text: |
                    Zuletzt, machen wir aus `{for} i {in} {range} 1 {to} 5` so richtigen Python Code:
                example_code: "```\n{for} i {in} {range}(1,5):\n    {print} (i)\n```\n"
        name: '{for}'
    fortune:
        name: Wahrsagerin
        default_save_name: Wahrsagerin
        description: Lass Hedy die Zukunft voraussagen
        levels:
            1:
                story_text: |
                    Warst du schon mal auf dem Rummel und hast dir die Zukunft von einer Wahrsagerin vorhersagen lassen? Oder hast du schon mal mit einer magischen schwarzen Kugel gespielt?
                    Dann weißt du bestimmt, dass sie nicht wirklich die Zukunft vorhersagen können, aber dass es trotzdem Spaß macht.

                    In den nächsten Leveln kannst du lernen, wie du deine eigene Wahrsagemaschine erstellst!
                    In Level 1 kannst du einfach anfangen, indem du Hedy sich als Wahrsagerin vorstellen lässt und sie die Antwort des Spielers mit `{echo}` ausgibst.
                    So wie hier:
                example_code: |
                    ```
                    _ Hallo, ich bin Hedy, die Wahrsagerin!
                    _ Wer bist du?
                    _ Lass mich in meine Kristallkugel sehen
                    _ Ich sehe... Ich sehe...
                    _ Du heißt
                    ```
                story_text_2: |
                    ### Übung
                    Kopiere den Beispiel-Code in deinen Eingabebereich und fülle die Lücken, um den Code zum Laufen zu bringen.
                    **Extra** Ändere den Code und lasse die Wahrsagerin nicht nur deinen Namen vorhersagen, sondern auch dein Alter, dein Lieblingssport-Team oder etwas anderes über dich.
            3:
                story_text: |
                    Im vorigen Level hast du deine erste Wahrsagemaschine erstellt, aber Hedy konnte nichts wirklich vorhersagen, sondern nur `{echo}`.
                    In diesem Level kannst du Variablen und den `{at} {random}` Befehl benutzen, um Hedy wirklich eine Antwort für dich auswählen zu lassen. Schau dir zum Beispiel diesen Code an:
                example_code: |
                    ```
                    {print} Ich bin Hedy, die Wahrsagerin!
                    Frage {is} {ask} Was würdest du gerne wissen?
                    {print} Das würdest du gerne wissen: Frage
                    Antworten {is} ja, nein, vielleicht
                    {print} Meine Kristallkugel sagt...
                    {sleep} 2
                    {print} Antworten {at} {random}
                    ```
                story_text_2: |
                    ### Übung
                    Bis hierhin konnte Hedy nur mit ja, nein oder vielleicht antworten. Kannst du Hedy mit zusätzlichen Antwortmöglichkeiten ausstatten, wie zum Beispiel 'auf jeden Fall' oder 'frag nochmal'?
            4:
                story_text: |
                    ### Übung 1
                    Wir haben alle Anführungszeichen aus diesem Beispiel-Code entfernt. Kannst du sie alle an den richtigen Stellen hinzufügen?

                    ### Übung 2
                    Gehe zum vorigen Level zurück und kopiere deinen Wahrsagerin-Code. Bring diesen Code in diesem Level zum Laufen, indem du Anführungszeichen an den richtigen Stellen hinzufügst.
                example_code: |
                    ```
                    _ Füge die Anführungszeichen in diesen Code ein _
                    {print} Ich bin Hedy die Wahrsagerin!
                    Frage {is} {ask} Was möchtest du wissen?
                    {print} Dies ist deine Frage:  Frage
                    Antworten {is} ja, nein, vielleicht
                    {print} Meine Kristallkugel sagt...
                    {sleep} 2
                    {print} Antworten {at} {random}
                    ```
            6:
                story_text: |
                    ### Übung
                    Im Beispielcode siehst du, wie du ein Wahrsageprogramm schreiben kannst, das die Chance auf deiner Seite sind. Dieses Schummel-Programm antwortet, dass du immer im Lotto gewinnst, aber deine Freunde nie.

                    Benutze es, um daraus dein eigenes Programm zu machen, sei kreativ! Zum Beispiel kannst Du ein Programm schreiben, das vorhersagt:
                    * dein Lieblingssportverein wird alle Konkurrenten schlagen!
                    * dein Lieblingsfilm wird für die Filmnacht ausgewählt!
                    * du gewinnst Karten für deine Lieblingsshow!
                    * du bist am Schönsten von allen, wie in Schneewittchens Spiegel.
                    Lass deine Vorstellungskraft freien Lauf!

                    Dein Programm muss aus mindestens 10 Zeilen Code bestehen und du musst mindestens einen `{if}` und `{else}` Befehl verwenden.
                example_code: |
                    ```
                    freunde {is} Johannes, Luzie, David
                    {print} 'Ich kann vorhersage, ob du morgen in der Lotterie gewinnen wirst!'
                    person {is} {ask} 'Wer bist du?'
                    gute_antwort {is} Hurra! Du gewinnst!, Du wirst sicher gewinnen!, Wir haben einen Gewinner!
                    schlechte_antwort {is} Pech gehabt! Versuch nochmal!, Eine andere Person wird gewinnen, Du verlierst!
                    {if} person {in} freunde {print} gute_antwort {at} {random}
                    {else} {print} schlechte_antwort {at} {random}
                    ```
            7:
                story_text: |
                    In diesem Level können wir Mathe in deinen Vorhersagen als Wahrsagerin verwenden. Das ermöglicht es dir (alberne) Formeln zur Berechnung der Zukunft zu erfinden.
                    Zum Beispiel könntest du ausrechnen wie reich du einmal wirst oder wie viele Kinder du haben wirst, wenn du erwachsen bist.



                    ### Übung
                    Kannst du dir deine eigene (alberne) Vorhersagemaschine ausdenken?
                example_code: |
                    ```
                    {print} 'Ich bin Hedy die Wahrsagerin!'
                    {print} 'Ich kann vorhersehen wie viele Kinder du haben wirst!'
                    Alter = {ask} 'Wie alt bist du?'
                    Geschwister = {ask} 'Wie viele Geschwister hast du?'
                    Länge = {ask} 'Wie groß bist du in Zentimetern?'
                    Kinder = Länge / Alter
                    Kinder = Kinder - Geschwister
                    {print} 'Du bekommst ...'
                    {sleep}
                    {print} Kinder ' Kinder!'
                    ```
            8:
                story_text: |
                    ### Übung
                    Vervollständige das Programm, das vorhersagt, ob dein Schatz dich liebt oder nicht.
                example_code: |
                    ```
                    {print} 'Ich habe Blumen mit magischen Blütenblättern!'
                    {print} 'Wenn du die Blütenblätter pflückst, wird dir die Blume sagen, ob dein Schatz dich liebt!'
                    Anzahl = {ask} 'Wie viele Blütenblätter willst du pflücken?'
                    Möglichkeiten = Du wirst geliebt, Du wirst nicht geliebt
                    _ _ _ _ Möglichkeiten {at} {random}
                    ```
            9:
                story_text: |
                    Im nächsten Beispiel kannst du die Wahrsagerin mehrere Fragen stellen lassen und sie auch anzeigen!

                    ### Übung
                    Kannst du den richtigen Befehl in die Lücken füllen?
                example_code: |
                    ```
                    {print} 'Ich bin Hedy die Wahrsagerin!'
                    {print} 'Du kannst mir 3 Fragen stellen.'
                    Antworten = ja, nein, vielleicht
                    _ _ _
                       Frage = {ask} 'Was möchtest du wissen?'
                       {print} Frage
                       {sleep}
                       {print} 'Meine Kristallkugel sagt... ' Antworten {at} {random}
                    ```
            11:
                story_text: |
                    In diesem Level wirst du lernen, das englische Spiel MASH zu programmieren. In diesem Spiel geht es darum, für alle Spieler die Zukunft vorauszusagen. Auf Englisch stehen die Buchstaben für mansion, apartment, shack, und house, was auf Deutsch Schloss, Wohnung, Schuppen und Haus bedeutet.

                    ### Übung 1
                    Fülle die Leerstellen! Benutze dazu die neuen Befehle, die du in diesem Level gelernt hast.
                example_code: |
                    ```
                    Häuser = Schloss, Wohnung, Schuppen, Haus
                    Liebe = niemand, eine königliche Person, ihr Nachbar, ihre wahre Liebe
                    Haustiere = Hund, Katze, Elefant
                    Namen = Judith, Ralf, Tim
                    _
                        {print} Name ' lebt in einem ' Häuser {at} {random}
                        {print} Name ' wird ' Liebe {at} {random} ' heiraten.'
                        {print} Name ' wird eine(n) ' Haustiere {at} {random} ' als Haustier haben.'
                        {sleep}
                    ```
    functions:
        name: Funktionen
        default_save_name: Funktionen
        description: Funktionen
        levels:
            12:
                story_text: |
                    In diesem Level lernst du, wie du **Funktionen** verwenden kannst. Eine Funktion ist ein Block Code, der einfach öfter ausgeführt werden kann. Funktionen helfen uns dabei, Code zu organisieren, der immer wiederverwendet werden kann.
                    Um eine Funktion zu erzeugen, benutze `{define}` und gib der Funktion einen Namen. Dann schreibe alle Zeilen, die in der Funktion sein sollen, in einen eingerückten Block unter der `{define}` Zeile.
                    Lass eine Leerzeile in deinem Code, damit alles hübsch aussieht. Großartig! Du hast eine Funktion erzeugt.

                    Jetzt können wir jedes mal, wenn wir diesen Block Code benötigen, einfach <code>{call}</code> mit dem Namen der Funktion verwenden, um sie aufzurufen. Diesen Block Code müssen wir nicht immer wieder schreiben.

                    Schau dir diesen Beispiel Code von einem Spiel Twister an. Die Funktion 'zug' enthält einen Block Code, der bestimmt, wohin welches Körperteil gehen soll.

                    ### Übung
                    Vervollständige den Code, indem du die beiden Variablen gewähltes_körperteil und gewählte_farbe setzt.
                    Wähle dann, wie oft du die Funktion aufrufen willst, dem Twister den richtige Dreh mit zu eben.

                    ### Übung 2
                    Verbessere deinen Code, indem du eine Variable 'personen' ergänzt. Benutzte die Variable, um allen Spielern ihre eigenen Befehle im Spiel zu geben.
                    Zum Beispiel: 'Ahmed, rechte Hand auf grün' oder 'Jessica, linker Fuß auf gelb'.
                example_code: |
                    ```
                    seiten = 'links', 'rechts'
                    körperteile = 'hand', 'fuß'
                    farben = 'rot', 'blau', 'grün', 'gelb'

                    {define} zum
                        gewählte_seite = seiten {at} {random}
                        gewähltes_körperteil = körperteile _
                        gewählte_farbe = farben _
                        {print} gewählte_seite ' ' gewähltes_körperteil ' auf ' gewählte_farbe

                    {print} 'Lass uns eine Runde Twister spielen!'
                    {for} i {in} {range} 1 {to} _
                        {call} zug
                        {sleep} 2
                    ```
            15:
                story_text: |
                    Lass uns Funktionen verwenden, wie es in Python geht! Um eine Funktion zu definieren, benutzen wir nicht länger:

                    `{define} name_funktion {with} argument_1, argument_2:`

                    sondern:

                    `{def} name_funktion(argument_1, argument_2):`.


                    Wenn du keine Argumente verwenden willst, lässt du den Platz zwischen den Klammern einfach leer.
                    Um eine Funktion aufzurufen, müssen wir den `{call}` Befehl nicht mehr verwenden. Schreib einfach den Namen der Funktion.
                example_code: |
                    ```
                    {def} berechne_punkte(antwort, richtige_antwort):
                        {if} antwort == richtige_antwort:
                            punkte = 1
                        {elif} antwort == '?':
                            punkte = 0
                        {else}:
                            punkte = -1
                        {return} punkte

                    antwort = {input} ('Wo findest du den Eiffelturm?')
                    richtige_antwort = 'Paris'
                    punkte = berechne_punkte(antwort, richtige_antwort)
                    {print} ('Dein Punktestand ist... ', punkte)
                    ```
    guess_my_number:
        levels:
        default_save_name: Errate meine Zahl
        name: Errate meine Zahl
        description: Errate meine Zahl
    hangman:
        name: Galgenmännchen
        default_save_name: Galgenmännchen
        description: Errate das Wort
    hangman_2:
        name: Galgenmännchen 2
        description: Galgenmännchen 2
        default_save_name: Galgenmännchen_2
    hangman_3:
        name: Galgenmännchen 3
        description: Galgenmännchen 3
        default_save_name: Galgenmännchen_3
    harry_potter:
        description: Harry Potter Abenteuer
        levels:
            11:
                story_text: |
                    ### Übung
                    Wir können auch ein Orakel im Harry Potter Stil machen. Fülle die Leerstellen aus, so dass 9 Zeilen ausgegeben werden.
                    **Extra** Ändere die Sil des Orakels in dein Lieblingsbuch, -film oder -serie.
                example_code: |
                    ```
                    häuser = Gryffindor, Slytherin, Hufflepuff, Ravenclaw
                    fächer = Zaubertränke, Verteidigung gegen die dunklen Künste, Zauberkunst, Verwandlung
                    ängste = Voldemort, Spinnen, Durchfallen beim OWL Test
                    namen = Harry, Ron, Hermione
                    _
                    _ {print} name ' kommt nach ' häuser {at} {random}
                    _ {print} name ' ist gut in ' fächer {at} {random}
                    _ {print} name ' hat am meisten Angst vor ' ängste {at} {random}
                    ```
        default_save_name: Harry Potter
        name: Harry Potter
    haunted:
        name: Spukhaus
        default_save_name: Spukhaus
        description: Entkomme dem Spukhaus
        levels:
            1:
                story_text: |
                    In diesem Abenteuer arbeiten wir an einem Spiel, in dem du aus einem Geisterhaus entkommen musst, indem du die richtigen Türen wählst.
                    Wenn du die richtige Tür wählst, überlebst du, aber wenn nicht, könnte ein schreckliches Monster…

                    In Level 1 beginnen wir mit unserem Spukhaus-Spiel, indem wir uns eine gruselige Geschichte ausdenken und die Spieler fragen, welches Monster sie in unserem Spukhaus finden werden.
                example_code: |
                    ```
                    {print} Wie bin ich hierher gekommen?
                    {print} Ich erinnere mich an meinen Freund, der sagte dass ich in das alte Haus gehen soll...
                    {print} und plötzlich wurde alles dunkel.
                    {print} Aber warum bin ich jetzt auf dem Boden...?
                    {print} Mein Kopf tut weh als hätte mir jemand mit der Pfanne eine übergezogen!
                    {print} Was ist das für ein Geräusch?
                    {print} Oh nein! Ich habe das Gefühl dass ich nicht alleine in diesem Haus bin!
                    {print} Ich muss hier raus!
                    {print} Vor mir sind drei Türen...
                    {ask} Durch welche Tür soll ich gehen?
                    {echo} Ich nehme Tür
                    {print} ...?
                    ```
                story_text_2: |
                    ### Übung
                    Kopiere den Beispiel-Code in deinen Eingabebereich, indem du den gelben Knopf drückst.
                    Beende nun die Geschichte, indem du mindestens 5 Zeilen zum Code hinzufügst.
                    Denke daran, dass du jede Zeile mit einem `{print}` Befehl beginnst.
            2:
                story_text: |
                    In diesem Spukhaus kannst du Monster mit Emojis auswählen. Natürlich kannst du auch Wörter verwenden.
                example_code: |
                    ```
                    Monster_1 {is} 👻
                    Monster_2 {is} 🤡
                    Monster_3 {is} 👶
                    {print} Du gehst ins Spukhaus.
                    {print} Plötzlich siehst du ein Monster_1
                    {print} Du läufst in den anderen Raum...
                    {print} Aber ein Monster_2 wartet dort auf dich!
                    {print} Oh nein! Schnell flitzt du in die Küche.
                    {print} Aber als du reinkommst greift dich Monster_3 an!
                    ```
                story_text_2: |
                    ### Übung
                    Im obigen Beispiel sind die Monster vorherbestimmt. Also ist die Ausgabe deines Codes jedes Mal das Gleiche.
                    Kannst du `{ask}` Befehle hinzufügen, um das Spukhaus interaktiv zu machen und die Spieler die Monster auswählen zu lassen auf die sie treffen?
                example_code_2: |
                    ```
                    Monster1 {is} _
                    Monster2 {is} _
                    Monster3 {is} _
                    {print} Du betrittst das Spukhaus.
                    {print} Plötzlich siehst du ein Monster1
                    {print} Du rennst in den anderen Raum...
                    {print} Aber ein Monster2 wartet dort auf dich!
                    {print} Oh nein! Schnell in die Küche.
                    {print} Aber als du hineingehst attackiert dich Monster3 !
                    ```
            3:
                story_text: |
                    In den vorherigen Leveln hast du eine Einleitung ins Spukhaus-Spiel gemacht, aber wie du vielleicht gemerkt hast war das Ende der Geschichte immer schrecklich.
                    In diesem Level kannst du die Geschichte interaktiver machen, indem du den Ausgang des Spiels änderst. Manchmal wirst du gefressen, manchmal kannst du entkommen!
                    Lass Hedy zufällig entscheiden!

                    ### Übung
                    Kopiere den Beispielcode und fülle die Leerstellen, so dass er funktioniert!

                    **Extra** Die Geschichte ist ziemlich einfach. Vielleicht kannst du sie noch grusliger machen, indem du dir eine aufregendere Geschichte ausdenkst.
                    Es gibt bisher auch nur sehr wenige verschiedene Enden, es gib ja nur drei Möglichkeiten, was hinter der Tür sein kann. Vielleicht fallen dir noch mehr Monster für die Liste ein!
                example_code: |
                    ```
                    _ Entfliehe dem Spukhaus!
                    _ Vor dir gibt es 3 Türen...
                    _ _ _ Welche Tür wählst du?
                    _ Du wählst Tür ... tür_wahl
                    monster _ ein Zombie, ein Vampir, NICHTS DU BIST ENTFLOHEN
                    _ Du siehst...
                    {sleep}
                    _ _ _ _
                    ```
            4:
                story_text: |
                    In diesem Level lernst du, mit Anführungszeichen umzugehen.

                    ### Übung 1
                    Kannst du dein Spukhaus für Level 4 fit machen?

                    ### Übung 2
                    Gehe zum vorigen Level zurück und kopiere deinen Spukhaus-Code. Bringe den Code in diesem Level zum Laufen, indem du Anführungszeichen an den richtigen Stellen hinzufügst.
                example_code: |
                    ```
                    _ Füge Anführungszeichen zu diesem Code hinzu _
                    {print} Entkomme dem Spukhaus!
                    {print} Vor dir sind drei Türen...
                    Wahl {is} {ask} Welche Tür wählst du?
                    {print} Du nimmst Tür ... Wahl
                    Monster {is} ein Zombie, ein Vampir, NICHTS DU BIST ENTKOMMEN
                    {print} Du siehst...
                    {sleep}
                    {print} Monster {at} {random}
                    ```
            5:
                story_text: |
                    Bis zu diesem Level hat das Spukhaus den Spieler immer gefragt durch welche Tür er gehen will, aber wie du vielleicht gemerkt hast, musste der Spieler nicht wirklich richtig antworten.
                    Wenn der Spieler einfach irgendetwas eingeben hat, ging das Spiel trotzdem weiter und der Spieler konnte sogar gewinnen (obwohl er gar keine Tür gewählt hat).
                    In diesem Level kannst du nur gewinnen, wenn du die gleiche Tür wählst die Hedy zufällig ausgesucht hat.

                    ### Übung
                    Kannst du die 4 fehlenden Wörter finden, um den Code zu vervollständigen?
                example_code: |
                    ```
                    {print} 'Entkomme dem Spukhaus!'
                    {print} 'Es sind 3 Türen vor dir...'
                    Türen {is} 1, 2, 3
                    Monster {is} Werwolf, Mumie, Vampir, Zombie
                    gewählte_Tür {is} {ask} 'Welche Tür wählst du?'
                    {print} 'Du wählst Tür Nummer...' gewählte_Tür
                    {sleep}
                    richtige_Tür {is} Türen {at} {random}
                    _ _ _ _ {print} 'Großartig! Du bist entkommen!'
                    {else} {print} 'Oh nein! Du wirst gegessen von...' Monster {at} {random}
                    ```
            10:
                story_text: |
                    In diesem Level kannst du Verschachtelung verwenden, um das Spukhaus noch interaktiver zu machen!

                    ### Übung
                    Im Moment ist es ziemlich schwer, das Spiel zu gewinnen. Kannst du es leichter machen?
                    Ändere deinen Code, sodass er nur eine falsche Tür und zwei richtige Türen, anstatt eine richtige und zwei falsche hat.
                    Tipp: Dies bedeutet, dass du die Variablen für richtige und falsche Türen und die Befehle `{if}` und `{else}` tauscht.
                    Und natürlich kannst du auch die Geschichte nach Belieben verändern. Ändere die Monster oder mach es zu einer fröhlichen Spiel-Show, wo man ein Geschenk bekommt!
                example_code: |
                    ```
                    {print} 'Entkomme dem Spukhaus!'
                    Spieler = am_Leben
                    Türen = 1, 2, 3
                    Monster = Zombie, Vampir, riesige Spinne
                    {repeat} 3 {times}
                        {if} Spieler {is} am_Leben
                            richtige_Tür {is} Türen {at} {random}
                            {print} 'Vor dir sind drei Türen...'
                            gewählte_Tür = {ask} 'Welche Tür wählst du?'
                            {if} gewählte_Tür {is} richtige_Tür
                                {print} 'Hier sind keine Monster!'
                            {else}
                                {print} 'Du wirst gefressen von einem(r) ' Monster {at} {random}
                                Spieler = tot
                        {else}
                            {print} 'GAME OVER'
                    {if} Spieler {is} am_Leben
                        {print} 'Großartig! Du hast überlebt'
                    ```
    hotel:
        name: Hotel
        levels:
            15:
                story_text: |
                    Im letzten Abenteuer hast du gelernt, ein Argument in einer Funktion zu verwenden. Du hast auch gelernt, wie du das mit einem `{ask}` kombinieren kannst.
                    Du hast dich vielleicht gefragt, warum du eine Funktion verwenden solltest, weil die Funktionen im Beispiel nur eine Zeile lange sind.
                    Jetzt werden wir dir zeigen, wie größere Funktionen aussehen. Wir werden jetzt auch mehrere Argumente verwenden. Du wirst sehen, wie viel besser es ist, eine Funktion zu verwenden, wenn die Funktion größer wird.
                    Hier ist ein Beispiel einer Funktion mit Argumenten, kombiniert mit dem `{ask}` Befehl.
        default_save_name: Hotel
        description: Hotel
    if_command:
        description: Einführung des {if} Befehls
        levels:
            5:
                story_text: |
                    ## Falls... sonst....
                    Im Level 5 gib's was Neues, das `{if}`! Mit dem `{if}` kannst zu zwischen zwei verschiedenen Möglichkeiten wählen.
                    Dieses Programm druckt Wunderbar, falls du Hedy als Name eingibst und Buh, bei anderen Eingaben.
                    `{ask}` und `{print}` funktionieren noch so wie in Level 4.
                example_code: |
                    ```
                    name {is} {ask} 'Wie heißt du?'
                    {if} name {is} Hedy {print} 'Wunderbar' {else} {print} 'Buh!'
                    ```
                story_text_2: |
                    Manchmal wird der Code mit einem `{if}` wirklich lang und passt nicht gut in eine Zeile. <br> Du kannst dann den Code auf zwei Zeilen verteilen. Die zweite Zeile beginnt mit einem `{else}` dann so:
                example_code_2: |
                    ```
                    name {is} {ask} 'Hie heißt du?'
                    {if} name {is} Hedy {print} 'Wunderbar'
                    {else} {print} 'Buh!'
                    ```
                story_text_3: |
                    ### Übung
                    Versuche dein eigenes Programm mit `{if}` und `{else}` zu schreiben. Wenn du willst, kannst du das Beispielprogramm verwenden.
                example_code_3: |
                    ```
                    antwort {is} {ask} '2 + 2 = ?'
                    _ _ _ 4 _ 'Großartig!'
                    _ _ 'Nein, 2 + 2 = 4'
                    ```
            9:
                story_text: |
                    ## Falls... Sonst...
                    Du hast gelernt, einen Block von Programmzeilen nach einem `{repeat}` Befehl zu wiederholen.
                    Jetzt kannst du auch Einrückung verwenden um Blöcke nach einem `{if}` oder `{else}` Befehl zu erzeugen.
                    Schau dir das Beispielprogramm an.

                    ### Übung
                    Füge einen `{else}` Befehl zum Beispielprogramm hinzu. Erzeuge einen Block von Zeilen indem du Einrückungen verwendest. Starte dazu jede Zeile mit 4 Leerzeichen.
                example_code: |
                    ```
                    name = {ask} 'Wie heißt Du?'
                    {if} name {is} Hedy
                        {print} 'Willkommen Hedy'
                        {print} 'Du kannst auf deinem Computer spielen!'
                    ```
            10:
                story_text: |
                    In diesem Level kannst du einen `{if}` Befehl innerhalb eines anderen `{if}` Befehls verwenden.
                example_code: |
                    ```
                    weiter = {ask} 'Willst Du weiter machen?'
                    {if} weiter = ja
                        sicher = {ask} 'Bist du sicher?'
                        {if} sicher {is} ja
                            {print} 'Wir machen weiter.'
                        {else}
                            {print} 'Du ist nicht sicher.'
                    {else}
                        {print} 'Du willst nicht weiter machen.'
                    ```
        default_save_name: if_Befehl
        name: '{if} & {else}'
    in_command:
        default_save_name: in_Befehl
        description: Einführung des {in} Befehls
        levels:
            6:
                story_text: |
                    ## Listen
                    Wenn wir prüfen wollen, ob etwas in einer Liste enthalten ist, können wir den `{in}` Befehl.
                    Dieser Code druckt Hübsch! falls du grün oder gelb auswählst und sonst bäh.
                example_code: |
                    ```
                    hübsche_farben {is} grün, gelb
                    lieblingsfarbe {is} {ask} 'Was ist deine Lieblingsfarbe?'
                    {if} lieblingsfarbe {in} hübsche_farben {print} 'Hübsch!'
                    {else} {print} 'bäh'
                    ```
                story_text_2: |
                    ### Übung
                    Vervollständige den Beispielcode indem du die Leerstellen mit Befehlen füllst, die du gelernt hast.
                    Wenn du den Code fertig hast, versuche selbst Code mit Frage zu entwickeln, die du dir selbst ausgedacht hast..
                example_code_2: |
                    ```
                    tiere {is} Hund, Kuh, Schaf
                    antwort {is} {ask} 'Was is dein Lieblingstier?'
                    _ antwort _ tiere _ 'Meines auch!'
                    _ _ 'Meine Lieblingstiere sind Hunde, Kühe und Schafe'
                    ```
        name: '{in}'
    is_command:
        default_save_name: ist_Befehl
        description: Einführung des {is}-Befehls
        levels:
            2:
                story_text: |
                    ## Variablen
                    Du kannst einem Wort mit `{is}` einen Wert geben. Dieses Wort nennt man eine **Variable**. In diesem Beispiel haben wir eine Variable namens name und eine Variable names alter benutzt. Du kannst das Wort name irgendwo in deinem Code verwenden. Es wird von Hedy automatisch ersetzt, wie hier:
                example_code: |
                    ```
                    name {is} Hedy
                    alter {is} 15
                    {print} name ist alter Jahre alt.
                    ```
                story_text_2: |
                    ### Übung
                    Es ist Zeit, deine eigenen Variablen zu definieren.
                    Im Beispiel-Code zeigen wir ein Beispiel mit der Variable `lieblingstier`. In Zeile 1 wird die Variable gesetzt, und in Zeile 2 verwenden wir die Variable in einem `{print}` Befehl.
                    Zuerst, vervollständige unser Beispiel, in dem du dein Lieblingstier in die Leerstelle einträgst. Dann denke dir mindestens 3 eigene Code-Beispiele aus. Wähle eine Variable und gib der Variable mit dem `{is}` Befehl einen Wert. Dann verwenden den `{print}` Befehl, so wie wir es gezeigt haben.
                example_code_2: |
                    ```
                    lieblingstier {is} _
                    {print} Ich mag lieblingstier
                    ```
            7:
                story_text: |
                    Wir haben außerdem geändert, wie man ein Wort in einer Variable speichert. Du kannst nun auch `=` anstatt von `{is}` verwenden, wenn du einen Namen oder eine Zahl in einer Variable speichert, und zwar so:
                example_code: |
                    ```
                    name = Hedy
                    antwort = 20 + 4
                    ```
<<<<<<< HEAD
            15:
                story_text: |
                    Wir lernen neue Elemente kennen. Aus der Mathematik kennst du vielleicht schon `<` und `>`.
                    Das `<`prüft, ob die erste Zahl kleiner als die zweite ist. Zum Beispiel prüft alter `<`12, ob alter kleiner als 12 ist.
                    Falls zu prüfen willst, ob die erste Zahl kleiner oder gleich der zweiten ist, kann du `<=` verwenden, zum Beispiel alter `<=` 11
                    Das `>` prüft, ob die erste Zahl größer als die zweite ist, zum Beispiel punkte `>`10 prüft, ob punkte größer als 10 ist.
                    Falls du prüfen willst ob die erste Zahl größer als oder gleich der zweiten ist, kannst du `>=`verwenden, zum Beispiel punkte `>=` 11.
                    Benutze diese Vergleiche so in einem `{if}`:
                story_text_2: |
                    Ab diesem Level kannst du zwei Gleichheitszeichen verwenden, um etwas zu vergleichen. Das ist in den meisten Programmiersprachen so:
                example_code_2: |
                    ```
                    name = {ask} 'Wie heißt du?'
                    {if} name == 'Hedy'
                        {print} 'Du bist cool!'
                    ```
                story_text_3: |
                    Du kannst auch vergleichen, ob etwas *nicht* gleich wie etwas anderes ist. Dazu benutzt du `!=` so:
                example_code_3: |
                    ```
                    name = {ask} 'Wie heisst du?'
                    {if} name != 'Hedy'
                        {print} 'Du bist nicht Hedy'
                    ```
=======
>>>>>>> c2717534
        name: '{is}'
    language:
        name: Sprache
        default_save_name: Sprache
        description: Übe Wörter in einer Fremdsprache
        levels:
            5:
                story_text: |
                    Schreibe dein eigenes Programm, um Vokabeln in einer neuen Sprache zu üben.

                    ### Übung
                    Mache das Programm länger, indem du mindestens 3 weitere Wörter zum Lernen für den Spieler hinzufügst.
                    **Extra** Natürlich kannst du auch eine andere Sprache als Französisch wählen. Du kannst den Code zu jeder beliebigen Sprache ändern, die du lernen möchtest.
                example_code: |
                    ```
                    {print} 'Lerne Französisch!'
                    Katze {is} {ask} '🐱'
                    {if} Katze {is} chat {print} 'Großartig!'
                    {else} {print} 'Nein, Katze heißt chat'
                    Frosch {is} {ask} '🐸'
                    {if} Frosch {is} grenouille {print} 'Super!'
                    {else} {print} 'Nein, Frosch heißt grenouille'
                    ```
    maths:
        name: Mathe
        default_save_name: Mathe
        description: Mathe einführen
        levels:
            6:
                story_text: |
                    In diesem Level lernst du etwas Neues: Du kannst nun auch Rechnen.

                    Das Plus ist einfach, du schreibst es wie in Mathe: `5 + 5` zum Beispiel. Das Minus klappt auch prima, es ist `5 - 5`.

                    Das Mal ist ein bisschen anders, weil es dafür kein Symbol auf deiner Tastatur gibt. Such danach, es gibt wirklich keins!
                    Darum multiplizieren wir mit dem Sternchen über der 8: `5 * 5`. Lies das als "5 mal 5", so kannst du es dir am Besten merken.
                example_code: |
                    ```
                    {print} '5 plus 5 ist ' 5 + 5
                    {print} '5 minus 5 ist ' 5 - 5
                    {print} '5 mal 5 ist ' 5 * 5
                    {print} '5 dividiert durch 5 ist ' 5 / 5
                    ```
    music:
        name: Musik
        default_save_name: Musik
        description: Spiele einen Ton!
        levels:
            1:
                story_text: |-
                    In diesem Level lernst du, wie man den `{play}` Befehl benutzt um einen Ton zu spielen.

                    Tippe `{play}` gefolgt von der Note, die du spielen möchtest. Die Tonleiter ist C-D-E-F-G-A-B.
                    Wie du sehen kannst, sind es 7 verschiedene Buchstaben, wir können aber viel mehr als 7 Töne spielen.
                    Tippe eine Nummer zwischen 0 und 9 hinter den Buchstaben um eine Tonhöhe auszuwählen, zum Beispiel kommt B4 nach C5.
                    C0 ist die tiefste Note die du spielen kannst, B9 die höchste.

                    ### Übung
                    Probier den Beispielcode aus und spiele damit herum! Kannst du deine eigene Melodie erzeugen?
                    Im nächsten Level lernst du, wie man einige bereits existierende Lieder spielt.
            2:
                story_text: |
                    ### Übung
                    Beende die Lieder! Wir haben mit dem Code für einige Melodien begonnen.
                story_text_2: Wie du siehst, kannst du den `{sleep}` Befehl auch nutzen, um eine kleine Pause im Lied einzubauen.
            3:
                story_text: |
                    Erfinde eine zufällige Melodie!

                    ### Übung
                    Der Beispielcode erstellt eine zufällige Melodie, die jedoch sehr kurz ist und nicht viele Noten verwendet.
                    Füge der Liste weitere Noten hinzu und erstellen Sie eine längere Melodie, indem du die letzte Zeile noch ein paar Mal kopierst.
                example_code: |
                    ```
                    noten {is} A4, B4, C4
                    {play} noten {at} {random}
                    {play} noten {at} {random}
                    {play} noten {at} {random}
                    ```
            4:
                story_text: |
                    Benutze den `{clear}` Befehl, um eine Karaokemaschine zu bauen!

                    ### Übung
                    Vervollständige die Karaoke Version von 'Mary had a little lamb'.
                    Dann schreibe eine Karaoke Version eines Lieds, das dir gefällt!
            5:
                story_text: |
                    Du kannst den `{play}` Befehl nicht nur zu verwenden, um ein ganzes Lied zu spielen. Manchmal willst du nur eine einzelne Note spielen.
                    Wenn Du beispielsweise einen Quiz programmieren willst, kannst du einen fröhlichen hohen Ton spielen, wenn die Antwort richtig ist und einen traurigen tiefen Ton, wenn sie falsch ist.

                    ### Übung
                    Vervollständige die erste Frage, in dem du eine Zeile Code einfügst, die ein C3 spielt, wenn die Antwort falsch ist.
                    Dann denke dir noch 3 Fragen für den Quiz aus.
                example_code: |
                    ```
                    antwort {is} {ask} 'Wie heißt die Hauptstadt von Simbabwe?'
                    {if} antwort {is} Harare {play} C6
                    _
                    ```
            7:
                story_text: "Anstatt Noten zu spielen, kannst du nun auch Zahlen spielen. Tippe einfach `{play} 1` für die tiefste Note, `{play} 70` für die höchste Note, oder irgendetwas dazwischen.\n\n### Übung\nDas schreit nach musikalischer Mathematik. Probiere den Beispielcode einige Male mit verschiedenen Startzahlen aus.\nDann gucke, ob du ein Lied komponieren kannst, indem du Zahlen benutzt.\n"
                example_code: |
                    ```
                    zahl = {ask} 'Sag eine Anfangszahl zwischen 1 und 67'
                    {print} zahl
                    {play} zahl
                    zahl = zahl + 1
                    {print} zahl
                    {play} zahl
                    zahl = zahl + 1
                    {print} zahl
                    {play} zahl
                    ```
            8:
                story_text: |
                    Wenn du den `{repeat}` Befehl benutzt, kann dein Programm viel kürzer werden!

                    ### Übung
                    Vervollständige das Programm für Twinkle Twinkle Little Star mit dem `{repeat}` Befehl.
                    Dann gehe nochmal zu den Liedern aus den vorherigen Levels. Kannst Du die Programme auch kürzer machen?
            9:
                story_text: |
                    Nachdem wir den `{repeat}`Befehl auch für mehrere Zeilen verwenden können, ist es noch leichter, Lieder zu schreiben!

                    ### Übung
                    Vervollständige das Lieder von Bruder Jakob. Vergiss nicht, `{repeat}` zu benutzen!
                example_code: |
                    ```
                    {print} 'Bruder Jakob'
                    {repeat} 2 {times}
                        {play} C
                        {play} D
                        {play} E
                        {play} C
                    {repeat} 2 {times}
                        {play} E
                        {play} F
                        {play} G
                        {sleep} 1
                    ```
            10:
                story_text: |
                    Ab diesem Level kannst Du - unter anderem - den `{repeat}` Befehl in einem `{repeat}` Befehl verwenden.
                    Damit wird z.B. 'Happy birthday' noch kürzer!

                    ### Übung
                    Vervollständige das Lied!
                example_code: |
                    ```
                    erstes_mal = ja
                    {repeat} 2 {times}
                        {repeat} 2 {times}
                            {play} C
                        {play} D
                        {play} C
                        {if} erstes_mal {is} ja
                            {play} F
                            {play} E
                            erstes_mal {is} nein
                        {else}
                            _
                    ```
            12:
                story_text: |
                    Benutze Funktionen in Deinen Liedern! So wie im Programmbeispiel kannst du eine Funktion für jede Zeile von 'Twinkle Twinkle Little Star' machen. Wenn du die ersten drei Zeilen geschrieben hast, musst du nur noch die Funktionen in der Reihenfolge aufrufen, in der du sie gespielt haben willst.

                    ### Übung
                    Vervollständige 'Twinkle Twinkle Little Star'.
                    Dann schau die nochmal die Lieder an, die du in den vorherigen Leveln geschrieben hast. Kannst du die Programme auch besser und kürzer machen, indem du Funktionen benutzt?
                example_code: |
                    ```
                    {define} erste_zeile
                        {play} C
                        {play} C
                        {play} G
                        {play} G
                        {play} A
                        {play} A
                        {play} G
                        {sleep}

                    {define} zweite_zeile
                        {play} F
                        {play} F
                        {play} E
                        {play} E
                        {play} D
                        {play} D
                        {play} C
                        {sleep}

                    {define} dritte_zeile
                        {play} G
                        {play} G
                        {play} F
                        {play} F
                        {play} E
                        {play} E
                        {play} D
                        {sleep}

                    {call} _
                    {call} _
                    {call} _
                    {call} _
                    {call} _
                    {call} _
                    ```
            15:
                story_text: |
                    Du kannst eine Funktion mit einem Argument verwenden, wenn in einem Lied Zeilen vorkommen, die fast gleich, aber jedes mal etwas unterschiedlich sind.
                    Ein Beispiel dafür ist das Lied 'Yankee Doodle'. Die ersten 4 Noten in der ersten Zeile sind gleich, aber danach kommen jedes Mal andere Noten.

                    ### Übung
                    Kannst du 'Yankee Doodle' vervollständigen?
                    Fällt dir ein anderes Lied ein, das du so programmieren kannst?
                story_text_2: |
                    Du kannst Musik zum Spass programmieren, aber du kannst die Noten auch verwenden, um etwas nützliches wie einen Feueralarm zu machen!

                    ### Übung
                    Stelle sicher, dass der Feueralarm ertönt, wenn es brennt!
                example_code_2: |
                    ```
                    {define} feueralarm
                        {print} 'FEUER!'
                        note = 40
                        {for} i {in} {range} 1 {to} 100
                            {if} note _ 50
                                note = note + 5
                                {play} _
                            {else}
                                note = 40

                    feuer = {ask} 'Brennt es?'
                    {if} feuer _ 'ja'
                        {call} feueralarm
                    ```
            16:
                story_text: |
                    **Achtung** Dieses Abenteuer kann sehr nervig werden!
                    Wir können auch den `{while}` Befehl verwenden, um das Lied ewig zu wiederholen.

                    ### Übung
                    Vervollständige das Lied-das-niemals-endet.
                example_code: |
                    ```
                    {define} lied
                        {play} _

                    ja_oder_nein = {ask} 'Willst du mein Lied-das-niemals-endet hören?'
                    {while} ja_oder_nein = 'ja'
                        {call} song
                        {print} '🥳'
                    ```
            14:
                story_text: |
                    Verbessere dein 'Old MacDonald' Programm!

                    ### Übung
                    Nimm das Programm aus Deinem 'Singe eine Lied' Abenteuer und füge Musiknoten hinzu!
                    Da kannst eine Funktion für jede Zeile des Lieds erstellen und die Funktion aufrufen, nachdem die Zeile gedruckt wurde.
                    Wir haben die erste Zeile für dich definiert und den Aufruf im Programm eingefügt. Kannst du das ganze Lied vervollständigen?
                example_code: |
                    ```
                    {define} zeile_1
                        {for} i {in} {range} 1 {to} 3
                            {play} G
                        {play} D
                        {for} i {in} {range} 1 {to} 2
                            {play} E
                        {play} D

                    tiere = ['Schwein', 'Hund', 'Kuh']
                    laute = ['quiek', 'wau', 'muh']
                    {for} i {in} {range} 1 {to} 3
                        tier = tiere[i]
                        laut = laute[i]
                        {print} 'Old MacDonald hat ’ne Farm'
                        {call} zeile_1
                        {print} 'E I E I O!'
                        _
                    ```
    parrot:
        name: Papagei
        default_save_name: Papagei
        description: Erschaffe Dir deinen eigenen zahmen Papageien, der Dir alles nachplappert!
        levels:
            1:
                story_text: |
                    Erschaffe Dir deinen eigenen zahmen Papageien, der Dir alles nachplappert!
                example_code: |
                    ```
                    {print} Ich bin Hedy der Papagei!
                    {ask} Wie lautet Dein Name?
                    {echo}
                    {echo}
                    ```
                story_text_2: |
                    ### Übung
                    Kopiere den Beispiel-Code in deinen Eingabebereich, indem du den gelben Knopf drückst.
                    Bringe den Papagei dazu, eine andere Frage zu stellen? Fülle die Lücken im Beispiel aus!
                    **Extra** Du kannst den Papagei auch mehrere Fragen stellen lassen. Tippe noch ein paar Zeilen Code unter deinen eigenen Code.
                example_code_2: |
                    ```
                    {print} Ich bin Hedy der Papagei
                    {ask} _
                    {echo}
                    {echo}
            2:
                story_text: |
                    Lass Deinen zahmen Papageien noch etwas echter klingen!
                example_code: |
                    ```
                    {print} Ich bin Hedy der Papagei.
                    Name _ _ Wie lautet Dein Name?
                    {print} Name
                    _
                    {print} Aaaaaak
                    _
                    {print} Name
                    ```
                story_text_2: |
                    ### Übung
                    Du kannst Variablen verwenden, damit der Papagei mehr als nur deinen Namen sagt. Kannst du diesen Code vervollständigen?
            3:
                story_text: |
                    Bringe Deinem Papageien mit dem Befehl `{add}` neue Wörter bei.
                    ### Übung
                    Kannst du den `{add} {to_list}` Befehl hinzufügen, so dass der Code funktioniert?
                example_code: |
                    ```
                    Wörter {is} Aaaaaaak, Hedy
                    {print} Bring deinem Papagei etwas bei!
                    neues_Wort {is} {ask} Welches Wort willst du ihm beibringen?
                    _ neues_Wort _ Wörter
                    {print} 🧒 Sag neues_Wort, Hedy!
                    {print} 🦜 Wörter {at} {random}
                    ```
            4:
                story_text: |
                    In diesem Level müssen wir Anführungszeichen bei den Befehlen `{ask}` und `{print}` benutzen.
                    ### Übung
                    Vervollständige den Code, indem du Anführungszeichen in die Lücken füllst.
                example_code: |
                    ```
                    wörter {is} krächz, Hedy
                    {print} _ Trainiere deinen Papagei! _
                    neues_wort {is} {ask} _ Welches Wort möchtest du ihm beibringen? _
                    {add} neues_wort {to_list} wörter
                    {print} _ 🧒 Sage _ neues_wort _, Hedy!_
                    {print} _ 🦜 _ wörter {at} {random}
                    ```
            5:
                story_text: |
                    Belohne deinen Papagei, wenn er das richtige Wort sagt!

                    ### Übung
                    Vervollständige den Code, indem du die 4 fehlenden Befehle ergänzt.
                example_code: |
                    ```
                    Wörter {is} Aaaaaaak, Hedy
                    {print} 'Bring deinem Papagei etwas bei!'
                    neues_Wort {is} {ask} 'Welches Wort willst du ihm beibringen?'
                    {add} neues_Wort {to_list} Wörter
                    gesagtes_Wort {is} Wörter {at} {random}
                    {print} '🧒 Sag ' neues_Wort ', Hedy!'
                    {print} '🦜 ' gesagtes_Wort
                    _ gesagtes_Wort {is} neues_Wort _ '🧒 Gut gemacht, Hedy! 🍪'
                    _ _ '🧒 Nein, Hedy! Sag ' neues_Wort
                    ```
    piggybank:
        name: Sparschwein
        default_save_name: Sparschwein
        description: Zähle dein Taschengeld!
        levels:
            12:
                story_text: |
                    In diesem Abenteuer lernst du, wie man ein digitales Sparschwein herstellt.

                    ### Übung
                    Beende den Code, um zu berechnen, wie viel Geld du hast und wie lange du sparen musst, um dir zu kaufen, was du willst!
                    **Extra** Vielleicht hast du schon etwas Geld gespart? Ziehe das von dem Betrag ab, den du noch sparen musst.
                example_code: |
                    ```
                    {print} 'Das digitale Sparschwein'
                    Wunsch = {ask} 'Was würdest du dir gerne kaufen?'
                    Preis = {ask} 'Wie viel kostet das?'
                    Gespartes = {ask} 'Wie viel Geld hast du schon gespart?'
                    Taschengeld = {ask} 'Wie viel Taschengeld bekommst du pro Woche?'
                    zu_sparen = Preis - Gespartes
                    Wochen = zu_sparen / Taschengeld
                    {print} 'Du kannst dir ein ' _ ' in ' _ ' Wochen kaufen.'
                    ```
            15:
                story_text: |
                    ### Übung
                    In diesem Level kannst du dir von Hedy sagen lassen, ob du genug Geld gespart hast.
                    Vervollständige den Code, in dem du die Leerstellen füllst.
                example_code: |
                    ```
                    _ berechne_budget {with} wunsch, erspartes, taschengeld
                        zu_sparen = wunsch - erspartes
                        wochen = zu_sparen / taschengeld
                        {if} wunsch _ erspartes
                            {print} 'Du musst noch weiter sparen!'
                            {print} 'Du brauchst noch ' wochen ' weitere Wochen.'
                        {else}
                            {print} 'Großartige! Du hast genug'
                            {print} 'Kommt, wir gehen einkaufen!'

                    erspartes = {ask} 'Wie viel Geld hast du gespart?'
                    wunsch = {ask} 'Wie viel Geld brauchst du?'
                    taschengeld = {ask} 'Wie viel Taschengeld bekommst du jede Woche?'

                    {call} _
                    ```
    pressit:
        name: Tastengedrücke
        default_save_name: Gedrückt
        description: Versuche eine Taste an einen Befehl zu binden!
        levels:
            6:
                story_text: |
                    In diesem Level gibt es ein neues Schlüsselwort: `{pressed}`!
                    Mit `{pressed}` kannst du mit den Tasten auf deiner Tastatur steuern, welche Zeilen verwendet werden.

                    ### Übung
                    Schau dir das Beispiel an und füge eine weitere Zeile hinzu, die auf Tasten reagiert.
                example_code: |
                    ```
                    {print} 'Möchtest du ein gutes (g) oder ein böses (b) Ende?'
                    {if} g {is} {pressed} {print} 'Sie lebten glücklich bis ans Ende ihrer Tage ❤'
                    {else} {print} 'Der Prinz wurde von einem Nilpferd gefressen 😭'
                    ```
                story_text_2: |
                    Sie können jeden Code mit einem Schlüssel verknüpfen, einschließlich der Zeichenschildkröte.

                    ### Übung
                    Kopieren Sie die Codezeilen, damit Sie eine größere Zeichnung erstellen können.
                example_code_2: |
                    ```
                    {if} x {is} {pressed} {forward} 50
                    {else} {turn} 90
                    ```
            8:
                story_text: |
                    Nun da du `{repeat}` kennengelernt hast, können wir Tasten mehrfach drücken!
                    Du kannst dazu nutzen, die Schildkröte vorwärts gehen und sich drehen zu lassen.

                    ### Übung
                    Der Code, den du in Level 5 gesehen hast, prüft die Taste nur einmal. Kopiere den Beispielcode und füge ein `{repeat}` hinzu, so dass du die Tasten mehrmals drücken kannst.
                    Benutze diesen Code, um etwas Schönes zu zeichnen.
            10:
                story_text: "Da du jetzt weißt wie man Befehle kombiniert, kannst du mit Hilfe von `{pressed}` ein Touch-Type-Tool erstellen. \n\n### Übung\nVervollständige den Code. Jedes Mal soll ein zufälliger Buchstabe ausgewählt werden. Diesen muss man drücken. Du bekommst einen Punkt für die richtige Taste und zwei Punkte Abzug für die falsche Taste.\n**Extra** Lösche den Bildschirm nach jedem Buchstaben und zeige dem Benutzer, wie viele Punkte er erreicht hat.\n"
                example_code: "```\nPunkte = 0\nBuchstaben = a, b, c, d, e\n{repeat} 10 {times}\n    Buchstabe = _ _ _\n    {print} 'Drück den Buchstaben ' Buchstabe\n    {if} Buchstabe {is} {pressed}\n    _\n    _\n    _\n```\n"
    print_command:
        levels:
            1:
                story_text: |
                    ## Der {print} Befehl
                    Mit Hilfe des `{print}` Befehls kannst du den Text auf dem Bildschirm anzeigen.
                example_code: |
                    ```
                    {print} Hallo, Programmierer!
                    {print} Willkommen bei Hedy!
                    ```
                story_text_2: |
                    ### Übung
                    In Hedy findest du Übungen in jedem Abenteuer. Eine Übung erlaubt dir, neue Befehle und Konzepte zu üben und Beispielprogrammen deinen eigenen Schwung zu geben.
                    In dieser Übung wirst du eine pinke leere Fläche sehen. Du musst die leere Fläche mit etwas befüllen, bevor du das Programm ausführen kannst.

                    Füge den `{print}` Befehl in die leere Fläche ein und dann noch fünf weitere Codezeilen. Jede Zeile muss mit dem `{print}` Befehl beginnen.
                    Viel Spaß!
                example_code_2: |
                    ```
                    _ Hallo!
                    ```
            13:
                example_code_2: |
                    ```
                    temperatur = 25
                    {print}('Draußen sind ', temperatur, ' Grad')
                    ```
                    ```
                    name = 'Hedy'
                    {print}('Mein Name ist ', name)
                    ```
        name: '{print}'
        description: Einführung des {print} Befehls
        default_save_name: drucke
    quizmaster:
        name: Quizmeister
        default_save_name: Quizmeister
        description: Mache dein eigenes Quiz!
        levels:
    quotation_marks:
        name: '''Anführungszeichen'''
        levels:
            4:
                story_text: |
                    ## 'Anführungszeichen'
                    In Level 4 haben sich `{ask}` und `{print}` verändert.
                    Du musst Text, den du drucken möchtest, zwischen einfache Anführungszeichen schreiben.
                    Das ist nützlich, weil du jetzt alle Wörter drucken kannst, die du möchtest. Auch die Wörter, die du benutzt hast, um etwas mit `{is}` zu speichern.
                    Die meisten Programmiersprachen verwenden Anführungszeichen, wenn sie etwas drucken, wir kommen also einen Schritt weiter zum echten Programmieren!
                example_code: |
                    ```
                    {print} 'Du musst ab jetzt Anführungszeichen verwenden'
                    antwort {is} {ask} 'Was müssen wir ab jetzt benutzen?'
                    {print} 'Wir müssen ' antwort ' benutzen'
                    ```
                story_text_2: "## Verkürzungen im Englischen\nWichtig! Da wir jetzt Anführungszeichen verwenden, wird Hedy verwirrt, wenn du bei englischen Texten das Apostroph für Verkürzungen wie I'm oder What's verwendest.\nEntferne diese Apostrophe und ändere die Schreibweise in I am oder What is sein.\nSchaue dir den Beispielcode an, um die falsche Verwendung von Apostrophen zu lernen.\n"
            13:
                story_text: |
                    **Alle Texte müssen in Anführungszeichen stehen**
                    Ab diesem Level musst du auch Anführungszeichen verwenden, um Text mit `=` zu speichern:
                example_code: |
                    ```
                    name = 'Hedy der Roboter'
                    {print} 'Hallo ' name
                    ```
                story_text_2: |
                    **Alle Helden in dieser Liste müssen auch in Anführungszeichen stehen**
                    In Listen müssen Texte auch in Anführungszeichen stehen. Beachte, dass jeder einzelne Held in der Liste Anführungszeichen hat. 
                    Damit kann der Name auch aus zwei Wörtern bestehen, wie zum Beispiel 'Silver Surfer'.
                example_code_2: |
                    ```
                    superhelden = 'Spiderman', 'Batman', 'Silver Surfer'
                    {print} superhelden {at} {random}
                    ```
                story_text_3: |
                    **Alle Texte nach `{if}` Vergleichen brauchen auch Anführungszeichen**
                example_code_3: |
                    ```
                    name = {ask} 'Wie heißt du?'
                    {if} name = 'Hedy der Roboter'
                        {print} 'Hallo!!'
                    ```
                story_text_4: |
                    **Zahlen brauchen keine Anführungszeichen**
                    Für Zahlen benutzen wir keine Anführungszeichen bei `=`:
                example_code_4: |
                    ```
                    punkte = 25
                    {print} 'Du hast ' punkte
                    ```
        description: Einführung der Anführungszeichen
        default_save_name: Anführungszeichen
    random_command:
        default_save_name: zufällig_Befehl
        description: Einführung des {at} {random} Befehls
        levels:
            3:
                story_text: |
                    ## An zufällig
                    In diesem Level kannst du eine Liste mit dem `{is}` Befehl erstellen. Du kannst den Computer einen zufälligen Eintrag aus dieser Liste auswählen lassen. Das machst du mit `{at} {random}`.
                example_code: |
                    ```
                    tiere {is} Hunde, Katzen, Kängurus
                    {print} tiere {at} {random}
                    ```
                story_text_2: |
                    Du kannst den `{at} {random}` Befehl auch innerhalb eines Satzes verwenden.
                example_code_2: |
                    ```
                    essen {is} Brot, Pizza, Salat, Burrito
                    {print} Ich werde essen {at} {random} zum Mittag haben.
                    ```
                story_text_3: |
                    ### Übung
                    Probiere den `{at} {random}` Befehl aus und erschaffe deine eigene Spielesendung (wie die im Fernsehen), wo du eine Tür oder einen Koffer auswählst und sich dort ein großer Preis versteckt!
                    Schaffst du das? Wir haben schon mal die ersten Zeilen in den Beispielcode eingefügt.
                example_code_3: |
                    ```
                    {print} Die große Spielshow!
                    {print} Vor die stehen drei Koffer ...
                    auswahl {is} {ask} Welchen Koffer wählst du?
                    preis {is} _
                    _
                    ```
            14:
                story_text: |

                example_code: |
                    ```
                    freunde = ['Ahmed', 'Ben', 'Clemens']
                    {print} freunde[1] ' ist der erste Freund auf der Liste.'
                    {print} freunde[2] ' ist der zweite Freund auf der Liste.'
                    {print} freunde[3] ' ist der dritte Freund auf der Liste.'
                    #Jetzt paaren wir die Elemente aus beiden Listen indem wir die variable i verwenden.
                    glückszahl = [15, 18, 6]
                    {for} i {in} {range} 1 {to} 3
                        {print} freunde[i] 's Glückszahl ist ' glückszahl[i]
                    ```
        name: '{random}'
    repeat_command:
        default_save_name: wiederhole_Befehl
        description: '{repeat} Befehl'
        levels:
            8:
                story_text: |
                    ## Wiederhole! Wiederhole! Wiederhole!
                    In Level 7 kommt der `{repeat}` Befehl. `{repeat}` kann benutzt werden, um eine Zeile Code mehrmals auszuführen. So:

                    ### Übung
                    Spiele mit dem `{repeat}` Befehl. Kannst du Happy Birthday mit 3 Zeilen anstellen von 4 machen?
                example_code: |
                    ```
                    {repeat} 3 {times} {print} 'Hedy macht Spaß!'
                    ```
            9:
                story_text: |
                    ### Wiederhole Befehle und Einrückung
                    In diesem Level kannst du mehrere Zeilen Code wiederholte ausführen mit nur einem `{repeat}` Befehl.
                    Das kannst du machen, indem du einen Block mit den Zeilen machst, die du wiederholen willst.
                    Die Zeilen des Blocks brauchen **Einrückung**
                    Das bedeutet, dass du 4 Leerzeichen an den Anfang jeder Zeile setzt. Du musst auch einrücken, wenn du einen Block mit nur einer Zeile erzeugen willst.
                example_code: |
                    ```
                    {repeat} 5 {times}
                        {print} 'Hallo zusammen'
                        {print} 'Alles wird 5 mal wiederholt'
                    ```
            10:
                story_text: |
                    Toll gemacht! Du hast einen weiteren neuen Level erreicht! Im vorherigen Level hast du gelernt, mehrere Zeile Code in einem `{if}` oder `{repeat}` Befehl zu benutzen.
                    Aber du kannst noch nicht beide kombinieren...

                    Gute Nachrichten! In diesem Level darfst du ein `{if}` in einem `{if}`, `{repeat}` in einem `{repeat}` und jeweils ineinander zu verwenden.
                    Versuch es!
                example_code: |
                    ```
                    {repeat} 3 {times}
                        bestellung = {ask} 'Was möchtest du bestellen?'
                        {if} bestellung {is} pizza
                            {print} 'Lecker!'
                        {else}
                            {print} 'Pizza ist besser!'
                    ```
        name: '{repeat}'
    repeat_command_2:
        default_save_name: wiederhole_Befehl_2
        description: '{repeat} Befehl 2'
        levels:
            8:
                story_text: |
                    ## Wiederhole mit anderen Befehlen und mit Variablen
                    Das hast den `{repeat}` Befehl zusammen mit dem `{print}` Befehl verwendet. Aber wusstest du, dass du auch andere Befehle mit `{repeat}` verwenden kannst?
                    In diesem Beispielprogramm siehst du, dass `{repeat}` auch zusammen mit `{ask}`, `{if}` oder `{else}` verwendet werden kann.
                example_code: |
                    ```
                    {repeat} 2 {times} antwort = {ask} 'Wusstest du, dass du eine Frage mehrfach stellen kannst?'
                    {if} antwort {is} ja {repeat} 2 {times} {print} 'Das wusstest du schon!'
                    {else} {repeat} 3 {times} {print} 'Du hast was Neues gelernt!'
                    ```
                story_text_2: |
                    Etwas anderes Interessantes, das du mit dem `{repeat}` Befehl machen kannst ist, Variablen zu verwenden um die Anzahl der Wiederholungen zu bestimmen. In dem Beispielprogramm kannst du sehen, dass wir die Person zuerst fragen, wie alt sie ist.
                    In Zeile 3 wird diese Frage dann 'alter' Male wiederholt. Dazu müssen wir die Variable 'alter' mit dem `{repeat}` Befehl verwenden.
                example_code_2: |
                    ```
                    {print} 'Juhu! Es ist dein Geburtstag!'
                    alter = {ask} 'Wie alt bist du geworden?'
                    {repeat} alter {times} {print} 'Hip Hip Hurra!'
                    ```
            9:
                story_text: |
                    ### Im Block oder nicht?
                    In diesem Level musst du sorgfältig darüber nachdenken, welche Code Zeilen in dem Block sein sollten und welche nicht.
                    Zum Beispiel: Wenn du das Lied *vom Muffin Mann* singen willst, sollte die Zeile mit dem 'den Muffin Mann' zwei mal wiederholt werden.
                    Das bedeutet, dass die letzte Zeile nicht mit einer Einrückung beginnen sollte, weil sie nicht zum Block gehört.
                    Wenn du die letzte Zeile mit einer Einrückung beginnst, wird das Lied falsch.

                    ### Übung
                    Jede Zeile im Beispielprogramm startet mit einem Leerzeichen. Lösche die Leerzeichen und versuche herauszufinden, welche Zeilen einrückt werden müssen und welche nicht, um das Lied vom Muffin Mann zu schreiben.
                example_code: |
                    ```
                    _ {print} 'Kennst du denn den Muffin Mann?'
                    _ {repeat} 2 {times}
                    _ {print} 'Den Muffin Mann'
                    _ {print} 'Kennst du den Muffin Mann, der wohnt in Drury Lane.'
                    ```
        name: '{repeat} 2'
    restaurant:
        description: Erstelle dein eigenes virtuelles Restaurant
        levels:
            1:
                story_text: |
                    Im ersten Level kannst du dein eigenes virtuelles Restaurant erstellen, und die Bestellungen deiner Gäste aufnehmen.
                story_text_2: |
                    ### Übung
                    Kopiere den Beispiel-Code in den Eingabebereich, indem du den gelben Knopf drückst.
                    Fülle zuerst die Lücken mit den richtigen Befehlen, um den Code zum Laufen zu bringen.
                    Füge dann mindestens 4 zusätzliche Zeilen zum Restaurant-Programm hinzu.
                    Frage die Gäste, was sie trinken möchten und frage, ob sie in bar oder mit Karte zahlen möchten.
                    Denke die zum Schluss eine nette Verabschiedung für deine Gäste aus.
                example_code_2: |
                    ```
                    {print} Willkommen in Hedys Restaurant 🍟
                    _ Was würden Sie gerne bestellen?
                    {echo} Sie hätten also gerne
                    {print} Danke für Ihre Bestellung!
                    {print} Kommt sofort!
                    ```
            2:
                story_text: |
                    In Level 2 konntest du dein Restaurant mit Variablen erweitern. In Level 1 konnte Hedy nur die Bestellung einmal wiedergeben (mit `{echo}`) und sich nur das merken, was zuletzt bestellt wurde.
                    Jetzt kannst du Variablen verwenden und Hedy kann sich sowohl das Essen als auch den Belag merken!
                example_code: |
                    ```
                    {print} Willkommen in Hedys Restaurant!
                    {print} Heute gibt es Pizza oder Lasagne.
                    Essen {is} {ask} Was würden Sie gerne essen?
                    {print} Gute Wahl! Das ist mein Lieblingsessen!
                    Belag {is} {ask} Hätten Sie die gerne mit Fleisch oder mit Gemüse?
                    {print} Das Essen mit Belag ist auf dem Weg!
                    ```
                story_text_2: |
                    ### Übung
                    Kopiere deinen eigenen Restaurant-Code aus dem vorigen Level in den unteren Eingabebereich.
                    Repariere den Code, indem du die {ask} und {echo} Befehle ersetzt und Variablen benutzt, wie du in diesem Level gelernt hast.

                    Nun da dein Code wieder läuft, ist es Zeit etwas Weiteres hinzu zu fügen.
                    Schau dir die letzte Zeile des Beispiel-Codes an: `{print} essen mit belag ist auf dem Weg!`
                    In dieser einzelnen Zeile wurden 2 Variablen benutzt, um die Bestellung zusammen zu fassen.
                    Füge nun deine eigene Zusammenfassung der Essen- und Getränkebestellung deiner Gäste hinzu.

                    **Extra** Nun da du gelernt hast Variablen zu benutzen, kannst du so viele Variablen in einer Zeile nutzen wie du magst. Kannst du mehr Variablen zu deinem Code hinzufügen, wie hier essen oder zum Mitnehmen, bar oder Karte, mit oder ohne Strohhalm usw.?
            3:
                story_text: |
                    Fällt es dir schwer zu entscheiden, was du gerne zum Abendessen hättest? Du kannst das Hedy machen lassen!
                    Füge einfach Listen deiner Lieblingsgerichte (oder der von dir nicht so gemochten Gerichte) hinzu und Hedy kann zufällig für dich ein Abendessen auswählen.
                    Du kannst dir auch einen Spaß draus machen, indem du Hedy den Preis für dein Abendessen auswählen lässt! Was wird wohl rauskommen?
                example_code: |
                    ```
                    gerichte {is} Spaghetti, Rosenkohl, Hamburger
                    {print} Du bekommst gerichte {at} {random} heute abend!
                    preise {is} 1 Euro, 10 Euro, 100 Euro
                    {print} Das macht preise {at} {random} bitte.
                    ```
                story_text_2: |
                    ### Übung
                    Erstelle nun deine eigene Version des Zufallsrestaurants.
                    Erstelle selbst eine Liste aller Vorspeisen, Hauptgerichte, Nachtische, Getränke und Preise.
                    Nutze dann `{print}` und `{at} {random}` Befehle, um dem Kunden zu sagen, was heute auf seinem Menü steht.
                example_code_2: |
                    ```
                    {print} Willkommen in deinem eigenen Zufallsrestaurant!
                    vorspeisen {is} _
                    hauptgerichte {is} _
                    nachspeisen {is} _
                    getränke {is} _
                    preise {is} _
                    _
                    ```
            4:
                story_text: |
                    In der Restaurant-Übung musst du auch Anführungszeichen benutzen, wenn du die `{print}` oder `{ask}` Befehle verwendest.

                    ### Übung 1
                    Füge die Anführungszeichen zum Code hinzu, um ihn zum Laufen zu bringen! Sei vorsichtig: Variablen sollten nicht in Anführungszeichen stehen.
                    Dann verwende den `{clear}` Befehl um nur eine Zeile anzuzeigen.

                    ### Übung 2
                    Gehe zum vorigen Level zurück und kopiere deinen Restaurant-Code. Bringe diesen Code in diesem Level zum Laufen, indem du Anführungszeichen und `{clear}` Befehle an den richtigen Stellen hinzufügst.
                example_code: |
                    ```
                    _ Füge Anführungszeichen in diesen Code ein _
                    {print} Willkommen im Restaurant Chez Hedy!
                    {print} Heute gibt es Pizza oder Lasagne.
                    Essen {is} {ask} Was würden Sie gerne essen?
                    {print} Gute Wahl! Die  Essen  ist mein Favorit!
                    Belag {is} {ask} Hätten Sie gerne Fleisch oder Gemüse als Belag?
                    {print} Essen  mit  Belag  ist auf dem Weg!
                    Getränke {is} {ask} Was würden Sie gerne dazu trinken?
                    {print} Danke für Ihre Bestellung.
                    {print} Ihre  Essen  und  Getränke  kommen sofort!
                    ```
            6:
                story_text: |
                    In diesem Level erlaubt dir der `{if}`-Befehl deinen Kundinnen oder Kunden Fragen zu stellen (`{ask}`) und verschiedene Antworten zu geben.
                    In dem unteren Beispiel siehst du, dass du die Kundin oder den Kunden fragen (`{ask}`) kannst, ob (`{if}`) sie oder er die Tagesgerichte erfahren möchte, und Hedy kann dementsprechend antworten.
                example_code: |
                    ```
                    {print} 'Willkommen im Restaurant Chez Hedy'
                    Tagesgericht {is} {ask} 'Würden Sie gerne das heutige Tagesgericht erfahren?'
                    {if} Tagesgericht {is} ja {print} 'Das Tagesgericht ist Nudeln mit Tomatensoße.' {else} {print} 'Ok, kein Problem.'
                    Essen {is} {ask} 'Was würden Sie gerne essen?'
                    {print} 'Einmal ' Essen ', kommt sofort!'
                    Getränk {is} {ask} 'Was würden Sie gerne dazu trinken?'
                    {if} Getränk {is} Cola {print} 'Tut mir leid, die Cola ist aus!' {else} {print} 'Großartige Wahl!'
                    etwas {is} {ask} 'Hätten Sie gerne noch etwas?'
                    {print} 'Lassen Sie mich Ihre Bestellung noch einmal wiederholen...'
                    {print} 'Einmal ' Essen
                    {if} Getränk {is} Cola {print} 'und...' {else} {print} 'Einmal ' Getränk
                    {if} etwas {is} nein {print} 'Das ist alles!' {else} {print} 'Einmal ' etwas
                    {print} 'Danke für Ihre Bestellung und guten Appetit!'
                    ```
            7:
                story_text: |
                    In diesem Level kannst du Mathe verwenden um den Gesamtpreis einer Bestellung auszurechnen. Das macht dein virtuelles Restaurant realistischer.
                    Aber du kannst deinem virtuellen Restaurant noch viele weitere Dinge hinzufügen, zum Beispiel mehr Gerichte.

                    ### Übung
                    Du kann viele weitere Dinge zu deinem virtuellen Restaurant ergänzen. Zum Beispiel kannst du...
                    - frage, wie viele Personen kommen und den Preis mit der Anzahl multiplizieren?
                    - ein weiteres Gericht hinzufügen?
                    - Gästen einen Rabatt geben, wenn sie einen (geheimen) Gutscheincode eingeben?
                    - ein Kinderessen hinzufügen?
                    - dir noch weitere lustige Dinge ausdenken und ergänzen?
                example_code: |
                    Du kannst einen einfachen Restaurant Code erstellen. Das geht so:
                    ```
                    {print} 'Willkommen im Restaurant Chez Hedy'
                    {print} 'Hier ist unsere Karte:'
                    {print} 'Unsere Hauptgerichte sind Pizza, Lasagne oder Spaghetti'
                    haupt = {ask} 'Welches Hauptgericht möchten Sie?'
                    preis = 0
                    {if} haupt {is} Pizza preis = 10
                    {if} haupt {is} Lasagne preis = 12
                    {if} haupt {is} Spaghetti preis = 8
                    {print} 'Sie bestellten ' haupt
                    {print} 'Das kostet ' preis ' Euro, bitte'
                    {print} 'Danke, genießen Sie Ihre Mahlzeit!'
                    ```
            8:
                story_text: |
                    In diesem Level hast du gelernt, wie du den Befehl `{repeat}` verwenden kannst, um eine Codezeile um eine bestimmte Anzahl zu wiederholen.
                    Du kannst das in deinem Restaurant verwenden um mehrere Leute nach ihren Essenswünschen zu fragen (`{ask}`).

                    ### Übung
                    Kannst du die Lücken füllen? Hedy muss diese Frage so oft wiederholen wie Leute da sind. Wenn also 5 Leute da sind, muss die Frage 5 mal gestellt werden.
                    **Extra** Erweitere deinen Code mit mehr Fragen, zum Beispiel zu Getränken oder Soßen.
                example_code: |
                    ```
                    {print} 'Willkommen im Restaurant Chez Hedy'
                    Gäste = {ask} 'Wie viele Leute kommen heute zu uns?'
                    ```
            9:
                story_text: |
                    In diesem Level kannst du dein virtuelles Restaurant ausbauen, indem du mehrere Zeilen Code wiederholst. Das geht so:

                    ### Übung
                    Dieser Code kann mit mehr Gerichten auf der Karte erweitert werden, zum Beispiel einem Getränkeangebot, und/oder mehreren Gängen oder Nachtisch. Füge mindestens ein Gericht hinzu.
                    **(extra)** Füge so viele Gerichte hinzu wie du magst!
                example_code: |
                    ```
                    {print} 'Willkommen im Restaurant Chez Hedy!'
                    Gäste = {ask} 'Zu wie vielen kommen Sie heute zu uns?'
                    {print} 'Großartig!'
                    {repeat} Gäste {times}
                        Essen = {ask} 'Was würden Sie gerne bestellen?'
                        {print} Essen
                    {print} 'Danke für Ihre Bestellung!'
                    {print} 'Guten Appetit!'
                    ```
            10:
                story_text: "In diesem Level kannst du Verschachtelung benutzen, um dein Restaurant realistischer und spaßiger zu machen!\n\n### Übung\nDie Einrückung im Beispiel-Code wurde entfernt.\nKannst du herausfinden wie viel Einrückung jede Zeile benötigt, damit der Code ordentlich funktioniert?\nFalls der Kunde Pizza bestellt, sollte Hedy nicht fragen, welche Soße der Kunde möchte.\n\n**(extra)** Ein Restaurant lagert nicht alle möglichen Soßen. Erstelle eine Liste mit verfügbaren Soßen und gib eine Antwort bei jeder Bestellung, ob du sie auf Lager hast. <br>\n**(extra)** Pizzen haben Beläge. Frag die Kunden, was sie möchten.<br>\n**(extra)** Möchten die Kunden etwas trinken? Frag sie! <br>\n"
                example_code: |
                    ```
                    {print} 'Willkommen im Restaurant Chez Hedy!'
                    Leute = {ask} 'Wie viele Leute kommen heute?'
                    {print} 'Großartig!'
                    Preis = 0
                    {repeat} Leute {times}
                    _ Essen = {ask} 'Was möchten Sie bestellen?'
                    _ {print} Essen
                    _ {if} Essen {is} Fritten
                    _ Preis = Preis + 3
                    _ Sauce = {ask} 'Welche Sauce möchten Sie für die Fritten?'
                    _ {if} Sauce {is} keine
                    _ {print} 'keine Sauce'
                    _ {else}
                    _ Preis = Preis + 1
                    _ {print} 'mit ' Sauce
                    _ {if} Essen {is} Pizza
                    _ Preis = Preis + 4
                    {print} 'Das macht ' Preis ' Euro'
                    {print} 'Genießen Sie Ihre Mahlzeit!'
                    ```
            11:
                story_text: |
                    In diesem Level wirst du lernen, wie du leicht nach Bestellungen für verschiedene Gänge fragst.

                    ### Übung 1
                    Vervollständige den Code mit einem `{ask}` in den Lücken, sodass der Kunde für jeden Gang gefragt wird, was er essen möchte.
                example_code: "```\ngänge = Vorspeise, Hauptgericht, Nachtisch\n{for} gang {in} gänge\n    {print} 'Was ist Ihre Bestellung als ' gang '?'\n    _ \n    _\n```\n"
                story_text_2: |
                    ### Übung
                    Natürlich kannst auch für mehrere Personen bestellen!
                    Kannst du die richtige Anzahl an Leerzeichen zur Einrückung vor jeder Zeile hinzufügen, damit der Code richtig läuft?
                    Tipp: manche Zeilen brauchen gar keine Einrückung.
                example_code_2: |
                    ```
                    _ Kurse = Vorspeise, Hauptgericht, Nachtisch
                    _ Namen = Timon, Ono
                    _ {for} Name {in} Namen
                    _ {for} Kurs {in} Kurse
                    _ Essen = {ask} Name ', Was möchten Sie als ' Kurs '?'
                    _ {print} Name ' bestellt ' Essen ' als ' Kurs
                    ```
            12:
                story_text: |
                    Ab diesem Level kannst du Dezimalzahlen verwenden, um deine Speisekarte realistischer zu machen.

                    ### Übung
                    Kannst du dir Code ausdenken mit dem du deinen Freunden und deiner Familie 15% Rabatt geben kannst?
                example_code: |
                    ```
                    preis = 0.0
                    essen = {ask} 'Was möchten Sie bestellen?'
                    trinken = {ask} 'Was möchten Sie trinken?'
                    {if} essen {is} 'Hamburger'
                        preis = preis + 6.50
                    {if} essen {is} 'Pizza'
                        preis = preis + 5.75
                    {if} trinken {is} 'Wasser'
                        preis = preis + 1.20
                    {if} trinken {is} 'Sprudel'
                        preis = preis + 2.35
                    {print} 'Das macht ' preis ' Euro, bitte'
                    ```
            16:
                example_code: |
                    ```
                    {print} 'Willkommen bei McHedy'
                    mehr = 'ja'
                    _
                        Bestellung = {ask} 'Was würden Sie gerne bestellen?'
                        {print} Bestellung
                        mehr = {ask} 'Würden Sie gerne noch etwas bestellen?'
                    {print} 'Dankeschön!'
                    ```
                story_text: "Mit `{while}` kannst du sicherstellen, dass deine Kunden Bestellungen aufgeben bis sie fertig sind.\n\n### Übung\nFüge den `{while}` Befehl dem Code hinzu.\n"
        default_save_name: Restaurant
        name: Restaurant
    rock:
        name: Schere, Stein, Papier
        default_save_name: Stein_2
        description: Mache dein eigenes Schere, Stein, Papier-Spiel
        levels:
            1:
                story_text: |
                    In Level 1 kannst du mit einem Schere, Stein, Papier-Spiel beginnen.

                    Mit `{ask}` kannst du eine Wahl treffen und mit `{echo}` kannst du diese Wahl wiederholen.
                example_code: |
                    ```
                    {print} Was wählst du?
                    {ask} Wähle aus Stein, Schere oder Papier
                    {echo} Also war deine Wahl:
                    ```
                story_text_2: |
                    ### Übung
                    Anstelle von Wörtern kannst du auch Emoji benutzen ✊✋✌
                    Kannst du Code erstellen, der Emoji benutzt?
                example_code_2: |
                    ```
                    {print} Was wählst du?
                    {ask} Wähle aus _
                    {echo} Also war deine Wahl:
                    ```
            2:
                story_text: |
                    In diesem Level kannst du üben, Variablen zu benutzen, damit du im nächsten Level das Spiel Schere, Stein, Papier machen kannst!
                example_code: |-
                    ```
                    Auswahl {is} Stein
                    {print} Ich wähle _
                    ```
            3:
                story_text: |
                    Du kannst den `{at} {random}` Befehl verwenden, um den Computer Schere, Stein oder Papier wählen zu lassen!

                    ### Übung
                    Vervollständige den Code, in dem du den `{at} {random}` Befehl verwendest.
                example_code: |
                    ```
                    Auswahlmöglichkeiten {is} Schere, Stein, Papier
                    {print} Auswahlmöglichkeiten _
                    ```
                story_text_2: |
                    **Extra** Mache ein Spiel für 2 Spieler! Frage die Spieler nach ihrem Namen. Lass dann den Computer zufällig die Wahl treffen.
                example_code_2: |
                    ```
                    wahlmöglichkeiten {is} Schere, Stein, Papier
                    spieler_1 {is} {ask} Name von Spieler 1:
                    _
                    ```
            4:
                story_text: |
                    In diesem Level können wir Schere, Stein, Papier weiter programmieren. Aber wenn du Text hinzufügen möchtest, musst du auch hier Anführungszeichen verwenden.
                    ### Übung
                    Fülle die Lücken in Anführungszeichen aus. Beachte, dass die `wahlmöglichkeiten` Variable außerhalb der Anführungszeichen stehen sollte.
                example_code: |
                    ```
                    wahlmöglichkeiten {is} Schere, Stein, Papier
                    {print} _Der Computer wählt..._ wahlmöglichkeiten {at} {random}
                    ```
            5:
                story_text: |
                    In diesem Level können wir bestimmen, ob es unentschieden ausging oder nicht. Dafür brauchst du den neuen `{if}`-Befehl.

                    ### Übung
                    Vervollständige den Code, indem du die Lücken füllst.
                    * Lass den Computer eine zufällige Wahl treffen
                    * Frage den Spieler, was er wählt
                    * Fülle die korrekten Variablen in Zeile 4 und 5
                    * Programmiere Zeile 6 so, dass Hedy prüfen kann, ob es unentschieden ausging oder nicht
                example_code: |
                    ```
                    wahlmöglichkeiten {is} Schere, Stein, Papier
                    computer_wahl {is} _
                    deine_wahl {is} _
                    {print} 'Du wählst ' _
                    {print} 'Der Computer wählte ' _
                    {if} _ {is} _ {print} 'Unentschieden!' {else} {print} 'kein Unentschieden'
                    ```

                    Ersetze die Unterstriche (_) mit dem richtigen Code, um zu sehen, ob das Spiel unentschieden ausgeht.
            10:
                story_text: |
                    In diesem Level kannst du das ganze Stein-Schere-Papier-Programm programmieren, indem du `{if}` Befehle verschachtelst.

                    ### Übung
                    Kannst du den Code vervollständigen? Das Programm muss für jede Kombination sagen, wer gewonnen hat.

                    **Extra** Möchtest du mehr als eine Runde spielen? Erweitere den Code, sodass du mehrere Runden spielen kannst. Du kannst sogar ein `{ask}` verwenden, um die Nutzer zu fragen, wie viele Runden sie spielen möchten.
                example_code: |
                    ```
                    Auswahl = Schere, Stein, Papier
                    deine_Wahl {is} {ask} 'Was wählst du?'
                    {print} 'Du wählst ' deine_Wahl
                    Computer_Wahl {is} Auswahl {at} {random}
                    {print} 'Der Computer wählt ' Computer_Wahl
                    {if} Computer_Wahl {is} deine_Wahl
                        {print} 'Unentschieden'
                    {if} Computer_Wahl {is} Stein
                        {if} deine_Wahl {is} Papier
                            {print} 'Du gewinnst!'
                        {if} deine_Wahl {is} Schere
                            {print} 'Du verlierst!'
                    # mach den Beispiel-Code fertig
                    ```
            11:
                story_text: |
                    ### Übung
                    In den vorherigen Leveln hast du oft dein eigenes Schere-Stein-Papier Spiel gemacht. Kann du den Code vervollständigen, indem du den `{for}` Befehl so zu verwenden, dass das Spiel funktioniert?
                example_code: |
                    ```
                    Auswahl = _
                    Personen = _
                    {for} _
                    ```
            16:
                story_text: |
                    ### Übung
                    Spiele, bis du den Computer besiegst! Aber mach zuerst den Beispiel-Code fertig...
                example_code: |
                    ```
                    gewonnen = 'nein'
                    Auswahl = 'Schere', 'Stein', 'Papier'
                    {while} gewonnen == 'nein'
                        deine_Wahl = {ask} 'Was wählst du?'
                        Computer_Wahl = Auswahl {at} {random}
                        {print} 'Du wähltest ' deine_Wahl
                        {print} 'Der Computer wählte ' Computer_Wahl
                        {if} Computer_Wahl == deine_Wahl
                            {print} 'Unentschieden!'
                        {if} Computer_Wahl == 'Stein' {and} deine_Wahl == 'Schere'
                            {print} 'Du hast verloren!'
                        {if} Computer_Wahl == 'Stein' {and} deine_Wahl == 'Papier'
                            {print} 'Du hast gewonnen!'
                            gewonnen = 'ja'
                    _
                    ```
    rock_2:
        name: Schere, Stein, Papier 2
        default_save_name: Stein_2
        description: Teil 2 von Schere, Stein, Papier
        levels:
            2:
                story_text: |
                    Jetzt, da du gelernt hast, wie man den `{ask}` Befehl einsetzt, kannst du den Stein, Schere, Papier Code auch interaktiv machen!

                    ### Übung
                    Mache den Stein, Schere, Papier Code interaktiv, in dem du den `{ask}` Befehl und eine Frage zu deinem Stein, Schere, Papier Code hinzufügst.
                example_code: |
                    ```
                    wahl {is} _
                    {print} Ich wähle wahl
                    ```
    secret:
        name: Superspion
        default_save_name: Superspion
        description: Schreibe deinen eigenen Spion-Code
        levels:
            12:
                story_text: |
                    In diesem Abenteuer kannst du deinen eigenen Superspion-Code erstellen. Verschlüssele eine Nachricht, die nur der richtige Agent entschlüsseln kann.
                    Wenn der Feind versucht, den Code zu knacken, wird er falsche Informationen erhalten, um seine Zeit zu verschwenden.

                    ### Übung 1
                    Erstelle deinen eigenen Geheimcode für deinen Superspion und gib beide Teile nur an den echten Spion zurück.

                    ### Übung 2
                    Füge dem Code eine dritte Komponente hinzu, zum Beispiel ein Kleidungsstück oder einen Gegenstand.
                example_code: |
                    ```
                    Name = {ask} 'Wie heißt du?'
                    {if} Name {is} _
                        a = 'Geh zum Flughafen '
                    {else}
                        a = 'Geh zum Bahnhof '
                    Passwort = {ask} 'Wie lautet das Passwort?'
                    {if} Passwort {is} _
                        b = 'Morgen um 2 Uhr'
                    {else}
                        b = 'Heute um 10 Uhr'
                    {print} _ _ _
                    ```
            10:
                story_text: |
                    Wir können den Superspy-Code mit `{and}` vereinfachen, so dass wir nur einen `{if}` benötigen.

                    ### Übung 1
                    Vervollständige den Code, indem du den richtigen Befehl in das leere Feld einträgst. Tipp: Der Superspion muss BEIDE Fragen richtig beantworten, bevor er die vertraulichen Informationen erhält!

                    ### Übung 2
                    Wir wollen den Gegner noch mehr verwirren! Erstelle eine Liste mit falschen Antworten und wähle eine zufällig aus, wenn eine falsche Antwort gegeben wird.
                example_code: |
                    ```
                    Name = {ask} 'Wie heißt du?'
                    Passwort = {ask} 'Wie lautet dein Passwort?'
                    {if} Name {is} 'Agent007' _ Passwort {is} 'STRENGGEHEIM'
                        {print} 'Gehe um 2 Uhr zum Flughafen'
                    {else}
                        {print} 'Gehe um 10 Uhr zum Bahnhof'
                     ```
    simon:
        name: Simon sagt
        description: Erstelle das Spiel Simon sagt
        default_save_name: Simon
    simon_2:
        name: Simon sagt 2
        description: Erstelle das Spiel Simon sagt
        default_save_name: Simon
    simon_3:
        name: Simon sagt 3
        description: Erstelle das Spiel Simon sagt
        default_save_name: Simon
    sleep_command:
        default_save_name: schlafe_Befehl
        description: Einführung des {sleep} Befehls
        levels:
            2:
                story_text: |
                    Ein weiterer neuer Befehl in diesem Level ist der `{sleep}` Befehl. Er pausiert dein Programm für eine Sekunde. Wenn du eine Zahl hinter den `{sleep}` Befehl schreibst, pausiert dein Programm für diese Anzahl an Sekunden.

                    ### Übung
                    Übe den neuen Befehl, in dem du dir eigenen Code ausdenkst, der mindestens 3 mal den Befehl `{sleep}` verwendet. Mit jedem `{sleep}` Befehl soll die Pause eine andere Länge haben.
                example_code: |
                    ```
                    {print} Meine Lieblingsfarbe ist...
                    {sleep} 2
                    {print} Grün!
                    ```
        name: '{sleep}'
    songs:
        name: Singe ein Lied!
        description: Drucke einen Songtext
        levels:
            8:
                story_text: "In Liedern wiederholt sich oft einiges. So auch im Lied \"Baby Hai\"! Wenn du es singst, singst du eigentlich immer das gleiche:\n\nBaby Hai tututudutudu <br>\nBaby Hai tututudutudu <br>\nBaby Hai tututudutudu <br>\nBaby Hai \n\n### Übung\nKannst du das Lied mit Hilfe des `{repeat}` Befehls ausgeben? Vervollständige den Code, indem du die Lücken füllst!\n **Extra** Nach dem Baby-Hai kannst du natürlich auch andere Lieder programmieren. Es gibt viele Lieder mit Wiederholung!\nKannst du an ein weiteres Lied denken und es ausgeben?\n"
                example_code: |
                    ```
                    {repeat} _ _ {print} 'Baby Hai tututudutudu'
                    {print} 'Baby Hai'
                    ```
            9:
                story_text: |
                    In einem vorigen Level hast du das Lied über die Bierflaschen programmiert. Aber ohne den `{repeat}` Befehl musstest du die Strophen viele Male kopieren.
                    In diesem Level kannst du das Lied 99 mal wiederholen, indem du nur eine einfache Zeile hinzufügst!

                    ### Übung
                    Füge den richtigen Befehl in die Lücken ein und rücke den Code korrekt ein.
                example_code: |
                    ```
                    Strophe = 99
                    _ 99 {times}
                    {print} Strophe ' Flaschen Bier an der Wand'
                    {print} Strophe ' Flaschen Bier'
                    {print} 'Nimm eine runter, reich sie herum'
                    Strophe = Strophe - 1
                    {print} Strophe ' Flaschen Bier an der Wand'
                    ```
            11:
                story_text: |
                    Mit `{for}` kannst du den ganzen Babyhai-Song (inklusive aller anderen Haie in der Familie) in nur 6 Zeilen Code ausgeben.

                    ### Übung 1
                    Kannst du den Babyhai-Code noch kürzer machen, indem du `{for}` verwendest? Vervollständige den Beispiel-Code.
                example_code: "```\nfamilie = Baby, Mami, Papi, Omi, Opi\n_ _ _ _ \n  {print} _\n```\n"
                story_text_2: |
                    ### Übung 2
                    Gib das Lied Fünf kleine Affen springen auf dem Bett aus. Schlag den Text nach, falls du dich nicht daran erinnerst.

                    **Extra** Gib das Lied Old MacDonald hat 'ne Farm aus und stelle sicher, dass alle Tiere ein unterschiedliches Geräusch machen, indem du `{if}` benutzt.
                example_code_2: |
                    ```
                    affen = 5, 4, 3, 2, 1
                    ```
            13:
                story_text: |
                    In Level 16 haben wir Lieder mit Listen gemacht. Diese Programme funktionieren jedoch nicht mehr ganz in diesem Level. Die Doppelpunkte aus Level 17 und die Klammern aus Level 18 müssen noch hinzugefügt werden.

                    ### Übung 1
                    Das Drunken sailor Lied ist im Beispiel-Code, aber es funktioniert noch nicht.
                    Kannst du sicherstellen, dass alles wieder funktioniert? Um dir zu helfen haben wir _ an die Stellen _einiger_ Fehler gesetzt.

                    ### Übung 2
                    Schau auch deinen Old MacDonald Song aus Level 16 nach und korrigiere ihn.
                example_code: |
                    ```
                    zeilen = ['what shall we do with the drunken sailor', 'shave his belly with a rusty razor', 'put him in a long boat till hes sober']
                    {for} zeile {in} zeilen _
                        {for} i {in} {range} 1 {to} 3 _
                            {print} _ zeile _
                        {print} 'early in the morning'
                        {for} i {in} {range} 1 {to} 3
                            {print} 'way hay and up she rises'
                        {print} 'early in the morning'
                    ```
        default_save_name: Lied
    songs_2:
        name: Singe ein Lied! 2
        levels:
            12:
                story_text: |
                    In Liedern gibt es viele Wiederholungen. Das können wir mit Funktionen abbilden!
                    ### Übung
                    Schau die den Beispiel Code mit den Funktionen an. Füll die beiden Zeilen so, dass das ganze Lied gespielt wird.
                example_code: |
                    ```
                    {define} laterne
                        {print} 'Laterne'
                        {print} '...'

                    {define} brenne_auf
                        {print} 'Brenne auf mein Licht,'

                    {call} laterne
                    {print} 'Sonne, Mond und Sterne'
                    {call} brenne_auf
                    {call} _
                    {print} 'Aber nur meine Liebe Laterne nicht'
                    ```
        default_save_name: Lied 2
        description: Singe ein Lied 2
    turtle:
        name: Schildkröte
        default_save_name: Schildkröte
        description: Male dein eigenes Bild
        levels:
            1:
                story_text: |
                    Du kannst mit Hedy auch zeichnen. Indem Du Drehungen und Linien kombinierst, kannst Du ein Quadrat oder eine Treppe zeichnen.

                    Mit `{forward}` ziehst Du eine Linie vorwärts. Die Zahl dahinter legt fest, wie weit die Schildkröte wandert. Mit `{turn} {right}` ("drehe Dich nach rechts") macht sie eine Viertelumdrehung im Uhrzeigersinn, mit `{turn} {left}` ("drehe Dich nach links") entgegen dem Uhrzeigersinn.

                    Wenn du zurück laufen möchtest, benutzt du den `{forward}`-Befehl mit einer negativen Zahl., wie zum Beispiel `{forward} -100`.
                story_text_2: |
                    ### Übung
                    Das ist der Anfang einer kleinen Treppe. Kannst Du sie so zeichnen, dass sie 5 Stufen hat?
            2:
                story_text: |
                    In Level 1 konnte sich die Schildkröte nur nach links oder rechts drehen. Das ist ein bisschen langweilig!
                    In Level 2 kann sie ihre Nase in alle Richtungen strecken.

                    Benutze 90 Grad für eine Vierteldrehung, 180 Grad für eine Halbdrehung und für eine komplette Drehung sind 360 Grad.

                    ### Übung
                    Dieser Code zeichnet den Buchstaben T. Kannst du den Code ändern damit ein B entsteht?

                    **Extra** Ändere den Buchstaben in einen anderen Buchstaben, wie den ersten Buchstaben deines Namens.
                    Du kannst auch mehrere Buchstaben zeichnen, indem du dazwischen die Farbe mit `{color}` `{white}` verwendest.
                example_code: |
                    ```
                    {forward} 80
                    {turn} 90
                    {forward} 50
                    {turn} 180
                    {forward} 100
                    ```
                story_text_2: |
                    In Level 1 konnte sich die Schildkröte außerdem nur nach links oder rechts drehen. Das ist ein bisschen langweilig!
                    In level 2 kann sie ihre Nase in alle Richtungen strecken.

                    Benutze 90 für eine Vierteldrehung. Dies wird Grad genannt. Eine komplette Drehung sind 360 Grad.

                    ### Übung
                    Kannst du mit diesem Code eine Form gestalten? Vielleicht ein Dreieck oder einen Kreis?
                example_code_2: |
                    ```
                    {print} Figuren werden gezeichnet
                    winkel {is} 90
                    {turn} winkel
                    {forward} 25
                    {turn} winkel
                    {forward} 25
                    {turn} winkel
                    {forward} 25
                    ```
            3:
                story_text: |
                    In diesem Level kannst Du `{at} {random}` nutzen, während die Schildkröte etwas zeichnet. Durch eine zufällige Wahl nimmt die Schildkröte jedes Mal einen anderen Weg.
                    Nutze `{at} {random}` um einen zufälligen Wert aus einer Liste zu wählen.
                    ### Übung
                    Kannst du die Zeilen 2 und 3 kopieren und wieder einfügen, um einen längeren, zufälligen Pfad zu erzeugen?
                example_code: |
                    ```
                    Winkel {is} 10, 50, 90, 150, 250
                    {turn} Winkel {at} {random}
                    {forward} 25
                    ```
            4:
                story_text: |
                    In Level 4 musst du bei `{print}` und `{ask}` Anführungszeichen nutzen. Das gilt auch für's Zeichnen!
                example_code: |
                    ```
                    {print} _ Formen zeichnen _
                    Winkel {is} 90
                    {turn} Winkel
                    {forward} 25
                    {turn} Winkel
                    {forward} 25
                    ```
                story_text_2: |
                    Du kannst auch die Farben der Linien mit dem `{color}` Befehl ändern. Sieh dir das Beispiel an.
                    Du kannst auch den `{color} {white}` Befehl benutzen, um "unsichtbare" Linien zu ziehen. Du kannst diese weißen Linien nutzen, um die Schildkröte irgendwo auf dem Bildschirm hin zu bewegen bevor du zu malen anfängst.
            5:
                story_text: |
                    In Level 5 kannst Du mit dem Befehl `{if}` Entscheidungen treffen. Du kannst Dich zum Beispiel zwischen verschiedenen Formen entscheiden.
                example_code: |
                    ```
                    {print} 'Formen zeichnen'
                    Form {is} {ask} 'Möchtest Du ein Quadrat oder ein Dreieck?'
                    {if} Form {is} Dreieck Winkel {is} 120
                    {else} Winkel {is} 90
                    {turn} Winkel
                    {forward} 25
                    {turn} Winkel
                    {forward} 25
                    {turn} Winkel
                    {forward} 25
                    {turn} Winkel
                    {forward} 25
                    ```
                story_text_2: |
                    ### Übung
                    Fülle die richtigen Zahlen in die Lücken in diesem Code, um ihn zum Laufen zu bringen.
                    Nachdem du das getan hast, kannst du versuchen die Option rückwärts hinzuzufügen.

                    **Extra** Anstelle von "links" und "rechts", ändere das Programm so, dass es Nord, Ost, Süd und West benutzt.
                    Auf diese Weise kannst du sogar noch mehr Richtungen, wie z.B. Nordost und Südwest, hinzufügen.
                example_code_2: |
                    ```
                    richtung {is} {ask} 'Möchtest du links, rechts oder geradeaus gehen?'
                    {if} richtung {is} links {turn} _
                    {if} richtung {is} rechts {turn} _
                    {forward} 100
                    ```
            7:
                story_text: |
                    In diesem Level nutzen wir Berechnungen, um verschiedene Formen zu zeichnen.
                    Du hast vielleicht schon gelernt, dass eine komplette Umdrehung 360° sind. Falls nicht, dann weißt Du es jetzt!
                    Deswegen benutzen wir immer 90° für ein Rechteck. 360 geteilt durch 4 ist 90.
                    Jetzt, da wir wissen wie Mathe mit Hedy geht, können wir alle Formen zeichnen, die wir wollen!
                example_code: |
                    ```
                    Ecken = {ask} 'Wie viele Ecken soll die Form haben?'
                    Winkel = 360 / Ecken
                    {forward} 50
                    {turn} Winkel
                    {forward} 50
                    {turn} Winkel
                    {forward} 50
                    {turn} Winkel
                    {forward} 50
                    {turn} Winkel
                    {forward} 50
                    {turn} Winkel
                    {forward} 50
                    {turn} Winkel
                    ```
            8:
                story_text: |
                    Jetzt, da wir einzelne Linien wiederholen können, fällt uns das Zeichnen einzelner Formen leichter.
                    Wir setzen den Winkel einmalig und nutzen dann die Variable im `{repeat}`.

                    ### Übung 1
                    Der Beispiel-Code erstellt ein Quadrat. Ändere den Code, sodass er eine andere Figur erstellt, wie ein Dreieck oder ein Sechseck.
                    Dies bedarf einer Änderung in zwei Zeilen Code.
                    Tipp: Ein voller Kreis hat 360 Grad.

                    ### Übung 2
                    Erstelle nun eine Zeichnung aus mindestens zwei Polygonen.
                example_code: |
                    ```
                    Winkel = 90
                    {repeat} 4 {times}
                        {turn} Winkel
                        {forward} 50
                    ```
                story_text_2: |
                    **Extra** Wir können auch das Programm verbessern, das verschiedene Formen zeichnet. Vervollständige den Code und du kannst jedes Vieleck zeichnen, das du möchtest!
                example_code_2: |
                    ```
                    Ecken = {ask} 'Wie viele Ecken soll die Form haben?'
                    Winkel = 360 / Ecken
                    {repeat} Ecken {times}
                        {turn} _
                        {forward} _
                    ```
            10:
                story_text: |
                    Nun da wir ein `{repeat}` innerhalb eines `{repeat}` verwenden können, ist es möglich, komplexere Figuren zu erstellen.

                    ### Übung 1
                    Dieser Code erzeugt drei schwarze Dreiecke, ändere dies zu fünf pinken Quadraten.

                    **Extra** Erstelle eine Figur deiner Wahl, die aus mindestens zwei verschiedenen Formtypen besteht.
            11:
                story_text: |
                    In diesem Level kannst du die Schildkröte eine Figur zeichnen lassen.
                    Die Schildkröte wird die Entfernungen in der Liste zurücklegen, eine nach der anderen und dabei immer größere Schritte machen.
                    ### Übung
                    Für eine 90 Grad Drehung in der Schleife hinzu, so dass eine Spirale gezeichnet wird.
                    Füge mindestens 5 Zahlen zu der Liste hinzu, so dass die Spirale größer wird.
                    **(extra)** kannst du die Spirale in eine andere Form umwandeln? Experimentiere mit Zahlen für die Drehung!
                    ### Übung 2
                    Die Spirale wird nach außen gezeichnet, kannst du sie auch nach innen zeichnen?
                example_code: |
                    ```
                    {turn} 90
                    entfernungen = 10, 20, 30, 40, 50, 60
                    {for} entfernung {in} entfernungen
                        {forward} entfernung
                    ```
            12:
                story_text: |
                    Wir können die Funktion verwenden, um mehr Figuren mit weniger Code zeichnen.
                    ### Übung 1
                    Fülle die Funktion, so dass drei Quadrate erzeugt werden. Wenn du willst, dass das Bild hübscher aussieht, kannst du die Linien zwischen den Quadraten weiss machen.

                    ### Übung 2
                    Der Code kann noch kürzer gemacht werden. Lege die letzten Zeilen in einen `{repeat}` Befehl, so dass die Figuren gleich bleiben.

                    ### Übung 3
                    Erzeuge deine eigene Zeichnung mit verschiedenen Figuren.
                    Ändere sowohl die Anzahl der Figuren mit dem `{repeat}` Befehl also auch die Form der Figuren im `{define}`.
                example_code: |
                    ```
                    {define} quadrat
                        {repeat} 4 {times}
                            {turn} _
                            {forward} _
                    {call} quadrat
                    {forward} 50
                    {call} quadrat
                    {forward} 50
                    {call} quadrat
                    ```
    turtle_draw_it:
        name: Zeichne!
        default_save_name: Zeichne
        description: Zeichne dieses Bild mit der Schildkröte
        levels:
            1:
                story_text: |
                    ### Übung
                    Mache die Zeichnungen mit der Schildkröte nach!

                    <div class="w-full flex flex-row gap-2">
                        Rechteck <img src="https://github.com/hedyorg/hedy/assets/80678586/77aa99d5-cd8f-4969-b49d-e8fed34ac550" width="100">
                        Quadrat <img src="https://github.com/hedyorg/hedy/assets/80678586/03b96c2c-7b94-4032-9f9f-3f3b13573623" width="200">
                        Stufen <img src="https://github.com/hedyorg/hedy/assets/80678586/d4301e62-ec66-4031-827c-7d21f73ba106" width="200">
                    </div>
            2:
                story_text: |
                    ### Übung
                    Mache die Zeichnungen mit der Schildkröte nach!

                    <div class="w-full flex flex-row gap-2">
                    Dreieck <img src="https://github.com/hedyorg/hedy/assets/80678586/e974b62c-f0cf-445a-8bd4-5ad9f1f71204" width="100">
                    Pfeil <img src="https://github.com/hedyorg/hedy/assets/80678586/803d8f42-9708-448c-82ea-d035697f08c9" width="150">
                    Boot <img src="https://github.com/hedyorg/hedy/assets/80678586/94ef7189-442a-4c8f-827d-12a69203c2e9" width="150">
                    </div>
            3:
                story_text: |
                    ### Übung
                    Mache die Zeichnungen mit der Schildkröte nach!

                    <div class="w-full flex flex-row gap-2">
                    Dreieck <img src="https://github.com/hedyorg/hedy/assets/80678586/71e04d98-9545-4614-9caf-a5f179b756a1" width="150">
                    Stern <img src="https://github.com/hedyorg/hedy/assets/80678586/421c4d28-cb99-424b-be26-dcae30d65c80" width="150">
                    Pfeil <img src="https://github.com/hedyorg/hedy/assets/80678586/3cbebcae-5258-47c5-a6ac-e7ee36c1d1ce" width="200">
                    </div>
            4:
                story_text: |
                    ### Übung
                    Mache die Zeichnungen mit der Schildkröte nach!

                    <div class="w-full flex flex-row gap-2">
                    Farbiger Stern <img src="https://github.com/hedyorg/hedy/assets/80678586/dbe39006-c050-4833-b5c4-f9d1fb1c0781" width="150">
                    Regenbogen <img src="https://github.com/hedyorg/hedy/assets/80678586/2728b10f-9f7f-45ea-964e-5b284033e4f0" width="500">
                    Verschachtelte Quadrate <img src="https://github.com/hedyorg/hedy/assets/80678586/f013f9fa-bc68-4c60-b778-2c457799d6f7" width="200">
                    </div>
                example_code: |
                    **Extra** Willst du eine wirkliche Herausforderung? Die Farben in den Figuren sollen zufällig ausgewählt werden, so dass jedes Mal, wenn dein Programm läuft, anders aussehen!

                    ```
                    farben {is} Rot, Orange, Gelb, Grün, Blau, Lila, Pink, Braun, Grau, Schwarz
                    farbe _
                    ```
            5:
                story_text: |
                    ### Übung
                    Mache die Zeichnungen mit der Schildkröte nach!

                    **Extra** Erstelle nur einen Code, der die Spielerin oder den Spieler entscheiden lässt, welchen Buchstaben sie oder er sehen möchte! Und kannst du noch mehr Buchstaben hinzufügen?

                    <div class="w-full flex flex-row gap-2">
                    F <img src="https://github.com/hedyorg/hedy/assets/80678586/8a021b76-c24b-4e7c-b960-48d57f3bcb20" width="100">
                    E <img src="https://github.com/hedyorg/hedy/assets/80678586/12821803-6422-416a-8e36-9902d14e57a4" width="100">
                    L <img src="https://github.com/hedyorg/hedy/assets/80678586/3af6f919-7b67-4ee7-b923-11e56f2b6b24" width="100">
                    </div>
                example_code: |
                    Hinweis:
                    ```
                    gewählter_buchstabe {is} {ask} 'Welchen Buchstaben willst Du sehen? F, E oder L?'
                    {if} _
                    ```
            7:
                story_text: |
                    ### Übung
                    Mache die Zeichnungen mit der Schildkröte nach!

                    **Extra** Lasse die Spielerin oder den Spieler entscheiden, welche Farbe das erste Quadrat haben sollte.

                    ***Extra*** Kannst du den Buchstaben deines eigenen Namen und die Flagge deines eigenen Landes malen?

                    <div class="w-full flex flex-row gap-2">
                    Quadrat <img src="https://github.com/hedyorg/hedy/assets/80678586/03b96c2c-7b94-4032-9f9f-3f3b13573623" width="150">
                    Buchstaben <img src="https://github.com/hedyorg/hedy/assets/80678586/e75f4fa5-f1f5-4b48-806c-916c28e4e8ad" width="100">
                    Flagge <img src="https://github.com/hedyorg/hedy/assets/80678586/877fc337-df80-4185-8005-a6c28904f66e" width="300">
                    </div>
                example_code: |
                    Hinweis für das Quadrat:
                    ```
                    gewählte_farbe = {ask} _
                    ```
            8:
                story_text: |
                    ### Übung
                    Mache die Zeichnungen mit der Schildkröte nach!

                    <div class="w-full flex flex-row gap-2">
                    Sechseck <img src="https://github.com/hedyorg/hedy/assets/80678586/92e492e1-1593-489b-aaf0-51d2a29755f4" width="200">
                    Dreieck <img src="https://github.com/hedyorg/hedy/assets/80678586/3629a5e6-1f02-4851-aab9-c5430ba4a1f1" width="200">
                    Fächer <img src="https://github.com/hedyorg/hedy/assets/80678586/1ba2ff71-1230-4fe3-8255-b2c504cf1b4e" width="200">
                    </div>
            9:
                story_text: |
                    ### Übung
                    Mache die Zeichnungen mit der Schildkröte nach!

                    **Extra** Die Zahl in den Klammern gibt an, in wie vielen Codezeilen die Figur gezeichnet werden kann. Kannst du es in derselben Anzahl an Zeilen machen?

                    <div class="w-full flex flex-row gap-2">
                    Quadrat (3) <img src="https://github.com/hedyorg/hedy/assets/80678586/03b96c2c-7b94-4032-9f9f-3f3b13573623" width="200">
                    Zufällig gefärbter Stern (5) <img src="https://github.com/hedyorg/hedy/assets/80678586/dbe39006-c050-4833-b5c4-f9d1fb1c0781" width="150">
                    Zufällig gefärbte Spirale (7) <img src="https://github.com/hedyorg/hedy/assets/80678586/9bcdb3f1-367d-4ae0-878f-d09005424a35" width="150">
                    </div>
            10:
                story_text: |
                    ### Übung
                    Mache die Zeichnungen mit der Schildkröte nach!

                    **Extra** Die Zahl der Klammern zeigt an, wie viele Zeilen Code notwendig sind, die Zeichnung zu malen. Kannst du es mit derselben Anzahl von Zeilen machen?

                    **Extra** Gib dem Spieler die Wahl, von welchem Land er die Flagge sehen will.

                    <div class="w-full flex flex-row gap-2">
                    Kreuz (7) <img src="https://github.com/hedyorg/hedy/assets/80678586/76e42c76-aa3f-4863-8eee-ead73c09a186" width="150">
                    Verschachtelte Quadrate mit zufälliger Farbe (8) <img src="https://github.com/hedyorg/hedy/assets/80678586/17f878cc-e893-4c10-b32e-a09a50bf08de" width="200">
                    Flaggen <img src="https://github.com/hedyorg/hedy/assets/80678586/877fc337-df80-4185-8005-a6c28904f66e" width="300">
                    </div>
                example_code: |
                    Hinweis für die verschachtelten Quadrate:
                    ```
                    farben = Rot, Blau, Orange, Gelb, Pink, Lila, Grün, Braun, Schwarz
                    entfernung = 120
                    {repeat} 5 {times}
                    _
                    ```
                    Hinweis für die Flaggen:
                    ```
                    land = {ask} 'Von welchem Land willst Du die Flagge sehen?'
                    {if} land {is} 'Deutschland'
                        farbe_1 = Rot
                        farbe_2 = Weiß
                        farbe_3 = Schwarz
                    ```
            11:
                story_text: |
                    ### Übung
                    Mache die Zeichnungen mit der Schildkröte nach!

                    <div class="w-full flex flex-row gap-2">
                    Verschachteltes Hexagon <img src="https://github.com/hedyorg/hedy/assets/80678586/3629e908-3cd5-44ac-bbcd-1f1cceb15654" width="150">
                    Ampel <img src="https://github.com/hedyorg/hedy/assets/80678586/edbbb608-5ff8-4349-85a6-e47809adde43" width="100">
                    </div>
                example_code: |
                    Hinweis verschachteltes Hexagon:
                    ```
                    entfernungen = 100, 80, 60, 40, 20
                    {for} entfernung {in} entfernungen
                    _
                    ```

                    Hinweis Ampel:
                    ```
                    farben = Rot, Gelb, Grün
                    {for} gewählte_farbe {in} farben
                        {color} _
                        {repeat} _
                    ```
                story_text_2: |
                    Weihnachtsbeleuchtung <img src="https://github.com/hedyorg/hedy/assets/80678586/9637ea6d-6edc-4d88-a6f7-10271bfc5371" width="500">
                example_code_2: |
                    Hinweis Weihnachtsbeleuchtung:

                    Beginne, indem du die Schildkröte mit einer unsichtbaren Linie zur linken Bildschirmseite bewegst. Dann hänge die Weihnachtsbeleuchtung auf!
                    ```
                    {color} Weiß
                    {turn} -90
                    {forward} 300
                    {turn} 90

                    farben = Rot, Blau, Gelb, Lila, Grün, Orange, Pink
                    {for} gewählte_farbe {in} farben
                    _
                    ```
            12:
                story_text: |
                    ### Übung
                    Mache die Zeichnung mit der Schildkröte nach!

                    Definiere zunächst eine Funktion **für jede Form** die du für das Armband verwenden möchtest. Dann füge die Form so zum Armband hinzu:

                    Armband Design Programm <img src="https://github.com/hedyorg/hedy/assets/80678586/549d7f3a-c492-4b4a-b173-746eb3400951" width="500">
                example_code: |
                    Hinweis Armband Design Programm
                    ```
                    {define} zeichne_ein_quadrat
                    _

                    {color} weiss
                    {turn} -90
                    {forward} 300
                    {turn} 180

                    {for} i {in} {range} 1 {to} 5
                        {color} grau
                        {forward} 100
                        form = {ask} 'Welche Form möchtest du als nächstes mit deinem Armband haben?'
                        gewählte_farbe = {ask} 'In welcher Farbe?'
                        {color} gewählte_farbe
                        {if} form = 'quadrat'
                            {call} zeichne_ein_quadrat
                    ```
            13:
                story_text: |
                    ### Übung
                    Mache die Zeichnungen mit der Schildkröte nach!

                    Straße in verschiedenen Größen <img src="https://github.com/hedyorg/hedy/assets/80678586/cdae9d97-d5ef-46f3-8838-24fa7b5b1bec" width="300">
                    Gefärbte Straße <img src="https://github.com/hedyorg/hedy/assets/80678586/9893e0bd-c0f8-49bc-a5a7-217182407724" width="300">
                    Schneesturm <img src="https://github.com/hedyorg/hedy/assets/80678586/111b0a1b-b0e1-47c3-b032-81cea05e6bbc" width="300">
                example_code: |
                    Hinweis Straße in verschiedenen Größen
                    ```
                    {define} zeichne_ein_haus {with} größe
                    _

                    {call} zeichne_ein_haus {with} 90
                    {call} zeichne_ein_haus {with} 60
                    {call} zeichne_ein_haus {with} 30
                    ```

                    Hinweis Farbige Straße
                    ```
                    {define} zeichne_ein_haus {with} gewählte_farbe
                    _
                    ```

                    Hinweis Schneesturm
                    ```
                    {define} zeichne_schneeflocke {with} länge, farbe
                        _

                    zahlen = 10, 20, 30
                    färben = _

                    {for} i {in} {range} 1 {to} 5
                        zufällige_zahl = _
                        zufällige_farbe = _
                        {call} zeichne_schneeflocke {with} zufällige_zahl, zufällige_farbe
                        {color} weiß
                        {turn} zufällige_zahl * 5
                        {forward} 80
                    ```
            15:
                story_text: |
                    ### Übung
                    Schreibe ein Programm, das die Spieler fragt, wie viele Ecken ihre Figur haben soll und dann die Figur zeichnet.
                    Die Figur im Bild ist die Ausgabe, wenn der Spieler eine 10 eingibt.

                    <div class="w-full flex flex-row gap-2">
                     <img src="https://github.com/hedyorg/hedy/assets/80678586/ee32f40e-dea1-4e7c-a813-3ef63671254b" width="300">
                     <img src="https://github.com/hedyorg/hedy/assets/80678586/3621bf77-527d-41e8-a44f-c5a21bb4ffd2" width="200">
                    </div>
                example_code: |
                    ```
                    {define} berechne_winkel {with} anzahl_ecken
                        _ 360 / anzahl_ecken


                    {define} zeichne_figur {with} winkel
                        _
                            {forward} 400/anzahl_ecken
                            {turn} _

                    anzahl_ecken = {ask} _
                    winkel = {call} _ {with} _

                    {call} _ {with}
                    {call} _ {with}
                    ```
            16:
                story_text: |
                    ### Übung
                    Mache die Zeichnungen mit der Schildkröte nach!

                    Spirale <img src="https://github.com/hedyorg/hedy/assets/80678586/6943223c-018b-435b-a391-23723cc7a6ad" width="150">
                example_code: |
                    Spirale
                    ```
                    entfernung = 5
                    {while} entfernung < 200
                        entfernung = entfernung + 5
                         _
                    ```
                story_text_2: |
                    Fächer <img src="https://github.com/hedyorg/hedy/assets/80678586/cb671065-b47b-49f0-b298-dcbcd2a5e28f" width="150">
                example_code_2: |
                    Fächer
                    ```
                    {define} zeichne_ein_quadrat {with} seitenlänge
                    _

                    i = 100
                    {while} i > 1
                        _ {with} i
                        _
                        i = i - 3
                    ```
                story_text_3: |
                    Stern <img src="https://github.com/hedyorg/hedy/assets/80678586/17564e0a-63e1-4794-8d41-15ac8c1a5a93" width="150">
                example_code_3: |
                    Stern
                    Ein Stern wird üblicherweise mit 144° Drehungen gezeichnet. Wenn du das zum Beispiel leicht in einen 143° Winkel abänderst und das Muster mehrfach mit einer {while} Schleife wiederholst, kannst du die gezeigte Figur zeichnen.
    while_command:
        description: '{while}'
        levels:
            16:
                story_text: "Wir lernen jetzt eine neue Schleife, die `{while}` Schleife! Wir bleiben in der Schleife, so lange bis die Aussage wahr ist.\nDeswegen - vergiss nicht, den Wert in der Schleife zu verändern.\n\nIm Beispiel Code bleiben wir in der Schleife, bis eine richtige Antwort gegeben wurde.\nFalls die richtige Antwort nie gegeben wird, endet die Schleife nie!"
                example_code: "```\nantwort = 0\n{while} antwort != 25\n    antwort = {ask} 'Was ist 5 mal 5?'\n{print} 'Eine richtige Antwort wurde gegeben'\n```\n"
        default_save_name: solange_Befehl
        name: '{while}'
    years:
        name: Neujahr
        default_save_name: Neujahrs-Countdown
        description: Countdown zum neuen Jahr!
        levels:
    tic:
        default_save_name: Drei
        description: Spiele eine Runde Drei gewinnt!
        name: Drei gewinnt
    tic_2:
        description: Spiele eine Runde Drei gewinnt!
        name: Drei gewinnt 2
        default_save_name: Drei
    tic_3:
        name: Drei gewinnt 3
        description: Spiele eine Runde Drei gewinnt!
        default_save_name: Drei<|MERGE_RESOLUTION|>--- conflicted
+++ resolved
@@ -1842,33 +1842,6 @@
                     name = Hedy
                     antwort = 20 + 4
                     ```
-<<<<<<< HEAD
-            15:
-                story_text: |
-                    Wir lernen neue Elemente kennen. Aus der Mathematik kennst du vielleicht schon `<` und `>`.
-                    Das `<`prüft, ob die erste Zahl kleiner als die zweite ist. Zum Beispiel prüft alter `<`12, ob alter kleiner als 12 ist.
-                    Falls zu prüfen willst, ob die erste Zahl kleiner oder gleich der zweiten ist, kann du `<=` verwenden, zum Beispiel alter `<=` 11
-                    Das `>` prüft, ob die erste Zahl größer als die zweite ist, zum Beispiel punkte `>`10 prüft, ob punkte größer als 10 ist.
-                    Falls du prüfen willst ob die erste Zahl größer als oder gleich der zweiten ist, kannst du `>=`verwenden, zum Beispiel punkte `>=` 11.
-                    Benutze diese Vergleiche so in einem `{if}`:
-                story_text_2: |
-                    Ab diesem Level kannst du zwei Gleichheitszeichen verwenden, um etwas zu vergleichen. Das ist in den meisten Programmiersprachen so:
-                example_code_2: |
-                    ```
-                    name = {ask} 'Wie heißt du?'
-                    {if} name == 'Hedy'
-                        {print} 'Du bist cool!'
-                    ```
-                story_text_3: |
-                    Du kannst auch vergleichen, ob etwas *nicht* gleich wie etwas anderes ist. Dazu benutzt du `!=` so:
-                example_code_3: |
-                    ```
-                    name = {ask} 'Wie heisst du?'
-                    {if} name != 'Hedy'
-                        {print} 'Du bist nicht Hedy'
-                    ```
-=======
->>>>>>> c2717534
         name: '{is}'
     language:
         name: Sprache
