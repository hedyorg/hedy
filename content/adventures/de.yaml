adventures:
    story:
        name: Geschichte
        default_save_name: Geschichte
        description: Schreib eine Kurzgeschichte
        levels:
            1:
                story_text: |
                    In Level 1 kannst du die Hauptfigur deiner Geschichte ändern, indem du ihren Namen selbst eingibst.

                    Nutze `{ask}` in der ersten Zeile um zu fragen, wer der Hauptcharakter der Geschichte sein soll.

                    Beginne anschließend eine Zeile mit `{print}`, wenn ein Satz ausgegeben werden soll.
                    Nutze `{echo}`, wenn du möchtest, dass der Name deiner Hauptfigur am Ende des Satzes steht.
                example_code: |
                    ```
                    {ask} Der Name der Hauptfigur lautet
                    {print} Die Hauptfigur läuft nun durch einen dunklen Wald
                    {echo} Er ist etwas verängstigt,
                    {print} Er hört überall seltsame Geräusche
                    {print} Er befürchtet, dass es in diesem Wald spukt
                    ```
                story_text_2: |
                    ### Übung
                    Erstelle nun deine eigene Geschichte aus mindestens 6 Zeilen Code.
                    Diese Geschichte soll nicht die gleiche sein wie im Beispiel-Code.
                    Benutze mindestens einen `{ask}` und einen `{echo}` Befehl.
                    Du kannst das Thema frei wählen.
                    Wenn dir kein Thema einfällt, nimm eines der folgenden: ins Kino gehen, ein Sportwettkampf oder ein Tag im Zoo.
            2:
                story_text: |
                    In Level 2 kannst du deine Geschichte noch etwas spannender machen. Der Name deiner Hauptfigur kann nun an jeder Stelle im Satz auftauchen.

                    Dafür musst du aber auch ein kleines bisschen mehr programmieren. Du musst dir jetzt seinen oder ihren Namen richtig merken.

                    Dafür kannst du den Namen irgendwo im Satz verwenden.
                example_code: |-
                    ```
                    Name {is} {ask} Wie lautet der Name der Hauptfigur?
                    {print} Name läuft nun durch einen dunklen Wald.
                    {print} Name hat etwas Angst.
                    {print} Plötzlich ertönen seltsame Geräusche...
                    {sleep}
                    {print} Name hat Angst, dass es in diesem Wald spukt.
                    ```
                story_text_2: |
                    ### Übung
                    Nun ist es an der Zeit, Variablen zu deiner eigenen Geschichte aus dem vorigen Level hinzu zu fügen.
                    Gehe zu "Meine Programme", suche dein Level 1 Geschichten-Abenteuer und kopiere den Code. Füge den Code in den Eingabebereich in diesem Level ein.

                    Dieser Code wird nicht funktionieren, weil du noch keine Variablen benutzt hast.
                    Bringe den `{ask}` Befehl und den `{echo}` Befehl in deinem Code in die richtige Form, die du in diesem Level gelernt hast.

                    **Extra** Füge deinem Code den `{sleep}`-Befehl hinzu, um Spannung in deiner Geschichte aufzubauen.
            3:
                story_text: |
                    In Level 3 wird es etwas witziger. Du kannst nun etwas ganz zufälliges zu Deiner Geschichte hinzufügen. Ein beliebiges Monster, ein Tier oder ein Hindernis. Das funktioniert so:
                example_code: |
                    ```
                    Tiere {is} 🦔, 🐿, 🦉, 🦇
                    {print} Er hört jetzt ein Tiergeräusch von Tiere {at} {random}
                    ```
                story_text_2: |
                    Der Befehl `{add}` könnte auch nützlich werden in deiner Geschichte.
                example_code_2: |
                    ```
                    {print} Er hört ein Geräusch
                    tiere {is} 🐿, 🦔, 🦇, 🦉
                    tier {is} {ask} Was denkst du ist es?
                    {add} tier {to_list} tiere
                    {print} Es war das tiere {at} {random}
                    ```
                story_text_3: |
                    Das ist ein Beispiel für den `{remove}` Befehl in deiner Geschichte

                    ### Übung
                    Kopiere deine Geschichte aus den vorigen Leveln in dieses Level.
                    In diesem Level hast du 3 neue Befehle gelernt: `{at} {random}` , `{add} {to_list}` und `{remove} {from}`.
                    Füge neue Zeilen Code zu deiner Geschichte hinzu, sodass alle neuen Befehle mindestens ein Mal in deiner Geschichte vorkommen.
                example_code_3: |
                    ```
                    {print} Sein Ruck sack wurde viel zu schwer.
                    {print} Drinnen waren eine Flasche Wasser, eine Taschenlampe und ein Ziegelstein.
                    Rucksack {is} Wasser, Taschenlampe, Ziegelstein
                    rauswerfen {is} {ask} Welchen Gegenstand soll er rauswerfen?
                    {remove} rauswerfen {from} Rucksack
                    ```
            4:
                story_text: |
                    ### Übung 1
                    Kopiere den Beispielcode und vervollständige ihn, indem du Anführungszeichen in die Lücken in Zeile 1 und 2 einsetzt.
                    Die Lücken in Zeile 3 und 4 sollen nicht durch Anführungszeichen ersetzt werden, sondern mit einem `{sleep}` und mit einem `{clear}` Befehl. Kannst du es zum Laufen bekommen?

                    ### Übung 2
                    Gehe zurück zum vorherigen Level und kopiere deinen Geschichte-Code. Bringe den Code in diesem Level zum Laufen, indem du Anführungszeichen an den richtigen Stellen einfügst.
                    Beachte: Die Variablen in deiner eigenen Geschichte sollten außerhalb der Anführungszeichen stehen. So wie in der zweiten Zeile des Beispielcodes. In dieser Zeile wird der Variablenname außerhalb der Anführungszeichen gesetzt.
                example_code: |
                    ```
                    Name {is} {ask} _ Was ist dein Name? _
                    {print} _ Der Name der Hauptfigur lautet _ Name
                    _
                    _
                    {print} Name  _ läuft nun in den Wald hinein _
                    {print} Name _ fürchtet sich ein wenig _
                    Tiere {is} 🦔, 🐿, 🦉, 🦇
                    {print} _ Da hört er plötzlich ein _ Tiere {at} {random}
                    {print} Name _ erschrickt. Es spukt in diesem Wald _
                    ```
            5:
                story_text: |
                    In diesem Level programmierst Du unterschiedliche Enden, was Deine Geschichte noch spannender werden lässt.
                    Im Beispielcode kannst du sehen, wie man zwei verschiedene Enden machen kann.

                    ### Übung 1
                    Schreibe eine neue Kurzgeschichte von mindestens sechs Codezeilen über ein Thema deiner Wahl.
                    Keine Inspiration? Wähle eines der folgenden Themen: ein Superheld, ein langweiliger Schultag, gestrandet auf einer einsamen Insel.

                    Gib der Spielerin nun die Möglichkeit, ein gutes oder schlechtes Ende zu wählen, genau wie im Beispielcode.
                    Programmiere beide Enden.

                    ### Übung 2
                    Kopiere die Geschichte, die du in deinem eigenen Abenteuer in den vorherigen Levels erstellt hast.
                    Finde einen Weg, um mindestens zwei `{if}` und `{else}` Befehle in deine Geschichte einzubauen.
                    Dies kann mit einem guten oder schlechten Ende geschehen, aber du kannst auch andere Möglichkeiten finden, die Befehle einzubauen.
                example_code: |
                    ```
                    name {is} {ask} 'Wer läuft durch den Wald?'
                    {print} name ' läuft durch den Wald.'
                    {print} name ' begegnet einem Monster.'
                    ende {is} {ask} 'Soll das Ende gut oder schlecht sein?'
                    {if} ende {is} gut {print} name ' zieht ihr Schwert und das Monster ergreift die Flucht.'
                    {else} {print} 'Das Monster frisst ' name '.'
                    ```
            8:
                story_text: |
                    In einer Geschichte kommt es manchmal vor, dass jemand ein Wort mehrmals hintereinander sagt. So zum Beispiel, wenn jemand um Hilfe ruft, oder etwas singt.
                    Solche Wiederholungen kannst du mit dem Befehl `{repeat}` in diesem Level in deine Geschichte einfügen.

                    ### Übung
                    Füge Wiederholungen zu deiner eigenen Geschichte hinzu. Gehe zurück zu deinen gespeicherten Programmen, wähle dein Geschichte-Programm aus einem vorherigen Level aus und
                    finde eine Zeile die `{print}` enthält und wiederhole sie.
                example_code: |
                    ```
                    {print} 'Der Prinz rief immer wieder um Hilfe.'
                    {repeat} 5 {times} {print} 'Hilfe!'
                    {print} 'Warum hilft mir niemand?'
                    ```
            9:
                story_text: |
                    In diesem Level kannst du mehrere Zeilen zu einem `{if}`-Befehl hinzufügen. So kannst du deine guten und schlechten Enden etwas erweitern.

                    ### Übung 1
                    Der Beispiel-Code zeigt zwei verschiedene Enden; eines bei dem die Figuren in eine Zeitmaschine springen und eines wo sie es nicht tun.
                    Vervollständige die Lücken mit mindestens einem Satz pro Ende.
                    **Extra** Mach die Geschichte länger. Was passiert in der Geschichte? Du kannst auch ein zweites `{ask}` mit verschiedenen Auswahlmöglichkeiten hinzufügen.

                    ### Übung 2
                    Gehe zurück zu deinen gespeicherten Programmen und wähle deine Geschichte-Programm aus Level 5 aus. Schreibe nun ein gutes und ein schlechtes Ende mit jeweils mindestens drei Zeilen Länge!
                example_code: |
                    ```
                    {print} 'OH NEIN! Der T-Rex kommt immer näher!'
                    Ende = {ask} 'Soll das Ende gut oder schlecht sein?'
                    {if} Ende {is} gut
                        {print} 'Richard springt gerade noch rechtzeitig zurück in seine Zeitmaschine.'
                        {print} _
                    {else}
                        {print} 'Oh nein! Richard ist zu langsam...'
                        {print} _
                    ```
            10:
                story_text: |
                    In diesem Level kannst du `{if}` und `{repeat}` innerhalb anderer `{if}` und `{repeat}` Befehle verwenden.
                    Das eröffnet dir viele Möglichkeiten und hilft dir, deine Geschichte wirklich interaktiv werden zu lassen.

                    ### Übung 1
                    Vervollständige den Code, damit das `{if}` korrekt funktioniert.

                    ### Übung 2
                    Füge ein `{if}` und `{else}` in den Teil der Geschichte hinzu, wo Robin auch nach Hause geht.

                    ### Übung 3
                    Gehe zurück zu deiner Geschichte aus Level 8 und benutze mindestens zwei `{if}`s innerhalb eines anderen `{if}`.
                example_code: |
                    ```
                    {print} 'Robin läuft durch die Innenstadt.'
                    Ort = {ask} 'Geht Robin in ein Geschäft oder nach Hause?'
                    {if} Ort {is} Geschäft
                        {print} 'Sie betritt ein Geschäft.'
                        {print} 'Robin sieht ein interessant aussehendes Buch'
                        Buch = {ask} 'Kauft Robin das Buch?'
                        {if} Buch {is} ja
                        _ {print} 'Robin kauft das Buch und geht nach Hause.'
                        _ {else}
                        _ {print} 'Robin verlässt das Geschäft und geht nach Hause.'
                    {else}
                        {print} 'Robin geht nach Hause.'
                    ```
            11:
                story_text: |
                    In diesem Level kannst du den `{for}` Befehl für deine Geschichte nutzen. Damit kannst du zum Beispiel ganz einfach das Kinderbuch "Brauner Bär, wen siehst denn Du?" programmieren.

                    ### Übung

                    Schau dir <a href="https://www.yonkerspublicschools.org/cms/lib/NY01814060/Centricity/Domain/1621/Brown%20Bear%20Book.pdf">die Geschichte</a> an, falls du sie nicht kennst und stelle sicher, dass es wie im Buch ausgegeben wird.
                example_code: "```\ntiere = _ , _ , _ \n{print} 'Brauner Bär'\n{print} 'Was siehst du?'\n```\n"

            16:
                story_text: |
                    Mit der `{while}`-Schleife kannst du deine Geschichten noch interessanter gestalten. So kannst du zum Beispiel mit `{while} game == 'on'` dein Spiel so lange laufen lassen, bis es tatsächlich vorbei ist.
                    Oder du lässt die Spieler mit `{while} sword == 'lost'` so lange weiter suchen, bis sie etwas finden.

                    ### Übung
                    Der Beispiel Code zeigt dir, wie du eine `{while}` Schleife in einer Geschichte verwenden kannst. Denke dir jetzt **ein eigenes Szenario** aus, in dem die Spieler etwas finden müssen, bevor sie weitermachen können.
                example_code: |
                    ```
                    Schlüssel = 'verloren'
                    {print} 'Du stehst in Deinem Garten, hast jedoch Deine Schlüssel verloren.'
                    {print} 'Wo willst Du nach ihnen suchen?'
                    {print} 'Wähle zwischen: Baum, Blumenbeet, Stein, Briefkasten'
                    {while} Schlüssel == 'verloren'
                        Ort = {ask} 'Wo willst Du suchen?'
                        {if} Ort == 'Blumenbeet'
                            {print} 'Ah, hier sind sie!'
                            Schlüssel = 'gefunden'
                        {else}
                            {print} 'Nö, sie sind nicht beim ' Ort '.'
                    {print} 'Jetzt kannst Du ins Haus!'
                    ```
            13:
                story_text: |
                    Wir werden eine andere Geschichte ausgeben, aber nun müssen wir Klammern mit `{print}` benutzen.

                    ### Übung 1
                    Erstelle eine Geschichte mit mindestens 5 Sätzen. Du musst 'name' noch nicht benutzen.
                example_code: |
                    ```
                    {print}('Willkommen in dieser Geschichte!')
                    ```
                story_text_2: |
                    ### Übung 2
                    Wir haben bereits einen `{input}` Befehl für dich vorbereitet. Benutze zuerst die `name` Variable in deiner Geschichte.
                    Füge dann einen zweiten `{ask}` Befehl hinzu und benutze diese Variable ebenfalls.
                    Tipp: Denke an die Kommas im `{print}` Befehl zwischen Text und Variablen!
                example_code_2: |
                    ```
                    name = {input}("Wie ist dein Name?")
                    {print}('Willkommen in dieser Geschichte!')
                    ```
    add_remove_command:
        name: '{add} {to_list} & {remove} {from}'
        description: Einführung von {add} {to_list} und {remove} {from}
        levels:
            3:
                story_text: |
                    ## {add} {to_list}
                    Du kannst einer Liste mit dem Befehl `{add} {to_list}` Elemente hinzufügen. Um ein Element zu einer Liste hinzuzufügen, kannst du einfach Folgendes eingeben: `{add} penguin {to_list} animals` oder du kannst den Befehl `{ask}` wie im Beispielcode verwenden.
                example_code: |
                    ```
                    tiere {is} Hund, Katze, Känguru
                    mag_ich {is} {ask} Welches ist dein Lieblingstier?
                    {add} mag_ich {to_list} tiere
                    {print} Ich habe tiere {at} {random} gewählt
                    ```
                story_text_2: |
                    ## {remove} {from}
                    Wenn man Elemente zu einer Liste hinzufügen kann, kann man diese natürlich auch wieder entfernen. Dies geschieht mit dem Befehl `{remove} {from}`.
                example_code_2: |
                    ```
                    tiere {is} Hund, Katze, Känguru
                    mag_ich_nicht {is} {ask} Welches Tier magst du nicht?
                    {remove} mag_ich_nicht {from} tiere
                    {print} Ich mag tiere {at} {random}
                    ```
                story_text_3: |
                    ### Übung
                    Probiere die neuen Befehle in diesem virtuellen Restaurant aus. Füge jene Geschmacksrichtung hinzu, auf die der Spieler hofft, und entferne solche, gegen die er allergisch ist.
                example_code_3: |
                    ```
                    {print} Mysteriöser Milchshake
                    geschmacksrichtungen {is} Erdbeere, Schokolade, Vanille
                    hoffnung {is} {ask} Auf welche Geschmacksrichtung hoffst du?
                    _
                    allergie {is} {ask} Bist du auf eine Geschmacksrichtung allergisch?
                    _
                    {print} Du bekommst einen geschmacksrichtungen {at} {random} Milchshake
                    ```
        default_save_name: hinzufügen_entfernen_Befehl
    ask_command:
        default_save_name: frage_Befehl
        description: Einführung des {ask} Befehls
        levels:
            1:
                story_text: |
                    ## Der `{ask} Befehl
                    Jetzt, wo du den `{print}` Befehl verwenden kannst, bist du bereit, den nächsten Befehl zu lernen: `{ask}`. Mit dem `{ask}` Befehl kannst du Fragen stellen. Probiere es aus:
                example_code: |
                    ```
                    {print} Hallo!
                    {ask} Wie heißt du?
                    ```
                story_text_2: |
                    ## Der `{echo}` Befehl
                    Wenn du möchtest, dass der Computer die Antwort für dich wiederholt, kannst du den `{echo}` Befehl verwenden. Beachte, dass die Antwort am Ende des Satzes wiederholt wird - also in diesem Beispiel nach Hallo.
                example_code_2: |
                    ```
                    {print} Hallo!
                    {ask} Wie heißt du?
                    {echo} Hallo
                    ```
                story_text_3: |
                    ### Übung
                    Probiere die `{ask}` und `{echo}` Befehle aus. Zuerst fülle die Lücken, damit das Programm funktioniert.
                    Dann frage zwei weitere Fragen mit dem `{ask}` Befehl. Nach jedem `{ask}` benutze ein `{echo}`, um die Antwort auf dem Bildschirm auszugeben.
                example_code_3: |
                    ```
                    _ Wie geht es dir?
                    _
                    ```
            2:
                story_text: |
                    ## Der `{ask}` Befehl
                    Jetzt, wo du **Variablen** in deinen Programmen benutzen kannst, brauchen wir den `{echo}` Befehl nicht mehr.
                    Wir können Variablen verwenden, um die Antworten auf unsere Fragen zu speichern. Dadurch können wir die Antwort an mehreren Stellen im Code verwenden.
                    Probiere es aus:

                    Damit wird dein Code viel interaktiver!
                example_code: |
                    ```
                    name {is} {ask} Wie heißt du?
                    {print} Hallo name
                    alter {is} {ask} Wie alt bist du?
                    {print} name ist alter Jahre alt.
                    ```
                story_text_2: |
                    ### Übung
                    In der vorherigen Übung hast du die Definition von Variablen mit dem `{is}` Befehl geübt.
                    Du hast mindestens 3 Variablen festgelegt und sie mit dem `{print}` Befehl verwendet.
                    Jetzt wollen wir die Variablen nicht einfach festlegen, sondern flexibel machen - so wie in unserem Beispiel.

                    Kopiere den Code der vorherigen Übung hierher und mache sie mit `{ask}` Befehlen interaktiv.
                example_code_2: |
                    ```
                    lieblingstier {is} {ask} Was ist dein Lieblingstier?
                    {print} Mein Lieblingstier ist lieblingstier
                    ```
            13:
                story_text: Die letzte Anpassung, die wir machen müssen, um Python Code zu erhalten, ist `{ask}` in `{input}` zu ändern.
                example_code: |
                    ```
                    {print}('Mein Name ist Hedy!')
                    name = {input}('Wie heißt du?')
                    {print}('Aha, dein Name ist ', name)
                    ```
        name: '{ask}'
    calculator:
        name: Taschenrechner
        default_save_name: Taschenrechner
        description: Programmiere einen Taschenrechner
        levels:
            7:
                story_text: |
                    Nun da du die Mathematik beherrscht, kannst du selbst einen Taschenrechner erstellen!
                example_code: |
                    ```
                    nummer1 = {ask} 'Gib die erste Zahl ein:'
                    nummer2 = {ask} 'Gib die zweite Zahl ein:'
                    richtige_antwort = nummer1 * nummer2
                    {print} nummer1 ' mal ' nummer2 ' ist ' richtige_antwort
                    ```
                story_text_2: |
                    ### Übung
                    Der Taschenrechner oben berechnet die Antwort für dich, aber du kannst auch ein Programm erstellen, um deine mathematischen Fähigkeiten zu testen, so wie dieses:
                    Fülle die Lücken aus, um es zu vervollständigen!
                example_code_2: |
                    ```
                    richtige_antwort = 11 * 27
                    antwort = {ask} 'Wie viel ist 11 mal 27?'
                    {if} antwort {is} _ {print} 'Gut gemacht!'
                    {else} {print} 'Falsch! Es war ' _
                    ```
                story_text_3: |
                    **Extra** Du kannst den Computer auch alleine zufällige Summen rechnen lassen, indem du `{random}` benutzt.
                example_code_3: |-
                    ```
                    zahlen = 1, 2, 3, 4, 5, 6, 7, 8, 9, 10
                    zahl_1 = _
                    zahl_2 = _
                    richtige_antwort = zahl_1 * zahl_2
                    gegebene_antwort = {ask} 'Was ist ' zahl_1 ' mal ' zahl_2 '?'
                    {if} _
                    {else} _
                    ```
            10:
                story_text: |
                    In einem vorhergehenden Level hast du einen Taschenrechner erstellt. In diesem Level kannst du den Code erweitern, so dass er mehrere Fragen stellt.

                    ### Übung 1
                    Kannst du Zeile 10 vervollständigen, damit das Programm funktioniert?

                    ### Übung 2
                    Gib dem Spieler eine Rückmeldung, wenn er eine richtige oder falsche Antwort eingegeben hat, beispielsweise mit `{print} 'Richtig!'` oder `{print} 'Falsch! Die richtige Antwort ist ' richtige_antwort`.
                example_code: |
                    ```
                    Punkte = 0
                    {repeat} 10 {times}
                        Nummern = 1, 2, 3, 4, 5, 6, 7, 8, 9, 10
                        Nummer1 = Nummern {at} {random}
                        Nummer2 = Nummern {at} {random}
                        richtige_antwort = Nummer1 * Nummer2
                        {print} 'Was ist ' Nummer1 ' mal ' Nummer2 '?'
                        Antwort = {ask} 'Tippe deine Antwort hier ein...'
                        {print} 'Deine Antwort ist ' Antwort
                        {if} _ {is} _
                            Punkte = Punkte + 1
                    {print} 'Großartig gemacht! Dein Punktestand ist... ' Punkte ' von 10!'
                    ```
            11:
                story_text: |
                    Dieses Taschenrechner-Spiel hilft die dabei, das Ein-mal-Eins zu üben!
                    ### Übung
                    Fülle die Lücken. Wir wollen, dass das Programm den Spielern diese Fragen stellt:
                    ```
                    Was ist 1 mal 1?
                    Was ist 1 mal 2?
                    Was ist 1 mal 3?
                    Was ist 2 mal 1?
                    Was ist 2 mal 2?
                    Was ist 2 mal 3?
                    Was ist 3 mal 1?
                    Was ist 3 mal 2?
                    Was ist 3 mal 3?
                    _
                    ```
                example_code: |
                    ```
                    zahlen = 1, 2, 3
                    {for} _
                        {for} _
                            antwort = {ask} _
                            richtig = zahl_1 * zahl_2
                            {if} antwort {is} richtig
                                {print} 'Gut gemacht!'
                            {else}
                                {print} 'Das ist falsch. Die richtige Antwort ist ' richtig
                    ```
            15:
                story_text: |
                    In diesem Abenteuer wirst du einen Taschenrechner bauen, der einen Notendurchschnitt für dich berechnet. Wenn du in funktionsfähig gemacht hast, kannst du zum nächsten Abenteuer weiter gehen, in dem du zwei extra Features ergänzen kannst.

                    ### Übung 1
                    Fülle die Leerstellen, um den Taschenrechner funktionsfähig zu machen.
                    * Beginne mit der vierten Zeile, ergänze eine Frage, um herauszufinden, welche Note die Schüler:in bekommen hat.
                    * In der fünften Zeile solltest du die Gesamtzahl aller Noten berechnen, also gesamt = gesamt + note
                    * Dann setzen wir den Rückgabewert. Wir wollen den Durchschnitt zurückgeben, also gesamt geteilt durch die Anzahl Tests (4).
                    * Zuletzt vervollständigen wir den Code indem wir die Funktion in Zeile 8 aufrufen.

                    Hast du es hingekriegt? Wirklich toll! Willst du noch andere Sachen mit deinem Taschenrechner machen? **Im nächsten Abenteuer geht es weiter!**
                example_code: |
                    ```
                    {define} berechne_notendurchschnitt
                        gesamt = 0
                        {for} i {in} {range} 1 {to} 4
                            note = {ask} _
                            gesamt = gesamt + _
                            {return} _ / 4

                    notendurchschnitt = {call} _
                    {print} 'Dein Notendurchschnitt ist ' notendurchschnitt
                    ```
            16:
                story_text: |
                    Du kannst die `{while}` Schleife zum Taschenrechnerspiel, das du im vorigen Level gelernt hast, hinzufügen.
                    Dies stellt sicher, dass der Spieler nicht zur nächsten Frage weiterkommt, wenn er falsch antwortet.

                    ### Übung
                    Ergänze die `{while}` Schleife in der Funktion, frage die Spieler, was zahl_1 mal zahl_2 ist und drucke ihre Antwort.
                    Dann mache einen `{call}` der Funktion.
                example_code: "```\n{define} neue_frage\n    Zahlen = 1, 2, 3, 4, 5, 6, 7, 8, 9, 10\n    Zahl_1 = Zahlen {at} {random}\n    Zahl_2 = Zahlen {at} {random}\n    richtig = Zahl_1 * Zahl_2\n    Antwort = 0\n    _\n    _\n    _\n    {print} 'Gut gemacht!'\n\n{print} 'Gib 10 richtige Antworten, um zu gewinnen!'\n{for} i {in} {range} 1 {to} 10\n    _\n{print} 'Gewonnen!'\n```\n"
    calculator_2:
        name: Taschenrechner 2
        levels:
            15:
                story_text: |
                    ### Übung 2
                    **Das ist der zweite Teil dieses Abenteuers.** Das Abenteuer startet im vorherigen Abenteuer.
                    Natürlich willst du nicht immer nur den Durchschnitt von 4 Tests berechnen. Vielleicht willst du den Mittelwert von 10 Tests oder nur 2 berechnen?
                    Du kannst das Problem beheben, indem du ein Argument und die Variable 'anzahl_von_tests' ergänzt.
                    * Beginne eine neue Zeile in der Zeile 3. Setze die anzahl_von_tests indem du die Schüler:in danach fragst, wie viele Tests geschrieben wurden.
                    * Ändere die 4 in der Zeile 4 in das neue Argument anzahl_von_tests.
                    * Zuletzt ändere noch die 4 in der Zeile 6 in anzahl_von_tests.

                    Versuche dein neues Programm. Funktioniert es?

                    ### Übung 3
                    Willst du dein Programm weiter verbessern? Großartig! Das letzte Programm konnte nur den Durchschnitt von einer Schüler:in berechnen. Es wäre aber besser, die Durchschnitt von allen Schüler:innen zu berechnen, die du willst.
                    Wir sagen dir nicht, wie du es machen sollst, geben dir aber einen Hinweis: Beginne deinen Code in Zeile 1 mit {define} berechne_notendurchschnitt {with} schüler_in.
                example_code: |
                    ```
                    # Benutze deinen eigenen Code aus dem letzten Abenteuer.
                    ```
        default_save_name: Taschenrechner 2
        description: Taschenrechner 2
    clear_command:
        levels:
            4:
                story_text: |
                    Zeit für einen neuen Befehl! Mit `{clear}` kann der gesamte Text vom Ausgabebildschirm gelöscht werden. Auf diese Weise wird verhindert, dass der Bildschirm zu voll mit Text wird.
                    Achtung! Wenn du den `{clear}` Befehl verwendest, denke daran, zuvor ein `{sleep}` zu verwenden. Andernfalls löscht Hedy den Bildschirm, ohne dass du Zeit zum Lesen hast!
                example_code: |
                    ```
                    {print} '3'
                    {clear}
                    {print} '2'
                    {clear}
                    {print} '1'
                    {clear}
                    {print} 'Warte...'
                    {sleep} 3
                    {clear}
                    {print} 'ÜBERRASCHUNG!'
                    ```
        default_save_name: löschen_Befehl
        description: '{clear} Befehl'
        name: '{clear}'
    debugging:
        levels:
            1:
                story_text: |-
                    Willkommen zu einem Debugging-Abenteuer. Einen Code zu debuggen bedeutet, Fehler im Code zu beseitigen.
                    Das bedeutet, dass wir dir in diesen Debugging-Abenteuern Code zeigen werden, der noch nicht funktioniert.
                    Du musst herausfinden, was falsch ist und die Fehler korrigieren.

                    ### Übung
                    Debugge den Code. Viel Glück!
                example_code: |
                    **Achtung! Dieser Code muss gedebugged werden!**
                    ```
                    {print} Ich liebe programmieren
                    Liebst du Programmieren auch?
                    {echo}
                    {print} Was sind deine Hobbys?
                    {echo} Deine Hobbys sind
                    ```
            2:
                story_text: |-
                    Willkommen zu einem Debugging-Abenteuer. Einen Code zu debuggen bedeutet, Fehler im Code zu beseitigen.
                    Das bedeutet, dass wir dir in diesen Debugging-Abenteuern Code zeigen werden, der noch nicht funktioniert.
                    Du musst herausfinden, was falsch ist und die Fehler korrigieren.

                    ### Übung
                    Debugge den Code. Viel Glück!
                example_code: |
                    **Achtung! Dieser Code muss debugged werden!**
                    ```
                    reiseziel {ask} Wohin willst du in den Urlaub?
                    {print} Der Flug nach reseziel hebt um 13 Uhr ab.
                    {ask} Hast du schon dein Gepäck abgegeben?
                    {echo}
                    {print} Lass mich deine Boardkarten für dich ausdrucken.
                    {sleep}
                    Bitte schön! Gute Reise!
                    ```
            3:
                story_text: |-
                    Willkommen zu einem Debugging-Abenteuer. Einen Code zu debuggen bedeutet, Fehler im Code zu beseitigen.
                    Das bedeutet, dass wir dir in diesen Debugging-Abenteuern Code zeigen werden, der noch nicht funktioniert.
                    Du musst herausfinden, was falsch ist und die Fehler korrigieren.

                    ### Übung
                    Debugge den Code. Viel Glück!
                example_code: |
                    **Achtung! Dieser Code muss debugged werden!**
                    ```
                    film_auswahl {is} Dracula, Harry Potter, Shrek, Barbie
                    film_wahl {is} filme {at} {random}
                    {print} Heute schau wir uns film _wahl an
                    Magst {ask} Magst du den Film?
                    {print} Morgen schauen wir etwas anderes.
                    {add} film_wahl {to_list} film_auswahl
                    {print} Morgen schauen wir morgigen_film
                    morgigen_film {is} film_auswahl {at} {random}
                    Ich hole uns mal das Popcorn! {print}
                    ```
            4:
                story_text: |-
                    ### Übung
                    Debugge dieses Programm. Viel Glück!
                example_code: |
                    **Warnung! Dieser Code muss korrigiert werden!**
                    ```
                    {print} 'Willkommen zur Online-Bibliothek!
                    {ask} Welche Buchgenre magst du?
                    {print} Du magst das Genre
                    autor {is} {ask} 'Wer ist dein(e) Lieblingsautor(in)?'
                    {print} 'autor ist dein(e) Lieblingsautor(in)'
                    {print} Hmmm... Ich denke du solltest... bücher {at} {random} ausprobieren
                    ```
        description: Debugging-Abenteuer
        name: Debugging
        default_save_name: Debugging
    dice:
        name: Würfel
        default_save_name: Würfel
        description: Erstelle deinen eigenen Würfel
        levels:
            3:
                story_text: |
                    In diesem Level können wir von einer Liste wählen. Damit können wir den Computer eine Seite des Würfels wählen lassen.
                    Schaut mal in die Brettspiele in eurem Schrank zu Hause.
                    Haben einige davon (besondere) Würfel? Die kannst du auch mit diesem Code nachbauen.
                    Zum Beispiel den Würfel aus "Heckmeck am Bratwurmeck" mit den Zahlen 1 bis 5 und einem Regenwurm darauf.

                    ![Würfel aus "Heckmeck am Bratwurmeck" mit den Zahlen 1 bis 5 und einem Regenwurm darauf](https://cdn.jsdelivr.net/gh/felienne/hedy@24f19e9ac16c981517e7243120bc714912407eb5/coursedata/img/dobbelsteen.jpeg)
                example_code: |
                    ```
                    Würfelseiten {is} 1, 2, 3, 4, 5, Regenwurm
                    {print} Du warfst _ {at} {random} !
                    ```
                story_text_2: |
                    ### Übung
                    Die Würfel im Beispiel oben sind die Würfel für ein bestimmtes Spiel. Kannst du normale Würfel machen?
                    Oder andere Spezialwürfel von einem anderen Spiel?
                example_code_2: |
                    ```
                    Auswahlmöglichkeiten {is} _
                    ```
            4:
                story_text: |
                    In diesem Level kannst du auch Würfel erstellen. Aber dieses Mal kannst du es selbst versuchen, ohne Beispiel-Code!

                    ### Übung
                    Erstelle deinen eigenen Würfel in diesem Level.
                    Tipp: Falls du keine Idee hast, wie man einen Würfel erstellt, schau dir deinen Würfel vom vorigen Level an, aber vergiss nicht, Anführungszeichen hinzuzufügen.
            5:
                story_text: |
                    Wir werden die `{if}` und `{else}` Befehle zu unseren Würfeln hinzufügen!

                    ### Übung
                    Vervollständige den Beispiel-Code, sodass der Code sagt "Du kannst aufhören zu werfen", sobald du einen Regenwurm gewürfelt hast. Er sollte "Du musst nochmal werfen" ausgeben, falls du etwas anderes gewürfelt hast.
                    **Extra** Vielleicht möchtest Du auch einen Würfel aus einem ganz anderen Spiel nachbauen. Das ist auch super! Dann überlege dir selbst eine Reaktion. Zum Beispiel 'ja' bei einer 6 und 'schade' für alles andere.
                example_code: |
                    ```
                    würfelseiten {is} 1, 2, 3, 4, 5, Regenwurm
                    wurf {is} würfelseiten {at} {random}
                    {print} 'Du hast gewürfelt: ' wurf
                    _ wurf {is} Regenwurm {print} 'Du kannst aufhören zu würfeln.'
                    _ {print} 'Du musst nochmal würfeln!'
                    ```
            7:
                story_text: |
                    Hier kannst Du auch wieder der Regenwurmwürfel erstellen, aber hier kannst Du dazu auch noch berechnen, wie viele Punkte gewürfelt wurden.
                    Vielleicht weißt Du ja, dass der Wurm 5 Punkte zählt. Jetzt kannst Du nach jedem Wurf direkt berechnen, wie viele Punkte Du bekommst.
                    Hier ist der Code zur Berechnung der Punkte für einen Würfel:

                    ### Übung
                    Kannst du den Code verändern, um die Gesamtpunktzahl für 8 Würfel zu bekommen? Um das zu machen musst du einige Zeilen Code kopieren und einfügen.
                example_code: |
                    ```
                    Würfelseiten = 1, 2, 3, 4, 5, Regenwurm
                    Punkte = 0
                    Wurf = Würfelseiten {at} {random}
                    {print} 'Du hast ' Wurf ' gewürfelt.'
                    {if} Wurf {is} Regenwurm Punkte = Punkte + 5 {else} Punkte = Punkte + Wurf
                    {print} 'Jetzt hast Du ' Punkte ' Punkte.'
                    ```
                example_code_2: |
                    Ist es dir gelungen, die Gesamtpunktzahl für 8 Würfel auszurechnen? Dafür musstest du ganz schön viel hin und her kopieren, oder? In Level 7 machen wir das einfacher!
            8:
                story_text: |
                    Auch in diesem Level kannst du wieder einen Würfel programmieren. Mit dem Befehl `{repeat}` kannst du ganz einfach eine ganze Handvoll Würfel werfen.

                    ### Übung
                    Versuche, den Beispiel-Code zu vervollständigen! **Extra** Denke an ein Spiel, das du kennst, bei dem es um Würfel geht und programmiere es mit dem Befehl `{repeat}`.
                example_code: |
                    ```
                    Würfelseiten = 1, 2, 3, 4, 5, 6
                    _ _ _ _ _ _ _
                    ```
            11:
                story_text: |
                    ### Übung
                    Brauchen alle zu lange, um zu würfeln? In diesem Level kannst du Hedy alle Würfel auf einmal werfen lassen.
                    Ändere die Namen zu den Namen deiner Freunde oder Familienmitglieder und vervollständige den Code.
                example_code: |
                    ```
                    Spielerliste = Ann, John, Jesse
                    Würfelseiten = 1, 2, 3, 4, 5, 6
                    _ _ _ _
                        {print} Spieler ' würfelt ' Würfelseiten {at} {random}
                        {sleep}
                    ```
            16:
                story_text: "### Übung\nIn diesem Level kannst du ein kleines Spiel schreiben, bei dem du so schnell wie möglich eine 6 Würfeln musst.\nWir haben mit dem Code angefangen, deine Aufgabe ist, das Spiele zum funktionieren zu bringen.\n\nAls erstes, füge eine `{while}` Schleife hinzu, die prüft, ob eine 6 gewürfelt wurde oder nicht.\nSolange du keine 6 gewürfelt hast, würfle eine Zufallszahl.\nDrucke die Zahl, die der Spieler gewürfelt hat.\nAddiere den Versuch zu der Anzahl der Versuchen.\nWarte eine Sekunde, bevor du wieder würfelst, oder - falls du eine 6 gewürfelt hast - bevor das Spiel endet.\n"
                example_code: "```\nmöglichkeiten = 1, 2, 3, 4, 5, 6\n{print} 'Würfle eine 6 so schnell du kannst!'\ngewürfelt = 0\nversuche = 0\n_\n_\n_\n_\n_\n{print} 'Ja! Du hast in ' versuche ' Versuchen eine 6 gewürfelt.'\n```\n"
    dishes:
        name: Abwasch?
        default_save_name: Abwasch
        description: Nutze den Computer, um zu sehen, wer abwäscht
        levels:
            3:
                story_text: |
                    Gibt es bei euch zu Hause immer Streit, wer mit dem Abwasch dran ist und wer den Müll raus bringen muss?
                    Dann kannst du den Computer völlig fair entscheiden lassen. Das kannst du in diesem Level programmieren!
                example_code: |
                    ```
                    Familienmitglieder {is} Mama, Papa, Emma, Sophie
                    {print} Familienmitglieder {at} {random} muss abwaschen
                    ```
                story_text_2: |
                    ### Übung
                    Erstelle deine eigene Version des Spülmaschinenprogramms. Erstelle zuerst eine Liste deiner Familienmitglieder.
                    Denke dann an eine Aufgabe, die erledigt werden soll, und lasse den Computer entscheiden, wer die Aufgabe erledigen muss, indem du `{at} {random}` benutzt.

                    **Extra** Keine Lust auf selbst abwaschen? Hacke das Spülmaschinenprogramm und entferne deinen Namen von der Liste mit dem `{remove}` `{from}` Befehl.
            4:
                story_text: |
                    Mit Anführungszeichen kannst du dein Abwaschprogramm noch besser machen.

                    ### Übung
                    Fülle zuerst die richtigen Symbole in die Lücken, um dieses Beispielprogramm zum Laufen zu bringen.
                    Hast du es hinbekommen? Großartig! Kopiere nun deinen eigenen Code aus den vorigen Leveln und bring ihn in diesem Level zum Laufen, indem du Anführungszeichen an den richtigen Stellen hinzufügst.
                example_code: |
                    ```
                    Familienmitglieder {is} Mama, Papa, Emma, Sophie
                    {print} _ den Abwasch macht heute _
                    {sleep}
                    {print} Familienmitglieder {at} _
                    ```
            5:
                story_text: |
                    Mit dem Befehl `{if}` kannst Du noch etwas mehr Spaß haben, wenn Du die Auswahl auswertest. Du kannst Dein Programm auf die Auswahl, die der Computer trifft, reagieren lassen.
                    ### Übung
                    Kannst Du den Code so vervollständigen, dass er "So ein Pech" ausgibt, wenn Du dran bist und ansonsten "Zum Glück!"?
                    Vergiss die Anführungszeichen nicht!
                example_code: |
                    ```
                    leute {is} Mama, Papa, Emma, Sophie
                    tellerwäscher {is} leute {at} {random}
                    _ tellerwäscher {is} Sophie {print} _ So ein Pech. Ich muss abwaschen. _
                    _ {print} 'Zum Glück kein Abwasch, weil ' _ ' dran ist.'
                    ```
            7:
                story_text: |
                    Wer ist wie oft mit dem Abwasch dran? Ist es gerecht verteilt? In diesem Level kannst Du mitzählen.
                example_code: |
                    ```
                    Familienmitglieder = Mama, Papa, Emma, Sophie
                    Emmas_Anzahl = 0
                    Tellerwäscher = Familienmitglieder {at} {random}
                    {print} 'Den Abwasch macht ' Tellerwäscher
                    {if} Tellerwäscher {is} Emma Emmas_Anzahl = Emmas_Anzahl + 1
                    {print} 'Emma ist diese Woche ' Emmas_Anzahl ' Mal mit dem Abwasch dran'
                    ```

                    Jetzt kannst Du die Zeilen ein paar Mal kopieren (z.B. weitere 6 Mal für die ganze Woche), um einen Plan für die ganze Woche aufzustellen.
                    Kannst Du den Code für eine ganze Woche schreiben?
                story_text_2: |
                    Wenn Du ganz großes Pech hast, könnte Dich das vorigen Programm für die ganze Woche als Abwäscher bestimmen. Das ist ungerecht!
                    Um das System gerechter zu gestalten, kannst Du mit dem Befehl `{remove}` die ausgewählt Person von der Liste entfernen. Auf diese Weise musst Du nicht nochmal abwaschen, bis jeder einmal dran war.

                    Montag und Dienstag sind schon vorbereitet! Kannst Du den Rest der Woche vervollständigen?
                    Und… Kannst Du dir etwas einfallen lassen für den Fall, dass die Liste leer ist?
                example_code_2: |
                    ```
                    Familienmitglieder = Mama, Papa, Emma, Sophie
                    Tellerwäscher = Familienmitglieder {at} {random}
                    {print} 'Am Montag macht ' Tellerwäscher ' den Abwasch.'
                    {remove} Tellerwäscher {from} Familienmitglieder
                    Tellerwäscher = Familienmitglieder {at} {random}
                    {print} 'Am Dienstag macht ' Tellerwäscher ' den Abwasch.'
                    {remove} Tellerwäscher {from} Familienmitglieder
                    ```
            8:
                story_text: |
                    Mit dem Befehl `{repeat}` kannst du Code-Zeilen wiederholen. Das kannst du nutzen, um für mehrere Tage zu berechnen, wer abwäscht.
                    ### Übung
                    Benutze den `{repeat}` Befehl um zu entscheiden wer die ganze Woche abwaschen muss. Jede Lücke muss mit einem Befehl oder einer Zahl gefüllt werden!
                    **(Extra)** Kannst du an eine andere Aufgabe im Haushalt denken? Passe den Code an, sodass er drei Haushaltsaufgaben entscheidet. Vergiss nicht auszugeben um welche Aufgaben es sich handelt!
                example_code: |
                    ```
                    Familienmitglieder = Mama, Papa, Emma, Sophie
                    {repeat} _ _ {print} 'Abgewaschen wird von' _ _ _
                    ```
            11:
                story_text: |
                    In diesem Level kannst du einen Ablauf für die ganze Woche auf eine einfache Art und Weise erstellen!

                    ### Übung
                    Füge eine zweite Hauspflicht hinzu, wie z.B. Staubsaugen oder Aufräumen, und stelle sicher, dass sie ebenfalls für die ganze Woche aufgeteilt ist.
                    <br> **(Extra)** Das Programm ist nicht fair, du kannst Pech haben und die ganze Woche abwaschen. Wie könntest du das Programm fairer machen?
                example_code: |
                    ```
                    tage = Montag, Dienstag, Mittwoch, Donnerstag, Freitag, Samstag, Sonntag
                    namen = Mama, Papa, Emma, Sophie
                    {for} tag {in} tage
                        {print} namen {at} {random} ' ist mit dem Abwasch dran am ' tag
                    ```
    elif_command:
        levels:
        default_save_name: sofalls
        description: '{elif}'
        name: '{elif}'
    for_command:
        default_save_name: für
        description: '{for} Befehl'
        levels:
            11:
                story_text: |-
                    ## Für
                    In diesem Level lernen wir einen neuen Befehl: `{for}`. Mit `{for}` kannst du eine Liste erzeugen und alle Elemente verwenden.
                    `{for}` erzeugt einen Block, so wie `{repeat}` und `{if}`. Alle Linien im Block müssen mit 4 Leerzeichen beginnen.
                example_code: |
                    ```
                    tierarten = Hunde, Katzen, Blobfische
                    {for} art {in} tierarten
                        {print} 'Ich mag ' art
                    ```
                story_text_2: |
                    ### Übung
                    Vervollständige den Code, indem du `{for} aktion {in} aktionen` in Zeile 2 ergänzt.
                example_code_2: |
                    ```
                    aktionen = dann klatsch mit, stampfe mit dem Fuß, ruf Hurra!
                    _
                        {repeat} 2 {times}
                            {print} 'Bist du glücklich und du weißt es, ' aktion
                            {sleep} 2
                        {print} 'Bist du glücklich und du weißt es und willst es wirklich zeigen'
                        {print} 'Bist du glücklich und du weißt es, ' aktion
                        {sleep} 3
                    ```
            13:
                story_text: |
                    Zuletzt, machen wir aus `{for} i {in} {range} 1 {to} 5` so richtigen Python Code:
                example_code: "```\n{for} i {in} {range}(1,5):\n    {print} (i)\n```\n"
        name: '{for}'
    fortune:
        name: Wahrsagerin
        default_save_name: Wahrsagerin
        description: Lass Hedy die Zukunft voraussagen
        levels:
            1:
                story_text: |
                    Warst du schon mal auf dem Rummel und hast dir die Zukunft von einer Wahrsagerin vorhersagen lassen? Oder hast du schon mal mit einer magischen schwarzen Kugel gespielt?
                    Dann weißt du bestimmt, dass sie nicht wirklich die Zukunft vorhersagen können, aber dass es trotzdem Spaß macht.

                    In den nächsten Leveln kannst du lernen, wie du deine eigene Wahrsagemaschine erstellst!
                    In Level 1 kannst du einfach anfangen, indem du Hedy sich als Wahrsagerin vorstellen lässt und sie die Antwort des Spielers mit `{echo}` ausgibst.
                    So wie hier:
                example_code: |
                    ```
                    _ Hallo, ich bin Hedy, die Wahrsagerin!
                    _ Wer bist du?
                    _ Lass mich in meine Kristallkugel sehen
                    _ Ich sehe... Ich sehe...
                    _ Du heißt
                    ```
                story_text_2: |
                    ### Übung
                    Kopiere den Beispiel-Code in deinen Eingabebereich und fülle die Lücken, um den Code zum Laufen zu bringen.
                    **Extra** Ändere den Code und lasse die Wahrsagerin nicht nur deinen Namen vorhersagen, sondern auch dein Alter, dein Lieblingssport-Team oder etwas anderes über dich.
            3:
                story_text: |
                    Im vorigen Level hast du deine erste Wahrsagemaschine erstellt, aber Hedy konnte nichts wirklich vorhersagen, sondern nur `{echo}`.
                    In diesem Level kannst du Variablen und den `{at} {random}` Befehl benutzen, um Hedy wirklich eine Antwort für dich auswählen zu lassen. Schau dir zum Beispiel diesen Code an:
                example_code: |
                    ```
                    {print} Ich bin Hedy, die Wahrsagerin!
                    Frage {is} {ask} Was würdest du gerne wissen?
                    {print} Das würdest du gerne wissen: Frage
                    Antworten {is} ja, nein, vielleicht
                    {print} Meine Kristallkugel sagt...
                    {sleep} 2
                    {print} Antworten {at} {random}
                    ```
                story_text_2: |
                    ### Übung
                    Bis hierhin konnte Hedy nur mit ja, nein oder vielleicht antworten. Kannst du Hedy mit zusätzlichen Antwortmöglichkeiten ausstatten, wie zum Beispiel 'auf jeden Fall' oder 'frag nochmal'?
            4:
                story_text: |
                    ### Übung 1
                    Wir haben alle Anführungszeichen aus diesem Beispiel-Code entfernt. Kannst du sie alle an den richtigen Stellen hinzufügen?

                    ### Übung 2
                    Gehe zum vorigen Level zurück und kopiere deinen Wahrsagerin-Code. Bring diesen Code in diesem Level zum Laufen, indem du Anführungszeichen an den richtigen Stellen hinzufügst.
                example_code: |
                    ```
                    _ Füge die Anführungszeichen in diesen Code ein _
                    {print} Ich bin Hedy die Wahrsagerin!
                    Frage {is} {ask} Was möchtest du wissen?
                    {print} Dies ist deine Frage:  Frage
                    Antworten {is} ja, nein, vielleicht
                    {print} Meine Kristallkugel sagt...
                    {sleep} 2
                    {print} Antworten {at} {random}
                    ```
            6:
                story_text: |
                    ### Übung
                    Im Beispielcode siehst du, wie du ein Wahrsageprogramm schreiben kannst, das die Chance auf deiner Seite sind. Dieses Schummel-Programm antwortet, dass du immer im Lotto gewinnst, aber deine Freunde nie.

                    Benutze es, um daraus dein eigenes Programm zu machen, sei kreativ! Zum Beispiel kannst Du ein Programm schreiben, das vorhersagt:
                    * dein Lieblingssportverein wird alle Konkurrenten schlagen!
                    * dein Lieblingsfilm wird für die Filmnacht ausgewählt!
                    * du gewinnst Karten für deine Lieblingsshow!
                    * du bist am Schönsten von allen, wie in Schneewittchens Spiegel.
                    Lass deine Vorstellungskraft freien Lauf!

                    Dein Programm muss aus mindestens 10 Zeilen Code bestehen und du musst mindestens einen `{if}` und `{else}` Befehl verwenden.
                example_code: |
                    ```
                    freunde {is} Johannes, Luzie, David
                    {print} 'Ich kann vorhersage, ob du morgen in der Lotterie gewinnen wirst!'
                    person {is} {ask} 'Wer bist du?'
                    gute_antwort {is} Hurra! Du gewinnst!, Du wirst sicher gewinnen!, Wir haben einen Gewinner!
                    schlechte_antwort {is} Pech gehabt! Versuch nochmal!, Eine andere Person wird gewinnen, Du verlierst!
                    {if} person {in} freunde {print} gute_antwort {at} {random}
                    {else} {print} schlechte_antwort {at} {random}
                    ```
            7:
                story_text: |
                    In diesem Level können wir Mathe in deinen Vorhersagen als Wahrsagerin verwenden. Das ermöglicht es dir (alberne) Formeln zur Berechnung der Zukunft zu erfinden.
                    Zum Beispiel könntest du ausrechnen wie reich du einmal wirst oder wie viele Kinder du haben wirst, wenn du erwachsen bist.



                    ### Übung
                    Kannst du dir deine eigene (alberne) Vorhersagemaschine ausdenken?
                example_code: |
                    ```
                    {print} 'Ich bin Hedy die Wahrsagerin!'
                    {print} 'Ich kann vorhersehen wie viele Kinder du haben wirst!'
                    Alter = {ask} 'Wie alt bist du?'
                    Geschwister = {ask} 'Wie viele Geschwister hast du?'
                    Länge = {ask} 'Wie groß bist du in Zentimetern?'
                    Kinder = Länge / Alter
                    Kinder = Kinder - Geschwister
                    {print} 'Du bekommst ...'
                    {sleep}
                    {print} Kinder ' Kinder!'
                    ```
            8:
                story_text: |
                    ### Übung
                    Vervollständige das Programm, das vorhersagt, ob dein Schatz dich liebt oder nicht.
                example_code: |
                    ```
                    {print} 'Ich habe Blumen mit magischen Blütenblättern!'
                    {print} 'Wenn du die Blütenblätter pflückst, wird dir die Blume sagen, ob dein Schatz dich liebt!'
                    Anzahl = {ask} 'Wie viele Blütenblätter willst du pflücken?'
                    Möglichkeiten = Du wirst geliebt, Du wirst nicht geliebt
                    _ _ _ _ Möglichkeiten {at} {random}
                    ```
            9:
                story_text: |
                    Im nächsten Beispiel kannst du die Wahrsagerin mehrere Fragen stellen lassen und sie auch anzeigen!

                    ### Übung
                    Kannst du den richtigen Befehl in die Lücken füllen?
                example_code: |
                    ```
                    {print} 'Ich bin Hedy die Wahrsagerin!'
                    {print} 'Du kannst mir 3 Fragen stellen.'
                    Antworten = ja, nein, vielleicht
                    _ _ _
                       Frage = {ask} 'Was möchtest du wissen?'
                       {print} Frage
                       {sleep}
                       {print} 'Meine Kristallkugel sagt... ' Antworten {at} {random}
                    ```
            11:
                story_text: |
                    In diesem Level wirst du lernen, das englische Spiel MASH zu programmieren. In diesem Spiel geht es darum, für alle Spieler die Zukunft vorauszusagen. Auf Englisch stehen die Buchstaben für mansion, apartment, shack, und house, was auf Deutsch Schloss, Wohnung, Schuppen und Haus bedeutet.

                    ### Übung 1
                    Fülle die Leerstellen! Benutze dazu die neuen Befehle, die du in diesem Level gelernt hast.
                example_code: |
                    ```
                    Häuser = Schloss, Wohnung, Schuppen, Haus
                    Liebe = niemand, eine königliche Person, ihr Nachbar, ihre wahre Liebe
                    Haustiere = Hund, Katze, Elefant
                    Namen = Judith, Ralf, Tim
                    _
                        {print} Name ' lebt in einem ' Häuser {at} {random}
                        {print} Name ' wird ' Liebe {at} {random} ' heiraten.'
                        {print} Name ' wird eine(n) ' Haustiere {at} {random} ' als Haustier haben.'
                        {sleep}
                    ```
    functions:
        name: Funktionen
        default_save_name: Funktionen
        description: Funktionen
        levels:
            12:
                story_text: |
                    In diesem Level lernst du, wie du **Funktionen** verwenden kannst. Eine Funktion ist ein Block Code, der einfach öfter ausgeführt werden kann. Funktionen helfen uns dabei, Code zu organisieren, der immer wiederverwendet werden kann.
                    Um eine Funktion zu erzeugen, benutze `{define}` und gib der Funktion einen Namen. Dann schreibe alle Zeilen, die in der Funktion sein sollen, in einen eingerückten Block unter der `{define}` Zeile.
                    Lass eine Leerzeile in deinem Code, damit alles hübsch aussieht. Großartig! Du hast eine Funktion erzeugt.

                    Jetzt können wir jedes mal, wenn wir diesen Block Code benötigen, einfach <code>{call}</code> mit dem Namen der Funktion verwenden, um sie aufzurufen. Diesen Block Code müssen wir nicht immer wieder schreiben.

                    Schau dir diesen Beispiel Code von einem Spiel Twister an. Die Funktion 'zug' enthält einen Block Code, der bestimmt, wohin welches Körperteil gehen soll.

                    ### Übung
                    Vervollständige den Code, indem du die beiden Variablen gewähltes_körperteil und gewählte_farbe setzt.
                    Wähle dann, wie oft du die Funktion aufrufen willst, dem Twister den richtige Dreh mit zu eben.

                    ### Übung 2
                    Verbessere deinen Code, indem du eine Variable 'personen' ergänzt. Benutzte die Variable, um allen Spielern ihre eigenen Befehle im Spiel zu geben.
                    Zum Beispiel: 'Ahmed, rechte Hand auf grün' oder 'Jessica, linker Fuß auf gelb'.
                example_code: |
                    ```
                    seiten = 'links', 'rechts'
                    körperteile = 'hand', 'fuß'
                    farben = 'rot', 'blau', 'grün', 'gelb'

                    {define} zum
                        gewählte_seite = seiten {at} {random}
                        gewähltes_körperteil = körperteile _
                        gewählte_farbe = farben _
                        {print} gewählte_seite ' ' gewähltes_körperteil ' auf ' gewählte_farbe

                    {print} 'Lass uns eine Runde Twister spielen!'
                    {for} i {in} {range} 1 {to} _
                        {call} zug
                        {sleep} 2
                    ```
            15:
                story_text: |
                    Lass uns Funktionen verwenden, wie es in Python geht! Um eine Funktion zu definieren, benutzen wir nicht länger:

                    `{define} name_funktion {with} argument_1, argument_2:`

                    sondern:

                    `{def} name_funktion(argument_1, argument_2):`.


                    Wenn du keine Argumente verwenden willst, lässt du den Platz zwischen den Klammern einfach leer.
                    Um eine Funktion aufzurufen, müssen wir den `{call}` Befehl nicht mehr verwenden. Schreib einfach den Namen der Funktion.
                example_code: |
                    ```
                    {def} berechne_punkte(antwort, richtige_antwort):
                        {if} antwort == richtige_antwort:
                            punkte = 1
                        {elif} antwort == '?':
                            punkte = 0
                        {else}:
                            punkte = -1
                        {return} punkte

                    antwort = {input} ('Wo findest du den Eiffelturm?')
                    richtige_antwort = 'Paris'
                    punkte = berechne_punkte(antwort, richtige_antwort)
                    {print} ('Dein Punktestand ist... ', punkte)
                    ```
    guess_my_number:
        levels:
        default_save_name: Errate meine Zahl
        name: Errate meine Zahl
        description: Errate meine Zahl
    harry_potter:
        description: Harry Potter Abenteuer
        levels:
            11:
                story_text: |
                    ### Übung
                    Wir können auch ein Orakel im Harry Potter Stil machen. Fülle die Leerstellen aus, so dass 9 Zeilen ausgegeben werden.
                    **Extra** Ändere die Sil des Orakels in dein Lieblingsbuch, -film oder -serie.
                example_code: |
                    ```
                    häuser = Gryffindor, Slytherin, Hufflepuff, Ravenclaw
                    fächer = Zaubertränke, Verteidigung gegen die dunklen Künste, Zauberkunst, Verwandlung
                    ängste = Voldemort, Spinnen, Durchfallen beim OWL Test
                    namen = Harry, Ron, Hermione
                    _
                    _ {print} name ' kommt nach ' häuser {at} {random}
                    _ {print} name ' ist gut in ' fächer {at} {random}
                    _ {print} name ' hat am meisten Angst vor ' ängste {at} {random}
                    ```
        default_save_name: Harry Potter
        name: Harry Potter
    haunted:
        name: Spukhaus
        default_save_name: Spukhaus
        description: Entkomme dem Spukhaus
        levels:
            1:
                story_text: |
                    In diesem Abenteuer arbeiten wir an einem Spiel, in dem du aus einem Geisterhaus entkommen musst, indem du die richtigen Türen wählst.
                    Wenn du die richtige Tür wählst, überlebst du, aber wenn nicht, könnte ein schreckliches Monster…

                    In Level 1 beginnen wir mit unserem Spukhaus-Spiel, indem wir uns eine gruselige Geschichte ausdenken und die Spieler fragen, welches Monster sie in unserem Spukhaus finden werden.
                example_code: |
                    ```
                    {print} Wie bin ich hierher gekommen?
                    {print} Ich erinnere mich an meinen Freund, der sagte dass ich in das alte Haus gehen soll...
                    {print} und plötzlich wurde alles dunkel.
                    {print} Aber warum bin ich jetzt auf dem Boden...?
                    {print} Mein Kopf tut weh als hätte mir jemand mit der Pfanne eine übergezogen!
                    {print} Was ist das für ein Geräusch?
                    {print} Oh nein! Ich habe das Gefühl dass ich nicht alleine in diesem Haus bin!
                    {print} Ich muss hier raus!
                    {print} Vor mir sind drei Türen...
                    {ask} Durch welche Tür soll ich gehen?
                    {echo} Ich nehme Tür
                    {print} ...?
                    ```
                story_text_2: |
                    ### Übung
                    Kopiere den Beispiel-Code in deinen Eingabebereich, indem du den gelben Knopf drückst.
                    Beende nun die Geschichte, indem du mindestens 5 Zeilen zum Code hinzufügst.
                    Denke daran, dass du jede Zeile mit einem `{print}` Befehl beginnst.
            2:
                story_text: |
                    In diesem Spukhaus kannst du Monster mit Emojis auswählen. Natürlich kannst du auch Wörter verwenden.
                example_code: |
                    ```
                    Monster_1 {is} 👻
                    Monster_2 {is} 🤡
                    Monster_3 {is} 👶
                    {print} Du gehst ins Spukhaus.
                    {print} Plötzlich siehst du ein Monster_1
                    {print} Du läufst in den anderen Raum...
                    {print} Aber ein Monster_2 wartet dort auf dich!
                    {print} Oh nein! Schnell flitzt du in die Küche.
                    {print} Aber als du reinkommst greift dich Monster_3 an!
                    ```
                story_text_2: |
                    ### Übung
                    Im obigen Beispiel sind die Monster vorherbestimmt. Also ist die Ausgabe deines Codes jedes Mal das Gleiche.
                    Kannst du `{ask}` Befehle hinzufügen, um das Spukhaus interaktiv zu machen und die Spieler die Monster auswählen zu lassen auf die sie treffen?
                example_code_2: |
                    ```
                    Monster1 {is} _
                    Monster2 {is} _
                    Monster3 {is} _
                    {print} Du betrittst das Spukhaus.
                    {print} Plötzlich siehst du ein Monster1
                    {print} Du rennst in den anderen Raum...
                    {print} Aber ein Monster2 wartet dort auf dich!
                    {print} Oh nein! Schnell in die Küche.
                    {print} Aber als du hineingehst attackiert dich Monster3 !
                    ```
            3:
                story_text: |
                    In den vorherigen Leveln hast du eine Einleitung ins Spukhaus-Spiel gemacht, aber wie du vielleicht gemerkt hast war das Ende der Geschichte immer schrecklich.
                    In diesem Level kannst du die Geschichte interaktiver machen, indem du den Ausgang des Spiels änderst. Manchmal wirst du gefressen, manchmal kannst du entkommen!
                    Lass Hedy zufällig entscheiden!

                    ### Übung
                    Kopiere den Beispielcode und fülle die Leerstellen, so dass er funktioniert!

                    **Extra** Die Geschichte ist ziemlich einfach. Vielleicht kannst du sie noch grusliger machen, indem du dir eine aufregendere Geschichte ausdenkst.
                    Es gibt bisher auch nur sehr wenige verschiedene Enden, es gib ja nur drei Möglichkeiten, was hinter der Tür sein kann. Vielleicht fallen dir noch mehr Monster für die Liste ein!
                example_code: |
                    ```
                    _ Entfliehe dem Spukhaus!
                    _ Vor dir gibt es 3 Türen...
                    _ _ _ Welche Tür wählst du?
                    _ Du wählst Tür ... tür_wahl
                    monster _ ein Zombie, ein Vampir, NICHTS DU BIST ENTFLOHEN
                    _ Du siehst...
                    {sleep}
                    _ _ _ _
                    ```
            4:
                story_text: |
                    In diesem Level lernst du, mit Anführungszeichen umzugehen.

                    ### Übung 1
                    Kannst du dein Spukhaus für Level 4 fit machen?

                    ### Übung 2
                    Gehe zum vorigen Level zurück und kopiere deinen Spukhaus-Code. Bringe den Code in diesem Level zum Laufen, indem du Anführungszeichen an den richtigen Stellen hinzufügst.
                example_code: |
                    ```
                    _ Füge Anführungszeichen zu diesem Code hinzu _
                    {print} Entkomme dem Spukhaus!
                    {print} Vor dir sind drei Türen...
                    Wahl {is} {ask} Welche Tür wählst du?
                    {print} Du nimmst Tür ... Wahl
                    Monster {is} ein Zombie, ein Vampir, NICHTS DU BIST ENTKOMMEN
                    {print} Du siehst...
                    {sleep}
                    {print} Monster {at} {random}
                    ```
            5:
                story_text: |
                    Bis zu diesem Level hat das Spukhaus den Spieler immer gefragt durch welche Tür er gehen will, aber wie du vielleicht gemerkt hast, musste der Spieler nicht wirklich richtig antworten.
                    Wenn der Spieler einfach irgendetwas eingeben hat, ging das Spiel trotzdem weiter und der Spieler konnte sogar gewinnen (obwohl er gar keine Tür gewählt hat).
                    In diesem Level kannst du nur gewinnen, wenn du die gleiche Tür wählst die Hedy zufällig ausgesucht hat.

                    ### Übung
                    Kannst du die 4 fehlenden Wörter finden, um den Code zu vervollständigen?
                example_code: |
                    ```
                    {print} 'Entkomme dem Spukhaus!'
                    {print} 'Es sind 3 Türen vor dir...'
                    Türen {is} 1, 2, 3
                    Monster {is} Werwolf, Mumie, Vampir, Zombie
                    gewählte_Tür {is} {ask} 'Welche Tür wählst du?'
                    {print} 'Du wählst Tür Nummer...' gewählte_Tür
                    {sleep}
                    richtige_Tür {is} Türen {at} {random}
                    _ _ _ _ {print} 'Großartig! Du bist entkommen!'
                    {else} {print} 'Oh nein! Du wirst gegessen von...' Monster {at} {random}
                    ```
            10:
                story_text: |
                    In diesem Level kannst du Verschachtelung verwenden, um das Spukhaus noch interaktiver zu machen!

                    ### Übung
                    Im Moment ist es ziemlich schwer, das Spiel zu gewinnen. Kannst du es leichter machen?
                    Ändere deinen Code, sodass er nur eine falsche Tür und zwei richtige Türen, anstatt eine richtige und zwei falsche hat.
                    Tipp: Dies bedeutet, dass du die Variablen für richtige und falsche Türen und die Befehle `{if}` und `{else}` tauscht.
                    Und natürlich kannst du auch die Geschichte nach Belieben verändern. Ändere die Monster oder mach es zu einer fröhlichen Spiel-Show, wo man ein Geschenk bekommt!
                example_code: |
                    ```
                    {print} 'Entkomme dem Spukhaus!'
                    Spieler = am_Leben
                    Türen = 1, 2, 3
                    Monster = Zombie, Vampir, riesige Spinne
                    {repeat} 3 {times}
                        {if} Spieler {is} am_Leben
                            richtige_Tür {is} Türen {at} {random}
                            {print} 'Vor dir sind drei Türen...'
                            gewählte_Tür = {ask} 'Welche Tür wählst du?'
                            {if} gewählte_Tür {is} richtige_Tür
                                {print} 'Hier sind keine Monster!'
                            {else}
                                {print} 'Du wirst gefressen von einem(r) ' Monster {at} {random}
                                Spieler = tot
                        {else}
                            {print} 'GAME OVER'
                    {if} Spieler {is} am_Leben
                        {print} 'Großartig! Du hast überlebt'
                    ```
    hotel:
        name: Hotel
        levels:
            15:
                story_text: |
                    Im letzten Abenteuer hast du gelernt, ein Argument in einer Funktion zu verwenden. Du hast auch gelernt, wie du das mit einem `{ask}` kombinieren kannst.
                    Du hast dich vielleicht gefragt, warum du eine Funktion verwenden solltest, weil die Funktionen im Beispiel nur eine Zeile lange sind.
                    Jetzt werden wir dir zeigen, wie größere Funktionen aussehen. Wir werden jetzt auch mehrere Argumente verwenden. Du wirst sehen, wie viel besser es ist, eine Funktion zu verwenden, wenn die Funktion größer wird.
                    Hier ist ein Beispiel einer Funktion mit Argumenten, kombiniert mit dem `{ask}` Befehl.
        default_save_name: Hotel
        description: Hotel
    if_command:
        description: Einführung des {if} Befehls
        levels:
            5:
                story_text: |
                    ## Falls... sonst....
                    Im Level 5 gib's was Neues, das `{if}`! Mit dem `{if}` kannst zu zwischen zwei verschiedenen Möglichkeiten wählen.
                    Dieses Programm druckt Wunderbar, falls du Hedy als Name eingibst und Buh, bei anderen Eingaben.
                    `{ask}` und `{print}` funktionieren noch so wie in Level 4.
                example_code: |
                    ```
                    name {is} {ask} 'Wie heißt du?'
                    {if} name {is} Hedy {print} 'Wunderbar' {else} {print} 'Buh!'
                    ```
                story_text_2: |
                    Manchmal wird der Code mit einem `{if}` wirklich lang und passt nicht gut in eine Zeile. <br> Du kannst dann den Code auf zwei Zeilen verteilen. Die zweite Zeile beginnt mit einem `{else}` dann so:
                example_code_2: |
                    ```
                    name {is} {ask} 'Hie heißt du?'
                    {if} name {is} Hedy {print} 'Wunderbar'
                    {else} {print} 'Buh!'
                    ```
                story_text_3: |
                    ### Übung
                    Versuche dein eigenes Programm mit `{if}` und `{else}` zu schreiben. Wenn du willst, kannst du das Beispielprogramm verwenden.
                example_code_3: |
                    ```
                    antwort {is} {ask} '2 + 2 = ?'
                    _ _ _ 4 _ 'Großartig!'
                    _ _ 'Nein, 2 + 2 = 4'
                    ```
            9:
                story_text: |
                    ## Falls... Sonst...
                    Du hast gelernt, einen Block von Programmzeilen nach einem `{repeat}` Befehl zu wiederholen.
                    Jetzt kannst du auch Einrückung verwenden um Blöcke nach einem `{if}` oder `{else}` Befehl zu erzeugen.
                    Schau dir das Beispielprogramm an.

                    ### Übung
                    Füge einen `{else}` Befehl zum Beispielprogramm hinzu. Erzeuge einen Block von Zeilen indem du Einrückungen verwendest. Starte dazu jede Zeile mit 4 Leerzeichen.
                example_code: |
                    ```
                    name = {ask} 'Wie heißt Du?'
                    {if} name {is} Hedy
                        {print} 'Willkommen Hedy'
                        {print} 'Du kannst auf deinem Computer spielen!'
                    ```
            10:
                story_text: |
                    In diesem Level kannst du einen `{if}` Befehl innerhalb eines anderen `{if}` Befehls verwenden.
                example_code: |
                    ```
                    weiter = {ask} 'Willst Du weiter machen?'
                    {if} weiter = ja
                        sicher = {ask} 'Bist du sicher?'
                        {if} sicher {is} ja
                            {print} 'Wir machen weiter.'
                        {else}
                            {print} 'Du ist nicht sicher.'
                    {else}
                        {print} 'Du willst nicht weiter machen.'
                    ```
        default_save_name: if_Befehl
        name: '{if} & {else}'
    in_command:
        default_save_name: in_Befehl
        description: Einführung des {in} Befehls
        levels:
            6:
                story_text: |
                    ## Listen
                    Wenn wir prüfen wollen, ob etwas in einer Liste enthalten ist, können wir den `{in}` Befehl.
                    Dieser Code druckt Hübsch! falls du grün oder gelb auswählst und sonst bäh.
                example_code: |
                    ```
                    hübsche_farben {is} grün, gelb
                    lieblingsfarbe {is} {ask} 'Was ist deine Lieblingsfarbe?'
                    {if} lieblingsfarbe {in} hübsche_farben {print} 'Hübsch!'
                    {else} {print} 'bäh'
                    ```
                story_text_2: |
                    ### Übung
                    Vervollständige den Beispielcode indem du die Leerstellen mit Befehlen füllst, die du gelernt hast.
                    Wenn du den Code fertig hast, versuche selbst Code mit Frage zu entwickeln, die du dir selbst ausgedacht hast..
                example_code_2: |
                    ```
                    tiere {is} Hund, Kuh, Schaf
                    antwort {is} {ask} 'Was is dein Lieblingstier?'
                    _ antwort _ tiere _ 'Meines auch!'
                    _ _ 'Meine Lieblingstiere sind Hunde, Kühe und Schafe'
                    ```
        name: '{in}'
    is_command:
        default_save_name: ist_Befehl
        description: Einführung des {is}-Befehls
        levels:
            2:
                story_text: |
                    ## Variablen
                    Du kannst einem Wort mit `{is}` einen Wert geben. Dieses Wort nennt man eine **Variable**. In diesem Beispiel haben wir eine Variable namens name und eine Variable names alter benutzt. Du kannst das Wort name irgendwo in deinem Code verwenden. Es wird von Hedy automatisch ersetzt, wie hier:
                example_code: |
                    ```
                    name {is} Hedy
                    alter {is} 15
                    {print} name ist alter Jahre alt.
                    ```
                story_text_2: |
                    ### Übung
                    Es ist Zeit, deine eigenen Variablen zu definieren.
                    Im Beispiel-Code zeigen wir ein Beispiel mit der Variable `lieblingstier`. In Zeile 1 wird die Variable gesetzt, und in Zeile 2 verwenden wir die Variable in einem `{print}` Befehl.
                    Zuerst, vervollständige unser Beispiel, in dem du dein Lieblingstier in die Leerstelle einträgst. Dann denke dir mindestens 3 eigene Code-Beispiele aus. Wähle eine Variable und gib der Variable mit dem `{is}` Befehl einen Wert. Dann verwenden den `{print}` Befehl, so wie wir es gezeigt haben.
                example_code_2: |
                    ```
                    lieblingstier {is} _
                    {print} Ich mag lieblingstier
                    ```
            7:
                story_text: |
                    Wir haben außerdem geändert, wie man ein Wort in einer Variable speichert. Du kannst nun auch `=` anstatt von `{is}` verwenden, wenn du einen Namen oder eine Zahl in einer Variable speichert, und zwar so:
                example_code: |
                    ```
                    name = Hedy
                    antwort = 20 + 4
                    ```
        name: '{is}'
    language:
        name: Sprache
        default_save_name: Sprache
        description: Übe Wörter in einer Fremdsprache
        levels:
            5:
                story_text: |
                    Schreibe dein eigenes Programm, um Vokabeln in einer neuen Sprache zu üben.

                    ### Übung
                    Mache das Programm länger, indem du mindestens 3 weitere Wörter zum Lernen für den Spieler hinzufügst.
                    **Extra** Natürlich kannst du auch eine andere Sprache als Französisch wählen. Du kannst den Code zu jeder beliebigen Sprache ändern, die du lernen möchtest.
                example_code: |
                    ```
                    {print} 'Lerne Französisch!'
                    Katze {is} {ask} '🐱'
                    {if} Katze {is} chat {print} 'Großartig!'
                    {else} {print} 'Nein, Katze heißt chat'
                    Frosch {is} {ask} '🐸'
                    {if} Frosch {is} grenouille {print} 'Super!'
                    {else} {print} 'Nein, Frosch heißt grenouille'
                    ```
    maths:
        name: Mathe
        default_save_name: Mathe
        description: Mathe einführen
<<<<<<< HEAD
        levels:
            6:
                story_text: |
                    In diesem Level lernst du etwas Neues: Du kannst nun auch Rechnen.

                    Das Plus ist einfach, du schreibst es wie in Mathe: `5 + 5` zum Beispiel. Das Minus klappt auch prima, es ist `5 - 5`.

                    Das Mal ist ein bisschen anders, weil es dafür kein Symbol auf deiner Tastatur gibt. Such danach, es gibt wirklich keins!
                    Darum multiplizieren wir mit dem Sternchen über der 8: `5 * 5`. Lies das als "5 mal 5", so kannst du es dir am Besten merken.
                example_code: |
                    ```
                    {print} '5 plus 5 ist ' 5 + 5
                    {print} '5 minus 5 ist ' 5 - 5
                    {print} '5 mal 5 ist ' 5 * 5
                    {print} '5 dividiert durch 5 ist ' 5 / 5
                    ```
=======
        levels: {}
>>>>>>> de60fe79
    music:
        name: Musik
        default_save_name: Musik
        description: Spiele einen Ton!
        levels:
            1:
                story_text: |-
                    In diesem Level lernst du, wie man den `{play}` Befehl benutzt um einen Ton zu spielen.

                    Tippe `{play}` gefolgt von der Note, die du spielen möchtest. Die Tonleiter ist C-D-E-F-G-A-B.
                    Wie du sehen kannst, sind es 7 verschiedene Buchstaben, wir können aber viel mehr als 7 Töne spielen.
                    Tippe eine Nummer zwischen 0 und 9 hinter den Buchstaben um eine Tonhöhe auszuwählen, zum Beispiel kommt B4 nach C5.
                    C0 ist die tiefste Note die du spielen kannst, B9 die höchste.

                    ### Übung
                    Probier den Beispielcode aus und spiele damit herum! Kannst du deine eigene Melodie erzeugen?
                    Im nächsten Level lernst du, wie man einige bereits existierende Lieder spielt.
            2:
                story_text: |
                    ### Übung
                    Beende die Lieder! Wir haben mit dem Code für einige Melodien begonnen.
                story_text_2: Wie du siehst, kannst du den `{sleep}` Befehl auch nutzen, um eine kleine Pause im Lied einzubauen.
            3:
                story_text: |
                    Erfinde eine zufällige Melodie!

                    ### Übung
                    Der Beispielcode erstellt eine zufällige Melodie, die jedoch sehr kurz ist und nicht viele Noten verwendet.
                    Füge der Liste weitere Noten hinzu und erstellen Sie eine längere Melodie, indem du die letzte Zeile noch ein paar Mal kopierst.
                example_code: |
                    ```
                    noten {is} A4, B4, C4
                    {play} noten {at} {random}
                    {play} noten {at} {random}
                    {play} noten {at} {random}
                    ```
            4:
                story_text: |
                    Benutze den `{clear}` Befehl, um eine Karaokemaschine zu bauen!

                    ### Übung
                    Vervollständige die Karaoke Version von 'Mary had a little lamb'.
                    Dann schreibe eine Karaoke Version eines Lieds, das dir gefällt!
            5:
                story_text: |
                    Du kannst den `{play}` Befehl nicht nur zu verwenden, um ein ganzes Lied zu spielen. Manchmal willst du nur eine einzelne Note spielen.
                    Wenn Du beispielsweise einen Quiz programmieren willst, kannst du einen fröhlichen hohen Ton spielen, wenn die Antwort richtig ist und einen traurigen tiefen Ton, wenn sie falsch ist.

                    ### Übung
                    Vervollständige die erste Frage, in dem du eine Zeile Code einfügst, die ein C3 spielt, wenn die Antwort falsch ist.
                    Dann denke dir noch 3 Fragen für den Quiz aus.
                example_code: |
                    ```
                    antwort {is} {ask} 'Wie heißt die Hauptstadt von Simbabwe?'
                    {if} antwort {is} Harare {play} C6
                    _
                    ```
            7:
                story_text: "Anstatt Noten zu spielen, kannst du nun auch Zahlen spielen. Tippe einfach `{play} 1` für die tiefste Note, `{play} 70` für die höchste Note, oder irgendetwas dazwischen.\n\n### Übung\nDas schreit nach musikalischer Mathematik. Probiere den Beispielcode einige Male mit verschiedenen Startzahlen aus.\nDann gucke, ob du ein Lied komponieren kannst, indem du Zahlen benutzt.\n"
                example_code: |
                    ```
                    zahl = {ask} 'Sag eine Anfangszahl zwischen 1 und 67'
                    {print} zahl
                    {play} zahl
                    zahl = zahl + 1
                    {print} zahl
                    {play} zahl
                    zahl = zahl + 1
                    {print} zahl
                    {play} zahl
                    ```
            8:
                story_text: |
                    Wenn du den `{repeat}` Befehl benutzt, kann dein Programm viel kürzer werden!

                    ### Übung
                    Vervollständige das Programm für Twinkle Twinkle Little Star mit dem `{repeat}` Befehl.
                    Dann gehe nochmal zu den Liedern aus den vorherigen Levels. Kannst Du die Programme auch kürzer machen?
            9:
                story_text: |
                    Nachdem wir den `{repeat}`Befehl auch für mehrere Zeilen verwenden können, ist es noch leichter, Lieder zu schreiben!

                    ### Übung
                    Vervollständige das Lieder von Bruder Jakob. Vergiss nicht, `{repeat}` zu benutzen!
                example_code: |
                    ```
                    {print} 'Bruder Jakob'
                    {repeat} 2 {times}
                        {play} C
                        {play} D
                        {play} E
                        {play} C
                    {repeat} 2 {times}
                        {play} E
                        {play} F
                        {play} G
                        {sleep} 1
                    ```
            10:
                story_text: |
                    Ab diesem Level kannst Du - unter anderem - den `{repeat}` Befehl in einem `{repeat}` Befehl verwenden.
                    Damit wird z.B. 'Happy birthday' noch kürzer!

                    ### Übung
                    Vervollständige das Lied!
                example_code: |
                    ```
                    erstes_mal = ja
                    {repeat} 2 {times}
                        {repeat} 2 {times}
                            {play} C
                        {play} D
                        {play} C
                        {if} erstes_mal {is} ja
                            {play} F
                            {play} E
                            erstes_mal {is} nein
                        {else}
                            _
                    ```
            12:
                story_text: |
                    Benutze Funktionen in Deinen Liedern! So wie im Programmbeispiel kannst du eine Funktion für jede Zeile von 'Twinkle Twinkle Little Star' machen. Wenn du die ersten drei Zeilen geschrieben hast, musst du nur noch die Funktionen in der Reihenfolge aufrufen, in der du sie gespielt haben willst.

                    ### Übung
                    Vervollständige 'Twinkle Twinkle Little Star'.
                    Dann schau die nochmal die Lieder an, die du in den vorherigen Leveln geschrieben hast. Kannst du die Programme auch besser und kürzer machen, indem du Funktionen benutzt?
                example_code: |
                    ```
                    {define} erste_zeile
                        {play} C
                        {play} C
                        {play} G
                        {play} G
                        {play} A
                        {play} A
                        {play} G
                        {sleep}

                    {define} zweite_zeile
                        {play} F
                        {play} F
                        {play} E
                        {play} E
                        {play} D
                        {play} D
                        {play} C
                        {sleep}

                    {define} dritte_zeile
                        {play} G
                        {play} G
                        {play} F
                        {play} F
                        {play} E
                        {play} E
                        {play} D
                        {sleep}

                    {call} _
                    {call} _
                    {call} _
                    {call} _
                    {call} _
                    {call} _
                    ```
            15:
                story_text: |
                    Du kannst eine Funktion mit einem Argument verwenden, wenn in einem Lied Zeilen vorkommen, die fast gleich, aber jedes mal etwas unterschiedlich sind.
                    Ein Beispiel dafür ist das Lied 'Yankee Doodle'. Die ersten 4 Noten in der ersten Zeile sind gleich, aber danach kommen jedes Mal andere Noten.

                    ### Übung
                    Kannst du 'Yankee Doodle' vervollständigen?
                    Fällt dir ein anderes Lied ein, das du so programmieren kannst?
                story_text_2: |
                    Du kannst Musik zum Spass programmieren, aber du kannst die Noten auch verwenden, um etwas nützliches wie einen Feueralarm zu machen!

                    ### Übung
                    Stelle sicher, dass der Feueralarm ertönt, wenn es brennt!
                example_code_2: |
                    ```
                    {define} feueralarm
                        {print} 'FEUER!'
                        note = 40
                        {for} i {in} {range} 1 {to} 100
                            {if} note _ 50
                                note = note + 5
                                {play} _
                            {else}
                                note = 40

                    feuer = {ask} 'Brennt es?'
                    {if} feuer _ 'ja'
                        {call} feueralarm
                    ```
            16:
                story_text: |
                    **Achtung** Dieses Abenteuer kann sehr nervig werden!
                    Wir können auch den `{while}` Befehl verwenden, um das Lied ewig zu wiederholen.

                    ### Übung
                    Vervollständige das Lied-das-niemals-endet.
                example_code: |
                    ```
                    {define} lied
                        {play} _

                    ja_oder_nein = {ask} 'Willst du mein Lied-das-niemals-endet hören?'
                    {while} ja_oder_nein = 'ja'
                        {call} song
                        {print} '🥳'
                    ```
            14:
                story_text: |
                    Verbessere dein 'Old MacDonald' Programm!

                    ### Übung
                    Nimm das Programm aus Deinem 'Singe eine Lied' Abenteuer und füge Musiknoten hinzu!
                    Da kannst eine Funktion für jede Zeile des Lieds erstellen und die Funktion aufrufen, nachdem die Zeile gedruckt wurde.
                    Wir haben die erste Zeile für dich definiert und den Aufruf im Programm eingefügt. Kannst du das ganze Lied vervollständigen?
                example_code: |
                    ```
                    {define} zeile_1
                        {for} i {in} {range} 1 {to} 3
                            {play} G
                        {play} D
                        {for} i {in} {range} 1 {to} 2
                            {play} E
                        {play} D

                    tiere = ['Schwein', 'Hund', 'Kuh']
                    laute = ['quiek', 'wau', 'muh']
                    {for} i {in} {range} 1 {to} 3
                        tier = tiere[i]
                        laut = laute[i]
                        {print} 'Old MacDonald hat ’ne Farm'
                        {call} zeile_1
                        {print} 'E I E I O!'
                        _
                    ```
    parrot:
        name: Papagei
        default_save_name: Papagei
        description: Erschaffe Dir deinen eigenen zahmen Papageien, der Dir alles nachplappert!
        levels:
            1:
                story_text: |
                    Erschaffe Dir deinen eigenen zahmen Papageien, der Dir alles nachplappert!
                example_code: |
                    ```
                    {print} Ich bin Hedy der Papagei!
                    {ask} Wie lautet Dein Name?
                    {echo}
                    {echo}
                    ```
                story_text_2: |
                    ### Übung
                    Kopiere den Beispiel-Code in deinen Eingabebereich, indem du den gelben Knopf drückst.
                    Bringe den Papagei dazu, eine andere Frage zu stellen? Fülle die Lücken im Beispiel aus!
                    **Extra** Du kannst den Papagei auch mehrere Fragen stellen lassen. Tippe noch ein paar Zeilen Code unter deinen eigenen Code.
                example_code_2: |
                    ```
                    {print} Ich bin Hedy der Papagei
                    {ask} _
                    {echo}
                    {echo}
            2:
                story_text: |
                    Lass Deinen zahmen Papageien noch etwas echter klingen!
                example_code: |
                    ```
                    {print} Ich bin Hedy der Papagei.
                    Name _ _ Wie lautet Dein Name?
                    {print} Name
                    _
                    {print} Aaaaaak
                    _
                    {print} Name
                    ```
                story_text_2: |
                    ### Übung
                    Du kannst Variablen verwenden, damit der Papagei mehr als nur deinen Namen sagt. Kannst du diesen Code vervollständigen?
            3:
                story_text: |
                    Bringe Deinem Papageien mit dem Befehl `{add}` neue Wörter bei.
                    ### Übung
                    Kannst du den `{add} {to_list}` Befehl hinzufügen, so dass der Code funktioniert?
                example_code: |
                    ```
                    Wörter {is} Aaaaaaak, Hedy
                    {print} Bring deinem Papagei etwas bei!
                    neues_Wort {is} {ask} Welches Wort willst du ihm beibringen?
                    _ neues_Wort _ Wörter
                    {print} 🧒 Sag neues_Wort, Hedy!
                    {print} 🦜 Wörter {at} {random}
                    ```
            4:
                story_text: |
                    In diesem Level müssen wir Anführungszeichen bei den Befehlen `{ask}` und `{print}` benutzen.
                    ### Übung
                    Vervollständige den Code, indem du Anführungszeichen in die Lücken füllst.
                example_code: |
                    ```
                    wörter {is} krächz, Hedy
                    {print} _ Trainiere deinen Papagei! _
                    neues_wort {is} {ask} _ Welches Wort möchtest du ihm beibringen? _
                    {add} neues_wort {to_list} wörter
                    {print} _ 🧒 Sage _ neues_wort _, Hedy!_
                    {print} _ 🦜 _ wörter {at} {random}
                    ```
            5:
                story_text: |
                    Belohne deinen Papagei, wenn er das richtige Wort sagt!

                    ### Übung
                    Vervollständige den Code, indem du die 4 fehlenden Befehle ergänzt.
                example_code: |
                    ```
                    Wörter {is} Aaaaaaak, Hedy
                    {print} 'Bring deinem Papagei etwas bei!'
                    neues_Wort {is} {ask} 'Welches Wort willst du ihm beibringen?'
                    {add} neues_Wort {to_list} Wörter
                    gesagtes_Wort {is} Wörter {at} {random}
                    {print} '🧒 Sag ' neues_Wort ', Hedy!'
                    {print} '🦜 ' gesagtes_Wort
                    _ gesagtes_Wort {is} neues_Wort _ '🧒 Gut gemacht, Hedy! 🍪'
                    _ _ '🧒 Nein, Hedy! Sag ' neues_Wort
                    ```
    piggybank:
        name: Sparschwein
        default_save_name: Sparschwein
        description: Zähle dein Taschengeld!
        levels:
            7:
                story_text: |
                    In diesem Abenteuer lernst du, wie man ein digitales Sparschwein herstellt.

                    ### Übung
                    Beende den Code, um zu berechnen, wie viel Geld du hast und wie lange du sparen musst, um dir zu kaufen, was du willst!
                    **Extra** Vielleicht hast du schon etwas Geld gespart? Ziehe das von dem Betrag ab, den du noch sparen musst.
                example_code: |
                    ```
                    {print} 'Das digitale Sparschwein'
                    Wunsch = {ask} 'Was würdest du dir gerne kaufen?'
                    Preis = {ask} 'Wie viel kostet das?'
                    Gespartes = {ask} 'Wie viel Geld hast du schon gespart?'
                    Taschengeld = {ask} 'Wie viel Taschengeld bekommst du pro Woche?'
                    zu_sparen = Preis - Gespartes
                    Wochen = zu_sparen / Taschengeld
                    {print} 'Du kannst dir ein ' _ ' in ' _ ' Wochen kaufen.'
                    ```
            15:
                story_text: |
                    ### Übung
                    In diesem Level kannst du dir von Hedy sagen lassen, ob du genug Geld gespart hast.
                    Vervollständige den Code, in dem du die Leerstellen füllst.
                example_code: |
                    ```
                    _ berechne_budget {with} wunsch, erspartes, taschengeld
                        zu_sparen = wunsch - erspartes
                        wochen = zu_sparen / taschengeld
                        {if} wunsch _ erspartes
                            {print} 'Du musst noch weiter sparen!'
                            {print} 'Du brauchst noch ' wochen ' weitere Wochen.'
                        {else}
                            {print} 'Großartige! Du hast genug'
                            {print} 'Kommt, wir gehen einkaufen!'

                    erspartes = {ask} 'Wie viel Geld hast du gespart?'
                    wunsch = {ask} 'Wie viel Geld brauchst du?'
                    taschengeld = {ask} 'Wie viel Taschengeld bekommst du jede Woche?'

                    {call} _
                    ```
    pressit:
        name: Tastengedrücke
        default_save_name: Gedrückt
        description: Versuche eine Taste an einen Befehl zu binden!
        levels:
            6:
                story_text: |
                    In diesem Level gibt es ein neues Schlüsselwort: `{pressed}`!
                    Mit `{pressed}` kannst du mit den Tasten auf deiner Tastatur steuern, welche Zeilen verwendet werden.

                    ### Übung
                    Schau dir das Beispiel an und füge eine weitere Zeile hinzu, die auf Tasten reagiert.
                example_code: |
                    ```
                    {print} 'Möchtest du ein gutes (g) oder ein böses (b) Ende?'
                    {if} g {is} {pressed} {print} 'Sie lebten glücklich bis ans Ende ihrer Tage ❤'
                    {else} {print} 'Der Prinz wurde von einem Nilpferd gefressen 😭'
                    ```
                story_text_2: |
                    Sie können jeden Code mit einem Schlüssel verknüpfen, einschließlich der Zeichenschildkröte.

                    ### Übung
                    Kopieren Sie die Codezeilen, damit Sie eine größere Zeichnung erstellen können.
                example_code_2: |
                    ```
                    {if} x {is} {pressed} {forward} 50
                    {else} {turn} 90
                    ```
            8:
                story_text: |
                    Nun da du `{repeat}` kennengelernt hast, können wir Tasten mehrfach drücken!
                    Du kannst dazu nutzen, die Schildkröte vorwärts gehen und sich drehen zu lassen.

                    ### Übung
                    Der Code, den du in Level 5 gesehen hast, prüft die Taste nur einmal. Kopiere den Beispielcode und füge ein `{repeat}` hinzu, so dass du die Tasten mehrmals drücken kannst.
                    Benutze diesen Code, um etwas Schönes zu zeichnen.
            10:
                story_text: "Da du jetzt weißt wie man Befehle kombiniert, kannst du mit Hilfe von `{pressed}` ein Touch-Type-Tool erstellen. \n\n### Übung\nVervollständige den Code. Jedes Mal soll ein zufälliger Buchstabe ausgewählt werden. Diesen muss man drücken. Du bekommst einen Punkt für die richtige Taste und zwei Punkte Abzug für die falsche Taste.\n**Extra** Lösche den Bildschirm nach jedem Buchstaben und zeige dem Benutzer, wie viele Punkte er erreicht hat.\n"
                example_code: "```\nPunkte = 0\nBuchstaben = a, b, c, d, e\n{repeat} 10 {times}\n    Buchstabe = _ _ _\n    {print} 'Drück den Buchstaben ' Buchstabe\n    {if} Buchstabe {is} {pressed}\n    _\n    _\n    _\n```\n"
    print_command:
        levels:
            1:
                story_text: |
                    ## Der {print} Befehl
                    Mit Hilfe des `{print}` Befehls kannst du den Text auf dem Bildschirm anzeigen.
                example_code: |
                    ```
                    {print} Hallo, Programmierer!
                    {print} Willkommen bei Hedy!
                    ```
                story_text_2: |
                    ### Übung
                    In Hedy findest du Übungen in jedem Abenteuer. Eine Übung erlaubt dir, neue Befehle und Konzepte zu üben und Beispielprogrammen deinen eigenen Schwung zu geben.
                    In dieser Übung wirst du eine pinke leere Fläche sehen. Du musst die leere Fläche mit etwas befüllen, bevor du das Programm ausführen kannst.

                    Füge den `{print}` Befehl in die leere Fläche ein und dann noch fünf weitere Codezeilen. Jede Zeile muss mit dem `{print}` Befehl beginnen.
                    Viel Spaß!
                example_code_2: |
                    ```
                    _ Hallo!
                    ```
            13:
                example_code_2: |
                    ```
                    temperatur = 25
                    {print}('Draußen sind ', temperatur, ' Grad')
                    ```
                    ```
                    name = 'Hedy'
                    {print}('Mein Name ist ', name)
                    ```
        name: '{print}'
        description: Einführung des {print} Befehls
        default_save_name: drucke
    quizmaster:
        name: Quizmeister
        default_save_name: Quizmeister
        description: Mache dein eigenes Quiz!
        levels:
    quotation_marks:
        name: '''Anführungszeichen'''
        levels:
            4:
                story_text: |
                    ## 'Anführungszeichen'
                    In Level 4 haben sich `{ask}` und `{print}` verändert.
                    Du musst Text, den du drucken möchtest, zwischen einfache Anführungszeichen schreiben.
                    Das ist nützlich, weil du jetzt alle Wörter drucken kannst, die du möchtest. Auch die Wörter, die du benutzt hast, um etwas mit `{is}` zu speichern.
                    Die meisten Programmiersprachen verwenden Anführungszeichen, wenn sie etwas drucken, wir kommen also einen Schritt weiter zum echten Programmieren!
                example_code: |
                    ```
                    {print} 'Du musst ab jetzt Anführungszeichen verwenden'
                    antwort {is} {ask} 'Was müssen wir ab jetzt benutzen?'
                    {print} 'Wir müssen ' antwort ' benutzen'
                    ```
                story_text_2: "## Verkürzungen im Englischen\nWichtig! Da wir jetzt Anführungszeichen verwenden, wird Hedy verwirrt, wenn du bei englischen Texten das Apostroph für Verkürzungen wie I'm oder What's verwendest.\nEntferne diese Apostrophe und ändere die Schreibweise in I am oder What is sein.\nSchaue dir den Beispielcode an, um die falsche Verwendung von Apostrophen zu lernen.\n"
        description: Einführung der Anführungszeichen
        default_save_name: Anführungszeichen
    random_command:
        default_save_name: zufällig_Befehl
        description: Einführung des {at} {random} Befehls
        levels:
            3:
                story_text: |
                    ## An zufällig
                    In diesem Level kannst du eine Liste mit dem `{is}` Befehl erstellen. Du kannst den Computer einen zufälligen Eintrag aus dieser Liste auswählen lassen. Das machst du mit `{at} {random}`.
                example_code: |
                    ```
                    tiere {is} Hunde, Katzen, Kängurus
                    {print} tiere {at} {random}
                    ```
                story_text_2: |
                    Du kannst den `{at} {random}` Befehl auch innerhalb eines Satzes verwenden.
                example_code_2: |
                    ```
                    essen {is} Brot, Pizza, Salat, Burrito
                    {print} Ich werde essen {at} {random} zum Mittag haben.
                    ```
                story_text_3: |
                    ### Übung
                    Probiere den `{at} {random}` Befehl aus und erschaffe deine eigene Spielesendung (wie die im Fernsehen), wo du eine Tür oder einen Koffer auswählst und sich dort ein großer Preis versteckt!
                    Schaffst du das? Wir haben schon mal die ersten Zeilen in den Beispielcode eingefügt.
                example_code_3: |
                    ```
                    {print} Die große Spielshow!
                    {print} Vor die stehen drei Koffer ...
                    auswahl {is} {ask} Welchen Koffer wählst du?
                    preis {is} _
                    _
                    ```
            14:
                story_text: |

                example_code: |
                    ```
                    freunde = ['Ahmed', 'Ben', 'Clemens']
                    {print} freunde[1] ' ist der erste Freund auf der Liste.'
                    {print} freunde[2] ' ist der zweite Freund auf der Liste.'
                    {print} freunde[3] ' ist der dritte Freund auf der Liste.'
                    #Jetzt paaren wir die Elemente aus beiden Listen indem wir die variable i verwenden.
                    glückszahl = [15, 18, 6]
                    {for} i {in} {range} 1 {to} 3
                        {print} freunde[i] 's Glückszahl ist ' glückszahl[i]
                    ```
        name: '{random}'
    repeat_command:
        default_save_name: wiederhole_Befehl
        description: '{repeat} Befehl'
        levels:
            8:
                story_text: |
                    In Level 7 kommt der `{repeat}` Befehl. `{repeat}` kann benutzt werden, um eine Zeile Code mehrmals auszuführen. So:

                    ### Übung
                    Spiele mit dem `{repeat}` Befehl. Kannst du Happy Birthday mit 3 Zeilen anstellen von 4 machen?
                example_code: |
                    ```
                    {repeat} 3 {times} {print} 'Hedy macht Spaß!'
                    ```
            9:
                story_text: |
                    In diesem Level kannst du mehrere Zeilen Code wiederholte ausführen mit nur einem `{repeat}` Befehl.
                    Das kannst du machen, indem du einen Block mit den Zeilen machst, die du wiederholen willst.
                    Die Zeilen des Blocks brauchen **Einrückung**
                    Das bedeutet, dass du 4 Leerzeichen an den Anfang jeder Zeile setzt. Du musst auch einrücken, wenn du einen Block mit nur einer Zeile erzeugen willst.
                example_code: |
                    ```
                    {repeat} 5 {times}
                        {print} 'Hallo zusammen'
                        {print} 'Alles wird 5 mal wiederholt'
                    ```
            10:
                story_text: |
                    Toll gemacht! Du hast einen weiteren neuen Level erreicht! Im vorherigen Level hast du gelernt, mehrere Zeile Code in einem `{if}` oder `{repeat}` Befehl zu benutzen.
                    Aber du kannst noch nicht beide kombinieren...

                    Gute Nachrichten! In diesem Level darfst du ein `{if}` in einem `{if}`, `{repeat}` in einem `{repeat}` und jeweils ineinander zu verwenden.
                    Versuch es!
                example_code: |
                    ```
                    {repeat} 3 {times}
                        bestellung = {ask} 'Was möchtest du bestellen?'
                        {if} bestellung {is} pizza
                            {print} 'Lecker!'
                        {else}
                            {print} 'Pizza ist besser!'
                    ```
        name: '{repeat}'
    repeat_command_2:
        default_save_name: wiederhole_Befehl_2
        description: '{repeat} Befehl 2'
        levels:
            8:
                story_text: |
                    ## Wiederhole mit anderen Befehlen und mit Variablen
                    Das hast den `{repeat}` Befehl zusammen mit dem `{print}` Befehl verwendet. Aber wusstest du, dass du auch andere Befehle mit `{repeat}` verwenden kannst?
                    In diesem Beispielprogramm siehst du, dass `{repeat}` auch zusammen mit `{ask}`, `{if}` oder `{else}` verwendet werden kann.
                example_code: |
                    ```
                    {repeat} 2 {times} antwort = {ask} 'Wusstest du, dass du eine Frage mehrfach stellen kannst?'
                    {if} antwort {is} ja {repeat} 2 {times} {print} 'Das wusstest du schon!'
                    {else} {repeat} 3 {times} {print} 'Du hast was Neues gelernt!'
                    ```
                story_text_2: |
                    Etwas anderes Interessantes, das du mit dem `{repeat}` Befehl machen kannst ist, Variablen zu verwenden um die Anzahl der Wiederholungen zu bestimmen. In dem Beispielprogramm kannst du sehen, dass wir die Person zuerst fragen, wie alt sie ist.
                    In Zeile 3 wird diese Frage dann 'alter' Male wiederholt. Dazu müssen wir die Variable 'alter' mit dem `{repeat}` Befehl verwenden.
                example_code_2: |
                    ```
                    {print} 'Juhu! Es ist dein Geburtstag!'
                    alter = {ask} 'Wie alt bist du geworden?'
                    {repeat} alter {times} {print} 'Hip Hip Hurra!'
                    ```
            9:
                story_text: |
                    ### Im Block oder nicht?
                    In diesem Level musst du sorgfältig darüber nachdenken, welche Code Zeilen in dem Block sein sollten und welche nicht.
                    Zum Beispiel: Wenn du das Lied *vom Muffin Mann* singen willst, sollte die Zeile mit dem 'den Muffin Mann' zwei mal wiederholt werden.
                    Das bedeutet, dass die letzte Zeile nicht mit einer Einrückung beginnen sollte, weil sie nicht zum Block gehört.
                    Wenn du die letzte Zeile mit einer Einrückung beginnst, wird das Lied falsch.

                    ### Übung
                    Jede Zeile im Beispielprogramm startet mit einem Leerzeichen. Lösche die Leerzeichen und versuche herauszufinden, welche Zeilen einrückt werden müssen und welche nicht, um das Lied vom Muffin Mann zu schreiben.
                example_code: |
                    ```
                    _ {print} 'Kennst du denn den Muffin Mann?'
                    _ {repeat} 2 {times}
                    _ {print} 'Den Muffin Mann'
                    _ {print} 'Kennst du den Muffin Mann, der wohnt in Drury Lane.'
                    ```
        name: '{repeat} 2'
    restaurant:
        description: Erstelle dein eigenes virtuelles Restaurant
        levels:
            1:
                story_text: |
                    Im ersten Level kannst du dein eigenes virtuelles Restaurant erstellen, und die Bestellungen deiner Gäste aufnehmen.
                story_text_2: |
                    ### Übung
                    Kopiere den Beispiel-Code in den Eingabebereich, indem du den gelben Knopf drückst.
                    Fülle zuerst die Lücken mit den richtigen Befehlen, um den Code zum Laufen zu bringen.
                    Füge dann mindestens 4 zusätzliche Zeilen zum Restaurant-Programm hinzu.
                    Frage die Gäste, was sie trinken möchten und frage, ob sie in bar oder mit Karte zahlen möchten.
                    Denke die zum Schluss eine nette Verabschiedung für deine Gäste aus.
                example_code_2: |
                    ```
                    {print} Willkommen in Hedys Restaurant 🍟
                    _ Was würden Sie gerne bestellen?
                    {echo} Sie hätten also gerne
                    {print} Danke für Ihre Bestellung!
                    {print} Kommt sofort!
                    ```
            2:
                story_text: |
                    In Level 2 konntest du dein Restaurant mit Variablen erweitern. In Level 1 konnte Hedy nur die Bestellung einmal wiedergeben (mit `{echo}`) und sich nur das merken, was zuletzt bestellt wurde.
                    Jetzt kannst du Variablen verwenden und Hedy kann sich sowohl das Essen als auch den Belag merken!
                example_code: |
                    ```
                    {print} Willkommen in Hedys Restaurant!
                    {print} Heute gibt es Pizza oder Lasagne.
                    Essen {is} {ask} Was würden Sie gerne essen?
                    {print} Gute Wahl! Das ist mein Lieblingsessen!
                    Belag {is} {ask} Hätten Sie die gerne mit Fleisch oder mit Gemüse?
                    {print} Das Essen mit Belag ist auf dem Weg!
                    ```
                story_text_2: |
                    ### Übung
                    Kopiere deinen eigenen Restaurant-Code aus dem vorigen Level in den unteren Eingabebereich.
                    Repariere den Code, indem du die {ask} und {echo} Befehle ersetzt und Variablen benutzt, wie du in diesem Level gelernt hast.

                    Nun da dein Code wieder läuft, ist es Zeit etwas Weiteres hinzu zu fügen.
                    Schau dir die letzte Zeile des Beispiel-Codes an: `{print} essen mit belag ist auf dem Weg!`
                    In dieser einzelnen Zeile wurden 2 Variablen benutzt, um die Bestellung zusammen zu fassen.
                    Füge nun deine eigene Zusammenfassung der Essen- und Getränkebestellung deiner Gäste hinzu.

                    **Extra** Nun da du gelernt hast Variablen zu benutzen, kannst du so viele Variablen in einer Zeile nutzen wie du magst. Kannst du mehr Variablen zu deinem Code hinzufügen, wie hier essen oder zum Mitnehmen, bar oder Karte, mit oder ohne Strohhalm usw.?
            3:
                story_text: |
                    Fällt es dir schwer zu entscheiden, was du gerne zum Abendessen hättest? Du kannst das Hedy machen lassen!
                    Füge einfach Listen deiner Lieblingsgerichte (oder der von dir nicht so gemochten Gerichte) hinzu und Hedy kann zufällig für dich ein Abendessen auswählen.
                    Du kannst dir auch einen Spaß draus machen, indem du Hedy den Preis für dein Abendessen auswählen lässt! Was wird wohl rauskommen?
                example_code: |
                    ```
                    gerichte {is} Spaghetti, Rosenkohl, Hamburger
                    {print} Du bekommst gerichte {at} {random} heute abend!
                    preise {is} 1 Euro, 10 Euro, 100 Euro
                    {print} Das macht preise {at} {random} bitte.
                    ```
                story_text_2: |
                    ### Übung
                    Erstelle nun deine eigene Version des Zufallsrestaurants.
                    Erstelle selbst eine Liste aller Vorspeisen, Hauptgerichte, Nachtische, Getränke und Preise.
                    Nutze dann `{print}` und `{at} {random}` Befehle, um dem Kunden zu sagen, was heute auf seinem Menü steht.
                example_code_2: |
                    ```
                    {print} Willkommen in deinem eigenen Zufallsrestaurant!
                    vorspeisen {is} _
                    hauptgerichte {is} _
                    nachspeisen {is} _
                    getränke {is} _
                    preise {is} _
                    _
                    ```
            4:
                story_text: |
                    In der Restaurant-Übung musst du auch Anführungszeichen benutzen, wenn du die `{print}` oder `{ask}` Befehle verwendest.

                    ### Übung 1
                    Füge die Anführungszeichen zum Code hinzu, um ihn zum Laufen zu bringen! Sei vorsichtig: Variablen sollten nicht in Anführungszeichen stehen.
                    Dann verwende den `{clear}` Befehl um nur eine Zeile anzuzeigen.

                    ### Übung 2
                    Gehe zum vorigen Level zurück und kopiere deinen Restaurant-Code. Bringe diesen Code in diesem Level zum Laufen, indem du Anführungszeichen und `{clear}` Befehle an den richtigen Stellen hinzufügst.
                example_code: |
                    ```
                    _ Füge Anführungszeichen in diesen Code ein _
                    {print} Willkommen im Restaurant Chez Hedy!
                    {print} Heute gibt es Pizza oder Lasagne.
                    Essen {is} {ask} Was würden Sie gerne essen?
                    {print} Gute Wahl! Die  Essen  ist mein Favorit!
                    Belag {is} {ask} Hätten Sie gerne Fleisch oder Gemüse als Belag?
                    {print} Essen  mit  Belag  ist auf dem Weg!
                    Getränke {is} {ask} Was würden Sie gerne dazu trinken?
                    {print} Danke für Ihre Bestellung.
                    {print} Ihre  Essen  und  Getränke  kommen sofort!
                    ```
            6:
                story_text: |
                    In diesem Level erlaubt dir der `{if}`-Befehl deinen Kundinnen oder Kunden Fragen zu stellen (`{ask}`) und verschiedene Antworten zu geben.
                    In dem unteren Beispiel siehst du, dass du die Kundin oder den Kunden fragen (`{ask}`) kannst, ob (`{if}`) sie oder er die Tagesgerichte erfahren möchte, und Hedy kann dementsprechend antworten.
                example_code: |
                    ```
                    {print} 'Willkommen im Restaurant Chez Hedy'
                    Tagesgericht {is} {ask} 'Würden Sie gerne das heutige Tagesgericht erfahren?'
                    {if} Tagesgericht {is} ja {print} 'Das Tagesgericht ist Nudeln mit Tomatensoße.' {else} {print} 'Ok, kein Problem.'
                    Essen {is} {ask} 'Was würden Sie gerne essen?'
                    {print} 'Einmal ' Essen ', kommt sofort!'
                    Getränk {is} {ask} 'Was würden Sie gerne dazu trinken?'
                    {if} Getränk {is} Cola {print} 'Tut mir leid, die Cola ist aus!' {else} {print} 'Großartige Wahl!'
                    etwas {is} {ask} 'Hätten Sie gerne noch etwas?'
                    {print} 'Lassen Sie mich Ihre Bestellung noch einmal wiederholen...'
                    {print} 'Einmal ' Essen
                    {if} Getränk {is} Cola {print} 'und...' {else} {print} 'Einmal ' Getränk
                    {if} etwas {is} nein {print} 'Das ist alles!' {else} {print} 'Einmal ' etwas
                    {print} 'Danke für Ihre Bestellung und guten Appetit!'
                    ```
            7:
                story_text: |
                    In diesem Level kannst du Mathe verwenden um den Gesamtpreis einer Bestellung auszurechnen. Das macht dein virtuelles Restaurant realistischer.
                    Aber du kannst deinem virtuellen Restaurant noch viele weitere Dinge hinzufügen, zum Beispiel mehr Gerichte.

                    ### Übung
                    Du kann viele weitere Dinge zu deinem virtuellen Restaurant ergänzen. Zum Beispiel kannst du...
                    - frage, wie viele Personen kommen und den Preis mit der Anzahl multiplizieren?
                    - ein weiteres Gericht hinzufügen?
                    - Gästen einen Rabatt geben, wenn sie einen (geheimen) Gutscheincode eingeben?
                    - ein Kinderessen hinzufügen?
                    - dir noch weitere lustige Dinge ausdenken und ergänzen?
                example_code: |
                    Du kannst einen einfachen Restaurant Code erstellen. Das geht so:
                    ```
                    {print} 'Willkommen im Restaurant Chez Hedy'
                    {print} 'Hier ist unsere Karte:'
                    {print} 'Unsere Hauptgerichte sind Pizza, Lasagne oder Spaghetti'
                    haupt = {ask} 'Welches Hauptgericht möchten Sie?'
                    preis = 0
                    {if} haupt {is} Pizza preis = 10
                    {if} haupt {is} Lasagne preis = 12
                    {if} haupt {is} Spaghetti preis = 8
                    {print} 'Sie bestellten ' haupt
                    {print} 'Das kostet ' preis ' Euro, bitte'
                    {print} 'Danke, genießen Sie Ihre Mahlzeit!'
                    ```
            8:
                story_text: |
                    In diesem Level hast du gelernt, wie du den Befehl `{repeat}` verwenden kannst, um eine Codezeile um eine bestimmte Anzahl zu wiederholen.
                    Du kannst das in deinem Restaurant verwenden um mehrere Leute nach ihren Essenswünschen zu fragen (`{ask}`).

                    ### Übung
                    Kannst du die Lücken füllen? Hedy muss diese Frage so oft wiederholen wie Leute da sind. Wenn also 5 Leute da sind, muss die Frage 5 mal gestellt werden.
                    **Extra** Erweitere deinen Code mit mehr Fragen, zum Beispiel zu Getränken oder Soßen.
                example_code: |
                    ```
                    {print} 'Willkommen im Restaurant Chez Hedy'
                    Gäste = {ask} 'Wie viele Leute kommen heute zu uns?'
                    ```
            9:
                story_text: |
                    In diesem Level kannst du dein virtuelles Restaurant ausbauen, indem du mehrere Zeilen Code wiederholst. Das geht so:

                    ### Übung
                    Dieser Code kann mit mehr Gerichten auf der Karte erweitert werden, zum Beispiel einem Getränkeangebot, und/oder mehreren Gängen oder Nachtisch. Füge mindestens ein Gericht hinzu.
                    **(extra)** Füge so viele Gerichte hinzu wie du magst!
                example_code: |
                    ```
                    {print} 'Willkommen im Restaurant Chez Hedy!'
                    Gäste = {ask} 'Zu wie vielen kommen Sie heute zu uns?'
                    {print} 'Großartig!'
                    {repeat} Gäste {times}
                        Essen = {ask} 'Was würden Sie gerne bestellen?'
                        {print} Essen
                    {print} 'Danke für Ihre Bestellung!'
                    {print} 'Guten Appetit!'
                    ```
            10:
                story_text: "In diesem Level kannst du Verschachtelung benutzen, um dein Restaurant realistischer und spaßiger zu machen!\n\n### Übung\nDie Einrückung im Beispiel-Code wurde entfernt.\nKannst du herausfinden wie viel Einrückung jede Zeile benötigt, damit der Code ordentlich funktioniert?\nFalls der Kunde Pizza bestellt, sollte Hedy nicht fragen, welche Soße der Kunde möchte.\n\n**(extra)** Ein Restaurant lagert nicht alle möglichen Soßen. Erstelle eine Liste mit verfügbaren Soßen und gib eine Antwort bei jeder Bestellung, ob du sie auf Lager hast. <br>\n**(extra)** Pizzen haben Beläge. Frag die Kunden, was sie möchten.<br>\n**(extra)** Möchten die Kunden etwas trinken? Frag sie! <br>\n"
                example_code: |
                    ```
                    {print} 'Willkommen im Restaurant Chez Hedy!'
                    Leute = {ask} 'Wie viele Leute kommen heute?'
                    {print} 'Großartig!'
                    Preis = 0
                    {repeat} Leute {times}
                    _ Essen = {ask} 'Was möchten Sie bestellen?'
                    _ {print} Essen
                    _ {if} Essen {is} Fritten
                    _ Preis = Preis + 3
                    _ Sauce = {ask} 'Welche Sauce möchten Sie für die Fritten?'
                    _ {if} Sauce {is} keine
                    _ {print} 'keine Sauce'
                    _ {else}
                    _ Preis = Preis + 1
                    _ {print} 'mit ' Sauce
                    _ {if} Essen {is} Pizza
                    _ Preis = Preis + 4
                    {print} 'Das macht ' Preis ' Euro'
                    {print} 'Genießen Sie Ihre Mahlzeit!'
                    ```
            11:
                story_text: |
                    In diesem Level wirst du lernen, wie du leicht nach Bestellungen für verschiedene Gänge fragst.

                    ### Übung 1
                    Vervollständige den Code mit einem `{ask}` in den Lücken, sodass der Kunde für jeden Gang gefragt wird, was er essen möchte.
                example_code: "```\ngänge = Vorspeise, Hauptgericht, Nachtisch\n{for} gang {in} gänge\n    {print} 'Was ist Ihre Bestellung als ' gang '?'\n    _ \n    _\n```\n"
                story_text_2: |
                    ### Übung
                    Natürlich kannst auch für mehrere Personen bestellen!
                    Kannst du die richtige Anzahl an Leerzeichen zur Einrückung vor jeder Zeile hinzufügen, damit der Code richtig läuft?
                    Tipp: manche Zeilen brauchen gar keine Einrückung.
                example_code_2: |
                    ```
                    _ Kurse = Vorspeise, Hauptgericht, Nachtisch
                    _ Namen = Timon, Ono
                    _ {for} Name {in} Namen
                    _ {for} Kurs {in} Kurse
                    _ Essen = {ask} Name ', Was möchten Sie als ' Kurs '?'
                    _ {print} Name ' bestellt ' Essen ' als ' Kurs
                    ```
<<<<<<< HEAD
            12:
                story_text: |
                    Ab diesem Level kannst du Dezimalzahlen verwenden, um deine Speisekarte realistischer zu machen.

                    ### Übung
                    Kannst du dir Code ausdenken mit dem du deinen Freunden und deiner Familie 15% Rabatt geben kannst?
                example_code: |
                    ```
                    preis = 0.0
                    essen = {ask} 'Was möchten Sie bestellen?'
                    trinken = {ask} 'Was möchten Sie trinken?'
                    {if} essen {is} 'Hamburger'
                        preis = preis + 6.50
                    {if} essen {is} 'Pizza'
                        preis = preis + 5.75
                    {if} trinken {is} 'Wasser'
                        preis = preis + 1.20
                    {if} trinken {is} 'Sprudel'
                        preis = preis + 2.35
                    {print} 'Das macht ' preis ' Euro, bitte'
                    ```
=======
>>>>>>> de60fe79
            16:
                example_code: |
                    ```
                    {print} 'Willkommen bei McHedy'
                    mehr = 'ja'
                    _
                        Bestellung = {ask} 'Was würden Sie gerne bestellen?'
                        {print} Bestellung
                        mehr = {ask} 'Würden Sie gerne noch etwas bestellen?'
                    {print} 'Dankeschön!'
                    ```
                story_text: "Mit `{while}` kannst du sicherstellen, dass deine Kunden Bestellungen aufgeben bis sie fertig sind.\n\n### Übung\nFüge den `{while}` Befehl dem Code hinzu.\n"
        default_save_name: Restaurant
        name: Restaurant
    rock:
        name: Schere, Stein, Papier
        default_save_name: Stein_2
        description: Mache dein eigenes Schere, Stein, Papier-Spiel
        levels:
            1:
                story_text: |
                    In Level 1 kannst du mit einem Schere, Stein, Papier-Spiel beginnen.

                    Mit `{ask}` kannst du eine Wahl treffen und mit `{echo}` kannst du diese Wahl wiederholen.
                example_code: |
                    ```
                    {print} Was wählst du?
                    {ask} Wähle aus Stein, Schere oder Papier
                    {echo} Also war deine Wahl:
                    ```
                story_text_2: |
                    ### Übung
                    Anstelle von Wörtern kannst du auch Emoji benutzen ✊✋✌
                    Kannst du Code erstellen, der Emoji benutzt?
                example_code_2: |
                    ```
                    {print} Was wählst du?
                    {ask} Wähle aus _
                    {echo} Also war deine Wahl:
                    ```
            2:
                story_text: |
                    In diesem Level kannst du üben, Variablen zu benutzen, damit du im nächsten Level das Spiel Schere, Stein, Papier machen kannst!
                example_code: |-
                    ```
                    Auswahl {is} Stein
                    {print} Ich wähle _
                    ```
            3:
                story_text: |
                    Du kannst den `{at} {random}` Befehl verwenden, um den Computer Schere, Stein oder Papier wählen zu lassen!

                    ### Übung
                    Vervollständige den Code, in dem du den `{at} {random}` Befehl verwendest.
                example_code: |
                    ```
                    Auswahlmöglichkeiten {is} Schere, Stein, Papier
                    {print} Auswahlmöglichkeiten _
                    ```
                story_text_2: |
                    **Extra** Mache ein Spiel für 2 Spieler! Frage die Spieler nach ihrem Namen. Lass dann den Computer zufällig die Wahl treffen.
                example_code_2: |
                    ```
                    wahlmöglichkeiten {is} Schere, Stein, Papier
                    spieler_1 {is} {ask} Name von Spieler 1:
                    _
                    ```
            4:
                story_text: |
                    In diesem Level können wir Schere, Stein, Papier weiter programmieren. Aber wenn du Text hinzufügen möchtest, musst du auch hier Anführungszeichen verwenden.
                    ### Übung
                    Fülle die Lücken in Anführungszeichen aus. Beachte, dass die `wahlmöglichkeiten` Variable außerhalb der Anführungszeichen stehen sollte.
                example_code: |
                    ```
                    wahlmöglichkeiten {is} Schere, Stein, Papier
                    {print} _Der Computer wählt..._ wahlmöglichkeiten {at} {random}
                    ```
            5:
                story_text: |
                    In diesem Level können wir bestimmen, ob es unentschieden ausging oder nicht. Dafür brauchst du den neuen `{if}`-Befehl.

                    ### Übung
                    Vervollständige den Code, indem du die Lücken füllst.
                    * Lass den Computer eine zufällige Wahl treffen
                    * Frage den Spieler, was er wählt
                    * Fülle die korrekten Variablen in Zeile 4 und 5
                    * Programmiere Zeile 6 so, dass Hedy prüfen kann, ob es unentschieden ausging oder nicht
                example_code: |
                    ```
                    wahlmöglichkeiten {is} Schere, Stein, Papier
                    computer_wahl {is} _
                    deine_wahl {is} _
                    {print} 'Du wählst ' _
                    {print} 'Der Computer wählte ' _
                    {if} _ {is} _ {print} 'Unentschieden!' {else} {print} 'kein Unentschieden'
                    ```

                    Ersetze die Unterstriche (_) mit dem richtigen Code, um zu sehen, ob das Spiel unentschieden ausgeht.
            10:
                story_text: |
                    In diesem Level kannst du das ganze Stein-Schere-Papier-Programm programmieren, indem du `{if}` Befehle verschachtelst.

                    ### Übung
                    Kannst du den Code vervollständigen? Das Programm muss für jede Kombination sagen, wer gewonnen hat.

                    **Extra** Möchtest du mehr als eine Runde spielen? Erweitere den Code, sodass du mehrere Runden spielen kannst. Du kannst sogar ein `{ask}` verwenden, um die Nutzer zu fragen, wie viele Runden sie spielen möchten.
                example_code: |
                    ```
                    Auswahl = Schere, Stein, Papier
                    deine_Wahl {is} {ask} 'Was wählst du?'
                    {print} 'Du wählst ' deine_Wahl
                    Computer_Wahl {is} Auswahl {at} {random}
                    {print} 'Der Computer wählt ' Computer_Wahl
                    {if} Computer_Wahl {is} deine_Wahl
                        {print} 'Unentschieden'
                    {if} Computer_Wahl {is} Stein
                        {if} deine_Wahl {is} Papier
                            {print} 'Du gewinnst!'
                        {if} deine_Wahl {is} Schere
                            {print} 'Du verlierst!'
                    # mach den Beispiel-Code fertig
                    ```
            11:
                story_text: |
                    ### Übung
                    In den vorherigen Leveln hast du oft dein eigenes Schere-Stein-Papier Spiel gemacht. Kann du den Code vervollständigen, indem du den `{for}` Befehl so zu verwenden, dass das Spiel funktioniert?
                example_code: |
                    ```
                    Auswahl = _
                    Personen = _
                    {for} _
                    ```
            16:
                story_text: |
                    ### Übung
                    Spiele, bis du den Computer besiegst! Aber mach zuerst den Beispiel-Code fertig...
                example_code: |
                    ```
                    gewonnen = 'nein'
                    Auswahl = 'Schere', 'Stein', 'Papier'
                    {while} gewonnen == 'nein'
                        deine_Wahl = {ask} 'Was wählst du?'
                        Computer_Wahl = Auswahl {at} {random}
                        {print} 'Du wähltest ' deine_Wahl
                        {print} 'Der Computer wählte ' Computer_Wahl
                        {if} Computer_Wahl == deine_Wahl
                            {print} 'Unentschieden!'
                        {if} Computer_Wahl == 'Stein' {and} deine_Wahl == 'Schere'
                            {print} 'Du hast verloren!'
                        {if} Computer_Wahl == 'Stein' {and} deine_Wahl == 'Papier'
                            {print} 'Du hast gewonnen!'
                            gewonnen = 'ja'
                    _
                    ```
    rock_2:
        name: Schere, Stein, Papier 2
        default_save_name: Stein_2
        description: Teil 2 von Schere, Stein, Papier
        levels:
            2:
                story_text: |
                    Jetzt, da du gelernt hast, wie man den `{ask}` Befehl einsetzt, kannst du den Stein, Schere, Papier Code auch interaktiv machen!

                    ### Übung
                    Mache den Stein, Schere, Papier Code interaktiv, in dem du den `{ask}` Befehl und eine Frage zu deinem Stein, Schere, Papier Code hinzufügst.
                example_code: |
                    ```
                    wahl {is} _
                    {print} Ich wähle wahl
                    ```
    secret:
        name: Superspion
        default_save_name: Superspion
        description: Schreibe deinen eigenen Spion-Code
        levels:
            10:
                story_text: |
                    Wir können den Superspy-Code mit `{and}` vereinfachen, so dass wir nur einen `{if}` benötigen.

                    ### Übung 1
                    Vervollständige den Code, indem du den richtigen Befehl in das leere Feld einträgst. Tipp: Der Superspion muss BEIDE Fragen richtig beantworten, bevor er die vertraulichen Informationen erhält!

                    ### Übung 2
                    Wir wollen den Gegner noch mehr verwirren! Erstelle eine Liste mit falschen Antworten und wähle eine zufällig aus, wenn eine falsche Antwort gegeben wird.
                example_code: |
                    ```
                    Name = {ask} 'Wie heißt du?'
                    Passwort = {ask} 'Wie lautet dein Passwort?'
                    {if} Name {is} 'Agent007' _ Passwort {is} 'STRENGGEHEIM'
                        {print} 'Gehe um 2 Uhr zum Flughafen'
                    {else}
                        {print} 'Gehe um 10 Uhr zum Bahnhof'
                     ```
    sleep_command:
        default_save_name: schlafe_Befehl
        description: Einführung des {sleep} Befehls
        levels:
            2:
                story_text: |
                    Ein weiterer neuer Befehl in diesem Level ist der `{sleep}` Befehl. Er pausiert dein Programm für eine Sekunde. Wenn du eine Zahl hinter den `{sleep}` Befehl schreibst, pausiert dein Programm für diese Anzahl an Sekunden.

                    ### Übung
                    Übe den neuen Befehl, in dem du dir eigenen Code ausdenkst, der mindestens 3 mal den Befehl `{sleep}` verwendet. Mit jedem `{sleep}` Befehl soll die Pause eine andere Länge haben.
                example_code: |
                    ```
                    {print} Meine Lieblingsfarbe ist...
                    {sleep} 2
                    {print} Grün!
                    ```
        name: '{sleep}'
    songs:
        name: Singe ein Lied!
        description: Drucke einen Songtext
        levels:
            8:
                story_text: "In Liedern wiederholt sich oft einiges. So auch im Lied \"Baby Hai\"! Wenn du es singst, singst du eigentlich immer das gleiche:\n\nBaby Hai tututudutudu <br>\nBaby Hai tututudutudu <br>\nBaby Hai tututudutudu <br>\nBaby Hai \n\n### Übung\nKannst du das Lied mit Hilfe des `{repeat}` Befehls ausgeben? Vervollständige den Code, indem du die Lücken füllst!\n **Extra** Nach dem Baby-Hai kannst du natürlich auch andere Lieder programmieren. Es gibt viele Lieder mit Wiederholung!\nKannst du an ein weiteres Lied denken und es ausgeben?\n"
                example_code: |
                    ```
                    {repeat} _ _ {print} 'Baby Hai tututudutudu'
                    {print} 'Baby Hai'
                    ```
            9:
                story_text: |
                    In einem vorigen Level hast du das Lied über die Bierflaschen programmiert. Aber ohne den `{repeat}` Befehl musstest du die Strophen viele Male kopieren.
                    In diesem Level kannst du das Lied 99 mal wiederholen, indem du nur eine einfache Zeile hinzufügst!

                    ### Übung
                    Füge den richtigen Befehl in die Lücken ein und rücke den Code korrekt ein.
                example_code: |
                    ```
                    Strophe = 99
                    _ 99 {times}
                    {print} Strophe ' Flaschen Bier an der Wand'
                    {print} Strophe ' Flaschen Bier'
                    {print} 'Nimm eine runter, reich sie herum'
                    Strophe = Strophe - 1
                    {print} Strophe ' Flaschen Bier an der Wand'
                    ```
            11:
                story_text: |
                    Mit `{for}` kannst du den ganzen Babyhai-Song (inklusive aller anderen Haie in der Familie) in nur 6 Zeilen Code ausgeben.

                    ### Übung 1
                    Kannst du den Babyhai-Code noch kürzer machen, indem du `{for}` verwendest? Vervollständige den Beispiel-Code.
                example_code: "```\nfamilie = Baby, Mami, Papi, Omi, Opi\n_ _ _ _ \n  {print} _\n```\n"
                story_text_2: |
                    ### Übung 2
                    Gib das Lied Fünf kleine Affen springen auf dem Bett aus. Schlag den Text nach, falls du dich nicht daran erinnerst.

                    **Extra** Gib das Lied Old MacDonald hat 'ne Farm aus und stelle sicher, dass alle Tiere ein unterschiedliches Geräusch machen, indem du `{if}` benutzt.
                example_code_2: |
                    ```
                    affen = 5, 4, 3, 2, 1
                    ```
            13:
                story_text: |
                    In Level 16 haben wir Lieder mit Listen gemacht. Diese Programme funktionieren jedoch nicht mehr ganz in diesem Level. Die Doppelpunkte aus Level 17 und die Klammern aus Level 18 müssen noch hinzugefügt werden.

                    ### Übung 1
                    Das Drunken sailor Lied ist im Beispiel-Code, aber es funktioniert noch nicht.
                    Kannst du sicherstellen, dass alles wieder funktioniert? Um dir zu helfen haben wir _ an die Stellen _einiger_ Fehler gesetzt.

                    ### Übung 2
                    Schau auch deinen Old MacDonald Song aus Level 16 nach und korrigiere ihn.
                example_code: |
                    ```
                    zeilen = ['what shall we do with the drunken sailor', 'shave his belly with a rusty razor', 'put him in a long boat till hes sober']
                    {for} zeile {in} zeilen _
                        {for} i {in} {range} 1 {to} 3 _
                            {print} _ zeile _
                        {print} 'early in the morning'
                        {for} i {in} {range} 1 {to} 3
                            {print} 'way hay and up she rises'
                        {print} 'early in the morning'
                    ```
        default_save_name: Lied
    songs_2:
        name: Singe ein Lied! 2
        levels:
            12:
                story_text: |
                    In Liedern gibt es viele Wiederholungen. Das können wir mit Funktionen abbilden!
                    ### Übung
                    Schau die den Beispiel Code mit den Funktionen an. Füll die beiden Zeilen so, dass das ganze Lied gespielt wird.
                example_code: |
                    ```
                    {define} laterne
                        {print} 'Laterne'
                        {print} '...'

                    {define} brenne_auf
                        {print} 'Brenne auf mein Licht,'

                    {call} laterne
                    {print} 'Sonne, Mond und Sterne'
                    {call} brenne_auf
                    {call} _
                    {print} 'Aber nur meine Liebe Laterne nicht'
                    ```
        default_save_name: Lied 2
        description: Singe ein Lied 2
    turtle:
        name: Schildkröte
        default_save_name: Schildkröte
        description: Male dein eigenes Bild
        levels:
            1:
                story_text: |
                    Du kannst mit Hedy auch zeichnen. Indem Du Drehungen und Linien kombinierst, kannst Du ein Quadrat oder eine Treppe zeichnen.

                    Mit `{forward}` ziehst Du eine Linie vorwärts. Die Zahl dahinter legt fest, wie weit die Schildkröte wandert. Mit `{turn} {right}` ("drehe Dich nach rechts") macht sie eine Viertelumdrehung im Uhrzeigersinn, mit `{turn} {left}` ("drehe Dich nach links") entgegen dem Uhrzeigersinn.

                    Wenn du zurück laufen möchtest, benutzt du den `{forward}`-Befehl mit einer negativen Zahl., wie zum Beispiel `{forward} -100`.
                story_text_2: |
                    ### Übung
                    Das ist der Anfang einer kleinen Treppe. Kannst Du sie so zeichnen, dass sie 5 Stufen hat?
            2:
                story_text: |
                    In Level 1 konnte sich die Schildkröte nur nach links oder rechts drehen. Das ist ein bisschen langweilig!
                    In Level 2 kann sie ihre Nase in alle Richtungen strecken.

                    Benutze 90 Grad für eine Vierteldrehung, 180 Grad für eine Halbdrehung und für eine komplette Drehung sind 360 Grad.

                    ### Übung
                    Dieser Code zeichnet den Buchstaben T. Kannst du den Code ändern damit ein B entsteht?

                    **Extra** Ändere den Buchstaben in einen anderen Buchstaben, wie den ersten Buchstaben deines Namens.
                    Du kannst auch mehrere Buchstaben zeichnen, indem du dazwischen die Farbe mit `{color}` `{white}` verwendest.
                example_code: |
                    ```
                    {forward} 80
                    {turn} 90
                    {forward} 50
                    {turn} 180
                    {forward} 100
                    ```
                story_text_2: |
                    In Level 1 konnte sich die Schildkröte außerdem nur nach links oder rechts drehen. Das ist ein bisschen langweilig!
                    In level 2 kann sie ihre Nase in alle Richtungen strecken.

                    Benutze 90 für eine Vierteldrehung. Dies wird Grad genannt. Eine komplette Drehung sind 360 Grad.

                    ### Übung
                    Kannst du mit diesem Code eine Form gestalten? Vielleicht ein Dreieck oder einen Kreis?
                example_code_2: |
                    ```
                    {print} Figuren werden gezeichnet
                    winkel {is} 90
                    {turn} winkel
                    {forward} 25
                    {turn} winkel
                    {forward} 25
                    {turn} winkel
                    {forward} 25
                    ```
            3:
                story_text: |
                    In diesem Level kannst Du `{at} {random}` nutzen, während die Schildkröte etwas zeichnet. Durch eine zufällige Wahl nimmt die Schildkröte jedes Mal einen anderen Weg.
                    Nutze `{at} {random}` um einen zufälligen Wert aus einer Liste zu wählen.
                    ### Übung
                    Kannst du die Zeilen 2 und 3 kopieren und wieder einfügen, um einen längeren, zufälligen Pfad zu erzeugen?
                example_code: |
                    ```
                    Winkel {is} 10, 50, 90, 150, 250
                    {turn} Winkel {at} {random}
                    {forward} 25
                    ```
            4:
                story_text: |
                    In Level 4 musst du bei `{print}` und `{ask}` Anführungszeichen nutzen. Das gilt auch für's Zeichnen!
                example_code: |
                    ```
                    {print} _ Formen zeichnen _
                    Winkel {is} 90
                    {turn} Winkel
                    {forward} 25
                    {turn} Winkel
                    {forward} 25
                    ```
                story_text_2: |
                    Du kannst auch die Farben der Linien mit dem `{color}` Befehl ändern. Sieh dir das Beispiel an.
                    Du kannst auch den `{color} {white}` Befehl benutzen, um "unsichtbare" Linien zu ziehen. Du kannst diese weißen Linien nutzen, um die Schildkröte irgendwo auf dem Bildschirm hin zu bewegen bevor du zu malen anfängst.
            5:
                story_text: |
                    In Level 5 kannst Du mit dem Befehl `{if}` Entscheidungen treffen. Du kannst Dich zum Beispiel zwischen verschiedenen Formen entscheiden.
                example_code: |
                    ```
                    {print} 'Formen zeichnen'
                    Form {is} {ask} 'Möchtest Du ein Quadrat oder ein Dreieck?'
                    {if} Form {is} Dreieck Winkel {is} 120
                    {else} Winkel {is} 90
                    {turn} Winkel
                    {forward} 25
                    {turn} Winkel
                    {forward} 25
                    {turn} Winkel
                    {forward} 25
                    {turn} Winkel
                    {forward} 25
                    ```
                story_text_2: |
                    ### Übung
                    Fülle die richtigen Zahlen in die Lücken in diesem Code, um ihn zum Laufen zu bringen.
                    Nachdem du das getan hast, kannst du versuchen die Option rückwärts hinzuzufügen.

                    **Extra** Anstelle von "links" und "rechts", ändere das Programm so, dass es Nord, Ost, Süd und West benutzt.
                    Auf diese Weise kannst du sogar noch mehr Richtungen, wie z.B. Nordost und Südwest, hinzufügen.
                example_code_2: |
                    ```
                    richtung {is} {ask} 'Möchtest du links, rechts oder geradeaus gehen?'
                    {if} richtung {is} links {turn} _
                    {if} richtung {is} rechts {turn} _
                    {forward} 100
                    ```
            7:
                story_text: |
                    In diesem Level nutzen wir Berechnungen, um verschiedene Formen zu zeichnen.
                    Du hast vielleicht schon gelernt, dass eine komplette Umdrehung 360° sind. Falls nicht, dann weißt Du es jetzt!
                    Deswegen benutzen wir immer 90° für ein Rechteck. 360 geteilt durch 4 ist 90.
                    Jetzt, da wir wissen wie Mathe mit Hedy geht, können wir alle Formen zeichnen, die wir wollen!
                example_code: |
                    ```
                    Ecken = {ask} 'Wie viele Ecken soll die Form haben?'
                    Winkel = 360 / Ecken
                    {forward} 50
                    {turn} Winkel
                    {forward} 50
                    {turn} Winkel
                    {forward} 50
                    {turn} Winkel
                    {forward} 50
                    {turn} Winkel
                    {forward} 50
                    {turn} Winkel
                    {forward} 50
                    {turn} Winkel
                    ```
<<<<<<< HEAD
            8:
                story_text: |
                    Jetzt, da wir einzelne Linien wiederholen können, fällt uns das Zeichnen einzelner Formen leichter.
                    Wir setzen den Winkel einmalig und nutzen dann die Variable im `{repeat}`.

                    ### Übung 1
                    Der Beispiel-Code erstellt ein Quadrat. Ändere den Code, sodass er eine andere Figur erstellt, wie ein Dreieck oder ein Sechseck.
                    Dies bedarf einer Änderung in zwei Zeilen Code.
                    Tipp: Ein voller Kreis hat 360 Grad.

                    ### Übung 2
                    Erstelle nun eine Zeichnung aus mindestens zwei Polygonen.
                example_code: |
                    ```
                    Winkel = 90
                    {repeat} 4 {times}
                        {turn} Winkel
                        {forward} 50
                    ```
                story_text_2: |
                    **Extra** Wir können auch das Programm verbessern, das verschiedene Formen zeichnet. Vervollständige den Code und du kannst jedes Vieleck zeichnen, das du möchtest!
                example_code_2: |
                    ```
                    Ecken = {ask} 'Wie viele Ecken soll die Form haben?'
                    Winkel = 360 / Ecken
                    {repeat} Ecken {times}
                        {turn} _
                        {forward} _
                    ```
=======
>>>>>>> de60fe79
            10:
                story_text: |
                    Nun da wir ein `{repeat}` innerhalb eines `{repeat}` verwenden können, ist es möglich, komplexere Figuren zu erstellen.

                    ### Übung 1
                    Dieser Code erzeugt drei schwarze Dreiecke, ändere dies zu fünf pinken Quadraten.

                    **Extra** Erstelle eine Figur deiner Wahl, die aus mindestens zwei verschiedenen Formtypen besteht.
            11:
                story_text: |
                    In diesem Level kannst du die Schildkröte eine Figur zeichnen lassen.
                    Die Schildkröte wird die Entfernungen in der Liste zurücklegen, eine nach der anderen und dabei immer größere Schritte machen.
                    ### Übung
                    Für eine 90 Grad Drehung in der Schleife hinzu, so dass eine Spirale gezeichnet wird.
                    Füge mindestens 5 Zahlen zu der Liste hinzu, so dass die Spirale größer wird.
                    **(extra)** kannst du die Spirale in eine andere Form umwandeln? Experimentiere mit Zahlen für die Drehung!
                    ### Übung 2
                    Die Spirale wird nach außen gezeichnet, kannst du sie auch nach innen zeichnen?
                example_code: |
                    ```
                    {turn} 90
                    entfernungen = 10, 20, 30, 40, 50, 60
                    {for} entfernung {in} entfernungen
                        {forward} entfernung
                    ```
            12:
                story_text: |
                    Wir können die Funktion verwenden, um mehr Figuren mit weniger Code zeichnen.
                    ### Übung 1
                    Fülle die Funktion, so dass drei Quadrate erzeugt werden. Wenn du willst, dass das Bild hübscher aussieht, kannst du die Linien zwischen den Quadraten weiss machen.

                    ### Übung 2
                    Der Code kann noch kürzer gemacht werden. Lege die letzten Zeilen in einen `{repeat}` Befehl, so dass die Figuren gleich bleiben.

                    ### Übung 3
                    Erzeuge deine eigene Zeichnung mit verschiedenen Figuren.
                    Ändere sowohl die Anzahl der Figuren mit dem `{repeat}` Befehl also auch die Form der Figuren im `{define}`.
                example_code: |
                    ```
                    {define} quadrat
                        {repeat} 4 {times}
                            {turn} _
                            {forward} _
                    {call} quadrat
                    {forward} 50
                    {call} quadrat
                    {forward} 50
                    {call} quadrat
                    ```
    turtle_draw_it:
        name: Zeichne!
        default_save_name: Zeichne
        description: Zeichne dieses Bild mit der Schildkröte
        levels:
            1:
                story_text: |
                    ### Übung
                    Mache die Zeichnungen mit der Schildkröte nach!

                    <div class="w-full flex flex-row gap-2">
                        Rechteck <img src="https://github.com/hedyorg/hedy/assets/80678586/77aa99d5-cd8f-4969-b49d-e8fed34ac550" width="100">
                        Quadrat <img src="https://github.com/hedyorg/hedy/assets/80678586/03b96c2c-7b94-4032-9f9f-3f3b13573623" width="200">
                        Stufen <img src="https://github.com/hedyorg/hedy/assets/80678586/d4301e62-ec66-4031-827c-7d21f73ba106" width="200">
                    </div>
            2:
                story_text: |
                    ### Übung
                    Mache die Zeichnungen mit der Schildkröte nach!

                    <div class="w-full flex flex-row gap-2">
                    Dreieck <img src="https://github.com/hedyorg/hedy/assets/80678586/e974b62c-f0cf-445a-8bd4-5ad9f1f71204" width="100">
                    Pfeil <img src="https://github.com/hedyorg/hedy/assets/80678586/803d8f42-9708-448c-82ea-d035697f08c9" width="150">
                    Boot <img src="https://github.com/hedyorg/hedy/assets/80678586/94ef7189-442a-4c8f-827d-12a69203c2e9" width="150">
                    </div>
            3:
                story_text: |
                    ### Übung
                    Mache die Zeichnungen mit der Schildkröte nach!

                    <div class="w-full flex flex-row gap-2">
                    Dreieck <img src="https://github.com/hedyorg/hedy/assets/80678586/71e04d98-9545-4614-9caf-a5f179b756a1" width="150">
                    Stern <img src="https://github.com/hedyorg/hedy/assets/80678586/421c4d28-cb99-424b-be26-dcae30d65c80" width="150">
                    Pfeil <img src="https://github.com/hedyorg/hedy/assets/80678586/3cbebcae-5258-47c5-a6ac-e7ee36c1d1ce" width="200">
                    </div>
            4:
                story_text: |
                    ### Übung
                    Mache die Zeichnungen mit der Schildkröte nach!

                    <div class="w-full flex flex-row gap-2">
                    Farbiger Stern <img src="https://github.com/hedyorg/hedy/assets/80678586/dbe39006-c050-4833-b5c4-f9d1fb1c0781" width="150">
                    Regenbogen <img src="https://github.com/hedyorg/hedy/assets/80678586/2728b10f-9f7f-45ea-964e-5b284033e4f0" width="500">
                    Verschachtelte Quadrate <img src="https://github.com/hedyorg/hedy/assets/80678586/f013f9fa-bc68-4c60-b778-2c457799d6f7" width="200">
                    </div>
                example_code: |
                    **Extra** Willst du eine wirkliche Herausforderung? Die Farben in den Figuren sollen zufällig ausgewählt werden, so dass jedes Mal, wenn dein Programm läuft, anders aussehen!

                    ```
                    farben {is} Rot, Orange, Gelb, Grün, Blau, Lila, Pink, Braun, Grau, Schwarz
                    farbe _
                    ```
            5:
                story_text: |
                    ### Übung
                    Mache die Zeichnungen mit der Schildkröte nach!

                    **Extra** Erstelle nur einen Code, der die Spielerin oder den Spieler entscheiden lässt, welchen Buchstaben sie oder er sehen möchte! Und kannst du noch mehr Buchstaben hinzufügen?

                    <div class="w-full flex flex-row gap-2">
                    F <img src="https://github.com/hedyorg/hedy/assets/80678586/8a021b76-c24b-4e7c-b960-48d57f3bcb20" width="100">
                    E <img src="https://github.com/hedyorg/hedy/assets/80678586/12821803-6422-416a-8e36-9902d14e57a4" width="100">
                    L <img src="https://github.com/hedyorg/hedy/assets/80678586/3af6f919-7b67-4ee7-b923-11e56f2b6b24" width="100">
                    </div>
                example_code: |
                    Hinweis:
                    ```
                    gewählter_buchstabe {is} {ask} 'Welchen Buchstaben willst Du sehen? F, E oder L?'
                    {if} _
                    ```
            7:
                story_text: |
                    ### Übung
                    Mache die Zeichnungen mit der Schildkröte nach!

                    **Extra** Lasse die Spielerin oder den Spieler entscheiden, welche Farbe das erste Quadrat haben sollte.

                    ***Extra*** Kannst du den Buchstaben deines eigenen Namen und die Flagge deines eigenen Landes malen?

                    <div class="w-full flex flex-row gap-2">
                    Quadrat <img src="https://github.com/hedyorg/hedy/assets/80678586/03b96c2c-7b94-4032-9f9f-3f3b13573623" width="150">
                    Buchstaben <img src="https://github.com/hedyorg/hedy/assets/80678586/e75f4fa5-f1f5-4b48-806c-916c28e4e8ad" width="100">
                    Flagge <img src="https://github.com/hedyorg/hedy/assets/80678586/877fc337-df80-4185-8005-a6c28904f66e" width="300">
                    </div>
                example_code: |
                    Hinweis für das Quadrat:
                    ```
                    gewählte_farbe = {ask} _
                    ```
            8:
                story_text: |
                    ### Übung
                    Mache die Zeichnungen mit der Schildkröte nach!

                    <div class="w-full flex flex-row gap-2">
                    Sechseck <img src="https://github.com/hedyorg/hedy/assets/80678586/92e492e1-1593-489b-aaf0-51d2a29755f4" width="200">
                    Dreieck <img src="https://github.com/hedyorg/hedy/assets/80678586/3629a5e6-1f02-4851-aab9-c5430ba4a1f1" width="200">
                    Fächer <img src="https://github.com/hedyorg/hedy/assets/80678586/1ba2ff71-1230-4fe3-8255-b2c504cf1b4e" width="200">
                    </div>
            9:
                story_text: |
                    ### Übung
                    Mache die Zeichnungen mit der Schildkröte nach!

                    **Extra** Die Zahl in den Klammern gibt an, in wie vielen Codezeilen die Figur gezeichnet werden kann. Kannst du es in derselben Anzahl an Zeilen machen?

                    <div class="w-full flex flex-row gap-2">
                    Quadrat (3) <img src="https://github.com/hedyorg/hedy/assets/80678586/03b96c2c-7b94-4032-9f9f-3f3b13573623" width="200">
                    Zufällig gefärbter Stern (5) <img src="https://github.com/hedyorg/hedy/assets/80678586/dbe39006-c050-4833-b5c4-f9d1fb1c0781" width="150">
                    Zufällig gefärbte Spirale (7) <img src="https://github.com/hedyorg/hedy/assets/80678586/9bcdb3f1-367d-4ae0-878f-d09005424a35" width="150">
                    </div>
            10:
                story_text: |
                    ### Übung
                    Mache die Zeichnungen mit der Schildkröte nach!

                    **Extra** Die Zahl der Klammern zeigt an, wie viele Zeilen Code notwendig sind, die Zeichnung zu malen. Kannst du es mit derselben Anzahl von Zeilen machen?

                    **Extra** Gib dem Spieler die Wahl, von welchem Land er die Flagge sehen will.

                    <div class="w-full flex flex-row gap-2">
                    Kreuz (7) <img src="https://github.com/hedyorg/hedy/assets/80678586/76e42c76-aa3f-4863-8eee-ead73c09a186" width="150">
                    Verschachtelte Quadrate mit zufälliger Farbe (8) <img src="https://github.com/hedyorg/hedy/assets/80678586/17f878cc-e893-4c10-b32e-a09a50bf08de" width="200">
                    Flaggen <img src="https://github.com/hedyorg/hedy/assets/80678586/877fc337-df80-4185-8005-a6c28904f66e" width="300">
                    </div>
                example_code: |
                    Hinweis für die verschachtelten Quadrate:
                    ```
                    farben = Rot, Blau, Orange, Gelb, Pink, Lila, Grün, Braun, Schwarz
                    entfernung = 120
                    {repeat} 5 {times}
                    _
                    ```
                    Hinweis für die Flaggen:
                    ```
                    land = {ask} 'Von welchem Land willst Du die Flagge sehen?'
                    {if} land {is} 'Deutschland'
                        farbe_1 = Rot
                        farbe_2 = Weiß
                        farbe_3 = Schwarz
                    ```
            11:
                story_text: |
                    ### Übung
                    Mache die Zeichnungen mit der Schildkröte nach!

                    <div class="w-full flex flex-row gap-2">
                    Verschachteltes Hexagon <img src="https://github.com/hedyorg/hedy/assets/80678586/3629e908-3cd5-44ac-bbcd-1f1cceb15654" width="150">
                    Ampel <img src="https://github.com/hedyorg/hedy/assets/80678586/edbbb608-5ff8-4349-85a6-e47809adde43" width="100">
                    </div>
                example_code: |
                    Hinweis verschachteltes Hexagon:
                    ```
                    entfernungen = 100, 80, 60, 40, 20
                    {for} entfernung {in} entfernungen
                    _
                    ```

                    Hinweis Ampel:
                    ```
                    farben = Rot, Gelb, Grün
                    {for} gewählte_farbe {in} farben
                        {color} _
                        {repeat} _
                    ```
                story_text_2: |
                    Weihnachtsbeleuchtung <img src="https://github.com/hedyorg/hedy/assets/80678586/9637ea6d-6edc-4d88-a6f7-10271bfc5371" width="500">
                example_code_2: |
                    Hinweis Weihnachtsbeleuchtung:

                    Beginne, indem du die Schildkröte mit einer unsichtbaren Linie zur linken Bildschirmseite bewegst. Dann hänge die Weihnachtsbeleuchtung auf!
                    ```
                    {color} Weiß
                    {turn} -90
                    {forward} 300
                    {turn} 90

                    farben = Rot, Blau, Gelb, Lila, Grün, Orange, Pink
                    {for} gewählte_farbe {in} farben
                    _
                    ```
            12:
                story_text: |
                    ### Übung
                    Mache die Zeichnung mit der Schildkröte nach!

                    Definiere zunächst eine Funktion **für jede Form** die du für das Armband verwenden möchtest. Dann füge die Form so zum Armband hinzu:

                    Armband Design Programm <img src="https://github.com/hedyorg/hedy/assets/80678586/549d7f3a-c492-4b4a-b173-746eb3400951" width="500">
                example_code: |
                    Hinweis Armband Design Programm
                    ```
                    {define} zeichne_ein_quadrat
                    _

                    {color} weiss
                    {turn} -90
                    {forward} 300
                    {turn} 180

                    {for} i {in} {range} 1 {to} 5
                        {color} grau
                        {forward} 100
                        form = {ask} 'Welche Form möchtest du als nächstes mit deinem Armband haben?'
                        gewählte_farbe = {ask} 'In welcher Farbe?'
                        {color} gewählte_farbe
                        {if} form = 'quadrat'
                            {call} zeichne_ein_quadrat
                    ```
            14:
                story_text: |
                    ### Übung
                    Mache die Zeichnungen mit der Schildkröte nach!

                    Straße in verschiedenen Größen <img src="https://github.com/hedyorg/hedy/assets/80678586/cdae9d97-d5ef-46f3-8838-24fa7b5b1bec" width="300">
                    Gefärbte Straße <img src="https://github.com/hedyorg/hedy/assets/80678586/9893e0bd-c0f8-49bc-a5a7-217182407724" width="300">
                    Schneesturm <img src="https://github.com/hedyorg/hedy/assets/80678586/111b0a1b-b0e1-47c3-b032-81cea05e6bbc" width="300">
                example_code: |
                    Hinweis Straße in verschiedenen Größen
                    ```
                    {define} zeichne_ein_haus {with} größe
                    _

                    {call} zeichne_ein_haus {with} 90
                    {call} zeichne_ein_haus {with} 60
                    {call} zeichne_ein_haus {with} 30
                    ```

                    Hinweis Farbige Straße
                    ```
                    {define} zeichne_ein_haus {with} gewählte_farbe
                    _
                    ```

                    Hinweis Schneesturm
                    ```
                    {define} zeichne_schneeflocke {with} länge, farbe
                        _

                    zahlen = 10, 20, 30
                    färben = _

                    {for} i {in} {range} 1 {to} 5
                        zufällige_zahl = _
                        zufällige_farbe = _
                        {call} zeichne_schneeflocke {with} zufällige_zahl, zufällige_farbe
                        {color} weiß
                        {turn} zufällige_zahl * 5
                        {forward} 80
                    ```
            15:
                story_text: |
                    ### Übung
                    Schreibe ein Programm, das die Spieler fragt, wie viele Ecken ihre Figur haben soll und dann die Figur zeichnet.
                    Die Figur im Bild ist die Ausgabe, wenn der Spieler eine 10 eingibt.

                    <div class="w-full flex flex-row gap-2">
                     <img src="https://github.com/hedyorg/hedy/assets/80678586/ee32f40e-dea1-4e7c-a813-3ef63671254b" width="300">
                     <img src="https://github.com/hedyorg/hedy/assets/80678586/3621bf77-527d-41e8-a44f-c5a21bb4ffd2" width="200">
                    </div>
                example_code: |
                    ```
                    {define} berechne_winkel {with} anzahl_ecken
                        _ 360 / anzahl_ecken


                    {define} zeichne_figur {with} winkel
                        _
                            {forward} 400/anzahl_ecken
                            {turn} _

                    anzahl_ecken = {ask} _
                    winkel = {call} _ {with} _

                    {call} _ {with}
                    {call} _ {with}
                    ```
            16:
                story_text: |
                    ### Übung
                    Mache die Zeichnungen mit der Schildkröte nach!

                    Spirale <img src="https://github.com/hedyorg/hedy/assets/80678586/6943223c-018b-435b-a391-23723cc7a6ad" width="150">
                example_code: |
                    Spirale
                    ```
                    entfernung = 5
                    {while} entfernung < 200
                        entfernung = entfernung + 5
                         _
                    ```
                story_text_2: |
                    Fächer <img src="https://github.com/hedyorg/hedy/assets/80678586/cb671065-b47b-49f0-b298-dcbcd2a5e28f" width="150">
                example_code_2: |
                    Fächer
                    ```
                    {define} zeichne_ein_quadrat {with} seitenlänge
                    _

                    i = 100
                    {while} i > 1
                        _ {with} i
                        _
                        i = i - 3
                    ```
                story_text_3: |
                    Stern <img src="https://github.com/hedyorg/hedy/assets/80678586/17564e0a-63e1-4794-8d41-15ac8c1a5a93" width="150">
                example_code_3: |
                    Stern
                    Ein Stern wird üblicherweise mit 144° Drehungen gezeichnet. Wenn du das zum Beispiel leicht in einen 143° Winkel abänderst und das Muster mehrfach mit einer {while} Schleife wiederholst, kannst du die gezeigte Figur zeichnen.
    while_command:
        description: '{while}'
        levels:
            16:
                story_text: "Wir lernen jetzt eine neue Schleife, die `{while}` Schleife! Wir bleiben in der Schleife, so lange bis die Aussage wahr ist.\nDeswegen - vergiss nicht, den Wert in der Schleife zu verändern.\n\nIm Beispiel Code bleiben wir in der Schleife, bis eine richtige Antwort gegeben wurde.\nFalls die richtige Antwort nie gegeben wird, endet die Schleife nie!"
                example_code: "```\nantwort = 0\n{while} antwort != 25\n    antwort = {ask} 'Was ist 5 mal 5?'\n{print} 'Eine richtige Antwort wurde gegeben'\n```\n"
        default_save_name: solange_Befehl
        name: '{while}'
    years:
        name: Neujahr
        default_save_name: Neujahrs-Countdown
        description: Countdown zum neuen Jahr!
        levels:<|MERGE_RESOLUTION|>--- conflicted
+++ resolved
@@ -1398,26 +1398,7 @@
         name: Mathe
         default_save_name: Mathe
         description: Mathe einführen
-<<<<<<< HEAD
-        levels:
-            6:
-                story_text: |
-                    In diesem Level lernst du etwas Neues: Du kannst nun auch Rechnen.
-
-                    Das Plus ist einfach, du schreibst es wie in Mathe: `5 + 5` zum Beispiel. Das Minus klappt auch prima, es ist `5 - 5`.
-
-                    Das Mal ist ein bisschen anders, weil es dafür kein Symbol auf deiner Tastatur gibt. Such danach, es gibt wirklich keins!
-                    Darum multiplizieren wir mit dem Sternchen über der 8: `5 * 5`. Lies das als "5 mal 5", so kannst du es dir am Besten merken.
-                example_code: |
-                    ```
-                    {print} '5 plus 5 ist ' 5 + 5
-                    {print} '5 minus 5 ist ' 5 - 5
-                    {print} '5 mal 5 ist ' 5 * 5
-                    {print} '5 dividiert durch 5 ist ' 5 / 5
-                    ```
-=======
         levels: {}
->>>>>>> de60fe79
     music:
         name: Musik
         default_save_name: Musik
@@ -2240,30 +2221,6 @@
                     _ Essen = {ask} Name ', Was möchten Sie als ' Kurs '?'
                     _ {print} Name ' bestellt ' Essen ' als ' Kurs
                     ```
-<<<<<<< HEAD
-            12:
-                story_text: |
-                    Ab diesem Level kannst du Dezimalzahlen verwenden, um deine Speisekarte realistischer zu machen.
-
-                    ### Übung
-                    Kannst du dir Code ausdenken mit dem du deinen Freunden und deiner Familie 15% Rabatt geben kannst?
-                example_code: |
-                    ```
-                    preis = 0.0
-                    essen = {ask} 'Was möchten Sie bestellen?'
-                    trinken = {ask} 'Was möchten Sie trinken?'
-                    {if} essen {is} 'Hamburger'
-                        preis = preis + 6.50
-                    {if} essen {is} 'Pizza'
-                        preis = preis + 5.75
-                    {if} trinken {is} 'Wasser'
-                        preis = preis + 1.20
-                    {if} trinken {is} 'Sprudel'
-                        preis = preis + 2.35
-                    {print} 'Das macht ' preis ' Euro, bitte'
-                    ```
-=======
->>>>>>> de60fe79
             16:
                 example_code: |
                     ```
@@ -2701,38 +2658,6 @@
                     {forward} 50
                     {turn} Winkel
                     ```
-<<<<<<< HEAD
-            8:
-                story_text: |
-                    Jetzt, da wir einzelne Linien wiederholen können, fällt uns das Zeichnen einzelner Formen leichter.
-                    Wir setzen den Winkel einmalig und nutzen dann die Variable im `{repeat}`.
-
-                    ### Übung 1
-                    Der Beispiel-Code erstellt ein Quadrat. Ändere den Code, sodass er eine andere Figur erstellt, wie ein Dreieck oder ein Sechseck.
-                    Dies bedarf einer Änderung in zwei Zeilen Code.
-                    Tipp: Ein voller Kreis hat 360 Grad.
-
-                    ### Übung 2
-                    Erstelle nun eine Zeichnung aus mindestens zwei Polygonen.
-                example_code: |
-                    ```
-                    Winkel = 90
-                    {repeat} 4 {times}
-                        {turn} Winkel
-                        {forward} 50
-                    ```
-                story_text_2: |
-                    **Extra** Wir können auch das Programm verbessern, das verschiedene Formen zeichnet. Vervollständige den Code und du kannst jedes Vieleck zeichnen, das du möchtest!
-                example_code_2: |
-                    ```
-                    Ecken = {ask} 'Wie viele Ecken soll die Form haben?'
-                    Winkel = 360 / Ecken
-                    {repeat} Ecken {times}
-                        {turn} _
-                        {forward} _
-                    ```
-=======
->>>>>>> de60fe79
             10:
                 story_text: |
                     Nun da wir ein `{repeat}` innerhalb eines `{repeat}` verwenden können, ist es möglich, komplexere Figuren zu erstellen.
