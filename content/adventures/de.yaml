--- conflicted
+++ resolved
@@ -48,11 +48,8 @@
 
                     Das ist nützlich, denn nun kannst du alle Wörter ausgeben, die du möchtest. Auch die Wörter, mit denen du etwas mit `{is}` gespeichert hast.
 
-<<<<<<< HEAD
-                    Die meisten Programmiersprachen verwenden beim `{print}`-Befehl Anführungszeichen, sodass wir dem echten Programmieren einen Schritt näher kommen!
-=======
+
                     Die meisten Programmiersprachen verwenden ebenfalls Anführungszeichen bei ihren Ausgabebefehlen, sodass wir dem echten Programmieren einen Schritt näher kommen!
->>>>>>> c6721cba
                 example_code: "```\n{print} 'Ab jetzt musst du Anführungszeichen verwenden!'\nAntwort {is} {ask} 'Was müssen wir ab jetzt verwenden?'\n{print} 'Wir müssen ' Antwort ' verwenden.'\n```\n"
                 story_text_2: "## Abenteuer werden immer schwieriger\nDie Abenteuer werden jetzt immer schwieriger in den nächsten Tabs.\nDeswegen ist es am Besten wenn du dich von links nach rechts vorarbeitest, um immer mehr herausgefordert zu werden.\n"
             5:
@@ -1575,23 +1572,14 @@
                 example_code: |
                     ```
                     price = 0
-<<<<<<< HEAD
-                    food = {ask} 'What would you like to order?'
-                    drinks = {ask} 'What would you like to drink?'
-                    {if} food {is} 'hamburger'
-=======
+
                     food = ask 'What would you like to order?'
                     drink = ask 'What would you like to drink?'
                     if food is 'hamburger'
->>>>>>> c6721cba
                         price = price + 6.50
                     {if} food {is} 'pizza'
                         price = price + 5.75
-<<<<<<< HEAD
                     {if} drinks {is} 'water'
-=======
-                    if drink is 'water'
->>>>>>> c6721cba
                         price = price + 1.20
                     {if} drink {is} 'soda'
                         price = price + 2.35
@@ -1608,21 +1596,7 @@
 
                 example_code: |
                     ```
-<<<<<<< HEAD
-                    {print} 'Welcome to Restaurant Hedy!'
-                    people = {ask} 'For how many people would you like to order?'
-                    {for} i {in} {range} 1 {to} people
-                        {print} 'Order number ' i
-                        food = {ask} 'What would you like to eat?'
-                        {print} food
-                        {if} food {is} fries
-                            sauce = {ask} 'What kind of sauce would you like with that?'
-                            {print} sauce
-                        drinks = {ask} 'What would you like to drink?'
-                        {print} drinks
-                    price = 4 * people
-                    {print} 'That will be ' price ' dollars, please!'
-=======
+
                     {print} 'Willkommen im Restaurant Hedy!'
                     Leute = {ask} 'Für wie viele Leute möchten Sie bestellen?'
                     {for} i {in} {range} 1 {to} Leute
@@ -1636,7 +1610,6 @@
                     _ {print} Getränke
                     Preis = 4 * Leute
                     {print} 'Das macht ' Preis ' Euros, bitte!'
->>>>>>> c6721cba
                     ```
                 start_code: "# setze hier deinen Code hin"
             10:
@@ -1926,19 +1899,12 @@
 
                 example_code: |
                     ```
-<<<<<<< HEAD
-                    fortunes = 'you will be rich', 'you will fall in love', 'you will slip on a banana peel'
-                    {print} 'I will take a look in my crystall ball for your future.'
-                    {print} 'I see... I see...'
-                    {sleep}
-                    {print} fortunes {at} {random}
-=======
+
                     Schicksale = 'Du wirst auf einer Bananenschale ausrutschen', _
                     {print} 'Ich werde in meine Kristallkugel schauen, um deine Zukunft zu sehen.'
                     {print} 'Ich sehe... Ich sehe...'
                     {sleep}
                     {print} Schicksale {at} {random}
->>>>>>> c6721cba
                     ```
                 start_code: "# setze hier deinen Code hin"
             10:
@@ -1952,19 +1918,12 @@
                     Liebe = niemand, ein*e König*in, den*die Nachbar*in, die wahre Liebe
                     Haustiere = Hund, Katze, Elephant
                     Namen = Judith, Benno, Tim
-<<<<<<< HEAD
+                    
                     {for} Name {in} Names
                         {print} Name ' lebt in einem ' Häuser {at} {random}
                         {print} Name ' wird ' Liebe {at} {random} ' heiraten.'
                         {print} Name ' wird eine(n) ' Haustiere {at} {random} ' als Haustier haben.'
                         {sleep}
-=======
-                    for Name in Namen
-                        print Name ' lebt in einem ' Häuser at random
-                        print Name ' wird ' Liebe at random ' heiraten.'
-                        print Name ' wird eine(n) ' Haustiere at random ' als Haustier haben.'
-                        sleep
->>>>>>> c6721cba
                     ```
                 story_text_2: "## Herausforderung\nWir können auch eine Harry-Potter-Wahrsagerin machen. Fülle die Zeile 5 richtig aus und füge die richtige Einrückung in den Zeilen 6 - 8 hinzu und dieses Programm verhält sich wie der Sortierhut!\n"
 
@@ -1992,16 +1951,6 @@
 
                 example_code: |
                     ```
-<<<<<<< HEAD
-                    {print} 'I am Hedy the fortune teller!'
-                    {print} 'You can ask me 3 questions.'
-                    answers = yes, no, maybe
-                    {repeat} 3 {times}
-                       question = {ask} 'What do you want to know?'
-                       {print} question
-                       {sleep}
-                       {print} 'My crystal ball says...' answers {at} {random}
-=======
                     {print} 'Ich bin Hedy die Wahrsagerin!'
                     {print} 'Du kannst mir 3 Fragen stellen.'
                     Antworten = ja, nein, vielleicht
@@ -2010,7 +1959,6 @@
                        {print} Frage
                        {sleep}
                        {print} 'Meine Kristallkugel sagt...' Antworten {at} {random}
->>>>>>> c6721cba
                     ```
                 start_code: "# setze hier deinen Code hin"
             7:
@@ -2041,18 +1989,6 @@
 
                 example_code: |
                     ```
-<<<<<<< HEAD
-                    {print} 'I am Hedy the fortune teller!'
-                    {print} 'I can predict how many kids youll get when you grow up!'
-                    age = {ask} 'How old are you?'
-                    siblings = {ask} 'How many siblings do you have?'
-                    {length} = {ask} 'How tall are you in centimetres?'
-                    kids = {length} / age
-                    kids = kids - siblings
-                    {print} 'You will get ...'
-                    {sleep}
-                    {print} kids ' kids!'
-=======
                     {print} 'Ich bin Hedy die Wahrsagerin!'
                     {print} 'Ich kann vorhersehen wie viele Kinder du haben wirst!'
                     Alter = {ask} 'Wie alt bist du?'
@@ -2063,22 +1999,11 @@
                     {print} 'Du bekommst ...'
                     {sleep}
                     {print} Kinder ' Kinder!'
->>>>>>> c6721cba
                     ```
 
                     ## Beispiel Alberne Wahrsagerin
                     Wenn das vorige Beispiel dir nicht albern genug war, schau dir dieses an!
                     ```
-<<<<<<< HEAD
-                    {print} 'Im Hedy the silly fortune teller!'
-                    {print} 'I will predict how smart you are!'
-                    football = {ask} 'On a scale 1-10 how much do you love football?'
-                    bananas = {ask} 'How many bananas did you eat this week?'
-                    hygiene = {ask} 'How many times did you wash your hands today?'
-                    result = bananas + hygiene
-                    result = result * football
-                    {print} 'You are ' result ' percent smart.'
-=======
                     {print} 'Ich bin Hedy die alberne Wahrsagerin!'
                     {print} 'Ich werde vorhersagen wie schlau du bist!'
                     Fußball = {ask} 'Auf einer Skala von 1 bis 10, wie sehr magst du Fußball?'
@@ -2087,7 +2012,6 @@
                     Ergebnis = Bananen + Hygiene
                     Ergebnis = Ergebnis * Fußball
                     {print} 'Du bist ' Ergebnis ' Prozent schlau.'
->>>>>>> c6721cba
                     ```
                 start_code: "# setze hier deinen Code hin"
             5:
@@ -2099,17 +2023,10 @@
 
                 example_code: |
                     ```
-<<<<<<< HEAD
-                    {print} 'Im Hedy the fortune teller!'
-                    {print} 'I can predict if youll win the lottery tomorrow!'
-                    person {is} {ask} 'Who are you?'
-                    {if} person {is} Hedy {print} 'You will definitely win!🤩' {else} {print} 'Bad luck! Someone else will win!😭'
-=======
                     {print} 'Ich bin Hedy die Wahrsagerin!'
                     {print} 'Ich kann vorhersehen, ob du morgen die Lotterie gewinnst!'
                     Person {is} {ask} 'Wer bist du?'
                     {if} Person {is} Hedy {print} 'Du wirst sicher gewinnen!🤩' {else} {print} 'Pech gehabt! Jemand anderes wird gewinnen!😭'
->>>>>>> c6721cba
                     ```
 
                 story_text_2: |
@@ -2144,15 +2061,6 @@
 
                 example_code: |
                     ```
-<<<<<<< HEAD
-                    {print} 'Im Hedy the fortune teller!'
-                    question {is} {ask} 'What do you want to know?'
-                    {print} 'This is your question: ' question
-                    answers {is} yes, no, maybe
-                    {print} 'My crystal ball says...'
-                    {sleep} 2
-                    {print} answers {at} {random}
-=======
                     _ Füge die Anführunszeichen in diesen Code ein _
                     {print} Ich bin Hedy die Wahrsagerin!
                     Frage {is} {ask} Was möchtest du wissen?
@@ -2161,7 +2069,6 @@
                     {print} Meine Kristallkugel sagt...
                     {sleep} 2
                     {print} Antworten {at} {random}
->>>>>>> c6721cba
                     ```
                 start_code: "# setze hier deinen Code hin"
             3:
@@ -2261,27 +2168,6 @@
 
                 example_code: |
                     ```
-<<<<<<< HEAD
-                    {print} 'Escape from the Haunted House!'
-                    player {is} alive
-                    doors = 1, 2, 3
-                    monsters = zombie, vampire, giant spider
-                    {for} i {in} {range} 1 {to} 3
-                        {if} player {is} alive
-                            correct_door = doors {at} {random}
-                            {print} 'Room ' i
-                            {print} 'There are 3 doors in front of you...'
-                            chosendoor = {ask} 'Which door do you choose?'
-                            {if} chosendoor {is} correct_door
-                                {print} 'No monsters here!'
-                            {else}
-                                {print} 'You are eaten by a ' monsters {at} {random}
-                                player = dead
-                        {else}
-                            {print} 'GAME OVER'
-                    {if} player {is} alive
-                        {print} 'Great! You survived!'
-=======
                     {print} 'Entkomme aus dem Spukhaus!'
                     Spieler {is} lebend
                     Türen = 1, 2, 3
@@ -2301,7 +2187,6 @@
                             {print} 'GAME OVER'
                     {if} Spieler {is} lebend
                         {print} 'Großartig! Du hast überlebt!'
->>>>>>> c6721cba
                     ```
                 start_code: "{print} 'Escape from the haunted house!'"
             9:
@@ -2348,18 +2233,6 @@
 
                 example_code: |
                     ```
-<<<<<<< HEAD
-                    {print} 'Escape from the haunted house!'
-                    {print} 'There are 3 doors in front of you...'
-                    doors {is} 1, 2, 3
-                    monsters {is} werewolf, mummy, vampire, zombie
-                    chosen_door {is} {ask} 'Which door do you choose?'
-                    {print} 'You chose door...' chosen_door
-                    {sleep}
-                    correct_door {is} doors {at} {random}
-                    {if} chosen_door {is} correct_door {print} 'Great! Youve escaped!'
-                    {else} {print} 'Oh no! You are being eaten by a...' monsters {at} {random}
-=======
                     {print} 'Entkomme aus dem Spukhaus!'
                     {print} 'Es sind 3 Türen vor dir...'
                     Türen {is} 1, 2, 3
@@ -2370,7 +2243,6 @@
                     richtige_Tür {is} Türen {at} {random}
                     _ _ _ _ {print} 'Großartig! Du bist entkommen!'
                     {else} {print} 'Oh nein! Du wirst gegessen von...' Monster {at} {random}
->>>>>>> c6721cba
                     ```
 
                 start_code: "# setze hier deinen Code hin"
@@ -2478,11 +2350,7 @@
                     Taschengeld = {ask} 'Wieviel Taschengeld bekommst du pro Woche?'
                     zu_sparen = Preis - Gespartes
                     Wochen = zu_sparen / Taschengeld
-<<<<<<< HEAD
-                    {print} 'Du kannst dir ein ' Wunsch ' {in} ' Wochen ' Wochen kaufen.'
-=======
                     {print} 'Du kannst dir ein ' _ ' in ' _ ' Wochen kaufen.'
->>>>>>> c6721cba
                     ```
                 start_code: "# setze hier deinen Code hin"
     quizmaster:
@@ -2687,13 +2555,8 @@
                     In diesem Spiel unten wurde der Code so gemacht, dass der Spieler solange spielen kann wie er oder sie möchte...
                     Aber der Code ist ineffizient und viel zu lang. Und was, wenn der Spieler 101 Spiele und nicht 100 spielen möchte?
                     Kann man nicht bis unendlich spielen?
-<<<<<<< HEAD
                     Im nächsten Level lernst du einen Befehl der das alles ein ganzes Stück einfacher macht.
                 start_code: "{print} 'Lets go to the next level!'"
-=======
-                    Im nächsten Level lernst du einen Befehl, der das alles ein ganzes Stück einfacher macht.
-                start_code: "print 'Lets go to the next level!'"
->>>>>>> c6721cba
                 example_code: "```\nSpiel {is} 'läuft'\n{for} i {in} {range} 1 {to} 100\n    {if} Spiel {is} 'läuft'\n        Antwort = {ask} 'Möchtest du weiterspielen?'\n        {if} Antwort {is} 'nein'\n            Spiel {is} 'vorbei'\n        {if} Antwort {is} 'ja'\n            {print} 'Ok dann machen wir weiter.'\n```\n"
             15:
                 story_text: |
