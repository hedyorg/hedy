adventures:
    story:
        name: Geschichte
        default_save_name: Geschichte
        description: Geschichte
        levels:
            1:
                story_text: |
                    In Level 1 kannst du die Hauptfigur deiner Geschichte ändern, indem du ihren Namen selbst eingibst.

                    Nutze `{ask}` in der ersten Zeile um zu fragen, wer der Hauptcharakter der Geschichte sein soll.

                    Beginne anschließend eine Zeile mit `{print}`, wenn ein Satz ausgegeben werden soll.
                    Nutze `{echo}`, wenn du möchtest, dass der Name deiner Hauptfigur am Ende des Satzes steht.
                example_code: |
                    ```
                    {ask} Der Name der Hauptfigur lautet
                    {print} Die Hauptfigur läuft nun durch einen dunklen Wald
                    {echo} Er ist etwas verängstigt,
                    {print} Er hört überall seltsame Geräusche
                    {print} Er befürchtet, dass es in diesem Wald spukt
                    ```
                story_text_2: |
                    ### Übung
                    Erstelle nun deine eigene Geschichte aus mindestens 6 Zeilen Code.
                    Diese Geschichte soll nicht die gleiche sein wie im Beispiel-Code.
                    Benutze mindestens einen `{ask}` und einen `{echo}` Befehl.
                    Du kannst das Thema frei wählen.
                    Wenn dir kein Thema einfällt, nimm eines der folgenden: ins Kino gehen, ein Sportwettkampf oder ein Tag im Zoo.
                start_code: '{print} Deine Geschichte beginnt hier'
            2:
                story_text: |
                    In Level 2 kannst du deine Geschichte noch etwas spannender machen. Der Name deiner Hauptfigur kann nun an jeder Stelle im Satz auftauchen.

                    Dafür musst du aber auch ein kleines bisschen mehr programmieren. Du musst dir jetzt seinen oder ihren Namen richtig merken.

                    Dafür kannst du den Namen irgendwo im Satz verwenden.
                example_code: |-
                    ```
                    Name {is} {ask} Wie lautet der Name der Hauptfigur?
                    {print} Name läuft nun durch einen dunklen Wald.
                    {print} Name hat etwas Angst.
                    {print} Plötzlich ertönen seltsame Geräusche...
                    {sleep}
                    {print} Name hat Angst, dass es in diesem Wald spukt.
                    ```
                story_text_2: |
                    ### Übung
                    Nun ist es an der Zeit, Variablen zu deiner eigenen Geschichte aus dem vorigen Level hinzu zu fügen.
                    Gehe zu "Meine Programme", suche dein Level 1 Geschichten-Abenteuer und kopiere den Code. Füge den Code in den Eingabebereich in diesem Level ein.

                    Dieser Code wird nicht funktionieren, weil du noch keine Variablen benutzt hast.
                    Bringe den `{ask}` Befehl und den `{echo}` Befehl in deinem Code in die richtige Form, die du in diesem Level gelernt hast.

                    **Extra** Füge deinem Code den `{sleep}`-Befehl hinzu, um Spannung in deiner Geschichte aufzubauen.
                start_code: '{print} Deine Geschichte'
            3:
                story_text: |
                    In Level 3 wird es etwas witziger. Du kannst nun etwas ganz zufälliges zu Deiner Geschichte hinzufügen. Ein beliebiges Monster, ein Tier oder ein Hindernis. Das funktioniert so:
                example_code: |
                    ```
                    Tiere {is} 🦔, 🐿, 🦉, 🦇
                    {print} Er hört jetzt ein Tiergeräusch von Tiere {at} {random}
                    ```
                story_text_2: |
                    Der Befehl `{add}` könnte auch nützlich werden in deiner Geschichte.
                example_code_2: |
                    ```
                    {print} Er hört ein Geräusch
                    tiere {is} 🐿, 🦔, 🦇, 🦉
                    tier {is} {ask} Was denkst du ist es?
                    {add} tier {to_list} tiere
                    {print} Es war das tiere {at} {random}
                    ```
                story_text_3: |
                    Das ist ein Beispiel für den `{remove}` Befehl in deiner Geschichte

                    ### Übung
                    Kopiere deine Geschichte aus den vorigen Leveln in dieses Level.
                    In diesem Level hast du 3 neue Befehle gelernt: `{at} {random}` , `{add} {to}` und `{remove} {from}`.
                    Füge neue Zeilen Code zu deiner Geschichte hinzu, sodass alle neuen Befehle mindestens ein Mal in deiner Geschichte vorkommen.
                example_code_3: |
                    ```
                    {print} Sein Ruck sack wurde viel zu schwer.
                    {print} Drinnen waren eine Flasche Wasser, eine Taschenlampe und ein Ziegelstein.
                    Rucksack {is} Wasser, Taschenlampe, Ziegelstein
                    rauswerfen {is} {ask} Welchen Gegenstand soll er rauswerfen?
                    {remove} rauswerfen {from} Rucksack
                    ```
                start_code: '{print} Deine Geschichte'
            4:
                story_text: |
                    Vielleicht ist dir aufgefallen, dass es in den vorigen Leveln noch ein Problem gab. Hast du versucht, einen Satz mit dem Wort Name zu schreiben? Z.B. `{print}` mein Name ist Name.
                    In diesem Level kannst du das lösen. Du musst alles, was du ausgeben möchtest, in einfache Anführungszeichen setzen.

                    ### Übung
                    Kopiere den Beispielcode und füge die Anführungszeichen in die Zeilen ein.

                    ### Übung 2
                    Gehe zurück zum vorherigen Level und kopiere deinen Storycode. Bringe den Code in diesem Level zum Laufen, indem du Anführungszeichen an den richtigen Stellen einfügst.
                    Beachte: Die Variablen in deiner eigenen Geschichte sollten außerhalb der Anführungszeichen stehen. So wie in der zweiten Zeile des Beispielcodes. In dieser Zeile wird der Variablenname außerhalb der Anführungszeichen gesetzt.
                example_code: |
                    ```
                    Name {is} {ask} _ Was ist dein Name? _
                    {print}  _ Der Name der Hauptfigur lautet _ Name
                    {print} Name  _ läuft nun in den Wald hinein _
                    {print} Name _ fürchtet sich ein wenig _
                    Tiere {is} 🦔, 🐿, 🦉, 🦇
                    {print} _ Da hört er plötzlich ein _ Tiere {at} {random}
                    {print} Name _ erschrickt. Es spukt in diesem Wald _
                    ```
                start_code: '{print} ''Deine Geschichte wird hier gedruckt!'''
            5:
                story_text: |
                    In diesem Level programmierst Du unterschiedliche Enden, was Deine Geschichte noch spannender werden lässt.
                    Im Beispielcode kannst du sehen, wie man zwei verschiedene Enden machen kann.

                    ### Übung 1
                    Schreibe eine neue Kurzgeschichte von mindestens sechs Codezeilen über ein Thema deiner Wahl.
                    Keine Inspiration? Wähle eines der folgenden Themen: ein Superheld, ein langweiliger Schultag, gestrandet auf einer einsamen Insel.

                    Gib der Spielerin nun die Möglichkeit, ein gutes oder schlechtes Ende zu wählen, genau wie im Beispielcode.
                    Programmiere beide Enden.

                    ### Übung 2
                    Kopiere die Geschichte, die du in deinem eigenen Abenteuer in den vorherigen Levels erstellt hast.
                    Finde einen Weg, um mindestens zwei `{if}` und `{else}` Befehle in deine Geschichte einzubauen.
                    Dies kann mit einem guten oder schlechten Ende geschehen, aber du kannst auch andere Möglichkeiten finden, die Befehle einzubauen.
                example_code: |
                    ```
                    name {is} {ask} 'Wer läuft durch den Wald?'
                    {print} name ' läuft durch den Wald.'
                    {print} name ' begegnet einem Monster.'
                    ende {is} {ask} 'Soll das Ende gut oder schlecht sein?'
                    {if} ende {is} gut {print} name ' zieht ihr Schwert und das Monster ergreift die Flucht.'
                    {else} {print} 'Das Monster frisst ' name '.'
                    ```
                start_code: '{print} ''Deine Geschichte beginnt genau hier.'''
            7:
                story_text: |
                    In einer Geschichte kommt es manchmal vor, dass jemand ein Wort mehrmals hintereinander sagt. So zum Beispiel, wenn jemand um Hilfe ruft, oder etwas singt.
                    Solche Wiederholungen kannst du mit dem Befehl `{repeat}` in diesem Level in deine Geschichte einfügen.

                    ### Übung
                    Füge Wiederholungen zu deiner eigenen Geschichte hinzu. Gehe zurück zu deinen gespeicherten Programmen, wähle dein Geschichte-Programm aus Level 6 aus und
                    finde eine Zeile die `{print}` enthält und wiederhole sie.
                example_code: |
                    ```
                    {print} 'Der Prinz rief immer wieder um Hilfe.'
                    {repeat} 5 {times} {print} 'Hilfe!'
                    {print} 'Warum hilft mir niemand?'
                    ```
                start_code: '{repeat} 5 {times} {print} ''Hilfe!'''
            8:
                story_text: |
                    In diesem Level kannst du mehrere Zeilen zu einem `{if}`-Befehl hinzufügen. So kannst du deine guten und schlechten Enden etwas erweitern.

                    ### Übung 1
                    Der Beispiel-Code zeigt zwei verschiedene Enden; eines bei dem die Figuren in eine Zeitmaschine springen und eines wo sie es nicht tun.
                    Vervollständige die Lücken mit mindestens einem Satz pro Ende.
                    **(extra)** Mach die Geschichte länger. Was passiert in der Geschichte? Du kannst auch ein zweites `{ask}` mit verschiedenen Auswahlmöglichkeiten hinzufügen.

                    ### Übung 2
                    Gehe zurück zu deinen gespeicherten Programmen und wähle deine Geschichte-Programm aus Level 5 aus. Schreibe nun ein gutes und ein schlechtes Ende mit jeweils mindestens drei Zeilen Länge!
                example_code: |
                    ```
                    {print} 'OH NEIN! Der T-Rex kommt immer näher!'
                    Ende = {ask} 'Soll das Ende gut oder schlecht sein?'
                    {if} Ende {is} gut
                        {print} 'Richard springt gerade noch rechtzeitig zurück in seine Zeitmaschine.'
                        {print} _
                    {else}
                        {print} 'Oh nein! Richard ist zu langsam...'
                        {print} _
                    ```
                start_code: '# setze hier deinen Code hin'
            9:
                story_text: |
                    In diesem Level kannst du `{if}` und `{repeat}` innerhalb anderer `{if}` und `{repeat}` Befehle verwenden.
                    Das eröffnet dir viele Möglichkeiten und hilft dir, deine Geschichte wirklich interaktiv werden zu lassen.

                    ### Übung 1
                    Vervollständige den Code, damit das `{if}` korrekt funktioniert.

                    ### Übung 2
                    Füge ein `{if}` und `{else}` in den Teil der Geschichte hinzu, wo Robin auch nach Hause geht.

                    ### Übung 3
                    Gehe zurück zu deiner Geschichte aus Level 8 und benutze mindestens zwei `{if}`s innerhalb eines anderen `{if}`.
                example_code: |
                    ```
                    {print} 'Robin läuft durch die Innenstadt.'
                    Ort = {ask} 'Geht Robin in ein Geschäft oder nach Hause?'
                    {if} Ort {is} Geschäft
                        {print} 'Sie betritt ein Geschäft.'
                        {print} 'Robin sieht ein interessant aussehendes Buch'
                        Buch = {ask} 'Kauft Robin das Buch?'
                        {if} Buch {is} ja
                        _ {print} 'Robin kauft das Buch und geht nach Hause.'
                        _ {else}
                        _ {print} 'Robin verlässt das Geschäft und geht nach Hause.'
                    {else}
                        {print} 'Robin geht nach Hause.'
                    ```
                start_code: '# setze hier deinen Code hin'
            10:
                story_text: |
                    In diesem Level kannst du den {for} Befehl für deine Geschichte nutzen. Damit kannst du zum Beispiel ganz einfach das Kinderbuch "Brauner Bär, wen siehst denn Du?" programmieren.

                    ### Übung

                    Schau dir <a href="https://www.yonkerspublicschools.org/cms/lib/NY01814060/Centricity/Domain/1621/Brown%20Bear%20Book.pdf">die Geschichte</a> an, falls du sie nicht kennst und stelle sicher, dass es wie im Buch ausgegeben wird.
                example_code: "```\ntiere = _ , _ , _ \n{print} 'Brauner Bär'\n{print} 'Was siehst du?'\n```\n"
                start_code: '# setze hier deinen Code hin'
            12:
                story_text: |-
                    In diesem Level werden Anführungszeichen benötigt, um mehrere Wörter in einer Variablen zu speichern.

                    ### Übung

                    Finde eine Geschichte aus einem beliebigen vorherigen Level. Stelle sicher, dass Anführungszeichen an den richtigen Stellen hinzugefügt werden.
                example_code: |
                    ```
                    Name = 'Die Königin von England'
                    {print} Name ' aß ein Stück Kuchen, als plötzlich...'
                    ```
                start_code: '# setze hier deinen Code hin'
            13:
                story_text: |
                    Durch die Verwendung der Befehle `{and}` und `{or}` kannst du deine Geschichten vielseitiger gestalten. Du kannst zwei Fragen stellen und auf die Kombination der Antworten antworten.

                    ### Übung 1
                    Sieh dir den Beispiel-Code an und vervollständige ihn. Füge dann mindestens 2 weitere `{if}` Befehle mit `{and}` oder `{or}` hinzu.

                    ### Übung 2
                    Suche eine Geschichte aus einem vorherigen Level und füge ein `{and}` oder ein `{or}` hinzu.
                example_code: |
                    ```
                    {print} 'Unser Held geht durch den Wald'
                    {print} 'Der Pfad teilt sich in zwei Wege'
                    path = {ask} 'Welchen Weg soll sie wählen?'
                    weapon = {ask} 'Welche Waffe zieht sie?'
                    {if} Pfad {is} 'links' {and} Waffe {is} 'Schwert'
                        _
                    ```
                start_code: '# setze hier deinen Code hin'
            15:
                story_text: |
                    Mit der `{while}`-Schleife kannst du deine Geschichten noch interessanter gestalten. So kannst du zum Beispiel mit  `{while} game {is} 'on'``{while} sword {is} 'lost'` dein Spiel so lange laufen lassen, bis es tatsächlich vorbei ist.
                    Oder du lässt die Spieler mit  `{while} game {is} 'on'` so lange weiter suchen, bis sie etwas finden.
                example_code: |
                    ```
                    Schlüssel = 'verloren'
                    {print} 'Du stehst in Deinem Garten, hast jedoch Deine Schlüssel verloren.'
                    {print} 'Wo willst Du nach ihnen suchen?'
                    {print} 'Wähle zwischen: Baum, Blumenbeet, Stein, Briefkasten'
                    {while} Schlüssel == 'verloren'
                        Ort = {ask} 'Wo willst Du suchen?'
                        {if} Ort == 'Blumenbeet'
                            {print} 'Ah, hier sind sie!'
                            Schlüssel = 'gefunden'
                        {else}
                            {print} 'Nope, sie sind nicht beim ' Ort '.'
                    {print} 'Jetzt kannst Du ins Haus!'
                    ```
                start_code: '# setze hier deinen Code hin'
            18:
                story_text: |
                    Wir werden eine andere Geschichte ausgeben, aber nun müssen wir Klammern mit `{print}` benutzen.

                    ### Übung 1
                    Erstelle eine Geschichte mit mindestens 5 Sätzen. Du musst 'name' noch nicht benutzen.
                example_code: |
                    ```
                    {print}('Willkommen in dieser Geschichte!')
                    ```
                story_text_2: |
                    ### Übung 2
                    Wir haben bereits einen `{input}` Befehl für dich vorbereitet. Benutze zuerst die `name` Variable in deiner Geschichte.
                    Füge dann einen zweiten `{ask}` Befehl hinzu und benutze diese Variable ebenfalls.
                    Tipp: Denke an die Kommas im `{print}` Befehl zwischen Text und Variablen!
                example_code_2: |
                    ```
                    name = {input}("Wie ist dein Name?")
                    {print}('Willkommen in dieser Geschichte!')
                    ```
                start_code: '# platziere deinen Code hier'
    add_remove_command:
        name: '{add} {to} & {remove} {from}'
        default_save_name: add_remove_command
        description: Einführung von hinzufügen und entfernen
        levels:
            3:
                story_text: |
                    ## Hinzufügen zu
                    Du kannst einer Liste mit dem Befehl `{add} {to}` Elemente hinzufügen. Um ein Element zu einer Liste hinzuzufügen, kannst du einfach Folgendes eingeben: `{add} penguin {to} animals` oder du kannst den Befehl `{ask}` wie im Beispielcode verwenden.
                example_code: |
                    ```
                    tiere {is} Hund, Katze, Känguru
                    mag_ich {is} {ask} Welches ist dein Lieblingstier?
                    {add} mag_ich {to_list} tiere
                    {print} Ich habe tiere {at} {random} gewählt
                    ```
                story_text_2: |
                    ## Entfernen von
                    Wenn man Elemente zu einer Liste hinzufügen kann, kann man diese natürlich auch wieder entfernen. Dies geschieht mit dem Befehl `{remove} {from}`.
                example_code_2: |
                    ```
                    tiere {is} Hund, Katze, Känguru
                    mag_ich_nicht {is} {ask} Welches Tier magst du nicht?
                    {remove} mag_ich_nicht {from} tiere
                    {print} Ich mag tiere {at} {random}
                    ```
                story_text_3: |
                    ### Übung
                    Probiere die neuen Befehle in diesem virtuellen Restaurant aus. Füge jene Geschmacksrichtung hinzu, auf die der Spieler hofft, und entferne solche, gegen die er allergisch ist.
                example_code_3: |
                    ```
                    {print} Mystery milkshake
                    flavors {is} strawberry, chocolate, vanilla
                    hope {is} {ask} What flavor are you hoping for?
                    _
                    allergies {is} {ask} Are you allergic to any flavors?
                    _
                    {print} You get a flavors {at} {random} milkshake
                    ```
                start_code: |-
                    tiere {is} Hund, Katze, Känguru
                    mag_ich {is} {ask} Was ist dein Lieblingstier?
                    {add} mag_ich {to_list} tiere
                    mag_ich_nicht {is} {ask} Welches Tier magst du nicht?
                    {remove} mag_ich_nicht {from} tiere
                    {print} Gewählt habe ich tiere {at} {random}
    and_or_command:
        name: '{and} & {or}'
        default_save_name: and or
        description: introducing and or
        levels:
            13:
                story_text: |-
                    We are now going to learn `{and}` and `{or}`! If you want to check two statements, you don't have to use two `{if}`s but can use `{and}` and `{or}`.

                    If you use `{and}`, both statements, left and right of the `{and}` need to be true. We can also use `{or}`. Then only one statement needs to be correct.
                example_code: |
                    ```
                    name = {ask} 'Wie heißt du?'
                    alter = {ask} 'Wie alt bist du?'
                    {if} name {is} 'Hedy' {and} alter {is} 2
                        {print} 'Du bist die echte Hedy!'
                    ```
                start_code: |-
                    name = {ask} 'Wie heißt du?'
                    alter = {ask} 'Wie alt bist du?'
                    {if} name {is} 'Hedy' {and} alter {is} 2
                        {print} 'Du bist die echte Hedy!'
    ask_command:
        name: '{ask}'
        default_save_name: ask_command
        description: Introduction ask command
        levels:
            1:
                story_text: |
                    ## Der frage Befehl
                    Jetzt, wo du den  `{print}` Befehl verwenden kannst, bist du bereit, den nächsten Befehl zu lernen:  `{ask}`. Mit dem `{ask}` Befehl kannst du Fragen stellen. Probiere es aus:
                example_code: |
                    ```
                    {print} Hallo!
                    {ask} Wie heißt du?
                    ```
                story_text_2: |
                    ## Der echo Befehl
                    Wenn du möchtest, dass der Computer die Antwort für dich wiederholt, kannst du den `{echo}` Befehl verwenden. Beachte, dass die Antwort am Ende des Satzes wiederholt wird - also in diesem Beispiel nach hello.
                example_code_2: |
                    ```
                    {print} Hallo!
                    {ask} Wie heißt du?
                    {echo} hello
                    ```
                story_text_3: |
                    ### Übung
                    Probiere die `{ask}` und `{echo}` Befehle aus. Zuerst fülle die Lücken, damit das Programm funktioniert.
                    Dann frage 2 weitere Fragen mit dem `{ask}` Befehl. Nach jedem `{ask}` benutze ein `{echo}` um die Antwort auf dem Bildschirm auszugeben.
                example_code_3: |
                    ```
                    _ Wie geht es dir?
                    _
                    ```
                start_code: |
                    {print} Hallo!
                    {ask} Wie heißt du?
                    {echo} hello
            2:
                story_text: |
                    ## Der frage Befehl
                    Jetzt, wo du **Variablen** in deinen Programmen benutzen kannst, brauchen wir den `{echo}` Befehl nicht mehr.
                    Wir können Variablen verwenden, um die Antworten auf unsere Fragen zu speichern. Dadurch können wir die Antwort an mehreren Stellen im Code verwenden.
                    Probiere es aus:

                    Damit wird dein Code viel interaktiver!
                example_code: |
                    ```
                    name {is} {ask}  Wie heißt du?
                    {print} Hallo name
                    alter {is} {ask} Wie alt bist du?
                    {print} name ist alter Jahre alt.
                    ```
                story_text_2: |
                    ### Übung
                    In vorherigen Übung hast du das Setzen von Variablen mit dem `{is}` Befehl geübt.
                    Du hast mindestens 3 Variablen definiert und sie im print Befehl verwendet.
                    Jetzt wollen wir die Variablen wie unserem Beispiel interaktiv machen, statt sie zu setzen.

                    Kopiere den Code der vorherigen Übung hierher und mache sie mit `{ask}` Befehlen interaktiv.
                example_code_2: |
                    ```
                    lieblings_tier {is} {ask} Was ist dein Lieblingstier?
                    {print} Mein Lieblingstier ist lieblings_tier
                    ```
                start_code: |-
                    name {is} {ask} What is your name?
                    {print} Hello name
                    age {is} {ask} How old are you?
                    {print} name is age years old.
    blackjack:
        name: Blackjack
        default_save_name: Blackjack
        description: Versuche, so nah wie möglich an die 21 heran zu kommen
        levels:
            17:
                story_text: |
                    Blackjack ist ein einfaches Kartenspiel, bei dem du so nahe wie möglich an die 21 herankommen musst. Du bekommst zwei Karten. Jede Karte hat den Wert ihrer abgebildeten zahl und die Karten mit Bildern (Bube, Dame, König) sind 10 Punkte Wert.
                    Das Ass is entweder 1 oder 11 Punkte wert (das kannst du dir aussuchen). Der Kartengeber, dein Gegner, erhält auch zwei Karten.
                    Wenn du möchtest, kannst du noch eine Karte ziehen und ihre Punkte werden zu deinen dazugerechnet. Der Kartengeber darf auch noch eine Karte ziehen.
                    Aber pass auf, dass du nicht mehr als 21 Punkte bekommst, denn dann verlierst du!
                    Der Spieler, der am nächsten an 21 herankommt ohne sie zu überschreiten, gewinnt!

                    Viel Spaß!
                example_code: |
                    ```
                    {print} 'BLACKJACK'
                    karten = [2, 3, 4, 5, 6, 7, 8, 9, 10, 'Bube', 'Dame','König', 'As']
                    punkte = 0
                    geber_punkte = 0
                    karte_1 = karten[{random}]
                    karte_2 = karten[{random}]
                    karte_3 = karten[{random}]
                    geber_karte_1 = karten[{random}]
                    geber_karte_2 = karten[{random}]
                    geber_karte_3 = karten[{random}]
                    # Punkte für Karte 1
                    {if} karte_1 == 'Bube' {or} karte_1 == 'Dame' {or} karte_1 == 'König':
                        punkte = punkte + 10
                    {elif} karte_1 == 'As':
                        punkte = punkte + 11
                    {else}:
                        punkte = punkte + karte_1
                    # Punkte für Karte 2
                    {if} karte_2 == 'Bube' {or} karte_2 == 'Dame' {or} karte_2 == 'König':
                        punkte = punkte + 10
                    {elif} karte_2 == 'As':
                        punkte = punkte + 11
                    {else}:
                        punkte = punkte + karte_2
                    # Punkte für Geberkarte 1
                    {if} geber_karte_1 == 'Bube' {or} geber_karte_1 == 'Dame' {or} geber_karte_1 == 'König':
                        geber_punkte = geber_punkte + 10
                    {elif} geber_karte_1 == 'As':
                        geber_punkte = geber_punkte + 11
                    {else}:
                        geber_punkte = geber_punkte + geber_karte_1
                    # Punkte für Geberkarte 2
                    {if} geber_karte_2 == 'Bube' {or} geber_karte_2 == 'Dame' {or} geber_karte_2 == 'König':
                        geber_punkte = geber_punkte + 10
                    {elif} geber_karte_2 == 'As':
                        geber_punkte = geber_punkte + 11
                    {else}:
                        geber_punkte = geber_punkte + geber_karte_2
                    # Zwei As
                    {if} card_1 == 'As' {and} card_2 == 'As':
                        punkte = 12
                    {if} geber_karte_1 == 'As' {and} geber_karte_2 == 'As':
                        geber_punkte = 12
                    # Zwischenstand
                    {print} 'Du hast ' karte_1 ' und ' karte_2 ' (' punkte ' Punkte)'
                    {print} 'Der Geber hat ' geber_karte_1 ' und ' geber_karte_2 ' (' geber_punkte ' Punkte)'
                    # Extra Karte für den Spieler
                    extra = {ask} 'Möchtest du eine extra Karte?'
                    {if} extra == 'ja':
                        {if} karte_3 == 'Bube' {or} karte_3 == 'Dame' {or} karte_3 == 'König':
                            punkte = punkte + 10
                        {elif} karte_3 == 'Ace':
                            {if} punkte > 11:
                                punkte = punkte + 11
                            {else}:
                                punkte = punkte + 1
                        {else}:
                            punkte = punkte + karte_3
                        {print} 'Du hast extra ' karte_3 ' (' punkte ' Punkte)'
                    {else}:
                        {print} 'Keine extra Karten'
                    # Gewinner
                    {if} punkte > 21 {or} geber_punkte > punkte {or} geber_punkte == 21:
                        {print} 'Du verlierst'
                    {elif} geber_punkte < 17:
                        {print} 'Der Geber nimmt eine extra Karte. Es ist eine... ' geber_karte_3
                        {if} geber_karte_3 == 'Bube' {or} geber_karte_3 == 'Dame' {or} geber_karte_3 == 'König':
                            geber_punkte = geber_punkte + 10
                        {elif} geber_karte_3 == 'As':
                            {if} geber_punkte < 11:
                                geber_punkte = geber_punkte + 11
                            {else}:
                                geber_punkte = geber_punkte + 1
                        {else}:
                            geber_punkte = geber_punkte + geber_karte_3
                        {print} 'Der Geber hat jetzt ' geber_punkte ' Punkte'
                        {if} geber_punkte < 21 {and} geber_punkte > punkte:
                            {print} 'Du verlierst'
                        {else}:
                            {print} 'Du gewinnst'
                    {elif} punkte > geber_punkte {and} punkte < 21:
                        {print} 'Du gewinnst!'
                    ```
                start_code: '# Schreibe deinen Code hier'
    calculator:
        name: Taschenrechner
        default_save_name: Taschenrechner
        description: Programmiere einen Taschenrechner
        levels:
            6:
                story_text: |
                    Nun da du die Mathematik beherrscht, kannst du selbst einen Taschenrechner erstellen!
                example_code: |
                    ```
                    nummer1 = {ask} 'Gib die erste Zahl ein:'
                    nummer2 = {ask} 'Gib die zweite Zahl ein:'
                    richtige_antwort = nummer1 * nummer2
                    {print} nummer1 ' mal ' nummer2 ' ist ' richtige_antwort
                    ```
                story_text_2: |
                    ### Übung
                    Der Taschenrechner oben berechnet die Antwort für dich, aber du kannst auch ein Programm erstellen, um deine mathematischen Fähigkeiten zu testen, so wie dieses:
                    Fülle die Lücken aus, um es zu vervollständigen!
                example_code_2: |
                    ```
                    richtige_antwort = 11 * 27
                    antwort = {ask} 'Wie viel ist 11 mal 27?'
                    {if} antwort {is} _ {print} 'Gut gemacht!'
                    {else} {print} 'Falsch! Es war ' _
                    ```
                story_text_3: |
                    **Zusätzlich** Du kannst den Computer auch alleine zufällige Summen rechnen lassen, indem du zufällig benutzt.

                    So wählst du mehrere Tabellen zum Üben aus und erhältst daraus immer eine andere Summe:
                start_code: |
                    numer_1 = {ask} 'Gib die erste Zahl ein:'
                    numer_2 = {ask} 'Gib die zweite Zahl ein:'
                    richtiges_ergebnis = numer_1 * numer_2
                    {print} numer_1 ' mal ' numer_2 ' ist ' richtiges_ergebnis
            9:
                story_text: |
                    In Level 6 hast du einen Taschenrechner erstellt. In diesem Level kannst du den Code erweitern, so dass er mehrere Fragen stellt.

                    ### Übung 1
                    Kannst du Zeile 10 vervollständigen, damit das Programm funktioniert?

                    ### Übung 2
                    Gib dem Spieler eine Rückmeldung, wenn er eine richtige oder falsche Antwort eingegeben hat. Um das zu erreichen, erweitere dein Programm mit einem `{else}`.
                example_code: |
                    ```
                    Punkte = 0
                    {repeat} 10 {times}
                        Nummern = 1, 2, 3, 4, 5, 6, 7, 8, 9, 10
                        Nummer1 = Nummern {at} {random}
                        Nummer2 = Nummern {at} {random}
                        richtige_antwort = Nummer1 * Nummer2
                        {print} 'Was ist ' Nummer1 ' mal ' Nummer2 '?'
                        Antwort = {ask} 'Tippe deine Antwort hier ein...'
                        {print} 'Deine Antwort ist' Antwort
                        {if} _ {is} _
                            Punkte = Punkte + 1
                    {print} 'Großartig gemacht! Dein Punktestand ist... ' Punkte ' von 10!'
                    ```
                start_code: '{print} ''Welcome to this calculator!'''
            10:
                story_text: |
                    Dieses Taschenrechnerspiel hilft dir deine Multiplikationstabellen zu üben!
                    ### Übung
                    Kannst du mehr Nummern zur Liste hinzufügen, um alle Malfolgen bis 10 zu üben?
                example_code: |
                    ```
                    nummern = 1, 2, 3
                    {for} nummer1 {in} nummern
                        {for} nummer2 {in} nummern
                            antwort = {ask} 'Wie viel ist ' nummer2 ' mal ' nummer1 '?'
                            richtig = nummer1 * nummer2
                            {if} antwort {is} richtig
                                {print} 'Gut gemacht!'
                            {else}
                                {print} 'Das ist falsch. Die richtige Antwort ist ' richtig
                    ```
                start_code: '# setze hier deinen Code hin'
            11:
                story_text: |
                    Mit einem `{for}` kannst du das Multiplikationsprogramm vereinfachen.

                    ### Übung 1
                    Verbessere den Beispiel-Code, sodass es eine nette Multiplikationstabelle ausgibt: "1 mal 10 is 10", "2 mal 10 ist 20", usw.

                    ### Übung 2
                    Gehe zurück zu deinem Level 10 Multiplikations-Code und verändere ihn, sodass er ein `{for}` und `{range}` benutzt.
                example_code: |
                    ```
                    zahl = 10
                    {for} i {in} {range} 1 {to} 10
                        {print} i * zahl
                    ```
                start_code: |
                    zahl = 10
                    {for} i {in} {range} 1 {to} 10
                        {print} i * zahl
            12:
                story_text: |
                    In diesem Level kannst du einen Taschenrechner bauen, der mit Dezimalzahlen arbeitet.

                    ### Übung 1
                    Fülle die Lücken aus, um den Taschenrechner zu vervollständigen. Denke daran, für Dezimalzahlen einen Punkt und kein Komma zu verwenden.

                    ### Übung 2
                    Erstelle ein neues Mathematik-Übungsprogramm, aber verwenden jetzt Dezimalzahlen.
                    Erstelle eine Liste von Zahlen, wähle zwei zum Multiplizieren aus und lasse die Spielerin antworten.
                    Und natürlich musst du die Antwort überprüfen! **(Zusätzlich)** Erhöhe den Schwierigkeitsgrad, indem du Leben hinzufügst: Ein Spieler verliert ein Leben für eine falsche Antwort und nach drei falschen Antworten endet das Spiel.
                example_code: |
                    ```
                    Zahl1 = {ask} 'Was ist die erste Zahl?'
                    Zahl2 = {ask} 'Was ist die zweite Zahl?'
                    Antwort = _
                    {print} Zahl1 ' plus ' Zahl2 ' macht ' _
                    ```
                start_code: '# setze hier deinen Code hin'
            13:
                story_text: |
                    ### Übung 1
                    Wir wollen das Übungsprogramm etwas schwieriger gestalten. Der Spieler muss nun zwei Fragen richtig beantworten. Fülle die Lücken aus, um das Programm zu vervollständigen.

                    ### Übung 2 (extra)
                    Manchmal gibt es bei Berechnungen mehrere richtige Antworten. Zum Beispiel kann 10 durch 5 und durch 2 geteilt werden. Die Frage "Welche Zahl teilt 10?" kann also durch 2 und durch 5 beantwortet werden.
                    Frage nach einer Berechnung, die mehrere richtige Antworten hat, bitte die Spielerin, sie zu beantworten, und bestimme mit `{or}`, ob die Antwort richtig ist.
                    Leere das Programmierfeld und erstelle deine eigene Lösung.
                example_code: |
                    ```
                    antwort1 = {ask} 'Was ist 10 mal 7?'
                    antwort2 = {ask} 'Was ist 6 mal 7?'
                    {if} _ _ _ _ _ _ _
                        {print} _
                    ```
                start_code: '# Schreib deinen Code hier'
            14:
                story_text: |
                    In this adventure you will build a calculator that calculates your mean grade for you. If you get your calculator to work, you can move on to the next adventure, which allows you to add two extra features.

                    ## Exercise 1
                    Fill in the blanks to get the calculator to work.
                    * Start with the fourth line, add a question to figure out what grade the student got.
                    * In the fifth line you'll want to calculate the total of all grades, so the total = total + grade.
                    * Then we get to set the return value. We want to return the mean, so the total devided by the amount of tests (4).
                    * Lastly we finish the code by calling the function in line 8.

                    Did you get it? Awesome! Would you like to add even more to your calculator? **This adventure continues in the next tab!**
                example_code: |
                    ```
                    {define} calculate_mean_grade
                        total = 0
                        {for} i {in} {range} 1 {to} 4
                            grade = {ask} _
                            total = total + _
                            return _ / 4

                    mean_grade = {call} _
                    {print} 'Your mean grade is ' mean_grade
                    ```
                start_code: |
                    {define} calculate_mean_grade
                        total = 0
                        {for} i {in} {range} 1 {to} 4
                            grade = {ask} _
                            total = total + _
                            return _ / 4

                    mean_grade = {call} _
                    {print} 'Your mean grade is ' mean_grade
            15:
                story_text: |
                    Du kannst die `{while}` Schleife zum Taschenrechnerspiel, was du im vorigen Level gelernt hast, hinzufügen.
                    Dies stellt sicher, dass der Spieler nicht zur nächsten Frage weiterkommt, wenn er falsch antwortet.
                example_code: |
                    ```
                    punkte = 0
                    {for} i {in} {range} 0 {to} 9
                        zahlen = 1, 2, 3, 4, 5, 6, 7, 8, 9, 10
                        zahl1 = zahlen {at} {random}
                        zahl2 = zahlen {at} {random}
                        korrekt = zahl1 * zahl2
                        antwort = 0
                        {while} antwort != korrekt
                            {print} 'Wie viel ist ' zahl1 ' mal ' zahl2 '?'
                            antwort = {ask} 'Schreibe deine Antwort hier:'
                            {print} 'Deine Antwort ist ' antwort
                        {print} 'Gut gemacht!'
                    {print} 'Du gewinnst!'
                    ```
                start_code: '# setze hier deinen Code hin'
    calculator_2:
        name: Calculator 2
        default_save_name: Calculator 2
        description: Calculator 2
        levels:
            14:
                example_code: |
                    ```
                    # Use your own code from the previous adventure.
                    ```
                start_code: |
                    # Use your own code from the previous adventure.
                story_text: |
                    ## Exercise 2
                    **This is the second part of this adventure.** The adventure starts in the previous tab.
                    Of course, you don't always want to calculate the mean of 4 tests. You might want to calculate the mean of 10 tests or only 2...
                    We can fix this problem by adding the argument and variable 'amount_of_tests'.
                    * Start a new line on line 3. Set the amount_of_tests argument by asking the student how many tests they have made.
                    * Change the 4 in line 4 to the new argument amount_of_tests.
                    * Lastly, change the 4 in line 6 to amount_of_tests

                    Try out your new program. Does it work?

                    ## Exercise 3
                    Did you want to make your program even better? Great! In the previous program you could only calculate the mean grade of 1 subject, but it would be better if you could calculate the mean grade for all subjects you want!
                    We won't tell you how to do it, but we will give you one tip: Start your code in line 1 with: define calculate_mean_grade with subject.
    clear_command:
        name: '{clear}'
        default_save_name: clear_command
        description: clear command
        levels:
            4:
                story_text: |
                    Zeit für einen neuen Befehl! Mit `{clear}` kann der gesamte Text vom Ausgabebildschirm gelöscht werden. Auf diese Weise wird verhindert, dass der Bildschirm zu voll mit Text wird.
                    Achtung! Wenn du den `{clear}`-Befehl verwendest, denke daran, zuvor ein `{sleep}` zu verwenden. Andernfalls löscht Hedy den Bildschirm, ohne dass du Zeit zum Lesen hast!
                example_code: |
                    ```
                    {print} '3'
                    {sleep}
                    {clear}
                    {print} '2'
                    {sleep}
                    {clear}
                    {print} '1'
                    {sleep}
                    {clear}
                    {print} 'ÜBERRASCHUNG!'
                    ```
                start_code: |
                    {print} '3'
                    {sleep}
                    {clear}
                    {print} '2'
                    {sleep}
                    {clear}
                    {print} '1'
                    {sleep}
                    {clear}
                    {print} 'ÜBERRASCHUNG!'
    default:
        name: Einführung
        default_save_name: Einleitung
        description: Erklärung des Levels
        levels:
            1:
                story_text: |
                    Willkommen bei  Hedy! In Level 1 kannst du anfangen eine Geschichte auszugeben.

                    Probiere den Code selbst mit der grünen Schaltfläche 'Programm ausführen' unter dem Programmierfeld aus.

                    Bereit? Dann gehe zum nächsten Tab um deinen ersten Befehl zu lernen!
                start_code: '{print} Hallo Welt!'
            2:
                story_text: |
                    Glückwunsch! Du hast Level 2 erreicht. Hoffentlich hast du bereits einige tolle Programme erstellt!
                    Auf Level 1 ist dir vielleicht aufgefallen, dass der Befehl `{echo}` jeweils nur einen Teil an Information speichern kann.
                    Im Restaurant-Abenteuer konntest du beispielsweise in einem Satz wiedergeben, was der Kunde essen oder trinken möchte, aber nicht beides.
                example_code: |
                    **Warnung! Dieser Code funktioniert nicht!**
                    In Hedy ändern sich die Befehle manchmal. `{echo}` funtioniert beispielsweise nur auf Level 1. Auf diesem Level lernst du eine bessere Möglichkeit, Antworten zurückzugeben.
                    ```
                    {print} Willkommen bei Hedy's
                    {ask} Was möchtest du essen?
                    {echo} Du möchtest also
                    {ask} Was möchtest du trinken?
                    {echo} Du möchtest also
                    ```
                story_text_2: |
                    Gibt der Spieler einen Hamburger und eine Cola ein, kannst du nicht sagen „Also möchtest du einen Hamburger und eine Cola“, sondern musst zwei separate Zeilen erstellen.
                    Außerdem gibt der `{echo}`-Befehl das Wort nur am Ende des Satzes wieder. Man kann also nicht sagen: „Dein Hamburger kommt gleich!“.

                    Das ändert sich in Level 2. In Level 2 lernst du, mit Variablen zu arbeiten. Diese erlauben es, mehrere Informationen zu speichern und an jedem beliebigen Ort auszudrucken.
                    Gehen wir also zum nächsten Tab!
                start_code: '{print} Hallo Welt!'
            3:
                story_text: |
                    Im vorherigen Level hast du gelernt, was eine Variable ist und wie du sie verwenden kannst, um deine Abenteuer interaktiver zu gestalten.
                    Aber... das ist nicht das Einzige, was du mit Variablen machen kannst! Du kannst Variablen auch zum Erstellen von Listen verwenden.
                    Und du kannst Hedy sogar ein zufälliges Wort aus einer Liste auswählen lassen, wodurch du echte Spiele erstellen kannst!
                    Wirf einen kurzen Blick auf den nächsten Tab!
                start_code: '{print} Hallo Welt!'
            4:
                story_text: |
                    In den vorherigen Levels hast du mit Variablen geübt, bist aber möglicherweise auf dieses Problem gestoßen.
                    Möglicherweise hast du versucht, Code wie diesen auszuführen:

                    Natürlich wolltest du folgendes ausgeben

                    `Mein name ist Sophie`

                    aber Hedy druckt

                    `Mein Sophie ist Sophie`.

                    In diesem Level wird dieses Problem durch die Verwendung von Anführungszeichen behoben.
                example_code: |
                    ```
                    {print} 'Ab jetzt musst du Anführungszeichen verwenden!'
                    antwort {is} {ask} 'Was müssen wir ab jetzt verwenden?'
                    {print} 'Wir müssen ' antwort ' verwenden.'
                    ```
                start_code: '{print} ''Hallo Welt'''
            5:
                story_text: |
                    In Level 5 gibt es etwas Neues, nämlich das `{if}`! Mit `{if}` kannst du zwischen zwei verschiedenen Möglichkeiten wählen.
                    Dieser Code gibt 'Toll!' aus, wenn du Hedy als Namen eingibst, und 'Blöd!', wenn du etwas anderes eingibst.
                    `{ask}` und `{print}` funktionieren immer noch wie in Level 4.
                example_code: |
                    ```
                    name {is} {ask} 'Wie heißt du?'
                    {if} name {is} Hedy {print} 'Schön' {else} {print} 'Buh!'
                    ```
                start_code: |-
                    name {is} {ask} 'Wie heisst du?'
                    {if} name {is} Hedy {print} 'Toll!' {else} {print} 'Blöd'
            6:
                story_text: |
                    In diesem Level lernst du etwas Neues: Du kannst jetzt auch rechnen.

                    Das Plus ist leicht, das schreibst du wie in Mathe: `5 + 5` zum Beispiel. Das Minus funktioniert genauso, zum Beispiel `5 - 5`.

                    Das Mal ist etwas anders, da auf deiner Tastatur kein Malzeichen vorhanden ist. Suche mal, das gibt es wirklich nicht!
                    Deshalb multiplizieren wir mit dem Stern (auf der Tastatur über dem Plus): `5 * 5`. Lies das als "5 mal 5", dann kannst du dich am einfachsten daran erinnern.
                example_code: |
                    ```
                    {print} '5 plus 5 macht ' 5 + 5
                    {print} '5 minus 5 macht ' 5 - 5
                    {print} '5 mal 5 macht ' 5 * 5
                    ```
                start_code: '{print} ''5 mal 5 ist '' 5 * 5'
            7:
                story_text: |
                    In Level 7 kommt der Befehl `{repeat}` dazu. Mit `{repeat}` kannst du eine Zeile Code mehrmals ausführen.
                example_code: |
                    ```
                    {repeat} 3 {times} {print} 'Hedy macht Spaß!'
                    ```
                start_code: '{repeat} 3 {times} {print} ''Hedy macht Spaß!'''
            8:
                story_text: |
                    `{ask}` und `{print}` funktionieren immer noch wie du es gewohnt bist. Aber `{if}`, `{else}` und `{repeat}` haben sich verändert!
                    Du kannst jetzt mehrere Zeilen gruppieren, aber du musst den Code dafür *einrücken*.
                    Das bedeutet, dass du die Befehlszeilen mit vier Leerzeichen beginnen musst. Das gilt auch, wenn du einen Block mit nur einer Zeile schreiben möchtest.
                example_code: |
                    Der `{repeat}` Befehl funktioniert jetzt so:
                    ```
                    {repeat} 5 {times}
                        {print} 'Hallo zusammen'
                        {print} 'Das hier wird fünf Mal wiederholt'
                    ```
                    Die Befehle `{if}` und `{else}` funktionieren jetzt so:

                    ```
                    name {is} {ask} 'Wie heißt du?'
                    {if} name {is} Hedy
                        {print} 'Willkommen Hedy'
                        {print} 'Du kannst an deinem Computer spielen'
                    {else}
                        {print} 'EINDRINGLING!'
                        {print} 'Du darfst diesen Rechner nicht benutzen!'
                    ```
                start_code: |-
                    {repeat} 5 {times}
                        {print} 'Hallo Leute'
                        {print} 'Das wird 5 mal ausgegeben'
            9:
                story_text: |
                    In diesem Level kannst du nicht nur mehrere Zeilen mit `{if}` und `{repeat}` verwenden, du kannst sie auch kombinieren!
                    Im Beispiel siehst du einen `{if}` Befehl innerhalb eines `{repeat}` Befehls. Es ist auch anders herum erlaubt. Und ebenso ist `{if}` innerhalb eines anderen `{if}` Befehls erlaubt, genau wie `{repeat}` in einem anderen `{repeat}` Befehl.
                    Versuch es mal!
                example_code: |
                    ```
                    {repeat} 3 {times}
                        bestellung = {ask} 'Was würden Sie gerne essen?'
                        {if} bestellung {is} Pizza
                            {print} 'schön!'
                        {else}
                            {print} 'Pizza ist leckerer'
                    ```
                start_code: |-
                    {repeat} 3 {times}
                        essen = {ask} 'Was möchtest du gern?'
                        {if} essen {is} 'Pizza'
                            {print} 'Gut!'
                        {else}
                            {print} 'Pizza ist besser'
            10:
                story_text: |-
                    In diesem Level lernen wir den neuen Befehl `{for}`. Mit `{for}` kannst du eine Liste machen und alle ihre Elemente verwenden.
                    `{for}` erstellt einen Block, so wie `{repeat}` und `{if}`, daher müssen alle Zeilen in dem Block mit Leerzeichen beginnen.
                example_code: |
                    ```
                    tiere {is} Hund, Katze, Kugelfisch
                    {for} tier {in} tiere
                      {print} 'Ich mag ' tier
                    ```
                start_code: |-
                    tiere {is} Hund, Katze, Blobfisch
                    {for} tier {in} tiere
                      {print} 'Ich mag' tier
            11:
                story_text: |
                    You have reached level 11, you're doing great! In the higher levels, Hedy is focussing more and more on teaching you the programming language Python.
                    In Python there is no `{repeat}` command, but there is a command that works like {repeat}. Are you curious to find out how to say `{repeat}` in Python language? Quickly go on to find out!
                start_code: |-
                    {for} zähler {in} {range} 1 {to} 5
                        {print} zähler
            12:
                story_text: |-
                    **Dezimalzahlen**
                    Bis jetzt konntest du mit Hedy keine Dezimalzahlen (das sind Kommazahlen) wie 1,5 verwenden, aber jetzt geht das. Denke jedoch daran, dass Hedy (wie viele andere Programmiersprachen auch) anstatt des Kommas einen Punkt (`.`) verwendet.
                example_code: |
                    ```
                    {print} 'Zweieinhalb plus zweieinhalb macht...'
                    {print} 2.5 + 2.5
                    ```
                start_code: |-
                    {print} 'Dezimalzahlen benötigen jetzt einen Punkt'
                    {print} 2.5 + 2.5
            13:
                story_text: |-
                    Wir werden jetzt `{and}` und `{or}` lernen! Wenn du zwei Angaben überprüfen willst, musst du nicht zwei Mal `{if}` verwenden, sondern kannst `{and}` und `{or}` benutzen.

                    Wenn du `{and}` verwendest, müssen beide Angaben, also links und rechts vom `{and}`, wahr sein. Du kannst auch `{or}` verwenden. Dann muss nur eine der beiden Aussage wahr sein.
                example_code: |
                    ```
                    name = {ask} 'Wie heißt du?'
                    alter = {ask} 'Wie alt bist du?'
                    {if} name {is} 'Hedy' {and} alter {is} 2
                        {print} 'Du bist die echte Hedy!'
                    ```
                start_code: |-
                    name = {ask} 'Wie heißt du?'
                    alter = {ask} 'Wie alt bist du?'
                    {if} name {is} 'Hedy' {and} alter {is} 2
                        {print} 'Du bist die echte Hedy!'
            14:
                story_text: |
                    Wir lernen weitere neue Elemente kennen! Du kennst sie vielleicht schon aus der Mathematik, das `<` und das `>` Zeichen.
                    Das `<` prüft, ob die erste Zahl kleiner ist als die zweite, so überprüft Alter `<` 12 zum Beispiel, ob Alter kleiner als 12 ist.
                    Wenn du überprüfen willst, ob die erste Zahl kleiner oder gleich der zweiten ist, kannst du `<=` verwenden, zum Beispiel Alter `<=` 11.
                    Das `>` prüft, ob die erste Zahl größer als die zweite ist, so überprüft Punkte `>` 10 zum Beispiel ob Punkte größer als 10 ist.
                    Wenn du überprüfen willst, ob die erste Zahl größer oder gleich der zweiten ist, kannst du `>=` verwenden, also zum Beispiel Punkte `>=` 11.
                    All diese Vergleiche kannst du mit einem `{if}` verwenden, das geht so:
                example_code: |
                    ```
                    alter = {ask} 'Wie alt bist du?'
                    {if} alter > 12
                        {print} 'Du bist älter als ich!'
                    ```
                start_code: |-
                    alter = {ask} 'Wie alt bist du?'
                    {if} alter < 13
                        {print} 'Du bist jünger als ich!'
                    {else}
                        {print} 'Du bist älter als ich!'
            15:
                story_text: |-
                    Wir lernen eine neue Schleife kennen, die `{while}`-Schleife! Wir setzen die Schleife so lange fort, wie die Aussage wahr ist!
                    Also vergiss nicht den Wert innerhalb der Schleife zu ändern.

                    Im Beispielcode fahren wir also fort, bis eine korrekte Antwort gegeben wurde.
                    Wenn die richtige Antwort nie gegeben wird, endet die Schleife nie!
                example_code: |
                    ```
                    antwort = 0
                    {while} antwort != 25
                        antwort = {ask} 'Was macht 5 mal 5?'
                    {print} 'Es wurde eine richtige Antwort abgegeben'
                    ```
                start_code: |-
                    antwort = 0
                    {while} antwort != 25
                        antwort = {ask} 'Wieviel ist 5 mal 5?'
                        {print} 'Das ist die richtge Antwort!'
            16:
                story_text: |-
                    Wir setzen jetzt eckige Klammern um Listen, so wie das in Python gemacht wird! Außerdem müssen wir jetzt einfache Anführungszeichen (') um jedes Element einer Liste setzen, wie wir es in den vorherigen Leveln gelernt haben.
                    Wir nutzen eckige Klammern um auf eine Stelle in einer Liste zu zeigen. Der {at} Befehl kann nicht mehr benutzt werden.
                example_code: |
                    ```
                    freunde = ['Ahmed', 'Ben', 'Clemens']
                    glückszahlen = [15, 18, 6]
                    {for} i {in} {range} 1 {to} 3
                        {print} 'Die Glückszahl von ' freunde[i]
                        {print} 'ist ' glückszahlen[i]
                    ```
                start_code: |-
                    obst = ['Apfel', 'Banane', 'Kirsche']
                    {print} obst
            17:
                story_text: |
                    Jetzt werden wir die Einrückung ein wenig ändern. Jedes Mal, wenn wir eine Einrückung benötigen, brauchen wir `:` in der Zeile vor der Einrückung.

                    In diesem Level kannst du außerdem einen neuen Befehl benutzen: `{elif}`. `{elif}` ist eine Abkürzung für `{else}` `{if}` und du brauchst ihn, wenn du drei (oder mehr!) Optionen machen willst.
                    Probier es mal aus!
                start_code: |-
                    {for} i {in} {range} 1 {to} 10:
                        {print} i
                    {print} 'Bereit oder nicht, ich komme!'
            18:
                story_text: |-
                    Wir sind bei echtem Python-Code angekommen! Das bedeutet, dass wir ab jetzt runde Klammern mit den Befehlen `{print}` und `{range}` benutzen müssen.
                    Es bedeutet auch, dass du Hedy-Code aus diesem Level in jeder Python-Umgebung benutzen kannst, solange du die englischen Befehle nutzt. Falls du es bisher noch nicht gemacht hast, kannst du den Schalter im Befehlsmenü zum Umschalten benutzen.
                start_code: |-
                    name = 'Hedy'
                    {print}('Ich heiße ', name)
    dice:
        name: Würfel
        default_save_name: Würfel
        description: Erstelle Deinen eigenen Würfel
        levels:
            3:
                story_text: |
                    In diesem Level können wir von einer Liste wählen. Damit können wir den Computer eine Seite des Würfels wählen lassen.
                    Schaut mal in die Brettspiele in Eurem Schrank zu Hause.
                    Haben einige davon (besondere) Würfel? Die kannst Du auch mit diesem Code nachbauen.
                    Zum Beispiel den Würfel aus "Heckmeck am Bratwurmeck" mit den Zahlen 1 bis 5 und einem Regenwurm darauf.

                    ![Würfel aus "Heckmeck am Bratwurmeck" mit den Zahlen 1 bis 5 und einem Regenwurm darauf](https://cdn.jsdelivr.net/gh/felienne/hedy@24f19e9ac16c981517e7243120bc714912407eb5/coursedata/img/dobbelsteen.jpeg)
                example_code: |
                    ```
                    Würfelseiten {is} 1, 2, 3, 4, 5, Regenwurm
                    {print} Du warfst _ {at} {random}
                    ```
                story_text_2: |
                    ### Übung
                    Die Würfel im Beispiel oben sind die Würfel für ein bestimmtes Spiel. Kannst du normale Würfel machen?
                    Oder andere Spezialwürfel von einem anderen Spiel?
                example_code_2: |
                    ```
                    Auswahlmöglichkeiten {is} _
                    ```
                start_code: '{print} Was zeigt der Würfel diesmal?'
            4:
                story_text: |
                    In diesem Level kannst du auch Würfel erstellen. Aber dieses Mal kannst du es selbst versuchen, ohne Beispiel-Code!

                    ### Übung
                    Erstelle deinen eigenen Würfel in diesem Level.
                    Tipp: Falls du keine Idee hast, wie man einen Würfel erstellt, schau dir deinen Würfel vom vorigen Level an, aber vergiss nicht, Anführungszeichen hinzuzufügen.
                start_code: '{print} ''Was zeigt der Würfel diesmal?'''
            5:
                story_text: |
                    Wir werden die `{if}` und `{else}` Befehle zu unseren Würfeln hinzufügen!

                    ### Übung
                    Vervollständige den Beispiel-Code, sodass der Code sagt "Du kannst aufhören zu werfen", sobald du einen Regenwurm gewürfelt hast. Er sollte "Du musst nochmal werfen" ausgeben, falls du etwas anderes gewürfelt hast.
                    **Extra** Vielleicht möchtest Du auch einen Würfel aus einem ganz anderen Spiel nachbauen. Das ist auch super! Dann überlege dir selbst eine Reaktion. Zum Beispiel 'ja' bei einer 6 und 'schade' für alles andere.
                example_code: |
                    ```
                    würfelseiten {is} 1, 2, 3, 4, 5, Regenwurm
                    wurf {is} würfelseiten {at} {random}
                    {print} 'Du hast gewürfelt: ' würfelseiten
                    _ wurf {is} Regenwurm {print} 'Du kannst aufhören zu würfeln.'
                    _ {print} 'Du musst nochmal würfeln!'
                    ```
                start_code: '{print} ''Was zeigt der Würfel diesmal?'''
            6:
                story_text: |
                    Hier kannst Du auch wieder der Regenwurmwürfel erstellen, aber hier kannst Du dazu auch noch berechnen, wie viele Punkte gewürfelt wurden.
                    Vielleicht weißt Du ja, dass der Wurm 5 Punkte zählt. Jetzt kannst Du nach jedem Wurf direkt berechnen, wie viele Punkte Du bekommst.
                    Hier ist der Code zur Berechnung der Punkte für einen Würfel:

                    ### Übung
                    Kannst du den Code verändern, um die Gesamtpunktzahl für 8 Würfel zu bekommen? Um das zu machen musst du einige Zeilen Code kopieren und einfügen.
                example_code: |
                    ```
                    Würfelseiten = 1, 2, 3, 4, 5, Regenwurm
                    Punkte = 0
                    Wurf = Würfelseiten {at} {random}
                    {print} 'Du hast ' Wurf ' gewürfelt.'
                    {if} Wurf {is} Regenwurm Punkte = Punkte + 5 {else} Punkte = Punkte + Wurf
                    {print} 'Jetzt hast Du ' Punkte ' Punkte.'
                    ```
                example_code_2: |
                    Ist es dir gelungen, die Gesamtpunktzahl für 8 Würfel auszurechnen? Dafür musstest du ganz schön viel hin und her kopieren, oder?In Level 7 machen wir das einfacher!
                start_code: '{print} ''Was wird der Würfel diesmal anzeigen?'''
            7:
                story_text: |
                    Auch in Level 5 kannst du wieder einen Würfel programmieren. Mit dem Befehl `{repeat}` kannst du ganz einfach eine ganze Handvoll Würfel werfen.

                    ### Übung
                    Versuche, den Beispiel-Code zu vervollständigen!   **(extra)** Denke an ein Spiel, das du kennst, bei dem es um Würfel geht und programmiere es mit dem Befehl `{repeat}`.
                example_code: |
                    ```
                    Würfelseiten = 1, 2, 3, 4, 5, 6
                    _ _ _ _ _ _ _
                    ```
                start_code: '{print} ''Was wird der Würfel diesmal anzeigen?'''
            10:
                story_text: |
                    Brauchen alle zu lange, um zu würfeln? In diesem Level kannst du Hedy alle Würfel auf einmal werfen lassen.

                    ### Übung
                    Ändere die Namen zu den Namen deiner Freunde oder Familienmitglieder und vervollständige den Code, sodass sie alle würfeln.
                example_code: |
                    ```
                    Spielerliste = Ann, John, Jesse
                    Würfelseiten = 1, 2, 3, 4, 5, 6
                    _ _ _ _
                        {print} Spieler ' würfelt ' Würfelseiten {at} {random}
                        {sleep}
                    ```
                start_code: '# setze hier deinen Code hin'
            15:
                story_text: |
                    In diesem Spiel musst Du in möglichst wenig Versuchen eine 6 würfeln.
                example_code: |
                    ```
                    Würfelseiten = 1, 2, 3, 4, 5, 6
                    {print} 'Wirf so schnell wie möglich eine 6!'
                    Wurf = 0
                    Versuche = 0
                    {while} Wurf != 6
                        Wurf = Würfelseiten {at} {random}
                        {print} 'Du hast eine ' Wurf ' gewürfelt.'
                        Versuche = Versuche + 1
                    {print} 'Ja! Du hast in ' Versuche ' Versuchen eine 6 gewürfelt.'
                    ```
                start_code: '# setze hier deinen Code hin'
    dishes:
        name: Abwasch?
        default_save_name: Abwasch
        description: Nutze den Computer, um zu sehen, wer abwäscht
        levels:
            3:
                story_text: |
                    Gibt es bei euch zu Hause immer Streit, wer mit dem Abwasch dran ist und wer den Müll raus bringen muss?
                    Dann kannst du den Computer völlig fair entscheiden lassen. Das kannst du in diesem Level programmieren!
                example_code: |
                    ```
                    Familienmitglieder {is} Mama, Papa, Emma, Sophie
                    {print} Familienmitglieder {at} {random} muss abwaschen
                    ```
                story_text_2: |
                    ### Übung
                    Erstelle deine eigene Version des Spülmaschinenprogramms. Erstelle zuerst eine Liste deiner Familienmitglieder.
                    Denke dann an eine Aufgabe, die erledigt werden soll, und lasse den Computer entscheiden, wer die Aufgabe erledigen muss, indem du `{at} {random}` benutzt.

                    **Extra** Keine Lust auf selbst abwaschen? Hacke das Spülmaschinenprogramm und entferne deinen Namen von der Liste mit dem `{remove}` `{from}` Befehl.
                start_code: '{print} Wer macht den Abwasch?'
            4:
                story_text: |
                    Mit Anführungszeichen kannst du dein Abwaschprogramm noch besser machen.

                    ### Übung
                    Fülle zuerst die richtigen Symbole in die Lücken, um dieses Beispielprogramm zum Laufen zu bringen.
                    Hast du es hinbekommen? Großartig! Kopiere nun deinen eigenen Code aus den vorigen Leveln und bring ihn in diesem Level zum Laufen, indem du Anführungszeichen an den richtigen Stellen hinzufügst.
                example_code: |
                    ```
                    Familienmitglieder {is} Mama, Papa, Emma, Sophie
                    {print} _ den Abwasch macht heute _
                    {sleep}
                    {print} Familienmitglieder {at} _
                    ```
                start_code: '{print} ''Wer macht den Abwasch?'''
            5:
                story_text: |
                    Mit dem Befehl `{if}` kannst Du noch etwas mehr Spaß haben, wenn Du die Auswahl auswertest. Du kannst Dein Programm auf die Auswahl, die der Computer trifft, reagieren lassen.
                    ### Übung
                    Kannst Du den Code so vervollständigen, dass er "So ein Pech" ausgibt, wenn Du dran bist und ansonsten "Zum Glück!"?
                    Vergiss die Anführungszeichen nicht!
                example_code: |
                    ```
                    leute {is} Mama, Papa, Emma, Sophie
                    tellerwäscher {is} leute {at} {random}
                    _ tellerwäscher {is} Sophie {print} _ So ein Pech. Ich muss abwaschen. _
                    _ {print} 'Zum Glück kein Abwasch, weil ' _ ' dran ist.'
                    ```
                start_code: '{print} ''Wer macht den Abwasch?'''
            6:
                story_text: |
                    Wer ist wie oft mit dem Abwasch dran? Ist es gerecht verteilt? In diesem Level kannst Du mitzählen.
                example_code: |
                    ```
                    Familienmitglieder = Mama, Papa, Emma, Sophie
                    Emmas_Anzahl = 0
                    Tellerwäscher = Familienmitglieder {at} {random}
                    {print} 'Den Abwasch macht ' Tellerwäscher
                    {if} Tellerwäscher {is} Emma Emmas_Anzahl = Emmas_Anzahl + 1
                    {print} 'Emma ist diese Woche ' Emmas_Anzahl ' Mal mit dem Abwasch dran'
                    ```

                    Jetzt kannst Du die Zeilen ein paar Mal kopieren (z.B. weitere 6 Mal für die ganze Woche), um einen Plan für die ganze Woche aufzustellen.
                    Kannst Du den Code für eine ganze Woche schreiben?
                story_text_2: |
                    Wenn Du ganz großes Pech hast, könnte Dich das vorigen Programm für die ganze Woche als Abwäscher bestimmen. Das ist ungerecht!
                    Um das System gerechter zu gestalten, kannst Du mit dem Befehl `{remove}` die ausgewählt Person von der Liste entfernen. Auf diese Weise musst Du nicht nochmal abwaschen, bis jeder einmal dran war.

                    Montag and Dienstag sind schon vorbereitet! Kannst Du den Rest der Woche vervollständigen?
                    Und... Kannst Du dir etwas einfallen lassen für den Fall, dass die Liste leer ist?
                example_code_2: |
                    ```
                    Familienmitglieder = Mama, Papa, Emma, Sophie
                    Tellerwäscher = Familienmitglieder {at} {random}
                    {print} 'Am Montag macht ' Tellerwäscher ' den Abwasch.'
                    {remove} Tellerwäscher {from} Familienmitglieder
                    Tellerwäscher = Familienmitglieder {at} {random}
                    {print} 'Am Dienstag macht ' Tellerwäscher ' den Abwasch.'
                    {remove} Tellerwäscher {from} Familienmitglieder
                    Tellerwäscher = Familienmitglieder {at} {random}
                    ```
                start_code: '{print} ''Wer wäscht ab?'''
            7:
                story_text: |
                    Mit dem Befehl `{repeat}` kannst du Code-Zeilen wiederholen. Das kannst du nutzen, um für mehrere Tage zu berechnen, wer abwäscht.
                    ### Übung
                    Benutze den `{repeat}` Befehl um zu entscheiden wer die ganze Woche abwaschen muss. Jede Lücke muss mit einem Befehl oder einer Zahl gefüllt werden!
                    **(extra)** Kannst du an eine andere Aufgabe im Haushalt denken? Passe den Code an, sodass er drei Haushaltsaufgaben entscheidet. Vergiss nicht auszugeben um welche Aufgaben es sich handelt!
                example_code: |
                    ```
                    Familienmitglieder = Mama, Papa, Emma, Sophie
                    {repeat} _ _ {print} 'Abgewaschen wird von' _ _ _
                    ```
                start_code: '{print} ''Wer macht den Abwasch?'''
            10:
                story_text: |
                    In diesem Level kannst du einen Ablauf für die ganze Woche auf eine einfache Art und Weise erstellen!

                    ### Übung
                    Füge eine zweite Hauspflicht hinzu, wie z.B. Staubsaugen oder Aufräumen, und stelle sicher, dass sie ebenfalls für die ganze Woche aufgeteilt ist.
                    <br> **(extra)** Das Programm ist nicht fair, du kannst Pech haben und die ganze Woche abwaschen. Wie könntest du das Programm fairer machen?
                example_code: |
                    ```
                    tage = Montag, Dienstag, Mittwoch, Donnerstag, Freitag, Samstag, Sonntag
                    namen = Mama, Papa, Emma, Sophie
                    {for} tag {in} tage
                        {print} namen {at} {random} ' ist mit dem Abwasch dran am ' tag
                    ```
                start_code: '# setze hier deinen Code hin'
    elif_command:
        name: '{elif}'
        default_save_name: elif
        description: elif
        levels:
            17:
                story_text: |
                    In this level you can also use a new command: `{elif}`. `{elif}` is short for `{else}` `{if}` and you need it when you want to make 3 (or more!) options.
                    Check it out!
                example_code: |
                    ```
                    prices = ['1 million dollars', 'an apple pie', 'nothing']
                    your_price = prices[{random}]
                    {print} 'You win ' your_price
                    {if} your_price == '1 million dollars' :
                        {print} 'Yeah! You are rich!'
                    {elif} your_price == 'an apple pie' :
                        {print} 'Lovely, an apple pie!'
                    {else}:
                        {print} 'Better luck next time..'
                    ```
                start_code: |-
                    prices = ['1 million dollars', 'an apple pie', 'nothing']
                    your_price = prices[{random}]
                    {print} 'You win ' your_price
                    {if} your_price == '1 million dollars' :
                        {print} 'Yeah! You are rich!'
                    {elif} your_price == 'an apple pie' :
                        {print} 'Lovely, an apple pie!'
                    {else}:
                        {print} 'Better luck next time..'
    for_command:
        name: '{for}'
        default_save_name: for
        description: for command
        levels:
            10:
                story_text: |-
                    ## For
                    In this level we learn a new code called `{for}`. With `{for}` you can make a list and use all elements.
                    `{for}` creates a block, like `{repeat}` and `{if}` so all lines in the block need to start with 4 spaces.
                example_code: |
                    ```
                    animals {is} dog, cat, blobfish
                    {for} animal {in} animals
                        {print} 'I love ' animal
                    ```
                start_code: |-
                    animals {is} dog, cat, blobfish
                    {for} animal {in} animals
                        {print} 'I love ' animal
            11:
                story_text: |-
                    In diesem Level fügen wir eine neue Form des Befehls `{for}` hinzu. In früheren Leveln haben wir `{for}` mit Listen benutzt, aber wir können `{for}` auch mit Zahlen verwenden.
                    Dies machen wir, indem wir einen Variablennamen und dann `{in}` `{range}` schreiben. Dahinter schreiben wir die Zahl bei der es losgehen soll, `{to}` und dann die Zahl, wo es aufhört.

                    Probiere das Beispiel aus, um zu sehen was passiert! In diesem Level musst du wieder Einrückung in den Zeilen unter dem `{for}` anwenden.
                example_code: |
                    ```
                    {for} counter {in} {range} 1 {to} 10
                        {print} counter
                    {print} 'Ready or not. Here I come!'
                    ```
                start_code: |-
                    {for} counter {in} {range} 1 {to} 10
                        {print} counter
                    {print} 'Ready or not. Here I come!'
            17:
                story_text: |
                    Now we are going to change indentation a little bit. Every time that we need an indentation, we need `:` at the line before the indentation.
                example_code: |
                    ```
                    {for} i {in} {range} 1 {to} 10:
                        {print} i
                    {print} 'Ready or not, here I come!'
                    ```
                start_code: |-
                    {for} i {in} {range} 1 {to} 10:
                        {print} i
                    {print} 'Ready or not, here I come!'
    fortune:
        name: Wahrsagerin
        default_save_name: Wahrsagerin
        description: Lass Hedy die Zukunft voraussagen
        levels:
            1:
                story_text: |
                    Warst du schon mal auf dem Rummel und hast dir die Zukunft von einer Wahrsagerin vorhersagen lassen? Oder hast du schon mal mit einer magischen schwarzen Kugel gespielt?
                    Dann weißt du bestimmt, dass sie nicht wirklich die Zukunft vorhersagen können, aber dass es trotzdem Spaß macht.

                    In den nächsten Leveln kannst du lernen, wie du deine eigene Wahrsagemaschine erstellst!
                    In Level 1 kannst du einfach anfangen, indem du Hedy sich als Wahrsagerin vorstellen lässt und sie die Antwort des Spielers mit `{echo}` ausgibst.
                    So wie hier:
                example_code: |
                    ```
                    _ Hallo, ich bin Hedy, die Wahrsagerin!
                    _ Wer bist du?
                    _ Lass mich in meine Kristallkugel sehen
                    _ Ich sehe... Ich sehe...
                    _ Du heißt
                    ```
                story_text_2: |
                    ### Übung
                    Kopiere den Beispiel-Code in deinen Eingabebereich und fülle die Lücken, um den Code zum Laufen zu bringen.
                    **Extra** Ändere den Code und lasse die Wahrsagerin nicht nur deinen Namen vorhersagen, sondern auch dein Alter, dein Lieblingssport-Team oder etwas anderes über dich.
                start_code: '# setze hier deinen Code hin'
            3:
                story_text: |
                    Im vorigen Level hast du deine erste Wahrsagemaschine erstellt, aber Hedy konnte nichts wirklich vorhersagen, sonder nur `{echo}`.
                    In diesem Level kannst du Variablen und den `{at} {random}` Befehl benutzen, um Hedy wirklich eine Antwort für dich auswählen zu lassen. Schau dir zum Beispiel diesen Code an:
                example_code: |
                    ```
                    {print} Ich bin Hedy, die Wahrsagerin!
                    Frage {is} {ask} Was würdest du gerne wissen?
                    {print} Das würdest du gerne wissen: Frage
                    Antworten {is} ja, nein, vielleicht
                    {print} Meine Kristallkugel sagt...
                    {sleep} 2
                    {print} Antworten {at} {random}
                    ```
                story_text_2: |
                    ### Übung
                    Bis hierhin konnte Hedy nur mit ja, nein oder vielleicht antworten. Kannst du Hedy mit zusätzlichen Antwortmöglichkeiten ausstatten, wie zum Beispiel 'auf jeden Fall' oder 'frag nochmal'?
                start_code: '# setze hier deinen Code hin'
            4:
                story_text: |
                    Dieses Level hat keine neuen Funktionen, aber gibt dir die Möglichkeit ein wenig mit Anführungszeichen zu üben.
                    Du kannst deinen Code aus Level 3 neu machen, aber achte darauf Anführungszeichen an den richtigen Stellen hinzuzufügen!

                    Beachte dass wir in Level 3 das Wort 'Frage' nicht sowohl als Variablenname, als auch als normales Wort das ausgegeben wird, benutzen konnten.
                    Die Anführungszeichen in Level 3 machen das möglich!

                    ### Übung 1
                    Wir haben alle Anführungszeichen aus diesem Beispiel-Code entfernt. Kannst du sie alle an der richtigen Stelle hinzufügen?

                    ### Übung 2
                    Gehe zurück zum vorigen Level und kopiere deinen Wahrsagerin-Code. Bring diesen Code in diesem Level zum Laufen, indem du Anführungszeichen an den richtigen Stellen hinzufügst.
                example_code: |
                    ```
                    _ Füge die Anführunszeichen in diesen Code ein _
                    {print} Ich bin Hedy die Wahrsagerin!
                    Frage {is} {ask} Was möchtest du wissen?
                    {print} Dies ist deine Frage:  Frage
                    Antworten {is} ja, nein, vielleicht
                    {print} Meine Kristallkugel sagt...
                    {sleep} 2
                    {print} Antworten {at} {random}
                    ```
                start_code: '# setze hier deinen Code hin'
            5:
                story_text: |
                    In this level you'll learn to (secretly) tip the odds in your favor, when using the fortune teller!
                    By using `{if}` and `{else}` you can make sure that you will always get a good fotune, while other people might not.
                    Check out this example to find out how.
                example_code: |
                    ```
                    {print} 'Ich bin Hedy die Wahrsagerin!'
                    {print} 'Ich kann vorhersehen, ob du morgen die Lotterie gewinnst!'
                    Person {is} {ask} 'Wer bist du?'
                    {if} Person {is} Hedy {print} 'Du wirst sicher gewinnen!🤩' {else} {print} 'Pech gehabt! Jemand anderes wird gewinnen!😭'
                    ```
                start_code: '# setze hier deinen Code hin'
            6:
                story_text: |
                    In diesem Level können wir Mathe in deinen Vorhersagen als Wahrsagerin verwenden. Das ermöglicht es dir (alberne) Formeln zur Berechnung der Zukunft zu erfinden.
                    Zum Beispiel könntest du ausrechnen wie reich du einmal wirst oder wie viele Kinder du haben wirst, wenn du erwachsen bist.



                    ### Übung
                    Kannst du dir deine eigene (alberne) Vorhersagemaschine ausdenken?
                example_code: |
                    ```
                    {print} 'Ich bin Hedy die Wahrsagerin!'
                    {print} 'Ich kann vorhersehen wie viele Kinder du haben wirst!'
                    Alter = {ask} 'Wie alt bist du?'
                    Geschwister = {ask} 'Wie viele Geschwister hast du?'
                    Länge = {ask} 'Wie groß bist du in Zentimetern?'
                    Kinder = Länge / Alter
                    Kinder = Kinder - Geschwister
                    {print} 'Du bekommst ...'
                    {sleep}
                    {print} Kinder ' Kinder!'
                    ```

                    Wenn das vorige Beispiel dir nicht albern genug war, schau dir dieses an!
                    ```
                    {print} 'Ich bin Hedy die alberne Wahrsagerin!'
                    {print} 'Ich werde vorhersagen wie schlau du bist!'
                    Fußball = {ask} 'Auf einer Skala von 1 bis 10, wie sehr magst du Fußball?'
                    Bananen = {ask} 'Wie viele Bananen hast du diese Woche gegessen?'
                    Hygiene = {ask} 'Wie viele Male hast du heute deine Hände gewaschen?'
                    Ergebnis = Bananen + Hygiene
                    Ergebnis = Ergebnis * Fußball
                    {print} 'Du bist ' Ergebnis ' Prozent schlau.'
                    ```
                start_code: '# setze hier deinen Code hin'
            7:
                story_text: |
                    In this level you can use the `{repeat}` command to make your machine tell multiple fortunes at once.
                example_code: |
                    ```
                    {print} 'Ich bin Hedy, die Wahrsagerin!'
                    {print} 'Du kannst 3 Fragen stellen!'
                    {repeat} 3 {times} Frage = {ask} 'Was würdest du gerne wissen?'
                    Antwort = ja, nein, vielleicht
                    {repeat} 3 {times} {print} 'Meine Kristallkugel sagt... ' Antwort {at} {random}
                    ```
                start_code: '# setze hier deinen Code hin'
            8:
                story_text: |
                    In den vorigen Leveln hast du gelernt `{repeat}` zu nutzen, um die Wahrsagerin 3 Fragen in Folge beantworten zu lassen, aber wir hatten ein Problem die Fragen anzuzeigen.
                    Jetzt ist das Problem gelöst, weil wir den neuen Weg den `{repeat}` Befehl zu benutzen nutzen.
                    Im nächsten Beispiel kannst du die Wahrsagerin 3 Fragen stellen lassen und sie auch anzeigen!

                    ### Übung
                    Kannst du den richtigen Befehl in die Lücken füllen?
                example_code: |
                    ```
                    {print} 'Ich bin Hedy die Wahrsagerin!'
                    {print} 'Du kannst mir 3 Fragen stellen.'
                    Antworten = ja, nein, vielleicht
                    _ _ _
                       Frage = {ask} 'Was möchtest du wissen?'
                       {print} Frage
                       {sleep}
                       {print} 'Meine Kristallkugel sagt...' Antworten {at} {random}
                    ```
                start_code: '# setze hier deinen Code hin'
            10:
                story_text: |
                    In diesem Level wirst du lernen, das englische Spiel MASH zu programmieren. In diesem Spiel geht es darum, für alle Spieler die Zukunft vorauszusagen. Auf Englisch stehen die Buchstaben für mansion, apartment, shack, und house, was auf Deutsch Schloss, Wohnung, Schuppen und Haus bedeutet.

                    ### Übung 1
                    Füge zwei Namen zur Liste hinzu und sieh wie die Ausgabe des Programms sich verändert, wenn du es ausführst.
                example_code: |
                    ```
                    Häuser = Schloss, Wohnung, Schuppen, Haus
                    Liebe = niemand, eine königliche Person, ihr Nachbar, ihre wahre Liebe
                    Haustiere = Hund, Katze, Elefant
                    Namen = Judith, Ralf, Tim
                    {for} Name {in} Namen
                        {print} Name ' lebt in einem ' Häuser {at} {random}
                        {print} Name ' wird ' Liebe {at} {random} ' heiraten.'
                        {print} Name ' wird eine(n) ' Haustiere {at} {random} ' als Haustier haben.'
                        {sleep}
                    ```
                start_code: '# setze hier deinen Code hin'
            12:
                story_text: |-
                    Ab Level 12 musst du auch in Listen Anführungszeichen vor und nach jedem Element verwenden.

                    ### Übung
                    Ergänze die Liste um zwei Vorhersagen
                example_code: |
                    ```
                    Schicksale = 'Du wirst auf einer Bananenschale ausrutschen', _
                    {print} 'Ich werde in meine Kristallkugel schauen, um deine Zukunft zu sehen.'
                    {print} 'Ich sehe... Ich sehe...'
                    {sleep}
                    {print} Schicksale {at} {random}
                    ```
                start_code: '# setze hier deinen Code hin'
    functions:
        name: functions
        description: functions
        default_save_name: functions
        levels:
            12:
                story_text: |
                    In this level you'll learn how to use **functions**. A function is a block of code you can easily use multiple times. Using functions helps us organize pieces of code that we can use again and again.
                    To create a function, use `{define}` and give the function a name. Then put all the lines you want in the function in a indented block under the `{define}` line.
                    Leave one empty line in your code to make it look nice and neat. Great job! You have created a function!

                    Now, whenever we need that block of code, we just use <code>{call}</code> with the function's name to call it up! We don't have to type that block of code again.

                    Check out this example code of a game of Twister. The function 'turn' contains a block of code that chooses which limb should go where.

                    ### Exercise
                    Finish this code by setting the 2 variables chosen_limb and chosen_color.
                    Then, choose how many times you want to call the function to give the twister spinner a spin.

                    ### Exercise 2
                    Improve your code by adding a variable called 'people'. Use the variable to give all the players their own command in the game.
                    For example: 'Ahmed, right hand on green' or 'Jessica, left foot on yellow'.
                example_code: |
                    ```
                    sides = 'left', 'right'
                    limbs = 'hand', 'foot'
                    colors = 'red', 'blue', 'green', 'yellow'

                    {define} turn
                        chosen_side = sides {at} {random}
                        chosen_limb = limbs _
                        chosen_color = colors _
                        {print} chosen_side ' ' chosen_limb ' on ' chosen_color

                    {print} 'Lets play a game of Twister!'
                    {for} i {in} {range} 1 to _
                        {call} turn
                        {sleep} 2
                    ```
                start_code: |
                    sides = 'left', 'right'
                    limbs = 'hand', 'foot'
                    colors = 'red', 'blue', 'green', 'yellow'

                    {define} turn
                        chosen_side = sides {at} {random}
                        chosen_limb = limbs _
                        chosen_color = colors _
                        {print} chosen_side ' ' chosen_limb ' on ' chosen_color

                    {print} 'Lets play a game of Twister!'
                    {for} i {in} {range} 1 to _
                        {call} turn
                        {sleep} 2
            13:
                story_text: |
                    Now that you've learned how to use functions, you'll learn how to use a function with an argument.
                    An **argument** is a variable that is used within a function. It is not used outside the function.

                    For example in this code we've programmed the first verse of the song 'My Bonnie is over the ocean'.
                    In this example code the argument `place` is used. Place is a variable that is only used in the function, so an argument.
                    To use `place` we have programmed the line `define song with place`.
                    When the function is called, computer will replace the argument `place`, with the piece of text after `call song with`.

                    ### Exercise
                    The next verse of this song goes:

                    Last night as I lay on my pillow
                    Last night as I lay on my bed
                    Last night as I lay on my pillow
                    I dreamed that my Bonnie is dead

                    Can you program this verse in the same way as the example?
                example_code: |
                    ```
                    {define} song {with} place
                        {print} 'My Bonnie is over the ' place

                    {call} song {with} 'ocean'
                    {call} song {with} 'sea'
                    {call} song {with} 'ocean'
                    ```
                start_code: |
                    {define} song {with} place
                        {print} 'My Bonnie is over the ' place

                    {call} song {with} 'ocean'
                    {call} song {with} 'sea'
                    {call} song {with} 'ocean'
            14:
                story_text: |
                    In the previous levels you have learned to create functions and use arguments with them. Another great use of a function is to let it calculate something for you.
                    You can give the function a calculation and it will give you the answer of the calculation. This answer is called a **return value**.

                    For example, in this code the function calculate_new_price will calculate the new price of any item. It will give you the new price as a return value.

                    ## Exercise
                    Finish this code. We have already made the variable new_price for you, you only need to set it.
                    You should finish the line of code by calling the function that calculates the new price.
                example_code: |
                    ```
                    {define} calculate_new_price {with} amount, percentage
                        percentage = percentage / 100
                        discount_amount = amount * percentage
                        return amount - discount_amount

                    old_price = {ask} 'How much is on the price tag?'
                    discount = {ask} 'What percentage is the discount?'

                    new_price = _ calculate_new_price {with} old_price, _
                    {print} 'The new price is ' new_price ' dollar'
                    ```
                start_code: |
                    {define} calculate_new_price {with} amount, percentage
                        percentage = percentage / 100
                        discount_amount = amount * percentage
                        return amount - discount_amount

                    old_price = {ask} 'How much is on the price tag?'
                    discount = {ask} 'What percentage is the discount?'

                    new_price = _ calculate_new_price {with} old_price, _
                    {print} 'The new price is ' new_price ' dollar'
    guess_my_number:
        name: Guess my number
        description: guess my number
        default_save_name: guess my number
        levels:
            14:
                story_text: |
                    In this level you can program the game 'Guess my number'

                    ### Exercise
                    Fill in the correct symbols on the blanks to get the game to work.
                example_code: |
                    ```
                    {print} 'Guess my number'
                    numbers = 1, 2, 3, 4, 5, 6, 7, 8, 9, 10
                    number = numbers {at} {random}
                    game = 'on'
                    {for} i {in} {range} 1 {to} 10
                        {if} game == 'on'
                            guess = {ask} 'Which number do you think it is?'
                            {if} guess _ number
                                {print} 'Lower!'
                            {if} guess _ number
                                {print} 'Higher!'
                            {if} guess _ number
                                {print} 'You win!'
                                game = 'over'
                    ```
                start_code: '# place your code here'
    harry_potter:
        name: Harry Potter
        default_save_name: Harry Potter
        description: Harry Potter adventures
        levels:
            10:
                story_text: |
                    ### Exercise
                    We can also make a Harry Potter themed fortune teller. Fill in blanks such that 9 lines are printed.
                    **Extra** Change the theme of the fortune teller into something else, such as your favorite book, film or tv show.
                example_code: |
                    ```
                    houses = Gryffindor, Slytherin, Hufflepuff, Ravenclaw
                    subjects = potions, defence against the dark arts, charms, transfiguration
                    fears = Voldemort, spiders, failing your OWL test
                    names = Harry, Ron, Hermione
                    _
                    _ {print} name ' is placed in ' houses {at} {random}
                    _ {print} name ' is great at ' subjects {at} {random}
                    _ {print} name 's greatest fear is ' fears {at} {random}
                    ```
                start_code: '# place your code here'
    haunted:
        name: Spukhaus
        default_save_name: Spukhaus
        description: Entkomme dem Spukhaus
        levels:
            1:
                story_text: |
                    In diesem Abenteuer arbeiten wir an einem Spiel, in dem du aus einem Geisterhaus entkommen musst, indem du die richtigen Türen wählst.
                    Wenn du die richtige Tür wählst, überlebst du, aber wenn nicht, könnte ein schreckliches Monster…

                    In Level 1 beginnen wir mit unserem Spukhaus-Spiel, indem wir uns eine gruselige Geschichte ausdenken und die Spieler fragen, welches Monster sie in unserem Spukhaus finden werden.
                example_code: |
                    ```
                    {print} Wie bin ich hierher gekommen?
                    {print} Ich erinnere mich an meinen Freund, der sagte dass ich in das alte Haus gehen soll...
                    {print} und plötzlich wurde alles dunkel.
                    {print} Aber warum bin ich jetzt auf dem Boden...?
                    {print} Mein Kopf tut weh als hätte mir jemand mit der Pfanne eine übergezogen!
                    {print} Was ist das für ein Geräusch?
                    {print} Oh nein! Ich habe das Gefühl dass ich nicht alleine in diesem Haus bin!
                    {print} Ich muss hier raus!
                    {print} Vor mir sind drei Türen...
                    {ask} Durch welche Tür soll ich gehen?
                    {echo} Ich nehme Tür
                    {print} ...?
                    ```
                story_text_2: |
                    ### Übung
                    Kopiere den Beispiel-Code in deinen Eingabebereich, indem du den gelben Knopf drückst.
                    Beende nun die Geschichte, indem du mindestens 5 Zeilen zum Code hinzufügst.
                    Denke daran, dass du jede Zeile mit einem `{print}` Befehl beginnst.
                start_code: '{print} How did I get here?'
            2:
                story_text: |
                    In diesem Spukhaus kannst du Monster mit Emojis auswählen. Natürlich kannst du auch Wörter verwenden.
                example_code: |
                    ```
                    Monster_1 {is} 👻
                    Monster_2 {is} 🤡
                    Monster_3 {is} 👶
                    {print} Du gehst ins Spukhaus.
                    {print} Plötzlich siehst du ein Monster_1
                    {print} Du läufst in den anderen Raum, aber ein Monster_2 wartet dort auf dich!
                    {print} Oh nein! Schnell flitzt du in die Küche.
                    {print} Aber als du reinkommst greift dich Monster_3 an!
                    ```
                story_text_2: |
                    ### Übung
                    Im obigen Beispiel sind die Monster vorherbestimmt. Also ist die Ausgabe deines Codes jedes Mal das Gleiche.
                    Kannst du `{ask}` Befehle hinzufügen, um das Spukhaus interaktiv zu machen und die Spieler die Monster auswählen zu lassen auf die sie treffen?
                example_code_2: |
                    ```
                    Monster1 {is} _
                    Monster2 {is} _
                    Monster3 {is} _
                    {print} Du betrittst das Spukhaus.
                    {print} Plötzlich siehst du ein Monster1
                    {print} Du rennst in den anderen Raum, aber ein Monster2 wartet dort auf dich!
                    {print} Oh nein! Schnell in die Küche.
                    {print} Aber als du hineingehst attackiert dich Monster3 !
                    ```
                start_code: monster1 {is} _
            3:
                story_text: |
                    In den vorherigen Leveln hast du eine Einleitung ins Spukhaus-Spiel gemacht, aber wie du vielleicht gemerkt hast war das Ender der Geschichte immer schrecklich.
                    In diesem Level kannst du die Geschichte interaktiver machen, indem du den Ausgang des Spiels änderst. Manchmal wirst du gefressen, manchmal kannst du entkommen!
                    Lass Hedy zufällig entscheiden!
                example_code: |
                    ```
                    _ Escape from the haunted house!
                    _ There are 3 doors in front of you...
                    _ _ _ Which door do you choose?
                    _ You picked door ... choice
                    monsters _ a zombie, a vampire, NOTHING YOUVE ESCAPED
                    _ You see...
                    {sleep}
                    _ _ _ _
                    ```
                start_code: '# setze hier deinen Code hin'
            4:
                story_text: |
                    In diesem Level lernst du mit Anführungszeichen umzugehen.

                    ### Übung 1
                    Kannst du dein Spukhaus für Level 4 fit machen?

                    ### Übung 2
                    Gehe zurück zum vorigen Level und kopiere deinen Spukhaus-Code. Bring den Code in diesem Level zum Laufen, indem du Anführungszeichen an den richtigen Stellen hinzufügst.
                example_code: |
                    ```
                    _ Füge Anführungszeichen zu diesem Code hinzu _
                    {print} Entkomme dem Spukhaus!
                    {print} Vor dir sind drei Türen...
                    Wahl {is} {ask} Welche Tür wählst du?
                    {print} Du nimmst Tür ... Wahl
                    Monster {is} ein Zombie, ein Vampir, NICHTS DU BIST ENTKOMMEN
                    {print} Du siehst...
                    {sleep}
                    {print} Monster {at} {random}
                    ```
                start_code: '# setze hier deinen Code hin'
            5:
                story_text: |
                    Bis zu diesem Level hat das Spukaus den Spieler immer gefragt durch welche Tür er gehen will, aber wie du vielleicht gemerkt hast, musste der Spieler nicht wirklich richtig antworten.
                    Wenn der Spieler einfach irgendetwas eingeben hat, ging das Spiel trotzdem weiter und der Spieler konnte sogar gewinnen (obwohl er gar keine Tür gewählt hat).
                    In diesem Level kannst du nur gewinnen, wenn du die gleiche Tür wählst die Hedy zufällig ausgesucht hat.

                    ### Übung
                    Kannst du die 4 fehlenden Wörter finden, um den Code zu vervollständigen?
                example_code: |
                    ```
                    {print} 'Entkomme aus dem Spukhaus!'
                    {print} 'Es sind 3 Türen vor dir...'
                    Türen {is} 1, 2, 3
                    Monster {is} Werwolf, Mumie, Vampir, Zombie
                    gewählte_Tür {is} {ask} 'Welche Tür wählst du?'
                    {print} 'Du wählst Tür Nummer...' gewählte_Tür
                    {sleep}
                    richtige_Tür {is} Türen {at} {random}
                    _ _ _ _ {print} 'Großartig! Du bist entkommen!'
                    {else} {print} 'Oh nein! Du wirst gegessen von...' Monster {at} {random}
                    ```
                start_code: '# setze hier deinen Code hin'
            9:
                story_text: |
                    In diesem Level kannst du Verschachtelung verwenden, um das Spukhaus noch interaktiver zu machen!

                    ### Übung
                    Im Moment ist es ziemlich schwer, das Spiel zu gewinnen. Kannst du es leichter machen?
                    Ändere deinen Code, sodass er nur eine falsche Tür und zwei richtige Türen, anstatt eine richtige und zwei falsche hat.
                    Tipp: Dies bedeutet, dass du die Variablen für richtige und falsche Türen und die Befehle `{if}` und `{else}` tauscht.
                    Und natürlich kannst du auch die Geschichte nach Belieben verändern. Ändere die Monster oder mach es zu einer fröhlichen Spiel-Show, wo man ein Geschenk bekommt!
                example_code: |
                    ```
                    {print} 'Entkomme dem Spukhaus!'
                    Spieler = am_Leben
                    Türen = 1, 2, 3
                    Monster = Zombie, Vampir, riesige Spinne
                    {repeat} 3 {times}
                        {if} Spieler {is} am_Leben
                            richtige_Tür {is} Türen {at} {random}
                            {print} 'Vor dir sind drei Türen...'
                            gewählte_Tür = {ask} 'Welche Tür wählst du?'
                            {if} gewählte_Tür {is} richtige_Tür
                                {print} 'Hier sind keine Monster!'
                            {else}
                                {print} 'Du wirst gefressen von einem(r) ' Monster {at} {random}
                                Spieler = tot
                        {else}
                            {print} 'GAME OVER'
                    {if} Spieler {is} am_Leben
                        {print} 'Großartig! Du hast überlebt'
                    ```
                start_code: '{print} ''Escape from the haunted house!'''
            11:
                story_text: |
                    In diesem Level haben wir den `{for}` Befehl verändert, um dem Spieler zu sagen, wo er ist.

                    ### Übung 1
                    Vervollständige das Programm, sodass der Spieler weiß in welchem Raum er ist.

                    ### Übung 2
                    Mache ein Abenteuer aus dem Programm, indem du folgenden Schritten folgst:

                    1. Erstelle eine Liste von Auswahlmöglichkeiten (wie kämpfe oder flüchte)
                    2. Stelle sicher, dass der Spieler eine Möglichkeit auswählen kann. Nutze `{ask}`
                    3. Ist die Antwort richtig? Dann darf er zum nächsten Monster fortfahren. Gibt er eine falsche Antwort? Lass es den Spieler mit `{print}` wissen.

                    **(extra)** Wenn man eine falsche Wahl trifft, wird immer noch ein Monster angezeigt! Wie könntest du das ändern?
                example_code: |
                    ```
                    {print} 'Entkomme aus dem Spukhaus!'
                    monsterliste = Zombie, Vampir, Riesenspinne
                    _
                        {print} 'Raum ' i
                        monster = monsterliste {at} {random}
                    ```
                start_code: '{print} ''Escape from the haunted house!'''
            14:
                story_text: |
                    In diesem Level kannst du die Symbole `<` und `>` verwenden um deinen Spielen Leben hinzuzufügen.
                example_code: |
                    ```
                    {print} 'Escape from the haunted house'
                    lives = 3
                    doors = 1, 2, 3
                    monsters = 'the wicked witch', 'a zombie', 'a sleeping 3 headed dog'
                    {for} i {in} {range} 1 {to} 10
                        {if} lives > 0
                            good_door = doors {at} {random}
                            monster = monsters {at} {random}
                            chosen_door = {ask} 'Which door do you choose?'
                            {if} good_door == chosen_door
                                {print} 'You have chosen the correct door'
                            {else}
                                {print} 'You see...' monster
                                {if} monster == 'a sleeping 3 headed dog'
                                    {print} 'Pffieuw.... Its asleep'
                                {else}
                                    {print} 'You lose one life'
                                    lives = lives -1
                        {else}
                            {print} 'GAME OVER'
                    ```
                start_code: '# setze hier deinen Code hin'
            16:
                story_text: |
                    Dieses Spukhaus-Spiel verwendet die Verbindung zwischen Listen, die du in diesem Level verwenden kannst.
                    Zum Beispiel kommen alle Eigenschaften, die zu Zombies gehören, als Erstes in der Liste, dann die Hexen und als drittes die Vampire.
                    Schau dir mal den Code an!
                example_code: |
                    ```
                    numbers = [1, 2, 3]
                    i = numbers[{random}]
                    hint = ['growling', 'a cackling laugh', 'fluttering batwings']
                    monsters = ['zombie', 'witch', 'vampire']
                    bad_fate = ['Your brain is eaten', 'You are forever cursed', 'You are bitten']
                    good_fate = ['You throw the ham. The zombie is distracted and starts eating it.', 'You set the curtains on fire. The witch flees out of fear for the fire', 'The vampire hates garlic and flees']
                    weapons = ['ham', 'lighter', 'garlic']
                    {print} 'You are standing in front of an old mension'
                    {print} 'Something is not right here'
                    {print} 'You hear ' hint[i]
                    {print} 'You are going to explore it'
                    {print} 'You enter the kitchen en see a lighter, a raw ham and a garlic.'
                    your_weapon = {ask} 'What do you bring with you?'
                    {print} 'With your ' your_weapon ' you enter the living room'
                    {print} 'There you find a ' monsters[i]
                    needed_weapon = weapons[i]
                    {if} your_weapon == needed_weapon
                        {print} 'You use your ' your_weapon
                        {print} good_fate[i]
                        {print} 'YOU WIN!'
                    {else}
                        {print} 'You have chosen the wrong weapon...'
                        {print} bad_fate[i]
                        {print} 'GAME OVER'
                    ```
                start_code: '# setze hier deinen Code hin'
    hotel:
        name: "hotel"
        description: hotel
        default_save_name: hotel
        levels:
            13:
                story_text: |
                    In the previous adventure you have learned how to use an argument in a function, and you've learned how to combine it with an {ask}.
                    You might have wondered why you would use functions, because the functions in the example were only one line of code.
                    Now we will show you what a bigger function looks like and we will use multiple agruments now as well. You'll see how much better it is to use a function once the function gets bigger.
                    Here is an example of a function with arguments combined with {ask} commands.
                example_code: |
                    ```
                    {define} welcome_message {with} title, last_name, country, room_number
                        {print} 'Welcome to Hotel Hedy, ' title ' ' last_name
                        nice_trip {is} {ask} 'Did you have a nice trip from, ' country '?'
                        {if} nice_trip {is} 'yes'
                            {print} 'Lovely!'
                        {else}
                            {print} 'Sorry to hear that.'
                            {print} 'Hopefully you can take a nice rest in you room.'
                        {print} 'Your room number is ' room_number

                    {print} 'Hello. Please fill in your information to check in.'
                    title = {ask} 'What is your title (mr, mrs, ms, dr, etc.)?'
                    name = {ask} 'What is you last name?'
                    homecountry = {ask} 'What country do you come from?'

                    {call} welcome_message {with} title, name, homecountry, 105
                    ```
                start_code: |
                    {define} welcome_message {with} title, last_name, country, room_number
                        {print} 'Welcome to Hotel Hedy, ' title ' ' last_name
                        nice_trip {is} {ask} 'Did you have a nice trip from, ' country '?'
                        {if} nice_trip {is} 'yes'
                            {print} 'Lovely!'
                        {else}
                            {print} 'Sorry to hear that.'
                            {print} 'Hopefully you can take a nice rest in you room.'
                        {print} 'Your room number is ' room_number

                    {print} 'Hello. Please fill in your information to check in.'
                    title = {ask} 'What is your title (mr, mrs, ms, dr, etc.)?'
                    name = {ask} 'What is you last name?'
                    homecountry = {ask} 'What country do you come from?'

                    {call} welcome_message {with} title, name, homecountry, 105
    if_command:
        name: '{if} & {else}'
        default_save_name: if_command
        description: Introducing the if command
        levels:
            5:
                story_text: |
                    ## If... else....
                    In level 5 there is something new, the `{if}`! With the `{if}` you can choose between two different options.
                    This code prints nice if you enter Hedy as a name, and boo! if you enter something else.
                    `{ask}` and `{print}` still work like they did in level 4.
                example_code: |
                    ```
                    name {is} {ask} 'what is your name?'
                    {if} name {is} Hedy {print} 'nice' {else} {print} 'boo!'
                    ```
                story_text_2: |
                    Sometimes code with an `{if}` gets really long and does not fit on the line well. <br> You may also divide the code over two lines, starting the second line at the `{else}` like this:
                example_code_2: |
                    ```
                    name {is} {ask} 'what is your name?'
                    {if} name {is} Hedy {print} 'nice'
                    {else} {print} 'boo!'
                    ```
                story_text_3: |
                    ### Exercise
                    Try to create your own code with `{if}` and `{else}`. You can use the example code if you want.
                example_code_3: |
                    ```
                    answer {is} {ask} '2 + 2 = ?'
                    _ _ _ 4 _ 'Great job!'
                    _ _ 'No 2 + 2 = 4'
                    ```
                start_code: |-
                    name {is} {ask} 'what is your name?'
                    {if} name {is} Hedy {print} 'nice'
                    {else} {print} 'boo!'
            8:
                story_text: |
                    ## If... Else...
                    You have learned to repeat a block of lines of code after a `{repeat}` command.
                    Now you can also use indentation to make blocks after a {if} or {else} command.
                    Check out the example code.

                    ### Exercise
                    Add an {else} command to the example code. Make a block of line using indentation. You do this by starting each line with 4 spaces.
                example_code: |
                    ```
                    name {is} {ask} 'What is your name?'
                    {if} name {is} Hedy
                        {print} 'Welcome Hedy'
                        {print} 'You can play on your computer!'
                    ```
                start_code: |
                    name {is} {ask} 'What is your name?'
                    {if} name {is} Hedy
                        {print} 'Welcome Hedy'
                        {print} 'You can play on your computer!'
            9:
                story_text: |
                    In this level you can also put an {if} command inside another {if} command.
                example_code: |
                    continue = ask 'Do you want to continue?'
                    if continue = yes
                        sure = ask 'Are you sure?'
                        if sure is yes
                            print 'We will continue'
                        else
                            print 'You are not sure'
                    else
                        print 'You do not want to continue'
                start_code: |
                    continue = ask 'Do you want to continue?'
                    if continue = yes
                        sure = ask 'Are you sure?'
                        if sure is yes
                            print 'We will continue'
                        else
                            print 'You are not sure'
                    else
                        print 'You do not want to continue'
    in_command:
        name: '{in}'
        default_save_name: in_command
        description: Introducing the in command
        levels:
            5:
                story_text: |
                    ## Lists
                    When we want to check if something is in a list, we can now use the `{in}` command.
                    This code prints pretty! if you choose green or yellow, and meh otherwise.
                example_code: |
                    ```
                    pretty_colors {is} green, yellow
                    favorite_color {is} {ask} 'What is your favorite color?'
                    {if} favorite_color {in} pretty_colors {print} 'pretty!'
                    {else} {print} 'meh'
                    ```
                story_text_2: |
                    ### Exercise
                    Finish the example code by filling in the blanks with commands that you've learned.
                    When you've finished the code, try to create a code of your own and use a question that you've thought of yourself.
                example_code_2: |
                    ```
                    animals is dog, cow, sheep
                    answer is ask 'What is your favorite animal?'
                    _ answer _ animals _ 'Mine too!'
                    _ _ 'My favorite animals are dogs, cows and sheep'
                    ```
                start_code: |-
                    pretty_colors {is} green, yellow
                    favorite_color {is} {ask} 'What is your favorite color?'
                    {if} favorite_color {in} pretty_colors {print} 'pretty!'
                    {else} {print} 'meh'
    is_command:
        name: '{is}'
        default_save_name: is_command
        description: introducing is command
        levels:
            2:
                story_text: |
                    ## Variablen
                    Du kannst einem Wort mit `{is}` einen Wert geben. Dieses Wort nennt man eine **Variable**. In diesem Beispiel haben wir eine Variable namens name und eine Variable names age benutzt. Du kannst das Wort name irgendwo in deinem Code verwenden. Es wird von Hedy automatisch ersetzt, wie hier:
                example_code: |
                    ```
                    name {is} Hedy
                    age {is} 15
                    {print} name is age years old
                    ```
                story_text_2: |
                    ### Übung
                    Es ist Zeit, deine eigenen Variablen zu definieren.
                    Im Beispiel-Code zeigen wir ein Beispiel mit der Variable `favorite_animals`. In Zeile 1 wird die Variable gesetzt, und in Zeile 2 verwenden wir die Variable in einem `{print}` Befehl.
                    Zuerst, vervollständige unser Beispiel, in dem du dein Lieblingstier in die Leerstelle einträgst. Dann denke dir mindestens 3 eigene Code-Beispiele aus. Wähle eine Variable und gib der Variable mit dem `{is}` Befehl einen Wert. Dann verwenden den `{print}` Befehl, so wie wir es gezeigt haben.
                example_code_2: |
                    ```
                    favorite_animals is _
                    {print} I like favorite_animals
                    ```
                start_code: |-
                    name {is} Hedy
                    age {is} 15
                    {print} name is age years old
            6:
                story_text: |
                    We also make a change in storing a word in a variable! You may now use `=` instead of  `{is}` when we store a name or a number in a variable, like this:
                example_code: |
                    ```
                    name = Hedy
                    answer = 20 + 4
                    ```
                start_code: |
                    name = Hedy
                    answer = 20 + 4
            14:
                story_text: |
                    We are going to learn more new items. You might know them already from mathematics, the `<` and `>`.
                    The `<` checks if the first number is smaller than the second, for example age `<` 12 checks if age is smaller than 12.
                    If you want to check if the first number is smaller or equal to the second, you can use `<=`, for example age `<=` 11.
                    The `>` checks if the first number is bigger than the second, for example points `>` 10 checks if points is larger than 10.
                    If you want to check if the first number is bigger or equal to the second, you can use `>=`, for example points `>=` 11.
                    You use these comparisons in an `{if}`, like this:
                example_code: |
                    ```
                    age = {ask} 'How old are you?'
                    {if} age > 12
                        {print} 'You are older than I am!'
                    ```
                story_text_2: |
                    From this level on, if you want to compare exactly, you can use two equal signs. This is what most programming languages do:
                example_code_2: |
                    ```
                    name = {ask} 'What is your name?'
                    {if} name == 'Hedy'
                        {print} 'You are cool!'
                    ```
                story_text_3: |
                    You can also compare if something is *not* equal to something else using `!=` like this:
                example_code_3: |
                    ```
                    name = {ask} 'What is your name?'
                    {if} name != 'Hedy'
                        {print} 'You are not Hedy'
                    ```
                start_code: |-
                    age = {ask} 'How old are you?'
                    {if} age < 13
                        {print} 'You are younger than me!'
                    {else}
                        {print} 'You are older than me!'
    language:
        name: Sprache
        default_save_name: Sprache
        description: Übe Wörter in einer Fremdsprache
        levels:
            5:
                story_text: |
                    Schreibe dein eigenes Programm, um Vokabeln in einer neuen Sprache zu üben.

                    ### Übung
                    Mache das Programm länger, indem du mindestens 3 weitere Wörter zum Lernen für den Spieler hinzufügst.
                    **Extra** Natürlich kannst du auch eine andere Sprache als Französisch wählen. Du kannst den Code zu jeder beliebigen Sprache ändern, die du lernen möchtest.
                example_code: |
                    ```
                    {print} 'Lerne Französisch!'
                    Katze {is} {ask} '🐱'
                    {if} Katze {is} chat {print} 'Großartig!'
                    {else} {print} 'Nein, Katze heißt chat'
                    Frosch {is} {ask} '🐸'
                    {if} Frosch {is} grenouille {print} 'Super!'
                    {else} {print} 'Nein, Frosch heißt grenouille'
                    ```
                start_code: '# setze hier deinen Code hin'
            16:
                story_text: |
                    Schreibe dein eigenes Programm dien Vokabular in einer neuen Sprache zu lernen.
                example_code: |
                    ```
                    french_words = ['bonjour', 'ordinateur', 'pomme de terre']
                    translation = ['hello', 'computer', 'potato']
                    score = 0
                    {for} i {in} {range} 1 {to} 3
                        answer = {ask} 'What does ' french_words[i] ' mean?'
                        correct = translation[i]
                        {if} answer == correct
                            {print} 'Correct!'
                            score = score + 1
                        {else}
                            {print} 'Wrong, ' french_words[i] ' means ' translation[i]
                    {print} 'You gave ' score ' correct answers.'
                    ```
                start_code: '# setze hier deinen Code hin'
    maths:
        name: maths
        default_save_name: maths
        description: Introducing maths
        levels:
            6:
                story_text: |
                    ## 1 + 1
                    In this level you learn something new: you can now also calculate.

                    The plus is easy, you write it like with math: `5 + 5` for example. The minus also works fine, it is `5 - 5`.

                    The times is a bit different, because there is no times symbol on your keyboard. Just search, there really isn't!
                    That is why we multiply with the asterisk above 8: `5 * 5`. Read that as "5 times 5" that helps you remember it best.
                example_code: |
                    ```
                    {print} '5 plus 5 is ' 5 + 5
                    {print} '5 minus 5 is ' 5 - 5
                    {print} '5 times 5 is ' 5 * 5
                    ```
                start_code: '{print} ''5 times 5 is '' 5 * 5'
            12:
                story_text: |-
                    **Decimal numbers**
                    So far, Hedy did not allow for decimal numbers like 1.5, but now we do allow that. Note that computers use the `.` for decimal numbers.
                example_code: |
                    ```
                    {print} 'Two and a half plus two and a half is...'
                    {print} 2.5 + 2.5
                    ```
                story_text_2: |-
                    **Maths with words**
                    In this level you can also do addition with words like this:
                example_code_2: |
                    ```
                    a = 'Hello '
                    b = 'world!'
                    {print} a + b
                    ```
                start_code: |-
                    {print} 'decimal numbers now need to use a dot'
                    {print} 2.5 + 2.5
    parrot:
        name: Papagei
        default_save_name: Papagei
        description: Erschaffe Dir deinen eigenen zahmen Papageien, der Dir alles nachplappert!
        levels:
            1:
                story_text: |
                    Erschaffe Dir deinen eigenen zahmen Papageien, der Dir alles nachplappert!
                example_code: |
                    ```
                    {print} Ich bin Hedy der Papagei!
                    {ask} Wie lautet Dein Name?
                    {echo}
                    {echo}
                    ```
                story_text_2: |
                    ### Übung
                    Kopiere den Beispiel-Code in deinen Eingabebereich, indem du den gelben Knopf drückst.
                    Bringe den Papagei dazu, eine andere Frage zu stellen? Fülle die Lücken im Beispiel aus!
                    **Extra** Du kannst den Papagei auch mehrere Fragen stellen lassen. Tippe noch ein paar Zeilen Code unter deinen eigenen Code.
                example_code_2: |
                    ```
                    {print} Ich bin Hedy der Papagei
                    {ask} _
                    {echo}
                    {echo}
                start_code: |
                    {print} Ich bin Hedy der Papagei
                    {ask} Was ist dein Name?
                    {echo}
                    {echo}
            2:
                story_text: |
                    Lass Deinen zahmen Papageien noch etwas echter klingen!
                example_code: |
                    ```
                    {print} Ich bin Hedy der Papagei.
                    Name {is} {ask} Wie lautet Dein Name?
                    {print} Name
                    {sleep}
                    {print} Aaaaaak
                    {sleep}
                    {print} Name
                    ```
                story_text_2: |
                    ### Übung
                    Du kannst Variablen verwenden, damit der Papagei mehr als nur deinen Namen sagt. Kannst du diesen Code vervollständigen?
                start_code: '{print} Ich bin Hedy der Papagei!'
            3:
                story_text: |
                    Bringe Deinem Papageien mit dem Befehl `{add}` neue Wörter bei.
                    ### Übung
                    Wie kannst Du deinen Papagei dazu bringen, mehrere Wörter zu sagen?
                example_code: |
                    ```
                    Wörter {is} Aaaaaaak, Hedy
                    {print} Bring deinem Papagei etwas bei!
                    neues_Wort {is} {ask} Welches Wort willst du ihm beibringen?
                    {add} neues_Wort {to_list} Wörter
                    {print} 🧒 Sag neues_Wort, Hedy!
                    {print} 🦜 Wörter {at} {random}
                    ```
                start_code: '# setze hier deinen Code hin'
            4:
                story_text: |
                    In diesem Level müssen wir Anführungszeichen bei den Befehlen `{ask}` und `{print}` benutzen.
                    ### Übung
                    Vervollständige den Code, indem du Anführungszeichen in die Lücken füllst?
                example_code: |
                    ```
                    wörter {is} krächz, Hedy
                    {print} _ Trainiere deinen Papagei! _
                    neues_wort {is} {ask} _ Welches Wort möchtest du ihm beibringen? _
                    {add} neues_wort {to_list} wörter
                    {print} _ 🧒 Sage _ neues_wort _, Hedy!_
                    {print} _ 🦜 _ wörter {at} {random}
                    ```
                start_code: '# Schreibe deinen Code hier'
            5:
                story_text: |
                    Belohne deinen Papagei, wenn er das richtige Wort sagt!

                    ### Übung
                    Vervollständige den Code, indem du die 4 fehlenden Befehle ergänzt.
                example_code: |
                    ```
                    Wörter {is} Aaaaaaak, Hedy
                    {print} 'Bring deinem Papagei etwas bei!'
                    neues_Wort {is} {ask} 'Welches Wort willst du ihm beibringen?'
                    {add} neues_Wort {to_list} Wörter
                    gesagtes_Wort {is} Wörter {at} {random}
                    {print} '🧒 Sag ' neues_Wort ', Hedy!'
                    {print} '🦜 ' gesagtes_Wort
                    _ gesagtes_Wort {is} neues_Wort _ '🧒 Gut gemacht, Hedy! 🍪'
                    _ _ '🧒 Nein, Hedy! Sag ' neues_Wort
                    ```
                start_code: '# setze hier deinen Code hin'
    piggybank:
        name: Sparschwein
        default_save_name: Sparschwein
        description: Zähle dein Taschengeld!
        levels:
            12:
                story_text: |
                    In diesem Abenteuer lernst du, wie man ein digitales Sparschwein herstellt.

                    ### Übung
                    Beende den Code, um zu berechnen, wie viel Geld du hast und wie lange du sparen musst, um dir zu kaufen, was du willst!
                    **(extra)** Vielleicht hast du schon etwas Geld gespart? Ziehe das von dem Betrag ab, den du noch sparen musst.
                example_code: |
                    ```
                    {print} 'Das digitale Sparschwein'
                    Wunsch = {ask} 'Was würdest du dir gerne kaufen?'
                    Preis = {ask} 'Wieviel kostet das?'
                    Gespartes = {ask} 'Wieviel Geld hast du schon gespart?'
                    Taschengeld = {ask} 'Wieviel Taschengeld bekommst du pro Woche?'
                    zu_sparen = Preis - Gespartes
                    Wochen = zu_sparen / Taschengeld
                    {print} 'Du kannst dir ein ' _ ' in ' _ ' Wochen kaufen.'
                    ```
                start_code: '# setze hier deinen Code hin'
            14:
                story_text: |
                    In diesem Level kannst du dir von Hedy sagen lassen, ob du genug Geld gespart hast!
                example_code: |
                    ```
                    money = {ask} 'How much money have you saved?'
                    wish = {ask} 'How much money do you need?'
                    allowance = {ask} 'How much pocket money do you get each week?'
                    to_save = wish - money
                    weeks = to_save / allowance
                    {if} wish > money
                        {print} 'You need to save up some more!'
                        {print} 'Youll need ' weeks ' more weeks.'
                    {else}
                        {print} 'Great! You have enough'
                        {print} 'Lets go shopping!'
                    ```
                start_code: '# setze hier deinen Code hin'
    pressit:
        name: Tastengedrücke
        default_save_name: Gedrückt
        description: Versuche eine Taste an einen Befehl zu binden!
        levels:
            5:
                story_text: |
                    In diesem Level gibt es ein neues Schlüsselwort: `{pressed}`!
                    Mit `{pressed}` kannst du mit den Tasten auf deiner Tastatur steuern, welche Zeilen verwendet werden.

                    ### Übung
                    Schau dir das Beispiel an und füge eine weitere Zeile hinzu, die auf Tasten reagiert.
                example_code: |
                    ```
                    {print} 'Möchtest du ein gutes (g) oder ein böses (b) Ende?'
                    {if} g {is} {pressed} {print} 'Sie lebten glücklich bis ans Ende ihrer Tage ❤'
                    {else} {print} 'Der Prinz wurde von einem Nilpferd gefressen 😭'
                    ```
                story_text_2: |
                    Sie können jeden Code mit einem Schlüssel verknüpfen, einschließlich der Zeichenschildkröte.

                    ### Übung
                    Kopieren Sie die Codezeilen, damit Sie eine größere Zeichnung erstellen können.
                example_code_2: |
                    ```
                    {if} x {is} {pressed} {forward} 50
                    {else} {turn} 90
                    ```
                start_code: '# platziere deinen Code hier'
            7:
                story_text: |
                    Nun da du `{repeat}` kennengelernt hast, können wir Tasten mehrfach drücken!
                    Du kannst dazu nutzen, die Schildkröte vorwärts gehen und sich drehen zu lassen.

                    ### Übung
                    Der Code, den du in Level 5 gesehen hast, prüft die Taste nur einmal. Kopiere den Beispielcode und füge ein `{repeat}` hinzu, so dass du die Tasten mehrmals drücken kannst. Benutze diesen Code, um etwas Schönes zu zeichnen.
                example_code: |
                    ```
                    {if} x {is} {pressed} {forward} 15 {else} {turn} 90
                    ```
                start_code: '# Platziere deinen Code hier'
            9:
                story_text: "Da du jetzt weißt wie man Befehle kombiniert, kannst du mit Hilfe von `{pressed}` ein Touch-Type-Tool erstellen. \n\n### Übung\nVervollständige den Code. Jedes Mal soll ein zufälliger Buchstabe ausgewählt werden. Diesen muss man drücken. Du bekommst einen Punkt für die richtige\
                    \ Taste und zwei Punkte Abzug für die falsche Taste.\n**(extra)** Lösche den Bildschirm nach jedem Buchstaben und zeige dem Benutzer, wie viele Punkte er erreicht hat.\n"
                example_code: "```\nPunkte = 0\nBuchstaben = a, b, c, d, e\n{repeat} 10 {times}\n    Buchstabe = _ _ _ \n    {print} 'Drück den Buchstaben ' Buchstabe\n    {if} Buchstabe {is} {pressed}\n    _\n    _\n    _\n```\n"
                start_code: '# platziere deinen Code hier'
    print_command:
        name: '{print}'
        default_save_name: print
        description: Introduction print command
        levels:
            1:
                story_text: |
                    ## Der Drucken Befehl
                    Mit Hilfe des  `{print}`  Befehls kannst du den Text auf dem Bildschirm anzeigen.
                example_code: |
                    ```
                    {print} Hi there, programmer!
                    {print} Welcome to Hedy!
                    ```
                story_text_2: |
                    ### Übung
                    In Hedy findest du Übungen in jedem Abenteuer. Eine Übung erlaubt dir, neue Befehle und Konzepte zu üben und Beispielprogrammen deinen eigenen Schwung zu geben.
                    In dieser Übung wirst du eine pinke leere Fläche sehen. Du musst die leere Fläche mit etwas befüllen, bevor du das Programm ausführen kannst.

                    Füge den `{print}`  Befehl in die leere Fläche ein und dann noch fünf weitere Codezeilen. Jede Zeile muss mit dem `{print}` Befehl beginnen.
                    Viel Spaß!
                example_code_2: |
                    ```
                    _ Hello!
                    ```
                start_code: |
                    {print} Welcome to Hedy!
            18:
                story_text: |-
                    We arrived at real Python code! That means we need to use parentheses with `{print}` and `{range}` from now on.
                    It also means you can use Hedy code from this level in any Python environment as long as you use the English commands. If you haven't until now, you can switch the toggle in the commands menu to do so.
                example_code: |
                    ```
                    {print}('Hello!')
                    {for} i {in} {range}(1, 10):
                        {print}('This is line ', i)
                    ```
                story_text_2: If you want to print more than one item, you need to separate them by commas.
                example_code_2: |
                    ```
                    temperature = 25
                    {print}('It is ', temperature, ' degrees outside')
                    ```
                story_text_3: The final change we will need to make to get Python code is changing `{ask}` into `{input}`.
                example_code_3: |
                    ```
                    {print}('My name is Hedy!')
                    name = {input}('What is your name?')
                    {print}('So your name is ', name)
                    ```
                start_code: |-
                    name = 'Hedy'
                    {print}('My name is ', name)
    quizmaster:
        name: Quizmeister
        default_save_name: Quizmeister
        description: Mache dein eigenes Quiz!
        levels:
            14:
                story_text: |
                    In diesem Abenteuer kannst du dein eigenes Quiz machen! Füll alle Lücken aus, füge mehr Fragen hinzu und hab Spaß bei deinem eigenen Quiz!
                    Du kannst das Quiz machen über was du möchtest: dein Hobby, dein Lieblingstier, dein Lieblingsbuch, eigentlich über alles!
                example_code: |
                    ```
                    {print} 'Erstelle dein eigenes Quiz'
                    punkte_a = 0
                    punkte_b = 0
                    {print} 'Frage'
                    {print} 'Antwortmöglichkeit A'
                    {print} 'Antwortmöglichkeit B'
                    antwort = {ask} 'Welche Antwort?'
                    {if} antwort == 'A'
                        punkte_a = punkte_a + 1
                    {if} antwort == 'B'
                        punkte_b = punkte_b + 1
                    {print} 'Ende des Quiz!'
                    {print} 'Lasst und die Ergebnisse ansehen!'
                    {if} punkte_a > punkte_b
                        {print} 'Du gehörst zum A-Club'
                    {if} punkte_b > punkte_a
                        {print} 'Du gehörst zum B-Club'
                    ```
                start_code: '# setze hier deinen Code hin'
    quotation_marks:
        name: '''quotation marks'''
        default_save_name: quotation_marks
        description: Introduction quotation marks
        levels:
            4:
                story_text: |
                    ## 'Quotation marks'
                    In level 4 `{ask}` and `{print}` have changed.
                    You must put text that you want to print between quotation marks.
                    This is useful, because now you can print all the words you want. Also the words you used to store something with `{is}`.
                    Most programming languages also use quotation marks when printing, so we are also getting a step closer to real programming!
                example_code: |
                    ```
                    {print} 'You need to use quotation marks from now on!'
                    answer {is} {ask} 'What do we need to use from now on?'
                    {print} 'We need to use ' answer
                    ```
                story_text_2: |
                    ## Contractions
                    Important! Mind that now that we're using quotation marks, Hedy will get confused when you use the apostrophe for contractions like I'm or What's.
                    Make sure to remove those apostrophes and change the spelling to I am or What is.
                    Check out the example code to see the wrong way of using apostrophes.
                example_code_2: |
                    ```
                    _ This is the wrong way of using apostrophes _
                    {print} 'I'm babysitting my sister's kids'
                    {print} 'What's more fun than that?'
                    ```
                start_code: |-
                    {print} 'You need to use quotation marks from now on!'
                    answer {is} {ask} 'What do we need to use from now on?'
                    {print} 'We need to use ' answer
            12:
                story_text: |
                    **All texts need to be in quotation marks**
                    For this level on you will also have to use quotation marks when storing a text with `=`:
                example_code: |
                    ```
                    name = 'Hedy the Robot'
                    {print} 'Hello ' name
                    ```
                story_text_2: |
                    **All items in lists need quotation marks too**
                    Lists are texts, so they need quotation marks too. Mind that each single item on the list has quotation marks.
                    This allows you to save two words as 1 item on the list, for example 'Iron Man'.
                example_code_2: |
                    ```
                    superheroes = 'Spiderman', 'Batman', 'Iron Man'
                    {print} superheroes {at} {random}
                    ```
                story_text_3: |
                    **All text after `{if}` comparisons need quotation marks too**
                example_code_3: |
                    ```
                    name = {ask} 'What is your name?'
                    {if} name = 'Hedy the Robot'
                        {print} 'Hi there!'
                    ```
                story_text_4: |
                    **Numbers don't need quotation marks**
                    For numbers, you do not use quotation marks in the `=`:
                example_code_4: |
                    ```
                    score = 25
                    {print} 'You got ' score
                    ```
                start_code: |-
                    name = {ask} 'What is your name?'
                    {if} name = 'Hedy the Robot'
                        {print} 'Hi there!'
    random_command:
        name: '{random}'
        default_save_name: random_command
        description: introducing at random command
        levels:
            3:
                story_text: |
                    ## An zufällig
                    In diesem Level kannst du eine Liste mit dem `{is}` Befehl erstellen. Du kannst den Computer einen zufälligen Eintrag aus dieser Liste auswählen lassen. Das machst du mit `{at} {random}`.
                example_code: |
                    ```
                    animals {is} dogs, cats, kangaroos
                    {print} animals {at} {random}
                    ```
                story_text_2: |
                    You can use the `{at} {random}` command in a sentence as well.
                example_code_2: |
                    ```
                    food {is} sandwich, slice of pizza, salad, burrito
                    {print} I am going to have a food {at} {random} for lunch.
                    ```
                story_text_3: |
                    ### Übung
                    Probiere den `{at} {random}` Befehl aus und erschaffe deine eigene Spielesendung (wie die im Fernsehen), wo du eine Tür order einen Koffer auswählst und sich dort ein großer Preis versteckt!
                    Kannst du es tun? Wir haben schon mal die ersten Zeilen in den Beispielcode eingefügt.
                example_code_3: |
                    ```
                    {print} The big gameshow!
                    {print} There are 3 suitcases in front of you...
                    chosen {is} {ask} Which suitcase do you choose?
                    prices {is} _
                    _
                    ```
                start_code: |
                    animals {is} dog, cat, kangaroo
                    {print} animals {at} {random}
            16:
                story_text: |-
                    We are going to make lists the Python way, with square brackets around the lists! We also keep the quotation marks around each item like we have learned in previous levels.
                    We use square brackets to point out a place in a list. The {at} {random} command can not be used anymore.
                example_code: |
                    ```
                    friends = ['Ahmed', 'Ben', 'Cayden']
                    lucky_numbers = [15, 18, 6]
                    {for} i {in} {range} 1 {to} 3
                        {print} 'the lucky number of ' friends[i]
                        {print} 'is ' lucky_numbers[i]
                    ```
                start_code: |-
                    fruit = ['apple', 'banana', 'cherry']
                    {print} fruit[random]
    repeat_command:
        name: '{repeat}'
        default_save_name: repeat_command
        description: repeat command
        levels:
            7:
                story_text: |
                    ## Repeat! Repeat! Repeat!
                    Level 7 adds the `{repeat}` command.  `{repeat}` can be used to execute one line of code multiple times. Like this:

                    ### Exercise
                    Play around with the repeat command. Can you make the happy birthday song in only 3 lines of code instead of 4 now?
                example_code: |
                    ```
                    {repeat} 3 {times} {print} 'Hedy is fun!'
                    ```
                start_code: |
                    {print} 'happy birthday to you'
                    {print} 'happy birthday to you'
                    {print} 'happy birthday dear Hedy'
                    {print} 'happy birthday to you'
            8:
                story_text: |
                    ### Repeat commands and indentation
                    In this level you can repeat multiple lines of code with only 1 repeat command.
                    You do this by making a block of lines that you want to repeat.
                    The lines in this block will need **indentation** .
                    That means putting four spaces at the beginning of each line. You will also have to indent when you just want to create a block of one line.
                example_code: |
                    ```
                    {repeat} 5 {times}
                        {print} 'Hello everyone'
                        {print} 'This is all repeated 5 times'
                    ```
                start_code: |-
                    {repeat} 5 {times}
                        {print} 'Hello everyone'
                        {print} 'This will be printed 5 times'
            9:
                story_text: |
                    In this level you can not only use multiple lines with `{if}` and `{repeat}`, but you can also put them together!
                    In the example you see an `{if}` command within a `{repeat}` command. It is also allowed the other way around, and an `{if}` is also allowed in an `{if}` and a `{repeat}` in a `{repeat}`.
                    Give it a try!
                example_code: |
                    ```
                    {repeat} 3 {times}
                        food = {ask} 'What do you want?'
                        {if} food {is} pizza
                            {print} 'nice!'
                        {else}
                            {print} 'pizza is better'
                    ```
                start_code: |-
                    {repeat} 3 {times}
                        food = {ask} 'What do you want?'
                        {if} food {is} pizza
                            {print} 'nice!'
                        {else}
                            {print} 'pizza is better'
    repeat_command_2:
        name: '{repeat} 2'
        default_save_name: repeat_command_2
        description: repeat command 2
        levels:
            7:
                story_text: |
                    ## Repeat with other commands and with variables
                    You have practiced the `{repeat}` command in combination with the `{print}` command now, but did you know you could also use other commands with `{repeat}` ?
                    In this example code you can see that `{repeat}` can also be used with an `{ask}`, `{if}` or `{else}` command.
                example_code: |
                    ```
                    {repeat} 2 {times} answer = {ask} 'Did you know you could ask a question multiple times?'
                    {if} answer {is} yes {repeat} 2 {times} {print} 'You knew that already!'
                    {else} {repeat} 3 {times} {print} 'You have learned something new!'
                    ```
                story_text_2: |
                    Another interesting thing you can so with the `{repeat}` command is using variables to set the amount of times something should be repeated. In the example code you can see that we first ask the person how old they are.
                    Then, in line 3, the question is repeated 'age' times. So we have used the variable 'age' with the `{repeat}` command.
                example_code_2: |
                    ```
                    {print} 'Yay! It is your birthday!'
                    age = {ask} 'How old are you now?'
                    {repeat} age {times} {print} 'Hip Hip Hurray!'
                    ```
                start_code: |-
                    {repeat} 2 {times} answer = {ask} 'Did you know you could ask a question multiple times?'
                    {if} answer {is} yes {repeat} 2 {times} {print} 'You knew that already!'
                    {else} {repeat} 3 {times} {print} 'You have learned something new!'
            8:
                story_text: |
                    ### In the block or not?
                    In this level you have to think carefully which lines of code should be in the block and which shouldn't.
                    For example: If you want to sing the song *the muffin man*. You only want the line with 'the muffin man' to be repeated twice.
                    This means the last line shouldn't start with indentation as it doesn't belong to the block.
                    If you do start the last line with indentation the song will turn out wrong.

                    ## Exercise
                    Each line in the example code starts with a blank. Remove the blanks and try to figure out which line need indentation and which don't to make the muffin man song.
                example_code: |
                    ```
                    _ {print} 'Do you know the muffin man?'
                    _ {repeat} 2 {times}
                    _ {print} 'The muffin man'
                    _ {print} 'Do you know the muffin man, who lives on Drury Lane?'
                    ```
                start_code: |-
                    {repeat} 3 {times}
                        {print} 'This line will be repeated...'
                        {print} 'This one too...'
                    {print} 'but this one will not!'
    restaurant:
        name: Restaurant
        default_save_name: Restaurant
        description: Erstelle dein eigenes virtuelles Restaurant
        levels:
            1:
                story_text: |
                    Im ersten Level kannst du dein eigenes virtuelles Restaurant erstellen, und die Bestellungen deiner Gäste aufnehmen.
                example_code: |
                    ```
                    {print} Willkommen in Hedys Restaurant 🍟
                    _ Was würden Sie gerne bestellen?
                    {echo} Sie hätten also gerne
                    {print} Danke für Ihre Bestellung!
                    {print} Kommt sofort!
                    ```
                story_text_2: |
                    ### Übung
                    Kopiere den Beispiel-Code in den Eingabebereich, indem du den gelben Knopf drückst.
                    Fülle zuerst die Lücken mit den richtigen Befehlen, um den Code zum Laufen zu bringen.
                    Füge dann mindestens 4 zusätzliche Zeilen zum Restaurant-Programm hinzu.
                    Frage die Gäste, was sie trinken möchten und frage, ob sie in bar oder mit Karte zahlen möchten.
                    Denke die zum Schluss eine nette Verabschiedung für deine Gäste aus.
                start_code: '# setze hier deinen Code hin'
            2:
                story_text: |
                    In Level 2 konntest du dein Restaurant mit Variablen erweitern. In Level 1 konnte Hedy nur die Bestellung einmal wiedergeben (mit `{echo}`) und sich nur das merken, was zuletzt bestellt wurde.
                    Jetzt kannst du Variablen verwenden und Hedy kann sich sowohl das Essen als auch den Belag merken!
                example_code: |
                    ```
                    {print} Willkommen in Hedys Restaurant!
                    {print} Heute gibt es Pizza oder Lasagne.
                    Essen {is} {ask} Was würden Sie gerne essen?
                    {print} Gute Wahl! Das ist mein Lieblingsessen!
                    Belag {is} {ask} Hätten Sie die gerne mit Fleisch oder mit Gemüse?
                    {print} Das Essen mit Belag ist auf dem Weg!
                    ```
                story_text_2: |
                    ### Übung
                    Kopiere deinen eigenen Restaurant-Code aus dem vorigen Level in den unteren Eingabebereich.
                    Repariere den Code, indem du die {ask} und {echo} Befehle ersetzt und Variablen benutzt, wie du in diesem Level gelernt hast.

                    Nun da dein Code wieder läuft, ist es Zeit etwas Weiteres hinzu zu fügen.
                    Schau dir die letzte Zeile des Beispiel-Codes an: `{print} essen mit belag ist auf dem Weg!`
                    In dieser einzelnen Zeile wurden 2 Variablen benutzt, um die Bestellung zusammen zu fassen.
                    Füge nun deine eigene Zusammenfassung der Essen- und Getränkebestellung deiner Gäste hinzu.

                    **Extra** Nun da du gelernt hast Variablen zu benutzen, kannst du so viele Variablen in einer Zeile nutzen wie du magst. Kannst du mehr Variablen zu deinem Code hinzufügen, wie hier essen oder zum Mitnehmen, bar oder Karte, mit oder ohne Strohhalm usw.?
                start_code: '# setze hier deinen Code hin'
            3:
                story_text: |
                    Fällt es dir schwer zu entscheiden, was du gerne zum Abendessen hättest? Du kannst das Hedy machen lassen!
                    Füge einfach Listen deiner Lieblingsgerichte (oder der von dir nicht so gemochten Gerichte) hinzu und Hedy kann zufällig für dich ein Abendessen auswählen.
                    Du kannst dir auch einen Spaß draus machen, indem du Hedy den Preis für dein Abendessen auswählen lässt! Was wird wohl rauskommen?
                example_code: |
                    ```
                    gerichte {is} Spaghetti, Rosenkohl, Hamburger
                    {print} Du bekommst gerichte {at} {random} heute abend!
                    preise {is} 1 Euro, 10 Euro, 100 Euro
                    {print} Das macht preise {at} {random} bitte.
                    ```
                story_text_2: |
                    ### Übung
                    Erstelle nun deine eigene Version des Zufallsrestaurants.
                    Erstelle selbst eine Liste aller Vorspeisen, Hauptgerichte, Nachtische, Getränke und Preise.
                    Nutze dann `{print}` und `{at} {random}` Befehle, um dem Kunden zu sagen, was heute auf seinem Menü steht.
                example_code_2: |
                    ```
                    {print} Willkommen in deinem eigenen Zufallsrestaurant!
                    vorspeisen {is} _
                    hauptgerichte {is} _
                    nachspeisen {is} _
                    getränke {is} _
                    preise {is} _
                    _
                    ```
                start_code: '# setze hier deinen Code hin'
            4:
                story_text: |
                    In diesem Level musst du Anführungszeichen verwenden, wenn du die Befehle `{print}` oder `{ask}`benutzt.

                    ### Übung 1
                    Füge die Anführungszeichen zum Code hinzu, um ihn zum Laufen zu bringen! Sei vorsichtig: Variablen sollten nicht in Anführungszeichen sein.

                    ### Übung 2
                    Gehe zurück zum vorigen Level und kopiere deinen Restaurant-Code. Bringe diesen Code in diesem Level zum Laufen, indem du Anführungszeichen an den richtigen Stellen hinzufügst.
                example_code: |
                    ```
                    _ Füge Anführungszeichen in diesen Code ein _
                    {print} Willkommen im Restaurant Chez Hedy!
                    {print} Heute gibt es Pizza oder Lasagne.
                    Essen {is} {ask} Was würden Sie gerne essen?
                    {print} Gute Wahl! Die  Essen  ist mein Favorit!
                    Belag {is} {ask} Hätten Sie gerne Fleisch oder Gemüse als Belag?
                    {print} Essen  mit  Belag  ist auf dem Weg!
                    Getränke {is} {ask} Was würden Sie gerne dazu trinken?
                    {print} Danke für Ihre Bestellung.
                    {print} Ihre  Essen  und  Getränke  kommen sofort!
                    ```
                start_code: '# setze hier deinen Code hin'
            5:
                story_text: |
                    In diesem Level erlaubt dir der `{if}`-Befehl deinen Kundinnen oder Kunden Fragen zu stellen (`{ask}`) und verschiedene Antworten zu geben.
                    In dem unteren Beispiel siehst du, dass du die Kundin oder den Kunden fragen (`{ask}`) kannst, ob (`{if}`) sie oder er die Tagesgerichte erfahren möchte, und Hedy kann dementsprechend antworten.
                example_code: |
                    ```
                    {print} 'Willkommen im Restaurant Chez Hedy'
                    Tagesgericht {is} {ask} 'Würden Sie gerne das heutige Tagesgericht erfahren?'
                    {if} Tagesgericht {is} ja {print} 'Das Tagesgericht ist Nudeln mit Tomatensoße.' {else} {print} 'Ok, kein Problem.'
                    Essen {is} {ask} 'Was würden Sie gerne essen?'
                    {print} 'Einmal ' Essen ', kommt sofort!'
                    Getränk {is} {ask} 'Was würden Sie gerne dazu trinken?'
                    {if} Getränk {is} Cola {print} 'Tut mir leid, die Cola ist aus!' {else} {print} 'Großartige Wahl!'
                    etwas {is} {ask} 'Hätten Sie gerne noch etwas?'
                    {print} 'Lassen Sie mich Ihre Bestellung noch einmal wiederholen...'
                    {print} 'Einmal ' Essen
                    {if} Getränk {is} Cola {print} 'und...' {else} {print} 'Einmal ' Getränk
                    {if} etwas {is} nein {print} 'Das ist alles!' {else} {print} 'Einmal ' etwas
                    {print} 'Danke für Ihre Bestellung und guten Appetit!'
                    ```
                start_code: '# setze hier deinen Code hin'
            6:
                story_text: |
                    In diesem Level kannst du Mathe verwenden um den Gesamtpreis einer Bestellung auszurechnen. Da macht dein virtuelles Restaurant realistischer.
                example_code: |
                    Du kannst einen einfachen Restaurant Code erstellen. Das geht so:
                    ```
                    {print} 'Willkommen im Restaurant Chez Hedy'
                    {print} 'Hier ist unsere Karte:'
                    {print} 'Unsere Hauptgerichte sind Pizza, Lasagne oder Spaghetti'
                    haupt = {ask} 'Welches Hauptgericht möchten Sie?'
                    preis = 0
                    {if} haupt {is} Pizza preis = 10
                    {if} haupt {is} Lasagne preis = 12
                    {if} haupt {is} Spaghetti preis = 8
                    {print} 'Sie bestellten ' haupt
                    {print} 'Das kostet ' preis ' Euro, bitte'
                    {print} 'Danke, genießen Sie Ihre Mahlzeit!'
                    ```
                start_code: '# setze hier deinen Code hin'
            7:
                story_text: |
                    In diesem Level hast du gelernt, wie du den Befehl `{repeat}` verwenden kannst, um eine Codezeile um eine bestimmte Anzahl zu wiederholen.
                    Du kannst das in deinem Restaurant verwenden um mehrere Leute nach ihren Essenswünschen zu fragen (`{ask}`).

                    ### Übung
                    Kannst du die Lücken füllen? Hedy muss diese Frage so oft wiederholen wie Leute da sind. Wenn also 5 Leute da sind, muss die Frage 5 mal gestellt werden.
                    **(extra)** Erweitere deinen Code mit mehr Fragen, zum Beispiel zu Getränken oder Soßen.
                example_code: |
                    ```
                    {print} 'Willkommen im Restaurant Chez Hedy'
                    Gäste = {ask} 'Wie viele Leute kommen heute zu uns?'
                    ```
                start_code: '# setze hier deinen Code hin'
            8:
                story_text: |
                    In diesem Level kannst du dein virtuelles Restaurant ausbauen, indem du mehrere Zeilen Code wiederholst. Das geht so:
                example_code: |
                    ```
                    {print} 'Willkommen im Restaurant Chez Hedy!'
                    Gäste = {ask} 'Zu wie vielen kommen Sie heute zu uns?'
                    {print} 'Großartig!'
                    {repeat} Gäste {times}
                        Essen = {ask} 'Was würden Sie gerne bestellen?'
                        {print} Essen
                    {print} 'Danke für Ihre Bestellung!'
                    {print} 'Guten Appetit!'
                    ```
                story_text_2: |
                    ### Übung
                    Dieser Code kann mit mehr Gerichten auf der Karte erweitert werden, zum Beispiel einem Getränkeangebot, und/oder mehreren Gängen oder Nachtisch. Füge mindestens ein Gericht hinzu.
                    **(extra)** Füge so viele Gerichte hinzu wie du magst!
                start_code: '# setze hier deinen Code hin'
            9:
                story_text: "In diesem Level kannst du Verschachtelung benutzen, um dein Restaurant realistischer und spaßiger zu machen!\n\n### Übung\nDie Einrückung im Beispiel-Code wurde entfernt.\nKannst du herausfinden wie viel Einrückung jede Zeile benötigt, damit der Code ordentlich funktioniert?\n\
                    Falls der Kunde Pizza bestellt, sollte Hedy nicht fragen, welche Soße der Kunde möchte.\n\n**(extra)** Ein Restaurant lagert nicht alle möglichen Soßen. Erstelle eine Liste mit verfügbaren Soßen und gib eine Antwort bei jeder Bestellung, ob du sie auf Lager hast. <br>\n**(extra)**\
                    \ Pizzen haben Beläge. Frag die Kunden, was sie möchten.<br>\n **(extra)** Möchten die Kunden etwas trinken? Frag sie! <br>                    \n"
                example_code: |
                    ```
                    {print} 'Willkommen im Restaurant Chez Hedy!'
                    Leute = {ask} 'Wie viele Leute kommen heute?'
                    {print} 'Großartig!'
                    Preis = 0
                    {repeat} Leute {times}
                    _ Essen = {ask} 'Was möchten Sie bestellen?'
                    _ {print} Essen
                    _ {if} Essen {is} Fritten
                    _ Preis = Preis + 3
                    _ Sauce = {ask} 'Welche Sauce möchten Sie für die Fritten?'
                    _ {if} Sauce {is} keine
                    _ {print} 'keine Sauce'
                    _ {else}
                    _ Preis = Preis + 1
                    _ {print} 'mit ' Sauce
                    _ {if} Essen {is} Pizza
                    _ Preis = Preis + 4
                    {print} 'Das macht ' Preis ' Euro'
                    {print} 'Genießen Sie Ihre Mahlzeit!'
                    ```
                start_code: '# setze hier deinen Code hin'
            10:
                story_text: |
                    In diesem Level wirst du lernen, wie du leicht nach Bestellungen für verschiedene Gänge fragst.

                    ### Übung 1
                    Vervollständige den Code mit einem `{ask}` in den Lücken, sodass der Kunde für jeden Gang gefragt wird, was er essen möchte.
                example_code: "```\ngänge = Vorspeise, Hauptgericht, Nachtisch\n{for} gang {in} gänge\n    {print} 'Was ist Ihre Bestellung als ' gang '?'\n    _ \n    _\n```\n"
                story_text_2: |
                    ### Übung
                    Natürlich kannst auch für mehrere Personen bestellen!
                    Kannst du die richtige Anzahl an Leerzeichen zur Einrückung vor jeder Zeile hinzufügen, damit der Code richtig läuft?
                    Tipp: manche Zeilen brauchen gar keine Einrückung.
                example_code_2: |
                    ```
                    _ Kurse = Vorspeise, Hauptgericht, Nachtisch
                    _ Namen = Timon, Onno
                    _ {for} Name {in} Namen
                    _ {for} Kurs {in} Kurse
                    _ Essen = {ask} Name ', Was möchten Sie als ' Kurs '?'
                    _ {print} Name ' bestellt ' Essen ' als ' Kurs
                    ```
                start_code: Gänge = Vorspeise, Hauptspeise, Dessert
            11:
                story_text: |
                    Wir können `{for}` mit `{range}` nutzen, um die Bestellungen mehrerer Gäste ordentlich auszugeben.

                    ### Übung
                    Beende den Restaurant-Code, sodass du nach den Bestellungen mehrerer Gäste fragen kannst. Gib jedes Mal die Bestellnummer aus: 'Bestellung 1', 'Bestellung 2', usw.
                    Bist du dir nicht sicher, wie du das anstellen sollst? Schau dir deinen Level 8 Code an.

                    **(extra)** In Level 9 benutzte das Restaurant auch Preise. Das kannst du hier ebenfalls hinzufügen!
                example_code: |
                    ```
                    {print} 'Willkommen im Restaurant Hedy!'
                    Leute = {ask} 'Für wie viele Leute möchten Sie bestellen?'
                    {print} 'Also möchten Sie für' Leute ' Leute bestellen.'
                    {print} "Los geht's!"
                    ```
                start_code: '# setze hier deinen Code hin'
            12:
                story_text: |
                    Ab diesem Level kannst du Dezimalzahlen verwenden, um deine Speisekarte realistischer zu machen.

                    Kannst du dir Code ausdenken mit dem du deinen Freunden und deiner Familie 15% Rabatt geben kannst?
                example_code: |
                    ```
                    preis = 0.0
                    essen = {ask} 'Was möchten Sie bestellen?'
                    trinken = {ask} 'Was möchten Sie trinken?'
                    {if} essen {is} 'Hamburger'
                        preis = preis + 6.50
                    {if} essen {is} 'Pizza'
                        preis = preis + 5.75
                    {if} trinken {is} 'Wasser'
                        preis = preis + 1.20
                    {if} trinken {is} 'Sprudel'
                        preis = preis + 2.35
                    {print} 'Das macht ' preis ' Euro, bitte'
                    ```
                start_code: '# setze hier deinen Code hin'
            13:
                story_text: |
                    In diesem Level lernst du neue Befehle, mit denen du deinen Code noch weiter ausbauen kannst.

                    ### Übung 1
                    Setze ein `{and}` und ein `{or}` an die logische Stelle im Programm.

                    ### Übung 2
                    Erweitere dein Restaurant mit mindestens einem weiteren `{and}` und einem `{or}`.
                    Erstelle zum Beispiel einen speziellen Rabattcoupon, der nur für Pizza gilt, oder gib deinen Kunden ein kostenloses Getränk
                    mit Pommes und Pfannkuchen. Oder natürlich etwas ganz anderes!
                example_code: |
                    ```
                        {print} 'Das ist unser Rabattmenü'
                        preis = preis - 3
                    {if} getränk {is} 'Wasser' _ getränk {is} 'Saft'
                        {print} 'Das ist eine gesunde Wahl'
                    {print} 'Das kostet dann ' preis '  Euro'
                    ```
                start_code: '# setze hier deinen Code hin'
            15:
                story_text: |
                    With the `{while}` you can make sure your costumers can keep adding orders until they are done.
                example_code: |
                    ```
                    {print} 'Willkommen bei McHedy'
                    mehr = 'ja'
                    {while} mehr == 'ja'
                        Bestellung = {ask} 'Was würden Sie gerne bestellen?'
                        {print} Bestellung
                        mehr = {ask} 'Würden Sie gerne noch etwas bestellen?'
                    {print} 'Dankeschön!'
                    ```
                start_code: '# setze hier deinen Code hin'
    rock:
        name: Schere, Stein, Papier
        default_save_name: Stein
        description: Mache dein eigenes Schere, Stein, Papier-Spiel
        levels:
            1:
                story_text: |
                    In Level 1 kannst du mit einem Schere, Stein, Papier-Spiel beginnen.

                    Mit `{ask}` kannst du eine Wahl treffen und mit `{echo}` kannst du diese Wahl wiederholen.
                example_code: |
                    ```
                    {print} Was wählst du?
                    {ask} Wähle aus Stein, Schere oder Papier
                    {echo} Also war deine Wahl:
                    ```
                story_text_2: |
                    ### Übung
                    Anstelle von Wörtern kannst du auch Emoji benutzen ✊✋✌
                    Kannst du Code erstellen, der Emoji benutzt?
                example_code_2: |
                    ```
                    {print} Was wählst du?
                    {ask} Wähle aus _
                    {echo} Also war deine Wahl:
                    ```
                start_code: |
                    {print} Willkommen bei deinem eigenen Stein Schere Papier!
                    {ask} Was wählst du?
            2:
                story_text: |
                    In diesem Level kannst du üben, Variablen zu benutzen, damit du im nächsten Level das Spiel Schere, Stein, Papier machen kannst!
                example_code: |
                    ```
                    _ {is} {ask} Stein, Schere oder Papier?
                    {print} Ich wähle
                    ```
                start_code: '# setze hier deinen Code hin'
            3:
                story_text: |
                    You can use the `{at} {random}` command to let the computer pick rock, paper or scissors!

                    ### Exercise
                    Finish the code by using the `{at} {random}` command.
                example_code: |
                    ```
                    choices {is} rock, paper, scissors
                    {print} choices {at} {random}
                    ```
                story_text_2: |
                    ### Übung
                    Kopiere den Beispiel-Code und fülle die Lücken, um einen extra Spieler zu diesem Spiel hinzu zu fügen.

                    **Extra** Gerade heißen die Spieler nur Spieler 1 und Spieler 2. Kannst du frage-Befehle hinzufügen (mit Variablen natürlich), um die Spielernamen zu erfragen?
                    Auf diese Weise kannst du z.B. folgende Ausgabe erzeugen: `James wählt... Papier`
                example_code_2: |
                    ```
                    Auswahl {is} Stein, Schere, Papier
                    {print} Spieler 1 wählt... Auswahl {at} {random}
                    {print} Spieler 2 _
                    ```
                start_code: '{print} Welcome to your own rock scissors paper!'
            4:
                story_text: |
                    In diesem Level können wir Stein Schere Papier weiter programmieren. Aber wenn du Text hinzufügen möchtest, musst du auch hier Anführungszeichen verwenden.
                    ### Übung
                    Kopiere deinen Code aus dem vorigen Level und bring ihn mit Hilfe von Anführungszeichen nach jedem `{print}` oder `{ask}` Befehl zum Laufen.
                start_code: '{print} ''Welcome to your own rock scissors paper!'''
            5:
                story_text: |
                    In diesem Level können wir bestimmen, ob es unentschieden war oder nicht. Dafür brauchst du den neuen `{if}` Code.

                    ### Übung
                    Vervollständige den Code, indem du die Lücken füllst.
                    * Lass den Computer eine zufällige Wahl treffen
                    * Frage den Spieler, was er wählt
                    * Fülle die korrekten Variablen in Zeile 4 und 5
                    * Programmiere Zeile 6 so, dass Hedy prüfen kann, ob es unentschieden war oder nicht
                example_code: |
                    ```
                    auswahl {is} Schere, Stein, Papier
                    computer_wahl {is} _
                    deine_wahl {is} _
                    {print} 'Du wählst ' _
                    {print} 'Der Computer wählte ' _
                    {if} _ {is} _ {print} 'Unentschieden!' {else} {print} 'kein Unentschieden'
                    ```

                    Ersetze die Unterstriche (_) mit dem richtigen Code, um zu sehen, ob das Spiel unentschieden ausgeht.
                start_code: '{print} ''Welcome to your own rock scissors paper!'''
            9:
                story_text: |
                    In diesem Level kannst du das ganze Stein-Schere-Papier-Programm programmieren, indem du `{if}` Befehle verschachtelst.

                    ### Übung
                    Kannst du den Code vervollständigen? Das Programm muss für jede Kombination sagen, wer gewonnen hat.

                    **(extra)** Möchtest du mehr als eine Runde spielen? Erweitere den Code, sodass du mehrere Runden spielen kannst. Du kannst sogar ein `{ask}` verwenden, um die Nutzer zu fragen, wie viele Runden sie spielen möchten.
                example_code: |
                    ```
                    Auswahl {is} Schere, Stein, Papier
                    deine_Wahl {is} {ask} 'Was wählst du?'
                    {print} 'Du wählst ' deine_Wahl
                    Computer_Wahl {is} Auswahl {at} {random}
                    {print} 'Der Computer wählt ' Computer_Wahl
                    {if} Computer_Wahl {is} deine_Wahl
                        {print} 'Unentschieden'
                    {if} Computer_Wahl {is} 'Stein'
                        {if} deine_Wahl {is} 'Papier'
                            {print} 'Du gewinnst!'
                        {if} deine_Wahl {is} 'Schere'
                            {print} 'Du verlierst!'
                    # mach den Beispiel-Code fertig
                    ```
                start_code: '# setze hier deinen Code hin'
            10:
                story_text: |
                    Bist du zu faul, um das Spiel selbst zu spielen? Lass Hedy es für dich spielen!
                    Du musst nur die Namen der Spieler ausfüllen und sie bekommen eine zufällige Auswahl.

                    ### Übung 1
                    Vervollständige das Programm, indem du eine Liste von Namen ausfüllst.

                    ### Übung 2
                    Füge einen Computerspieler hinzu, der mit jedem Spieler auswählt.

                    **(extra)** Gehe zurück zu deinem Code und entscheide, wer in jeder Runde gewinnt: der Computer oder die benannte Person.
                example_code: |
                    ```
                    Auswahl = rock, paper, scissors
                    Personen = _
                    {for} Spieler {in} Personen
                         {print} Spieler ' wählt ' Auswahl {at} {random}
                    ```
                start_code: '# setze hier deinen Code hin'
            13:
                story_text: |
                    Mit dem Befehl `{and}` kannst du deinen Schere, Stein, Papier Code kürzen! Sieh dir den Beispielcode an.

                    ### Übung
                    Beende den Code so, dass immer ein Gewinner ermittelt wird. Führe dein Code ein paar Mal aus, um zu überprüfen, ob immer ein Gewinner ausgegeben wird.
                example_code: |
                    ```
                    Optionen = 'Stein', 'Papier', 'Schere'
                    deine_auswahl = {ask} 'Was wählst du?'
                    computer_auswahl = Optionen {at} {random}
                    {print} 'Du wählst ' deine_auswahl
                    {print} 'Der Computer wählt ' computer_auswahl
                    {if} computer_auswahl {is} deine_auswahl
                        {print} 'Unentschieden'
                    {if} computer_auswahl {is} 'Stein' {and} deine_auswahl {is} 'Papier'
                        {print} 'Du gewinnst!'
                    {if} computer_auswahl {is} 'Stein' {and} deine_auswahl {is} 'Schere'
                        {print} 'Der Computer gewinnt!'
                    _
                    ```
                start_code: '# setze hier deinen Code hin'
            15:
                story_text: |
                    Spiele, bis du den Computer besiegst! Aber mach zuerst den Beispiel-Code fertig...
                example_code: |
                    ```
                    gewonnen = 'nein'
                    Auswahl = 'Schere', 'Stein', 'Papier'
                    {while} gewonnen == 'nein'
                        deine_Wahl = {ask} 'Was wählst du?'
                        Computer_Wahl = Auswahl {at} {random}
                        {print} 'Du wähltest ' deine_Wahl
                        {print} 'Der Computer wählte ' Computer_Wahl
                        {if} Computer_Wahl == deine_Wahl
                            {print} 'Unentschieden!'
                        {if} Computer_Wahl == 'Stein' {and} deine_Wahl == 'Schere'
                            {print} 'Du hast verloren!'
                        {if} Computer_Wahl == 'Stein' {and} deine_Wahl == 'Papier'
                            {print} 'Du hast gewonnen!'
                            gewonnen = 'ja'
                    _
                    ```
                start_code: '# setze hier deinen Code hin'
    rock_2:
        name: Rock, paper, scissors 2
        default_save_name: rock_2
        description: Part 2 of rock, paper, scissors
        levels:
            2:
                story_text: |
                    Jetzt, da du gelernt hast, wie man den `{ask}` Befehl einsetzt, kannst du den Stein, Schere, Papier Code auch interaktiv machen!

                    ### Übung
                    Mache den Stein, Schere, Papier Code interaktiv, in dem du den `{ask}` Befehl und eine Frage zu deinem Stein, Schere, Papier Code hinzufügst.
                example_code: |
                    ```
                    choice is _
                    {print} I choose choice
                    ```
                start_code: '# place your code here'
    secret:
        name: Superspion
        default_save_name: Sprache
        description: Schreibe deinen eigenen Spion-Code
        levels:
            12:
                story_text: |
                    In diesem Abenteuer kannst du deinen eigenen Superspion-Code erstellen. Verschlüssele eine Nachricht, die nur der richtige Agent entschlüsseln kann.
                    Wenn der Feind versucht, den Code zu knacken, wird er falsche Informationen erhalten, um seine Zeit zu verschwenden.

                    ### Übung 1
                    Erstelle deinen eigenen Geheimcode für deinen Superspion und gib beide Teile nur an den echten Spion zurück.

                    ### Übung 2
                    Füge dem Code eine dritte Komponente hinzu, zum Beispiel ein Kleidungsstück oder einen Gegenstand.
                example_code: |
                    ```
                    Name {is} {ask} 'Wie heißt du?'
                    if Name {is} '_'
                        a {is} 'Geh zum Flughafen '
                    {else}
                        a {is} 'Geh zum Bahnhof '
                    Passwort {is}  {ask} 'Wie lautet das Passwort?'
                    {if} Passwort {is} _
                        b {is} 'Morgen um 2 Uhr'
                    {else}
                        b {is} 'Morgen um 10 Uhr'
                    {print} _ _ _
                    ```
                start_code: '# setze hier deinen Code hin'
            13:
                story_text: |
                    Wir können den Superspy-Code mit `{and}` vereinfachen, so dass wir nur einen `{if}` benötigen.

                    ### Übung 1
                    Vervollständige den Code, indem du den richtigen Befehl in das leere Feld einträgst. Tipp: Der Superspion muss BEIDE Fragen richtig beantworten, bevor er die vertraulichen Informationen erhält!

                    ### Übung 2
                    Wir wollen den Gegner noch mehr verwirren! Erstelle eine Liste mit falschen Antworten und wähle eine zufällig aus, wenn eine falsche Antwort gegeben wird.
                example_code: |
                    ```
                    Name {is} {ask} 'Wie heißt du?'
                    Passwort {is} {ask} 'Wie lautet dein Passwort?'
                    {if} Name {is} 'Agent007' _ Passwort {is} 'STRENGGEHEIM'
                        {print} 'Gehe um 2 Uhr zum Flughafen'
                    {else}
                        {print}  'Gehe um 10 Uhr zum Bahnhof'
                     ```
                start_code: '# setze hier deinen Code hin'
    sleep_command:
        name: '{sleep}'
        default_save_name: sleep_command
        description: introducing sleep command
        levels:
            2:
                story_text: |
                    Ein weiterer neuer Befehl in diesem Level ist der `{sleep}` Befehl. Er pausiert dein Programm für eine Sekunde. Wenn du eine Zahl hinter den {sleep} Befehl schreibst, pausiert dein Programm für diese Anzahl an Sekunden.

                    ### Übung
                    Übe den neuen Befehl, in dem du dir eigenen Code ausdenkst, der mindestens 3 mal den Befehl {sleep} verwendet. Mit jeden {sleep} Befehl soll die Pausierzeit anders sein.
                example_code: |
                    ```
                    {print} My favorite colour is...
                    {sleep} 2
                    {print} green!
                    ```
                start_code: |-
                    {print} My favorite colour is...
                    {sleep} 2
                    {print} green!
    songs:
        name: Singe ein Lied!
        default_save_name: Song
        description: Gib einen Songtext aus
        levels:
            6:
                story_text: |
                    In Liedern wiederholt sich oft einiges. Manchmal basiert die Wiederholung auch darauf, dass etwas gezählt wird.
                    So zum Beispiel im Lied über die Bierflaschen. Dies ist eigentlich ein englisches Lied und hat den Titel "99 bottles of beer". Dieses Lied kannst du mit ein klein wenig Mathematik programmieren.

                    Tipp: Nutze die Laut-Vorlesen-Funktion um Hedy das Lied für dich singen zu lassen.

                    ### Übung
                    Du kannst nun die Zeilen 2 bis 7 so oft wie du möchtest wiederholen, indem du sie kopierst.
                example_code: |
                    ```
                    Strophe = 99
                    {print} Strophe ' Flaschen Bier an der Wand'
                    {print} Strophe ' Flaschen Bier'
                    {print} 'Nimm eine runter, reich sie herum'
                    Strophe = Strophe - 1
                    {print} Strophe ' Flaschen Bier an der Wand'
                    {sleep}
                    ```
                story_text_2: |
                    Dieses Kinderlied zählt runter, von 5 kleinen Affen bis zu 1 Affe.
                    Wenn du die Zeilen 2 bis 7 kopierst und unter dem Code einfügst, kannst du das ganze Lied singen!
                example_code_2: |
                    ```
                    nummer = 6
                    nummer = nummer - 1
                    {print} nummer ' kleine Affen springen auf dem Bett'
                    {print} 'Einer fiel runter und stieß sich den Kopf'
                    {print} 'Mama rief den Arzt und der Arzt sagte'
                    {print} 'KEINE KLEINEN AFFEN SPRINGEN MEHR AUF DEM BETT!'
                    {sleep}
                    ```
                start_code: '{print} ''Lass uns singen!'''
            7:
                story_text: "In Liedern wiederholt sich oft einiges. So auch im Lied \"Baby Hai\"! Wenn du es singst, singst du eigentlich immer das gleiche:\n\nBaby Hai tututudutudu <br>\nBaby Hai tututudutudu <br>\nBaby Hai tututudutudu <br>\nBaby Hai \n\n### Übung\nKannst du das Lied mit Hilfe des\
                    \ `{repeat}` Befehls ausgeben? Vervollständige den Code, indem du die Lücken füllst!\n **Extra** Nach dem Baby-Hai kannst du natürlich auch andere Lieder programmieren. Es gibt viele Lieder mit Wiederholung!\nKannst du an ein weiteres Lied denken und es ausgeben?\n"
                example_code: |
                    ```
                    {repeat} _ _ {print} 'Baby Hai tututudutudu'
                    {print} 'Baby Hai'
                    ```
                start_code: '{print} ''Baby Hai'''
            8:
                story_text: |
                    In einem vorigen Level hast du das Lied über die Bierflaschen programmiert. Aber ohne den `{repeat}` Befehl musstest du die Strophen viele Male kopieren.
                    In diesem Level kannst du das Lied 99 mal wiederholen, indem du nur eine einfache Zeile hinzufügst!

                    ### Übung
                    Füge den richtigen Befehl in die Lücken ein und rücke den Code korrekt ein.
                example_code: |
                    ```
                    Strophe = 99
                    _ 99 {times}
                    {print} Strophe ' Flaschen Bier an der Wand'
                    {print} Strophe ' Flaschen Bier'
                    {print} 'Nimm eine runter, reich sie herum'
                    Strophe = Strophe - 1
                    {print} Strophe ' Flaschen Bier an der Wand'
                    ```
                start_code: '# setze hier deinen Code hin'
            10:
                story_text: |
                    Mit `{for}` kannst du den ganzen Babyhai-Song (inklusive aller anderen Haie in der Familie) in nur 6 Zeilen Code ausgeben.

                    ### Übung 1
                    Kannst du den Babyhai-Code noch kürzer machen, indem du `{for}` verwendest? Vervollständige den Beispiel-Code.
                example_code: "```\nfamilie = Baby, Mami, Papi, Omi, Opi\n_ _ _ _ \n  {print} _\n```\n"
                story_text_2: |
                    ### Übung 2
                    Gib das Lied Fünf kleine Affen springen auf dem Bett aus. Schlag den Text nach, falls du dich nicht daran erinnerst.

                    **(extra)** Gib das Lied Old MacDonald hat 'ne Farm aus und stelle sicher, dass alle Tiere ein unterschiedliches Geräusch machen, indem du `{if}` benutzt.
                example_code_2: |
                    ```
                    affen = 5, 4, 3, 2, 1
                    ```
                start_code: '# setze hier deinen Code hin'
            11:
                story_text: |
                    In diesem Level nutzt du den Befehl `{for}` mit `{range}` für Lieder, in denen gezählt wird, wie z.B. bei 'Fünf kleine Affen'.

                    ### Übung 1
                    Fülle die Lücken und mach, dass der Code funktioniert. Falls du den Liedtext nicht kennst, schlage ihn selbst nach.

                    ### Übung 2
                    Die letzte Zeile des Liedes unterscheidet sich von den anderen. Gib diese Zeile innerhalb eine `{for}` Befehls aus und nutze `{if}` um es korrekt zum Laufen zu bringen.
                example_code: |
                    ```
                    _ affen _ _ 5 _ 1
                        {print} affen ' kleine Affen springen auf dem Bett'
                        _
                    ```
                start_code: '# setze hier deinen Code hin'
            12:
                story_text: |
                    Jetzt machen wir es uns richtig einfach und programmieren 'Wenn du glücklich bist, dann klatsche in die Hand'. Alles, was wir tun möchten, wenn wir glücklich sind, speichern wir in einer Variablen. Sieh es dir an:

                    ### Übung
                    Kannst du die richtige Anzahl Leerzeichen zum Einrücken hinzufügen, damit das Lied richtig spielt?
                    Tipp: Nicht jede Zeile braucht Einrückung.
                example_code: |
                    ```
                    Aktionen = 'klatsche in die Hand', 'stampfe mit dem Fuß', 'ruf Hurra'
                    _ {for} Aktion {in} Aktionen
                    _ {for} i {in} {range} 1 {to} 2
                    _ {print} 'Wenn Du glücklich bist'
                    _ {print} Aktion
                    _ {print} 'Zeig mir, wenn du bei mir bist, wie dir so zumute ist.'
                    _ {print} 'Wenn Du glücklich bist'
                    _ {print} Aktion
                    ```
                start_code: '# setze hier deinen Code hin'
            13:
                story_text: |
                    In the previous adventure you have learned how to use an argument in a function, but did you know that you could combine them with {ask} commands as well?
                    In this example we have changed the 'My Bonnie' program and made it interactive. You are now asked where Bonnie is.
                example_code: |
                    ```
                    {define} song {with} place
                        {print} 'My Bonnie is ' place

                    chosen_place = {ask} 'Where do you want Bonnie to be?'
                    synonym = {ask} 'What is another word for that?'

                    {call} song {with} chosen_place
                    {call} song {with} synonym
                    {call} song {with} chosen_place
                    ```
                start_code: |
                    {define} song {with} place
                        {print} 'My Bonnie is ' place

                    chosen_place = {ask} 'Where do you want Bonnie to be?'
                    synonym = {ask} 'What is another word for that?'

                    {call} song {with} chosen_place
                    {call} song {with} synonym
                    {call} song {with} chosen_place
            16:
                story_text: |
                    In diesem Level kannst Du 'Old MacDonald hat ne Farm' sogar noch schneller programmieren. Du kannst jedem Tier das richtige Geräusch zuordnen, indem Du sie an die selbe Stelle einer Liste speicherst.
                    Vielleicht kennst Du ja auch schon das englischsprachige Lied 'The Drunken Sailor'. Hierfür benötigst Du nur 8 Zeilen Code. Sieh es Dir an!
                example_code: |
                    ```
                    Tiere = ['Schweine', 'Hunde', 'Kühe']
                    Geräusche = ['grunz', 'wuff', 'muh']
                    {for} i {in} {range} 1 {to} 3
                        Tier = Tiere[i]
                        Geräusch = Geräusche[i]
                        {print} 'Old MacDonald hat ne Farm'
                        {print} 'I A I A O!'
                        {print} 'und auf der Farm da gibt es ' Tier
                        {print} 'I A I A O!'
                        {print} 'mit nem ' Geräusch Geräusch ' hier'
                        {print} 'und nem ' Geräusch Geräusch ' da'
                        {print} 'hier ein ' Geräusch
                        {print} 'dort ein ' Geräusch
                        {print} 'überall ein ' Geräusch Geräusch
                    ```

                    ```
                    Zeilen = ['what shall we do with the drunken sailor', 'shave his belly with a rusty razor', 'put him in a long boat till hes sober']
                    {for} Zeile {in} Zeilen
                        {for} i {in} {range} 1 {to} 3
                            {print} Zeile
                        {print} 'early in the morning'
                        {for} i {in} {range} 1 {to} 3
                            {print} 'way hay and up she rises'
                        {print} 'early in the morning'
                    ```
                start_code: '# setze hier deinen Code hin'
            18:
                story_text: |
                    In Level 16 haben wir Lieder mit Listen gemacht. Diese Programme funktionieren jedoch nicht mehr ganz in diesem Level. Die Doppelpunkte aus Level 17 und die Klammern aus Level 18 müssen noch hinzugefügt werden.

                    ### Übung 1
                    Das Drunken sailor Lied ist im Beispiel-Code, aber es funktioniert noch nicht.
                    Kannst du sicherstellen, dass alles wieder funktioniert? Um dir zu helfen haben wir _ an die Stellen _einiger_ Fehler gesetzt.

                    ### Übung 2
                    Schau auch deinen Old MacDonald Song aus Level 16 nach und korrigiere ihn.
                example_code: |
                    ```
                    zeilen = ['what shall we do with the drunken sailor', 'shave his belly with a rusty razor', 'put him in a long boat till hes sober']
                    {for} zeile {in} zeilen _
                        {for} i {in} {range} 1 {to} 3 _
                            {print} _ zeile _
                        {print} 'early in the morning'
                        {for} i {in} {range} 1 {to} 3
                            {print} 'way hay and up she rises'
                        {print} 'early in the morning'
                    ```
                start_code: '# Schreibe deinen Code hier'
    songs_2:
        name: Sing a song! 2
        default_save_name: Song 2
        description: Sing a song 2
        levels:
            12:
                story_text: |
                    Songs contain a lot of repetition. We can capture it with a function!
                    ### Exercise
                    Look at the example code with the function. Fill out the two lines so the full song is printed.
                example_code: |
                    ```
                    {define} twinkle
                        {print} 'Twinkle'
                        {print} '...'

                    {call} twinkle
                    {print} 'Up above the world so high'
                    {print} 'Like a diamond in the sky'
                    {call} _
                    ```
                start_code: |
                    {define} twinkle
                        {print} 'Twinkle'
                        {print} '...'

                    {call} twinkle
                    {print} 'Up above the world so high'
                    {print} 'Like a diamond in the sky'
                    {call} _
    tic:
        name: Tic Tac Toe
        default_save_name: Tic
        description: Spiele ein Spiel Tic Tac Toe!
        levels:
            13:
                story_text: |
                    In diesem Abenteuer kannst du ein Spiel Tic Tac Toe programmieren. Du kannst mit zwei Personen spielen. Abwechselnd wählst du die Nummer des Feldes (1 - 9), auf das du dein Zeichen (x oder o) setzen willst.
                    Der erste Spieler, der drei in einer Reihe (waagerecht, senkrecht oder diagonal) hat, gewinnt!

                    ### Übung 1
                    Das Spiel funktioniert, aber es hat einige Probleme. Zum Beispiel kann sich jede Spielerin ein beliebiges Feld aussuchen, sogar ein bereits besetztes! Verwende `{if}`, um festzustellen, ob das Feld schon besetzt ist, und wenn ja, warne die Spielerin.

                    ### Übung 2
                    Das Spiel entscheidet auch nicht, wer gewonnen hat. Du musst dies hinzufügen, indem du prüfst, ob drei Felder in einer Reihe das gleiche Symbol haben.

                    ### Übung 3 (extra)
                    Du hast nicht immer einen Freund, mit dem du spielen kannst. Kannst du einen Computergegner erstellen?
                example_code: |
                    ```
                    spieler = 'x'
                    feld = '.', '.', '.', '.', '.', '.', '.', '.', '.', '.'

                    {for} i {in} {range} 1 {to} 9
                        wahl = {ask} 'Spieler ' spieler ' welchen Platz wählst du?'
                        feld {at} wahl = spieler
                        {clear}
                        print feld {at} 1 feld {at} 2 feld {at} 3
                        drucke feld {at} 4 feld {at} 5 feld {at} 6
                        print feld {at} 7 feld {at} 8 feld {at} 9
                        {if} spieler = 'x'
                            spieler = 'o'
                        {else}
                            spieler = 'x'
                    ```
                start_code: '# Schreib deinen Code hier'
            14:
                story_text: |
                    In den vorigen Levels hast du ein Tic Tac Toe-Spiel kreiert. Jetzt weißt du, wie du das =-Symbol, das ==-Symbol und das !=-Symbol nutzen kannst.
                    Du kannst dieses Wissen in deinem neuen Tic Tac Toe-Spiel zum Beispiel so anwenden:
                example_code: |
                    ```
                    zeichen = 'x'
                    offene_stellen = 1, 2, 3, 4, 5, 6, 7, 8, 9
                    spiel = 'an'
                    stelle_1 = '.'
                    stelle_2 = '.'
                    stelle_3 = '.'
                    stelle_4 = '.'
                    stelle_5 = '.'
                    stelle_6 = '.'
                    stelle_7 = '.'
                    stelle_8 = '.'
                    stelle_9 = '.'
                    {print} 'TIC TAC TOE!'
                    {print} stelle_1 stelle_2 stelle_3
                    {print} stelle_4 stelle_5 stelle_6
                    {print} stelle_7 stelle_8 stelle_9
                    {print} ' '
                    {for} i {in} {range} 1 {to} 9
                        {if} spiel != 'aus'
                            wahl = {ask} 'Spieler ' zeichen ', welche Stelle?'
                            {if} wahl {in} offene_stellen
                                {remove} wahl {from} offene_stellen
                                {if} wahl == 1
                                    stelle_1 = zeichen
                                {if} wahl == 2
                                    stelle_2 = zeichen
                                {if} wahl == 3
                                    stelle_3 = zeichen
                                {if} wahl == 4
                                    stelle_4 = zeichen
                                {if} wahl == 5
                                    stelle_5 = zeichen
                                {if} wahl == 6
                                    stelle_6 = zeichen
                                {if} wahl == 7
                                    stelle_7 = zeichen
                                {if} wahl == 8
                                    stelle_8 = zeichen
                                {if} wahl == 9
                                    stelle_9 = zeichen
                            {else}
                                {print} 'Die Stelle ist schon besetzt'
                            {print} stelle_1 stelle_2 stelle_3
                            {print} stelle_4 stelle_5 stelle_6
                            {print} stelle_7 stelle_8 stelle_9
                            {print} ' '
                            gewinner = {ask} 'Hast du gewonnen?'
                            {if} gewinner == 'ja'
                                {print} 'Gut gemacht, Spieler ' zeichen '!'
                                spiel = 'aus'
                            {else}
                                {if} zeichen == 'x'
                                    zeichen = 'o'
                                {else}
                                    zeichen = 'x'
                    ```
                start_code: '# Schreibe deinen Code hier'
            15:
                story_text: |
                    In diesem Level kannst du dein Tic Tac Toe-Spiel mit der {while}-Schleife verbessern. Mit dieser Schleife kannst du `{if} game != 'over'` und `{for} i {in} {range} 1 {to} 9` in eine einfache Zeile zusammenführen.
                    Probiere es gleich aus:
                example_code: |
                    ```
                    zeichen = 'x'
                    offene_stellen = 1, 2, 3, 4, 5, 6, 7, 8, 9
                    spiel = 'an'
                    stelle_1 = '.'
                    stelle_2 = '.'
                    stelle_3 = '.'
                    stelle_4 = '.'
                    stelle_5 = '.'
                    stelle_6 = '.'
                    stelle_7 = '.'
                    stelle_8 = '.'
                    stelle_9 = '.'
                    {print} 'TIC TAC TOE!'
                    {print} stelle_1 stelle_2 stelle_3
                    {print} stelle_4 stelle_5 stelle_6
                    {print} stelle_7 stelle_8 stelle_9
                    {print} ' '
                    {while} spiel != 'aus'
                        wahl = {ask} 'Spieler ' zeichen ', welche Stelle?'
                        {if} wahl {in} offene_stellen
                            {remove} wahl {from} offene_stellen
                            {if} wahl == 1
                                stelle_1 = zeichen
                            {if} wahl == 2
                                stelle_2 = zeichen
                            {if} wahl == 3
                                stelle_3 = zeichen
                            {if} wahl == 4
                                stelle_4 = zeichen
                            {if} wahl == 5
                                stelle_5 = zeichen
                            {if} wahl == 6
                                stelle_6 = zeichen
                            {if} wahl == 7
                                stelle_7 = zeichen
                            {if} wahl == 8
                                stelle_8 = zeichen
                            {if} wahl == 9
                                stelle_9 = zeichen
                        {else}
                            {print} 'Die Stelle ist bereits belegt'
                        {print} stelle_1 stelle_2 stelle_3
                        {print} stelle_4 stelle_5 stelle_6
                        {print} stelle_7 stelle_8 stelle_9
                        {print} ' '
                        gewinner = {ask} 'Hast du gewonnen?'
                        {if} gewinner == 'ja'
                            {print} 'Gut gemacht, Spieler ' zeichen '!'
                            spiel = 'aus'
                        {else}
                            {if} zeichen == 'x'
                                zeichen = 'o'
                            {else}
                                zeichen = 'x'
                    ```
                start_code: '# füge hier deinen Code ein'
            17:
                story_text: |
                    In den vorigen Leveln hatte das Tic-Tac-Toe-Spiel ein nerviges Verhalten. Nach jedem Zug musstest du selbstständig eintragen, ob du gewonnen hast oder nicht.
                    Dies hat das Spiel spielbar gemacht, aber auch recht langsam. In diesem Level haben wir gelernt, wie wir den `{elif}`-Befehl nutzen können, um dieses Problem zu lösen.
                    Den `{elif}`-Befehl so zu nutzen, um Hedy feststellen zu lassen, ob eine Spielerin oder ein Spieler gewonnen hat, ist spaßig, braucht aber auch eine gewisse Anzahl an zusätzlichen Zeilen.

                    Im Beispielcode kannst du sehen, dass wir Siegesbestimmungen hinzugefügt haben (3 Felder in einer horizontalen, vertikalen oder diagonalen Reihe).
                    Du kannst diese in den Zeilen 46 bis 69 finden. Du kannst ebenso sehen, dass jedes Mal, wenn die Bestimmungen erfüllt sind (also, wenn jemand gewonnen hat), die Variable spiel auf 'aus' gesetzt wird.
                    Das bedeutet, dass die `{while}`-Schleife gestoppt wird und das Spiel zu Ende ist.
                example_code: |
                    ```
                    zeichen = 'x'
                    offene_stellen = [1, 2, 3, 4, 5, 6, 7, 8, 9]
                    spiel = 'an'
                    stelle_1 = '.'
                    stelle_2 = '.'
                    stelle_3 = '.'
                    stelle_4 = '.'
                    stelle_5 = '.'
                    stelle_6 = '.'
                    stelle_7 = '.'
                    stelle_8 = '.'
                    stelle_9 = '.'
                    {print} 'TIC TAC TOE!'
                    {print} stelle_1 stelle_2 stelle_3
                    {print} stelle_4 stelle_5 stelle_6
                    {print} stelle_7 stelle_8 stelle_9
                    {print} ' '
                    {while} spiel != 'aus':
                        wahl = {ask} 'Spieler ' zeichen ', welche Stelle?'
                        {if} wahl {in} offene_stellen:
                            {remove} wahl {from} offene_stellen
                            {if} wahl == 1:
                                stelle_1 = zeichen
                            {if} wahl == 2:
                                stelle_2 = zeichen
                            {if} wahl == 3:
                                stelle_3 = zeichen
                            {if} wahl == 4:
                                stelle_4 = zeichen
                            {if} wahl == 5:
                                stelle_5 = zeichen
                            {if} wahl == 6:
                                stelle_6 = zeichen
                            {if} wahl == 7:
                                stelle_7 = zeichen
                            {if} wahl == 8:
                                stelle_8 = zeichen
                            {if} wahl == 9:
                                stelle_9 = zeichen
                        {else}:
                            {print} 'Diese Stelle ist bereits belegt'
                        {print} stelle_1 stelle_2 stelle_3
                        {print} stelle_4 stelle_5 stelle_6
                        {print} stelle_7 stelle_8 stelle_9
                        {print} ' '
                        {if} stelle_1 == stelle_2 {and} stelle_2 == stelle_3 {and} stelle_1 != '.':
                            {print} 'Spieler ' zeichen ' gewinnt!'
                            spiel = 'aus'
                        {elif} stelle_4 == stelle_5 {and} stelle_5 == stelle_6 {and} stelle_4 != '.':
                            {print} 'Spieler ' zeichen ' gewinnt!'
                            spiel = 'aus'
                        {elif} stelle_7 == stelle_8 {and} stelle_8 == stelle_9 {and} stelle_7 != '.':
                            {print} 'Spieler ' zeichen ' gewinnt!'
                            spiel = 'aus'
                        {elif} stelle_1 == stelle_4 {and} stelle_4 == stelle_7 {and} stelle_1 != '.':
                            {print} 'Spieler ' zeichen ' gewinnt!'
                            spiel = 'aus'
                        {elif} stelle_2 == stelle_5 {and} stelle_5 == stelle_8 {and} stelle_2 != '.':
                            {print} 'Spieler ' zeichen ' gewinnt!'
                            spiel = 'aus'
                        {elif} stelle_3 == stelle_6 {and} stelle_6 == stelle_9 {and} stelle_3 != '.':
                            {print} 'Spieler ' zeichen ' gewinnt!'
                            spiel = 'aus'
                        {elif} stelle_1 == stelle_5 {and} stelle_5 == stelle_9 {and} stelle_1 != '.':
                            {print} 'Spieler ' zeichen ' gewinnt!'
                            spiel = 'aus'
                        {elif} stelle_3 == stelle_5 {and} stelle_5 == stelle_7 {and} stelle_3 != '.':
                            {print} 'Spieler ' zeichen ' gewinnt!'
                            spiel = 'aus'
                        {else}:
                            {if} zeichen == 'x':
                                zeichen = 'o'
                            {else}:
                                zeichen = 'x'
                    ```
                start_code: '# gib deinen Code hier ein'
    turtle:
        name: Schildkröte
        default_save_name: Schildkröte
        description: Mal dein eigenes Bild
        levels:
            1:
                story_text: |
                    Du kannst mit Hedy auch zeichnen. Indem Du Drehungen und Linien kombinierst, kannst Du ein Quadrat oder eine Treppe zeichnen.

                    Mit `{forward}` ziehst Du eine Linie vorwärts. Die Zahl dahinter legt fest, wie weit die Schildkröte wandert. Mit `{turn} {right}` ("drehe Dich nach rechts") macht sie eine Viertelumdrehung im Uhrzeigersinn, mit `{turn} {left}` ("drehe Dich nach links") entgegen dem Uhrzeigersinn.

                    Wenn du zurück laufen möchtest, benutzt du den `{forward}`-Befehl mit einer negativen Zahl., wie zum Beispiel `{forward} -100`.

                    ### Übung
                    Das ist der Anfang einer kleinen Treppe. Kannst Du sie so zeichnen, dass sie 5 Stufen hat?
                example_code: |
                    ```
                    {forward} 20
                    {turn} {right}
                    {forward} 20
                    {turn} {left}
                    {forward} 20
                    ```
                start_code: |-
                    {forward} 50
                    {turn} {left}
            2:
                story_text: |
                    In diesen level kann du Variablen nutzen, um die Schildkröte interaktiv zu machen. Du kannst zum Beispiel die Spieler fragen, wie viele Schritte die Schildkröte machen soll.
                example_code: |
                    ```
                    antwort {is} {ask} Wie viele Schritte soll die Schildkröte machen?
                    {forward} antwort
                    ```
                story_text_2: |
                    In Level 1 konnte sich die Schildkröte außerdem nur nach links oder rechts drehen. Das ist ein bisschen langweilig!
                    In level 2 kann sie ihre Nase in alle Richtungen strecken.

                    Benutze 90 für eine Vierteldrehung. Dies wird Grad genannt. Eine komplette Drehung sind 360 Grad.

                    ### Übung
                    Kannst du mit diesem Code eine Form gestalten? Vielleicht ein Dreieck oder einen Kreis?
                example_code_2: |
                    ```
                    {print} Figuren werden gezeichnet
                    winkel {is} 90
                    {turn} winkel
                    {forward} 25
                    {turn} winkel
                    {forward} 25
                    ```
                start_code: |-
                    {print} Schildkrötenrennen!
                    Winkel {is} 90
                    {turn} Winkel
                    {forward} 25
            3:
                story_text: |
                    In diesem Level kannst Du `{at} {random}` nutzen, während die Schildkröte etwas zeichnet. Durch eine zufällige Wahl nimmt die Schildkröte jedes Mal einen anderen Weg.
                    Nutze `{at} {random}` um einen zufälligen Wert aus einer Liste zu wählen.
                    ### Übung
                    Kannst du die Zeilen 2 und 3 kopieren und wieder einfügen, um einen längeren, zufälligen Pfad zu erzeugen?
                example_code: |
                    ```
                    Winkel {is} 10, 50, 90, 150, 250
                    {turn} Winkel {at} {random}
                    {forward} 25
                    ```
                start_code: |-
                    Winkel {is} 10, 50, 90, 150, 250
                    {turn} Winkel {at} {random}
                    {forward} 25
            4:
                story_text: |
                    In Level 4 musst Du bei `{print}` und `{ask}` Anführungszeichen nutzen. Das gilt auch für's Zeichnen!
                example_code: |
                    ```
                    {print} _ Formen zeichnen _
                    Winkel {is} 90
                    {turn} Winkel
                    {forward} 25
                    {turn} Winkel
                    {forward} 25
                    ```
                story_text_2: |
                    Du kannst auch die Farben der Linien mit dem Befehl `{color}` ändern. Sieh dir das Beispiel an.
                    Du kannst auch den Befehl `{color} {white}` benutzen, um unsichtbare Linien zu ziehen. Du kannst diese weißen Linien nutzen, um die Schildkröte irgendwo auf dem Bildschirm hin zu bewegen bevor du zu malen anfängst.
                example_code_2: |
                    ```
                    {color} {white}
                    {forward} -80
                    {color} {green}
                    {forward} 50
                    {color} {yellow}
                    {forward} 50
                    {color} {red}
                    {forward} 50
                    ```
                start_code: |-
                    {print} 'Formen zeichnen'
                    Winkel {is} 90
                    {turn} Winkel
                    {forward} 25
            5:
                story_text: |
                    In Level 5 kannst Du mit dem Befehl `{if}` Entscheidungen treffen. Du kannst Dich zum Beispiel zwischen verschiedenen Formen entscheiden.
                example_code: |
                    ```
                    {print} 'Formen zeichnen'
                    Form {is} {ask} 'Möchtest Du ein Quadrat oder ein Dreieck?'
                    {if} Form {is} Dreieck Winkel {is} 120
                    {else} Winkel {is} 90
                    {turn} Winkel
                    {forward} 25
                    {turn} Winkel
                    {forward} 25
                    {turn} Winkel
                    {forward} 25
                    {turn} Winkel
                    {forward} 25
                    ```
                story_text_2: |
                    ### Übung
                    Fülle die richtigen Zahlen in die Lücken in diesem Code, um ihn zum Laufen zu bringen.
                    Nachdem du das getan hast, kannst du versuchen die Option rückwärts hinzuzufügen.

                    **Extra** Anstelle von "links" und "rechts", ändere das Programm so, dass es Nord, Ost, Süd und West benutzt.
                    Auf diese Weise kannst du sogar noch mehr Richtungen, wie z.B. Nordost und Südwest, hinzufügen.
                example_code_2: |
                    ```
                    richtung {is} {ask} 'Möchtest du links, rechts oder geradeaus gehen?'
                    {if} richtung {is} left {turn} _
                    {if} richtung {is} right {turn} _
                    {forward} 100
                    ```
                start_code: |-
                    {print} 'Formen zeichnen'
                    Form {is} {ask} 'Möchtest Du ein Quadrat oder ein Dreieck?'
                    {if} Form {is} Dreieck Winkel {is} 120 {else} Winkel {is} 90
                    {turn} Winkel
                    {forward} 25
            6:
                story_text: |
                    In diesem Level nutzen wir Berechnungen, um verschiedene Formen zu zeichnen.
                    Du hast vielleicht schon gelernt, dass eine komplette Umdrehung 360° sind. Falls nicht, dann weißt Du es jetzt!
                    Deswegen benutzen wir immer 90° für ein Rechteck. 360 geteilt durch 4 ist 90.
                    Jetzt, da wir wissen wie Mathe mit Hedy geht, können wir alle Formen zeichnen, die wir wollen!
                example_code: |
                    ```
                    Ecken = {ask} 'Wie viele Ecken soll die Form haben?'
                    Winkel = 360 / Ecken
                    {forward} 50
                    {turn} Winkel
                    {forward} 50
                    {turn} Winkel
                    {forward} 50
                    {turn} Winkel
                    {forward} 50
                    {turn} Winkel
                    {forward} 50
                    {turn} Winkel
                    {forward} 50
                    {turn} Winkel
                    ```
                start_code: '{print} ''Formen zeichnen'''
            8:
                story_text: |
                    Jetzt, da wir einzelne Linien wiederholen können, fällt uns das Zeichnen einzelner Formen leichter.
                    Wir setzen den Winkel einmalig und nutzen dann die Variable im `{repeat}`.

                    ### Übung 1
                    Der Beispiel-Code erstellt ein Quadrat. Ändere den Code, sodass er eine andere Figur erstellt, wie ein Dreieck oder ein Sechseck.
                    Dies bedarf einer Änderung in zwei Zeilen Code.
                    Tipp: Ein voller Kreis hat 360 Grad.

                    ### Übung 2
                    Erstelle nun eine Zeichnung aus mindestens zwei Polygonen.
                example_code: |
                    ```
                    Winkel = 90
                    {repeat} 4 {times}
                        {turn} Winkel
                        {forward} 50
                    ```
                story_text_2: |
                    **(extra)**Wir können auch das Programm verbessern, das verschiedene Formen zeichnet. Vervollständige den Code und du kannst jedes Vieleck zeichnen, das du möchtest!
                example_code_2: |
                    ```
                    Ecken = {ask} 'Wie viele Ecken soll die Form haben?'
                    Winkel = 360 / Ecken
                    {repeat} Ecken {times}
                        {turn} _
                        {forward} _
                    ```
                start_code: Ecken = {ask} 'Wie viele Ecken soll die Form haben?'
            9:
                story_text: |
                    Nun da wir ein `{repeat}` innerhalb eines `{repeat}` verwenden können, ist es möglich, komplexere Figuren zu erstellen.

                    ### Übung 1
                    Dieser Code erzeugt drei schwarze Dreiecke, ändere dies zu fünf pinken Quadraten.

                    **(extra)** Erstelle eine Figur deiner Wahl, die aus mindestens zwei verschiedenen Formtypen besteht.
                example_code: |
                    ```
                    {color} {black}
                    {repeat} 3 {times}
                        {repeat} 3 {times}
                            {forward} 10
                            {turn} 120
                        {color} {white}
                        {forward} 50
                        {color} {black}
                    ```
                start_code: '# schreibe deinen Code hier'
<<<<<<< HEAD
            12:
                story_text: |
                    We can use functions to draw more complex figures with less code.
                    ### Exercise 1
                    Fill the function so that three squares are created. If you want the image to look nicer, you can make the lines between the squares white.

                    ### Exercise 2
                    The code can be made even shorter. Place the final lines into a `{repeat}` so the figure remains the same.

                    ### Exercise 3
                    Create your own drawing with different figures.
                    Change both the number of figures with the `{repeat}` and the shape of the figures in the `{define}`
                example_code: |
                    ```
                    {define} square
                        {repeat} 4 {times}
                            {turn} _
                            {forward} _
                    {call} square
                    {forward} 50
                    {call} square
                    {forward} 50
                    {call} square
                    ```
                start_code: |
                    {define} square
                        {repeat} 4 {times}
                            {turn} _
                            {forward} _
                    {call} square
                    {forward} 50
                    {call} square
                    {forward} 50
                    {call} square
=======
            10:
                story_text: |
                    In this level you can make the turtle draw a figure.
                    The turtle will travel the distances in the list, one by one, making bigger and bigger steps.
                    ### Exercise 1
                    Add a 90 degree turn in the loop, so that a spiral is drawn.
                    Add at least 5 numbers to the list, so the spiral grows larger.
                     **(extra)** can you change the spiral into another shape? Experiment with numbers for the turn!
                    ### Exercise 2
                    The spiral is drawn outwards, make it go inwards?
                example_code: |
                    ```
                    {turn} 90
                    distances = 10, 20, 30, 40, 50, 60
                    {for} distance {in} distances
                        {forward} distance
                start_code: '# Write your code here'
>>>>>>> e3bdfb62
    while_command:
        name: '{while}'
        default_save_name: while_command
        description: while
        levels:
            15:
                story_text: |-
                    We are going to learn a new loop, the `{while}` loop! We continue the loop as long as the statement is true.
                    So don't forget to change the value in the loop.

                    In the example code, we continue until a correct answer has been given.
                    If the correct answer is never given, the loop never ends!
                example_code: |
                    ```
                    answer = 0
                    {while} answer != 25
                        answer = {ask} 'What is 5 times 5?'
                    {print} 'A correct answer has been given'
                    ```
                start_code: |-
                    answer = 0
                    {while} answer != 25
                        answer = {ask} 'What is 5 times 5?'
                    {print} 'A correct answer has been given'
    years:
        name: Neujahr
        default_save_name: Neujahrs-Countdown
        description: Runterzählen zum neuen Jahr!
        levels:
            11:
                story_text: |
                    In diesem Level kannst du den Befehl `{for}` Zahl `{in}` `{range}` benutzen, um zum neuen Jahr runterzuzählen.

                    ### Übung
                    Fülle die Lücken und bring den Code zum Laufen!
                example_code: |
                    ```
                    {for} Zahl {in} {range} _ {to} _
                        {print} Zahl
                    {print} 'Frohes neues Jahr!'
                    ```
                start_code: '# Platziere deinen Code hier'<|MERGE_RESOLUTION|>--- conflicted
+++ resolved
@@ -4007,7 +4007,6 @@
                         {color} {black}
                     ```
                 start_code: '# schreibe deinen Code hier'
-<<<<<<< HEAD
             12:
                 story_text: |
                     We can use functions to draw more complex figures with less code.
@@ -4042,7 +4041,6 @@
                     {call} square
                     {forward} 50
                     {call} square
-=======
             10:
                 story_text: |
                     In this level you can make the turtle draw a figure.
@@ -4060,7 +4058,6 @@
                     {for} distance {in} distances
                         {forward} distance
                 start_code: '# Write your code here'
->>>>>>> e3bdfb62
     while_command:
         name: '{while}'
         default_save_name: while_command
