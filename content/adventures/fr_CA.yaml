--- conflicted
+++ resolved
@@ -1296,19 +1296,7 @@
                     ```
     maths:
         description: Introduction des maths
-<<<<<<< HEAD
-        levels:
-            6:
-                example_code: |
-                    ```
-                    {print} "5 plus 5 fait " 5 + 5
-                    {print} "5 moins 5 fait " 5 - 5
-                    {print} "5 fois 5 fait " 5 * 5
-                    {print} "5 divisé par 5 fait " 5 / 5
-                    ```
-=======
         levels: {}
->>>>>>> de60fe79
     music:
         name: musique
         default_save_name: musique
@@ -1939,30 +1927,6 @@
                     _ plat = {ask} nom ", que voulez-vous manger pour votre " service " ?"
                     _ {print} nom " a commandé " plat " pour son " service
                     ```
-<<<<<<< HEAD
-            12:
-                story_text: |
-                    À partir de ce niveau, tu peux utiliser les nombres décimaux pour rendre ton menu plus réaliste.
-
-                    ### Exercice
-                    Peux-tu écrire le code pour donner à tes amis et à ta famille une réduction de 15 % ?
-                example_code: |
-                    ```
-                    total = 0.0
-                    nourriture = {ask} "Que voulez-vous commander ?"
-                    boisson = {ask} "Que voulez-vous boire ?"
-                    {if} nourriture {is} "hamburger"
-                        total = total + 6.50
-                    {if} nourriture {is} "pizza"
-                        total = total + 5.75
-                    {if} boisson {is} "water"
-                        total = total + 1.20
-                    {if} boisson {is} "soda"
-                        total = total + 2.35
-                    {print} "Ça vous fera un total de " total " euros, s'il vous plait"
-                    ```
-=======
->>>>>>> de60fe79
     rock:
         name: Pierre, papier, ciseaux
         default_save_name: Rock
@@ -2068,19 +2032,6 @@
                             {print} "Tu as perdu !"
                     # termine ce code
                     ```
-<<<<<<< HEAD
-            9:
-                story_text: |
-                    ### Exercice
-                    Aux niveaux précédents, tu as déjà fait ton propre jeu pierre-papier-ciseau. Peux-tu finir l'exemple suivant en utilisant la commande `{for}` correctement pour que le jeu fonctionne ?
-                example_code: |
-                    ```
-                    choix = _
-                    joueurs = _
-                    {for} _
-                    ```
-=======
->>>>>>> de60fe79
             16:
                 example_code: |
                     ```
@@ -2247,27 +2198,6 @@
                     ```
                     singes = 5, 4, 3, 2, 1
                     ```
-<<<<<<< HEAD
-            12:
-                story_text: |
-                    Dans cette chanson, nous pouvons programmer plus facilement la partie « si tu as de la joie au cœur, tape des mains ». Parce que nous pouvons mettre toutes les actions dans une liste, comme ceci :
-
-                    ### Exercice
-                    Peux-tu ajouter le bon nombre d'indentations pour chaque ligne pour que la chanson soit chantée correctement ?
-                    Conseil : Tu n'es pas obligé d'indenter toutes les lignes.
-                example_code: |
-                    ```
-                    _ actions = "tape des mains", "tape du pied", "crie hourra !"
-                    _ {for} action {in} actions
-                    _ {for} i {in} {range} 1 {to} 2
-                    _ {print} "si tu as de la joie au coeur"
-                    _ {print} action
-                    _ {print} "si tu as de la joie au coeur et que tu souhaite le partager"
-                    _ {print} "si tu as de la joie au coeur"
-                    _ {print} action
-                    ```
-=======
->>>>>>> de60fe79
             13:
                 story_text: |
                     In level 16 we made songs using lists. These programs however are no longer working properly in this level. The colons from level 17 and the brackets from level 18 still need to be added.
