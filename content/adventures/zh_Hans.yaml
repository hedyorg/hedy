--- conflicted
+++ resolved
@@ -501,7 +501,6 @@
                     ```
                 story_text_3: |
                     您还可以让计算机自己使用 {random} 求随机数的和。
-<<<<<<< HEAD
                 example_code_3: |
                     numbers = 1, 2, 3, 4, 5, 6, 7, 8, 9, 10
                     number_1 = _
@@ -511,11 +510,6 @@
                     {if} _
                     {else} _
                 start_code: '{print} ''欢迎来到这个计算器!'''
-=======
-                    这就是你如何选择几个运算表进行练习的例子，而且你总会从中获得不同的和：
-                start_code: |
-                    {print} '欢迎来到这个计算器!'
->>>>>>> b82ea82b
             9:
                 story_text: |
                     在第 6 级中，您编写了一个计算器程序，在此级别中，您可以扩展该程序来提出多个问题。
