adventures:
    story:
        name: 故事
        default_save_name: 故事
        description: 故事
        levels:
            1:
                story_text: |
                    在第1级中你可以自己添加角色创作一个有不同主角的故事动画。

                    在第一行，使用`{ask}`，问谁是故事的主角。

                    在这第一行之后，如果需要打印这个句子，就用`{print}`开始这个句子。
                    如果你想让你的主角的名字出现在句子的末尾，你可以用`{echo}`。
                example_code: |
                    ```
                    {ask} 这个故事的主人公是（谁）
                    {print}主人公现在要到森林里去散步
                    {echo} 他有点害怕，
                    {print} 他听到到处都有疯狂的声音
                    {print} 他害怕这是一片闹鬼的森林
                    ```
                story_text_2: |
                    ### 练习
                    现在创建至少有6行代码的你自己的故事。
                    这个故事不能与示例代码相同。
                    至少要使用一个`{ask}`和一个`{echo}`命令。
                    你可以把它写成任何你喜欢的主题。
                    如果你想不出来，可以使用我们的给你的选择：看电影、体育比赛或动物园的一天。
            2:
                story_text: |
                    在第2关，你可以让你的故事更有趣些。你的主人公的名字可以放在句子里的任何位置了。

                    为此你确实需要多写一点代码。你需要先给主人公一个名字。

                    然后就可以把名字放在句子里的任何位置。
                example_code: |-
                    ```
                    名字 {is} {ask} 主角的名字是什么？
                    {print} 名字 现在要去森林里散步了
                    {print} 名字 有点害怕
                    {print} 突然，他听到一个疯狂的声音……
                    {sleep}
                    {print} 名字 害怕这个森林里面闹鬼
                    ```
                story_text_2: |
                    ###练习
                    现在是时候将变量添加到你在前一个关卡中创造的故事中了。
                    转到“我的程序”，寻找你的1级故事冒险并复制代码。将代码粘贴到这个关卡的输入屏幕上。
                    这段代码在本关不会起作用，因为你还没有使用变量。
                    把你代码中的`{ask}`命令和`{echo}`命令改成你在本关学到的正确形式。

                    **另外**在你的代码中添加一个`{sleep}`命令，在你的故事中建立起紧张感。
            3:
                story_text: |
                    在第3关，你可以让你的故事更有趣些。你可以随机选择怪物、动物或者其它障碍，比如：
                example_code: |
                    ```
                    动物们 {is} 🦔, 🐿, 🦉, 🦇
                    {print} 他现在听到了一个的声音 动物们 {at} {random}
                    ```
                story_text_2: |
                    你的故事也用得上`{add}`命令。
                example_code_2: |
                    ```
                    {print} 他听到一个声音
                    动物们 {is} 🐿，🦔，🦇，🦉
                    某动物 {is} {ask} 你觉得它是什么？
                    {add} 某动物 {to_list} 动物们
                    {print} 它 是 动物们 {at} {random}
                    ```
                story_text_3: |
                    这是一个在故事里使用`{remove}`命令的例子

                    ### 练习
                    将你在前几级的故事复制到这一级。
                    在此级中，你已经学会了3个新命令`{at} {random}` , `{add} {to}` 和 `{remove} {from}`.
                    在你的故事中添加新的代码行，让所有的新命令在你的故事中至少出现一次。
                example_code_3: |
                    ```
                    {print} 他的背包太重了。
                    {print} 包里有一瓶水，一个手电筒和一块砖。
                    包 {is} 水, 手电筒, 砖
                    扔掉的 {is} {ask} 他应该扔掉哪个东西？
                    {remove} 扔掉的 {from} 包
                    ```
            4:
                story_text: |
                    你可能已经注意到在之前的关卡中仍然存在一个问题。您是否尝试打印包含单词name的句子?即`{print}`我的名字是name。
                    你可以在这一层解决这个问题。要打印的所有内容都必须使用引号。

                    # # #练习
                    复制示例代码，并通过在第1行和第2行空白处添加引号来完成它。
                    第3行和第4行中的空白不应该用引号替换，而应该用`{sleep}`和`{clear}`命令替换。你能做到吗?

                    ###练习2
                    回到上一个关卡，复制你的故事代码。通过在适当的位置添加引号，让代码在这个关卡中工作。
                    注意：你的故事中的变量应该在引号之外。就像示例代码的第二行一样。在这一行中，变量名放在引号之外。
                example_code: |
                    ```
                    姓名 {is} {ask} _ 你叫什么名字？ _
                    {print} _主角叫_名字
                    _
                    _
                    {print} name _ 现在要去树林里散步 _
                    {print}名字_有点害怕_
                    动物{is} 🦔、🐿、🦉、🦇
                    {print} _ 他听到 _ 动物的声音 {at} {random}
                    {print}名字_恐怕这是一个闹鬼的森林_
                    ```
            5:
                story_text: |
                    在此级别中，你可以设计不同的结局，这将使你的故事更加有趣。
                    在范例代码中，你可以看到如何设计两个不同的结局。

                    ### 练习1
                    请选择一个主题然后用至少6行代码写一个新的小故事。
                    没有灵感？可以从这些主题中选一个：超级英雄、无聊的学校生活、搁浅在荒岛上。

                    现在给玩家一个机会选择故事的结局，可以是好的结局也可以是坏的结局，就像范例代码中的那样。
                    对这两种结局进行编程。

                    ### 练习2
                    复制你在前几级自己的冒险活动-故事中创建的故事。
                    想办法给你的故事添加至少2个`{if}` 和`{else}` 命令。
                    这可以是一个好的或坏的结局，但你也可以尝试用其他的方式来加入这些命令。
                example_code: |
                    ```
                    名字 {is} {ask} '谁在森林里行走？'
                    {print} 名字 '走在森林里'
                    {print} 名字 '遇到了一头怪物'
                    结局 {is} {ask} '你想看好结局还是坏结局？'
                    {if} 结局 {is} 好 {print} 名字 '拔出了剑，怪物立即逃跑了'
                    {else} {print} '怪物吃掉了' 名字
                    ```
            7:
                story_text: "在故事里，有人会重复同一个词好几次。比如，当有人在呼救或者唱歌。\n在这一级，你可以通过`{repeat}`在故事中加入这种重复。\n \n### 练习 \n在你自己的故事中加入重复的内容。返回你保存的程序中，选择第6级的故事程序，找到一个包含`{print}` 的行，然后重复它！\n"
                example_code: |
                    ```
                    {print} '王子不断地呼救'
                    {repeat} 5 {times} {print} '救命啊！'
                    {print} '为什么没有人来救我？'
                    ```
            8:
                story_text: "在这一级中，你可以在你的{if} 条件语句中使用多行，这样你就可以升级你的好的或坏的结局！\n\n### 练习1\n代码范例中显示了两种不同的结局；一种是主人公跳上时光机，另一种是没有跳上时光机。\n 每个结局都至少需要用一个句子完成空格。 \n**（额外的）**使故事更长。故事中会发生什么？您还可以添加具有不同选项的第二个 `{ask}`\n \n### 练习2\n返回你保存的程序中，从第5级选择你的故事程序。现在写一个好的和一个坏的结局，每个结局至少有三行长!\n"
                example_code: |
                    ```
                    {print} '哦，不！霸王龙来了！'
                    结局 = {ask} '你想要好结局还是坏结局？'
                    {if} 结局 {is} 好
                        {print} '理查德在千钧一发之际跳回了时光机里！'
                        {print} _
                    {else}
                        {print} '哦，不！理查德太慢了……'
                        {print} _
                    ```
            9:
                story_text: "在这一级，你可以通过嵌套，在一个 `{if}`和`{repeat}` 语句里包含其它 `{if}`和`{repeat}`语句。\n 这让你有了很多选择，极大地提高了故事地互动性。\n\n### 练习1 \n完成代码，使`{if}` 能正常工作。 \n\n### 练习2 \n 为故事中罗宾也回家的部分添加一个`{if}` 和`{else}`语句 。 \n\n### 练习3 \n回到你第8级的故事中，在另一个`{if}` 条件语句里面至少使用两个`{if}`条件语句。\n"
                example_code: |
                    ```
                    {print} '罗宾来到了市区'
                    地点 = {ask} '罗宾是要去商店还是回家？'
                    {if} 地点 {is} 商店
                        {print} '她走进了商店。'
                        {print} '罗宾发现了一本有趣的书'
                        书 = {ask} '罗宾买了这本书吗？'
                        {if} 书 {is} 是
                        {print}_ '罗宾买了这本书，回家了'
                         _{else}
                        _{print} '罗宾离开商店，回家了'
                    {else}
                        {print} '罗宾回了家'
                    ```
            10:
                story_text: |
                    在这一级，你可以在你的故事里使用 {for} 命令。这样很容易就能写出儿童书里的“棕熊，棕熊，你看到了什么”的故事。

                     ### 练习

                    请看
                    <a href="https://www.yonkerspublicschools.org/cms/lib/NY01814060/Centricity/Domain/1621/Brown%20Bear%20Book.pdf"> the story</a> 如果你不知道这个故事，请确保它是按照书中的内容打印的。
                example_code: "```\n动物们 = _ , _ , _ \n{print} '棕熊，棕熊 '\n{print} '你看到了什么？'\n```\n"
            12:
                story_text: |-
                    在这个级别中，需要使用引号来保存变量中的多个单词。

                    # # #练习

                    从之前的关卡中找到一个故事，任何关卡都可以。现在，请确保在正确的位置添加了引号。
                example_code: |
                    ```
                    名字 = '英国女王'
                    {print} 名字'正在吃一块蛋糕，突然......'
                    ```
            13:
                story_text: |
                    通过使用`{and}`和`{or}`命令，你可以让你的故事更通用。你可以问两个问题，然后对两个答案的组合做出回应。

                    ###练习1
                    查看示例代码并完成它。然后再添加至少2个带有`{and}`或`{or}`的`{if}`代码。

                    ###练习2
                    从之前的关卡中找到一个故事，并添加一个`{and}`或`{or}`。
                example_code: |
                    ```
                    {print} '我们的英雄正在穿过森林'
                    {print} '路径分两路'
                    path= {ask} '她应该选择哪条路径？'
                    武器={ask} 她画的是什么武器？'
                    {if} 路径 {is} '左' {and} 武器 {is} '剑'
                        _
                    ```
            15:
                story_text: |
                    运用`{while}`循环能让你的故事更有趣。比如，用`{while} game == 'on'`可以让游戏一直进行到结束为止。
                    或者用`{while} sword == 'lost'`来要求玩家必须先找到剑，才能继续游戏。

                    ### 练习
                    示例代码向您展示了如何在故事中使用`{while}`循环。现在**想想你自己的场景**，在这个场景中，玩家必须在继续之前找到一些东西。
                example_code: |
                    ```
                    钥匙 = '丢失'
                    {print} '你站在你的花园里，你的钥匙丢了。'
                    {print} '你想去哪里找它们？'
                    {print} '你可以选择：树、花坛、石头、邮筒'
                    {while} 钥匙 == '丢失'
                        位置 = {ask} '你想去哪里找？'
                        {if} 位置 == '花坛'
                            {print} '它们在这里！'
                            钥匙 = '找到'
                        {else}
                            {print} '没有，他们不在'位置
                    {print} '现在你可以进入房子了！'
                    ```
            18:
                story_text: |
                    我们将打印另一个故事，但是现在我们必须使用带有`{print}`的括号。

                    ###练习1
                    写一个至少5句话的故事。你现在还不需要使用'name'。
                example_code: |
                    ```
                    {print}('欢迎来到这个故事！')
                    ```
                story_text_2: |
                    ### 练习 2
                    我们已经为您准备了一个 `{input}`。 首先，在您的故事中使用 `name` 变量。
                    然后，请添加第二个 `{ask}` 并使用该变量。
                    提示：记得文本和变量之间 `{print}` 中的逗号！
                example_code_2: |
                    ```
                    naam = {input}("你叫什么名字？")
                    {print}('欢迎来到这个故事！')
                    ```
    add_remove_command:
        name: '{add} {to} & {remove} {from}'
        default_save_name: 添加_删除_命令
        description: 简介 添加和删除
        levels:
            3:
                story_text: |
                    ## 添加
                    您可以使用`{add} {to_list}`命令将项目添加到列表中。 要将项目添加到列表中，您只需键入：`{add} 企鹅{to_list} 动物们`，或者您可以使用`{ask}`命令，如示例代码中所示。
                example_code: |
                    ```
                    动物 {is} 狗, 猫, 袋鼠
                    喜欢的动物 {is} {ask} 你最喜欢的动物是什么？
                    {add} 喜欢的动物 {to_list} 动物
                    {print} 我选择 动物 {at} {random}
                    ```
                story_text_2: |
                    ## 从...移除
                    如果你可以将项目添加到列表中，当然你也可以将其删除。可以使用 `{remove} {from}` 指令.
                example_code_2: |
                    ```
                    动物们 {is} 狗, 猫, 袋鼠
                    不喜欢 {is} {ask} 你不喜欢什么动物？
                    {remove} 不喜欢 {from} 动物们
                    {print} 我选择 动物们 {at} {random}
                    ```
                story_text_3: |
                    ### 练习
                    在这个虚拟餐厅中尝试新命令。将玩家想要的口味添加到列表中，并删除他们过敏的口味。
                example_code_3: |
                    ```
                    {print} 神秘奶昔
                    口味 {is} 草莓,巧克力,香草
                    想要的口味{is} {ask}什么口味你想要?
                    ＿
                    过敏的口味{is} {ask}你对什么口味过敏吗?
                    ＿
                    {print}你得到一个 口味{at}{random}的奶昔
                    ```
    and_or_command:
        name: '{and} & {or}'
        default_save_name: 与和或
        description: 介绍与和或
        levels:
            13:
                story_text: |-
                    我们现在要了解 `{and}`和 `{or}`!如果你想查两个语句, 你不用使用多个`{if}`，但可以使用 `{and}` 和`{or}`.

                    如果你用 `{and}`, `{and}` 连接的左右两种陈述必须都是真的。 我们也可以使用 `{or}`. 那么只需要一种陈述是对的。
                example_code: |
                    ```
                    名字 = {ask} '你叫什么名字?'
                    年龄 = {ask} '你多少岁了?'
                    {if} 名字 {is} '海蒂' {and} 年龄 {is} 2
                        {print} '你就是真的海蒂!'
                    ```
    ask_command:
        name: '{ask}'
        default_save_name: 提问命令
        description: 提问命令介绍
        levels:
            1:
                story_text: |
                    ## 提问命令
                    现在你可以用 `{print}`来命令, 你准备好学习新指令: `{ask}`. 用 `{ask}` 来指令, 你可以提一个问题. 试试吧:
                example_code: |
                    ```
                    {print} 你好!
                    {ask}你叫什么名字?
                    ```
                story_text_2: |
                    ##  `{echo}` 指令
                    如果想让计算机将结果重复一遍，你可以使用 `{echo}` 命令。答案将在行尾输出，因此在本例中，结果将在 hello 之后输出。
                example_code_2: |
                    ```
                    {print} 你好!
                    {ask} 你叫什么名字?
                    {echo} 你好
                    ```
                story_text_3: |
                    ### 练习
                    尝试使用`{ask}`和 `{echo}` 命令，首先，完成填空以使该程序成功运行。
                    然后使用`{ask}`命令再问 2 个问题，在每个`{ask}`之后使用`{echo}`在屏幕上打印答案。
                example_code_3: |
                    ```
                    _ 你好吗?
                    _
                    ```
            2:
                story_text: |
                    ## 询问指令
                    现在我们可以在代码中使用**变量**，我们可以不再使用`{echo}`命令。
                    我们可以使用变量来保存问题的答案，这样我们就可以在代码中使用多个问题的答案。
                    一探究竟：
                    这样你的代码就变得具有交互性了！
                example_code: |
                    ```
                    名字 {is} {ask} 你叫什么名字?
                    {print} 你好名字
                    年龄 {is} {ask} 你多大了?
                    {print} 名字是年龄.
                    ```
                story_text_2: |
                    ### 练习
                    在前面的选项中你需要操作很多带 `{is}` 的指令.
                    你至少使用了3种不同的变量并用 print command运行.
                    现在，我们希望你创造像我们的例子里一样可以交互的变量，而不是设置变量.

                    从前页复制你的代码，通过使用 `{ask}` 让变量交互运行.
                example_code_2: |
                    ```
                    favorite_animals {is} {ask} 你喜欢什么 动物?
                    {print} 我喜欢 favorite_animals
                    ```
            18:
                story_text: 要转换成Python代码，我们需要做的最后一个更改是替换 `{ask}` 为 `{input}`.
                example_code: |
                    ```
                    {print}('我的名称在是海蒂!')
                    名字 = {input}('你的名字是什么？')
                    {print}('所以你的名字是', 名字)
                    ```
    blackjack:
        name: 黑杰克
        default_save_name: 黑杰克
        description: 尽可能地接近21
        levels:
            17:
                story_text: |
                    二十一点是一种简单的纸牌游戏，你必须尽可能地得到接近21点。你得到两张牌。每张牌都有其数值，而正面牌(杰克、皇后和国王)值10分。
                    a值1或11分(你可以选择)。发牌者，你的对手，也得到两张牌。
                    如果你愿意，你可以再抽一张卡，它的积分会加到你的积分中。发牌人也可以选择拿另一张牌。
                    但是要注意不要超过21分，因为如果你超过了，你就输了!
                    最接近21但没有超过它的玩家获胜。

                    好好享受游戏吧！
                example_code: |
                    ```
                    {print} 'BLACKJACK'
                    cards = [2, 3, 4, 5, 6, 7, 8, 9, 10, 'Jack', 'Queen','King', 'Ace']
                    points = 0
                    dealer_points = 0
                    card_1 = cards[{random}]
                    card_2 = cards[{random}]
                    card_3 = cards [{random}]
                    dealer_card_1 = cards[{random}]
                    dealer_card_2 = cards[{random}]
                    dealer_card_3 = cards[{random}]
                    # Points for card 1
                    {if} card_1 == 'Jack' {or} card_1 == 'Queen' {or} card_1 == 'King':
                        points = points + 10
                    {elif} card_1 == 'Ace':
                        points = points + 11
                    {else}:
                        points = points + card_1
                    # Points for card 2
                    {if} card_2 == 'Jack' {or} card_2 == 'Queen' {or} card_2 == 'King':
                        points = points + 10
                    {elif} card_2 == 'Ace':
                        points = points + 11
                    {else}:
                        points = points + card_2
                    # Points for dealer card 1
                    {if} dealer_card_1 == 'Jack' {or} dealer_card_1 == 'Queen' {or} dealer_card_1 == 'King':
                        dealer_points = dealer_points + 10
                    {elif} dealer_card_1 == 'Ace':
                        dealer_points = dealer_points + 11
                    {else}:
                        dealer_points = dealer_points + dealer_card_1
                    # Points for dealer card 2
                    {if} dealer_card_2 == 'Jack' {or} dealer_card_2 == 'Queen' {or} dealer_card_2 == 'King':
                        dealer_points = dealer_points + 10
                    {elif} dealer_card_2 == 'Ace':
                        dealer_points = dealer_points + 11
                    {else}:
                        dealer_points = dealer_points + dealer_card_2
                    # Two Aces
                    {if} card_1 == 'Ace' {and} card_2 == 'Ace':
                        points = 12
                    {if} dealer_card_1 == 'Ace' {and} dealer_card_2 == 'Ace':
                        dealer_points = 12
                    # Scoreboard
                    {print} 'You have a ' card_1 ' and a ' card_2 ' (' points ' points)'
                    {print} 'The dealer has a ' dealer_card_1 ' and a ' dealer_card_2 ' (' dealer_points ' points)'
                    # Extra card for the player
                    hit = {ask} 'Do you want an extra card?'
                    {if} hit == 'yes':
                        {if} card_3 == 'Jack' {or} card_3 == 'Queen' {or} card_3 == 'King':
                            points = points + 10
                        {elif} card_3 == 'Ace':
                            {if} points > 11:
                                points = points + 11
                            {else}:
                                points = points + 1
                        {else}:
                            points = points + card_3
                        {print} 'You get an extra ' card_3 ' (' points ' points)'
                    {else}:
                        {print} 'No extra cards'
                    # Winner
                    {if} points > 21 {or} dealer_points > points {or} dealer_points == 21:
                        {print} 'You lose'
                    {elif} dealer_points < 17:
                        {print} 'The dealer takes an extra card. It is a... ' dealer_card_3
                        {if} dealer_card_3 == 'Jack' {or} dealer_card_3 == 'Queen' {or} dealer_card_3 == 'King':
                            dealer_points = dealer_points + 10
                        {elif} dealer_card_3 == 'Ace':
                            {if} dealer_points < 11:
                                dealer_points = dealer_points + 11
                            {else}:
                                dealer_points = dealer_points + 1
                        {else}:
                            dealer_points = dealer_points + dealer_card_3
                        {print} 'The dealer has ' dealer_points ' points now'
                        {if} dealer_points < 21 {and} dealer_points > points:
                            {print} 'You lose'
                        {else}:
                            {print} 'You win'
                    {elif} points > dealer_points {and} points < 21:
                        {print} 'You win!'
                    ```
    calculator:
        name: 计算器
        default_save_name: 计算器
        description: 创建一个计算器
        levels:
            6:
                story_text: |
                    现在你会做数学了，你可以自己做一个计算器！
                example_code: |
                    ```
                    数一 {is} {ask} '填写第一个数字：'
                    数二 {is} {ask} '填写第二个数字：'
                    正确答案 = 数一 * 数二
                    {print} 数一 ' 乘以 ' 数二 ' 是 ' 正确答案
                    ```
                story_text_2: |
                    ### 练习
                    上面的计算器会为你计算出答案，但你也可以编写一个程序来测试你自己的运算能力，如下所示：
                    填空使其完整！
                example_code_2: |
                    ```
                    正确答案 = 11 * 27
                    答案 = {ask} '11乘以27是多少？'
                    {if} 答案 {is} _ {print} '做得好！'
                    {else} {print} '错了！是' _
                    ```
                story_text_3: |
                    **额外** 您还可以使用“{random}”让计算机自行生成随机产品。
                example_code_3: |-
                    ```
                    数字 = 1, 2, 3, 4, 5, 6, 7, 8, 9, 10
                    数字1 = _
                    数字2 = _
                    正确答案 = number_1 * number_2
                    我的答案 = {ask} '什么是 ' 数1 ' 乘以 ' 数2 '?'
                    {if} _
                    {else} _
                    ```
            9:
                story_text: |
                    在第 6 级中，您编写了一个计算器程序，在此级别中，您可以扩展该程序来提出多个问题。

                    ### 练习 1
                    你能完成第 10 行以使程序工作吗？

                    ### 练习 2
                    输入正确或错误的答案时对玩家给出反馈。为此，请使用 `{else}` 来扩展程序。
                example_code: |
                    ```
                    分数 = 0
                    {repeat} 10 {times}
                        一组数 = 1, 2, 3, 4, 5, 6, 7, 8, 9, 10
                        数一 = 一组数 {at} {random}
                        数二 = 一组数 {at} {random}
                        正确答案 = 数一 * 数二
                        {print} 数一 '乘以' 数二 '是多少？'
                        答案 = {ask} '在这里输入你的答案……'
                        {print} '你的答案是' 答案
                        {if} _ {is} _
                            分数 = 分数 + 1
                    {print} '做得好！你的分数是' 分数 '分，满分是10分！'
                    ```
            10:
                story_text: |
                    这个计算器游戏帮助您练习你的乘法口诀表！ 
                    ### 练习
                    你能在列表中加入更多的数字，这样你就可以练习乘法表直到10？
                example_code: |
                    ```
                    数字 = 1, 2, 3
                    {for} 数一 {in} 数字
                        {for} 数二 {in} 数字
                            答案 = {ask} 数一 '乘以' 数二 '是多少？'
                            正确答案 = 数一 * 数二
                            {if} 答案 {is} 正确答案
                                {print} '做得好！'
                            {else}
                                {print} '回答错误。正确答案是' 正确答案
                    ```
            11:
                story_text: |
                    使用 `{for}`你可以简化乘法运算表的程序。

                    ### 练习 1
                    改进范例代码，使其打印出一个漂亮的乘法表："1 乘以 10 是 10"、"2 乘以 10 是 20"等。

                    ### 练习 2
                    返回到你在 等级10完成的乘法运算表程序，并使用 `{for}` 和 `{range}`对其进行修改。
                example_code: |
                    ```
                    数字 = 10
                    {for} i {in} {range} 1 {to} 10
                        {print} i * 数字
                    ```
            12:
                story_text: |
                    在本关，你可以编写一个可以计算小数的计算器。

                    ###练习1
                    填空完成计算。注意小数点使用小数点而不是逗号。

                    ###练习2
                    创建一个新的数学运行程序，但现在要使用小数。
                    创建一组数据，选择两个数字相乘让玩家回答。
                    当然你有准确的答案！**另外**通过增加生命增加难度：玩家回答错误一次失去一条命，三次回答错误后游戏结束。
                example_code: |
                    ```
                    number1 = {ask} '第一个数字是什么？'
                    number2 = {ask} '第二个数字是多少？'
                    answer =_
                    {print} number1 ' 加 ' number2 ' 是 ' _
                    ```
            13:
                story_text: |
                    ### 练习1
                    来让这个练习程序难一点吧 .操作者现在需要正确地回答两个问题.请填写空格以完成程序.

                    ### 练习2（附加）
                    有时候, 计算有多个正确答案.例如，10可以被5和2整除.那么问题'什么数能整除10?'可以用2和5来回答.
                    要求一个有多个正确答案的计算,让操作者回答它, 并确定其是否正确使用了 `{or}`.
                    清空编程字段并且创造你自己的解决方案.
                example_code: |
                    ```
                    answer1 = {ask} '10 乘以 7 是多少？'
                    answer2 = {ask} '6 乘以 7 是多少？'
                    {if} _ _ _ _ _ _ _
                         {print} _
                    ```
            14:
                story_text: |
                    在这个冒险中，你将建立一个计算器来计算你的平均成绩。如果你的计算器正常工作，你可以继续下一个冒险，这允许你添加两个额外的功能。

                    ###练习1
                    填空使计算器工作。
                    *从第四行开始，添加一个问题来弄清楚学生的成绩。
                    *在第五行中，您需要计算所有成绩的总和，因此total = total + grade。
                    然后我们可以设置返回值。我们想要返回平均值，也就是总数除以测验次数(4)。
                    最后，我们通过调用第8行中的函数来完成代码。

                    你做到了吗?太棒了!你想在你的计算器里再加一些吗?**这个冒险继续在下一个标签!**。
                example_code: |
                    ```
                    {define} calculate_mean_grade
                        total = 0
                        {for} i {in} {range} 1 {to} 4
                            grade = {ask} _
                            total = total + _
                            return _ / 4

                    mean_grade = {call} _
                    {print} 'Your mean grade is ' mean_grade
                    ```

                            total = total + _
                            return _ / 4

                    mean_grade = {call} _
                    {print} 'Your mean grade is ' mean_grade
            15:
                story_text: |
                    您可以添加 `{while}` 循环到您已经在上一级中学过的计算器游戏中去。 
                    这可以确保{if}玩家在没有回答正确的情况下不能回答下一个问题。

                    ### 练习
                    在函数中添加`{while}`循环，询问玩家数1乘以数2是多少，并打印他们的答案。
                    然后`{call}`（调用）函数。
                example_code: |
                    ```
                    {define} new_question
                        numbers = 1, 2, 3, 4, 5, 6, 7, 8, 9, 10
                        number_1 = numbers {at} {random}
                        number_2 = numbers {at} {random}
                        correct = number_1 * number_2
                        answer = 0
                        _
                        _
                        _
                        {print} 'Well done!'

                    {print} 'Give 10 correct answers to win!'
                    {for} i {in} {range} 1 {to} 10
                        _
                    {print} 'You win!'
                    ```
    calculator_2:
        name: 计算器2
        default_save_name: 计算器2
        description: 计算器2
        levels:
            14:
                story_text: |
                    ###练习2
                    这是这次冒险的第二部分。**冒险从前一个选项卡开始。
                    当然，你并不总是想要计算4次测试的平均值。你可能想计算10次测试的平均值，或者只计算2次的…
                    我们可以通过添加参数和变量'amount_of_tests'来解决这个问题。
                    *在第3行开始新的一行。通过询问学生他们做了多少次测试来设置amount_of_tests参数。
                    *将第4行中的4改为新的参数amount_of_tests。
                    *最后，将第6行中的4改为amount_of_tests

                    试试你的新程序。它有用吗?

                    ###练习3
                    你想把你的程序做得更好吗?真棒!在之前的程序中，您只能计算1个科目的平均成绩，但如果您可以计算所有科目的平均成绩，那就更好了!
                    我们不会告诉你怎么做，但我们会给你一个提示：在第1行你的代码开始处：定义带科目的calculate_mean_grade。
                example_code: |
                    ```
                    # 使用你在之前挑战中的代码。
                    ```
    clear_command:
        name: '{clear}'
        default_save_name: 清屏命令
        description: 清屏命令
        levels:
            4:
                story_text: |
                    是时候学习新命令了！ 使用`{clear}`，您可以清除输出屏幕上的所有文本。 这样您就可以防止屏幕上的文字过多。
                    小心！ 如果你使用`{clear}`命令，请记住在其上方使用`{sleep}`。 否则 海蒂 会清空你的屏幕，而不给你时间阅读，就像在例子中看到的一样！
                example_code: |
                    ```
                    {print} '3'
                    {clear}
                    {print} '2'
                    {clear}
                    {print} '1'
                    {clear}
                    {print} '等待...'
                    {sleep} 3
                    {clear}
                    {print} '惊喜!'
                    ```
    debugging:
        name: 调试
        default_save_name: 调试
        description: 调试你的挑战
        levels:
            1:
                story_text: |-
                    欢迎来到调试冒险。 调试代码意味着消除代码中的错误。
                    这意味着在这些调试冒险中，我们将向您展示尚未运行的代码。
                    你必须找出问题所在并纠正错误。

                    ### 练习
                    调试这段代码。 祝你好运！
                example_code: |
                    **警告！ 这段代码需要调试！**
                    ```
                    {print} 我喜欢编程
                    你也喜欢编程吗？
                    {echo}
                    {print} 你的爱好是什么？
                    {echo} 你的爱好是
                    ```
            2:
                story_text: |-
                    欢迎来到调试冒险。 调试代码意味着消除代码中的错误。
                    这意味着在这些调试冒险中，我们将为您提供尚未运行的代码。
                    你必须找出问题所在并纠正错误。

                    ### 练习
                    调试这段代码。 祝你好运！
                example_code: |
                    **警告！ 这段代码需要调试！**
                    ```
                    目的地{ask} 假期你要去哪里？
                    {print} 飞往目的地的航班于下午 3 点起飞。
                    {ask} 你托运行李了吗？
                    {echo}
                    {print} 让我为您打印您的登机牌。
                    {sleep}
                    干得好！ 旅行愉快！
                    ```
            3:
                story_text: |-
                    欢迎来到调试冒险。 调试代码意味着消除代码中的错误。
                    这意味着在这些调试冒险中，我们将为您提供尚未运行的代码。
                    你必须找出问题所在并纠正错误。

                    ### 练习
                    调试这段代码。 祝你好运！
                example_code: |
                    **警告！ 这段代码需要调试！**
                    ````
                    可选的电影 {is} 德古拉,速度与激情,独自在家,芭比娃娃
                    选中的电影 {is} 电影 {at} {random}
                    {print} 今晚我们将观看 选定中电影
                    喜欢的电影 {ask}你喜欢那部电影吗？
                    {print} 明天我们会看别的东西。
                    {add} 选中的电影 {to} 可选的电影
                    {print} 明天我们看 明天的电影
                    明天的电影 {is} 可选的电影 {at} {random}
                    我去买爆米花！ {print}
                    ````
            4:
                story_text: |-
                    ### 练习
                    调试这段代码。 祝你好运！
                example_code: |
                    **警告！ 这段代码需要调试！**
                    ```
                    {print} '欢迎来到在线图书馆！
                    {ask}你喜欢什么类型的书？
                    {print} 你喜欢类型
                    作者{is} {ask}“你最喜欢的作家是谁？”
                    {print} '作者是你最喜欢的作者'
                    {print} 嗯...我想你应该尝试...书籍{at} {random}
                    ```
            5:
                story_text: |-
                    ### 练习
                    调试这段代码。 祝你好运！
                example_code: |
                    **警告！ 这段代码需要调试！**
                    ```
                    {print} 欢迎来到海蒂泳池！
                    class {is} {ask} '你今天来参加课程吗？'
                    {if} class yes
                    {print}'太棒了！ 你正在加入一个班级！
                    {print} {else} '您将不会参加课程'
                    discount {is} {ask} '您有折扣码吗？
                    {if} discount {is} yes
                    discount_answer {is} {ask} '您的折扣代码是什么？'
                    discount_codes = Senior4231, Student8786, NewMember6709
                    {if}discount_answer {is} {in}discount_codes
                    {print} '那将是 3.50 美元'
                    {else} '该代码无效'
                    {else}“那将是 5.50 美元”
                    {print} '祝你游得愉快！'
                    ```
            6:
                story_text: |-
                    ### 练习
                    调试这段代码。 祝你好运！
                example_code: |
                    **Warning! This code needs to be debugged!**
                    ```
                    {print} 'Vending machine'
                    chosen_product = {ask} 'Please select a product'
                    1_dollar_products = coke orange juice water
                    2_dollar_products = chocolate, cookie, museli bar
                    3dollar_prodcuts = potato chips, beef jerky, banana bread
                    {if} chosen {is} {in} 1_dollar_products
                    price = 1
                    {if} chosen_product {is} 2_dollar_products
                    price = 2
                    {else} chosen_product {in} 3_dollar_products
                    price = 3
                    amount_of_products = '{ask} How many of ' chosen_product would you like to have?'
                    total = price + amount_of_product
                    {print} 'That will be $' price 'please'
                    ```

                    total = price + amount_of_product
                    {print} 'That will be $' price 'please'
            7:
                story_text: |-
                    ### 练习
                    惊喜！ 该程序看起来更像是输出而不是代码。 然而，我们不希望您只在每行前面添加`{print}`命令。
                    当然，使用 {repeat} 命令修改此程序，将其变成童谣“Brother John (Frère Jacques)”！
                example_code: |
                    **警告！ 这段代码需要调试！**
                    ```
                    你在睡觉？
                    约翰弟兄！
                    晨钟已敲响！
                    叮、当、当！
                    ```
            8:
                story_text: |-
                    ### 练习
                    调试这段代码。 祝你好运！
                example_code: |-
                    **警告！ 这段代码需要调试！**
                    ```
                    {print}“欢迎来到 Hedy 的美甲和足疗”
                    bodypart = {ask} '你今天修指甲或脚趾甲了吗？ 或两者？'
                    {if} 身体部位 {is} 两者
                             {print} 那将是 25 美元'
                             价格=25
                         {else}
                             {print} 那将是 18 美元'
                             价格=18
                    color = {ask} 你想要什么颜色？
                    Sparkles = {ask} '你想要一些闪闪发光的东西吗？'
                    {if} 闪闪发光 {is} 是
                         {print} '我们为此额外收取 3 美元'
                    price = price +3
                    {else} {print} '没有闪光' {print} '所以没有额外费用'
                    {sleep} 5
                    {print} '全部完成！ 那将是$'价格'拜托！'
                    {print}'谢谢！ 再见！'
                    ```

                             {print} 那将是 25 美元'
                             价格=25
                         {else}
                             {print} 那将是 18 美元'
                             价格=18
                    color = {ask} 你想要什么颜色？
                    Sparkles = {ask} '你想要一些闪闪发光的东西吗？'
                    {if} 闪闪发光 {is} 是
                         {print} '我们为此额外收取 3 美元'
                    price = price +3
                    {else} {print} '没有闪光' {print} '所以没有额外费用'
                    {sleep} 5
                    {print} '全部完成！ 那将是$'价格'拜托！'
                    {print}'谢谢！ 再见！'
            9:
                story_text: |-
                    ### 练习
                    调试这段代码。 祝你好运！
                example_code: "**警告！ 这段代码需要调试！**\n```\n{print} '欢迎来到我们的三明治店'\n个数 “您想买多少个三明治？”\n{repeat}个数{times}\n{ask} {is} {ask} '您想要什么类型的三明治或面包？'\n面包刀种类 {is} 白面包、小麦面包、黑麦面包、大蒜面包、无麸质面包\n{if}  选中的面包  in 面包的种类 \n{print}“美妙！”\n{else}\n“抱歉我们不卖那个”\n蘸料 {is} {ask} '您想要什么类型的配料？'\n沙司{is} {ask}“您想要什么类型的酱？”\n{print}\
                    \ 一份 选中的面包，配上配料和酱汁。\n价格 =数量*6\n{print} '这将是' 价格 '美元'\n```\n"
            10:
                story_text: |-
                    ### 练习
                    调试这段代码。 祝你好运！
                example_code: |
                    **警告！ 这段代码需要调试！**
                    ```
                    names = 穆阿德·哈桑·萨米拉·努拉
                    activities = 放风筝、游泳、徒步旅行、晒太阳
                    {for} name {is} names
                    {print} 在海滩上，名字喜欢活动 {at} {random}
                    ```
            11:
                story_text: |-
                    ### 练习
                    调试这个日历程序。 该程序的输出应该看起来像一个日期列表。
                    例如：

                    ````
                    海蒂日历
                    这是11月的所有日子
                    11 月 1 日
                    11 月 2 日
                    11 月 3 日
                    ````
                    等等。

                    请注意，您必须特别仔细地测试二月份的代码，因为这个月的天数在闰年中会发生变化。
                example_code: |
                    **警告！ 这段代码需要调试！**
                    ````
                    print '海蒂日历'
                    months_with_31_days = 一月、三月、五月、七月、九月、十月、十二月
                    months_with_30_days = 四月、六月、八月、十一月
                    months = 问“您想查看哪个月份？”
                    if month in months_with_31_days
                         days = 31
                         if months in months_with30_days
                             days= 30
                    if month = 二月
                         leap_years = 2020, 2024, 2028, 2036, 2040, 2044, 2028
                         year = ask “现在是哪一年？”
                    if year in leap_years
                         days = 29
                    else
                         days=28

                    print '这是 各' 月'的所有日子'
                    for i in 1 range 1 to days
                         print month i
                    ````

                    months_with_31_days = 一月、三月、五月、七月、九月、十月、十二月
                    months_with_30_days = 四月、六月、八月、十一月
                    months = 问“您想查看哪个月份？”
                    if month in months_with_31_days
                         days = 31
                         if months in months_with30_days
                             days= 30
                    if month = 二月
                         leap_years = 2020, 2024, 2028, 2036, 2040, 2044, 2028
                         year = ask “现在是哪一年？”
                    if year in leap_years
                         days = 29
                    else
                         days=28

                    print '这是 各' 月'的所有日子'
                    for i in 1 range 1 to days
                         print month i
            12:
                story_text: |-
                    ### 练习
                    调试这段代码。 祝你好运！
                example_code: |
                    **警告！ 这段代码需要调试！**
                    ```
                    define greet
                    greetings = '你好', '嗨', '晚上好'
                        print greetings at random

                    define take_order
                        food = ask '你想吃什么?'
                        print '哪种食物'
                        drink = '你想喝什么?'
                        print '哪种 ' drink
                        more = ask '你还想要点别的吗?'
                            if more is '不'
                        print '好吧'
                            else
                            print '还有 ' more
                    print '多谢'

                    print '欢迎来到我们的餐厅'
                    people = ask '今晚你们聚会中有多少人?'
                    for i in range 0 to people
                        call greet_costumer
                    ```
            13:
                story_text: |-
                    ### 练习
                    调试这段代码。 祝你好运！
                example_code: |
                    **警告！ 这段代码需要调试！**
                    ```
                    defin movie_recommendation with name
                         action_movies ==“虎胆龙威”、“速度与激情”、“无耻混蛋”
                         romance_movies =“真爱至上”、“恋恋笔记本”、“泰坦尼克号”
                         comedy_movies = '憨豆先生' '芭比' '死侍'
                         kids_movies = '小黄人', '帕丁顿熊', 'Encanto'
                         if name is “Camila” or name is “Manuel”
                             recommended_movie = kids_movie at random
                         if name is “Pedro” or “Gabriella”
                                 mood=ask '现在心情如何？'
                              if mood is  '行动'
                                 recommended_movie = comedy_movies at random
                             if mood is '浪漫'
                                 recommended_movie = romance_movies
                          if mood is '喜剧'
                                 recommended_movie = comedy_movies

                    print '我会推荐 'recommend_movie' 作为 'name

                    name = ask “谁来观看？”
                    recommendation = ask “您想要推荐吗？”
                    if recommendaion is “是”
                    print movie_recommendation with name
                    else
                    print “没问题！”
                    ```
            14:
                story_text: |-
                    ### 练习
                    调试这段代码。 祝你好运！
                example_code: |
                    **警告！ 这段代码需要调试！**
                    ```
                    define calculate_heartbeat
                        print '将指尖轻轻按在脖子一侧'
                        print '(就在你的下巴线下方)'
                        print '记录 15 秒内你感觉到的节拍数'
                        beats == ask '15 秒内您感觉有多少节拍?'
                        heartbeat = beats*4
                        print '你的心跳是' heartbeat
                        if heartbeat >= 60 or heartbeat <= 100
                            print '你的心跳看起来不错'
                        else
                            if heartbeat > 60
                                print '你的心跳似乎太低了'
                            if heartbeat < 100
                                print '你的心跳似乎太高了'
                            print '您可能需要联系医疗专家'

                    measure_heartbeat = ask '你想测量你的心跳吗?'
                    if measure_heartbeat = '是'
                        call measure_heartbeat
                    else
                        '没问题'
                    ```

                        print '(就在你的下巴线下方)'
                        print '记录 15 秒内你感觉到的节拍数'
                        beats == ask '15 秒内您感觉有多少节拍?'
                        heartbeat = beats*4
                        print '你的心跳是' heartbeat
                        if heartbeat >= 60 or heartbeat <= 100
                            print '你的心跳看起来不错'
                        else
                            if heartbeat > 60
                                print '你的心跳似乎太低了'
                            if heartbeat < 100
                                print '你的心跳似乎太高了'
                            print '您可能需要联系医疗专家'

                    measure_heartbeat = ask '你想测量你的心跳吗?'
                    if measure_heartbeat = '是'
                        call measure_heartbeat
                    else
                        '没问题'
            15:
                story_text: |-
                    ### 练习
                    调试这个随机的儿童故事。 祝你好运！
                example_code: |
                    **警告！ 这段代码需要调试！**
                    ```
                    names = '坦尼娅'、'罗米'、'凯拉'、'奥尔德林'、'阿里'
                    verbs='步行'、'跳跃'、'骑自行车'、'驾驶'、'跑步'
                    locations = '在山顶上', '在超市里', '到游泳池'
                    hiding_spots = '树后面'、桌子下'、盒子里'
                    声音 = '喇叭声', '车祸', '雷声'
                    causes_of_noise = '电视', '放鞭炮的孩子', '神奇大象', '梦'

                    chosen_ name = names at random
                    chosen_verb = verbs at random
                    chosen_location = '随机位置'
                    chosen_sounds = noises at random
                    chosen_spot = hiding_spots random
                    chosen_causes = causes_of_noise at random

                    print chosen_name ' 是 ' chosen_verb ' ' chosen_location
                    print '当他们突然随机听到类似' sounds at random
                    print chosen_name ' 环顾四周，但他们无法发现噪音来自哪里'
                    print chosen_name ' 躲 ' chosen_spot'
                    print '们试图环顾四周，但从那里看不到任何东西'
                    hidden = '是'
                    while hidden = '是'
                        print chosen_name '仍然没有看到任何东西'
                    answer = ask '是否 ' chosen_name ' 从他们的藏身之处移动?'
                        if answer = '是'
                            hidden == '否'
                    print 'chosen_name 移自' chosen_spot
                    print '然后他们发现这只是' chosen_cause
                    print chosen_name '笑着继续他们的一天'
                    print 结束
                    ```
            16:
                story_text: |-
                    ### 练习
                    调试这段代码。 祝你好运！
                    提示: 确保您最终只能看到一次分数。
                example_code: |
                    **警告！ 这段代码需要调试！**
                    ```
                    country = ['荷兰'，'波兰'，'土耳其'，'津巴布韦'，'泰国'，'巴西'，'秘鲁'，'澳大利亚'，'印度'，'罗马尼亚']
                    capitals = '阿姆斯特丹'、'华沙'、'伊斯坦布尔'、'哈拉雷'、'曼谷'、'巴西利亚'、'利马'、'堪培拉'、'新德里'、'布加勒斯特'
                    score = 0
                    for i in range 0 to 1
                         answer = ask “国家/地区的首都是多少”[i]
                         correct =capital[i]
                         if answer = correct
                             print“ Correct！”
                         score = score + 1
                         else
                             print '错误，' capitals[i] '是' states[i] 的首都
                         print '你得分 ' score ' 满分 10 分'

                    ```
            17:
                story_text: |-
                    ### 练习
                    调试这段代码。 祝你好运！
                example_code: |
                    **警告！ 这段代码需要调试!**
                    ```
                    define food_order
                        toppings = ask '意大利辣香肠、金枪鱼、蔬菜还是奶酪？'
                        size = ask '大、中还是小?'
                        number_of_pizza = ask '您想要多少个披萨？'

                        print '您订购了'
                        print number_of_pizzas ' size  ' topping ' pizza'

                    define drinks_order
                        drink = ask '水、可乐、冰茶、柠檬水还是咖啡?'
                        number_of_drinks = ask '您想要多少这些饮料？'

                        print '您订购了'
                        print number_of_drinks ' ' drink

                    '欢迎来到海蒂披萨'
                    more_food = ask '您想订一份披萨吗？'
                    while more_food = '是'
                        return food_order
                        more_food = ask '您想订一份披萨吗？'
                    more_drinks = ask '您想点一些饮料吗？'
                    while more_drinks == '是'
                        call drink_order
                        more_drinks == ask '您想订购更多饮料吗？'


                    print '感谢订购！'
                    ```
            18:
                story_text: |-
                    ### 练习
                    从第 16 级开始调试这个 Old MacDonald 程序。祝你好运！
                example_code: "**警告！ 这段代码需要调试！**\n```\nanimals = ['pig', 'dog', 'cow']\nsounds = ['oink', 'woof', 'moo']\nfor i in range 1 to 3\n    animal = animals[i]\n    sound = sounds[i]\n    print '老麦当劳有一个农场'\n    print 'E I E I O!'\n    print '在那个农场他有一只' animal\n    print 'E I E I O!'\n    print\
                    \ '这里有‘sound sound\n    print '以及那也有' sound sound \n    print '这里有 ' sound\n    print '那也有 ' sound\n    print '到处有 ' sound sound\n```\n"
    default:
        name: 介绍
        default_save_name: 介绍
        description: 级别说明
        levels:
            1:
<<<<<<< HEAD
                story_text: "在第1级，你可以使用命令`{print}`、`{ask}`和`{echo}`。\n在编程栏里面输入你的代码。或者按下代码范例框里面的绿色按钮，它会为你输入代码!\n 你可以用左边编程栏下方绿色的 “运行程序” 按钮测试你的代码。\n\n你可以使用`{print}`命令将文本打印到屏幕上。     \n"
                example_code: |
                    ```
                    {print} Hello world!
                    ```
=======
                story_text: |
                    欢迎来到海蒂！在第1关你将从打印一个故事开始。

                    试着自己编写代码，使用绿色的“运行代码”按钮运行代码。

                    准备好了吗？试着在下一个标签页开始你的第一行命令！
>>>>>>> a2f51360
            2:
                story_text: |
                    恭喜！ 您已达到第 2 级。希望您已经编写了一些很棒的代码！
                    在第一级中，您可能已经注意到 `{echo}`命令一次只能保存一位信息。
                    例如，在餐厅冒险中，您可以回应顾客想吃什么或他们想喝什么，但不能在一句话中同时回应两者。
                example_code: |
                    **警告！ 此代码不起作用！**
                    在 Hedy 中，命令有时会发生变化。 例如，`{echo}` 仅适用于级别 1。在本级别中，您将学习一种更好的方法来回显答案。
                    ```
                    {print} 欢迎来到 Hedy's
                    {ask}你想吃什么？
                    {echo}所以你想要
                    {ask}你想喝什么？
                    {echo}所以你想要
                    ```
                story_text_2: |
                    如果玩家输入汉堡包和可乐，您不能说“所以您想要汉堡包和可乐”，但您必须创建两条单独的行。
                    此外，`{echo}`命令仅回显句子末尾的单词。 所以你不能说“你的汉堡包马上就来了！”。

                    这在第 2 级中发生了变化。在第 2 级中，您将学习如何使用变量，它允许您保存多条信息并将其打印在您想要的任何位置。
                    那么让我们转到下一个选项卡！
            3:
                story_text: |
                    在上一关中，您已经了解了变量是什么以及如何使用它来使您的冒险更具互动性。
                    但是...这并不是您可以使用变量做的唯一事情！ 您还可以使用变量来创建列表。
                    您甚至可以让 Hedy 从列表中随机选择一个单词，这样您就可以制作真正的游戏！
                    快速浏览下一个选项卡！
            4:
                story_text: |
                    在前面的级别中，您一直在练习变量，但您可能遇到过这个问题。
                    您可能尝试过运行如下代码：

                    当然你想打印

                    `My name is Sophie`

                    但海蒂打印

                    `My Sophie is Sophie`.

                    在此级别中，此问题通过使用引号得到解决。
                example_code: |
                    ````
                    名字{is}苏菲
                    {print} 我的名字是名字
                    ````
            5:
                story_text: |
                    在前面的级别中，您已经学会了使用`{at} {random}`，这使得您每次运行代码时的游戏都不同。
                    但它并不是真正的互动，玩家对游戏中发生的事情没有任何影响。

                    在本级别中，您将学习`{if}`命令，它允许您在程序中给出不同的响应。 例如，您可以通过这种方式为您的计算机设置一个秘密密码。
                    因此，让我们转到下一个选项卡以获取新命令！
                example_code: |
                    ````
                    密码 {is} {ask} '正确的密码是什么？'
                    ````
            6:
                story_text: |
                    在上一级别中，您已经练习了`{ask}`和`{if}`。 例如，您可以询问客人想吃什么。
                    但您还不能做的是计算每个人晚餐的价格。

                    下一级别使您可以在程序中使用加法、减法和乘法。 通过这种方式，您可以计算餐厅的价格，但您也可以添加密码，为您的朋友和家人提供折扣。
                    下一级别的另一个选择是编写您自己的数学游戏，供您的弟弟或妹妹练习乘法。
                    你自己去看看吧！
                example_code: |
                    ```
                    food_price {is} 0
                    drink_price {is} 0
                    total_price {is} 0
                    {print}“欢迎来到麦克海蒂”
                    order {is} {ask} '你想吃什么？'
                    {if} order {is} 汉堡包 food_price {is} 5
                    {if} order{is} 薯条 food_price {is} 2
                    drink{is} {ask}“你想喝什么？”
                    {if} drink {is} 水 drink_price {is} 0
                    {else} drink_price{is} 3
                    total_price {is} food_price + drink_price
                    {print} '请付'total_price'美元'
                    ```
            7:
                story_text: |
                    做得好！ 您已经达到了下一个级别，这意味着您已经练习了`{if}`和`{else}`。 您可能已经注意到您的代码变得越来越长。
                    例如，如果您想编程“生日快乐”。

                    这是大量的代码，主要是一遍又一遍地重复相同的单词。 幸运的是，在下一个选项卡中，您将学习使用`{repeat}`命令的解决方案，该解决方案允许您多次重复一行代码。
                example_code: |
                    ```
                    {print} '祝你生日快乐'
                    {print} '祝你生日快乐'
                    {print} '亲爱的海蒂，生日快乐'
                    {print} '祝你生日快乐'
                    ```
            8:
                story_text: |
                    现在您已经学会了如何重复一行代码。 这很有用，但并不总是足够的。 有时您想一次重复多行。
                    此级别允许您对几行代码进行分组，并一次重复这一小组代码！
                example_code: |
                    ````
                    {repeat} 5 {times} {print} '在下一个选项卡中，您可以一次重复多行代码！'
                    ````
            9:
                story_text: |
                    做得好！ 您已达到另一个新水平！ 在上一级别中，您学习了如何在 {if} 或 {repeat} 命令中使用多行代码。 但你还不能将两者结合起来......
                    好消息！ 在此级别中，您将被允许将 {if} 放入 {if} 或 {repeat} 命令内。
                example_code: |
                    ````
                    answer = {ask} '你准备好学习新东西了吗？'
                    {if} answer {is} 是
                         {print}'太棒了！ 您可以学习在 if 命令中使用重复命令！
                         {print}“万岁！”
                         {print}“万岁！”
                         {print}“万岁！”
                    {else}
                         {print} '也许你应该在上一关多练习一下'
            10:
                story_text: |
                    你做得很好！ 在前面的关卡中，我们仍然面临一个小问题。 您已经学会了重复台词，但如果您想稍微更改台词怎么办？
                    例如，如果您想唱“如果您快乐并且您知道”这首歌。 它看起来像这样：

                    如果您还想要下一节“跺脚”，下一节，再下一节，您就必须完全更改代码。
                    在本级别中，您将学习`{for}`命令，它允许您创建操作列表并每次使用另一个操作重复代码！
                    请看一下！
                example_code: |
                    ````
                    {repeat} 2 {times}
                         {print}'如果您开心，并且知道它会鼓掌您的手'
                    {print} '如果你很高兴并且你知道这一点并且你真的想表现出来'
                    {print} '如果你高兴并且知道的话，请拍手'
                    ````
            11:
                story_text: |
                    你已经达到11级了，你做得很好！ 在更高级别中, 海蒂 越来越专注于教您编程语言 Python。
                    Python 中没有`{repeat}`命令，但有一个类似于 {repeat} 的命令。 您是否想知道如何用 Python 语言表达`{repeat}`？ 赶紧去了解一下吧！
            12:
                story_text: |
                    也许您在餐厅冒险中尝试过使用十进制数字。 如果你这样做了，你可能会注意到海蒂还不明白它们并且总是四舍五入。
                    从这个级别开始，您可以使用十进制数字。
                example_code: |
                    ```
                    {print} 2.5 + 2.5
                    ```
            13:
                story_text: |
                    在前面的级别中，您学习了如何将两个`{if}`命令彼此放在一起。 这工作得很好，但它确实会给你带来非常长且不方便的代码，如下所示：

                    在此系统中，您必须提供正确的用户名和密码。
                    在本级别中，您将学习`{and}`命令，这将使此代码变得更短且更易于理解！
                    一探究竟！
                example_code: |
                    ```
                    username = {ask} '您的用户名是什么？'
                    password = {ask} '你的密码是什么？'
                    {if} username {is} 'Hedy'
                         {if} password {is} '秘密'
                             {print}“欢迎海蒂！”
                         {else}
                             {print} '访问被拒绝'
                    {else}
                         {print} '访问被拒绝！'
                    ```
                    ```
                    年龄 = {ask} '你的年龄是多少？ '
                    {if} 名字 {is} '海蒂' {and} 年龄 {is} 2
                        {print} '你才是真正的海蒂！'
                    ```
            14:
                story_text: |
                    使用以下程序，您可以计算出您在学校的主题（因此，六个或更高的等级）。
                    由于第5行中的很长代码，您可以看到此代码效率极低。
                    从1到5的所有不同等级都必须单独编程。 幸运的是，在这个级别上，您将学习如何在没有这个非常长的代码的情况下完成此操作！
                example_code: |
                    ```
                    first_grade = {ask}'您在第一次测试中获得了什么分数？”
                    second_grade = {ask}'您在第二个测试中获得了什么分数？”
                    added= first_grade + second_grade
                    mean_grade =添加 / 2
                    {if} mean_grade = 1 {or} nee_grade = 2 {or} mean_grade = 3 {or} mean_grade = 4 {or} mean_grade = 5
                         {print}'哦，不！ 你让主题失败了...'
                    {else}
                         {print}'太棒了！ 你已经通过了这个主题！
                    ```
            15:
                story_text: "我们将要学习一个新的循环, 就是`{while}` 循环！只要语句为真/有效，我们就不停的执行循环语句！\n所以别忘了改变循环语句中的变量值。\n \n因此在范例代码中，我们一直不停的执行循环语句直到一个正确的答案被给出。 \n如果正确答案一直没有被给出, 这个循环语句就不会结束!"
                example_code: |
                    ```
                    game=“开”
                    {for} i {in} {range} 1 {to} 100
                         {if} game == '开'
                             answer = {ask} '你想继续吗？'
                             {if} answer == '不'
                                 game='结束'
                             {if} answer == '是'
                                 {print} '好的，我们继续'
                    ```
            16:
                story_text: |
                    在这个级别中，我们将更加接近真正的 Python 代码。 您还将学习如何将两个列表匹配在一起。
                    通过这种方式，您可以编写一个代码，将正确的动物与正确的声音相匹配。
                    因为下面的两段代码……显然是废话！
                example_code: |
                    ```
                    friends = ['Ahmed', 'Ben', 'Cayden']
                    {print} friends[1] ' is the first friend on the list.'
                    {print} friends[2] ' is the second friend on the list.'
                    {print} friends[3] ' is the third friend on the list.'
                    #now we will match 2 lists using the variable i
                    lucky_numbers = [15, 18, 6]
                    {for} i {in} {range} 1 {to} 3
                        {print} friends[i] 's lucky number is ' lucky_numbers[i]
                    ```
            17:
                story_text: |
                    现在我们要稍微改变一下缩进。 每次我们需要缩进时，我们都需要在缩进之前的行添加`:`。

                    在此级别中，您还可以使用新命令：`{elif}`。 `{elif}` 是 {else} {if} 的缩写，当您想要创建 3 个（或更多！）选项时需要它。
                    一探究竟！
            18:
                story_text: |
                    恭喜！ 您已到达 Hedy 的最后一关！ 您在此处创建的代码可以复制到真实的 Python 环境（例如 replit 或 PyCharm），并且您可以在那里继续学习！
                    但请注意，Python 只能读取英文命令，因此如果您一直在使用其他语言，则现在需要切换到英文。
    dice:
        name: 骰子
        default_save_name: 骰子
        description: 制作你自己的骰子
        levels:
            3:
                story_text: |
                    在这一级我们可以从列表中选择。通过这种方式，我们能让电脑选择骰子哪一面朝上。
                    看看你家里柜子里的游戏。
                    有没有用骰子玩的游戏？你也可以用这段代码来复制它。
                    比如，蚯蚓游戏用的骰子上印着1到5和一条蚯蚓。

                    ![蚯蚓游戏的骰子，有1到5和一条蚯蚓](https://cdn.jsdelivr.net/gh/felienne/hedy@24f19e9ac16c981517e7243120bc714912407eb5/coursedata/img/dobbelsteen.jpeg)
                example_code: |
                    ```
                    选项{is} 1, 2, 3, 4, 5, 蚯蚓
                    {print} 你把 _ {at} {random} 扔了！
                    ```
                story_text_2: |
                    ### 练习
                    上面的例子中的骰子是一种特定游戏的骰子。你能制作普通的骰子吗？
                    或者其他不同游戏的特殊骰子？
                example_code_2: |
                    ```
                    选择 {is} _
                    ```
            4:
                story_text: |
                    在这一级，我们可以用骰子的点数来造句，当然要用引号。
                    这次的示例代码没有全部完成。你能把代码补全吗？
            5:
                story_text: |
                    在这一级，你可以用`{if}`再制作一个骰子。
                    补全示例代码，让它在你投出蚯蚓的时候说“你不用再投了”。

                    不过也许你想要重新搞一个别的游戏里的完全不同的骰子。那也没关系！你只要做出对应的回应，比如在投出6的时候说“好”，投出其他的时候说“可惜”。
                example_code: |
                    ```
                    choices {is} 1, 2, 3, 4, 5, 蚯蚓
                    throw {is}选择{at} {random}
                    {print} '你已经抛出' throw
                    _ throw {is} 蚯蚓 {print} '你可以停止投掷了。'
                    _ {print} '你必须再扔一次！'
                    ```
            6:
                story_text: |
                    你也可以让一条蚯蚓再次死亡，但现在你还可以计算已经滚动了多少点。
                    你可能知道，蠕虫对于蚯蚓来说算5分。 现在，投掷后您可以立即计算出您投掷了多少分。
                    这是计算一个骰子点数的代码：

                    ### 练习
                    你能编写代码以便得到 8 个骰子的总分吗？ 为此，您必须复制并粘贴一些代码行。
                example_code: |
                    ```
                    choices = 1, 2, 3, 4, 5, earthworm
                    points = 0
                    throw = choices {at} {random}
                    {print} 'you threw ' throw
                    {if} throw {is} earthworm points = points + 5 {else} points = points + throw
                    {print} 'those are ' points ' points'
                    ```
                example_code_2: |
                    你能算出 8 个骰子的分数吗？ 这需要大量的复制和粘贴，对吗？ 我们将在第 7 级中让这一切变得更容易！
            7:
                story_text: |
                    您还可以在此级别再次掷骰子。 使用`{repeat}`代码，您可以轻松掷整手骰子。

                    ### 练习
                    尝试完成示例代码！ **额外** 想象一个您知道的游戏，其中涉及使用“{repeat}”的骰子和程序。
                example_code: |
                    ```
                    选项 = 1, 2, 3, 4, 5, 6
                    _ _ _ _ _ _ _
                    ```
            10:
                story_text: |
                    ### 练习
                    每个人都花太长时间掷骰子吗？ 在这个关卡中，你可以让 Hedy 一次性扔出所有骰子！
                    将名字更改为您朋友或家人的名字，然后完成代码，以便他们各自滚动。
                example_code: |
                    ```
                    玩家们 = 安, 约翰, 杰西
                    选项 = 1, 2, 3, 4, 5, 6
                    _ _ _ _
                        {print} 玩家 '投出了' 选项 {at} {random}
                        {sleep}
                    ```
            15:
                story_text: |
                    ### Exercise
                    In this level you can create a little game in which you'll have to throw 6 as fast as possible.
                    We have started the code, it's up to you to get the game to work!

                    Firstly, add a `{while}` loop that checks if 6 has been thrown or not.
                    As long as you haven't thrown 6 already, throw the dice on a random number.
                    Print what the player has thrown.
                    Add a try to the amount of tries
                    Wait a second before you throw again, or - in case you've thrown a 6 - before the game ends.
                example_code: |
                    ```
                    options = 1, 2, 3, 4, 5, 6
                    {print} 'Throw 6 as fast as you can!'
                    thrown = 0
                    tries = 0
                    _
                    _
                    _
                    _
                    _
                    {print} 'Yes! You have thrown 6 in ' tries ' tries.'
                    ```
    dishes:
        name: 洗碗？
        default_save_name: 洗碗
        description: 用电脑决定谁来洗碗
        levels:
            3:
                story_text: |
                    你家里是不是总是争论让谁来洗碗或者换猫砂盆？
                    那么你可以让电脑来做出公平的决定。你在这一级可以写出这个程序！
                example_code: |
                    ```
                    人们 {is} 妈妈， 爸爸， 艾玛， 苏菲
                    {print} 人们 {at} {random}来收拾碗筷。
                    ```
                story_text_2: |
                    ### 练习
                    制作你自己版本的洗碗机程序。首先列出你的家庭成员名单。
                    然后想一个需要完成的任务，让计算机用`{at} {random}`命令决定谁来做这个任务。

                    **额外的**不想洗碗？用`{remove}` `{from}` 命令将你的名字从名单上删除，从而破解程序。
            4:
                story_text: |
                    使用引号，可以使你的洗碗程序更加出色。

                    ### 练习
                    首先，在空白处填写正确的符号或命令，以使此示例程序正常工作。
                    你明白了吗？太好了！现在从上一个级别复制你自己的代码，并通过在正确的位置添加引号使其在此级别中正常工作。
                example_code: |
                    ```
                    人们 {is} 妈妈, 爸爸, 艾玛, 索菲
                    {print} _ 洗碗的人是 _
                    {sleep}
                    {print} 人们 {at} _
                    ```
            5:
                story_text: |
                    你可以用`{if}`给程序加入选项，来让它更有趣。你可以让你的程序对电脑做出的选择进行回应。

                    你能不能完成这段代码，让它在选中你的时候打印“太糟了”，其它情况下打印“好！”？
                    别忘了引号！
                example_code: |
                    ```
                    人们 {is} 妈妈, 爸爸, 艾玛, 索菲
                    洗碗的 {is} 人们 {at} {random}
                    _洗碗的 {is} 索菲 {print} _ 太糟了，轮到我洗碗 _
                    _{print} '运气真好，' _ '把碗洗了'
                    ```
            6:
                story_text: |
                    每个人洗了多少次碗？是否公平？在这一级你可以进行统计。
                example_code: |
                    ```
                    人们 = 妈妈, 爸爸, 艾玛, 索菲
                    艾玛洗碗 = 0
                    洗碗的 = 人们 {at} {random}
                    {print} '洗碗的人是' 洗碗的
                    {if} 洗碗的 {is} 艾玛 艾玛洗碗 = 艾玛洗碗 + 1
                    {print} '艾玛这周要洗' 艾玛洗碗 '次碗'
                    ```

                    现在你需要将第3到第5行复制几次（比如，复制7次表示一周）来计算一整周。
                    你能写出一整周用的代码吗？
                story_text_2: |
                    如果你运气极差，之前的节目可能会选择你洗一整周的碗！ 这不公平！
                    要创建更公平的系统，您可以使用`{remove}`命令从列表中删除所选人员。 这样，在每个人都轮到之前，您就不必再洗碗了。

                    周一和周二已经为你准备好了！ 你能添加本周剩下的时间吗？
                    而且……当你的列表为空时，你能想出一个解决方案吗？
                example_code_2: |
                    ```
                    人们 = 妈妈, 爸爸, 艾玛, 索菲
                    洗碗的 = 人们 {at} {random}
                    {print} '周一洗碗的是：' 洗碗的
                    {remove} 洗碗的 {from} 人们
                    洗碗的 = 人们 {at} {random}
                    {print} '周二洗碗的是：' 洗碗的
                    {remove} 洗碗的 {from} 人们
                    洗碗的 = 人们 {at} {random}
                    ```
            7:
                story_text: |
                    使用`{repeat}`您可以重复代码片段。 您可以使用它来计算谁将在多天内洗碗！
                    ### 练习
                    使用`{repeat}`命令来决定整个星期谁需要洗碗。 每一个空格都需要填写一个命令或数字！
                    **额外** 你能想到家里还有其他任务吗？ 调整代码，使其决定三项家务。 不要忘记打印它所涉及的任务！
                example_code: |
                    ```
                    人 = 妈妈, 爸爸, 艾玛, 索菲
                    {repeat} _ _ {print} '洗碗工作将由' _ _ _完成
                    ```
            10:
                story_text: |
                    在这个级别中，您可以轻松地制定整周的日程安排！

                    ### 练习
                    添加第二个琐事，例如吸尘或整理，并确保整个星期也将其划分。
                    <br> **额外** 该计划不公平，你可能会运气不好，整个星期都在洗漱。 怎样才能让这个计划更加公平呢？
                example_code: |
                    ```
                    日期们 = 周一, 周二, 周三, 周四, 周五, 周六, 周日
                    名字们 = 妈妈, 爸爸, 艾玛, 索菲
                    {for} 日期 {in} 日期们
                        {print} 名字们 {at} {random} '负责在' 日期 '洗碗'
                    ```
    elif_command:
        name: '{elif}'
        default_save_name: elif
        description: elif
        levels:
            17:
                story_text: |
                    In this level you can also use a new command: `{elif}`. `{elif}` is a combination of the keywords `{else}` and `{if}` and you need it when you want to make 3 (or more!) options.
                    Check it out!
                example_code: |
                    ```
                    prices = ['1 million dollars', 'an apple pie', 'nothing']
                    your_price = prices[{random}]
                    {print} 'You win ' your_price
                    {if} your_price == '1 million dollars' :
                        {print} 'Yeah! You are rich!'
                    {elif} your_price == 'an apple pie' :
                        {print} 'Lovely, an apple pie!'
                    {else}:
                        {print} 'Better luck next time..'
                    ```
    for_command:
        name: '{for}'
        default_save_name: for
        description: for 指令
        levels:
            10:
                story_text: |-
                    ## For
                    在这个级别中，我们学习一个名为`{for}`的新代码。 使用`{for}`，您可以创建一个列表并使用所有元素。
                    `{for}` 创建一个块，就像 `{repeat}` 和 `{if}` 一样，因此块中的所有行都需要以 4 个空格开头。
                example_code: |
                    ```
                    animals = dog, cat, blobfish
                    {for} animal {in} animals
                        {print} 'I love ' animal
                    ```
            11:
                story_text: |-
                    在本关中，我们增加了一种新的`{for}`形式。在前面的关卡中，我们将`{for}`用于列表，我们也可以将`{for}`用于数字。
                    我们通过添加一个变量名，在其后面接着`{in}``{range}`。然后我们写上数字来开始，`{to}`来作为数字的终点。

                    尝试这个例子，看看会发生什么! 在这一关卡中，你将需要在`{for}`语句下面的行中使用缩进。
                example_code: |
                    ```
                    {for} counter {in} {range} 1 {to} 10
                        {print} counter
                    {print} 'Ready or not. Here I come!'
                    ```
            17:
                story_text: |
                    Now we are going to change indentation a little bit. Every time that we need an indentation, we need `:` at the line before the indentation.
                example_code: |
                    ```
                    {for} i {in} {range} 1 {to} 10:
                        {print} i
                    {print} 'Ready or not, here I come!'
                    ```
    fortune:
        name: 算命
        default_save_name: 算命
        description: 让海蒂帮你算命
        levels:
            1:
                story_text: |
                    你有没有在天桥下让算命的给你算过命？或者有没有抽过签？
                    那你想必也知道，它们并不能真正预言你的未来。但是它们玩起来仍然很有趣！

                    在接下来的几级中，你会学到如何制作你自己的算命机器！
                    在第1级，一开始可以简单一些，只让海蒂介绍自己会算命，然后用{echo}命令让它复述玩家的回答。
                    像这样：
                example_code: |
                    ```
                    _你好，我是海蒂半仙！
                    _你叫什么？
                    _让我掐指算一算
                    _ 赵钱孙李……
                    _你的名字叫
                    ```
                story_text_2: |
                    ### 练习
                    将示例代码复制到你的输入屏幕上，并填入空白处，使代码生效。
                    **另外**改变代码，让魔法师不仅能算出你的名字，还能算出你的年龄、你最喜欢的运动队或其他关于你的事情。
            3:
                story_text: |
                    在上一级，你创造了你的第一台算命机器，但海蒂不会算任何东西，只会“{echo}”。
                    在这一级，你可以用变量和`{at} {random}`命令来真正让海蒂为你选择一个答案。比如看看这段代码：
                example_code: |
                    ```
                    {print} 我是海蒂半仙！
                    问题 {is} {ask} 你想算什么？
                    {print} 你想算：问题
                    回答 {is} 是, 否, 有可能
                    {print} 让我算一卦……
                    {sleep} 2
                    {print} 回答 {at} {random}
                    ```
                story_text_2: |
                    ### 练习
                    现在，海蒂 只能回答是、否或也许。 你能给 Hedy 更多的答案选项吗，比如“肯定”或“再问一次”。
            4:
                story_text: |
                    此级别没有新功能，但允许您练习使用引号。
                    您可以重新制定3级代码，并确保在正确的位置添加报价标记！

                    请注意，在第3级中，我们无法将“问题”一词用作变量的名称，也可以将可以打印的正常单词用作。
                    第4级中的引号使得这是可能的！

                    ### 练习
                    我们从此示例代码中删除了所有引号，您可以在所有正确的位置添加它们吗？

                    ### 练习2
                    返回到上一个级别，然后复制您的财富柜员代码。 通过在正确的位置中添加引号，使代码在此级别中起作用。
                example_code: |
                    ```
                    _ 在这段代码中添加引号 _
                    {print} 我是海蒂算命仙!
                    问题 {is} {ask} 你想知道什么？
                    {print} 这是你的问题：问题
                    答案 {is} 是、不是、也许
                    {print} 让我掐指算一算...
                    {sleep} 2
                    {print} 答案 {at} {random}
                    ```
            5:
                story_text: |
                    ### 练习
                    在示例代码中，您会看到如何制定算命柜员程序，使您可以对自己有利的赔率提高赔率。 这个作弊计划总是告诉您您将赢得彩票，但您的朋友将永远不会赢。

                    用它来制作你自己的程序，发挥创意！ 例如，您可以创建一个代码来预测：
                    *您最喜欢的运动队将击败所有竞争对手！
                    * 您最喜欢的电影将被选为电影之夜！
                    * 您将赢得您最喜欢的演出的门票！
                    * 你是他们当中最美丽的，就像白雪公主的魔镜一样。
                    让您的想象力发挥作用！

                    您的程序必须存在至少 10 行代码，并且需要至少有一个`{if}`和`{else}`命令。
                example_code: |
                    ```
                    friends {is} Jordan, Lucy, Dave
                    {print} 'I can predict if you will win the lottery tomorrow!'
                    person {is} {ask} 'Who are you?'
                    good_answer {is} Hurray! You win!, You will definitely win!, We have a winner!
                    bad_answer {is} Bad luck! Try again!, Another person will win, You lose!
                    {if} person {in} friends {print} good_answer {at} {random}
                    {else} {print} bad_answer {at} {random}
                    ```
            6:
                story_text: |
                    在本级中，作为一个算命仙你可以用数学帮你算命。这使你可以编造（傻傻的）公式来算命。
                    例如，你可以算出你将来会变得多么有钱，或者你以后会有多少个孩子。



                    ### 练习
                    你能自己设计一个（傻傻的）算命机器吗？
                example_code: |
                    ```
                    {print} 'I am Hedy the fortune teller!'
                    {print} 'I can predict how many kids youll get when you grow up!'
                    age = {ask} 'How old are you?'
                    siblings = {ask} 'How many siblings do you have?'
                    length = {ask} 'How tall are you in centimetres?'
                    kids = length / age
                    kids = kids - siblings
                    {print} 'You will get ...'
                    {sleep}
                    {print} kids ' kids!'
                    ```
            7:
                story_text: |
                    ### 练习
                    完成这个程序，它会告诉你你喜欢的人是否也爱你。
                example_code: |
                    ````
                    {print} '我有一朵带有魔法花瓣的花'
                    {print} '如果你摘下花瓣，花朵就会告诉你你暗恋的人是否也爱你'
                    amount = {ask} '你想摘多少花瓣？'
                    选项=他们爱你，他们不爱你
                    _ _ _ _ 选项{at} {random}
                    ````
            8:
                story_text: |
                    在下一个示例中，您可以让算命师提出多个问题并将其打印出来！

                    ### 练习
                    你能在空白处填写正确的命令吗？
                example_code: |
                    ```
                    {print} '我是海蒂算命仙！'
                    {print} '你可以问我三个问题。
                    答案=是，否，有可能
                    _ _ _
                       问题 ={ask} '你想知道什么？
                       {print} 问题
                       {sleep}
                       {print} '我的水晶球告诉我...' 答案 {at} {random}
                    ```
            10:
                story_text: |
                    在这个关卡中，你将学习如何对游戏MASH（豪宅、公寓、棚屋、房子）进行编程。在这个游戏中，您可以同时为所有玩家预测他们的未来会是什么样子。

                    ### 练习
                    使用您已学过此级别的新命令填入空白。
                example_code: "```\n房屋=豪宅，公寓，棚屋，房子\n爱人=没有人，皇室成员，他们的邻居，他们的真爱\n宠物 = 狗、猫、大象\n名字 = Jenna、Ryan、Jim\n_\n{print} 名字 ' 住在 ' 房子 {at} {random}\n{print} 名字 ' 将会结婚与 ' 爱人 {at} {random}\n{print} 名字 ' 将得到 ' 宠物 {at} {random} ' 作为他们的宠物。'\n{sleep} \n```\n"
            12:
                story_text: |
                    在这个关卡中，你可以用多个字来算命。你可以将不同的命运加入列表中吗？
                example_code: |
                    ```
                    命运 = '你会在香蕉皮上滑倒', _
                    {print} '我将在我的水晶球里看一下你的未来。
                    {print}'我看到... 我看到了......'
                    {sleep}
                    {print} 命运 {at} {random}
                    ```
    functions:
        name: functions
        default_save_name: functions
        description: functions
        levels:
            12:
                story_text: |
                    In this level you'll learn how to use **functions**. A function is a block of code you can easily use multiple times. Using functions helps us organize pieces of code that we can use again and again.
                    To create a function, use `{define}` and give the function a name. Then put all the lines you want in the function in a indented block under the `{define}` line.
                    Leave one empty line in your code to make it look nice and neat. Great job! You have created a function!

                    Now, whenever we need that block of code, we just use <code>{call}</code> with the function's name to call it up! We don't have to type that block of code again.

                    Check out this example code of a game of Twister. The function 'turn' contains a block of code that chooses which limb should go where.

                    ### Exercise
                    Finish this code by setting the 2 variables chosen_limb and chosen_color.
                    Then, choose how many times you want to call the function to give the twister spinner a spin.

                    ### Exercise 2
                    Improve your code by adding a variable called 'people'. Use the variable to give all the players their own command in the game.
                    For example: 'Ahmed, right hand on green' or 'Jessica, left foot on yellow'.
                example_code: |
                    ```
                    sides = 'left', 'right'
                    limbs = 'hand', 'foot'
                    colors = 'red', 'blue', 'green', 'yellow'

                    {define} turn
                        chosen_side = sides {at} {random}
                        chosen_limb = limbs _
                        chosen_color = colors _
                        {print} chosen_side ' ' chosen_limb ' on ' chosen_color

                    {print} 'Lets play a game of Twister!'
                    {for} i {in} {range} 1 to _
                        {call} turn
                        {sleep} 2
                    ```
            13:
                story_text: |
                    Now that you've learned how to use functions, you'll learn how to use a function with an argument.
                    An **argument** is a variable that is used within a function. It is not used outside the function.

                    For example in this code we've programmed the first verse of the song 'My Bonnie is over the ocean'.
                    In this example code the argument `place` is used. Place is a variable that is only used in the function, so an argument.
                    To use `place` we have programmed the line `define song with place`.
                    When the function is called, computer will replace the argument `place`, with the piece of text after `call song with`.

                    ### Exercise
                    The next verse of this song goes:

                    Last night as I lay on my pillow
                    Last night as I lay on my bed
                    Last night as I lay on my pillow
                    I dreamed that my Bonnie is dead

                    Can you program this verse in the same way as the example?
                example_code: |
                    ```
                    {define} song {with} place
                        {print} 'My Bonnie is over the ' place

                    {call} song {with} 'ocean'
                    {call} song {with} 'sea'
                    {call} song {with} 'ocean'
                    ```
            14:
                story_text: |
                    In the previous levels you have learned to create functions and use arguments with them. Another great use of a function is to let it calculate something for you.
                    You can give the function a calculation and it will give you the answer of the calculation. This answer is called a **return value**.

                    For example, in this code the function calculate_new_price will calculate the new price of any item. It will give you the new price as a return value.

                    ### Exercise
                    Finish this code. We have already made the variable new_price for you, you only need to set it.
                    You should finish the line of code by calling the function that calculates the new price.
                example_code: |
                    ```
                    {define} calculate_new_price {with} amount, percentage
                        percentage = percentage / 100
                        discount_amount = amount * percentage
                        return amount - discount_amount

                    old_price = {ask} 'How much is on the price tag?'
                    discount = {ask} 'What percentage is the discount?'

                    new_price = _ calculate_new_price {with} old_price, _
                    {print} 'The new price is ' new_price ' dollar'
                    ```
    guess_my_number:
        name: Guess my number
        default_save_name: guess my number
        description: guess my number
        levels:
            14:
                story_text: |
                    In this level you can program the game 'Guess my number'

                    ### Exercise
                    Fill in the correct symbols on the blanks to get the game to work.
                example_code: |
                    ```
                    {print} 'Guess my number'
                    numbers = 1, 2, 3, 4, 5, 6, 7, 8, 9, 10
                    number = numbers {at} {random}
                    game = 'on'
                    {for} i {in} {range} 1 {to} 10
                        {if} game == 'on'
                            guess = {ask} 'Which number do you think it is?'
                            {if} guess _ number
                                {print} 'Lower!'
                            {if} guess _ number
                                {print} 'Higher!'
                            {if} guess _ number
                                {print} 'You win!'
                                game = 'over'
                    ```
    harry_potter:
        name: 哈利·波特
        default_save_name: 哈利·波特
        description: 哈利·波特 探险
        levels:
            10:
                story_text: |
                    ### 练习
                    我们还可以制作一个哈利波特主题的算命师。 填写空白，以便打印 9 行。
                    **额外** 将算命师的主题更改为其他内容，例如您最喜欢的书籍、电影或电视节目。
                example_code: |
                    ```
                    houses = Gryffindor, Slytherin, Hufflepuff, Ravenclaw
                    subjects = potions, defence against the dark arts, charms, transfiguration
                    fears = Voldemort, spiders, failing your OWL test
                    names = Harry, Ron, Hermione
                    _
                    _ {print} name ' is placed in ' houses {at} {random}
                    _ {print} name ' is great at ' subjects {at} {random}
                    _ {print} name 's greatest fear is ' fears {at} {random}
                    ```
    haunted:
        name: 鬼屋
        default_save_name: 鬼屋
        description: 逃离鬼屋
        levels:
            1:
                story_text: |
                    在这个冒险中，你正在努力制作一个游戏，你必须通过挑选正确的门来逃离鬼屋。
                    如果你选对了门，你就能活下来，但如果没有，一个可怕的怪物可能会...

                    在第一关中，我们通过编造一个可怕的故事来开始我们的鬼屋游戏，并问玩家在鬼屋中会看到什么怪物。
                example_code: |
                    ```
                    {print} How did I get here?
                    {print} I remember my friend telling me to go into the old mansion...
                    {print} and suddenly everything went black.
                    {print} But how did I end up on the floor...?
                    {print} My head hurts like Ive been hit by a baseball bat!
                    {print} What's that sound?
                    {print} Oh no! I feel like Im not alone in this house!
                    {print} I need to get out of here!
                    {print} There are 3 doors in front of me..
                    {ask} Which door should i pick?
                    {echo} I choose door
                    {print} ...?
                    ```
                story_text_2: |
                    ### 练习
                    点击黄色按钮，将范例代码复制到你的输入屏。
                    现在通过添加至少5行代码来完成这个故事。
                    记住，每行代码都要以`{print}` 命令开始。
            2:
                story_text: |
                    在这个鬼屋里，你既可以用表情符号也可以用文字选择你会遇到的怪物。
                example_code: |
                    ```
                    怪物_1 {is} 👻
                    怪物_2 {is} 🤡
                    怪物_3 {is} 👶
                    {print} 你进入了鬼屋。
                    {print} 突然你看到怪物_1
                    {print} 你跑进另一个房间，但怪物_2正在那里等着你！
                    {print} 哦，不! 赶紧到厨房去。
                    {print} 但当你进入厨房时，怪物_3攻击了你!
                    ```
                story_text_2: |
                    ### 练习
                    在上面的例子中，怪物是预先设定好的。所以每次运行你的代码时，输出都是一样的。
                    你能不能添加`{ask}`命令来使鬼屋变得互动，让玩家选择他们遇到的怪物？
                example_code_2: |
                    ```
                    怪物_1 {is} _
                    怪物_2 {is} _
                    怪物_3 {is} _
                    {print}你进入了鬼屋。
                    {print} 突然你看到了怪物_1
                    {print} 你跑进了另一个房间，但是怪物_2在那里等着你！
                    {print} 哦不！快往厨房跑。
                    {print} 但是当你进入厨房后怪物_3攻击了你！
                    ```
            3:
                story_text: |
                    在前面的级别中，你已经对你的鬼屋游戏做了介绍，但你可能已经注意到，故事总会有一个可怕的结局。
                    在这一级中，你可以通过改变游戏的结局来使你的故事更具互动性；有时你会被吃掉，有时你会逃脱！
                    让海蒂随机决定吧。
                example_code: |
                    ```
                    _ Escape from the haunted house!
                    _ There are 3 doors in front of you...
                    _ _ _ Which door do you choose?
                    _ You picked door ... choice
                    monsters _ a zombie, a vampire, NOTHING YOUVE ESCAPED
                    _ You see...
                    {sleep}
                    _ _ _ _
                    ```
            4:
                story_text: |
                    ##鬼屋
                    在此级别中，你要学习如何在游戏中使用引号。
                    你能证明你玩 "鬼屋 "冒险活动的水平达到4级了吗？
                example_code: |
                    ```
                    _给这段代码加上引号_
                    {print} 逃离鬼屋！
                    {print} _在你面前有三扇门...
                    选项{is} {ask} 你选择那扇门？
                    {print} 你选择的门 ...选项
                    怪物们{is}僵尸，吸血鬼，什么都没有你已经逃出来了
                    {print} 你看见...
                    {sleep}
                    {print} 怪物们{at} {random}
                     ```
            5:
                story_text: |
                    在这一关之前，鬼屋游戏总是要求玩家选择一扇门，但你可能已经注意到了，他们并不是真的要正确回答。
                    如果玩家填写了一个完全随机的答案，游戏仍然可以进行，玩家甚至可能会赢（尽管没有选到门）。
                    在这一关中，你只能通过选择海蒂随机挑选的那扇门来赢得游戏。

                    ### 练习
                    你能找到缺少的4个词来完成代码吗？
                example_code: |
                    ```
                    {print} '逃离鬼屋！'
                    {print} '在你面前有三扇门...'
                    门 {is} 1, 2, 3
                    怪物{is} 狼人，木乃伊，吸血鬼，僵尸
                    选择的门{is} {ask}‘你选择哪扇门？’
                    {print} ‘你选了门...'选择的门
                    {sleep}
                    正确的门{is} 门{at} {random}
                    _ _ _ _ {print} ‘干得漂亮！你成功逃出去了！’
                    {else} {print} ‘哦 不！你要被一个...'怪物 {at} {random}'吃掉了
                    ```
            9:
                story_text: |
                    在这一关中，你可以使用嵌套，这可以让你的鬼屋变得更有互动性!

                    ### 练习
                    现在要赢得这个游戏非常困难，你能让它更容易赢得吗？
                    如何改变你的代码，使它只有一个错误的门和两个正确的门，而不是一个正确的门和两个错误的门？
                    提示：这意味着将变量 正确的门 改为 错误的门 ，并切换`{if}`和`{else}`代码。
                    当然，你也可以改变故事，使其成为你自己的故事。改变怪物，或者把它变成一个你在那里可以得到一份礼物的快乐游戏节目！
                example_code: |
                    ```
                    {print} 'Escape from the Haunted House!'
                    player = alive
                    doors = 1, 2, 3
                    monsters = zombie, vampire, giant spider
                    {repeat} 3 {times}
                        {if} player {is} alive
                            correct_door {is} doors {at} {random}
                            {print} 'There are 3 doors in front of you...'
                            chosen_door = {ask} 'Which door do you choose?'
                            {if} chosen_door {is} correct_door
                                {print} 'No monsters here!'
                            {else}
                                {print} 'You are eaten by a ' monsters {at} {random}
                                player = dead
                        {else}
                            {print} 'GAME OVER'
                    {if} player {is} alive
                        {print} 'Great! You survived!'
                    ```
            11:
                story_text: |
                    在这个关卡中，我们改变了`{for}`命令，所以我们可以告诉玩家他们在哪里。

                    ### 练习1
                    完成这个程序，让玩家知道他们在哪个房间里。

                    ### 练习2
                    通过以下步骤使程序成为一个冒险。

                    1. 制定一个选择清单（比如：战斗或逃跑）。
                    2. 确保玩家可以用`{ask}`来选择一个选项
                    3. 答案是否正确？那么他们可以进入下一个怪物。他们给出了错误的答案吗？用`{print}`让玩家知道。

                    **（另外）**如果你做了一个错误的选择，一个怪物仍然会被显示出来！你怎么能改变这种情况？
                example_code: |
                    ```
                    {print} '逃离鬼屋！'
                    怪物 = 僵尸, 吸血鬼, 大蜘蛛
                    _
                        {print} '房间' i
                        怪物 = 怪物们 {at} {random}
                    ```
            14:
                story_text: |
                    ### Exercise
                    In this level you can use the `<` and `>` symbol to introduce lives to your game.
                    Make sure the player loses a life when they come across the wrong monster and that the game stops if you have no lives left.
                example_code: |
                    ```
                    {print} 'Escape from the haunted house'
                    lives = 3
                    doors = 1, 2, 3
                    monsters = 'the wicked witch', 'a zombie', 'a sleeping 3 headed dog'
                    {for} i {in} {range} 1 {to} 10
                        {if} lives _
                            good_door = doors {at} {random}
                            monster = monsters {at} {random}
                            chosen_door = {ask} 'Which door do you choose?'
                            {if} good_door == chosen_door
                                {print} 'You have chosen the correct door'
                            {else}
                                {print} 'You see...' monster
                                {if} monster == 'a sleeping 3 headed dog'
                                    {print} 'Pffieuw.... Its asleep'
                                {else}
                                    {print} 'You lose one life'
                                    lives = _
                        {else}
                            {print} 'GAME OVER'
                    ```
            16:
                story_text: |
                    ### Exercise
                    This haunted house game uses the connection between the lists you can use in this level.
                    For example: all the properties that belong to the zombie are first in all the lists, witch second and vampire third.
                    Check out the code and fill in  `weapons[i]`, `monsters[i]` , `bad_fate[i]`, `good_fate[i]`, `hint[i]` on the correct blanks to get the code to work!
                example_code: |
                    ```
                    numbers = [1, 2, 3]
                    i = numbers[{random}]
                    hint = ['growling', 'a cackling laugh', 'fluttering batwings']
                    monsters = ['zombie', 'witch', 'vampire']
                    bad_fate = ['Your brain is eaten', 'You are forever cursed', 'You are bitten']
                    good_fate = ['You throw the ham. The zombie is distracted and starts eating it.', 'You set the curtains on fire. The witch flees out of fear for the fire', 'The vampire hates garlic and flees']
                    weapons = ['ham', 'lighter', 'garlic']
                    {print} 'You are standing in front of an old mansion'
                    {print} 'Something is not right here'
                    {print} 'You hear ' _
                    {print} 'You are going to explore it'
                    {print} 'You enter the kitchen and see a lighter, a raw ham and a garlic.'
                    your_weapon = {ask} 'What do you bring with you?'
                    {print} 'With your ' your_weapon ' you enter the living room'
                    {print} 'There you find a ' _
                    needed_weapon = _
                    {if} your_weapon == needed_weapon
                        {print} 'You use your ' your_weapon
                        {print} _
                        {print} 'YOU WIN!'
                    {else}
                        {print} 'You have chosen the wrong weapon...'
                        {print} _
                        {print} 'GAME OVER'
                    ```
    hotel:
        name: hotel
        default_save_name: hotel
        description: hotel
        levels:
            13:
                story_text: |
                    In the previous adventure you have learned how to use an argument in a function, and you've learned how to combine it with an {ask}.
                    You might have wondered why you would use functions, because the functions in the example were only one line of code.
                    Now we will show you what a bigger function looks like and we will use multiple agruments now as well. You'll see how much better it is to use a function once the function gets bigger.
                    Here is an example of a function with arguments combined with {ask} commands.
                example_code: |
                    ```
                    {define} welcome_message {with} title, last_name, country, room_number
                        {print} 'Welcome to Hotel Hedy, ' title ' ' last_name
                        nice_trip {is} {ask} 'Did you have a nice trip from, ' country '?'
                        {if} nice_trip {is} 'yes'
                            {print} 'Lovely!'
                        {else}
                            {print} 'Sorry to hear that.'
                            {print} 'Hopefully you can take a nice rest in you room.'
                        {print} 'Your room number is ' room_number

                    {print} 'Hello. Please fill in your information to check in.'
                    title = {ask} 'What is your title (mr, mrs, ms, dr, etc.)?'
                    name = {ask} 'What is you last name?'
                    homecountry = {ask} 'What country do you come from?'

                    {call} welcome_message {with} title, name, homecountry, 105
                    ```

                    title = {ask} 'What is your title (mr, mrs, ms, dr, etc.)?'
                    name = {ask} 'What is you last name?'
                    homecountry = {ask} 'What country do you come from?'

                    {call} welcome_message {with} title, name, homecountry, 105
    if_command:
        name: '{if} & {else}'
        default_save_name: if_command
        description: Introducing the if command
        levels:
            5:
                story_text: |
                    ## If... else....
                    In level 5 there is something new, the `{if}`! With the `{if}` you can choose between two different options.
                    This code prints nice if you enter Hedy as a name, and boo! if you enter something else.
                    `{ask}` and `{print}` still work like they did in level 4.
                example_code: |
                    ```
                    name {is} {ask} 'what is your name?'
                    {if} name {is} Hedy {print} 'nice' {else} {print} 'boo!'
                    ```
                story_text_2: |
                    Sometimes code with an `{if}` gets really long and does not fit on the line well. <br> You may also divide the code over two lines, starting the second line at the `{else}` like this:
                example_code_2: |
                    ```
                    name {is} {ask} 'what is your name?'
                    {if} name {is} Hedy {print} 'nice'
                    {else} {print} 'boo!'
                    ```
                story_text_3: |
                    ### Exercise
                    Try to create your own code with `{if}` and `{else}`. You can use the example code if you want.
                example_code_3: |
                    ```
                    answer {is} {ask} '2 + 2 = ?'
                    _ _ _ 4 _ 'Great job!'
                    _ _ 'No 2 + 2 = 4'
                    ```
            8:
                story_text: |
                    ## If... Else...
                    You have learned to repeat a block of lines of code after a `{repeat}` command.
                    Now you can also use indentation to make blocks after a {if} or {else} command.
                    Check out the example code.

                    ### Exercise
                    Add an {else} command to the example code. Make a block of line using indentation. You do this by starting each line with 4 spaces.
                example_code: |
                    ```
                    name = {ask} 'What is your name?'
                    {if} name {is} Hedy
                        {print} 'Welcome Hedy'
                        {print} 'You can play on your computer!'
                    ```
            9:
                story_text: |
                    In this level you can also put an {if} command inside another {if} command.
                example_code: |
                    ```
                    continue = {ask} 'Do you want to continue?'
                    {if} continue = yes
                        sure = {ask} 'Are you sure?'
                        {if} sure {is} yes
                            {print} 'We will continue'
                        {else}
                            {print} 'You are not sure'
                    {else}
                        {print} 'You do not want to continue'
                    ```
    in_command:
        name: '{in}'
        default_save_name: in_command
        description: 介绍 in 命令
        levels:
            5:
                story_text: |
                    ## Lists
                    When we want to check if something is in a list, we can now use the `{in}` command.
                    This code prints pretty! if you choose green or yellow, and meh otherwise.
                example_code: |
                    ```
                    pretty_colors {is} green, yellow
                    favorite_color {is} {ask} 'What is your favorite color?'
                    {if} favorite_color {in} pretty_colors {print} 'pretty!'
                    {else} {print} 'meh'
                    ```
                story_text_2: |
                    ### Exercise
                    Finish the example code by filling in the blanks with commands that you've learned.
                    When you've finished the code, try to create a code of your own and use a question that you've thought of yourself.
                example_code_2: |
                    ```
                    animals is dog, cow, sheep
                    answer is ask 'What is your favorite animal?'
                    _ answer _ animals _ 'Mine too!'
                    _ _ 'My favorite animals are dogs, cows and sheep'
                    ```
    is_command:
        name: '{is}'
        default_save_name: is_command
        description: introducing is command
        levels:
            2:
                story_text: |
                    ## Variables
                    You can name a word with `{is}`. This is called a **variable**. In this example we made a variable called name and a variable called age. You can use the word name anywhere in your code and it will be replaced by Hedy, like this:
                example_code: |
                    ```
                    name {is} Hedy
                    age {is} 15
                    {print} name is age years old
                    ```
                story_text_2: |
                    ### Exercise
                    Time to make your own variables!
                    In the example code we made an example of the variable `favorite_animals`. In line 1 the variable is set, and in line 2 we haved used the variable in a print command.
                    Firstly, finish our example by filling in your favorite animal in the blanks. Then make at least 3 of these codes yourself. Pick a variable, and set the variable with the {is} command. Then use it with a {print} command, just like we did.
                example_code_2: |
                    ```
                    favorite_animals is _
                    {print} I like favorite_animals
                    ```
            6:
                story_text: |
                    We also make a change in storing a word in a variable! You may now use `=` instead of  `{is}` when we store a name or a number in a variable, like this:
                example_code: |
                    ```
                    name = Hedy
                    answer = 20 + 4
                    ```
            14:
                story_text: |
                    We are going to learn more new items. You might know them already from mathematics, the `<` and `>`.
                    The `<` checks if the first number is smaller than the second, for example age `<` 12 checks if age is smaller than 12.
                    If you want to check if the first number is smaller or equal to the second, you can use `<=`, for example age `<=` 11.
                    The `>` checks if the first number is bigger than the second, for example points `>` 10 checks if points is larger than 10.
                    If you want to check if the first number is bigger or equal to the second, you can use `>=`, for example points `>=` 11.
                    You use these comparisons in an `{if}`, like this:
                example_code: |
                    ```
                    age = {ask} 'How old are you?'
                    {if} age > 12
                        {print} 'You are older than I am!'
                    ```
                story_text_2: |
                    From this level on, if you want to compare exactly, you can use two equal signs. This is what most programming languages do:
                example_code_2: |
                    ```
                    name = {ask} 'What is your name?'
                    {if} name == 'Hedy'
                        {print} 'You are cool!'
                    ```
                story_text_3: |
                    You can also compare if something is *not* equal to something else using `!=` like this:
                example_code_3: |
                    ```
                    name = {ask} 'What is your name?'
                    {if} name != 'Hedy'
                        {print} 'You are not Hedy'
                    ```

                    {if} age < 13
                        {print} 'You are younger than me!'
                    {else}
                        {print} 'You are older than me!'
    language:
        name: Language
        default_save_name: language
        description: Practice words in a foreign language
        levels:
            5:
                story_text: |
                    编写你自己的程序来练习新语言的词汇。
                example_code: |
                    ```
                    {print} 'Learn French!'
                    cat {is} {ask} '🐱'
                    {if} cat {is} chat {print} 'Terrific!'
                    {else} {print} 'No, cat is chat'
                    frog {is} {ask} '🐸'
                    {if} frog {is} grenouille {print} 'Super!'
                    {else} {print} 'No, frog is grenouille'
                    ```
            16:
                story_text: |
                    ### Exercise
                    Take a look at the example code. This is a program to practise French vocabulary. Now make your own program to practice your vocabulary in a new language.
                    If you don't know any other languages, you can use Google translate or you can use emojis and your native language.
                example_code: |
                    ```
                    french_words = ['bonjour', 'ordinateur', 'pomme de terre']
                    translation = ['hello', 'computer', 'potato']
                    score = 0
                    {for} i {in} {range} 1 {to} 3
                        answer = {ask} 'What does ' french_words[i] ' mean?'
                        correct = translation[i]
                        {if} answer == correct
                            {print} 'Correct!'
                            score = score + 1
                        {else}
                            {print} 'Wrong, ' french_words[i] ' means ' translation[i]
                    {print} 'You gave ' score ' correct answers.'
                    ```
    maths:
        name: maths
        default_save_name: maths
        description: Introducing maths
        levels:
            6:
                story_text: |4

                                      In this level you learn something new: you can now also calculate.

                                      The plus is easy, you write it like with math: `5 + 5` for example. The minus also works fine, it is `5 - 5`.

                                      The times is a bit different, because there is no times symbol on your keyboard. Just search, there really isn't!
                                      That is why we multiply with the asterisk above 8: `5 * 5`. Read that as "5 times 5" that helps you remember it best.
                example_code: |
                    ```
                    {print} '5 plus 5 is ' 5 + 5
                    {print} '5 minus 5 is ' 5 - 5
                    {print} '5 times 5 is ' 5 * 5
                    ```
            12:
                story_text: |-
                    **Decimal numbers**
                    So far, Hedy did not allow for decimal numbers like 1.5, but now we do allow that. Note that computers use the `.` for decimal numbers.
                example_code: |
                    ```
                    {print} 'Two and a half plus two and a half is...'
                    {print} 2.5 + 2.5
                    ```
                story_text_2: |-
                    **Maths with words**
                    In this level you can also do addition with words like this:
                example_code_2: |
                    ```
                    a = 'Hello '
                    b = 'world!'
                    {print} a + b
                    ```

                    {print} 2.5 + 2.5
    music:
        name: music
        default_save_name: music
        description: Play a tune!
        levels:
            1:
                story_text: |-
                    In this level you'll learn how to use the `{play}` command to play a tune!

                    Type `{play}` followed by the note you want to play. The scale goes C-D-E-F-G-A-B.
                    As you can see there are 7 different letters, but we can play more than just 7 notes.
                    Type a number between 1 and 10 behind the letter to choose the scale, for example after B4 comes C5.
                    C1 is the lowest note you can play, C10 is the highest.

                    ### Exercise
                    Try out the example code and thenplay around with it! Can you create your own melody?
                    In the next level you'll learn how to play some existing songs.
                example_code: |-
                    ```
                    play C4
                    play D4
                    play E4
                    play F4
                    play G4
                    play A4
                    play B4
                    play C5
                    ```
            2:
                story_text: Finish the songs! We have started the codes for some melodies.
                example_code: |
                    ```
                    {print} Old Mac Donald had a farm
                    {play} C5
                    {play} C5
                    {play} C5
                    {play} G4
                    {play} A4
                    {play} A4
                    {play} G4
                    ```
                story_text_2: As you can see, you can also use the `{sleep}` command to add a little pause in the song.
                example_code_2: |
                    ```
                    {print} Twinkle Twinkle Little Star
                    {play} C
                    {play} C
                    {play} G
                    {play} G
                    {play} A
                    {play} A
                    {play} G
                    {sleep} 1
                    {play} F
                    {play} F
                    ```
            3:
                story_text: |
                    Create a random melody!

                    ### Exercise
                    The example code creates a random melody, but it's very short and not many notes are used.
                    Add more notes to the list and create a longer melody by copying the last line a couple more times.
                example_code: |
                    ```
                    notes {is} A4, B4, C4
                    {play} notes {at} {random}
                    {play} notes {at} {random}
                    {play} notes {at} {random}
                    ```
            4:
                story_text: |
                    Use the `{clear}` command to create a karaokemachine!

                    ### Exercise
                    Finish the karaoke version of 'Mary had a little lamb'.
                    Then, create a karaoke version of any song you'd like!
                example_code: |
                    ```
                    {print} 'Mary had a little lamb'
                    {play} E
                    {play} D
                    {play} C
                    {play} D
                    {play} E
                    {play} E
                    {play} E
                    {clear}
                    {print} 'Little lamb, little lamb'
                    {play} D
                    {play} D
                    {play} D
                    {play} E
                    {play} E
                    {play} E
                    {clear}
                    {print} 'Mary had a little lamb'
                    {play} E
                    ```
            5:
                story_text: |
                    You don't always have to use the `{play}` command to play a whole song, sometimes you just want to play one note.
                    For example, if you want to make a quiz, you can play a happy high note if the answer is right and a sad low note if the answer is wrong.

                    ### Exercise
                    Finish the first question by adding a line of code that plays a C3 note if the wrong answer is given.
                    Then think of 3 more questions to add to this quiz.
                example_code: |
                    ```
                    answer {is} {ask} 'What is the capital of Zimbabwe?'
                    {if} answer {is} Harare {play} C6
                    _
                    ```
            6:
                story_text: "Instead of playing notes, you can also play numbers now. Simply type `{play} 1` for the lowest note, `{play} 70` for the highest note, or anything in between.\n\n### Exercise\n This calls for musical maths! Try out the example code a couple of times with different starting\
                    \ numbers. \nThen, see if you can compose a song using the numbers.\n"
                example_code: |
                    ```
                    number = {ask} 'Say a starting number between 1 and 67'
                    {print} number
                    {play} number
                    number = number + 1
                    {print} number
                    {play} number
                    number = number + 1
                    {print} number
                    {play} number
                    ```
            7:
                story_text: |
                    Using the `{repeat}` command can make your codes for melodies a lot shorter!

                    ### Exercise
                    Finish the code for Twinkle Twinkle Little Star by using the `{repeat}`command.
                    Then go back to the songs you've made in the previous levels. Can you shorten those codes too?
                example_code: |
                    ```
                    {print} 'Twinkle Twinkle Little Star'
                    {repeat} 2 {times} {play} C4
                    {repeat} 2 {times} {play} G4
                    _
                    ```
            8:
                story_text: |
                    Now that we can use the `{repeat}` command for multiple lines, we can make songs even more easily!

                    ### Exercise
                    Finish the song of Brother John (Frère Jacques). Don't forget to use `{repeat}`!
                example_code: |
                    ```
                    {print} 'Brother John'
                    {repeat} 2 {times}
                        {play} C
                        {play} D
                        {play} E
                        {play} C
                    {repeat} 2 {times}
                        {play} E
                        {play} F
                        {play} G
                        {sleep} 1
                    ```
            9:
                story_text: |
                    From this level on you can - among other things - use a {repeat} command inside a {repeat} command.
                    That makes songs like 'Happy birthday' even shorter!

                    ### Exercise
                    Finish the song!
                example_code: |
                    ```
                    first_time = yes
                    {repeat} 2 {times}
                        {repeat} 2 {times}
                            {play} C
                        {play} D
                        {play} C
                        {if} first_time {is} yes
                            {play} F
                            {play} E
                            first_time {is} no
                        {else}
                            _
                    ```
            12:
                story_text: |
                    Use functions in you songs! As you can see in the example code, you can make a function for each line of Twinkle Twinkle little star. Once you've programmed the first three lines, all you have to do is call the functions in the order you want them played in.

                    ### Exercise
                    Finish the song of Twinkle Twinkle little star.
                    Then look back at all the songs you've programmed in the levels before, can you make those codes better and shorter using functions too?
                example_code: |
                    ```
                    {define} first_line
                        {play} C
                        {play} C
                        {play} G
                        {play} G
                        {play} A
                        {play} A
                        {play} G
                        {sleep}

                    {define} second_line
                        {play} F
                        {play} F
                        {play} E
                        {play} E
                        {play} D
                        {play} D
                        {play} C
                        {sleep}

                    {define} third_line
                        {play} G
                        {play} G
                        {play} F
                        {play} F
                        {play} E
                        {play} E
                        {play} D
                        {sleep}

                    {call} _
                    {call} _
                    {call} _
                    {call} _
                    {call} _
                    {call} _
                    ```
            13:
                story_text: |
                    You can use a function with an argument for songs that have line taht are almost the same, but slightly different each time.
                    One example is the song 'Yankee Doodle'. The first 4 notes of the first lines are the same, buyt each time they are followed by a different couple of notes.

                    ### Exercise
                    Can you finish the song of Yankee Doodle?
                    Can you think of another song to programm this way?
                example_code: |
                    ```
                    {print} 'Yankee Doodle'
                    {define} _ {with} note_1, note_2, note_3
                        {play} C4
                        {play} C4
                        {play} D4
                        {play} E4
                        {play} _
                        {play} _
                        {play} _

                    {call} line_1 {with} 29, 31, 30
                    {call} line_1 {with} 29, 28, 0
                    {call} line_1 {with} 32, 31, 30

                    {play} C4
                    {play} B3
                    {play} G3
                    {play} A3
                    {play} B3
                    {play} C4
                    {play} C4
                    ```
            14:
                story_text: |
                    You can programm music for fun, but you can also use the musical notes to make something useful like a fire alarm!

                    ### Exercise
                    Make sure the fire alarm rings when there is a fire!
                example_code: |
                    ```
                    {define} fire_alarm
                        {print} 'FIRE!'
                        note = 40
                        {for} i {in} {range} 1 {to} 100
                            {if} note _ 50
                                note = note + 5
                                {play} _
                            {else}
                                note = 40

                    fire = {ask} 'Is there a fire?'
                    {if} fire _ 'yes'
                        {call} fire_alarm
                    ```
    parrot:
        name: 鹦鹉
        default_save_name: 鹦鹉
        description: 创造属于你的在线宠物鹦鹉，它会学你说话！
        levels:
            1:
                story_text: |
                    创造属于你的在线宠物鹦鹉，它会学你说话！
                example_code: |
                    ```
                    {print} Im 海蒂 the parrot
                    {ask} whats your name?
                    {echo}
                    {echo}
                    ```
                story_text_2: |
                    ### 练习
                    点击黄色按钮，将代码范例复制到你的输入屏幕。
                    让鹦鹉问一个不同的问题。填入例子中的空白处!
                    **额外的**你也可以让鹦鹉问多个问题。在你自己的代码下面再键入几行代码。
                example_code_2: |
                    ```
                    {print} 我是鹦鹉海蒂
                    {ask} _
                    {echo}
                    {echo}

                    {ask}你的名字是什么？
                    {echo}
                    {echo}
            2:
                story_text: |
                    创造属于你的在线宠物鹦鹉，它会学你说话！
                example_code: |
                    ```
                    {print} 我是鹦鹉海蒂
                    名字 {is} {ask} 你的名字叫什么？
                    {print} 名字
                    {sleep}
                    {print} 叽叽喳喳
                    {sleep}
                    {print} 名字
                    ```
                story_text_2: |
                    ### 练习
                    你可以使用变量来使鹦鹉说的不仅仅是你的名字。你能完成这段代码吗？
            3:
                story_text: "用`{add}`教你的鹦鹉一个新词。\n### 练习 \n你如何让你的鹦鹉说多个词？\n"
                example_code: |
                    ```
                    词汇表 {is} 叽叽喳喳, 海蒂
                    {print} 训练你的鹦鹉！
                    新词 {is} {ask} 你想让他们学哪个词？
                    {add} 新词 {to_list} 词汇表
                    {print} 🧒 新词，说 新词！
                    {print} 🦜 词汇表 {at} {random}
                    ```
            4:
                story_text: "在这一级中，我们必须在`{ask}` 和`{print}` 的命令中使用引号。\n### 练习 \n在空白处填上引号，完成代码。\n"
                example_code: |
                    ```
                    词汇表 {is} 叽叽喳喳, 海蒂
                    {print} _ 训练你的鹦鹉！ _
                    新词 {is} {ask} _ 你想让他们学哪个词？ _
                    {add} 新词 {to_list} 词汇表
                    {print} _ 🧒 Say _ 新词 _, 海蒂 _
                    {print} _ 🦜 _ 词汇表 {at} {random}
                    ```
            5:
                story_text: |
                    如果你的鹦鹉说出了正确的词，给它一些奖励！
                    通过填写4个缺失的命令来完成代码。
                example_code: |
                    ```
                    词汇表 {is} 叽叽喳喳, 海蒂
                    {print} '训练你的鹦鹉！'
                    新词 {is} {ask} '你想让他们学哪个词？'
                    {add} 新词 {to_list} 词汇表
                    说了的词 {is} 词汇表 {at} {random}
                    {print} '🧒 海蒂，说' 新词 '！'
                    {print} '🦜 ' 说了的词
                    _说了的词 {is} 新词 _ '🧒 干得好！海蒂！🍪'
                    _ _'🧒 不对，海蒂！说' 新词
                    ```
    piggybank:
        name: 小猪银行
        default_save_name: 小猪银行
        description: 数数你的零花钱吧！
        levels:
            12:
                story_text: |
                    在这个冒险活动中，你将学习如何制作一个电子版本的小猪银行。
                    完成代码来计算出你有多少钱，以及你需要存多久的钱才能买到你想要的东西！
                example_code: |
                    ```
                    {print} '数字存钱罐'
                    愿望 = {ask} '你想买什么？'
                    价格 = {ask} '这要花多少钱？'
                    存款 = {ask} '你已经存了多少钱？'
                    零花钱 = {ask} '你每周有多少零花钱？'
                    需要_再存 = 价格 - 存款
                    周数 = 需要_再存/ 零花钱
                    {print} '你可以在'周数'周内买一个'愿望'。'
                    ```
            14:
                story_text: |
                    ### Exercise
                    In this level you can let Hedy tell you if you have saved up enough money!
                    Finish this code by filling in the blanks!
                example_code: |
                    ```
                    _ calculate_budget with wish, money, allowance
                        to_save = wish - money
                        weeks = to_save / allowance
                        {if} wish _ money
                            {print} 'You need to save up some more!'
                            {print} 'Youll need ' weeks ' more weeks.'
                        {else}
                            {print} 'Great! You have enough'
                            {print} 'Lets go shopping!'

                    money = {ask} 'How much money have you saved?'
                    wish = {ask} 'How much money do you need?'
                    allowance = {ask} 'How much pocket money do you get each week?'

                    {call} calculate_budget with _, _, _
                    ```
    pressit:
        name: 按键
        default_save_name: 按下
        description: 试试把键盘键和命令联系起来吧！
        levels:
            5:
                story_text: |
                    In this level there is another new keyword: `{pressed}`!
                    With `{pressed}` you can use keys on your keyboard to control what lines are used.

                    ### Exercise
                    Look at the example and add one more line of code that reacts to a key press.
                example_code: |
                    ```
                    {print} '你想要好 (g) 还是坏 (b) 结局？'
                    {if} g {is} {pressed} {print} '从此以后，他们幸福地生活在一起了 ❤'
                    {else} {print} '王子被河马给吃了😭'
                    ```
                story_text_2: |
                    You can also link turtle commands to keys.

                    ### Exercise
                    Copy the lines a few times so you can create a larger drawing.
                example_code_2: |
                    ```
                    {if} y {is} {pressed} {forward} 15
                    {else} {turn} 90
                    ```
            7:
                story_text: |
                    现在你已经了解了`{repeat}` ，我们可以多次按下按键!你可以用它来使海龟向前走和转弯。

                    ### 练习
                    这个例子的代码只检查一次按键。改变代码，使你可以多次按下按键，并使用使用代码画出美丽的图案。
                example_code: |
                    ```
                    {if} x {is} {pressed} {forward} 15 {else} {turn} 90
                    ```
            9:
                story_text: "现在你知道了如何组合不同的语句，你可以用`{pressed}`创建一个触摸式工具。 \n\n### 练习\n完成这段代码。每一次都随机选择一个字母，你必须按下对应的按键。按对了可以得一分，按错了扣两分。\n"
                example_code: "```\n积分们 = 0\n字母们 = a, b, c, d, e\n{repeat} 10{times}\n    字母 = _ _ _ \n    {print} '按下字母' 字母\n    {if} 字母{is} {pressed}\n    _\n    _\n    _\n```\n"
    print_command:
        name: '{print}'
        default_save_name: print
        description: Introduction print command
        levels:
            1:
                story_text: |
                    ## print命令
                    你能使用 `{print}` 命令在屏幕上打印文本。
                example_code: |
                    ```
                    {print} Hi there, programmer!
                    {print} Welcome to Hedy!
                    ```
                story_text_2: |
                    ### Exercise
                    In Hedy you will find exercises in every adventure. An exercise allows you to practise the new commands and concepts, and lets you give your own twist to the example codes.
                    In this exercise you will see a pink blank space. You have to fill something in the place of the blank space before the code can be ran.

                    Fill in the `{print}` command in the blank space and then add five more lines of code. Each line has to start with a `{print}` command.
                    Have fun!
                example_code_2: |
                    ```
                    _ Hello!
                    ```
            18:
                story_text: |-
                    We arrived at real Python code! That means we need to use parentheses with `{print}` and `{range}` from now on.
                    It also means you can use Hedy code from this level in any Python environment as long as you use the English commands. If you haven't until now, you can switch the toggle in the commands menu to do so.
                example_code: |
                    ```
                    {print}('Hello!')
                    {for} i {in} {range}(1, 10):
                        {print}('This is line ', i)
                    ```
                story_text_2: If you want to print more than one item, you need to separate them by commas.
                example_code_2: |
                    ```
                    temperature = 25
                    {print}('It is ', temperature, ' degrees outside')
                    ```

                    {print}('My name is ', name)
    quizmaster:
        name: 测验人员
        default_save_name: 测验人员
        description: 制定专属于你自己的测验！
        levels:
            14:
                story_text: |
                    ### Exercise
                    In this adventure you can make your own quiz! Fill in the blanks, add more questions and enjoy your own quiz!
                    You can make a quiz about anything you like: your hobby, your favorite animal, your favorite book or anything at all!
                example_code: |
                    ```
                    {print} 'Make your own quiz'
                    points_a = 0
                    points_b = 0
                    {print} 'Question'
                    {print} 'Answer option A'
                    {print} 'Answer option B'
                    answer = {ask} 'Which answer?'
                    {if} answer == 'A'
                        points_a = points_a + 1
                    {if} answer == 'B'
                        points_b = points_b + 1
                    {print} 'End of the quiz!'
                    {print} 'Lets see the results!'
                    {if} points_a > points_b
                        {print} 'You belong to the A club'
                    {if} points_b > points_a
                        {print} 'You belong to the B club'
                    ```
    quotation_marks:
        name: '''quotation marks'''
        default_save_name: quotation_marks
        description: Introduction quotation marks
        levels:
            4:
                story_text: |
                    ## 'Quotation marks'
                    In level 4 `{ask}` and `{print}` have changed.
                    You must put text that you want to print between quotation marks.
                    This is useful, because now you can print all the words you want. Also the words you used to store something with `{is}`.
                    Most programming languages also use quotation marks when printing, so we are also getting a step closer to real programming!
                example_code: |
                    ```
                    {print} 'You need to use quotation marks from now on!'
                    answer {is} {ask} 'What do we need to use from now on?'
                    {print} 'We need to use ' answer
                    ```
                story_text_2: |
                    ## Contractions
                    Important! Mind that now that we're using quotation marks, Hedy will get confused when you use the apostrophe for contractions like I'm or What's.
                    Make sure to remove those apostrophes and change the spelling to I am or What is.
                    Check out the example code to see the wrong way of using apostrophes.
                example_code_2: |
                    ```
                    _ This is the wrong way of using apostrophes _
                    {print} 'I'm babysitting my sister's kids'
                    {print} 'What's more fun than that?'
                    ```
            12:
                story_text: |
                    **All texts need to be in quotation marks**
                    For this level on you will also have to use quotation marks when storing a text with `=`:
                example_code: |
                    ```
                    name = 'Hedy the Robot'
                    {print} 'Hello ' name
                    ```
                story_text_2: |
                    **All items in lists need quotation marks too**
                    Lists are texts, so they need quotation marks too. Mind that each single item on the list has quotation marks.
                    This allows you to save two words as 1 item on the list, for example 'Iron Man'.
                example_code_2: |
                    ```
                    superheroes = 'Spiderman', 'Batman', 'Iron Man'
                    {print} superheroes {at} {random}
                    ```
                story_text_3: |
                    **All text after `{if}` comparisons need quotation marks too**
                example_code_3: |
                    ```
                    name = {ask} 'What is your name?'
                    {if} name = 'Hedy the Robot'
                        {print} 'Hi there!'
                    ```
                story_text_4: |
                    **Numbers don't need quotation marks**
                    For numbers, you do not use quotation marks in the `=`:
                example_code_4: |
                    ```
                    score = 25
                    {print} 'You got ' score
                    ```
    random_command:
        name: '{random}'
        default_save_name: random_command
        description: introducing at random command
        levels:
            3:
                story_text: |
                    ## At random
                    In this level you can make a list using the `{is}` command. You can let the computer choose a random item from that list. You do that with `{at} {random}`.
                example_code: |
                    ```
                    animals {is} dogs, cats, kangaroos
                    {print} animals {at} {random}
                    ```
                story_text_2: |
                    You can use the `{at} {random}` command in a sentence as well.
                example_code_2: |
                    ```
                    food {is} sandwich, slice of pizza, salad, burrito
                    {print} I am going to have a food {at} {random} for lunch.
                    ```
                story_text_3: |
                    ### Exercise
                    Try out the `{at} {random}` command by making your own gameshow (like the ones on tv) where you choose a door or suitcase and it contains a big price!
                    Can you do it? We have already put the first lines into the example code.
                example_code_3: |
                    ```
                    {print} The big gameshow!
                    {print} There are 3 suitcases in front of you...
                    chosen {is} {ask} Which suitcase do you choose?
                    prices {is} _
                    _
                    ```
            16:
                story_text: |-
                    We are going to make lists the Python way, with square brackets around the lists! We also keep the quotation marks around each item like we have learned in previous levels.
                    We use square brackets to point out a place in a list. For example: `friends[1]` is the first name on the list of friends, as you can see in the first part of the example code. The second part of the example code shows you that we can also match 2 lists using the variable i.
                example_code: |
                    ```
                    friends = ['Ahmed', 'Ben', 'Cayden']
                    {print} friends[1] ' is the first friend on the list.'
                    {print} friends[2] ' is the second friend on the list.'
                    {print} friends[3] ' is the third friend on the list.'
                    #now we will match 2 lists using the variable i
                    lucky_numbers = [15, 18, 6]
                    {for} i {in} {range} 1 {to} 3
                        {print} friends[i] 's lucky number is ' lucky_numbers[i]
                    ```
                story_text_2: |-
                    Now that you've learned to use the brackets in lists, you can also start using the {at} {random} command in the Python way!
                    You simply type the name of your list with `[random]` behind it!
                example_code_2: |-
                    ```
                    fruit = ['apple', 'banana', 'cherry']
                    {print} fruit[random]
                    ```
    repeat_command:
        name: '{repeat}'
        default_save_name: repeat_command
        description: repeat command
        levels:
            7:
                story_text: |
                    ## Repeat! Repeat! Repeat!
                    Level 7 adds the `{repeat}` command.  `{repeat}` can be used to execute one line of code multiple times. Like this:

                    ### Exercise
                    Play around with the repeat command. Can you make the happy birthday song in only 3 lines of code instead of 4 now?
                example_code: |
                    ```
                    {repeat} 3 {times} {print} 'Hedy is fun!'
                    ```
            8:
                story_text: |
                    ### Repeat commands and indentation
                    In this level you can repeat multiple lines of code with only 1 repeat command.
                    You do this by making a block of lines that you want to repeat.
                    The lines in this block will need **indentation** .
                    That means putting four spaces at the beginning of each line. You will also have to indent when you just want to create a block of one line.
                example_code: |
                    ```
                    {repeat} 5 {times}
                        {print} 'Hello everyone'
                        {print} 'This is all repeated 5 times'
                    ```
            9:
                story_text: |
                    In this level you can not only use multiple lines with `{if}` and `{repeat}`, but you can also put them together!
                    In the example you see an `{if}` command within a `{repeat}` command. It is also allowed the other way around, and an `{if}` is also allowed in an `{if}` and a `{repeat}` in a `{repeat}`.
                    Give it a try!
                example_code: |
                    ```
                    {repeat} 3 {times}
                        food = {ask} 'What do you want?'
                        {if} food {is} pizza
                            {print} 'nice!'
                        {else}
                            {print} 'pizza is better'
                    ```
    repeat_command_2:
        name: '{repeat} 2'
        default_save_name: repeat_command_2
        description: repeat command 2
        levels:
            7:
                story_text: |
                    ## Repeat with other commands and with variables
                    You have practiced the `{repeat}` command in combination with the `{print}` command now, but did you know you could also use other commands with `{repeat}` ?
                    In this example code you can see that `{repeat}` can also be used with an `{ask}`, `{if}` or `{else}` command.
                example_code: |
                    ```
                    {repeat} 2 {times} answer = {ask} 'Did you know you could ask a question multiple times?'
                    {if} answer {is} yes {repeat} 2 {times} {print} 'You knew that already!'
                    {else} {repeat} 3 {times} {print} 'You have learned something new!'
                    ```
                story_text_2: |
                    Another interesting thing you can so with the `{repeat}` command is using variables to set the amount of times something should be repeated. In the example code you can see that we first ask the person how old they are.
                    Then, in line 3, the question is repeated 'age' times. So we have used the variable 'age' with the `{repeat}` command.
                example_code_2: |
                    ```
                    {print} 'Yay! It is your birthday!'
                    age = {ask} 'How old are you now?'
                    {repeat} age {times} {print} 'Hip Hip Hurray!'
                    ```
            8:
                story_text: |
                    ### In the block or not?
                    In this level you have to think carefully which lines of code should be in the block and which shouldn't.
                    For example: If you want to sing the song *the muffin man*. You only want the line with 'the muffin man' to be repeated twice.
                    This means the last line shouldn't start with indentation as it doesn't belong to the block.
                    If you do start the last line with indentation the song will turn out wrong.

                    ### Exercise
                    Each line in the example code starts with a blank. Remove the blanks and try to figure out which line need indentation and which don't to make the muffin man song.
                example_code: |
                    ```
                    _ {print} 'Do you know the muffin man?'
                    _ {repeat} 2 {times}
                    _ {print} 'The muffin man'
                    _ {print} 'Do you know the muffin man, who lives on Drury Lane?'
                    ```
    restaurant:
        name: 餐厅
        default_save_name: 餐厅
        description: 创建你自己的虚拟餐厅
        levels:
            1:
                story_text: |
                    在第一关中您可以编写一个你自己的虚拟餐厅并接受客人的点单。
                example_code: |
                    ```
                    {print} 欢迎来到海蒂餐厅 🍟
                    _ 你想点什么？
                    {echo} 你想点
                    {print} 谢谢你的点单！
                    {print} 已经在做了！
                    ```
                story_text_2: |
                    ### 练习
                    单击黄色按钮，将示例代码复制到输入框。
                    首先，在空白处填写正确的命令，使代码正常工作。
                    然后在餐厅程序中至少再添加 4 行代码。
                    询问顾客他们想喝什么，并询问他们是否愿意用现金或信用卡支付。
                    最后，想出一个与顾客说再见的好方法。
            2:
                story_text: |
                    在第 2 关你可以使用变量来扩展你的餐厅。在第 1 关 海蒂只能 {echo} 订单一次，并记住最后一个点的东西。
                    现在你可以使用变量来让海蒂同时记住食物和饮料！
                example_code: |
                    ```
                    {print} 欢迎来到海蒂餐厅！
                    {print} 今天我们提供披萨和千层面。
                    食物 {is} {ask} 您想吃什么？
                    {print} 选得好！这是我最爱的食物！
                    配料 {is} {ask} 您想要加肉的还是蔬菜的？
                    {print} 加了 配料 的 食物 已经在做了！
                    ```
                story_text_2: |
                    ### 练习
                    将你自己的餐厅程序从上一级复制到下面的输入框。
                    通过替换“{ask}”和“{echo}”命令并使用变量来修复代码，就像您在此级中学到的那样。

                    现在你的程序又可以运行了，是时候添加更多内容了。
                    请看代码范例的最后一行：“{print} 带有配料的食物正在路上！
                    在这一行中，2 个变量被用于创建订单概要。
                    现在让你的顾客添加食物和饮料的订单概要。

                    **另外** 现在你已经学会了如何使用变量，你可以根据需要在一行中使用任意数量的变量。你能在你的代码中添加更多变量，比如堂食或外卖，现金或银行卡支付，要或不要吸管等？
            3:
                story_text: |
                    在选择晚饭吃什么时选择困难了吗？你可以让海蒂帮你选！
                    只要将你最喜欢（或者最不喜欢）的食物加入列表，海蒂就可以随机帮你选择晚饭。
                    你也可以让海蒂帮你选择晚饭的价格，来获得更多乐趣！你会得到什么？
                example_code: |
                    ```
                    套餐 {is} 意大利面, 抱子甘蓝, 汉堡包
                    {print} 今晚有 套餐 {at} {random} ！
                    价格 {is} 1 欧元、10 欧元、100 欧元
                    {print} 餐费是 价格 {at} {random} 。
                    ```
                story_text_2: "### 练习\n现在制作你自己版本的随机菜单。\n自己制作一份包含前菜、主菜、甜点、饮料和价格的菜单。 \n然后使用 `{print}` 和 `{at} {random}` 命令告诉顾客今晚菜单的内容。\n"
                example_code_2: |
                    ```
                    {print}欢迎来到你自己的随机餐厅！
                    前菜 {is} _
                    主菜 {is} _
                    甜点 {is} _
                    饮料 {is} _
                    价格 {is} _
                    _
                    ```
            4:
                story_text: |
                    在此级别中，使用 `{print}` 或 `{ask}` 命令时必须使用引号。

                    ### 练习
                    在此代码中添加引号以使其正常工作！请注意：变量不应用引号引起来。
                example_code: |
                    ```
                    _ 在这段代码中添加引号 _
                    {print} '欢迎来到海蒂餐厅！'
                    {print} '今天我们提供披萨和千层面。'
                    食物 {is} {ask} '您想吃什么？'
                    {print} '选得好！这是我最爱的食物！'
                    配料 {is} {ask} '您想要加肉的还是蔬菜的？'
                    {print} '加了' 配料 '的' 食物 '已经在做了！'
                    饮料 {is} {ask} '您想喝点什么？'
                    {print} '谢谢您的点单。'
                    {print} '您的' 食物 '和' 饮料 '马上就来！'
                    ```
            5:
                story_text: |
                    在这一级，你可以用`{if}`命令向顾客`{ask}`，并对其回答做出不同的回应。

                    在下面的例子里，你能看到你可以`{ask}`顾客`{if}`想让你介绍今天的特价菜，海蒂会根据回答做出相应的回应。
                example_code: |
                    ```
                    {print} '欢迎来到海蒂餐厅！'
                    推荐 {is} {ask} '您想了解我们今天的特色菜吗？'
                    {if} 特色菜 {is} 好的 {print} '今天的特色菜是霹雳辣椒烤鸡' {else} {print} '没关系.'
                    食物 {is} {ask} '您想吃什么？'
                    {print} '一份' 食物 '，马上就来！'
                    饮料 {is} {ask} '您想配点什么喝的？'
                    {if} 饮料 {is} 可乐 {print} '对不起，可乐卖完了！' {else} {print} '选得好！'
                    别的 {is} {ask} '您还想要别的吗？'
                    {print} '我复述一下您的点单'
                    {print} '一份' 食物
                    {if} 饮料 {is} 可乐 {print} '以及……' {else} {print} '一杯' 饮料
                    {if} 别的 {is} 不用 {print} '就是这些' {else} {print} '一份' 别的
                    {print} '谢谢您的点单。祝您用餐愉快！'
                    ```
            6:
                story_text: |
                    在这一关，你可以用数学计算客人的订单总价，这会让你的虚拟餐厅更真实。
                example_code: |
                    你可以写一段简单的餐厅代码，像这样：
                    ```
                    {print} '欢迎来到海蒂餐厅'
                    {print} '这是我们的菜单：'
                    {print} '我们的主菜有披萨、千层面、意面'
                    主菜 = {ask} '您想要哪道主菜？'
                    价格 = 0
                    {if} 主菜 {is} 披萨 价格 = 10
                    {if} 主菜 {is} 千层面 价格 = 12
                    {if} 主菜 {is} 意面 价格 = 8
                    {print} '您点了' 主菜
                    {print} '请付' 价格 '元'
                    {print} '谢谢，祝您用餐愉快！'
                    ```
            7:
                story_text: |
                    在本关中，你已经学会了如何使用`{repeat}`命令来重复一行代码一定的次数。
                    你可以在你的餐厅中使用这个命令来 `{ask}` 多人想吃什么。

                    ### 练习
                    你能完成这段代码吗？有多少人海蒂就需要重复这个问题多少次。因此，如果有5个人，这个问题需要问5次。
                    **(另外)**用更多的问题来扩展你的代码，例如和饮料或酱汁有关的。
                example_code: |
                    ```
                    {print} '欢迎来到海蒂餐厅！'
                    人数 = {ask} '今天来了多少人？'
                    ```
            8:
                story_text: |
                    在这一关，你可以通过重复多行代码，让你的虚拟餐厅更加细化。像这样：
                example_code: |
                    ```
                    {print} '欢迎来到海蒂餐厅！'
                    人数 = {ask} '今天来了多少人？'
                    {print} '好！'
                    {repeat} 人数 {times}
                        食物 = {ask} '您想点什么？'
                        {print} 食物
                    {print} '谢谢您的点单！'
                    {print} '祝您用餐愉快！'
                    ```
                story_text_2: |
                    ### 练习
                    这个代码可以用菜单上的更多项目来扩展，例如，提供饮料，和、或多道菜或甜点。至少增加一个项目。
                    **(另外)** 添加更多的项目，只要你喜欢，有多少选择都可以!
            9:
                story_text: "在这一级，你可以用嵌套让你的餐厅更真实更有趣！\n\n### 练习 \n范例代码中删除了缩进。 \n你能算出每行需要多少缩进才能使代码正常工作吗？ \n如果顾客点了披萨，海蒂不应该问顾客想要哪种蘸酱。 \n\n**（另外）** 餐厅不会准备所有的蘸酱。列出一个可用的蘸酱的清单，并在每个订单中回复是否有存货。 <br> \n**（另外）** 披萨有配料。询问顾客他们想要哪一种配料。<br>   \n**（另外）** 顾客想喝一杯饮料吗？也问问他们！ <br>                    \n"
                example_code: |
                    ```
                    {print} '欢迎来到海蒂餐厅！'
                    人数 = {ask} '今天来了多少人？'
                    {print} '好！'
                    价格 = 0
                    {repeat} 人数 {times}
                        食物 = {ask} '您想点什么？'
                        {print} 食物
                        {if} 食物 {is} 薯条
                            价格 = 价格 + 3
                            蘸酱= {ask} '您的薯条要配什么酱？'
                            {if} 蘸酱 {is} 不要
                                {print} '不要酱'
                            {else}
                                价格 = 价格 + 1
                                {print} '配' 蘸酱
                        {if} 食物 {is} 披萨
                            价格 = 价格 + 4
                    {print} '一共' 价格 '元'
                    {print} '祝您用餐愉快！'
                    ```
            10:
                story_text: |
                    在本级别中，你将学习如何轻松地询问不同课程的订单。

                    ### 练习1
                    完成代码，在空白处加一个`{ask}`，这样顾客就会被问到每道菜想吃什么。
                example_code: |
                    ```
                    全餐 = 前菜, 主菜, 甜点
                    {for} 餐品 {in} 全餐
                        {print} '你的上菜顺序是 ' 餐品 '?'
                        _
                        _
                    ```
                story_text_2: |
                    ### 练习
                    当然，你也可以帮多个人点单！
                    您能否在每一行之前添加正确数量的缩进以使代码正常工作？
                    提示：有些行根本不需要任何缩进。
                example_code_2: |
                    ```
                    全餐 = 前菜, 主菜, 甜点
                    客人们 = 丁满, 彭彭
                    {for} 客人 {in} 客人们
                        {for} 餐品 {in} 全餐
                            食物 = {ask} 客人 '，你想要吃什么' 餐品 '？'
                            {print} 客人 '点了' 食物 '作为' 餐品
                    ```
            11:
                story_text: "我们可以用`{for}`和`{range}`来按顺序打印多个客人的订单。\n\n### 练习 \n完成餐厅的代码，这样就可以按顺序询问多个客人的订单了。每次都按顺序打印订单：'订单1'，'订单2'，等等。 \n你不确定如何去做吗？请看一下你的第8级代码吧。\n\n **（另外）**在第9级中，餐厅也使用了价格。你也可以在这里添加价格！\n"
                example_code: |
                    ```
                    {print} '欢迎来到海蒂餐厅！'
                    人数 = {ask} '你想为多少人点单？'
                    {print} '所以你想为'人数'人下单。'
                    {print} '我们走吧！'
                    ```
            12:
                story_text: |
                    从这一层开始，你可以使用小数点后的数字来使你的菜单更加真实。

                    ### 练习
                    你能构思出一个代码来给你的朋友和家人提供15%的折扣吗？
                example_code: |
                    ```
                    价格 = 0
                    食物 = {ask} '您要点什么？'
                    饮料 = {ask} '您想喝什么？'
                    {if} 食物 {is} '汉堡包'
                        价格 = 价格 + 6.50
                    {if} 食物 {is} '披萨'
                        价格 = 价格 + 5.75
                    {if} 饮料 {is} '水'
                        价格 = 价格 + 1.20
                    {if} 饮料 {is} '苏打水'
                        价格 = 价格 + 2.35
                    {print} '请付' 价格 '元'
                    ```
            13:
                story_text: "在这一级，我们可以用新的命令来升级我们的餐厅。\n我们用`{and}`来判断 {if} 命令中的两个条件是否同时成立。\n \n ### 练习 \n在右边的空白处填写`{and}`和`{or}` 。\n"
                example_code: "```\n价格 = 10\n食物 = {ask} '您想吃什么？'\n饮料们 = {ask} '您想喝什么？'\n{if}食物 {is} '三明治'_ 饮料们 {is} '果汁'\n          {print} '这是我们的优惠套餐'\n          价格 = 价格 - 3\n{if}饮料们{is} '果汁' _饮料们{is} '矿泉水'。 \n          {print} '你的选择真健康！\n {print} '一共' 价格 '元'\n```\n"
            15:
                story_text: |
                    通过`{while}`命令，你可以确保你的客人能不断追加点单，直到点完。
                    ### Exercise
                    Correctly add the `{while}` command to this code.
                example_code: |
                    ```
                    {print} '欢迎来到麦海蒂快餐店'
                    还有 = '是'
                    _
                        点单 = {ask} '您要点什么？'
                        {print} 点单
                        还有 = {ask} '您还要点别的吗？'
                    {print} '谢谢惠顾！'
                    ```
    rock:
        name: 石头剪刀布
        default_save_name: 石头
        description: 制作你自己的石头剪刀布游戏
        levels:
            1:
                story_text: |
                    在第1级，你可以开始一个石头剪刀布游戏。

                    你可以用`{ask}`做出选择，然后用`{echo}`复述这个选择。
                example_code: |
                    ```
                    {print} 你选哪一个？
                    {ask} 从石头、剪刀和布中选一个
                    {echo} 所以你选的是：
                    ```
                story_text_2: |
                    ### 挑战
                    你可以不使用文字，而是使用表情符号。✊✋✌
                    你能用表情符号创造一个代码吗？
                example_code_2: |
                    ```
                    {print} 你选择什么？
                    {ask} 从_中选择
                    {echo} 所以你的选择是：
                    ```
            2:
                story_text: |
                    在这一级，你可以练习使用变量，这样你就能在下一级中完成石头剪刀布游戏！
                example_code: |
                    ```
                    _ {is} {ask} 石头、剪刀还是布？
                    {print}我选择 _
                    ```
            3:
                story_text: |
                    在这一级，我们可以输入列表并从列表中选择。
                    你要先用`{is}`制作一个列表。然后你可以用`{at} {random}`让电脑从列表里选一个。
                    例如，你可以让电脑选择石头、剪刀或布。
                example_code: |
                    ```
                    选择 {is} 石头，剪刀，布
                    {print} 选择 {at} {random}
                    ```
                story_text_2: |
                    复制示例代码并填入空白处，在这个游戏中增加一个额外的玩家。

                    **另外**现在的玩家只被称为玩家1和玩家2。你能不能添加询问命令（当然要有变量）来询问玩家的名字？
                    这样你就可以创建这样的输出，例如：李华选......纸
                example_code_2: |
                    ```
                    选择 {is} 石头、布、剪子
                    {print} 玩家1选择...在选项中 {at} {random}
                    {print} 玩家2 _
                    ```
            4:
                story_text: |
                    在这一级，我们可以进一步对石头剪刀布游戏编程。但是如果你想要添加文字，你同样需要使用引号。
                    ### 练习
                    复制上一级的代码并在每个`{print}` 或`{ask}` 命令后使用引号使其正常工作。
            5:
                story_text: |
                    在这一级，我们可以判定谁赢了。
                    为此你需要使用新的`{if}`命令。

                    将你的选择保存下来，并把电脑的选择也保存下来。
                    然后你用`{if}`来判断他们是否相同。
                    你能完成这段代码吗？
                example_code: |
                    ```
                    选项 {is} 石头，剪刀，布
                    电脑选择 {is} _
                    你选择 {is} {ask} 你选什么？
                    {print} '你选了' _
                    {print} '电脑选了' _
                    {if} _ {is} _ {print} '平局！' {else} {print} '不是平局'
                    ```

                    在空白处填上正确的代码，来判断{if}这是平局。
            9:
                story_text: |
                    在这一级，你可以用嵌套的`{if}`命令来编程石头剪刀布。你能完成这段代码吗？

                     ### 练习
                    你能完成代码吗？程序必须能判断赢家以及对应的组合是什么。

                     **（另外）** 想玩多玩几个游戏吗？拓展代码，以便您可以多玩几个回合。您甚至可以使用 `{ask}` 询问用户他们想玩多少回合。
                example_code: |
                    ```
                    选项 = 石头，剪刀，布
                    你选择 = {ask} '你选择什么？'
                    {print} '你选择了' 你选择
                    计算机选择 = 选项 {at} {random}
                    {print} '计算机选择了' 计算机选择
                    {if} 计算机选择 {is} 你选择
                        {print} '平手'
                    {if} 计算机选择 {is} 石头
                        {if} 你选择 {is} 布
                            {print} '你赢了！'
                        {if} 你选择 {is} 剪刀
                            {print} '你输了！'
                    # 完成这段代码
                    ```
            10:
                story_text: |
                    你觉得自己太懒了，不想自己玩游戏？让海蒂帮你玩吧!
                    你只需要填上玩家的名字，他们就会得到一个随机的选择。

                    ### 练习1
                    完成程序，填上名字的清单。

                    ### 练习2
                    增加一个电脑玩家，与每个玩家一起选择。

                    **(另外)**回到你的代码中，决定每一轮谁赢：计算机或被点名的人。
                example_code: |
                    ```
                    选项 = 石头，剪刀，布
                    玩家们 =  _
                    {for} 玩家 {in} 玩家们
                         {print} 玩家 '选择' 选项 {at} {random}
                    ```
            13:
                story_text: |
                    你可以用`{and}`命令缩短你的石头剪刀布代码！阅读下面的示例代码，并尝试完成它。
                example_code: |
                    ```
                    选项 = '石头', '剪刀', '布'
                    你的_选择 = {ask} '你选什么？'
                    电脑_选择= 选项 {at} {random}
                    {print} '你选了' 你的_选择
                    {print} '电脑选了' 电脑_选择
                    {if} 电脑_选择 {is} 你的_选择
                        {print} '平局'
                    {if} 电脑_选择 {is} '石头' {and} 你的_选择 {is} '布'
                        {print} '你赢了！'
                    {if} 电脑_选择 {is} '石头' {and} 你的_选择 {is} '剪刀'
                        {print} '电脑赢了！'
                    _
                    ```
            15:
                story_text: |
                    玩到你打败电脑为止！但首先，你要补全示例代码……
                example_code: |
                    ```
                    赢 = '否'
                    选项 = '石头', '剪刀', '布'
                    {while} 赢 == '否'
                        你的_选择 = {ask} '你选择了什么？'
                        计算机_选择 = 选项 {at} {random}
                        {print} '你选择了 ' 你的_选择
                        {print} '计算机选择了' 计算机_选择
                        {if} 计算机_选择 == 你的_选择
                            {print} '平手！'
                        {if} 计算机_选择 == '石头' {and} 你的_选择 == '剪刀'
                            {print} '你输了！'
                        {if} 计算机_选择 == '石头' {and} 你的_选择 == '布'
                            {print} '你赢了！'
                            赢 = '是'
                    _
                    ```
    rock_2:
        name: Rock, paper, scissors 2
        default_save_name: rock_2
        description: Part 2 of rock, paper, scissors
        levels:
            2:
                story_text: |
                    Now that you have learned how to use the `{ask} command, you can make your rock, paper, scissors code interavtive too!

                    ### Exercise
                    Make the rock, paper, scissors code interactive by adding the `{ask}` command and a question to your rock, paper, scissors code.
                example_code: |
                    ```
                    choice is _
                    {print} I choose choice
                    ```
    secret:
        name: 超级间谍
        default_save_name: 超级间谍
        description: 编写你自己的间谍代码
        levels:
            12:
                story_text: |
                    在这个冒险活动中，你可以编写出你自己的超级间谍代码。编码一个只有合适的特工才能破译的信息。
                    如果敌人试图破解代码，他们会得到一些虚假的信息来浪费他们的时间。

                    ### 练习
                    为你的超级间谍编写你自己的秘密代码。你能让它由更多的变量组成吗？
                example_code: |
                    ```
                    名字 = {ask} '你的名字是什么？'
                    {if} 名字 {is} '特工007'
                        a = '去机场'
                    {else}
                        a = '去火车站'
                    密码 = {ask} '密码是什么？'
                    {if} 密码 {is} 'TOPSECRET'
                        b = '明天02.00'
                    {else}
                        b = '今天10.00'
                    {print} a + b
                    ```
            13:
                story_text: |
                    你能在空白处填上正确的命令吗？注意：超级间谍必须同时回答正确两个问题，然后才能获取机密情报!
                example_code: |
                    ```
                    名字 = {ask} '你的名字是什么？
                    密码 = {ask} '你的密码是什么？'
                    {if} 名字 {is} '特工007' _密码{is} 'TOPSECRET'
                        {print} '02.00去机场'
                    {else}
                        {print} '10.00去火车站'
                    ```
    sleep_command:
        name: '{sleep}'
        default_save_name: sleep_command
        description: introducing sleep command
        levels:
            2:
                story_text: |
                    ## The sleep command
                    Another new command in this level is `{sleep}`, which pauses your program for a second. If you type a number behind the {sleep} command, the program pauses for that amount of seconds.
                example_code: |
                    ```
                    {print} My favorite colour is...
                    {sleep} 2
                    {print} green!
                    ```
    songs:
        name: 唱支歌！
        default_save_name: 歌
        description: 打印一首歌
        levels:
            6:
                story_text: "歌曲中通常包含大量重复。有时重复是基于计数的。\n比如那首著名的歌曲“啤酒瓶”中。你可以用一点数学知识来为这首歌编程。 \n \n提示：使用朗读功能，让海蒂把歌曲唱给你听! \n\n### 练习 \n现在你可以通过复制第2至第7行的内容来重复这几行歌词，你想要重复几次就可以重复几次。\n"
                example_code: |
                    ```
                    歌词 = 99
                    {print} 歌词 '瓶啤酒在墙上'
                    {print} 歌词 '瓶啤酒'
                    {print} '取下一瓶传下去'
                    歌词 = 歌词 - 1
                    {print} 歌词 '瓶啤酒在墙上'
                    {sleep}
                    ```
                story_text_2: |
                    这首儿童歌曲从5只小猴子倒数到1只猴子。
                    如果你复制第2-7行并粘贴在代码下面，你就可以唱出整首歌了！
                example_code_2: |
                    ```
                    数字 = 6
                    数字 = 数字 - 1
                    {print} 数字 ' 小猴子在床上跳来跳去'
                    {print} '有一只掉下来，撞到了头'
                    {print} '妈妈叫来了医生，医生说'
                    {print} '不能再有猴子在床上跳了！'
                    {sleep}
                    ```
            7:
                story_text: "歌曲经常包含大量的重复。例如...小鲨鱼!如果你唱这首歌，其实你就是一直在唱同一句歌词：\n\n小鲨鱼图图图杜杜 <br>\n 小鲨鱼图图图杜杜 <br>\n小鲨鱼图图图杜杜 <br>\n小鲨鱼\n\n### 练习 \n你可以用`{repeat}` 来打印歌曲《小鲨鱼》？ 完成代码，替换空白处？ \n**另外* 在《小鲨鱼》之后，你当然还可以为其他歌曲编程。很多歌曲都有重复的句子！你能想出更多的歌曲吗？ \n你能再想出一首歌曲并打印出来吗？\n"
                example_code: |
                    ```
                    {repeat} _ _{print} '小鲨鱼图图图杜杜'
                    {print} '小鲨鱼'
                    ```
            8:
                story_text: |
                    在上一级中，你已经为歌曲 "啤酒瓶"编写了程序。但由于没有`{repeat}` ，你不得不多次复制一段歌词。
                    在这一级中，你只需要简单地增加一行代码，就能重复这首歌99次！

                    ### 练习
                    在空白处添加正确的命令，并正确缩进代码。
                example_code: |
                    ```
                    歌词 = 99
                    _ 99 {times}
                        {print} 歌词 '瓶啤酒在墙上'
                        {print} 歌词 '瓶啤酒'
                        {print} '取下一瓶传下去'
                        歌词 = 歌词 - 1
                        {print} 歌词 '瓶啤酒在墙上'
                    ```
            10:
                story_text: |
                    使用`{for}`，你只需6行即可打印整首小鲨鱼的歌曲（包括家庭中的所有其他鲨鱼）！

                    ### 练习 1
                    你能使用 `{for}` 命令使小鲨鱼这首歌的代码更简短吗？请完成代码范例。
                example_code: "```\n家庭成员 = 宝宝, 妈妈, 爸爸, 奶奶, 爷爷\n_ _ _ _ \n  {print} _\n```\n"
                story_text_2: |
                    ### 练习2
                    打印歌曲《5只小猴子们在床上跳来跳去》。如果你不记得了，就查查文本。

                    **（额外的）**打印歌曲《老麦当劳》，并确保所有的动物都发出不同的声音，使用`{if}`条件语句 。
                example_code_2: |
                    ```
                    猴子们 = 5, 4, 3, 2, 1
                    ```
            11:
                story_text: |
                    在这一级，你可以同时使用`{for}` 和`{range}`命令 ，做一些使用计数的歌曲，如5只小猴子们。

                    ### 练习1
                    填空使代码生效！如果你不记得歌曲的内容，可以自己去查。

                    ### 练习2
                    这首歌的最后一行与其他的不同。将这一行打印在`{for}`语句里面 ，并使用`{if}`命令使其正确工作。
                example_code: |
                    ```
                    猴子们 _ _ 5 _ 1
                        {print} 猴子们 ‘小猴子们在床上跳来跳去’
                        _
                    ```
            12:
                story_text: "在这首歌中，我们可以使编程变得更加容易 '如果你很快乐，你意识到了，拍拍你的手'。因为我们可以把所有的动作放在一个变量中，看看吧。\n \n### 练习 \n你能在每一行中加入适量的缩进，使歌曲正确播放吗？ \n注意：不是所有的行都需要缩进\n"
                example_code: |
                    ```
                    _一组动作 = '拍拍手', '跺跺脚', '喊万岁!'
                    _ {for} 动作 {in} 一组动作
                    _ {for} i {in} {range} 1 {to} 2
                    _ {print} '如果你很高兴，你意识到它'
                    _ {print}动作
                    _ {print} '如果你很高兴，你意识到它，你真的想表现出来'
                    _ {print} '如果你快乐并意识到它'
                    _ {print} 动作
                    ```
            13:
                story_text: |
                    In the previous adventure you have learned how to use an argument in a function, but did you know that you could combine them with {ask} commands as well?
                    In this example we have changed the 'My Bonnie' program and made it interactive. You are now asked where Bonnie is.
                example_code: |
                    ```
                    {define} song {with} place
                        {print} 'My Bonnie is ' place

                    chosen_place = {ask} 'Where do you want Bonnie to be?'
                    synonym = {ask} 'What is another word for that?'

                    {call} song {with} chosen_place
                    {call} song {with} synonym
                    {call} song {with} chosen_place
                    ```
            16:
                story_text: |
                    在这一级中，你可以更快速地编排一首像《老麦当劳》这样的歌曲。你可以把正确的动物和正确的声音联系起来，只要把它们放在列表的同一位置。
                    《醉酒的水手》在这一级别也能很快制作完成。你只需要8行就可以完成整首歌，看看吧!
                example_code: |
                    ```
                    动物们 = ['猪', '狗', '牛']
                    声音们 = ['哼哼', '汪汪', '哞']
                    {for} i {in} {range} 1 {to} 3
                        动物 = _
                        声音 = _
                        {print} '老麦当劳有一个农场'
                        {print} '咦啊咦啊欧！'
                        {print} '在那个农场里，他有一个' 动物
                        {print} '咦啊咦啊欧！'
                        {print} '这里有一个'声音'的声音'
                        {print} '和一个'声音'的声音那里'
                        {print} '这里有一个'声音
                        {print} '那里有一个'声音
                        {print} '到处都是一个'声音 声音
                    ```

                    ```
                    句子们 = ['我们该如何对待醉酒的水手', '用生锈的剃须刀刮光他的胡子', '把他放在大船上直到他清醒']
                    {for} 句子 {in} 句子们
                        {for} i {in} {range} 1 {to} 3
                            {print} 句子
                        {print} '一大清早'
                        {for} i {in} {range} 1 {to} 3
                            {print} '头昏脑涨的睁开眼'
                        {print} '一大清早'
                    ```
            18:
                story_text: |
                    In level 16 we made songs using lists. These programs however are no longer working properly in this level. The colons from level 17 and the brackets from level 18 still need to be added.

                    ### Exercise 1
                    The Drunken sailor song is given as sample code, but not yet working.
                    Can you make sure everything works again? To help you, we've put _ in the places of _some_ errors.

                    ### Exercise 2
                    Now also look up your Old MacDonald song from level 16, and correct it.
                example_code: |
                    ```
                    lines = ['我们应该如何处理醉酒的水手'，'用生锈的剃刀剃他的肚子'，'让他躺在船上醒酒']
                    {for} 行 {in} 行 _
                        {for} i {in} {range} 1 {to} 3 _
                            {print} _ 行 _
                         {print} '凌晨'
                         {for} i {in} {range} 1 {to} 3
                             {print} 'way hay and up she rises'
                         {print} '凌晨'
                    ```
    songs_2:
        name: Sing a song! 2
        default_save_name: Song 2
        description: Sing a song 2
        levels:
            12:
                story_text: |
                    Songs contain a lot of repetition. We can capture it with a function!
                    ### Exercise
                    Look at the example code with the function. Fill out the two lines so the full song is printed.
                example_code: |
                    ```
                    {define} twinkle
                        {print} 'Twinkle'
                        {print} '...'

                    {call} twinkle
                    {print} 'Up above the world so high'
                    {print} 'Like a diamond in the sky'
                    {call} _
                    ```
    tic:
        name: Tic Tac Toe
        default_save_name: Tic
        description: Play a game of Tic Tac Toe!
        levels:
            13:
                story_text: |
                    在这个探险活动中，你可以编写一个三连棋游戏的程序。你可以和两个人一起玩，两个人轮流在印有九格方盘上划“x”或“o”字。
                    谁先把三个同一记号排成横线、直线、或斜线, 谁就赢了！
                example_code: |
                    ```
                    sign = 'x'
                    open_spots = 1, 2, 3, 4, 5, 6, 7, 8, 9
                    game = 'on'
                    spot_1 = '.'
                    spot_2 = '.'
                    spot_3 = '.'
                    spot_4 = '.'
                    spot_5 = '.'
                    spot_6 = '.'
                    spot_7 = '.'
                    spot_8 = '.'
                    spot_9 = '.'
                    {print} 'TIC TAC TOE!'
                    {print} spot_1 spot_2 spot_3
                    {print} spot_4 spot_5 spot_6
                    {print} spot_7 spot_8 spot_9
                    {print} ' '
                    {for} i {in} {range} 1 {to} 9
                        {if} game {is} 'on'
                            choice = {ask} 'Player ' sign ', which spot?'
                            {if} choice {in} open_spots
                                {remove} choice {from} open_spots
                                {if} choice {is} 1
                                    spot_1 = sign
                                {if} choice {is} 2
                                    spot_2 = sign
                                {if} choice {is} 3
                                    spot_3 = sign
                                {if} choice {is} 4
                                    spot_4 = sign
                                {if} choice {is} 5
                                    spot_5 = sign
                                {if} choice {is} 6
                                    spot_6 = sign
                                {if} choice {is} 7
                                    spot_7 = sign
                                {if} choice {is} 8
                                    spot_8 = sign
                                {if} choice {is} 9
                                    spot_9 = sign
                            {else}
                                {print} 'That spot was already taken'
                            {print} spot_1 spot_2 spot_3
                            {print} spot_4 spot_5 spot_6
                            {print} spot_7 spot_8 spot_9
                            {print} ' '
                            winner = {ask} 'Did you win?'
                            {if} winner {is} 'yes'
                                {print} 'Good job, player ' sign '!'
                                game = 'over'
                            {else}
                                {if} sign {is} 'x'
                                    sign = 'o'
                                {else}
                                    sign = 'x'
                    ```
            14:
                story_text: |
                    In the previous levels you've made a tic tac toe game. Now you've learned how to use the = sign, the == sign and the != sign.
                    You can use this knowledge in your new Taic Tac Toe game, like this:
                example_code: |
                    ```
                    sign = 'x'
                    open_spots = 1, 2, 3, 4, 5, 6, 7, 8, 9
                    game = 'on'
                    spot_1 = '.'
                    spot_2 = '.'
                    spot_3 = '.'
                    spot_4 = '.'
                    spot_5 = '.'
                    spot_6 = '.'
                    spot_7 = '.'
                    spot_8 = '.'
                    spot_9 = '.'
                    {print} 'TIC TAC TOE!'
                    {print} spot_1 spot_2 spot_3
                    {print} spot_4 spot_5 spot_6
                    {print} spot_7 spot_8 spot_9
                    {print} ' '
                    {for} i {in} {range} 1 {to} 9
                        {if} game != 'over'
                            choice = {ask} 'Player ' sign ', which spot?'
                            {if} choice {in} open_spots
                                {remove} choice {from} open_spots
                                {if} choice == 1
                                    spot_1 = sign
                                {if} choice == 2
                                    spot_2 = sign
                                {if} choice == 3
                                    spot_3 = sign
                                {if} choice == 4
                                    spot_4 = sign
                                {if} choice == 5
                                    spot_5 = sign
                                {if} choice == 6
                                    spot_6 = sign
                                {if} choice == 7
                                    spot_7 = sign
                                {if} choice == 8
                                    spot_8 = sign
                                {if} choice == 9
                                    spot_9 = sign
                            {else}
                                {print} 'That spot was already taken'
                            {print} spot_1 spot_2 spot_3
                            {print} spot_4 spot_5 spot_6
                            {print} spot_7 spot_8 spot_9
                            {print} ' '
                            winner = {ask} 'Did you win?'
                            {if} winner == 'yes'
                                {print} 'Good job, player ' sign '!'
                                game = 'over'
                            {else}
                                {if} sign == 'x'
                                    sign = 'o'
                                {else}
                                    sign = 'x'
                    ```
            15:
                story_text: |
                    In this level you can improve your Tic Tac Toe game with the {while} loop/ With this loop you can combine the `{if} game != 'over'` and the `{for} i {in} {range} 1 to 9` into one simple line.
                    Check it out:
                example_code: |
                    ```
                    sign = 'x'
                    open_spots = 1, 2, 3, 4, 5, 6, 7, 8, 9
                    game = 'on'
                    spot_1 = '.'
                    spot_2 = '.'
                    spot_3 = '.'
                    spot_4 = '.'
                    spot_5 = '.'
                    spot_6 = '.'
                    spot_7 = '.'
                    spot_8 = '.'
                    spot_9 = '.'
                    {print} 'TIC TAC TOE!'
                    {print} spot_1 spot_2 spot_3
                    {print} spot_4 spot_5 spot_6
                    {print} spot_7 spot_8 spot_9
                    {print} ' '
                    {while} game != 'over'
                        choice = {ask} 'Player ' sign ', which spot?'
                        {if} choice {in} open_spots
                            {remove} choice {from} open_spots
                            {if} choice == 1
                                spot_1 = sign
                            {if} choice == 2
                                spot_2 = sign
                            {if} choice == 3
                                spot_3 = sign
                            {if} choice == 4
                                spot_4 = sign
                            {if} choice == 5
                                spot_5 = sign
                            {if} choice == 6
                                spot_6 = sign
                            {if} choice == 7
                                spot_7 = sign
                            {if} choice == 8
                                spot_8 = sign
                            {if} choice == 9
                                spot_9 = sign
                        {else}
                            {print} 'That spot was already taken'
                        {print} spot_1 spot_2 spot_3
                        {print} spot_4 spot_5 spot_6
                        {print} spot_7 spot_8 spot_9
                        {print} ' '
                        winner = {ask} 'Did you win?'
                        {if} winner == 'yes'
                            {print} 'Good job, player ' sign '!'
                            game = 'over'
                        {else}
                            {if} sign == 'x'
                                sign = 'o'
                            {else}
                                sign = 'x'
                    ```
            17:
                story_text: |
                    In the previous levels the tic tac toe game had an annoying feature. After every move, you had to fill in yourself if you had won or not.
                    This made the game playable, but also quite slow. In this level we have learned the `{elif}` command, that could solve that problem.
                    To use the {elif} to let 海蒂 check whether or not a player has won is fun, but it also requires a fair amount of extra lines.

                    In the example code you see that we added the requirements to win (3 spots in a row horizontally, vertically or diagonally).
                    You can find them in line 46 to 69. You can see that each time the requirement is met (so if a player has won) the variable game is set to 'over'.
                    This means that the {while} loop will be stopped and the game ends.
                example_code: |
                    ```
                    sign = 'x'
                    open_spots = [1, 2, 3, 4, 5, 6, 7, 8, 9]
                    game = 'on'
                    spot_1 = '.'
                    spot_2 = '.'
                    spot_3 = '.'
                    spot_4 = '.'
                    spot_5 = '.'
                    spot_6 = '.'
                    spot_7 = '.'
                    spot_8 = '.'
                    spot_9 = '.'
                    {print} 'TIC TAC TOE!'
                    {print} spot_1 spot_2 spot_3
                    {print} spot_4 spot_5 spot_6
                    {print} spot_7 spot_8 spot_9
                    {print} ' '
                    {while} game != 'over':
                        choice = {ask} 'Player ' sign ', which spot?'
                        {if} choice {in} open_spots:
                            {remove} choice {from} open_spots
                            {if} choice == 1:
                                spot_1 = sign
                            {if} choice == 2:
                                spot_2 = sign
                            {if} choice == 3:
                                spot_3 = sign
                            {if} choice == 4:
                                spot_4 = sign
                            {if} choice == 5:
                                spot_5 = sign
                            {if} choice == 6:
                                spot_6 = sign
                            {if} choice == 7:
                                spot_7 = sign
                            {if} choice == 8:
                                spot_8 = sign
                            {if} choice == 9:
                                spot_9 = sign
                        {else}:
                            {print} 'That spot was already taken'
                        {print} spot_1 spot_2 spot_3
                        {print} spot_4 spot_5 spot_6
                        {print} spot_7 spot_8 spot_9
                        {print} ' '
                        {if} spot_1 == spot_2 {and} spot_2 == spot_3 {and} spot_1 != '.':
                            {print} 'Player ' sign ' wins!'
                            game = 'over'
                        {elif} spot_4 == spot_5 {and} spot_5 == spot_6 {and} spot_4 != '.':
                            {print} 'Player ' sign ' wins!'
                            game = 'over'
                        {elif} spot_7 == spot_8 {and} spot_8 == spot_9 {and} spot_7 != '.':
                            {print} 'Player ' sign ' wins!'
                            game = 'over'
                        {elif} spot_1 == spot_4 {and} spot_4 == spot_7 {and} spot_1 != '.':
                            {print} 'Player ' sign ' wins!'
                            game = 'over'
                        {elif} spot_2 == spot_5 {and} spot_5 == spot_8 {and} spot_2 != '.':
                            {print} 'Player ' sign ' wins!'
                            game = 'over'
                        {elif} spot_3 == spot_6 {and} spot_6 == spot_9 {and} spot_3 != '.':
                            {print} 'Player ' sign ' wins!'
                            game = 'over'
                        {elif} spot_1 == spot_5 {and} spot_5 == spot_9 {and} spot_1 != '.':
                            {print} 'Player ' sign ' wins!'
                            game = 'over'
                        {elif} spot_3 == spot_5 {and} spot_5 == spot_7 {and} spot_3 != '.':
                            {print} 'Player ' sign ' wins!'
                            game = 'over'
                        {else}:
                            {if} sign == 'x':
                                sign = 'o'
                            {else}:
                                sign = 'x'
                    ```
    turtle:
        name: 海龟
        default_save_name: turtle
        description: 创作自己的绘画作品
        levels:
            1:
                story_text: |
                    你也可以用海蒂来画画。通过结合旋转和画线，你可以画出一个正方形或楼梯!

                    使用`{forward}`你可以向前画一条线。它后面的数字决定了海龟会走多远。`{turn} {right}`是顺时针转四分之一圈，`{turn} {left}`是逆时针转。

                    如果你想向后退，你可以使用`{forward}`命令，但要用一个负数。因此，比如说`{forward} -100`


                    ### 练习
                    让我们开始画一个小楼梯。你能使它有5个台阶吗？
                example_code: |
                    ```
                    {forward} 20
                    {turn} {right}
                    {forward} 20
                    {turn} {left}
                    {forward} 20
                    ```
            2:
                story_text: |
                    在这一级，你可以使用变量来使海龟互动。例如，你可以问玩家海龟必须走多少步。
                example_code: |
                    ```
                    答案 {is} {ask} 海龟应该走多少步？
                    {forward}答案
                    ```
                story_text_2: |
                    此外，在第1级，海龟只能左转或右转。这有点无聊！
                    在第2级，它可以转向任何方向。

                    用90来转1/4圈。我们管这个叫角度。完整转一圈是360度。

                    ### 练习
                    你能用这段代码来画一个图形吗？比如三角形或者圆形？
                example_code_2: |
                    ```
                    {print} 正在画图
                    角度 {is} 90
                    {turn} 角度
                    {forward} 25
                    {turn} 角度
                    {forward} 25
                    ```
            3:
                story_text: |
                    在这个级别中，您可以将 `{at} {random}` 与海龟绘图一起使用。使用随机选择使乌龟每次走不同的路径。
                    使用 `{at} {random}` 从列表中选择一个值。
                    ### 练习
                    您可以复制并粘贴第 2 行和第 3 行以创建更长的随机路径。
                example_code: |
                    ```
                    角度 {is} 10, 50, 90, 150, 250
                    {turn} 角度 {at} {random}
                    {forward} 25
                    ```
            4:
                story_text: |
                    在第4级，你必须在`{print}`和`{ask}`语句中使用引号。在画画时也一样！
                example_code: |
                    ```
                    {print} _ '正在画图'
                    角度 {is} 90
                    {turn} 角度
                    {forward} 25
                    {turn} 角度
                    {forward} 25
                    ```
                story_text_2: |
                    你也可以用命令`{color}` ，改变线条的颜色。请看这个例子。
                    你还可以用命令`{color} {white}`来制作 "看不见的 "线条。你可以用这些白线在开始绘图前将乌龟移到屏幕的任何地方。
                example_code_2: |
                    ```
                    {color} {white}
                    {forward} -80
                    {color} {green}
                    {forward} 50
                    {color} {yellow}
                    {forward} 50
                    {color} {red}
                    {forward} 50
                    ```
            5:
                story_text: |
                    在第5级，你可以用`{if}`来做出选择。比如选择不同类型的图案。
                example_code: |
                    ```
                    {print} '正在画图'
                    图形 {is} {ask} '你想要正方形还是三角形？'
                    {if} 图形 {is} 三角形 角度 {is} 120
                    {else} 角度 {is} 90
                    {turn} 角度
                    {forward} 25
                    {turn} 角度
                    {forward} 25
                    {turn} 角度
                    {forward} 25
                    {turn} 角度
                    {forward} 25
                    ```
                story_text_2: |
                    ### 练习
                    在此代码中输入正确的数字使其工作。
                    完成后，您可以尝试向后添加选项。

                    **额外** 请勿使用“左”和“右”，而是用北、东、南和西重新制作程序。
                    这样您就可以添加更多方向，例如东北和西南等。
                example_code_2: |
                    ```
                    方向 {is} {ask} '你想向左走、向右走还是一直向前走？'
                    {if} 方向 {is} 左 {turn} _
                    {if} 方向 {is} 右 {turn} _
                    {forward} 100
                    ```

                    图形 {is} {ask} '你想要一个正方形还是三角形？'
                    {if} 图形 {is} 三角形 角度 {is} 120 {else} 角度 {is} 90
                    {turn} 角度
                    {forward} 25
            6:
                story_text: |
                    在这一级，你可以使用算术来绘制不同的图形。
                    你可能在学校里学过，旋转一圈是360度。如果没学过，那你现在知道了！
                    这就是为什么你可以用90度来画方形。360除以4是90。
                    现在我们可以用海蒂做数学，我们就能画出所有想要的图形！
                example_code: |
                    ```
                    边 = {ask} '你想要画几边形？'
                    角度 = 360 / 边
                    {forward} 50
                    {turn} 角度
                    {forward} 50
                    {turn} 角度
                    {forward} 50
                    {turn} 角度
                    {forward} 50
                    {turn} 角度
                    {forward} 50
                    {turn} 角度
                    {forward} 50
                    {turn} 角度
                    ```
            8:
                story_text: "现在我们能重复多行了，可以更容易地画图。\n我们只需要设置一下角度，然后在`{repeat}`中使用这个变量。\n\n### 练习1 \n用这个代码范例画了一个正方形。改变代码，使其画另一个图形，如一个三角形或一个六边形。 \n这需要对两行代码进行修改。\n 提示：一个完整的圆是360度。\n \n ### 练习2 \n现在画一个至少由两个多边形组成的图形。\n"
                example_code: |
                    ```
                    角度 = 90
                    {repeat} 4 {times}
                        {turn} 角度
                        {forward} 50
                    ```
                story_text_2: |
                    **（另外）**我们现在还可以改进之前的能画不同图案的程序。完成这段代码，你就能画出任何你想要的多边形！
                example_code_2: |
                    ```
                    边数 = {ask} '你想要几边形？'
                    角度 = 360 / 边数
                    {repeat} 边数 {times}
                        {turn} _
                        {forward} _
                    ```
            9:
                story_text: |
                    我们现在可以在 `{repeat}`中使用 `{repeat}`了，我们可以创建更复杂的图形了。

                    ### 练习1
                    这段代码能画三个黑色的三角形，把它改成能画出五个粉红色方块。

                    **（另外）** 你自己编码画出一个的至少由两种不同图形类型组成的图形。
                example_code: |
                    ```
                    {color} {black}
                    {repeat} 3 {times}
                        {repeat} 3 {times}
                            {forward} 10
                            {turn} 120
                        {color} {white}
                        {forward} 50
                        {color} {black}
                    ```
            10:
                story_text: |
                    In this level you can make the turtle draw a figure.
                    The turtle will travel the distances in the list, one by one, making bigger and bigger steps.
                    ### Exercise 1
                    Add a 90 degree turn in the loop, so that a spiral is drawn.
                    Add at least 5 numbers to the list, so the spiral grows larger.
                     **(extra)** can you change the spiral into another shape? Experiment with numbers for the turn!
                    ### Exercise 2
                    The spiral is drawn outwards, make it go inwards?
                example_code: |
                    ```
                    {turn} 90
                    distances = 10, 20, 30, 40, 50, 60
                    {for} distance {in} distances
                        {forward} distance
                    ```
            12:
                story_text: |
                    We can use functions to draw more complex figures with less code.
                    ### Exercise 1
                    Fill the function so that three squares are created. If you want the image to look nicer, you can make the lines between the squares white.

                    ### Exercise 2
                    The code can be made even shorter. Place the final lines into a `{repeat}` so the figure remains the same.

                    ### Exercise 3
                    Create your own drawing with different figures.
                    Change both the number of figures with the `{repeat}` and the shape of the figures in the `{define}`
                example_code: |
                    ```
                    {define} square
                        {repeat} 4 {times}
                            {turn} _
                            {forward} _
                    {call} square
                    {forward} 50
                    {call} square
                    {forward} 50
                    {call} square
                    ```
    turtle_draw_it:
        name: Draw it!
        default_save_name: Draw it
        description: Draw this picture with the turtle
        levels:
            1:
                story_text: |
                    ### Exercise
                    Recreate the drawings with the turtle!

                    <div class="w-full flex flex-row gap-2">
                        Rectangle <img src="https://github.com/hedyorg/hedy/assets/80678586/77aa99d5-cd8f-4969-b49d-e8fed34ac550" width="100">
                        Square <img src="https://github.com/hedyorg/hedy/assets/80678586/03b96c2c-7b94-4032-9f9f-3f3b13573623" width="200">
                        Stairs<img src="https://github.com/hedyorg/hedy/assets/80678586/d4301e62-ec66-4031-827c-7d21f73ba106" width="200">
                    </div>
            2:
                story_text: |
                    ### Exercise
                    Recreate the drawings with the turtle!

                    <div class="w-full flex flex-row gap-2">
                    Triangle <img src="https://github.com/hedyorg/hedy/assets/80678586/e974b62c-f0cf-445a-8bd4-5ad9f1f71204" width="100">
                    Arrow <img src="https://github.com/hedyorg/hedy/assets/80678586/803d8f42-9708-448c-82ea-d035697f08c9" width="150">
                    Boat <img src="https://github.com/hedyorg/hedy/assets/80678586/94ef7189-442a-4c8f-827d-12a69203c2e9" width="150">
                    </div>
            3:
                story_text: |
                    ### Exercise
                    Recreate the drawings with the turtle!

                    <div class="w-full flex flex-row gap-2">
                    Triangle <img src="https://github.com/hedyorg/hedy/assets/80678586/71e04d98-9545-4614-9caf-a5f179b756a1" width="150">
                    Star <img src="https://github.com/hedyorg/hedy/assets/80678586/421c4d28-cb99-424b-be26-dcae30d65c80" width="150">
                    Arrow <img src="https://github.com/hedyorg/hedy/assets/80678586/3cbebcae-5258-47c5-a6ac-e7ee36c1d1ce" width="200">
                    </div>
            4:
                story_text: |
                    ### Exercise
                    Recreate the drawings with the turtle!

                    <div class="w-full flex flex-row gap-2">
                    Colored Star <img src="https://github.com/hedyorg/hedy/assets/80678586/dbe39006-c050-4833-b5c4-f9d1fb1c0781" width="150">
                    Rainbow <img src="https://github.com/hedyorg/hedy/assets/80678586/2728b10f-9f7f-45ea-964e-5b284033e4f0" width="500">
                    Nested squares <img src="https://github.com/hedyorg/hedy/assets/80678586/f013f9fa-bc68-4c60-b778-2c457799d6f7" width="200">
                    </div>
                example_code: |
                    **Extra** Up for a real challenge? Make sure that the colors of these figures are selected randomly, so that each time you run your programs they'll look differently!

                    ```
                    colors {is} red, orange, yellow, green, blue, purple, pink, brown, gray, black
                    color _
                    ```
            5:
                story_text: |
                    ### Exercise
                    Recreate the drawings with the turtle!

                    **Extra** Make only one code that lets the player decide which letter they'd like to see! And can you add even more letters?

                    <div class="w-full flex flex-row gap-2">
                    F <img src="https://github.com/hedyorg/hedy/assets/80678586/8a021b76-c24b-4e7c-b960-48d57f3bcb20" width="100">
                    E <img src="https://github.com/hedyorg/hedy/assets/80678586/12821803-6422-416a-8e36-9902d14e57a4" width="100">
                    L <img src="https://github.com/hedyorg/hedy/assets/80678586/3af6f919-7b67-4ee7-b923-11e56f2b6b24" width="100">
                    </div>
                example_code: |
                    Hint:
                    ```
                    chosen_letter {is} {ask} 'Which letter would you like to see? F, E or L?
                    {if} _
                    ```
            6:
                story_text: |
                    ### Exercise
                    Recreate the drawings with the turtle!

                    **Extra** Let the player decide which color the square should be.

                    ***Extra*** Can you make the letter of your own first name and the flag of your own country too?

                    <div class="w-full flex flex-row gap-2">
                    Square <img src="https://github.com/hedyorg/hedy/assets/80678586/03b96c2c-7b94-4032-9f9f-3f3b13573623" width="150">
                    Letters <img src="https://github.com/hedyorg/hedy/assets/80678586/e75f4fa5-f1f5-4b48-806c-916c28e4e8ad" width="100">
                    Flag <img src="https://github.com/hedyorg/hedy/assets/80678586/877fc337-df80-4185-8005-a6c28904f66e" width="300">
                    </div>
                example_code: |
                    Hint for the square:
                    ```
                    chosen_color = {ask} _
                    ```
            7:
                story_text: |
                    ### Exercise
                    Recreate the drawings with the turtle!

                    <div class="w-full flex flex-row gap-2">
                    Hexagon <img src="https://github.com/hedyorg/hedy/assets/80678586/92e492e1-1593-489b-aaf0-51d2a29755f4" width="200">
                    Triangle <img src="https://github.com/hedyorg/hedy/assets/80678586/3629a5e6-1f02-4851-aab9-c5430ba4a1f1" width="200">
                    Fan <img src="https://github.com/hedyorg/hedy/assets/80678586/1ba2ff71-1230-4fe3-8255-b2c504cf1b4e" width="200">
                    </div>
            8:
                story_text: |
                    ### Exercise
                    Recreate the drawings with the turtle!

                    **Extra** The number in brackets indicates in how many lines of code this figure can be drawn. Can you do it in the same amount of lines?

                    <div class="w-full flex flex-row gap-2">
                    Square (3) <img src="https://github.com/hedyorg/hedy/assets/80678586/03b96c2c-7b94-4032-9f9f-3f3b13573623" width="200">
                    Randomly colored star (5) <img src="https://github.com/hedyorg/hedy/assets/80678586/dbe39006-c050-4833-b5c4-f9d1fb1c0781" width="150">
                    Randomly colored spiral (7) <img src="https://github.com/hedyorg/hedy/assets/80678586/9bcdb3f1-367d-4ae0-878f-d09005424a35" width="150">
                    </div>
            9:
                story_text: |
                    ### Exercise
                    Recreate the drawings with the turtle!

                    **Extra** The number in brackets indicates in how many lines of code this figure can be drawn. Can you do it in the same amount of lines?

                    **Extra** Give the player a choice which country they would like to see the flag of.

                    <div class="w-full flex flex-row gap-2">
                    Cross (7) <img src="https://github.com/hedyorg/hedy/assets/80678586/76e42c76-aa3f-4863-8eee-ead73c09a186" width="150">
                    Randomly colored nested squares (8) <img src="https://github.com/hedyorg/hedy/assets/80678586/17f878cc-e893-4c10-b32e-a09a50bf08de" width="200">
                    Flags <img src="https://github.com/hedyorg/hedy/assets/80678586/877fc337-df80-4185-8005-a6c28904f66e" width="300">
                    </div>
                example_code: |
                    Hint for the nested squares:
                    ```
                    colors = red, blue, orange, yellow, pink, purple, green, brown, black
                    distance = 120
                    repeat 5 times
                    _
                    ```
                    Hint for the flags:
                    ```
                    country = ask 'which country would you like to see the flag of?'
                    if country is 'the Netherlands'
                        color_1 = red
                        color_2 = white
                        color_3 = blue
                    ```
            10:
                story_text: |
                    ### Exercise
                    Recreate the drawings with the turtle!

                    <div class="w-full flex flex-row gap-2">
                    Nested Hexagon <img src="https://github.com/hedyorg/hedy/assets/80678586/3629e908-3cd5-44ac-bbcd-1f1cceb15654" width="150">
                    Traffic lights  <img src="https://github.com/hedyorg/hedy/assets/80678586/edbbb608-5ff8-4349-85a6-e47809adde43" width="100">
                    </div>
                example_code: |
                    Hint Nested Hexagon:
                    ```
                    distances = 100, 80, 60, 40, 20
                    {for} distance {in} distances
                    _
                    ```

                    Hint Traffic Lights:
                    ```
                    colors = red, yellow, green
                    {for} chosen_color {in} colors
                        color _
                        {repeat} _
                    ```
                story_text_2: |
                    Christmas lights <img src="https://github.com/hedyorg/hedy/assets/80678586/9637ea6d-6edc-4d88-a6f7-10271bfc5371" width="500">
                example_code_2: |
                    Hint Christmas Lights:

                    Start by moving to the left side of the screen with an invisible white line. Then hang up the Christmas lights!
                    ```
                    {color} white
                    {turn} -90
                    {forward} 300
                    {turn} 90

                    colors = red, blue, yellow, purple, green, orange, pink
                    {for} chosen_color {in} colors
                    _
                    ```
            11:
                story_text: |
                    ### Exercise
                    Recreate the drawings with the turtle!

                    <div class="w-full flex flex-row gap-2">
                    Beehive (6) <img src="https://github.com/hedyorg/hedy/assets/80678586/ec02469c-907b-4695-9382-d39a8f3c00ec" width="200">
                    Fan (5)  <img src="https://github.com/hedyorg/hedy/assets/80678586/a032ab35-c70c-4e67-9b4e-036a03ecce87" width="200">
                    </div>
                example_code: |
                    Hint Beehive:
                    ```
                    {for} amount_of_combs {in} {range} 1 {to} _
                        {for} walls_of_one_comb {in} {range} 1 {to} _
                            {forward} _
                            {turn} _
                        {forward} _
                        {turn} _
                    ```

                    Hint Fan:
                    Start out like the fan you made in level 7. Or take a peak at the hint for the beehive, because the codes are very similar.
            12:
                story_text: |
                    ### Exercise
                    Recreate the drawings with the turtle!
                example_code: |
                    Hint: Bracelet designing program


                    Firstly, define a function **for each shape** you want to use on the bacelet. Then, add the shapes to the bacelet like this:

                    ```
                    {define} draw_a_square
                    _

                    {color} white
                    {turn} -90
                    {forward} 300
                    {turn} 180

                    {for} i {in} {range} 1 {to} 5
                        {color} gray
                        {forward} 100
                        shape = {ask} 'What kind of shape would you like next on the bracelet?'
                        chosen_color = {ask} 'In which color?'
                        {color} chosen_color
                        {if} shape = 'square'
                            {call} draw_a_square
                    ```
            13:
                story_text: |
                    ### Exercise
                    Recreate the drawings with the turtle!

                    Street in different sizes <img src="https://github.com/hedyorg/hedy/assets/80678586/cdae9d97-d5ef-46f3-8838-24fa7b5b1bec" width="300">
                    Colored street  <img src="https://github.com/hedyorg/hedy/assets/80678586/9893e0bd-c0f8-49bc-a5a7-217182407724" width="300">
                example_code: |
                    Hint Street in different sizes
                    ```
                    {define} draw_a_house {with} size
                    _

                    {call} draw_a_house {with} 90
                    {call} draw_a_house {with} 60
                    {call} draw_a_house {with} 30
                    ```

                    Hint Colored street
                    ```
                    {define} draw_a_house {with} chosen_color
                    _
                    ```
            14:
                story_text: |
                    ### Exercise
                    Create a program that asks the player how many corners their figure should have and then creates that figure.
                    The figure in the image is the output when the player fills in 10.

                    <div class="w-full flex flex-row gap-2">
                     <img src="https://github.com/hedyorg/hedy/assets/80678586/ee32f40e-dea1-4e7c-a813-3ef63671254b" width="300">
                     <img src="https://github.com/hedyorg/hedy/assets/80678586/3621bf77-527d-41e8-a44f-c5a21bb4ffd2" width="200">
                    </div>
                example_code: |
                    ```
                    {define} calculate_degrees {with} amount_of_corners
                        _ 360 / amount_of_corners


                    {define} draw_figure {with} degrees
                        _
                            {forward} 400/amount_of_corners
                            {turn} _

                    amount_of_corners = {ask} _
                    degrees = {call} _ {with} _

                    {call} _ {with}
                    {call} _ {with}
                    ```
            15:
                story_text: |
                    ### Exercise
                    Recreate the drawings with the turtle!

                    Spiral <img src="https://github.com/hedyorg/hedy/assets/80678586/6943223c-018b-435b-a391-23723cc7a6ad" width="150">
                example_code: |
                    Spiral
                    ```
                    distance = 5
                    {while} distance < 200
                        distance = distance + 5
                         _
                    ```
                story_text_2: |
                    Fan <img src="https://github.com/hedyorg/hedy/assets/80678586/cb671065-b47b-49f0-b298-dcbcd2a5e28f" width="150">
                example_code_2: |
                    Fan
                    ```
                    {define} draw_a_square {with} side
                    _

                    i = 100
                    {while} i > 1
                        _ {with} i
                        _
                        i = i - 3
                    ```
                story_text_3: |
                    Star <img src="https://github.com/hedyorg/hedy/assets/80678586/17564e0a-63e1-4794-8d41-15ac8c1a5a93" width="150">
                example_code_3: |
                    Star
                    A star is usually drawn using 144-degree-turns. If you change this slightly to 143 degrees for example and repeat the pattern multiple times with a {while} loop you can make this figure.
    while_command:
        name: '{while}'
        default_save_name: while_command
        description: while
        levels:
            15:
                story_text: |-
                    We are going to learn a new loop, the `{while}` loop! We continue the loop as long as the statement is true.
                    So don't forget to change the value in the loop.

                    In the example code, we continue until a correct answer has been given.
                    If the correct answer is never given, the loop never ends!
                example_code: |
                    ```
                    answer = 0
                    {while} answer != 25
                        answer = {ask} '5重复5次是多少?'
                    {print} '一个正确的回答给出'
                    ```
    years:
        name: 新年
        default_save_name: 新年倒计时
        description: 新年倒计时!
        levels:
            11:
                story_text: |
                    在此级别中，您可以使用 `{for}` 数字 `{in}` `{range}` 命令倒计时到新年。

                    ### 练习
                    填空并使代码正常工作！
                example_code: |
                    ```
                    {for} 数字{in} {range} _{to} _
                        {print} 数字
                    {print} '新年快乐！'
                    ```<|MERGE_RESOLUTION|>--- conflicted
+++ resolved
@@ -1170,20 +1170,16 @@
         description: 级别说明
         levels:
             1:
-<<<<<<< HEAD
-                story_text: "在第1级，你可以使用命令`{print}`、`{ask}`和`{echo}`。\n在编程栏里面输入你的代码。或者按下代码范例框里面的绿色按钮，它会为你输入代码!\n 你可以用左边编程栏下方绿色的 “运行程序” 按钮测试你的代码。\n\n你可以使用`{print}`命令将文本打印到屏幕上。     \n"
                 example_code: |
                     ```
                     {print} Hello world!
                     ```
-=======
                 story_text: |
                     欢迎来到海蒂！在第1关你将从打印一个故事开始。
 
                     试着自己编写代码，使用绿色的“运行代码”按钮运行代码。
 
                     准备好了吗？试着在下一个标签页开始你的第一行命令！
->>>>>>> a2f51360
             2:
                 story_text: |
                     恭喜！ 您已达到第 2 级。希望您已经编写了一些很棒的代码！
