adventures:
    default:
        name: "Introduction"
        description: "Level explanation"
        image: "hedy-logo.png"
        default_save_name: "intro"
        levels:
            1:
                story_text: |
                    欢迎来到海迪!你可以使用在第1级学习内容中的命令print, ask 和 echo.

                    在左边的命令栏里，你可以看到第1级学习内容中的所有的命令.

                    按下蓝色的按钮, 代码就会为你打出来!

                    使用左边编程栏下的绿色 “运行代码” 按钮, 你可以尝试运行这段代码.

                    不知道自己想要创建些什么？你也许能在下面的内容里面找到灵感. 

                start_code: "print 你好世界!"
                example_code: "## Example code\n```\n{print} Hello!\n{print} Welcome to Hedy!\n```\n"
                story_text_2: "You can also ask for input and repeat it back with an `{echo}` command.\nTry the code to your left again.\n\nDon't know what to create? In the next tabs you will find ideas for programs to build.\n"
                example_code_2: "## Example code\n```\n{ask} What is your name?\n{echo} hello\n```\n"
                story_text_3: "Let's get started! Don't know what to create? In the next tabs you will find ideas for programs to build.\n"
            2:
                story_text: |
                    在第2级学习内容中,我们会学习新的内容. 你可以用`is`来命名一个词.

                    如果你使用代码 `name is 海迪`, 你可以在程序的任何地方使用name这个词,并且name这个词会被'海迪'这个词所取代.

                    注意: ask已被改变, 你可以命名这个问题的答案并保存, 就像这样:

                    ```
                    answer is ask 你的名字是什么?
                    ```

                    `print` 的使用方法仍旧如同在第1级中一样, 不过你不再需要`echo`了.
                start_code: "print 你好世界!"
                example_code: "## Example code\n```\nname {is} Hedy\nage {is} 15\n{print} name is age years old\n```\n"
                example_code_2: "```\nanswer {is} {ask} What is your name?\n{print} Hello answer\n```\n"
                story_text_2: "`{print}` still works the same, but the `{ask}` command has changed. You need to use a variable in the `{ask}` command as well. It looks like this:\n"
                story_text_3: "Another new command in this level is `{sleep}`, which pauses your program for a second. If you type a number behind the {sleep} command, the program pauses for that amount of seconds.\n"
                example_code_3: "```\n{print} My favorite colour is...\n{sleep} 2\n{print} green!\n```\n"
            3:
                story_text: |
                    在第3级你也可以创建一个列表. 你可以让计算机从列表中随机选择一些东西. 你可以用`at random`来完成这个任务.

                    ```
                    animals is 狗, 猫, 袋鼠
                    print animals at random
                    ```

                    你可以在左边的命令栏里面找到第2级学习内容的所有命令. 还有作业题目栏.
                start_code: "print 你好世界!"
                example_code: "## Example Hedy Code\n\n```\nanimals {is} dog, cat, kangaroo\n{print} animals {at} {random}\n```\n"
                story_text_2: You can also add items to the list with `{add}` and remove items with `{remove}`.
                example_code_2: "## Example Hedy Code\n\n```\nanimals {is} dog, cat, kangaroo\n{add} penguin {to_list} animals\n{remove} cat {from} animals\n{print} animals {at} {random}\n```\n"
            4:
                start_code: "print '你好世界'"
                story_text: |
                    在第3级目标中`ask`的使用方法仍旧如同在第2级中一样, 但是现在 `print` 的使用方法有所不同了.

                     你需要在你想要打印的内容前后两边加上单引号.

                     这很有用,因为现在你可以打印所有你想要打印的词汇了. 你也可以打印那些用 `is`命名并保存的词汇.

                     大多数编程语言在打印时也使用引号，所以我们也距离真正的编程更近了一步!

                     ## 作业题会越来越难
                     你会发现左边的命令栏又出现了, 而作业则标题栏下方. 现在的作业题会逐渐变得越来越难.
                     所以最好从左边的"故事"开始, 然后按照左往右的顺序做题, 逐渐接受越来越大的挑战.
                example_code: "## Example Hedy code\n```\nprint 'You need to use quotation marks from now on!'\nanswer is ask 'What do we need to use from now on?'\nprint 'We need to use ' answer\n```\n"
                story_text_2: "## Adventures are getting more and more difficult\nThe adventures are now getting more and more difficult in the successive tabs.\nSo it is best to start on the left with the story, and work to the right, in order to be challenged more and more.\n"
            5:
                start_code: |-
                    name is ask 你的名字是什么?
                    if name is 海迪 print '酷!' else print '呵呵'
                story_text: |
                    `ask` 和` print` 的使用方法和在第3级目标里面一样.

                     在第4级目标里面增加了新的内容,  `if`条件语句! 用`if` 你可以在两个不同的选项中进行选择.

                     ## 海迪代码范例
                     ```
                     name is ask 你的名字是什么?
                     if name is 海迪 print '赞' else print '嘁!'
                     ```

                     如果你输入的名字是'海迪'那么这段代码运行的结果就是打印出'赞'这个字. 如果你输入的名字不是海迪而是其他词汇,那么这段代码运行的结果就是打印出'嘁'这个字.

                     ## 作业题越来越难了

                     第4级学习内容中作业题的难度也是逐渐增加的,所以最好按照左往右的顺序做题.
                example_code_2: "```\nname {is} {ask} 'what is your name?'\n{if} name {is} Hedy {print} 'nice'\n{else} {print} 'boo!'\n```\n"
                example_code: "## Example Hedy Code\n```\nname {is} {ask} 'what is your name?'\n{if} name {is} Hedy {print} 'nice' {else} {print} 'boo!'\n```\n"
                story_text_3: "## Lists\nWhen we want to check if something is in a list, we can now use the `{in}` command.\nThis code prints pretty! if you choose green or yellow, and meh otherwise.\n"
                example_code_3: "```\npretty_colors {is} green, yellow\ncolor {is} {ask} 'What is your favorite color?'\n{if} color {in} pretty_colors {print} 'pretty!'\n{else} {print} 'meh'\n```\n"
                story_text_2: "Sometimes code with an `{if}` gets really long and does not fit on the line well. <br> You may also divide the code over two lines, starting the second line at the `{else}` like this:\n"
            6:
                start_code: "print '5乘以5 is ' 5 * 5"
                story_text: |
                    ask提问, print打印, if-else条件语句和r循环语句在这一级目标中的使用方法与在第4级和第5级目标里面一样.
                    但是第6级学习内容里面增加了一些新的内容, 现在你可以计算啦.

                    在第6级的学习内容里面增加了新的代码,你现在可以用代码进行计算了.

                    加法运算很简单, 和你在数学课上学的加法运算的知识很类似, 例如''5加5记做 `5 + 5`. 减法运算也很简单, 例如'5减5'记做 `5 - 5`.

                    乘法运算有点不同, 因为键盘上面没有乘法符号. 你可以找一下, 确实没有!
                    这就是为什么我们要把数字8上面的星号当做乘法符号: `5 * 5`. 读作5乘以5,你会很容易记住它.
                    ## 海迪代码范例
                    ```
                    print '5加5等于 ' 5 + 5
                    print '5减5等于 ' 5 - 5
                    print '5乘以5等于 ' 5 * 5
                    ```
                example_code: "## Example Hedy code\n```\n{print} '5 plus 5 is ' 5 + 5\n{print} '5 minus 5 is ' 5 - 5\n{print} '5 {times} 5 is ' 5 * 5\n```\n"
                story_text_2: "We also make a change in storing a word in a variable! You may now use `=` instead of  `{is}` when we store a name or a number in a variable, like this:\n"
                example_code_2: "```\nname = Hedy\nanswer = 20 + 4\n```\n"
            7:
                start_code: "repeat 3 times print '海迪很好玩!'"
                story_text: |
                    `ask`, `print` 和 `if-else条件语句` 的使用方法和在第4级里面一样.
                    但是在第5级的学习内容里面增加了repeat循环命令. Repeat循环语句可以用来多次执行一段代码.
                    ## Voorbeeld 海迪 代码
                    ```
                    repeat 3 times print '海迪很好玩!'
                    ```
                example_code: "## Example Hedy code\n```\n{repeat} 3 {times} {print} 'Hedy {is} fun!'\n```\n"
            8:
                start_code: |-
                    repeat 5 times
                        print '大家好'
                        print '这段话将被打印5次'
                story_text: |
                    `ask` 和 `print` 的使用方法依旧保持不变. 但是 `if-else`条件语句 和 `repeat`循环语句已经改变了!
                    你现在可以执行一组代码, 但你必须使用缩进.
                    这意味着必须首行缩进四个空格. 当你想要创建只有一行的代码块的时候这一点也适用.

                    ## 海迪代码范例
                    ```
                    repeat 5 times
                        print '大家好'
                        print '这一切都要重复5次'
                    ```
                example_code: "## Example Hedy code\n```\n{repeat} 5 {times}\n    {print} 'Hello everyone'\n    {print} 'This is all repeated 5 times'\n```\n"
            9:
                start_code: |-
                    repeat 3 times
                        food = ask 'What do you want?'
                        if food is 'pizza'
                            print 'nice!'
                        else
                            print 'pizza is better'
                story_text: |
                    In this level you can not only use multiple lines with `if` and `repeat`, but you can also put them together!
                    In the example you see an `if` command within a `repeat` command. It is also allowed the other way around, and an `if` is also allowed in an `if` and a `repeat` in a `repeat`.
                    Give it a try!

                    ## Example Hedy code
                    ```
                    repeat 3 times
                        food = ask 'What do you want?'
                        if food is 'pizza'
                            print 'nice!'
                        else
                            print 'pizza is better'
                    ```
                example_code: "## Example Hedy code\n```\n{repeat} 3 {times}\n    food = {ask} 'What do you want?'\n    {if} food {is} pizza\n        {print} 'nice!'\n    else\n        {print} 'pizza is better'\n```\n"
            10:
                start_code: |-
                    animals is dog, cat, blobfish
                    for animal in animals
                      print 'I love ' animal
                story_text: |
                    In this level we learn a new code called `for`. With `for` you can make a list and use all elements.
                    `for` creates a block, like `repeat` and `if` so all lines in the block need to start with spaces.

                    ## Example Hedy code
                    ```
                    animals is dog, cat, blobfish
                    for animal in animals
                      print 'I love ' animal
                    ```
                example_code: "## Example Hedy code\n```\nanimals {is} dog, cat, blobfish\n{for} animal {in} animals\n  {print} 'I love ' animal\n```\n"
            11:
                start_code: |-
                    for i in range 1 to 10
                        print i
                    print 'Ready or not, here I come!'
                story_text: "`print` (打印)的使用方法照旧不变但是`repeat` (重复或循环)现在被`for`(循环)所代替! 你要用 `for i in range 1 to 5`, 代替`repeat 5 times`. 你也可以在你的程序中使用 `i`! 记住在`for`和 `if` 语句后使用缩进(这意味着以四个空格开始一个句子)"
                example_code: "## Example Hedy code\n```\nfor counter in range 1 to 5\n    print counter\n```\n"
            12:
                start_code: "{print} 'decimal numbers now need to use a dot'\n{print} 2.5 + 2.5"
                story_text: "## Decimal numbers\nSo far, Hedy did not allow for decimal numbers like 1.5, but now we do allow that. Note that computers use the `.` for decimal numbers.\n```\n{print} 'Two and a half plus two and a half is...'\n{print} 2.5 + 2.5\n```\n## All texts need to be in quotation marks\nFor this level on you will also have to use quotation marks when storing a text with `=`:\n\n```\nname = 'Hedy the Robot'\n{print} 'Hello ' name\n```\n## All items in lists need quotation marks too\nLists are texts, so they need quotation marks too. Mind that each single item on the list has quotation marks.\nThis allows you to save two words as 1 item on the list, for example 'Iron Man'.\n\n```\nsuperheroes = 'Spiderman', 'Batman', 'Iron Man'\n{print} superheroes {at} {random}\n```\n## All text after `{if}` comparisons need quotation marks too\n```\nname = {ask} 'What is your name?'\n{if} name = 'Hedy the Robot'\n    {print} 'Hi there!'\n```\n## Numbers don't need quotation marks\n{for} numbers, you do not use quotation marks in the `=`:\n```\nscore = 25\n{print} 'You got ' score\n```\n"
                example_code_5: "```\nscore = 25\n{print} 'You got ' score\n```\n"
                example_code: "## Example Hedy code\n```\n{print} 'Two and a half plus two and a half is...'\n{print} 2.5 + 2.5\n```\n"
                story_text_2: "**All texts need to be in quotation marks**\nFor this level on you will also have to use quotation marks when storing a text with `=`:\n"
                example_code_2: "```\nname = 'Hedy the Robot'\n{print} 'Hello ' name\n```\n"
                story_text_3: "**All items in lists need quotation marks too**\nLists are texts, so they need quotation marks too. Mind that each single item on the list has quotation marks.\nThis allows you to save two words as 1 item on the list, for example 'Iron Man'.\n"
                example_code_3: "```\nsuperheroes = 'Spiderman', 'Batman', 'Iron Man'\n{print} superheroes {at} {random}\n```\n"
                story_text_4: "**All text after `{if}` comparisons need quotation marks too**\n"
                example_code_4: "```\nname = {ask} 'What is your name?'\n{if} name = 'Hedy the Robot'\n    {print} 'Hi there!'\n```\n"
                story_text_5: "**Numbers don't need quotation marks**\nFor numbers, you do not use quotation marks in the `=`:\n"
                story_text_6: "**Maths with words** In this level it is also allowed to use the + sign with texts. For example:\n"
                example_code_6: "```\na = 'Hello '\nb = 'world!'\nprint a + b\n```\n"
            13:
                start_code: |-
                    name = ask 'what is your name?'
                    age = ask 'what is your age?'
                    if name is 'Hedy' and age is 2
                        print 'You are the real Hedy!'
                story_text: "我们将要学习 `and` (且)和 `or`(或)! 如果你想判断两个语句，你不需要使用两个if，但可以使用`and`(且)和`or`(或). 如果你要用`and`那么'and`的左边和右边的两个语句都需要为真. 我们也可以使用`or'那么'or`的左边和右边的两个语句中只需要有一个语句是正确的."
                #16:
                #    start_code: |-
                #        # 这是一个要问几个数学问题的程序
                #        for i in range(1,10):
                #            # 我们将要问一些有关五五乘法表的问题
                #            answer is input('' i ' 乘以 5等于几?')
                #            # 我们判断答案是否正确
                #            correct_answer is i * 5
                #            if answer is correct_answer:
                #                print(answer ' 是正确的')
                #            else:
                #                print('错了, 应该是: ' i*5)
                #    story_text: "当你在编写更大的程序时, 你将需要找到一种方法来记住每一段代码的作用. 我们使用 comments(注释)来实现这一点. 注释的格式如下:\n ` # 这是一个注释`. 在 # 后面的所有内容对代码来说都是不可见的."
                #    commands:
                #    -   name: "Comment注释"
                #        explanation: "我们可以把注释放在任何我们想放的地方."
                #        example: "# 这是一个注释"
                #        demo_code: |-
                #            # 这段代码是为了打印你好
                #            # 这是用海迪编写的
                #            # 除了打印 "你好"，它什么也没做
                #            print('你好!')
                #
                example_code: "```\nname = ask 'what is your name?'\nage = ask 'what is your age?'\nif name is 'Hedy' and age is 2\n    print 'You are the real Hedy!'\n```\n"
            14:
                start_code: |-
                    age = ask '你今年几岁了?'
                    if age < 13
                        print '你比我年纪小!'
                    else
                        print '你比我年纪大!'
                story_text: "我们将要学习更多新的内容! 你可能在数学课上已经学过这些内容了, 那就是小于号 `<` 和大于号 `>`. 小于号 `<` 用来判断第一个数字是否小于第二个数字, 比如 `4 < 5`. 大于号`>` 用来判断c第一个数字是否大于第二个数字, 比如 `6 > 5`."
                example_code: "## Example Hedy Code\n```\nage = {ask} 'How old are you?'\n{if} age > 12\n    {print} 'You are older than I am!'\n```\n"
                story_text_2: "From this level on, if you want to compare exactly, you can use two equal signs. This is what most programming languages do:\n"
                example_code_2: "```\nname = {ask} 'What is your name?'\n{if} name == 'Hedy'\n    {print} 'You are coo!'\n```\n"
                story_text_3: "You can also compare if something is *not* equal to something else using `!=` like this:\n"
                example_code_3: "```\nname = {ask} 'What is your name?'\n{if} name != 'Hedy'\n    {print} 'You are not Hedy'\n```\n"
            15:
                start_code: |-
                    answer = 0
                    while answer != 25
                        answer = ask '5乘以5等于几?'
                    print '已经给出了一个很好的答案'
                story_text: "我们将要学习一个新的循环, 就是`while` 循环! 只要语句为真/有效，我们就不停的执行循环语句! 因此在范例代码中, 我们一直不停的执行循环语句直到一个正确的答案被给出. 如果正确答案一直没有被给出, 这个循环语句就不会结束!"
                example_code: "## Example Hedy code\n```\nanswer = 0\nwhile answer != 25\n    answer = ask 'What is 5 times 5?'\nprint 'A correct answer has been given'\n```\n"
            16:
                start_code: |-
                    fruit = ['苹果', '香蕉', '樱桃']
                    print fruit
                story_text: "我们现在要把列表(list)的内容用中括号括起来！我们现在也需要把列表里面的每一个元素都用单引号(')标示清楚."
                example_code: "## Example Hedy Code\n```\nfriends = ['Ahmed', 'Ben', 'Cayden']\nlucky_numbers = [15, 18, 6]\n{for} i {in} {range} 1 {to} 3\n    {print} 'the lucky number of ' friends[i]\n    {print} 'is ' lucky_numbers[i]\n```\n"
            17:
                start_code: |-
                    for i in range 1 to 10:
                        print i
                    print '无论你是否准备好了，我都会来的!'
                story_text: "现在我们将对缩进进行一些改变. 每当我们需要用缩进时, 我们都需要在缩进前的那一行使用冒号`:` ."
            18:
                start_code: "naam = 'Hedy'\n{print}('My name is ', naam)"
                story_text: "We arrived at real pythoncode! That means we need to use parentheses with {print} and {range} from now on.\nThat looks like this:\n```\n{print}('my name is Hedy!')\n```\nIf you want to print more thant one items, you need to separate them by commas.\n```\nnaam = 'Hedy'\n{print}('my name is ', naam)\n```"
    story:
        levels:
            2:
                start_code: '{print} Your story'
                story_text: "## Story\nIn level 2 you can make your story more fun. Your main character's name can now be anywhere in the sentence.\n\nYou do have to program a little bit extra for that. You must now name your main character first.\n\nYou can then put that name anywhere in a sentence.\n"
                example_code: "## Example Hedy code\n\n\n```\nname {is} {ask} What is the name of the main character?\n{print} name is now going to run in the woods\n{print} name is a bit scared\n{print} Suddenly he hears a crazy noise...\n{sleep}\n{print} name is afraid this is a haunted forest\n```\n"
            7:
                start_code: "{repeat} 5 {times} {print} 'Help!'"
                story_text: "## Story\nIn a story, someone says words several times. For example, when someone calls for help or sings a song.\nYou can put such repetitions in your story, in this level with `{repeat}`.\n"
                example_code: "## Example Hedy code\n\n```\n{print} 'The prince kept calling for help'\n{repeat} 5 {times} {print} 'Help!'\n{print} 'Why is nobody helping me?'\n```\n"
            5:
                start_code: "{print} 'Here your story will start!'"
                story_text: "## Story\nIn this level you can program different endings, which will make your story even more fun.\n\nThink of two endings for your story, for example:\n\n- The princess is walking through the forest\n- She runs into a monster\n\n- Happy ending: She takes her sword and the monster quickly runs away\n- Bad Ending: The monster eats the princess\n\nYou can also ensure that a name can be entered again. That works just like in the previous levels. You can combine that with an `{if}`, and then you have already made a whole program!\n"
                example_code: "## Example Hedy code\n\n```\nname {is} {ask} Who is walking in the forest?\n{print} name 'walks through the forest'\n{print} name 'encounter a monster'\nend {is} {ask} Would you like a good or a bad ending?\n{if} end {is} good {print} name 'takes the sword and the monster quickly runs away'\n{else} {print} 'The monster eats' name\n```\n"
            3:
                story_text: |
                    ## Story
                    In level 3 you can make your story more fun. You can use randomness for any monster, animal or other obstacle, like this:

                example_code: |
                    ## Example Hedy Code

                    ```
                    animals {is} 🦔, 🐿, 🦉, 🦇
                    {print} He now hears the sound of an animals {at} {random}
                    ```
                story_text_2: |
                    The command `{add}` can also come in handy in your story. For example

                example_code_2: |
                    ## Example Hedy Code

                    {print} He hears a sound
                    animals {is} 🐿, 🦔, 🦇, 🦉
                    animal {is} {ask} What do you think it is?
                    {add} animal {to_list} animals
                    {print} it was a animals {at} {random}
                    ```
                story_text_3: |
                    This is an example of the `{remove}` command in your story
                example_code_3: |
                    ## Example Hedy code

                    ```
                    {print} His backpack got way too heavy.
                    {print} Inside were a bottle of water, a flashlight and a brick.
                    bag {is} water, flashlight, brick
                    dump {is} {ask} Which item should he dump?
                    {remove} dump {from} bag
                    ```
                start_code: "{print} Your story"
            13:
                story_text: "## Story\nBy using the `{and}` and `{or}` commands, you can shorten your stories. For example, check out the dragon story.\n"
                example_code: "## Example Hedy code\n\n```\nsword = 'lost'\ngame = 'on'\n{print} 'Our hero is walking through the forest'\n{print} 'The path splits two ways'\n{for} i {in} {range} 0 {to} 2\n    {if} game {is} 'on'\n        path = {ask} 'Which path should she choose?'\n        {if} path {is} 'left' {and} sword {is} 'found'\n            {print} 'Our hero comes across a dragon!'\n            {print} 'Luckily our hero has a sword to defeat the beast!'\n            game = 'over'\n        {if} path {is} 'left' {and} sword {is} 'lost'\n            {print} 'Our hero finds a dragon, but she doesnt have any weapons!'\n            {print} 'Our hero is beaten by the dragon...'\n            {print} 'Try again'\n            game = 'over'\n        {if} path {is} 'right' {and} sword {is} 'found'\n            {print} 'You have already found the sword. There is nothing left here.'\n            {print} 'She walks back'\n        {if} path {is} 'right' {and} sword {is} 'lost'\n            {print} 'Our hero finds a sword'\n            {print} 'This could come in very handy'\n            sword = 'found'\n```\n"
                start_code: '# place your code here'
            1:
                story_text: "## Make a story\nIn level 1 you can make a story with a different main character that you enter yourself.\n\nAs the first line, use this code:\n\n```\n{ask} who is the star in your story?\n```\n\nAfter that first line, start with `{print}` {if} the sentence needs to be printed.\nYou use `{echo}` {if} you want your main character to be at the end of the sentence.\n"
                example_code: "## Example Hedy code\n\n\n```\n{ask} The main character of this story is\n{print} The main character is now going to walk in the forest\n{echo} He's a bit scared,\n{print} He hears crazy noises everywhere\n{print} He's afraid this is a haunted forest\n```\n"
                start_code: '{print} Your story starts here'
            10:
                story_text: "## Story\nIn this level you can use the {for} command in your story. In this way you could easily program the children's book 'brown bear, brown bear, what do you see'.\n"
                example_code: "## Example Hedy code\n\n```\nanimals = red bird, black sheep, green frog, yellow duck, little child\n{print} 'brown bear'\n{print} 'brown bear'\n{print} 'What do you see?'\n{for} animal {in} animals\n    {print} 'I see a ' animal ' looking at me'\n    {print} animal\n    {print} animal\n    {print} 'What do you see?'\n{print} 'I see all the animals looking at me!'\n```\n"
                start_code: '# place your code here'
            12:
                story_text: "## Story\nIn this level you can use the quotation marks to save multiple words in a variable.\n"
                example_code: "## Example Hedy code\n\n\n```\nname = 'The Queen of England'\n{print} name ' was eating a piece of cake, when suddenly...'\n```\n"
                start_code: '# place your code here'
            9:
                story_text: "## Story\nIn this level you can use nesting to put {if}, {repeat} or {for} commands inside other {if}, {repeat} or {for} commands. This gives you many options and really helps you to make your story interactive.\n"
                example_code: "## Example Hedy Code\n```\n{print} 'Robin is walking downtown'\nlocation = {ask} 'Is Robin going into a shop, or does she go home?'\n{if} location {is} shop\n    {print} 'She enters the shop.'\n    {print} 'Robin sees an interesting looking book'\n    book = {ask} 'Does Robin buy the book?'\n    {if} book {is} yes\n        {print} 'Robin buys the book and goes home'\n    {else}\n        {print} 'Robin leaves the shop and goes home'\n{else}\n    {print} 'Robin goes home'\n```\n"
                story_text_2: "The example above is pretty straightforward, but with nesting you can really elaborate your code and turn your story into a real game. Check out this example!\n"
                example_code_2: "## Elaborate code\n```\nsword = lost\ngame = on\n{print} 'Our hero is walking through the forest'\n{print} 'The path splits two ways'\n{repeat} 2 {times}\n    {if} game {is} on\n        path = {ask} 'Which path should she choose?'\n        {if} path {is} left\n            {if} sword {is} found\n                {print} 'Our hero comes across a dragon!'\n                {print} 'Luckily our hero has a sword to defeat the beast!'\n                game = over\n            {else}\n                {print} 'Our hero finds a dragon, but she doesnt have any weapons!'\n                {print} 'Our hero is beaten by the dragon...'\n                {print} 'Try again'\n                game = over\n        {if} path {is} right\n            {if} sword {is} lost\n                {print} 'Our hero finds a sword'\n                {print} 'This could come in very handy'\n                sword = found\n            {else}\n                {print} 'You have already found the sword. There is nothing left here.'\n                {print} 'She walks back'\n```\n"
                start_code: '# place your code here'
            8:
                story_text: "## Story\nIn this level you can use multiple lines in your {if} commands, this way you can upgrade your happy or sad ending!\n"
                example_code: "## Example Hedy code\n\n```\n{print} 'OH NO! The T-rex is closing in!'\nend = {ask} 'Do you want a happy or a sad ending?'\n{if} end {is} happy\n    {print} 'Just in time Richard jumps back into the time machine!'\n    {print} 'Michael types in the code and...'\n    {print} '\U0001F4A5ZAP!\U0001F4A5'\n    {print} 'They are back in their garage'\n{else}\n    {print} 'Michael yells COME ON RICHARD! RUN FASTER!'\n    {print} 'But Richard is too slow...'\n    {print} 'The T-rex closes in and eats him in one big bite!\U0001F996'\n```\n"
                start_code: '# place your code here'
            4:
                story_text: "## Story\nYou may have noticed that there is still a problem in the previous levels. Did you try to print a sentence that contained the word name?\nYou can solve that in this level. You must use quotation marks for everything that you are going to print.\n"
                example_code: "## Example Hedy code\n\n```\nname {is} Hans\n{print} 'The name of the main character is' name\n{print} name 'is now going to walk in the woods'\n{print} name 'is a bit scared'\nanimals {is} \U0001F994, \U0001F43F, \U0001F989, \U0001F987\n{print} 'He hears the sound of an' animals {at} {random}\n{print} name 'is afraid this is a haunted forest'\n```\n"
                start_code: "{print} 'Your story will be printed here!'"
            15:
                story_text: "## Story\nUsing the `{while}` loop can make your stories more interesting. For example, you can use `{while} game {is} 'on'` so you can play until the game is over.\nOr you can use `{while} sword {is} 'lost'` so the player can't continu the game until they have found something.\n"
                example_code: "## Example Hedy code\n\n```\nkeys = 'lost'\n{print} 'You are standing in your garden and you have lost your keys.'\n{print} 'Where do you want to look for them?'\n{print} 'You can choose: tree, flowerbed, rock, postbox'\n{while} keys == 'lost'\n    location = {ask} 'Where do you want to look?'\n    {if} location == 'flowerbed'\n        {print} 'Here they are!'\n        keys = 'found'\n    {else}\n        {print} 'Nope they are not at the ' location\n{print} 'Now you can enter the house!'\n"
                start_code: '# place your code here'
        name: Story
        description: Story
        image: story.png
        default_save_name: Story
    songs:
        levels:
            8:
                story_text: "## Songs\nIn a previous level you've programmed the song 'Bottles of beer'. You made one verse and then had to copy the verses 99 times. In level 7 you can repeat the song 99 times, just by adding one simple line!\n"
                example_code: "## Example Hedy code\n\n```\nverse = 99\n{repeat} 99 {times}\n    {print} verse ' bottles of beer on the wall'\n    {print} verse ' bottles of beer'\n    {print} 'Take one down, pass it around'\n    verse = verse - 1\n    {print} verse ' bottles of beer on the wall'\n```\n"
                start_code: '# place your code here'
            6:
                story_text: "## Songs\nSongs often contain a lot of repetition. Sometimes the repetition is also based on counting.\nFor example, in the well-known song 'Bottles of beer'. You can program that song with a little math.\n"
                example_code: "## Example Hedy code\n\n```\nverse = 99\n{print} verse ' bottles of beer on the wall'\n{print} verse ' bottles of beer'\n{print} 'Take one down, pass it around'\nverse = verse - 1\n{print} verse ' bottles of beer on the wall'\n```\n\nYou can now repeat lines 2 to 9 as many times as you want by copying the lines.\n"
                start_code: "{print} 'Baby shark'"
            12:
                story_text: "## Sing a song!\nIn this song we can make it even easier to program '{if} you're happy and you know it, clap your hands'. Because we can put all of the actions in a variable, check it out:\n"
                example_code: "## Example Hedy code\n\n```\nactions = 'clap your hands', 'stomp your feet', 'shout Hurray!'\n{for} action {in} actions\n    {for} i {in} {range} 1 {to} 2\n        {print} '{if} youre happy and you know it'\n        {print} action\n    {print} '{if} youre happy and you know it and you really want to show it'\n    {print} '{if} youre happy and you know it'\n    {print} action\n```\n"
                start_code: '# place your code here'
            11:
                story_text: "## Songs\nIn this level you can use the `{for} i {in} {range}` command to make songs that use counting.\n"
                example_code: "## 5 little monkeys\n```\n{for} i {in} {range} 5 {to} 1\n    {print} i ' little monkeys jumping on the bed'\n    {print} 'One fell off and bumped his head'\n    {print} 'Mama called the doctor and the doctor said'\n    {if} i {is} 1\n        {print} 'PUT THOSE MONKEYS RIGHT TO BED!'\n    {else}\n        {print} 'NO MORE MONKEYS JUMPING ON THE BED!'\n```\n"
                start_code: '# place your code here'
            10:
                story_text: "## Songs\nIn this level you can easily make the childrens' song 'Five little monkeys'. Can you make the last chorus?\nYou can also make the whole baby shark song (including all the other sharks in the family) in only 6 lines!\nOr you can make Old McDonald with all the different animals.\n"
                example_code: "## 5 Little Monkeys Jumping on the bed\n```\nmonkeys = 5, 4, 3, 2\n{for} monkey {in} monkeys\n    {print} monkey ' little monkeys jumping on the bed'\n    {print} 'One fell off and bumped his head'\n    {print} 'Mama called the doctor and the doctor said'\n    {print} 'NO MORE MONKEYS JUMPING ON THE BED!'\n```\n\n## Baby Shark\n```\nsharks = baby, mommy, daddy, grandma, grandpa\n{for} shark {in} sharks\n    {print} shark 'tututututudu'\n    {print} shark 'tututututudu'\n    {print} shark 'tututututudu'\n    {print} shark\n```\n## Old McDonald\n```\nanimals = pig, dog, cow\n{for} animal {in} animals\n    {if} animal {is} pig\n        sound = oink\n    {if} animal {is} dog\n        sound = woof\n    {if} animal {is} cow\n        sound = moo\n    {print} 'Old McDonald had a farm'\n    {print} 'E I E I O!'\n    {print} 'and on that farm he had a ' animal\n    {print} 'E I E I O!'\n    {print} 'with a ' sound sound ' here'\n    {print} 'and a ' sound sound ' there'\n    {print} 'here a ' sound\n    {print} 'there a ' sound\n    {print} 'everywhere a ' sound sound\n```\n"
                start_code: '# place your code here'
            7:
                story_text: "## Songs\nSongs often contain a lot of repetition. For example... Baby Shark! If you sing it, you keep singing the same thing:\n\nBaby Shark tututudutudu <br>\nBaby Shark tututudutudu <br>\nBaby Shark tututudutudu <br>\nBaby Shark\n\nYou can make this song much shorter with a `{repeat}`! Can you finish the code?\n"
                example_code: "## Example Hedy code\n\n```\n{repeat} _ _ {print} 'Baby Shark tututudutudu'\n{print} 'Baby Shark'\n```\n\nAfter Baby Shark you can of course also program other songs. There are many songs with repetition.\n"
                start_code: "{print} 'Baby Shark'"
            16:
                story_text: "## Sing a song!\nIn this level, you can program a song like OldMacDonald even more quickly. You can connect the right animal to the right sound by simply putting them in the same place in the list.\nThe Drunken Sailor is also quickly made in this level. You only need 8 lines for the entire song, check it out!\n\n## Old MacDonald\n```\nanimals = ['pig', 'dog', 'cow']\nsounds = ['oink', 'woof', 'moo']\n{for} i {in} {range} 1 {to} 3\n    animal = animals[i]\n    sound = sounds[i]\n    {print} 'Old McDonald had a farm'\n    {print} 'E I E I O!'\n    {print} 'and on that farm he had a ' animal\n    {print} 'E I E I O!'\n    {print} 'with a ' sound sound ' here'\n    {print} 'and a ' sound sound ' there'\n    {print} 'here a ' sound\n    {print} 'there a ' sound\n    {print} 'everywhere a ' sound sound\n```\n\n## Drunken Sailor\n```\nlines = ['what shall we do with the drunken sailor', 'shave his belly with a rusty razor', 'put him in a long boat till hes sober']\n{for} line {in} lines\n    {for} i {in} {range} 1 {to} 3\n        {print} line\n    {print} 'early in the morning'\n    {for} i {in} {range} 1 {to} 3\n        {print} 'way hay and up she rises'\n    {print} 'early in the morning'\n```\n"
                start_code: '# place your code here'
                example_code: "## Old MacDonald\n```\nanimals = ['pig', 'dog', 'cow']\nsounds = ['oink', 'woof', 'moo']\n{for} i {in} {range} 1 {to} 3\n    animal = animals[i]\n    sound = sounds[i]\n    {print} 'Old McDonald had a farm'\n    {print} 'E I E I O!'\n    {print} 'and on that farm he had a ' animal\n    {print} 'E I E I O!'\n    {print} 'with a ' sound sound ' here'\n    {print} 'and a ' sound sound ' there'\n    {print} 'here a ' sound\n    {print} 'there a ' sound\n    {print} 'everywhere a ' sound sound\n```\n\n## Drunken Sailor\n```\nlines = ['what shall we do with the drunken sailor', 'shave his belly with a rusty razor', 'put him in a long boat till hes sober']\n{for} line {in} lines\n    {for} i {in} {range} 1 {to} 3\n        {print} line\n    {print} 'early in the morning'\n    {for} i {in} {range} 1 {to} 3\n        {print} 'way hay and up she rises'\n    {print} 'early in the morning'\n```\n"
        name: Sing a song!
        description: Print a song
        image: songs.png
        default_save_name: Song
    turtle:
        levels:
            2:
                story_text: "In level 1 the turtle could only turn left or right. That is a bit boring!\nIn level 2 he can point his nose in all directions.\n\nUse 90 to turn a quarter. We call this degrees. A full turn is 360 degrees.\nCan you make a figure with this code? Maybe a triangle or a circle?\n"
                start_code: "{print} Turtle race!\nhoek {is} 90\n{turn} hoek\n{forward} 25\n"
                example_code: "## Example Hedy code\n\n\n```\n{print} Drawing figures\nangle {is} 90\n{turn} angle\n{forward} 25\n{turn} angle\n{forward} 25\n```\n"
            1:
                story_text: "## Let's draw\nIn level 1 you can also use Hedy to draw. By combining turns and lines, you can make a square or a stair!\n\nUsing `{forward}` you draw a line forwards. The number behind it determines how far the turtle will walk. `{turn} right` turns a quarter turn in clockwise direction, `{turn} left` turns counter clockwise.\n\nThis is the start of a little staircase. Can you make it have 5 steps?\n"
                example_code: "## Example Hedy code\n\n```\n{turn} right\n{forward} 50\n{turn} left\n{forward} 50\n```\n"
                start_code: "{forward} 50\n{turn} left"
            3:
                story_text: "## Searching turtle\nIn this level you can use use `{random}` with the drawing turtle. A random choice makes the turtle walk a different path each time.\nUse `{at} {random}` to choose a value from a list. You can copy and paste lines 2 and 3 to create a longer random path.\n"
                example_code: "## Example Hedy code\n\n\n```\nangles {is} 10, 50, 90, 150, 250\n{turn} angles {at} {random}\n{forward} 25\n```\n"
                start_code: "angles {is} 10, 50, 90, 150, 250\n{turn} angles {at} {random}\n{forward} 25\n"
            4:
                story_text: "## Let's draw\nIn level 4 you have to use quotation marks with `{print}` and `{ask}`. Also when drawing!\n"
                example_code: "## Example Hedy code\n\n```\n{print} 'Drawing figures'\nangle {is} 90\n{turn} angle\n{forward} 25\n{turn} angle\n{forward} 25\n```\n"
                start_code: "{print} 'Drawing figures'\nangle {is} 90\n{turn} angle\n{forward} 25\n"
            5:
                story_text: "## Let's draw\nIn level 5 you can make a choice with `{if}`. For example between different types of figures.\n"
                example_code: "## Example Hedy code\n\n```\n{print} 'Drawing Figures'\nfigure {is} {ask} 'Do you want a square or a triangle?'\n{if} figure {is} triangle angle {is} 120\n{else} angle {is} 90\n{turn} angle\n{forward} 25\n{turn} angle\n{forward} 25\n{turn} angle\n{forward} 25\n{turn} angle\n{forward} 25\n```\n"
                start_code: "{print} 'Drawing Figures'\nfigure {is} {ask} 'Do you want a square or a triangle?'\n{if} figure {is} triangle angle {is} 120 {else} angle {is} 90\n{turn} angle\n{forward} 25\n"
            8:
                story_text: "## Let's draw\nNow that we can repeat several lines, we can make figures more easily.\nWe only have to set the angle once and then use that variable in the `{repeat}`.\n"
                example_code: "## Example Hedy code\n\n```\nangle = 90\n{repeat} 10 {times}\n    {turn} angle\n    {forward} 50\n```\n"
                example_code_2: "## Example Hedy code\n\n```\nangles = {ask} 'How many angles should I draw?'\nangle = 360 / angles\n{repeat} angle {times}\n    {turn} _\n    {forward} _\n```\n"
                story_text_2: "## Interaction\nAlso, we can now improve the program that draws different figures.\nCan you figure out how far the turtle has to turn here? Finish the code and you can draw any polygon you'd like!\n"
                start_code: "hoeken = {ask} 'How many angles should I draw?'\n"
            7:
                story_text: "## Let's draw\nIn this level you can repeat one line of code with `{repeat}`.\n"
                example_code: "## Example Hedy code\n\n```\n{print} 'Draw figures'\n{repeat} 3 {times} {forward} 10\n```\n"
                start_code: "{print} 'Draw figures'\n{repeat} 3 {times} {forward} 10\n"
            6:
                story_text: "## Let's draw\nIn this level you can use calculations to draw different figures.\nYou may have learned in school that turning a full circle is 360 degrees. If not, now you know!\nThat's why you also use 90 degrees for a square. 360 divided by 4 is 90.\nNow that we can do math with Hedy, we can draw all the figures we want!\n"
                example_code: "## Example Hedy code\n\n```\nangles = {ask} 'How many angles do you want?'\nangle = 360 / angles\n{forward} 50\n{turn} angle\n{forward} 50\n{turn} angle\n{forward} 50\n{turn} angle\n{forward} 50\n{turn} angle\n{forward} 50\n{turn} angle\n{forward} 50\n{turn} angle\n```\n"
                start_code: "{print} 'Drawing figures'\n"
        name: Turtle
        description: Make your own drawing
        image: turtle.gif
        default_save_name: turtle
    dishes:
        levels:
            5:
                start_code: "{print} 'Who does the dishes?'"
                story_text: "## Dishwashing\nWith the `{if}` you can now have more fun with choice in the program. You can have your program respond to the choice that the computer has made.\n\nCan you finish the code so that it prints 'too bad' when it is your turn and otherwise 'yes!'?\nDon't forget the quotes!\n"
                example_code: "## Example Hedy code\n\n```\npeople {is} mom, dad, Emma, Sophie\ndishwasher {is} people {at} {random}\n{if} dishwasher {is} Sophie {print} _ too bad I have to do the dishes _ {else} {print} 'luckily no dishes because' _ 'is already washing up'\n```\n"
            10:
                story_text: "## Dishwashing\nIn this level you could make an even better dish washing shedule.\n"
                example_code: "## Example Hedy code\n```\ndays = Monday, Tuesday, Wednesday, Thursday, Friday, Saturday, Sunday\nnames = mom, dad, Emma, Sophie\n{for} day {in} days\n    {print} names {at} {random} ' does the dishes on ' day\n```\n"
                start_code: '# place your code here'
            7:
                example_code: "## Example Hedy code\n\n```\npeople = mom, dad, Emma, Sophie\n{repeat} _ _ {print} 'the dishwasher is' _\n```\n"
                start_code: "{print} 'Who does the dishes?'"
                story_text: "## Dishwashing\nWith the `{repeat}` you can repeat pieces of code. You can use this to calculate who will be washing dishes for the entire week.\n"
            6:
                story_text: "## Dishwashing\nHow often is everyone going to do the dishes? Is that fair? You can count it in this level.\n"
                story_text_2: "## Make it fair\nIf you are extremely unlucky the previous program might choose you to to the dishes for the whole week! That's not fair!\nTo create a fairer system you can use the `{remove}` command to remove the chosen person from the list. This way you don't have to do the dishes again untill everybody has had a turn.\n\nMonday and tuesday are ready for you! Can you add the rest of the week?\nAnd... can you come up with a solution for when your list is empty?\n"
                example_code: "## Example Hedy code\n\n```\npeople = mom, dad, Emma, Sophie\nemma_washes = 0\ndishwasher = people {at} {random}\n{print} 'The dishwasher is' dishwasher\n{if} dishwasher {is} Emma emma_washes = emma_washes + 1\n{print} 'Emma will do the dishes this week' emma_washes 'times'\n```\n\nNow you can copy lines 3 to 5 a few times (e.g. 7 times for a whole week) to calculate for a whole week again.\nDo you make the code for the whole week?\n"
                example_code_2: "```\npeople = mom, dad, Emma, Sophie\ndishwasher = people {at} {random}\n{print} 'Monday the dishes are done by: ' dishwasher\n{remove} dishwasher {from} people\ndishwasher = people {at} {random}\n{print} 'Tuesday the dishes are done by: ' dishwasher\n{remove} dishwasher {from} people\ndishwasher = people {at} {random}\n```\n"
                start_code: "{print} 'Who does the dishes?'"
            4:
                story_text: "## Dishwashing\nWith quotation marks you can make your dishwashing planning more beautiful.\nThis time the sample code is not quite complete.\n\nCan you complete the code by filling the blanks? Every blank must be replaced with one word of symbol.\n\nTip: Don't forget the quotation marks!\n"
                example_code: "## Example Hedy code\n\n```\npeople {is} mom, dad, Emma, Sophie\n{print} _ the dishes are done by _\n{sleep}\n{print} people {at} _\n```\n"
                start_code: "{print} 'Who does the dishes?'"
            3:
                story_text: "## Dishwashing\nDo you always disagree at home about who should wash the dishes or change the litter box today?\nThen you can let the computer choose very fairly. You can program that in this level!\nYou first make a list of the members of your family. Then choose '{at} {random}' from the list.\n"
                example_code: "## Example Hedy code\n\n```\npeople {is} mom, dad, Emma, Sophie\n{print} people {at} {random}\n```\n## Hack the dishwashing program!\nDon't feel like doing the dishes yourself? Hack the program to remove your name from the list.\n\n```\npeople {is} mom, dad, Emma, Sophie\nyour_name {is} {ask} Who are you?\n{remove} your_name {from} people\n{print} people {at} {random} does the dishes\n```\n"
                start_code: '{print} Who does the dishes?'
                story_text_2: "## Hack the dishwashing program!\nDon't feel like doing the dishes yourself? Hack the program to remove your name from the list.\n"
                example_code_2: "```\npeople {is} mom, dad, Emma, Sophie\nyour_name {is} {ask} Who are you?\n{remove} your_name {from} people\n{print} people {at} {random} does the dishes\n```\n"
        name: Dishes?
        description: Use the computer to see who does the dishes (Start at level 2)
        image: dishes.png
        default_save_name: Dishes
    rock:
        levels:
            5:
                start_code: "{print} 'Welcome to your own rock scissors paper!'"
                story_text: "## Rock, paper, scissors\nIn this level we can determine who won.\nFor that you need the new `{if}` code.\n\nSave your choice with the name of choice and the choice of computer as computer choice.\nThen you can use `{if}` to see {if} they are the same or different.\nWill you finish the code?\n"
                example_code: "## Example Hedy code\n\n```\noptions {is} rock, paper, scissors\ncomputer_choice {is} _\nchoice {is} {ask} What do you choose?\n{print} 'you chose ' _\n{print} 'computer chose ' _\n{if} _ {is} _ {print} 'tie!' {else} {print} 'no tie'\n```\n\nFill in the correct code on the blanks to see {if} it is a draw.\n"
            4:
                example_code: "## Example Hedy code\n\n```\nchoices {is} rock, paper, scissors\n{print} _ The computer chose: _ _ {at} _\n```\n"
                start_code: "{print} 'Welcome to your own rock scissors paper!'"
                story_text: "## Rock, paper, scissors\nIn this level we can further program rock, paper, scissors. But {if} you want to add text, you have to use quotation marks here too.\nDo you complete the code by entering the correct commands or characters on the underscores?\n"
            1:
                story_text: "## Rock, paper, scissors\nIn level 1 you can start with a rock, paper, scissors  game.\n\nWith `{ask}` you can make a choice, and with `{echo}` you can repeat that choice.\n"
                example_code: "## Example Hedy code\n\n\n```\n{print} what do you choose?\n{ask} choose {from} rock, paper or scissors\n{echo} so your choice was:\n```\nInstead of using words, you could also use emojis of course: ✊✋✌\n"
                start_code: '{print} Welcome to your own rock scissors paper!'
            9:
                example_code: "## Example Hedy code\n\n```\nchoices {is} rock, paper, scisscors\nyour_choice {is} {ask} 'What do you choose?'\n{print} 'You choose ' your_choice\ncomputer_choice {is} choices {at} {random}\n{print} 'The computer chooses ' computer_choice\n{if} computer_choice {is} your_choice\n    {print} 'Tie'\n{if} computer_choice {is} 'rock'\n    {if} your_choice {is} 'paper'\n        {print} 'You win!'\n    {if} your_choice {is} 'scissors'\n        {print} 'You lose!'\n```\n"
                story_text: "## Rock, paper, scissors\nIn this level you can program the whole rock, paper, scissors game by nesting the {if}-commands. Can you finish the code?\n"
                start_code: '# place your code here'
            10:
                story_text: "## Rock, Paper, Scissors\nFeeling too lazy to play the game yourself? Let Hedy play it for you!\n"
                example_code: "## Example Hedy code\n\n```\nchoices = rock, paper, scissors\nplayers = Marleen, Michael\n{for} player {in} players\n     {print} player ' chooses ' choices {at} {random}\n```\n"
                start_code: '# place your code here'
            3:
                story_text: "## Rock, paper, scissors\n\nIn this level we can enter lists and choose things from them.\nYou first make a list with `{is}`. Then you can let the computer choose something from the list with `{at} {random}`.\nFor example, you can let the computer pick from rock, paper and scissors.\n"
                start_code: '{print} Welcome to your own rock scissors paper!'
                example_code: "## Example Hedy code\n\n\n```\nchoices {is} rock, paper, scissors\n{print} choices {at} {random}\n```\n"
            2:
                story_text: "## Rock, paper, scissors\nIn this level you can practise using the variables, so that you can make the rock, paper, scissors game in the next level!\n"
                example_code: "## Example Hedy code\n\n```\nchoice {is} _\n{print} I choose choice\n```\n"
                start_code: '# place your code here'
            15:
                story_text: "## Rock, Paper, Scissors\nPlay until you beat the computer! But first, finish the example code...\n"
                example_code: "## Example Hedy code\n\n```\nwon = 'no'\noptions = 'rock', 'paper', 'scissors'\n{while} won == 'no'\n    your_choice = {ask} 'What do you choose?'\n    computer_choice = options {at} {random}\n    {print} 'you chose ' your_choice\n    {print} 'the computer chose ' computer_choice\n    {if} computer_choice == your_choice\n        {print} 'Tie!'\n    {if} computer_choice == 'rock' {and} your_choice == 'scissors'\n        {print} 'You lose!'\n    {if} computer_choice == 'rock' {and} your_choice == 'paper'\n        {print} 'You win!'\n        won = 'yes'\n"
                start_code: '# place your code here'
            13:
                story_text: "## Rock, paper, scissors\nWith the `{and}` command you can shorten your rock, paper, scissors code! Check out the example code below and try to finish it.\n"
                example_code: "## Example Hedy code\n\n```\noptions = 'rock', 'paper', 'scissors'\nyour_choice = {ask} 'What do you choose?'\ncomputer_choice = options {at} {random}\n{print} 'You choose ' your_choice\n{print} 'The computer chooses ' computer_choice\n{if} computer_choice {is} your_choice\n    {print} 'Tie'\n{if} computer_choice {is} 'rock' {and} your_choice {is} 'paper'\n    {print} 'You win!'\n{if} computer_choice {is} 'rock' {and} your_choice {is} 'scissors'\n    {print} 'The computer wins!'\n```\n"
                start_code: '# place your code here'
        description: Make your own rock, paper, scissors game
        name: Rock, paper, scissors
        image: rock.png
        default_save_name: Rock
    calculator:
        name: Calculator
        levels:
            14:
                example_code: "## Example Hedy code\n\n```\n{print} 'Guess which number'\nnumbers = 1, 2, 3, 4, 5, 6, 7, 8, 9, 10\nnumber = numbers {at} {random}\ngame = 'on'\n{for} i {in} {range} 1 {to} 10\n    {if} game == 'on'\n        guess = {ask} 'Which number do you think it is?'\n        {if} guess > number\n            {print} 'Lower!'\n        {if} guess < number\n            {print} 'Higher!'\n        {if} guess == number\n            {print} 'You win!'\n            game = 'over'\n"
                story_text: "## Guess which number\nIn this level you can programm the game 'Guess which number'\n"
                start_code: '# place your code here'
            12:
                story_text: "## Calculator\nNow you can make a calculator that works for decimal numbers.\n"
                example_code: "## Example Hedy code\n\n```\nnumber1 = {ask} 'What is the first number?'\nnumber2 = {ask} 'What is the second number?'\nanswer = number1 + number2\n{print} number1 ' plus ' number2 ' is ' answer\n"
                start_code: '# place your code here'
            10:
                story_text: "## Calculator\nThis calculator game helps you practise your tables of multiplication!\nIf you add more numbers to the list, you can practise all the multiplications.\n"
                example_code: "## Example Hedy code\n\n```\nnumbers = 1, 2, 3\n{for} number1 {in} numbers\n    {for} number2 {in} numbers\n        answer = {ask} 'How much is ' number2 ' times ' number1 '?'\n        correct = number1 * number2\n        {if} answer {is} correct\n            {print} 'Great job!'\n        {else}\n            {print} 'Thats wrong. The right answer is ' correct\n```\n"
                start_code: '# place your code here'
            9:
                story_text: "## Calculator\nIn previous levels you've learned how to make a calculator, in this level you can expand that code and make it into a little maths game. Like this...\n"
                example_code: "## Example Hedy code\n\n```\nscore = 0\n{repeat} 10 {times}\n    numbers = 1, 2, 3, 4, 5, 6, 7, 8, 9, 10\n    number1 = numbers {at} {random}\n    number2 = numbers {at} {random}\n    correct_answer = number1 * number2\n    {print} 'What is ' number1 ' times ' number2 '?'\n    answer = {ask} 'Type your answer here...'\n    {print} 'Your answer is' answer\n    {if} answer {is} correct_answer\n        score = score + 1\n{print} 'Great job! Your score is... ' score ' out of 10!'\n```\n"
                start_code: "{print} 'Welcome to this calculator!'"
            6:
                story_text: "## Calculator\nNow that you can calculate, you can also create a program to practice maths calculations. You can make up the calculations yourself, for example:\n"
                example_code: "## Example Hedy code\n\n```\ncorrect_answer = 11 * 27\nanswer = {ask} 'How much is 11 times 27?'\n{if} answer {is} correct_answer {print} 'good job!'\n{else} {print} 'Wrong! It was ' correct_answer\n```\n"
                story_text_2: "## Random numbers\nYou can also let the computer do random sums on its own using random.\nThis is how you choose a number of tables to practice, and from that you always get a different sum:\n"
                example_code_2: "## Example Hedy code\n\n```\ntables = 4, 5, 6, 8\nnumbers = 1, 2, 3, 4, 5, 6, 7, 8, 9, 10\ntable = tables {at} {random}\nnumber = numbers {at} {random}\ncorrect_answer = table * number\nanswer = {ask} 'how much is ' table ' times ' number '?'\n{if} answer {is} correct_answer {print} 'okay'\n{else} {print} 'mistake! it was ' correct_answer\n```\n"
                start_code: "{print} 'Welcome to this calculator!'"
            15:
                story_text: "## Calculator\nYou can add the `{while}` loop to the calculator game you've learned to make in a previous level.\nThis makes sure the player can't continue to the next question {if} they answer incorrectly.\n"
                example_code: "## Example Hedy code\n\n```\nscore = 0\n{for} i {in} {range} 0 {to} 9\n    numbers = 1, 2, 3, 4, 5, 6, 7, 8, 9, 10\n    number1 = numbers {at} {random}\n    number2 = numbers {at} {random}\n    correct = number1 * number2\n    answer = 0\n    {while} answer != correct\n        {print} 'How much is ' number1 ' times ' number2 '?'\n        answer = {ask} 'Fill in your answer:'\n        {print} 'Your answer is ' answer\n    {print} 'Good job!'\n{print} 'You win!'\n```\n"
                start_code: '# place your code here'
        description: Create a calculator
        image: calculator.png
        default_save_name: Calculator
    restaurant:
        levels:
            1:
                example_code: "## Example Hedy code\n\n  ```\n {print} Welcome to Hedy's restaurant \U0001F35F\n {ask} What would you like to order?\n {echo} So you would like to order\n {print} Thanks you for your order!\n {print} It's on its way!\n ```\n\n## Challenge\nCan you think of more lines to add to your restaurant code? For example, can you {ask} the guests what they'd like to drink, tell them the price, or wish them a pleasant meal?\n"
                story_text: "## Restaurant\n In level 1 you can make your own virtual restaurant and take your guests' orders.\n"
                start_code: '# place your code here'
                story_text_2: "## Challenge\nCan you think of more lines to add to your restaurant code? For example, can you {ask} the guests what they'd like to drink, tell them the price, or wish them a pleasant meal?\n"
            12:
                example_code: "## Example Hedy code\n\n```\nprice = 0\nfood = {ask} 'What would you like to order?'\ndrinks = {ask} 'What would you like to drink?'\n{if} food {is} 'hamburger'\n    price = price + 6.50\n{if} food {is} 'pizza'\n    price = price + 5.75\n{if} drinks {is} 'water'\n    price = price + 1.20\n{if} drink {is} 'soda'\n    price = price + 2.35\n{print} 'That will be ' price ' dollar, please'\n```\n"
                story_text: "## Restaurant\nFrom this level on you can use decimal numbers to make you menu more realistic.\n"
                start_code: '# place your code here'
            10:
                story_text: "## Restaurant\nIn this level you'll learn how to easily {ask} your guests' orders in a short code.\n"
                example_code: "## Example Hedy code\n\n```\ncourses = appetizer, main course, dessert\n{for} course {in} courses\n    food = {ask} 'What would you like to eat as your ' course '?'\n    {print} food ' will be your ' course\n```\n"
                story_text_2: "## Example Hedy code\n\nOf course, you could also order for multiple people!\n"
                start_code: courses = appetizer, main course, dessert
                example_code_2: "```\ncourses = appetizer, main course, dessert\nnames = Timon, Onno\n{for} name {in} names\n    {for} course {in} courses\n        food = {ask} name ', what would you like to eat as your ' course '?'\n        {print} name ' orders ' food ' as their ' course\n```\n"
            6:
                example_code: "## Example Hedy code (Simple)\nYou can make a simple restaurant code, like this:\n```\n{print} 'Welcome to Hedys restaurant'\n{print} 'Here is our menu:'\n{print} 'Our main courses are pizza, lasagne, or spaghetti'\nmain = {ask} 'Which main course would you like?'\nprice = 0\n{if} main {is} pizza price = 10\n{if} main {is} lasagne price = 12\n{if} main {is} spaghetti price = 8\n{print} 'You have ordered ' main\n{print} 'That will be ' price ' dollars, please'\n{print} 'Thank you, enjoy your meal!'\n```\n"
                story_text: "## Restaurant\nIn this level you can use maths to calculate the total price of your customer's order, which can make your virtual restaurant more realistic.\n"
                story_text_2: "But you can also add many more things to your virtual restaurant, for example more courses.\n"
                example_code_2: "## Example Hedy code(Elaborate)\nIn this example there are three courses, which requires more code and more additions in calculating the price.\n```\n{print} 'Welcome to Hedys restaurant'\n{print} 'Here is our menu:'\n{print} 'Our starters are salad, soup, or carpaccio'\n{print} 'Our main courses are pizza, lasagne, or spaghetti'\n{print} 'Our desserts are brownie, icecream, or milkshake'\nstarter = {ask} 'Which starter would you like to have?'\nmain = {ask} 'Which main course would you like?'\ndessert = {ask} 'Which dessert do you pick?'\nprice = 0\n{if} starter {is} soup price = price + 6 {else} price = price + 7\n{if} main {is} pizza price = price + 10\n{if} main {is} lasagne price = price + 12\n{if} main {is} spaghetti price = price + 8\n{if} dessert {is} brownie price = price + 7\n{if} dessert {is} icecream price = price + 5\n{if} dessert {is} milkshake price = price + 4\n{print} 'You have ordered ' starter ' , ' main ' and ' dessert\n{print} 'That will be ' price ' dollars, please'\n{print} 'Thank you, enjoy your meal!'\n```\n## Challenge\nYou can add many more things to your virtual restaurant. For example, can you...\n- {ask} how many people are coming and multiply the price by that amount?\n- add another course?\n- give people a discount when they enter a (secret) couponcode?\n- add a children's menu?\n- think of other fun things to add?\n"
                start_code: '# place your code here'
            13:
                story_text_2: "We use `{or}` to see {if} one our of two things is the case.\n"
                example_code_2: "## Example Hedy code\n```\ndrinks = {ask} 'What would you like to drink?'\n{if} drinks {is} 'water' {or} drinks {is} 'juice'\n    {print} 'Thats a healthy choice'\n```\n"
                story_text: "## Restaurant\nIn this level we can use the new commands to upgrade our restaurant.\nWe use `{and}` to see {if} two things are both the case.\n"
                example_code: "## Example Hedy code\n```\nprice = 10\nfood = {ask} 'What would you like to eat?'\ndrinks = {ask} 'What would you like to drink?'\n{if} food {is} 'sandwich' {and} drinks {is} 'juice'\n    {print} 'Thats our discount menu'\n    price = price - 3\n{print} 'That will be ' price ' dollars'\n```\n"
                start_code: '# place your code here'
            2:
                story_text: "## Restaurant\nIn level 2 you could expand your restaurant by using variables. In level 1 Hedy could only {echo} the order once and only remember the last thing that was ordered.\nNow you can use variables and Hedy can remember both the food and the drinks!\n"
                example_code: "## Example Hedy Code\n```\n{print} Welcome to Hedy's restaurant!\n{print} Today we're serving pizza or lasagna.\nfood {is} {ask} What would you like to eat?\n{print} Great choice! The food is my favorite!\ntopping {is} {ask} Would you like meat or veggies on that?\n{print} food with topping is on its way!\ndrinks {is} {ask} What would you like to drink with that?\n{print} Thank you for your order.\n{print} Your food and drinks will be right there!\n```\n"
                start_code: '# place your code here'
            11:
                example_code: "## Example Hedy code\n\n```\n{print} 'Welcome to Restaurant Hedy!'\npeople = {ask} 'For how many people would you like to order?'\n{for} i {in} {range} 1 {to} people\n    {print} 'Order number ' i\n    food = {ask} 'What would you like to eat?'\n    {print} food\n    {if} food {is} fries\n        sauce = {ask} 'What kind of sauce would you like with that?'\n        {print} sauce\n    drinks = {ask} 'What would you like to drink?'\n    {print} drinks\nprice = 4 * people\n{print} 'That will be ' price ' dollars, please!'\n```\n"
                story_text: "## Restaurant\nWe can use the `{for} i {in} {range} 1 {to} 5` to {print} the orders from multiple customers in an orderly manner.\n"
                start_code: '# place your code here'
            9:
                story_text: "## Restaurant\nIn this level you can use nesting to make your restaurant more realistic and more fun!\nFor example you would {ask} for sauce {if} somebody orders fries, but you wouldn't {if} someone orders pizza!\nCheck out the example, and try this at your own virtual restaurant!\n"
                example_code: "## Example Hedy code\n\n```\n{print} 'Welcome to Hedys restaurant!'\npeople = {ask} 'How many people will be joining us today?'\n{print} 'Great!'\nprice = 0\n{repeat} people {times}\n    food = {ask} 'What would you like to order?'\n    {print} food\n    {if} food {is} fries\n        price = price + 3\n        sauce = {ask} 'What kind of sauce would you like with your fries?'\n        {if} sauce {is} no\n            {print} 'no sauce'\n        {else}\n            price = price + 1\n            {print} 'with ' sauce\n    {if} food {is} pizza\n        price = price + 4\n{print} 'That will be ' price ' dollar'\n{print} 'Enjoy your meal!'\n```\n"
                start_code: '# place your code here'
            8:
                story_text: "## Restaurant\nIn this level you can make your virtual restaurant more elaborate by repeating multiple lines of code. Like this:\n"
                example_code: "```\n{print} 'Welcome to Hedys restaurant!'\npeople = {ask} 'How many people will be joining us today?'\n{print} 'Great!'\n{repeat} people {times}\n    food = {ask} 'What would you like to order?'\n    {print} food\n{print} 'Thank you for ordering!'\n{print} 'Enjoy your meal!'\n```\n\n## Challenge\nOf course, this code can be expanded with more items on the menu, offering drinks, and/or multiple courses, so feel free to add as many options as you like!\n"
                start_code: '# place your code here'
                story_text_2: "## Challenge\nOf course, this code can be expanded with more items on the menu, offering drinks, and/or multiple courses, so feel free to add as many options as you like!\n"
            7:
                story_text: "## Restaurant\nIn this level you've learned how to use the {repeat} command to repeat a line of code a certain amount of times.\nYou can use that in your restaurant to {ask} multiple people what they'd like to eat. Like this:\n\n```\n{print} 'Welcome to Hedys restaurant!'\npeople = {ask} 'How many people are joining us today?'\n{repeat} people times food = {ask} 'What would you like to eat?'\n{print} 'Thanks for your order! Its coming right up!'\n```\n"
                start_code: '# place your code here'
                example_code: "```\n{print} 'Welcome to Hedys restaurant!'\npeople = {ask} 'How many people are joining us today?'\n{repeat} people times food = {ask} 'What would you like to eat?'\n{print} 'Thanks for your order! Its coming right up!'\n```\n"
            5:
                story_text: "## Restaurant\nIn this level the {if} command allows you to {ask} your customers questions and give different responses to the answers.\nIn the example below, you see that you can {ask} the customer {if} they want to hear the specials and Hedy can respond accordingly.\n"
                example_code: "## Example Hedy code\n\n```\n{print} 'Welcome to Hedys restaurant!'\nspecial {is} {ask} 'Would you like to hear our specials today?'\n{if} special {is} yes {print} 'Todays special is chicken piri piri and rice.' {else} {print} 'No problem.'\nfood {is} {ask} 'What would you like to eat?'\n{print} 'One ' food ', coming right up!'\ndrink {is} {ask} 'What would you like to drink with that?'\n{if} drink {is} cola {print} 'Im sorry, we are out of cola!' {else} {print} 'Great choice!'\nanything {is} {ask} 'Would you like anything {else}?'\n{print} 'Let me repeat your order...'\n{print} 'One ' food\n{if} drink {is} cola {print} 'and...' {else} {print} 'One ' drink\n{if} anything {is} no {print} 'Thats it!' {else} {print} 'One ' anything\n{print} 'Thank you for your order and enjoy your meal!'\n```\n\n## Challenge\nCan you think of more questions to {ask} the customers when they are ordering, and make up different responses to their answers by using the {if} command?\n"
                start_code: '# place your code here'
                story_text_2: "## Challenge\nCan you think of more questions to {ask} the customers when they are ordering, and make up different responses to their answers by using the {if} command?\n"
            4:
                story_text: "## Restaurant\nIn thsi level you have to use quotation marks when using the `{print}` command.\nCan you make your code from the previous levels work in this level too by adding the quotation marks?\n\nBe careful! In the previous levels apostrophes were allowed in the text, but in this level Hedy will confuse them for quotation marks and the code will not work!\nSo instead of typing  `{print} Today we're serving pizza` , you should type `{print} 'Today we are serving pizza'`\n\n## Example Hedy Restaurant\n```\n{print} 'Welcome to Hedys restaurant!'\n{print} 'Today we are serving pizza or lasagna.'\nfood {is} {ask} 'What would you like to eat?'\n{print} 'Great choice! The ' food ' is my favorite!'\ntopping {is} {ask} 'Would you like meat or veggies on that?'\n{print} food ' with ' topping ' is on its way!'\ndrinks {is} {ask} 'What would you like to drink with that?'\n{print} 'Thank you for your order.'\n{print} 'Your ' food ' and ' drinks ' will be right there!'\n```\n"
                start_code: '# place your code here'
                example_code: "## Example Hedy Restaurant\n```\n{print} 'Welcome to Hedys restaurant!'\n{print} 'Today we are serving pizza or lasagna.'\nfood {is} {ask} 'What would you like to eat?'\n{print} 'Great choice! The ' food ' is my favorite!'\ntopping {is} {ask} 'Would you like meat or veggies on that?'\n{print} food ' with ' topping ' is on its way!'\ndrinks {is} {ask} 'What would you like to drink with that?'\n{print} 'Thank you for your order.'\n{print} 'Your ' food ' and ' drinks ' will be right there!'\n```\n"
            3:
                story_text: "## Random Restaurant\nHaving trouble to decide what you wanna have for dinner? You can let Hedy choose for you!\nSimply add lists of your favorite (or least favorite) meals and Hedy can randomly choose your dinner.\nYou can also have a bit of fun, by letting Hedy choose the price for your dinner as well! What will you get?\n"
                example_code: "## Example Hedy code\n\n```\n{print} Welcome to Hedy's Random Restaurant!\n{print} The only restaurant that will randomly choose your meal and its price for you!\nstarters {is} salad, soup, carpaccio\nmains {is} pizza, brussels sprouts, spaghetti\ndesserts {is} brownies, ice cream, french cheeses\ndrinks {is} cola, beer, water\nprices {is} 1 dollar, 10 dollars, 100 dollars\n{print} You will start with: starters {at} {random}\n{print} Then we'll serve: mains {at} {random}\n{print} And as dessert: desserts {at} {random}\n{print} You will get a drinks {at} {random} to drink\n{print} That will be: prices {at} {random}\n{print} Thank you and enjoy your meal!\n```\n"
                story_text_2: "## Allergies\nDoes your costumer have any allergies or do they dislike certain dishes? Then you can use the `{remove}`command to remove it from your menu.\n"
                example_code_2: "```\n{print} Mystery milkshake\nflavors {is} strawberry, chocolate, vanilla\nallergies {is} {ask} Are you allergic to any falvors?\n{remove} allergies {from} flavors\n{print} You get a flavors {at} {random} milkshake\n```\n"
                start_code: '# place your code here'
            15:
                story_text: "## Restaurant\nWith the `{while}` you can make sure your costumers can keep adding orders until they are done.\n"
                example_code: "## Example Hedy code\n\n```\n{print} 'Welcome at McHedy'\nmore = 'yes'\n{while} more == 'yes'\n    order = {ask} 'What would you like to order?'\n    {print} order\n    more = {ask} 'Would you like to order anything {else}?'\n{print} 'Thank you!'\n"
                start_code: '# place your code here'
        name: Restaurant
        default_save_name: Restaurant
        description: Create your own virtual restaurant
        image: restaurant.png
    fortune:
        name: Fortune teller
        description: Let Hedy predict the future
        image: fortuneteller.png
        default_save_name: Fortune Teller
        levels:
            10:
                story_text_2: We can also make a Harry Potter themed fortune teller.
                story_text: "## Fortune Teller\nIn this level you'll learn how to program the game MASH (mansion, apartement, shack, house). In this game you can predict for all the players at once, what their future will look like.\n"
                example_code: "## Example Hedy code\n\n```\nhouses = mansion, apartment, shack, house\nloves = nobody, a royal, their neighbour, their true love\npets = dog, cat, elephant\nnames = Jenna, Ryan, Jim\n{for} name {in} names\n    {print} name ' lives in a ' houses {at} {random}\n    {print} name ' will marry ' loves {at} {random}\n    {print} name ' will get a ' pets {at} {random} ' as their pet.'\n    {sleep}\n```\n"
                example_code_2: "## Example Hedy code\n```\nhouses = Gryffindor, Slytherin, Hufflepuff, Ravenclaw\nsubjects = potions, defence against the dark arts, charms, transfiguration\nfears = Voldemort, spiders, failing your OWL test\nnames = Harry, Ron, Hermione\n{for} name in names\n    {print} name ' is placed in ' houses {at} {random}\n    {print} name ' is great at ' subjects {at} {random}\n    {print} name 's greatest fear is ' fears {at} {random}\n```\n"
                start_code: '# place your code here'
            7:
                story_text: "## Fortune Teller\nIn this level you can use the `{repeat}` command to make your machine tell multiple fortunes at once.\n"
                example_code: "## Example Hedy code\n\n```\n{print} 'Im Hedy the fortune teller!'\n{print} 'You can {ask} 3 questions!'\n{repeat} 3 {times} question = {ask} 'What do you want to know?'\nanswer = yes, no, maybe\n{repeat} 3 {times} {print} 'My crystal ball says... ' answer {at} {random}\n```\n\n## Challenge\nAs you can see, the questions aren't printed in this example. That's because the variable `question` was changed 3 times.\nEvery time the player fills in the new answer, Hedy overwrites the previous one, so the first answer the player gave is forgotten.\nThis means you can't print all the questions this way.\n\nBy using 3 different variables instead of 1 (for example `question1` , `question2` and `question3`), you could solve the problem and print the questions.\nThis does mean that you can only use `{repeat}` for the answers, and you will have to ask and print all the questions separately.\nCan you do it?\n\nIn the upcoming levels the layout of {repeat} command will change, which enables you to repeat multiple lines at once.\n"
                start_code: '# place your code here'
                story_text_2: "## Challenge\nAs you can see, the questions aren't printed in this example. That's because the variable `question` was changed 3 times.\nEvery time the player fills in the new answer, Hedy overwrites the previous one, so the first answer the player gave is forgotten.\nThis means you can't print all the questions this way.\n\nBy using 3 different variables instead of 1 (for example `question_1` , `question_2` and `question_3`), you could solve the problem and print the questions.\nThis does mean that you can only use `{repeat}` for the answers, and you will have to ask and print all the questions separately.\nCan you do it?\n\nIn the upcoming levels the layout of {repeat} command will change, which enables you to repeat multiple lines at once.\n"
            6:
                story_text: "## Fortune Teller\nIn this level you can use math in your predictions as a fortune teller. This allows you to make up (silly) formulas to calculate the future.\nFor example you could calculate how rich you'll get or how many kids you will have when you grow up.\n"
                example_code: "## Example Hedy code\n\n```\n{print} 'I am Hedy the fortune teller!'\n{print} 'I can predict how many kids youll get when you grow up!'\nage = {ask} 'How old are you?'\nsiblings = {ask} 'How many siblings do you have?'\nlength = {ask} 'How tall are you in centimetres?'\nkids = length / age\nkids = kids - siblings\n{print} 'You will get ...'\n{sleep}\n{print} kids ' kids!'\n```\n\n## Example Silly Fortune Teller\nIf the previous example wasn't silly enough for you, take a look at this one!\n\n```\n{print} 'Im Hedy the silly fortune teller!'\n{print} 'I will predict how smart you are!'\nfootball = {ask} 'On a scale 1-10 how much do you love football?'\nbananas = {ask} 'How many bananas did you eat this week?'\nhygiene = {ask} 'How many times did you wash your hands today?'\nresult = bananas + hygiene\nresult = result * football\n{print} 'You are ' result ' percent smart.'\n```\n"
                start_code: '# place your code here'
            5:
                story_text_2: "Replace Hedy with your own name in the last line, and Hedy will always predict that you will win the lottery and others won't!\nOf course this might raise some suspicion with the other players... To avoid that, you can make sure that Hedy does give different answers every time you run the code.\nBut of course, still gives you a positive answer and the other players a negative one.\n"
                story_text: "## Fortune Teller\nIn thsi level you'll learn to (secretly) tip the odds in your favor, when using the fortune teller!\nBy using `{if}` and `{else}` you can make sure that you will always get a good fotune, while other people might not.\nCheck out this example to find out how.\n"
                example_code: "## Example Hedy code\n\n```\n{print} 'Im Hedy the fortune teller!'\n{print} 'I can predict {if} youll win the lottery tomorrow!'\nperson {is} {ask} 'Who are you?'\n{if} person {is} Hedy {print} 'You will definitely win!\U0001F929' {else} {print} 'Bad luck! Someone {else} will win!\U0001F62D'\n```\n"
                example_code_2: "## Example Hedy code\n```\n{print} 'Im Hedy the fortune teller!'\n{print} 'I can predict {if} you will win the lottery tomorrow!'\nperson {is} {ask} 'Who are you?'\ngoodanswer {is} Hurray! You win!, You will definitely win!, We have a winner!\nbadanswer {is} Bad luck! Try again!, Another person will win, You lose!\n{if} person {is} Hedy {print} goodanswer {at} {random} {else} {print} badanswer {at} {random}\n```\n\n## Challenges\nThis concept can be used to make may different programs, just be creative! For example you could create a machine that predicts that your favorite sports team will beat all the competitors!\nOr you could make  Snow White's magic mirror on the wall, to tell everyone you are the fairest of them all!\nLet your imagination do the work!\n"
                start_code: '# place your code here'
                story_text_3: "## Challenges\nThis concept can be used to make may different programs, just be creative! For example you could create a machine that predicts that your favorite sports team will beat all the competitors!\nOr you could make  Snow White's magic mirror on the wall, to tell everyone you are the fairest of them all!\nLet your imagination do the work!\n"
            1:
                story_text: "## Fortune Teller\nHave you ever been to a carnival and had your future predicted by a fortune teller? Or have you ever played with a magic eight ball?\nThen you probably know that they can't really predict your future, but it's still fun to play!\n\nIn the upcoming levels you can learn how to create your own fortune telling machine!\nIn level 1 you can start off easy by letting Hedy introduce herself as a fortune teller and let her {echo} the players' answers.\nLike this:\n"
                example_code: "## Example Hedy code\n\n```\n{print} Hello, I'm Hedy the fortune teller!\n{ask} Who are you?\n{print} Let me take a look in my crystal ball\n{print} I see... I see...\n{echo} Your name is\n```\n\n## Challenge\nHedy now only tells you your name. Can you expand the code so that Hedy can predict more things about you?\n\nObviously, Hedy isn't a very good fortune teller yet, as she can only repeat the answers that were given by the players!\nTake a look in level 2 to improve your fortune teller.\n"
                start_code: '# place your code here'
                story_text_2: "## Challenge\nHedy now only tells you your name. Can you expand the code so that Hedy can predict more things about you?\nObviously, Hedy isn't a very good fortune teller yet, as she can only repeat the answers that were given by the players!\nTake a look in level 2 to improve your fortune teller.\n"
            12:
                story_text: "## Fortune Teller\nIn this level you can make your fortunes multiple words. Like in this example below:\n"
                example_code: "## Example Hedy code\n\n```\nfortunes = 'you will be rich', 'you will fall in love', 'you will slip on a banana peel'\n{print} 'I will take a look in my crystall ball for your future.'\n{print} 'I see... I see...'\n{sleep}\n{print} fortunes {at} {random}\n```\n"
                start_code: '# place your code here'
            8:
                story_text: "## Fortune Teller\nIn the previous levels you've learned how to use repeat to make the fortune teller answer 3 questions in a row, but we had a problem with printing the questions.\nNow that problem is solved, because of the new way of using the repeat command.\nIn the next example you can have your fortune teller {ask} 3 questions and also print them!\n"
                example_code: "## Example Hedy code\n\n```\n{print} 'I am Hedy the fortune teller!'\n{print} 'You can {ask} me 3 questions.'\nanswers = yes, no, maybe\n{repeat} 3 {times}\n   question = {ask} 'What do you want to know?'\n   {print} question\n   {sleep}\n   {print} 'My crystal ball says...' answers {at} {random}\n```\n"
                start_code: '# place your code here'
            4:
                story_text: "## Fortune Teller\nThis level has no new functions, but allows you to practice with using the quotation marks.\nYou can remake your level 3 code, and make sure to add the quotation marks in the right places!\n\nMind that in level 3, we couldn't use the word 'question' as both the name of the variable and a normal word that could be printed.\nThe quotation marks in level 3 make this possible!\n\nImportant! Mind that now that we're using quotation marks, Hedy will get confused when you use the apostrophe for contractions like I'm or What's.\nMake sure to remove those apostrophes and change the spelling to Im or Whats.\n"
                example_code: "## Example Hedy code\n\n```\n{print} 'Im Hedy the fortune teller!'\nquestion {is} {ask} 'What do you want to know?'\n{print} 'This is your question: ' question\nanswers {is} yes, no, maybe\n{print} 'My crystal ball says...'\n{sleep} 2\n{print} answers {at} {random}\n```\n"
                start_code: '# place your code here'
            3:
                story_text: "## Fortune Teller\nIn the previous levels you've created your first fortune telling machine, but Hedy couldn't really predict anything, only {echo}.\nIn this level you can use a variable and the `{at} {random}` command to really let Hedy choose an answer for you. Check out this code for instance:\n"
                example_code: "## Example Hedy code\n\nIn this example the player can {ask} Hedy a yes-no question and Hedy will pick a random answer for you.\n```\n{print} I’m Hedy the fortune teller!\nquestion {is} {ask} What do you want to know?\n{print} This is what you want to know: question\nanswers {is} yes, no, maybe\n{print} My crystal ball says...\n{sleep} 2\n{print} answers {at} {random}\n```\n\n## Challenges\nNow, Hedy can only answer yes, no or maybe. Can you give Hedy more answer options, like 'definitely' or '{ask} again'.\n"
                start_code: '# place your code here'
                story_text_2: "## Challenges\nNow, Hedy can only answer yes, no or maybe. Can you give Hedy more answer options, like 'definitely' or '{ask} again'.\n"
    haunted:
        name: Haunted House
        description: escape from the haunted house
        image: hauntedhouse.gif
        default_save_name: Haunted House
        levels:
            1:
                start_code: '{print} How did I get here?'
                story_text: "## Haunted house\nIn this adventure you are working towards making a game in which you have to escape from a haunted house by picking the correct door.\nIf you pick the right door you'll survive, but {if} not a terrible monster might...\n\nIn level 1 we start our haunted house game by making up a scary story and {ask} the player what monster they'll see in the haunted house.\n"
                example_code: "## Example Hedy code\n\n\n```\n{print} How did I get here?\n{print} I remember my friend telling me to go into the old mansion...\n{print} and suddenly everything went black.\n{print} But how did I end up on the floor...?\n{print} My head hurts like Ive been hit by a baseball bat!\n{print} What's that sound?\n{print} Oh no! I feel like Im not alone in this house!\n{print} I need to get out of here!\n{print} There are 3 doors in front of me..\n{ask} Which door should i pick?\n{echo} I choose door\n{print} ...?\n```\n\n## Challenge\nCan you finish the scary story? Or make up your own haunted house story?\n"
                story_text_2: "## Challenge\nCan you finish the scary story? Or make up your own haunted house story?\n"
            2:
                start_code: monster1 {is} _
                story_text: "## Haunted House\nIn this haunted house you can choose your monsters with emojis. Of course you could also use words.\n\n## Example Hedy Code\n```\nmonster1 {is} \U0001F47B\nmonster2 {is} \U0001F921\nmonster3 {is} \U0001F476\n{print} You enter the haunted house.\n{print} Suddenly you see a monster1\n{print} You run into the other room, but a monster2 is waiting there for you!\n{print} Oh no! Quickly get to the kitchen.\n{print} But as you enter monster3 attacks you!\n```\n"
                example_code: "## Example Hedy Code\n```\nmonster_1 {is} \U0001F47B\nmonster_2 {is} \U0001F921\nmonster_3 {is} \U0001F476\n{print} You enter the haunted house.\n{print} Suddenly you see a monster_1\n{print} You run into the other room, but a monster_2 is waiting there for you!\n{print} Oh no! Quickly get to the kitchen.\n{print} But as you enter monster_3 attacks you!\n```\n"
            14:
                story_text: "## Haunted House\nIn this level you can use the `<` and `>` symbol to introduce lives to your game.\n"
                example_code: "## Example Hedy code\n\n```\n{print} 'Escape from the haunted house'\nlives = 3\ndoors = 1, 2, 3\nmonsters = 'the wicked witch', 'a zombie', 'a sleeping 3 headed dog'\n{for} i {in} {range} 1 {to} 10\n    {if} lives > 0\n        good_door = doors {at} {random}\n        monster = monsters {at} {random}\n        chosen_door = {ask} 'Which door do you choose?'\n        {if} good_door == chosen_door\n            {print} 'You have chosen the correct door'\n        {else}\n            {print} 'You see...' monster\n            {if} monster == 'a sleeping 3 headed dog'\n                {print} 'Pffieuw.... Its asleep'\n            {else}\n                {print} 'You lose one life'\n                lives = lives -1\n    {else}\n        {print} 'GAME OVER'\n```\n"
                start_code: '# place your code here'
            9:
                start_code: "{print} 'Escape from the haunted house!'"
                story_text: "## Haunted House\nIn this level you can use nesting, which allows you to make the haunted house even more interactive!\n"
                example_code: "## Example Hedy code\n\n```\n{print} 'Escape from the Haunted House!'\nplayer = alive\ndoors = 1, 2, 3\nmonsters = zombie, vampire, giant spider\n{repeat} 3 {times}\n    {if} player {is} alive\n        correct_door {is} doors {at} {random}\n        {print} 'There are 3 doors in front of you...'\n        chosen_door = {ask} 'Which door do you choose?'\n        {if} chosen_door {is} correct_door\n            {print} 'No monsters here!'\n        {else}\n            {print} 'You are eaten by a ' monsters {at} {random}\n            player = dead\n    {else}\n        {print} 'GAME OVER'\n{if} player {is} alive\n    {print} 'Great! You survived!'\n```\n## Challenge\nNow it's very hard to win this game, can you make it easier to win?\nFor example by only having 1 wrong door and 2 correct doors instead of 1 correct door en 2 wrong ones?\n"
            4:
                story_text: "## Haunted house\nIn this level you learn how to use quotation marks in your games.\nCan you make your Haunted House level 4 proof?\n"
                start_code: '# place your code here'
                example_code: "```\n{print} _Escape from the haunted house!_\n{print} _There are 3 doors in front of you..._\nchoice {is} {ask} _Which door do you choose?_\n{print} _You picked door ..._ choice\nmonsters {is} a zombie, a vampire, NOTHING YOUVE ESCAPED\n{print} _You see..._\n{sleep}\n{print} monsters {at} {random}\n ```\n"
            11:
                story_text: "## Haunted House\nIn this level we've changed the repeat command and we've added a line to our haunted house that tells the player in which room they are.\n"
                example_code: "## Example Hedy code\n\n```\n{print} 'Escape from the Haunted House!'\nplayer {is} alive\ndoors = 1, 2, 3\nmonsters = zombie, vampire, giant spider\n{for} i {in} {range} 1 {to} 3\n    {if} player {is} alive\n        correct_door = doors {at} {random}\n        {print} 'Room ' i\n        {print} 'There are 3 doors in front of you...'\n        chosendoor = {ask} 'Which door do you choose?'\n        {if} chosendoor {is} correct_door\n            {print} 'No monsters here!'\n        {else}\n            {print} 'You are eaten by a ' monsters {at} {random}\n            player = dead\n    {else}\n        {print} 'GAME OVER'\n{if} player {is} alive\n    {print} 'Great! You survived!'\n```\n"
                start_code: "{print} 'Escape from the haunted house!'"
            5:
                story_text: "## Haunted House\nUp until this level the haunted house game always asked the player to choose a door, but as you might have noticed, they didn't really have to answer correctly.\nIf the player filled in a completely random answer, the game would still work and the player might even win (despite not picking a door).\nIn this level you can only win the game by picking the same door Hedy picked randomly.\n"
                example_code: "## Example Hedy code\n\n```\n{print} 'Escape from the haunted house!'\n{print} 'There are 3 doors in front of you...'\ndoors {is} 1, 2, 3\nmonsters {is} werewolf, mummy, vampire, zombie\nchosen_door {is} {ask} 'Which door do you choose?'\n{print} 'You chose door...' chosen_door\n{sleep}\ncorrect_door {is} doors {at} {random}\n{if} chosen_door {is} correct_door {print} 'Great! Youve escaped!'\n{else} {print} 'Oh no! You are being eaten by a...' monsters {at} {random}\n```\n"
                start_code: '# place your code here'
            3:
                story_text: "## Haunted house game\nIn the previous levels you've made an introduction to your haunted house game, but as you might have noticed the story would always have a dreadful end.\nIn this level you can make your story more interactive by changing the outcome of the game; sometimes you'll get eaten, sometimes you'll escape!\nLet Hedy decide randomly!\n"
                example_code: "## Example Hedy code\n\n```\n{print} Escape from the haunted house!\n{print} There are 3 doors in front of you...\nchoice {is} {ask} Which door do you choose?\n{print} You picked door ... choice\nmonsters {is} a zombie, a vampire, NOTHING YOUVE ESCAPED\n{print} You see...\n{sleep}\n{print} monsters {at} {random}\n```\n\n## Challenge\nThis story is pretty straight {forward}, maybe you can spook it up a bit by adding a more exciting story.\nAlso you have very limited outcomes right now, there are only 3 options of what's behind the doors. Maybe you can think of more monsters to add to the list!\n\n## Change the game into a tv gameshow!\nLastly, we'd like to challenge you to change this game into a gameshow (like the ones on tv) where you choose a door or suitcase and it contains a big price!\nCan you do it?\n"
                start_code: '# place your code here'
                story_text_2: "## Challenge\nThis story is pretty straight {forward}, maybe you can spook it up a bit by adding a more exciting story.\nAlso you have very limited outcomes right now, there are only 3 options of what's behind the doors. Maybe you can think of more monsters to add to the list!\n\n## Change the game into a tv gameshow!\nLastly, we'd like to challenge you to change this game into a gameshow (like the ones on tv) where you choose a door or suitcase and it contains a big price!\nCan you do it?\n"
            16:
                story_text: "## Haunted House Game\nThis haunted house game uses the connection between the lists you can use in this level.\nFor example: all the properties that belong to the zombie are first in all the lists, witch second and vampire third.\nCheck out the code!\n"
                example_code: "## Example Hedy code\n\n```\nnumbers = [1, 2, 3]\ni = numbers[random]\nhint = ['growling', 'a cackling laugh', 'fluttering batwings']\nmonsters = ['zombie', 'witch', 'vampire']\nbad_fate = ['Your brain is eaten', 'You are forever cursed', 'You are bitten']\ngood_fate = ['You throw the ham. The zombie is distracted and starts etaing it.', 'You set the curtains on fire. The witch flees out of fear for the fire', 'The vampire hates garlic and flees']\nweapons = ['ham', 'lighter', 'garlic']\n{print} 'You are standing in front of an old mension'\n{print} 'Something is not right here'\n{print} 'You hear ' hint[i]\n{print} 'You are going to explore it'\n{print} 'You enter the kitchen en see a lighter, a raw ham and a garlic.'\nyour_weapon = {ask} 'What do you bring with you?'\n{print} 'With your ' your_weapon ' you enter the living room'\n{print} 'There you find a ' monsters[i]\nneeded_weapon = weapons[i]\n{if} your_weapon == needed_weapon\n    {print} 'You use your ' your_weapon\n    {print} good_fate[i]\n    {print} 'YOU WIN!'\n{else}\n    {print} 'You have chosen the wrong weapon...'\n    {print} bad_fate[i]\n    {print} 'GAME OVER'\n```\n"
                start_code: '# place your code here'
    piggybank:
        name: Piggy Bank
        image: piggy.png
        description: Count your pocketmoney!
        default_save_name: Piggy Bank
        levels:
            14:
                story_text: "## Piggybank\nIn this level you can let Hedy tell you {if} you have saved up enough money!\n"
                example_code: "## Example Hedy code\n\n```\nmoney = {ask} 'How much money have you saved?'\nwish = {ask} 'How much money do you need?'\nallowance = {ask} 'How much pocket money do you get each week?'\nto_save = wish - money\nweeks = to_save / allowance\n{if} wish > money\n    {print} 'You need to save up some more!'\n    {print} 'Youll need ' weeks ' more weeks.'\n{else}\n    {print} 'Great! You have enough'\n    {print} 'Lets go shopping!'\n```\n"
                start_code: '# place your code here'
            12:
                story_text: "## Piggy Bank\nIn this adventure you learn how to make a digital piggy bank, to calculate how much money you have and how long you need to save up to buy what you want!\n"
                example_code: "## Example Hedy code\n\n```\n{print} 'The digital piggy bank'\nwish = {ask} 'What would you like to buy?'\nprice = {ask} 'How much does that cost?'\nsaved = {ask} 'How much money have you saved already?'\nallowance = {ask} 'How much pocket money do you get per week?'\nto_save = price - saved\nweeks = to_save / allowance\n{print} 'You can buy a ' wish ' in ' weeks ' weeks.'\n"
                start_code: '# place your code here'
    quizmaster:
        name: Quizmaster
        description: Make your own quiz!
        image: quizmaster.png
        default_save_name: Quizmaster
        levels:
            14:
                story_text: "## Make your own quiz\nIn this adventure you can make your own quiz! Fill in the blanks, add more questions and enjoy your own quiz!\nYou can make a quiz about anything you like: your hobby, your favorite animal, your favorite book or anything at all!\n"
                example_code: "## Example Hedy code\n\n```\n{print} 'Make your own quiz'\npoints_a = 0\npoints_b = 0\n{print} 'Question'\n{print} 'Answer option A'\n{print} 'Answer option B'\nanswer = {ask} 'Which answer?'\n{if} answer == 'A'\n    points_a = points_a + 1\n{if} answer == 'B'\n    points_b = points_b + 1\n{print} 'End of the quiz!'\n{print} 'Lets see the results!'\n{if} points_a > points_b\n    {print} 'You belong to the A club'\n{if} points_b > points_a\n    {print} 'You belong to the B club'\n```\n"
                start_code: '# place your code here'
    language:
        name: Language
        description: Practice words in a foreign language
        image: languages.png
        default_save_name: language
        levels:
            5:
                story_text: "## Learn a new language\nMake your own program to practice your vocabulary in a new language.\n\n## Example Hedy code\n```\n{print} 'Learn French!'\ncat {is} {ask} '\U0001F431'\n{if} cat {is} chat {print} 'Terrific!'\n{else} {print} 'No, cat is chat'\nfrog {is} {ask} '\U0001F438'\n{if} frog {is} grenouille {print} 'Super!'\n{else} {print} 'No, frog is grenouille'\n```\n"
                start_code: '# place your code here'
                example_code: "## Example Hedy code\n```\n{print} 'Learn French!'\ncat {is} {ask} '\U0001F431'\n{if} cat {is} chat {print} 'Terrific!'\n{else} {print} 'No, cat is chat'\nfrog {is} {ask} '\U0001F438'\n{if} frog {is} grenouille {print} 'Super!'\n{else} {print} 'No, frog is grenouille'\n```\n"
            16:
                story_text: "## Learn a new language\nMake your own program to practice your vocabulary in a new language.\n"
                example_code: "## Example Hedy code\n\n```\nfrench_words = ['bonjour', 'ordinateur', 'pomme de terre']\ntranslation = ['hello', 'computer', 'potato']\nscore = 0\n{for} i {in} {range} 1 {to} 3\n    answer = {ask} 'What does ' french_words[i] ' mean?'\n    correct = translation[i]\n    {if} answer == correct\n        {print} 'Correct!'\n        score = score + 1\n    {else}\n        {print} 'Wrong, ' french_words[i] ' means ' translation[i]\n{print} 'You gave ' score ' correct answers.'\n```\n"
                start_code: '# place your code here'
    next:
        description: What's Next?
        name: What's next?
        default_save_name: next
        levels:
            1:
                start_code: "{print} Let's go!"
                story_text: "## What's next?\nCongratulations! You've reached the end of level 1. Hopefully you've already made some awesome codes, but Hedy has a lot more to discover. \n\nIn the first level you might've notice that the `{echo}` command can only save one bit of information at a time. \nFor example in the restaurant adventure, you could {echo} what the costumer wanted to eat, or what they wanted to drink, but not both in one sentence. \n\n```\n{print} Welcome at Hedy's\n{ask} What would you like to eat?\n{echo} So you want \n{ask} what would you like to drink?\n{echo} So you want \n```\nIf the player types a hamburger and coke, you can't say `so you would like a hamburger and coke`, but you have to make two separate line. \nAlso, the `{echo}` command only echoes the word at the end of the sentence. So you can't say `your hamburger is coming right up!`.\n\nThat changes in level 2. In level 2 you'll learn to work with variables, that allow you to save multiple pieces of information and print them in any place you want.\nBesides, you'll learn how to work with the `{at} {random}` command, that you can use to make games. \nSo let's go to the next level!\n"
                example_code: "## Example code\n```\n{print} Welcome at Hedy's\n{ask} What would you like to eat?\n{echo} So you want \n{ask} what would you like to drink?\n{echo} So you want \n```\n"
                story_text_2: "If the player types a hamburger and coke, you can't say `so you would like a hamburger and coke`, but you have to make two separate line. \nAlso, the `{echo}` command only echoes the word at the end of the sentence. So you can't say `your hamburger is coming right up!`.\n\nThat changes in level 2. In level 2 you'll learn to work with variables, that allow you to save multiple pieces of information and print them in any place you want.\nBesides, you'll learn how to work with the `{at} {random}` command, that you can use to make games. \nSo let's go to the next level!\n"
            2:
                start_code: "{print} Let's go to the next level!"
                story_text: "## What's next?\nIn this level you've learned what a variable is and how you can use it to make your adventures more interactive.\nBut... that's not the only thing you can do with variables! You can also use variables to make lists.\nAnd you can even let Hedy pick a random word out of a list, which allows you to make real games!\nTake a quick look at the next level!\n"
            3:
                start_code: "{print} Let's go to the next level!"
                story_text: "## What's next?\nIn this level you've been practising with variables, but maybe you've come across this mistake.\n\nTry to run this code:\n```\nname {is} Sophie\n{print} My name is name\n```\nOf course you wanted to print `My name is Sophie` but Hedy prints `My Sophie is Sophie`. \nIn the next level this problem is fixed by using quotation marks.\n"
            4:
                story_text: "## What's next?\nIn the previous levels you've already learned to use `{at} {random}` which made your games different every time you ran the code.\nBut it's not really interactive, the player doesn't have any influence on what happens in the game.\n\nIn the next level you'll learn the `{if}` command, that allows you to give different responses in your program. This way you can program a secret password for your computer for example.\nSo let's take a peak!\n\n```\npassword {is} {ask} 'What is the correct password?'\n```\n"
                start_code: "{print} 'Lets go to the next level!'"
            5:
                story_text: "## What's next?\nNow you've reached the end of this level, so you have learned `{ask}` and `{if}`. For example you can {ask} guests what they would like to eat.\nWhat you can't yet do though, is calculate the price for everyone's dinner.\n\nThe next level makes it possible to use addition, subtraction and multiplication in your programs. This way you can calculate the prices in your restaurant, but you could also add a secret code to give your friends and family a discount.\nAnother option in the next level is programming your own maths game, for your little brother or sister to practice their multiplications.\nGo see for yourself in the next level!\n```\n{print} 'Welcome at McHedy'\norder {is} {ask} 'What would you like to eat?'\n{print} 'You would like ' order\n{if} order {is} hamburger price {is} 5\n{if} order {is} fries price {is} 2\ndrinks {is} {ask} 'What would you like to drink?'\n{print} 'You would like ' drinks\n{print} 'That will be ' price ' dollars for your ' order ' please'\n{print} 'The drinks are free in this level because Hedy cant calculate the price yet...'\n```\n"
                start_code: "{print} 'On to the next level!'"
                example_code: "## Free drinks!\n```\n{print} 'Welcome at McHedy'\norder {is} {ask} 'What would you like to eat?'\n{print} 'You would like ' order\n{if} order {is} hamburger price {is} 5\n{if} order {is} fries price {is} 2\ndrinks {is} {ask} 'What would you like to drink?'\n{print} 'You would like ' drinks\n{print} 'That will be ' price ' dollars for your ' order ' please'\n{print} 'The drinks are free in this level because Hedy cant calculate the price yet...'\n```\n"
            8:
                start_code: "{print} 'Lets go to the next level!'"
                story_text: "## What's next?\nGreat job! You've reached the end of another level! In this level you've learned to use multiple lines of code in an {if} or {repeat} command. But you can't yet combine the two...\nGood news! In the next level you will be allowed to put an {if} inside an {if}, or inside a {repeat} command.\n\nFor example:\n```\nanswer = {ask} 'Would you like to go to teh next level?'\n{if} answer {is} 'yes'\n    {print} 'Great! You can use the {repeat} commando in the {if} command!'\n    {print} 'Hooray!'\n    {print} 'Hooray!'\n    {print} 'Hooray!'\n{else}\n    {print} 'Okay, you can stay here for a little longer!'\n```\nIn this code Hedy will still say 'Your drink is on its way' even {if} you didn't even want to drink something! In the next level this will be fixed!\n"
                example_code: "## Example Hedy Code\n```\nanswer = {ask} 'Would you like to go to the next level?'\n{if} answer {is} yes\n    {print} 'Great! You can use the {repeat} commando in the {if} command!'\n    {print} 'Hooray!'\n    {print} 'Hooray!'\n    {print} 'Hooray!'\n{else}\n    {print} 'Okay, you can stay here for a little longer!'\n```\n"
            9:
                start_code: "{print} 'Lets go to the next level!'"
                story_text: "## What's next?\nYou're doing great! In this level we still face a small problem. You have learned to repeat lines, but what {if} you'd want to slightly change the line.\nFor example {if} you want to sing the song '{if} you're happy and you knwo it'\n\nIt would look like this:\n```\n{repeat} 2 {times}\n    {print} '{if} youre happy and you know it clap your hands'\n{print} '{if} youre happy and you know it and you really want to show it'\n{print} '{if} youre happy and you know it clap your hands'\n```\n\nIf you'd also want the next verse 'stomp your feet', and the next one, and the next one, you'd have to change the code completely.\nIn the next level you'll learn the `{for}` command, which allows you to make a list of actions and repeat the code with another action each time!\nPlease take a look!\n"
                example_code: "## Example Hedy Code\n```\n{repeat} 2 {times}\n    {print} '{if} youre happy and you know it clap your hands'\n{print} '{if} youre happy and you know it and you really want to show it'\n{print} '{if} youre happy and you know it clap your hands'\n```\n"
            10:
                start_code: "{print} 'Lets go to the next level!'"
                story_text: "## What's next?\nYou have reached the end of this level, you're doing great! You are about to go to the next level. In the higher levels, Hedy is focussing more and more on teaching you the programming language Python.\nIn Python there is no `{repeat}` command, but there is a command that works like {repeat}. Are you curious to find out how to say `{repeat}` in Python language? Quickly go on to find out!\n"
            11:
                story_text: "## What's next?\nMaybe you have tried using decimal numbers in your restaurant adventure. If you did, you probably noticed that Hedy didn't understand them yet and always rounded off.\nFrom the next level on you can use decimal numbers.\n\nAnother cool feauture in the next level is that you can use mulitiple words in a variable.\nFor intance, you could already do this...\n```\nname = {ask} 'Who is your favorite cartoon character?'\n{print} 'I love watching ' name\n```\nBut you couldn't use multiple words in a variable like the example below. This program does not work yet in this level!\n```\nshow = SpongeBob SquarePants\n{print} show 'is my favorite show!'\n```\nGo to the next level to make this code work!\n"
                start_code: "{print} 'Lets go to the next level!'"
                example_code: "```\nname = {ask} 'Who is your favorite cartoon character?'\n{print} 'I love watching ' name\n```\nBut you couldn't use multiple words in a variable like the example below. This program does not work yet in this level!\n```\nshow = SpongeBob SquarePants\n{print} show 'is my favorite show!'\n```\nGo to the next level to make this code work!\n"
            13:
                start_code: "{print} 'Lets go to the next level!'"
                story_text: "## What's next?\nWith the program below you can calulate {if} you've passed a subject at school (so, a grade of six or higher).\nYou can see this code is extremely inefficient, du to the very long code in line 5.\nAll the different grades from 1 to 5 had to be programmed seperately. Lucky for you, in the next level you'll learn how to do this without this extremely long code!\n```\nfirst_grade = {ask} 'What score did you get on your first test?'\nsecond_grade = {ask} 'What score did you get on your second test?'\nadded {is} first_grade + second_grade\nmean_grade {is} added / 2\n{if} mean_grade = 1 {or} mean_grade = 2 {or} mean_grade = 3 {or} mean_grade = 4 {or} mean_grade = 5\n    {print} 'Oh no! You have failed the subject...'\n{else}\n    {print} 'Great! You have passed the subject!'\n```\n"
                example_code: "## Example Hedy Code\n```\nfirst_grade = {ask} 'What score did you get on your first test?'\nsecond_grade = {ask} 'What score did you get on your second test?'\nadded {is} first_grade + second_grade\nmean_grade {is} added / 2\n{if} mean_grade = 1 {or} mean_grade = 2 {or} mean_grade = 3 {or} mean_grade = 4 {or} mean_grade = 5\n    {print} 'Oh no! You have failed the subject...'\n{else}\n    {print} 'Great! You have passed the subject!'\n```\n"
            14:
                start_code: "{print} 'Lets go to the next level!'"
                story_text: "## What's next?\nIn this game below a code has been made to make sure the player can play on as long as he/she wants...\nBut the code is ineffective and way too long. Also, what {if} the player wants to play 101 games instead of 100?\nYou can't play to infinity?\nIn the next level you will learn a command that makes all of this a lot easier!\n```\ngame {is} 'on'\n{for} i {in} {range} 1 {to} 100\n    {if} game {is} 'on'\n        answer = {ask} 'Do you want to continue?'\n        {if} answer {is} 'no'\n            game {is} 'over'\n        {if} answer {is} 'yes'\n            {print} 'Ok we will continue'\n```\n"
                example_code: "## Example Hedy Code\n```\ngame {is} 'on'\n{for} i {in} {range} 1 {to} 100\n    {if} game {is} 'on'\n        answer = {ask} 'Do you want to continue?'\n        {if} answer {is} 'no'\n            game {is} 'over'\n        {if} answer {is} 'yes'\n            {print} 'Ok we will continue'\n```\n"
            15:
                start_code: "{print} 'Lets go to the next level!'"
                story_text: "## What's next?\nIn the next level we will grow a bit more towards real Python code. thon code. You will also learn how to match two lists together.\nThis way you can program a code in which the correct animal is matched to the right sound.\nBecause the two codes below... Are obviously nonsense!\n```\nanimals = 'chicken', 'horse', 'cow'\nsounds = 'cluck', 'neigh', 'moo'\n{for} animal {in} animals\n    {print} 'A ' animal ' says ' sounds {at} {random}\n```\nYou could also try to make it work this way, but....\n```\nanimals = 'chicken', 'horse', 'cow'\nsounds = 'cluck', 'neigh', 'moo'\n{for} animal {in} animals\n    {for} sound {in} sounds\n        {print} 'A ' animal ' says ' sound\n```\n"
                example_code: "```\nanimals = 'chicken', 'horse', 'cow'\nsounds = 'cluck', 'neigh', 'moo'\n{for} animal {in} animals\n    {print} 'A ' animal ' says ' sounds {at} {random}\n```\nYou could also try to make it work this way, but....\n```\nanimals = 'chicken', 'horse', 'cow'\nsounds = 'cluck', 'neigh', 'moo'\n{for} animal {in} animals\n    {for} sound {in} sounds\n        {print} 'A ' animal ' says ' sound\n```\n"
            16:
                start_code: "{print} 'Lets go to the next level!'"
                story_text: "## What's next?\nIn the next level it's time for a new command. You might have noticed in the previous levels that `{if}` and `{else}` sometimes aren't enough.\nFor example in this code:\n```\n{print} 'What is for dinner tonight?'\noptions = ['pizza', 'broccoli', 'green beans']\nchosen = options {at} {random}\n{if} chosen = pizza\n    {print} 'Yummy! Pizza!'\n{else}\n    {print} 'Yikes...'\n```\nIn this code it would be great to have 2x an `{else}` so you could have one option for the broccoli and one for the green beans. The next level comes with the new command `{elif}` that makes this possible!\nSo check out the next level now!\n"
                example_code: "## Example Hedy code\n```\n{print} 'What is for dinner tonight?'\noptions = ['pizza', 'broccoli', 'green beans']\nchosen = options {at} {random}\n{if} chosen = 'pizza'\n    {print} 'Yummy! Pizza!'\n{else}\n    {print} 'Yikes...'\n```\n"
                story_text_2: In this code it would be great to have 2x an `{else}` so you could have one option for the broccoli and one for the green beans. The next level comes with the new command `{elif}` that makes this possible! So check out the next level now!
            6:
                story_text: "## What's next?\n Great job! You've reached the end of this level, which means you have practiced with `{if}` and `{else}`. You have probably noticed that your codes are getting longer and longer.\n For example {if} you want to program 'Happy Birthday'\n\n ```\n {print} 'happy birthday to you'\n {print} 'happy birthday to you'\n {print} 'happy birthday dear Hedy'\n {print} 'happy birthday to you'\n\n ```\n That's a lot of code for mainly the same words over and over again. Luckily in the next level has a solution with the `{repeat}` command, that allows you to repeat a line of code multiple times.\n"
                start_code: "{print} 'On to the next level!'"
                example_code: "## Example Hedy Code\n ```\n {print} 'happy birthday to you'\n {print} 'happy birthday to you'\n {print} 'happy birthday dear Hedy'\n {print} 'happy birthday to you'\n ```\n"
            7:
                story_text: "## What's next?\nNow you've learned how to repeat one single line of code. This comes in handy, but it's not always enough. Sometimes you want to repeat multiple lines at once.\nthe next level allows you to group a couple of lines of code, and repeat that little group of lines all at once!\n\n```\n{repeat} 5 {times} {print} 'In the next level you can repeat multiple lines of code at once!'\n```\n"
                start_code: "{print} 'Lets go to the next level!'"
                example_code: "## Example Hedy Code\n```\n{repeat} 5 {times} {print} 'In the next level you can repeat multiple lines of code at once!'\n```\n"
            12:
                story_text: "## What's next?\nIn the previous levels you learned how to put two `{if}`commands inside each other. This works fine, but it does give you very long and unhandy codes like this one:\n```\nusername {is} {ask} 'What is your username?'\npassword {is} {ask} 'What is your password?'\n{if} username {is} 'Hedy'\n    {if} password {is} 'secret'\n        {print} 'Welcome Hedy!'\n    {else}\n        {print} 'Access denied'\n{else}\n    {print} 'Access denied!'\n```\nIn this system you have to give both the correct username and the correct password.\nIn the next level you will learn the `{and}` command that will make this code a ot shorter and more understandable!\nCheck it out!\n"
                start_code: "{print} 'Lets go to the next level!'"
                example_code: "## Example Hedy code\n```\nusername {is} {ask} 'What is your username?'\npassword {is} {ask} 'What is your password?'\n{if} username {is} 'Hedy'\n    {if} password {is} 'secret'\n        {print} 'Welcome Hedy!'\n    {else}\n        {print} 'Access denied'\n{else}\n    {print} 'Access denied!'\n```\n"
            18:
                start_code: "{print} ('Great job!!!')"
                story_text: "## What's next?\nCongratulations! You have reached the last level of Hedy! But no worries, we are working very hard to create more levels and new adventures. So please come back later to check out the newest levels!\n"
            17:
                story_text: "## What's next?\nIn the next level you will learn a real Python way to use `{print}`.\n"
                start_code: "{print} 'Lets go to the next level!'"
        image: ' '
    parrot:
        name: Parrot
        description: Create your own online pet parrot that will copy you!
        image: story.png
        default_save_name: Parrot
        levels:
            1:
                story_text: "## Parrot\nCreate your own online pet parrot that will copy you!\n"
                example_code: "## Example Hedy code\n\n```\n{print} Im Hedy the parrot\n{ask} whats your name?\n{echo}\n{echo}\n```\n"
                start_code: '{print} Im Hedy the parrot'
            2:
                story_text: "## Parrot\nCreate your own online pet parrot that will copy you!\n"
                example_code: "## Example Hedy code\n\n```\n{print} Im Hedy the parrot\nname {is} {ask} whats your name?\n{print} name\n{sleep}\n{print} squawk\n{sleep}\n{print} name\n```\n"
                start_code: '{print} Im Hedy the parrot!'
            3:
                story_text: "## Parrot\nTeach your parrot a new word with `{add}`.\n"
                example_code: "## Example Hedy code\n\n```\nwords {is} squawk, Hedy\n{print} Train your parrot!\nnew_word {is} {ask} Which word do you want to teach them?\n{add} new_word {to_list} words\n{print} \U0001F9D2 Say new_word , Hedy!\n{print} \U0001F99C words {at} {random}\n```\n"
                start_code: '# place your code here'
            5:
                story_text: "## Parrot\nReward your parrot {if} it says the correct word!\n"
                example_code: "## Example Hedy code\n\n```\nwords {is} squawk, Hedy\n{print} 'Train your parrot!'\nnew_word {is} {ask} 'Which word do you want to teach them?'\n{add} new_word {to_list} words\nsaid_word {is} words {at} {random}\n{print} '\U0001F9D2 Say ' new_word ', Hedy!'\n{print} '\U0001F99C ' said_word\n{if} said_word {is} new_word {print} '\U0001F9D2 Great job, Hedy! \U0001F36A'\n{else} {print} '\U0001F9D2 No, Hedy! Say ' new_word\n```\n"
                start_code: '# place your code here'
    dice:
        name: Dice
        description: Make your own dice
        image: dice.png
        default_save_name: Dice
        levels:
            7:
                example_code: "## Example Hedy code\n\n```\nchoices = 1, 2, 3, 4, 5, earthworm\n{repeat} _ _ {print} _ _ _\n```\n"
                story_text: "## Dice\nYou can also make a die again in level 5. With the `{repeat}` code you can easily roll a whole hand of dice.\nTry to finish the sample code! The dashes should contain multiple commands and characters.\n\nBut maybe you want to make a completely different die. Of course you can!\n"
                start_code: "{print} 'What will the die indicate this time?'"
            10:
                story_text: "## Dice\nIs everybody taking too long throwing the dice? In this level you can let Hedy throw all the dice at once!\n"
                example_code: "## Example Hedy code\n\n```\nplayers = Ann, John, Jesse\nchoices = 1, 2, 3, 4, 5, 6\n{for} player {in} players\n    {print} player ' throws ' choices {at} {random}\n    {sleep}\n```\n"
                start_code: '# place your code here'
            6:
                story_text: "## Dice\nYou can also make an Earthworm die again in this, but now you can also calculate how many points have been rolled.\nYou may know that the worm counts 5 points for Earthworms. Now after a roll you can immediately calculate how many points you have thrown.\nThis is the code to calculate points for one die:\n"
                example_code: "## Example Hedy code\n\n```\nchoices = 1, 2, 3, 4, 5, earthworm\npoints = 0\nthrow = choices {at} {random}\n{print} 'you threw' throw\n{if} throw {is} earthworm points = points + 5 {else} points = points + throw\n{print} 'those are' points ' point'\n```\nCan you make the code so that you get the total score for 8 dice? To do that, you have to cut and paste some lines of the code.\n"
                example_code_2: "## Looking forward\n\nDid you manage to calculate the score for 8 dice? That required a lot of cutting and pasting, right? We are going to make that easier in level 7!\n"
                start_code: "{print} 'What will the die indicate this time?'"
            5:
                example_code: "## Example Hedy code\n\n```\nchoices {is} 1, 2, 3, 4, 5, earthworm\nthrow {is} _\n{print} 'you have' _ 'thrown'\n{if} _ {is} earthworm {print} 'You can stop throwing.' _ {print} 'You have to hear it again!'\n```\n"
                story_text: "## Dice\nYou can also make a die again in this level using the `{if}`.\nComplete the sample code so that the code says \"You can stop throwing\" once you have thrown an earthworm.\n\nBut maybe you want to recreate a die from a completely different game. That's fine too! Then make up your own reaction. Eg 'yes' for 6 and 'pity' for something {else}.\n"
                start_code: "{print} 'What will the die indicate this time?'"
            4:
                story_text: "## Dice\nIn this level we can make sentences with the die value in the sentence, with quotes of course.\nThis time the sample code is not quite complete. Can you finish the code?\n"
                example_code: "## Example Hedy code\n\n```\nchoices {is} 1, 2, 3, 4, 5, earthworm\n{print} _ you threw _\n{print} _ _ _ <- here you have to program the choice\n```\n"
                start_code: "{print} 'What will the die indicate this time?'"
            3:
                example_code: "## Example Hedy code\n\n```\nchoices {is} 1, 2, 3, 4, 5, earthworm\n{print} choices {at} {random}\n```\n"
                start_code: '{print} What will the die indicate this time?'
                story_text: "## Dice\nIn this level we can choose from a list. With that we can let the computer choose one side of the die.\nTake a look at the games you have in your closet at home.\nAre there games with a (special) die? You can also copy it with this code.\nFor example, the dice of the game Earthworms with the numbers 1 to 5 and an earthworm on it.\n\n![Die of earthworms with 1 to 5 and an earthworm on it](https://cdn.jsdelivr.net/gh/felienne/hedy@24f19e9ac16c981517e7243120bc714912407eb5/coursedata/img/dobbelsteen.jpeg)\n"
            15:
                story_text: "## Dice\nIn this game you have to throw 6 in as little tries as possible.\n"
                example_code: "## Example Hedy code\n\n```\noptions = 1, 2, 3, 4, 5, 6\n{print} 'Throw 6 as fast as you can!'\nthrown = 0\ntries = 0\n{while} thrown != 6\n    thrown = options {at} {random}\n    {print} 'You threw ' thrown\n    tries = tries + 1\n{print} 'Yes! You have thrown 6 in ' tries ' tries.'\n```\n"
                start_code: '# place your code here'
<<<<<<< HEAD
    end:
        levels:
            1:
                start_code: '# place your code here'
            2: {}
            3:
                start_code: '# place your code here'
            4: {}
            5:
                start_code: '# place your code here'
            6: {}
            7:
                start_code: '# place your code here'
            8: {}
            9:
                start_code: '# place your code here'
            10: {}
            11:
                start_code: '# place your code here'
=======
>>>>>>> b3478f3f
    secret:
        name: SuperSpy
        description: Make your own spy code
        image: story.png
        default_save_name: language
        levels:
            12:
                start_code: '## place your code here'
                story_text: "## Make a secret code like a super spy\nIn this adventure you can create your own super spy code. Encode a message that only the right agent can decipher.\nIf the enemy tries to crack the code, they will get some false info to waste their time.\n"
                example_code: "## Example Hedy code\n```\nname is ask 'What is your name?'\nif name is 'Agent007'\n    a is 'Go to the airport '\nelse\n    a is 'Go to the trainstation '\npassword is ask 'What is the password?'\nif password is 'TOPSECRET'\n    b is 'tomorrow at 02.00'\nelse\n    b is 'today at 10.00'\nprint a + b\n```\n"
            13:
                start_code: '## place your code here'
                story_text: "## Superspy\nThe code you made in the previous level can be made a lot easier in this one with the `{and}` command.\n"
                example_code: "## Example Hedy code\n```\nname is ask 'What is your name?'\npassword is ask 'What is your password?'\nif name is 'Agent007' and password is 'TOPSECRET'\n    print 'Go to the airport at 02.00'\nelse\n    print 'Go to the trainstation at 10.00'\n ```\n"<|MERGE_RESOLUTION|>--- conflicted
+++ resolved
@@ -878,28 +878,6 @@
                 story_text: "## Dice\nIn this game you have to throw 6 in as little tries as possible.\n"
                 example_code: "## Example Hedy code\n\n```\noptions = 1, 2, 3, 4, 5, 6\n{print} 'Throw 6 as fast as you can!'\nthrown = 0\ntries = 0\n{while} thrown != 6\n    thrown = options {at} {random}\n    {print} 'You threw ' thrown\n    tries = tries + 1\n{print} 'Yes! You have thrown 6 in ' tries ' tries.'\n```\n"
                 start_code: '# place your code here'
-<<<<<<< HEAD
-    end:
-        levels:
-            1:
-                start_code: '# place your code here'
-            2: {}
-            3:
-                start_code: '# place your code here'
-            4: {}
-            5:
-                start_code: '# place your code here'
-            6: {}
-            7:
-                start_code: '# place your code here'
-            8: {}
-            9:
-                start_code: '# place your code here'
-            10: {}
-            11:
-                start_code: '# place your code here'
-=======
->>>>>>> b3478f3f
     secret:
         name: SuperSpy
         description: Make your own spy code
