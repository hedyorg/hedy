adventures:
    story:
        name: 故事
        default_save_name: 故事
        description: 故事
        levels:
            1:
                story_text: |
                    在第1级中你可以自己添加角色创作一个有不同主角的故事动画。

                    在第一行，使用`{ask}`，问谁是故事的主角。

                    在这第一行之后，如果需要打印这个句子，就用`{print}`开始这个句子。
                    如果你想让你的主角的名字出现在句子的末尾，你可以用`{echo}`。
                example_code: |
                    ```
                    {ask} 这个故事的主人公是（谁）
                    {print}主人公现在要到森林里去散步
                    {echo} 他有点害怕，
                    {print} 他听到到处都有疯狂的声音
                    {print} 他害怕这是一片闹鬼的森林
                    ```
                story_text_2: |
                    ### 练习
                    现在创建至少有6行代码的你自己的故事。
                    这个故事不能与示例代码相同。
                    至少要使用一个`{ask}`和一个`{echo}`命令。
                    你可以把它写成任何你喜欢的主题。
                    如果你想不出来，可以使用我们的给你的选择：看电影、体育比赛或动物园的一天。
                start_code: '{print} 你的故事从这里开始'
            2:
                story_text: |
                    在第2关，你可以让你的故事更有趣些。你的主人公的名字可以放在句子里的任何位置了。

                    为此你确实需要多写一点代码。你需要先给主人公一个名字。

                    然后就可以把名字放在句子里的任何位置。
                example_code: |-
                    ```
                    名字 {is} {ask} 主角的名字是什么？
                    {print} 名字 现在要去森林里散步了
                    {print} 名字 有点害怕
                    {print} 突然，他听到一个疯狂的声音……
                    {sleep}
                    {print} 名字 害怕这个森林里面闹鬼
                    ```
                story_text_2: |
                    ###练习
                    现在是时候将变量添加到你在前一个关卡中创造的故事中了。
                    转到“我的程序”，寻找你的1级故事冒险并复制代码。将代码粘贴到这个关卡的输入屏幕上。
                    这段代码在本关不会起作用，因为你还没有使用变量。
                    把你代码中的`{ask}`命令和`{echo}`命令改成你在本关学到的正确形式。

                    **另外**在你的代码中添加一个`{sleep}`命令，在你的故事中建立起紧张感。
                start_code: '{print} 你的故事'
            3:
                story_text: |
                    在第3关，你可以让你的故事更有趣些。你可以随机选择怪物、动物或者其它障碍，比如：
                example_code: |
                    ```
                    动物们 {is} 🦔, 🐿, 🦉, 🦇
                    {print} 他现在听到了一个的声音 动物们 {at} {random}
                    ```
                story_text_2: |
                    你的故事也用得上`{add}`命令。
                example_code_2: |
                    ```
                    {print} 他听到一个声音
                    动物们 {is} 🐿，🦔，🦇，🦉
                    某动物 {is} {ask} 你觉得它是什么？
                    {add} 某动物 {to_list} 动物们
                    {print} 它 是 动物们 {at} {random}
                    ```
                story_text_3: |
                    这是一个在故事里使用`{remove}`命令的例子

                    ### 练习
                    将你在前几级的故事复制到这一级。
                    在此级中，你已经学会了3个新命令`{at} {random}` , `{add} {to}` 和 `{remove} {from}`.
                    在你的故事中添加新的代码行，让所有的新命令在你的故事中至少出现一次。
                example_code_3: |
                    ```
                    {print} 他的背包太重了。
                    {print} 包里有一瓶水，一个手电筒和一块砖。
                    包 {is} 水, 手电筒, 砖
                    扔掉的 {is} {ask} 他应该扔掉哪个东西？
                    {remove} 扔掉的 {from} 包
                    ```
                start_code: '{print} 你的故事'
            4:
                story_text: "你可能注意到了，在之前的级别里还有个问题。你有没有试过打印含有“名字”这个词的句子？即：`{print}` 我的名字是名字。\n 在这一级里你可以解决这个问题。你必须给所有需要打印的东西加上引号。\n\n### 练习1\n复制示例代码并通过添加引号来使其正常工作。 \n\n ### 练习 2 \n返回到上一个级别并复制故事代码。通过在正确的位置添加引号，使代码在此级别中正常工作。 \n注意：你自己故事中的变量应该在引号之外。就像范例代码的第二行一样。在该行中，变量名称放在引号之外。\n"
                example_code: "```\n名字 {is} {ask}_你的名字是什么? _\n{print}     _ 主人公的名字是_名字 \n {print} 名字     _正准备走进树林_\n{print} 名字 _有点害怕'\n动物们 {is} \U0001F994, \U0001F43F, \U0001F989, \U0001F987\n{print} _他听到了一个_ 动物们{at} {random} 的声音\n{print} 名字_担心这片森林闹鬼_\n```\n"
                start_code: '{print} ''你的故事会打印在这里！'''
            5:
                story_text: |
                    在此级别中，你可以设计不同的结局，这将使你的故事更加有趣。
                    在范例代码中，你可以看到如何设计两个不同的结局。

                    ### 练习1
                    请选择一个主题然后用至少6行代码写一个新的小故事。
                    没有灵感？可以从这些主题中选一个：超级英雄、无聊的学校生活、搁浅在荒岛上。

                    现在给玩家一个机会选择故事的结局，可以是好的结局也可以是坏的结局，就像范例代码中的那样。
                    对这两种结局进行编程。

                    ### 练习2
                    复制你在前几级自己的冒险活动-故事中创建的故事。
                    想办法给你的故事添加至少2个`{if}` 和`{else}` 命令。
                    这可以是一个好的或坏的结局，但你也可以尝试用其他的方式来加入这些命令。
                example_code: |
                    ```
                    名字 {is} {ask} '谁在森林里行走？'
                    {print} 名字 '走在森林里'
                    {print} 名字 '遇到了一头怪物'
                    结局 {is} {ask} '你想看好结局还是坏结局？'
                    {if} 结局 {is} 好 {print} 名字 '拔出了剑，怪物立即逃跑了'
                    {else} {print} '怪物吃掉了' 名字
                    ```
                start_code: '{print} ''你的故事从这里开始！'''
            7:
                story_text: "在故事里，有人会重复同一个词好几次。比如，当有人在呼救或者唱歌。\n在这一级，你可以通过`{repeat}`在故事中加入这种重复。\n \n### 练习 \n在你自己的故事中加入重复的内容。返回你保存的程序中，选择第6级的故事程序，找到一个包含`{print}` 的行，然后重复它！\n"
                example_code: |
                    ```
                    {print} '王子不断地呼救'
                    {repeat} 5 {times} {print} '救命啊！'
                    {print} '为什么没有人来救我？'
                    ```
                start_code: '{repeat} 5 {times} {print} ''救命！'''
            8:
                story_text: "在这一级中，你可以在你的{if} 条件语句中使用多行，这样你就可以升级你的好的或坏的结局！\n\n### 练习1\n代码范例中显示了两种不同的结局；一种是主人公跳上时光机，另一种是没有跳上时光机。\n 每个结局都至少需要用一个句子完成空格。 \n**（额外的）**使故事更长。故事中会发生什么？您还可以添加具有不同选项的第二个 `{ask}`\n \n### 练习2\n返回你保存的程序中，从第5级选择你的故事程序。现在写一个好的和一个坏的结局，每个结局至少有三行长! \n"
                example_code: |
                    ```
                    {print} '哦，不！霸王龙来了！'
                    结局 = {ask} '你想要好结局还是坏结局？'
                    {if} 结局 {is} 好
                        {print} '理查德在千钧一发之际跳回了时光机里！'
                        {print} _
                    {else}
                        {print} '哦，不！理查德太慢了……'
                        {print} _
                    ```
                start_code: '# 在这里写你的代码'
            9:
                story_text: "在这一级，你可以通过嵌套，在一个 `{if}`和`{repeat}` 语句里包含其它 `{if}`和`{repeat}`语句。\n 这让你有了很多选择，极大地提高了故事地互动性。\n\n### 练习1 \n完成代码，使`{if}` 能正常工作。 \n\n### 练习2 \n 为故事中罗宾也回家的部分添加一个`{if}` 和`{else}`语句 。 \n\n### 练习3 \n回到你第8级的故事中，在另一个`{if}` 条件语句里面至少使用两个`{if}`条件语句。\n"
                example_code: |
                    ```
                    {print} '罗宾来到了市区'
                    地点 = {ask} '罗宾是要去商店还是回家？'
                    {if} 地点 {is} 商店
                        {print} '她走进了商店。'
                        {print} '罗宾发现了一本有趣的书'
                        书 = {ask} '罗宾买了这本书吗？'
                        {if} 书 {is} 是
                        {print}_ '罗宾买了这本书，回家了'
                         _{else}
                        _{print} '罗宾离开商店，回家了'
                    {else}
                        {print} '罗宾回了家'
                    ```
                start_code: '# 在这里写你的代码'
            10:
                story_text: "在这一级，你可以在你的故事里使用 {for} 命令。这样很容易就能写出儿童书里的“棕熊，棕熊，你看到了什么”的故事。\n\n ### 练习\n\n请看\n<a \nhref=\"https://www.yonkerspublicschools.org/cms/lib/NY01814060/Centricity/Domain/1621/Brown%20Bear%20Book.pdf\"> the story</a> 如果你不知道这个故事，请确保它是按照书中的内容打印的。\n"
                example_code: "```\n动物们 = _ , _ , _ \n{print} '棕熊，棕熊 '\n{print} '你看到了什么？'\n```\n"
                start_code: '# 在这里写你的代码'
            12:
                story_text: 在此级别中，您可以使用引号将多个单词保存在一个变量中。
                example_code: |
                    ```
                    名字 = '英国女王'
                    {print} 名字'正在吃一块蛋糕，突然......'
                    ```
                start_code: '# 在这里写你的代码'
            13:
                story_text: "通过使用`{and}`和`{or}`命令，你可以把故事写得更短。比如这个龙的故事。\n\n### 练习 \n你能像这样制作你自己的迷你冒险游戏吗？\n"
                example_code: |
                    ```
                    {print} “我们的英雄正在穿过森林”
                    {print} “路径分两路”
                    path= {ask} “她应该选择哪条路径？”
                    武器={ask} “她画的是什么武器？”
                    {if} 路径 {is} “左” {and} 武器 {is} “剑”
                        _
                    ```
                start_code: '# 在这里写你的代码'
            15:
                story_text: |
                    运用`{while}`循环能让你的故事更有趣。比如，用`{while} game {is} 'on'`可以让游戏一直进行到结束为止。
                    或者用`{while} sword {is} 'lost'`来要求玩家必须先找到剑，才能继续游戏。
                example_code: |
                    ```
                    钥匙 = '丢失'
                    {print} '你站在你的花园里，你的钥匙丢了。'
                    {print} '你想去哪里找它们？'
                    {print} '你可以选择：树、花坛、石头、邮筒'
                    {while} 钥匙 == '丢失'
                        位置 = {ask} '你想去哪里找？'
                        {if} 位置 == '花坛'
                            {print} '它们在这里！'
                            钥匙 = '找到'
                        {else}
                            {print} '没有，他们不在'位置
                    {print} '现在你可以进入房子了！'
                    ```
                start_code: '# 在这里写你的代码'
            18:
                story_text: |
                    We are going to print another story, but now we have to use brackets with `{print}`.

                    ### Exercise 1
                    Create a story of at least 5 sentences. You don't have to use 'name' just yet.
                example_code: |
                    ```
                    {print}('欢迎来到这个故事！')
                    ```
                story_text_2: |
                    ### 练习 2
                    我们已经为您准备了一个 `{input}`。 首先，在您的故事中使用 `name` 变量。
                    然后，请添加第二个 `{ask}` 并使用该变量。
                    提示：记得文本和变量之间 `{print}` 中的逗号！
                example_code_2: |
                    ```
                    naam = {input}("你叫什么名字？")
                    {print}('欢迎来到这个故事！')
                    ```
                start_code: '# 在此处键入代码'
    add_remove_command:
        name: '{add} {to} & {remove} {from}'
        default_save_name: 添加_删除_命令
        description: 简介 添加和删除
        levels:
            3:
                story_text: |
                    ## 添加到
                    您可以使用“{add} {to}”令将项目添加到列表中。要将项目添加到列表中，您只需键入：“{add} 企鹅 {to} 动物”或者您可以使用“{ask}”命令，如示例代码所示。
                example_code: |
                    ```
                    动物 {is} 狗， 猫， 袋鼠
                    像 {is} {ask} 你最喜欢的动物是什么？
                    {add} 像 {to_list} 动物
                    {print} 我选择 动物 {at} {random}
                    ```
                story_text_2: |
                    ## Remove from
                    如果你可以将项目添加到列表中，当然你也可以将其删除。可以使用 `{remove} {from}` 指令.
                example_code_2: |
                    ```
                    动物们 {is} 狗, 猫, 袋鼠
                    不喜欢 {is} {ask} 你不喜欢什么动物？
                    {remove} 不喜欢 {from} 动物们
                    {print}我选择 动物们 {at} {random}
                    ```
                story_text_3: |
                    ### 锻炼
                    在这个虚拟餐厅中尝试新命令。将玩家想要的口味添加到列表中，并删除他们过敏的口味。
                example_code_3: |
                    ```
                    {print} Mystery milkshake
                    flavors {is} strawberry, chocolate, vanilla
                    hope {is} {ask} What flavor are you hoping for?
                    _
                    allergies {is} {ask} Are you allergic to any flavors?
                    _
                    {print} You get a flavors {at} {random} milkshake
                    ```
                start_code: |-
                    animals {is} dog, cat, kangaroo
                    like {is} {ask} What is your favorite animal?
                    {add} like {to_list} animals
                    dislike {is} {ask} What animal do you not like?
                    {remove} dislike {from} animals
                    {print} I choose animals {at} {random}
    and_or_command:
        name: '{and} & {or}'
        default_save_name: and or
        description: introducing and or
        levels:
            13:
                story_text: |-
                    We are now going to learn `{and}` and `{or}`! If you want to check two statements, you don't have to use two `{if}`s but can use `{and}` and `{or}`.

                    If you use `{and}`, both statements, left and right of the `{and}` need to be true. We can also use `{or}`. Then only one statement needs to be correct.
                example_code: |
                    ```
                    name = {ask} 'what is your name?'
                    age = {ask} 'what is your age?'
                    {if} name {is} 'Hedy' {and} age {is} 2
                        {print} 'You are the real Hedy!'
                    ```
                start_code: |-
                    name = {ask} 'what is your name?'
                    age = {ask} 'what is your age?'
                    {if} name {is} 'Hedy' {and} age {is} 2
                        {print} 'You are the real Hedy!'
    ask_command:
        name: '{ask}'
        default_save_name: ask_command
        description: Introduction ask command
        levels:
            1:
                story_text: |
                    ## The ask command
                    Now that you can use the `{print}` command, you are ready to learn the next command: `{ask}`. With the `{ask}` command, you can ask a question. Check it out:
                example_code: |
                    ```
                    {print} Hello!
                    {ask} What is your name?
                    ```
                story_text_2: |
                    ## The echo command
                    如果想让计算机将结果重复一遍，可以使用 `{echo}` 命令。答案将在程序末尾输出，因此在本例中，结果将在 hello 之后输出。
                example_code_2: |
                    ```
                    {print} Hello!
                    {ask} What is your name?
                    {echo} hello
                    ```
                story_text_3: |
                    ### 练习
                    尝试使用“{ask}”和“{echo}”命令，首先，完成填空以使该程序成功运行。
                    然后使用“{ask}”命令再问 2 个问题，在每个“{ask}”之后使用“{echo}”在屏幕上打印答案。
                example_code_3: |
                    ```
                    _ 你好吗?
                    _
                    ```
                start_code: |
                    {print} Hello!
                    {ask} What is your name?
                    {echo} hello
            2:
                story_text: |
                    ## 询问命令
                    现在我们可以在代码中使用**变量**，我们可以不再使用“{echo}”命令。
                    我们可以使用变量来保存问题的答案，这样我们就可以在代码中使用多个问题的答案。
                    一探究竟：
                    这样你的代码就变得具有交互性了！
                example_code: |
                    ```
                    name {is} {ask} What is your name?
                    {print} Hello name
                    age {is} {ask} How old are you?
                    {print} name is age years old.
                    ```
                story_text_2: |
                    ### Exercise
                    In the previous tab you have practised with setting variables with the `{is}` command.
                    You have created at least 3 variables and used them with a print command.
                    Now, instead of setting the variables we want you to make the variables interactive, like we did in our example.

                    Copy your code from the previous tab and make the variables interactive by using `{ask}` commands.
                example_code_2: |
                    ```
                    favorite_animals {is} {ask} 你喜欢什么 动物?
                    {print} 我喜欢 favorite_animals
                    ```
                start_code: |-
                    name {is} {ask} What is your name?
                    {print} Hello name
                    age {is} {ask} How old are you?
                    {print} name is age years old.
    blackjack:
        name: Blackjack
        default_save_name: Blackjack
        description: Try to get as close to 21 as you can
        levels:
            17:
                story_text: |
                    Blackjack is a simple game of cards in which you have to get as close to 21 points as possible. You get two cards. Each card is worth their numeral value, and the face cards (Jack, Queen and King) are worth 10 points.
                    The Ace is worth either 1 or 11 points (you can choose). The dealer, your opponent, also gets two cards.
                    If you want, you can get another card, and its points will be added to your total. The dealer can also choose to take another card.
                    But be careful not to get more than 21 points, because if you do, you lose!
                    The player who gets closest to 21, without going over it, wins!

                    Have fun!
                example_code: |
                    ```
                    {print} 'BLACKJACK'
                    cards = [2, 3, 4, 5, 6, 7, 8, 9, 10, 'Jack', 'Queen','King', 'Ace']
                    points = 0
                    dealer_points = 0
                    card_1 = cards[{random}]
                    card_2 = cards[{random}]
                    card_3 = cards [{random}]
                    dealer_card_1 = cards[{random}]
                    dealer_card_2 = cards[{random}]
                    dealer_card_3 = cards[{random}]
                    # Points for card 1
                    {if} card_1 == 'Jack' {or} card_1 == 'Queen' {or} card_1 == 'King':
                        points = points + 10
                    {elif} card_1 == 'Ace':
                        points = points + 11
                    {else}:
                        points = points + card_1
                    # Points for card 2
                    {if} card_2 == 'Jack' {or} card_2 == 'Queen' {or} card_2 == 'King':
                        points = points + 10
                    {elif} card_2 == 'Ace':
                        points = points + 11
                    {else}:
                        points = points + card_2
                    # Points for dealer card 1
                    {if} dealer_card_1 == 'Jack' {or} dealer_card_1 == 'Queen' {or} dealer_card_1 == 'King':
                        dealer_points = dealer_points + 10
                    {elif} dealer_card_1 == 'Ace':
                        dealer_points = dealer_points + 11
                    {else}:
                        dealer_points = dealer_points + dealer_card_1
                    # Points for dealer card 2
                    {if} dealer_card_2 == 'Jack' {or} dealer_card_2 == 'Queen' {or} dealer_card_2 == 'King':
                        dealer_points = dealer_points + 10
                    {elif} dealer_card_2 == 'Ace':
                        dealer_points = dealer_points + 11
                    {else}:
                        dealer_points = dealer_points + dealer_card_2
                    # Two Aces
                    {if} card_1 == 'Ace' {and} card_2 == 'Ace':
                        points = 12
                    {if} dealer_card_1 == 'Ace' {and} dealer_card_2 == 'Ace':
                        dealer_points = 12
                    # Scoreboard
                    {print} 'You have a ' card_1 ' and a ' card_2 ' (' points ' points)'
                    {print} 'The dealer has a ' dealer_card_1 ' and a ' dealer_card_2 ' (' dealer_points ' points)'
                    # Extra card for the player
                    hit = {ask} 'Do you want an extra card?'
                    {if} hit == 'yes':
                        {if} card_3 == 'Jack' {or} card_3 == 'Queen' {or} card_3 == 'King':
                            points = points + 10
                        {elif} card_3 == 'Ace':
                            {if} points > 11:
                                points = points + 11
                            {else}:
                                points = points + 1
                        {else}:
                            points = points + card_3
                        print 'You get an extra ' card_3 ' (' points ' points)'
                    {else}:
                        print 'No extra cards'
                    # Winner
                    {if} points > 21 {or} dealer_points > points {or} dealer_points == 21:
                        {print} 'You lose'
                    {elif} dealer_points < 17:
                        {print} 'The dealer takes an extra card. It is a... ' dealer_card_3
                        {if} dealer_card_3 == 'Jack' {or} dealer_card_3 == 'Queen' {or} dealer_card_3 == 'King':
                            dealer_points = dealer_points + 10
                        {elif} dealer_card_3 == 'Ace':
                            {if} dealer_points < 11:
                                dealer_points = dealer_points + 11
                            {else}:
                                dealer_points = dealer_points + 1
                        {else}:
                            dealer_points = dealer_points + dealer_card_3
                        {print} 'The dealer has ' dealer_points ' points now'
                        {if} dealer_points < 21 {and} dealer_points > points:
                            {print} 'You lose'
                        {else}:
                            {print} 'You win'
                    {elif} points > dealer_points {and} points < 21:
                        {print} 'You win!'
                    ```
                start_code: '# place your code here'
    calculator:
        name: 计算器
        default_save_name: 计算器
        description: 创建一个计算器
        levels:
            6:
                story_text: |
                    现在你可以做数学了，你可以自己做一个计算器！
                example_code: |
                    ```
                    数一 {is} {ask} '填写第一个数字：'
                    数二 {is} {ask} '填写第二个数字：'
                    正确答案 = 数一 * 数二
                    {print} 数一 ' 乘以 '数二 ' 是 ' 正确答案
                    ```
                story_text_2: |
                    ### 练习
                    上面的计算器会为你计算出答案，但你也可以编写一个程序来测试你自己的运算能力，如下所示：
                    填空使其完整！
                example_code_2: |
                    ```
                    正确答案 = 11 * 27
                    答案 = {ask} '11乘以27是多少？'
                    {if} 答案 {is} _ {print} '做得好！'
                    {else} {print} '错了！是' _
                    ```
                story_text_3: |
                    您还可以让计算机自己使用 {random} 求随机数的和。
                    这就是你如何选择几个运算表进行练习的例子，而且你总会从中获得不同的和：
                start_code: '{print} ''欢迎来到这个计算器!'''
            9:
                story_text: |
                    在第 6 级中，您编写了一个计算器程序，在此级别中，您可以扩展该程序来提出多个问题。

                    ### 练习 1
                    你能完成第 10 行以使程序工作吗？

                    ### 练习 2
                    输入正确或错误的答案时给出反馈。为此，请使用 `{else}` 来扩展程序。
                example_code: |
                    ```
                    分数 = 0
                    {repeat} 10 {times}
                        一组数 = 1, 2, 3, 4, 5, 6, 7, 8, 9, 10
                        数一 = 一组数 {at} {random}
                        数二 = 一组数 {at} {random}
                        正确答案 = 数一 * 数二
                        {print} 数一 '乘以' 数二 '是多少？'
                        答案 = {ask} '在这里输入你的答案……'
                        {print} '你的答案是' 答案
                        {if} _ {is} _
                            分数 = 分数 + 1
                    {print} '做得好！你的分数是' 分数 '分，满分是10分！'
                    ```
                start_code: '{print} ''欢迎来到这个计算器!'''
            10:
                story_text: |
                    这个计算器游戏帮助您练习你的乘法口诀表！ 
                    ### 练习
                    你能在列表中加入更多的数字，这样你就可以练习乘法表直到10？
                example_code: |
                    ```
                    数字 = 1, 2, 3
                    {for} 数一 {in} 数字
                        {for} 数二 {in} 数字
                            答案 = {ask} 数一 '乘以' 数二 '是多少？'
                            正确答案 = 数一 * 数二
                            {if} 答案 {is} 正确答案
                                {print} '做得好！'
                            {else}
                                {print} '回答错误。正确答案是' 正确答案
                    ```
                start_code: '# 在这里写你的代码'
            11:
                story_text: |
                    使用 `{for}`你可以简化乘法运算表的程序。

                    ### 练习 1
                    改进范例代码，使其打印出一个漂亮的乘法表：<br> “1 乘以 10 是 10”、“2 乘以 10 是 20”等。

                    ### 练习 2
                    返回到你在 10 级完成的乘法运算表程序，并使用 `{for}` 和 `{range}`对其进行修改。
                example_code: |
                    ```
                    数字 = 10
                    {for} i {in} {range} 1 to 10
                        {print} i * 数字
                    ```
                start_code: '# 将你的代码写在这里'
            12:
                story_text: |
                    现在您可以编写一个可以计算小数的计算器。
                example_code: |
                    ```
                    数一 = {ask} '第一个数字是几？'
                    数二 = {ask} '第二个数字是几？'
                    答案 = _
                    {print} 数一 ' 加 ' 数二 '等于 ' 答案
                    ```
                start_code: '# 在这里写你的代码'
            13:
                story_text: |
                    ### Exercise 1
                    Let's make the practice program a bit harder. The player now has to answers two questions correctly. Fill out the blanks to complete the program.

                    ### Exercise 2 Extra
                    Sometimes, calculations have multiple correct answers. For example, 10 can be divided by 5 and by 2. So the question 'What number divides 10?' can be answered by 2 and by 5.
                    Ask for a calculation that has multiple correct answers, ask the player to answer it, and determine if it is correct using `{or}`.
                    Empty the programming field and create your own solution.
                example_code: |
                    ```
                    answer1 = {ask} 'What is 10 times 7?'
                    answer2 = {ask} 'What is 6 times 7?'
                    {if} _ _ _ _ _ _ _
                        {print} _
                    ```
                start_code: '# Schrijf jouw code hier'
            14:
                story_text: |
                    In this adventure you will build a calculator that calculates your mean grade for you. If you get your calculator to work, you can move on to the next adventure, which allows you to add two extra features.

                    ## Exercise 1
                    Fill in the blanks to get the calculator to work.
                    * Start with the fourth line, add a question to figure out what grade the student got.
                    * In the fifth line you'll want to calculate the total of all grades, so the total = total + grade.
                    * Then we get to set the return value. We want to return the mean, so the total devided by the amount of tests (4).
                    * Lastly we finish the code by calling the function in line 8.

                    Did you get it? Awesome! Would you like to add even more to your calculator? **This adventure continues in the next tab!**
                example_code: |
                    ```
                    {define} calculate_mean_grade
                        total = 0
                        {for} i {in} {range} 1 {to} 4
                            grade = {ask} _
                            total = total + _
                            return _ / 4

                    mean_grade = {call} _
                    {print} 'Your mean grade is ' mean_grade
                    ```
                start_code: |
                    {define} calculate_mean_grade
                        total = 0
                        {for} i {in} {range} 1 {to} 4
                            grade = {ask} _
                            total = total + _
                            return _ / 4

                    mean_grade = {call} _
                    {print} 'Your mean grade is ' mean_grade
            15:
                story_text: |
                    您可以添加 `{while}` 循环到您已经在上一级中学过的计算器游戏中去。 
                    这可以确保{if}玩家在没有回答正确的情况下不能回答下一个问题。
                example_code: |
                    ```
                    分数 = 0
                    {for} i {in} {range} 0 {to} 9
                        数字 = 1, 2, 3, 4, 5, 6, 7, 8, 9, 10
                        数一 = 数字 {at} {random}
                        数二 = 数字 {at} {random}
                        正确 = 数一 * 数二
                        答案 = 0
                        {while} 答案 != 正确
                            {print} 数一 '乘以' 数二 '是多少？'
                            答案 = {ask} '填写答案'
                            {print} '你的答案是' 答案
                        {print} '做得好！'
                    {print} '你赢了！'
                    ```
                start_code: '# 在这里写你的代码'
    calculator_2:
        name: Calculator 2
        default_save_name: Calculator 2
        description: Calculator 2
        levels:
            14:
                example_code: |
                    ```
                    # Use your own code from the previous adventure.
                    ```
                start_code: |
                    # Use your own code from the previous adventure.
                story_text: |
                    ## Exercise 2
                    **This is the second part of this adventure.** The adventure starts in the previous tab.
                    Of course, you don't always want to calculate the mean of 4 tests. You might want to calculate the mean of 10 tests or only 2...
                    We can fix this problem by adding the argument and variable 'amount_of_tests'.
                    * Start a new line on line 3. Set the amount_of_tests argument by asking the student how many tests they have made.
                    * Change the 4 in line 4 to the new argument amount_of_tests.
                    * Lastly, change the 4 in line 6 to amount_of_tests

                    Try out your new program. Does it work?

                    ## Exercise 3
                    Did you want to make your program even better? Great! In the previous program you could only calculate the mean grade of 1 subject, but it would be better if you could calculate the mean grade for all subjects you want!
                    We won't tell you how to do it, but we will give you one tip: Start your code in line 1 with: define calculate_mean_grade with subject.
    clear_command:
        name: '{clear}'
        default_save_name: clear_command
        description: clear command
        levels:
            4:
                story_text: |
                    Time for a new command! With `{clear}` you can clear all the text form your output screen. This way you can prevent your screen getting too full of text.
                    Beware! If you are using a `{clear}` command, remember to use a `{sleep}` above it. Otherwise Hedy will clear your screen without giving you the time to read!
                example_code: |
                    ```
                    print '3'
                    sleep
                    clear
                    print '2'
                    sleep
                    clear
                    print '1'
                    sleep
                    clear
                    print 'SURPRISE!'
                    ```
                start_code: |
                    print '3'
                    sleep
                    clear
                    print '2'
                    sleep
                    clear
                    print '1'
                    sleep
                    clear
                    print 'SURPRISE!'
    default:
        name: 介绍
        default_save_name: 介绍
        description: 级别说明
        levels:
            1:
                story_text: "在第1级，你可以使用命令`{print}`、`{ask}`和`{echo}`。\n在编程栏里面输入你的代码。或者按下代码范例框里面的绿色按钮，它会为你输入代码!\n 你可以用左边编程栏下方绿色的 “运行程序” 按钮测试你的代码。\n\n你可以使用`{print}`命令将文本打印到屏幕上。     \n"
                start_code: '{print} 你好，世界！'
            2:
                story_text: |
                    在第2级中，我们学习了两个新的命令：`{is}`和`{sleep}`。
                    你可以用`{is}`命名一个词，这叫变量。在这个例子中，我们定义了一个变量“名字”和另外一个变量“年龄”。你可以在代码中的任何地方使用“名字”这个词，它将被“海蒂”替换，就像这样：

                    这样，你就不再需要`{echo}`命令了!
                example_code: |
                    ```
                    名字 {is} 海蒂
                    年龄 {is} 15
                    {print} 名字 今年 年龄 岁
                    ```
                story_text_2: |
                    `{print}` 仍然可以正常工作，但 `{ask}` 命令已更改。 您还需要在 `{ask}` 命令中使用变量。 它看起来像这样：
                start_code: '{print} 你好世界!'
            3:
                story_text: |
                    在第3级你也可以创建一个列表。你可以让计算机从列表中随机选择一些项目。您可以使用 `{at} {random}` 执行此操作。
                start_code: '{print} 你好世界!'
            4:
                story_text: |
                    在第4级目标中 `{ask}` 和 `{print}` 已更改。
                    你必须将要打印的文本放在单引号之间。
                    这很有用,因为现在你可以打印所有你想要打印的词汇了. 你也可以打印那些用 `{is}`命名并保存的词汇.
                    大多数编程语言在打印时也使用引号，所以我们也距离真正的编程更近了一步!
                example_code: |
                    ```
                    {print} '从现在开始你们需要使用引号！'
                    答案 {is} {ask} '从现在开始我们需要使用什么？'
                    {print} '我们需要使用 ' 答案
                    ```
                start_code: '{print} ''你好世界'''
            5:
                story_text: |
                    `{if}`是第五级别的新东西！使用 `{if}`，你可以在两个不同的选项之间进行选择。
                    如果您输入海蒂作为名字，那么此代码会打印出“赞！” 如果您输入其他内容，那么此代码会打印出“嘁！”这个词。
                    `{ask}` 和 `{print}` 的使用方法和在第 4 级中一样。
                example_code: |
                    ```
                    名字 {is} {ask} '你叫什么名字？'
                    {if} 名字 {is} 海蒂 {print} '赞' {else} {print} '嘁!'
                    ```
                start_code: |-
                    名字 {is} {ask} '你的名字是什么?'
                    {if} 名字 {is} 海蒂 {print} '酷!' {else} {print} '呵呵'
            6:
                story_text: |
                    这一级我们会学到一些新内容：现在你可以做计算啦。

                    加法运算很简单，和数学公式里一样，比如`5 + 5`。减法运算也一样，就是`5 - 5`。

                    乘法运算有点不同，因为键盘上面没有乘法符号。你可以找一下，真的没有！
                    所以我们用数字8上面的星号表示乘法： `5 * 5`。把它读作“5乘5”会有利于你记住它。
                example_code: |
                    ```
                    {print} '5 加 5 是 ' 5 + 5
                    {print} '5 减 5 是 ' 5 - 5
                    {print} '5 乘 5 是 ' 5 * 5
                    ```
                start_code: '{print}''5乘以5等于 5 * 5'''
            7:
                story_text: |
                    在第7级的学习内容里面增加了`{repeat}` 循环命令。   `{repeat}` 循环语句可以用来多次执行一段代码。
                example_code: |
                    ```
                    {repeat} 3 {times} {print} '海蒂很好玩！'
                    ```
                start_code: '{repeat} 3 {times} {print} ''海蒂很好玩！'''
            8:
                story_text: |
                    `{ask}` 和 `{print}`  的使用方法依旧保持不变。但是 `{if}`，`{else}` 条件语句，{pressed}和 `{repeat}` 循环语句已经改变了！
                    你现在可以把几行代码组合在一起，但你必须*缩进*代码。
                    缩进的意思是在每一行代码开头空四格。即使你的代码块只包括一行代码时你也必须使用缩进。
                example_code: |
                    `{repeat}`命令现在是这样用的：
                    ```
                    {repeat} 5 {times}
                        {print} '大家好'
                        {print} '这些都会重复5遍'
                    ```

                    `{if}`和`{else}`命令现在是这样用的：
                    ```
                    名字 {is} {ask} '你叫什么？'
                    {if} 名字 {is} 海蒂
                        {print} '你好海蒂'
                        {print} '你可以玩你的电脑了！'
                    {else}
                        {print} '私闯民宅！'
                        {print} '你不能使用这台电脑！'
                    ```
                start_code: |-
                    {repeat} 5 {times}
                        {print} '大家好'
                        {print} '这句话将被打印5次'
            9:
                story_text: |
                    在这个级别中，你不仅可以一起使用`{if}`条件语句和`{repeat}`循环语句编写多行代码，还可以将它们嵌套在一起使用！
                    在范例中，你可以看到 `{repeat}` 命令中嵌入一个 `{if}` 命令。反之亦然，在 `{if}`命令中嵌入一个`{if}`命令，在一个`{repeat}`循环语句中嵌入一个`{repeat}`循环语句。
                    试试吧！
                example_code: |
                    ```
                    {repeat} 3 {times}
                        食物 = {ask} '你想吃什么？'
                        {if} 食物 {is} 披萨
                            {print} '好啊！'
                        {else}
                            {print} '披萨更好吃'
                    ```
                start_code: "{repeat} 3 {times}\n    食物 = {ask} '你想吃什么？'\n    {if} 食物 {is} 披萨\n        {print} '好啊！'\n    {else}  \n        {print} '披萨更好吃'"
            10:
                story_text: |-
                    在这一关中，我们要学习一个名为`{for}`的命令。你可以通过 `{for}` 一个列表，并使用其中所有元素。
                    同 `{repeat}` 和 `{if}` 一样，`{for}` 会创建一个块，所以块中的每一行都需要以空格开头。
                example_code: |
                    ```
                    animals {is} dog, cat, blobfish
                    {for} animal {in} animals
                      {print} 'I love ' animal
                    ```
                start_code: |-
                    动物 {is} 狗，猫，泡泡鱼
                    {for} animal {in} 动物
                      {print} '我爱 ' animal
            11:
                story_text: |
                    You have reached level 11, you're doing great! In the higher levels, Hedy is focussing more and more on teaching you the programming language Python.
                    In Python there is no `{repeat}` command, but there is a command that works like {repeat}. Are you curious to find out how to say `{repeat}` in Python language? Quickly go on to find out!
                start_code: |-
                    {for} 计数器 {in} {range} 1 {to} 5
                        {print} 计数器
            12:
                story_text: |-
                    **十进制数**
                    到目前为止，海蒂不允许出现1.5这样的小数，但现在我们允许了。请注意，计算机使用`.`来表示小数点。
                example_code: |
                    ```
                    {print} 'Two and a half plus two and a half is...'
                    {print} 2.5 + 2.5
                    ```
                start_code: |-
                    {print} '十进制数字现在需要加上小数点'
                    {print} 2.5 + 2.5
            13:
                story_text: 我们将要学习 `{and}` 和 `{or}` ！如果你想判断两个语句，你不需要使用两个{if}语句，而是可以使用`{and}`和`{or}`。如果你用了`{and}`，那么`{and}`左右两边的语句都需要为真。我们也可以使用`{or}`，那么它左右两边的语句中只需要有一个是正确的。
                example_code: |
                    ```
                    名字 = {ask} '你叫什么名字?'
                    年龄 = {ask} '你的年龄是多少？ '
                    {if} 名字 {is} '海蒂' {and} 年龄 {is} 2
                        {print} '你才是真正的海蒂！'
                    ```
                start_code: |-
                    名字 = {ask} '你叫什么名字?'
                    年龄 = {ask} '你的年龄是多少？ '
                    {if} 名字 {is} '海蒂' {and} 年龄 {is} 2
                        {print} '你才是真正的海蒂！'
            14:
                story_text: |
                    我们将要学习更多新的内容! 你可能在数学课上已经学过这些内容了, 那就是小于号 `<` 和大于号 `>`。
                    小于号 `<` 用来判断第一个数字是否小于第二个数字, 比如 年龄 `<` 12 判断是否年龄小于12。
                    如果你想判断第一个数字是否小于或等于第二个数字，你可以使用`<=`，例如年龄`<=` 11。
                    大于号`>` 用来判断第一个数字是否大于第二个数字, 比如 点数 `>`10判断是否点数大于10。
                    如果你想判断第一个数字是否大于或等于第二个数字，你可以使用 `>=`, 例如 点数 `>=`= 11。
                    你可以在一个`{if}`条件语句中使用这些比较运算符号，如下所示：
                example_code: |
                    ```
                    age = {ask} 'How old are you?'
                    {if} age > 12
                        {print} 'You are older than I am!'
                    ```
                start_code: |-
                    年龄 = {ask} '你今年几岁了？'
                    {if} 年龄 < 13
                        {print} '你比我年纪小！'
                    {else}
                        {print} '你比我年纪大！'
            15:
                story_text: "我们将要学习一个新的循环, 就是`{while}` 循环！只要语句为真/有效，我们就不停的执行循环语句！\n所以别忘了改变循环语句中的变量值。\n \n因此在范例代码中，我们一直不停的执行循环语句直到一个正确的答案被给出。 \n如果正确答案一直没有被给出, 这个循环语句就不会结束!"
                example_code: |
                    ```
                    答案 = 0
                    {while} 答案 != 25
                        答案 = {ask} '5乘以5等于几？'
                    {print} '已经给出了一个正确答案'
                    ```
                start_code: |-
                    答案 = 0
                    {while} 答案 != 25
                        答案 = {ask} '5乘以5等于几?'
                    {print} '已经给出了一个正确的答案'
            16:
                story_text: |-
                    我们将用Python的方式来制作列表，把列表(list)的内容用中括号括起来！我们现在也需要把列表里面的每一个元素都用单引号标示清楚，就像我们在前几级学到的那样。
                    你也可以使用中括号来指出列表中的某个位置。
                example_code: |
                    ```
                    friends = ['Ahmed', 'Ben', 'Cayden']
                    lucky_numbers = [15, 18, 6]
                    {for} i {in} {range} 1 {to} 3
                        {print} 'the lucky number of ' friends[i]
                        {print} 'is ' lucky_numbers[i]
                    ```
                start_code: |-
                    水果 = ['苹果', '香蕉', '樱桃']
                    {print} 水果
            17:
                story_text: |-
                    现在我们将对缩进进行一些改变。每当我们需要用缩进时，我们都需要在缩进前的那一行使用冒号`:` 。

                    在此级别中，你还可以使用新命令：`{elif}`。 `{elif}` 是 {else} {if} 的缩写，当您想要在3 个（或更多！）选项中做出选择的时候需要用到它。
                    看看吧！
                start_code: |-
                    {for} i {in} {range} 1 {to} 10:
                        {print} i
                    {print} '无论你是否准备好了，我都会来的!'
            18:
                story_text: |-
                    我们到达了真正的 Python 代码！这意味着从现在开始我们需要在 {print} 和 {range} 后使用括号。
                    这也意味着从这一级之后你可以使用英文指令来使用海蒂代码在任何Python环境中。如果你到现在还没有这么做，你可以在命令菜单中切换开关来这样做。
                start_code: |-
                    名字 = '海蒂'
                    {print}('我的名字是', 名字)
    dice:
        name: 骰子
        default_save_name: 骰子
        description: 制作你自己的骰子
        levels:
            3:
                story_text: |
                    在这一级我们可以从列表中选择。通过这种方式，我们能让电脑选择骰子哪一面朝上。
                    看看你家里柜子里的游戏。
                    有没有用骰子玩的游戏？你也可以用这段代码来复制它。
                    比如，蚯蚓游戏用的骰子上印着1到5和一条蚯蚓。

                    ![蚯蚓游戏的骰子，有1到5和一条蚯蚓](https://cdn.jsdelivr.net/gh/felienne/hedy@24f19e9ac16c981517e7243120bc714912407eb5/coursedata/img/dobbelsteen.jpeg)
                example_code: |
                    ```
                    选项 {is} 1, 2, 3, 4, 5, 蚯蚓
                    {print} 你扔了_ {at} {random}
                    ```
                story_text_2: |
                    ### 练习
                    上面的例子中的骰子是一种特定游戏的骰子。你能制作普通的骰子吗？
                    或者其他不同游戏的特殊骰子？
                example_code_2: |
                    ```
                    选择 {is} _
                    ```
                start_code: '{print} 骰子这次会投出什么？'
            4:
                story_text: |
                    在这一级，我们可以用骰子的点数来造句，当然要用引号。
                    这次的示例代码没有全部完成。你能把代码补全吗？
                start_code: '{print} ''骰子这次会投出什么？'''
            5:
                story_text: |
                    在这一级，你可以用`{if}`再制作一个骰子。
                    补全示例代码，让它在你投出蚯蚓的时候说“你不用再投了”。

                    不过也许你想要重新搞一个别的游戏里的完全不同的骰子。那也没关系！你只要做出对应的回应，比如在投出6的时候说“好”，投出其他的时候说“可惜”。
                example_code: |
                    ```
                    选项 {is} 1, 2, 3, 4, 5, 蚯蚓
                    投 {is} _选择 {at} {random}
                    {print} “你投出了”选择
                    _ 投 {is} 蚯蚓 {print} '你可以停止投掷了。'
                    _ {print} '你得重新投一次！'
                    ```
                start_code: '{print} ''骰子这次会投出什么？'''
            6:
                story_text: |
                    你这次可以再做一个蚯蚓骰子，但是这次你可以计算你总共投了多少点数。
                    你可能知道，投出蚯蚓算5点。现在每一轮过后你都能立即算出你投了多少点。
                    这段代码会对一个骰子统计点数：

                    ###练习
                    你能使这段代码计算你得到的8个骰子的总分吗？要做到这一点你需要剪切和粘贴代码的一些行。
                example_code: |
                    ```
                    选项 = 1, 2, 3, 4, 5, 蚯蚓
                    点数 = 0
                    投出数 = 选项 {at} {random}
                    {print} '你投出了' 投出数
                    {if} 投出数 {is} 蚯蚓 点数 = 点数 + 5 {else} 点数 = 点数 + 投出数
                    {print} '现在是' 点数 '点'
                    ```
                example_code_2: |
                    你计算出8个骰子的点数了吗？这需要大量复制粘贴，对吗？在第7级，我们会让它更简单！
                start_code: '{print} ''骰子这次会投出什么？'''
            7:
                story_text: |
                    在第5级，你又可以做一个骰子。通过运用`{repeat}`命令，你可以轻松投出一大把骰子。

                    ### 练习
                    试着补全示例代码！
                    **(另外)**想一想你所知道的有关骰子的游戏，并使用`{repeat}`进行编程。
                example_code: |
                    ```
                    选项 = 1, 2, 3, 4, 5, 6
                    _ _ _ _ _ _ _
                    ```
                start_code: '{print} ''骰子这次会投出什么？'''
            10:
                story_text: |
                    大家投骰子是不是要花太长时间？在这一级，你可以让海蒂一次投出所有骰子！

                    ###练习
                    把名字改成你的朋友们或者家人的名字，然后完成代码，让他们分组各自掷出。
                example_code: |
                    ```
                    玩家们 = 安, 约翰, 杰西
                    选项 = 1, 2, 3, 4, 5, 6
                    _ _ _ _
                        {print} 玩家 '投出了' 选项 {at} {random}
                        {sleep}
                    ```
                start_code: '# 在这里写你的代码'
            15:
                story_text: |
                    在这个游戏里，你需要用尽可能少的次数投出6。
                example_code: |
                    ```
                    选项 = 1, 2, 3, 4, 5, 6
                    {print} '用最快的速度投出6！'
                    投 = 0
                    次数 = 0
                    {while} 投 != 6
                        投 = 选项 {at} {random}
                        {print} '你投了' 投
                        次数 = 次数 + 1
                    {print} '很好！你在' 次数 '次里投出了6！'
                    ```
                start_code: '# 在这里写你的代码'
    dishes:
        name: 洗碗？
        default_save_name: 洗碗
        description: 用电脑决定谁来洗碗
        levels:
            3:
                story_text: |
                    你家里是不是总是争论让谁来洗碗或者换猫砂盆？
                    那么你可以让电脑来做出公平的决定。你在这一级可以写出这个程序！
                example_code: |
                    ```
                    人们 {is} 妈妈， 爸爸， 艾玛， 苏菲
                    {print} 人们 {at} {random}来收拾碗筷。
                    ```
                story_text_2: |
                    ### 练习
                    制作你自己版本的洗碗机程序。首先列出你的家庭成员名单。
                    然后想一个需要完成的任务，让计算机用`{at} {random}`命令决定谁来做这个任务。

                    **额外的**不想洗碗？用`{remove}` `{from}` 命令将你的名字从名单上删除，从而破解程序。
                start_code: '{print} 谁负责洗碗？'
            4:
                story_text: |
                    使用引号，可以使你的洗碗程序更加出色。

                    ### 练习
                    首先，在空白处填写正确的符号或命令，以使此示例程序正常工作。
                    你明白了吗？太好了！现在从上一个级别复制你自己的代码，并通过在正确的位置添加引号使其在此级别中正常工作。
                example_code: |
                    ```
                    人们 {is} 妈妈, 爸爸, 艾玛, 索菲
                    {print} _ 洗碗的人是 _
                    {sleep}
                    {print} 人们 {at} _
                    ```
                start_code: '{print} ''谁负责洗碗？'''
            5:
                story_text: |
                    你可以用`{if}`给程序加入选项，来让它更有趣。你可以让你的程序对电脑做出的选择进行回应。

                    你能不能完成这段代码，让它在选中你的时候打印“太糟了”，其它情况下打印“好！”？
                    别忘了引号！
                example_code: |
                    ```
                    人们 {is} 妈妈, 爸爸, 艾玛, 索菲
                    洗碗的 {is} 人们 {at} {random}
                    洗碗的 {is} 索菲 {print} _ 太糟了，轮到我洗碗 _
                    {print} '运气真好，' _ '把碗洗了'
                    ```
                start_code: '{print} ''谁负责洗碗？'''
            6:
                story_text: |
                    每个人洗了多少次碗？是否公平？在这一级你可以进行统计。
                example_code: |
                    ```
                    人们 = 妈妈, 爸爸, 艾玛, 索菲
                    艾玛洗碗 = 0
                    洗碗的 = 人们 {at} {random}
                    {print} '洗碗的人是' 洗碗的
                    {if} 洗碗的 {is} 艾玛 艾玛洗碗 = 艾玛洗碗 + 1
                    {print} '艾玛这周要洗' 艾玛洗碗 '次碗'
                    ```

                    现在你需要将第3到第5行复制几次（比如，复制7次表示一周）来计算一整周。
                    你能写出一整周用的代码吗？
                story_text_2: |
                    如果你运气特别差，上一个程序可能每天都选你去洗碗！这不公平！
                    为了创造一个更公平的系统，你可以用`{remove}`命令把选中的人从列表中移除。这样除非所有人都被轮到过一次，不然你不用再洗碗。

                    周一和周二已经帮你写好了！你能把这周剩下的加上吗？
                    另外……当列表里空了的时候，你有办法解决吗？
                example_code_2: |
                    ```
                    人们 = 妈妈, 爸爸, 艾玛, 索菲
                    洗碗的 = 人们 {at} {random}
                    {print} '周一洗碗的是：' 洗碗的
                    {remove} 洗碗的 {from} 人们
                    洗碗的 = 人们 {at} {random}
                    {print} '周二洗碗的是：' 洗碗的
                    {remove} 洗碗的 {from} 人们
                    洗碗的 = 人们 {at} {random}
                    ```
                start_code: '{print} ''谁负责洗碗？'''
            7:
                story_text: "你可以用`{repeat}`重复一段代码。你可以以此来计算一周里谁负责洗碗。\n\n### 练习 \n使用`{repeat}` 命令来决定谁需要洗整整一周的碗。每个空格都需要填上一个命令或数字!\n **（另外）**你能想到家里的其他任务吗？改编代码，让它决定三件家务活。不要忘记打印出它所涉及的任务!\n"
                example_code: |
                    ```
                    人 = 妈妈, 爸爸, 艾玛, 索菲
                    {repeat} _ _ {print} '洗碗工作将由' _ _ _完成
                    ```
                start_code: '{print} ''谁负责洗碗？'''
            10:
                story_text: |
                    在这一关中，你可以轻松地为整个星期制定时间表！

                    ### 练习
                    增加第二项家务，例如吸尘或整理，并确保这项家务被分配到整周的家庭事务安排表中。
                    <br> **(extra)** 如果程序不公平的话，你可能会倒霉到整个星期都在洗碗。 你怎样做才能使程序更公平？
                example_code: |
                    ```
                    日期们 = 周一, 周二, 周三, 周四, 周五, 周六, 周日
                    名字们 = 妈妈, 爸爸, 艾玛, 索菲
                    {for} 日期 {in} 日期们
                        {print} 名字们 {at} {random} '负责在' 日期 '洗碗'
                    ```
                start_code: '# 在这里写你的代码'
    elif_command:
        name: '{elif}'
        default_save_name: elif
        description: elif
        levels:
            17:
                story_text: |
                    In this level you can also use a new command: `{elif}`. `{elif}` is short for `{else}` `{if}` and you need it when you want to make 3 (or more!) options.
                    Check it out!
                example_code: |
                    ```
                    prices = ['1 million dollars', 'an apple pie', 'nothing']
                    your_price = prices[{random}]
                    {print} 'You win ' your_price
                    {if} your_price == '1 million dollars' :
                        {print} 'Yeah! You are rich!'
                    {elif} your_price == 'an apple pie' :
                        {print} 'Lovely, an apple pie!'
                    {else}:
                        {print} 'Better luck next time..'
                    ```
                start_code: |-
                    prices = ['1 million dollars', 'an apple pie', 'nothing']
                    your_price = prices[{random}]
                    {print} 'You win ' your_price
                    {if} your_price == '1 million dollars' :
                        {print} 'Yeah! You are rich!'
                    {elif} your_price == 'an apple pie' :
                        {print} 'Lovely, an apple pie!'
                    {else}:
                        {print} 'Better luck next time..'
    for_command:
        name: '{for}'
        default_save_name: for
        description: for command
        levels:
            10:
                story_text: |-
                    ## For
                    In this level we learn a new code called `{for}`. With `{for}` you can make a list and use all elements.
                    `{for}` creates a block, like `{repeat}` and `{if}` so all lines in the block need to start with 4 spaces.
                example_code: |
                    ```
                    animals {is} dog, cat, blobfish
                    {for} animal {in} animals
                        {print} 'I love ' animal
                    ```
                start_code: |-
                    animals {is} dog, cat, blobfish
                    {for} animal {in} animals
                        {print} 'I love ' animal
            11:
                story_text: |-
                    在本关中，我们增加了一种新的`{for}`形式。在前面的关卡中，我们将`{for}`用于列表，我们也可以将`{for}`用于数字。
                    我们通过添加一个变量名，在其后面接着`{in}``{range}`。然后我们写上数字来开始，`{to}`来作为数字的终点。

                    试试这个例子，看看会发生什么! 在这一关卡中，你将需要在`{for}`语句下面的行中使用缩进。
                example_code: |
                    ```
                    {for} counter {in} {range} 1 {to} 10
                        {print} counter
                    {print} 'Ready or not. Here I come!'
                    ```
                start_code: |-
                    {for} counter {in} {range} 1 {to} 10
                        {print} counter
                    {print} 'Ready or not. Here I come!'
            17:
                story_text: |
                    Now we are going to change indentation a little bit. Every time that we need an indentation, we need `:` at the line before the indentation.
                example_code: |
                    ```
                    {for} i {in} {range} 1 {to} 10:
                        {print} i
                    {print} 'Ready or not, here I come!'
                    ```
                start_code: |-
                    {for} i {in} {range} 1 {to} 10:
                        {print} i
                    {print} 'Ready or not, here I come!'
    fortune:
        name: 算命
        default_save_name: 算命
        description: 让海蒂帮你算命
        levels:
            1:
                story_text: |
                    你有没有在天桥下让算命的给你算过命？或者有没有抽过签？
                    那你想必也知道，它们并不能真正预言你的未来。但是它们玩起来仍然很有趣！

                    在接下来的几级中，你会学到如何制作你自己的算命机器！
                    在第1级，一开始可以简单一些，只让海蒂介绍自己会算命，然后用{echo}命令让它复述玩家的回答。
                    像这样：
                example_code: |
                    ```
                    _你好，我是海蒂半仙！
                    _你叫什么？
                    _让我掐指算一算
                    _ 赵钱孙李……
                    _你的名字叫
                    ```
                story_text_2: |
                    ### 练习
                    将示例代码复制到你的输入屏幕上，并填入空白处，使代码生效。
                    **另外**改变代码，让算命仙不仅能算出你的名字，还能算出你的年龄、你最喜欢的运动队或其他关于你的事情。
                start_code: '# 在这里写下你的代码'
            3:
                story_text: |
                    在上一级，你创造了你的第一台算命机器，但海蒂不会算任何东西，只会“{echo}”。
                    在这一级，你可以用变量和`{at} {random}`命令来真正让海蒂为你选择一个答案。比如看看这段代码：
                example_code: |
                    在这个例子里，玩家可以向海蒂{ask}一个是非题，然后海蒂会任意选择一个答案。
                    ```
                    {print} 我是海蒂半仙！
                    问题 {is} {ask} 你想算什么？
                    {print} 你想算：问题
                    回答 {is} 是, 否, 有可能
                    {print} 让我算一卦……
                    {sleep} 2
                    {print} 回答 {at} {random}
                    ```
                story_text_2: |
                    ### 练习
                    现在海蒂只能回答是、否和有可能。你能否给海蒂更多回答选项，比如“肯定”或者“换个问题”。
                start_code: '# 在这里写你的代码'
            4:
                story_text: |
                    这一级没有新的功能，但允许你练习使用引号。
                    你可以重新编写第3级的代码，并确保在正确的地方加上引号。

                    注意，在第3级中，我们不能把 "问题 "这个词既作为变量的名称，又作为一个可以打印的普通词。
                    第3级中引号让这成为可能！

                    重要的是！ 注意，现在我们使用了引号，当你在 I'm（我的） 或 What's（是什么）等缩略语中使用撇号时，海蒂会感到困惑。
                    一定要把这些撇号去掉，然后把拼写改为Im或Whats。

                    ### 练习
                    我们已经删除了这个例子代码中的所有引号，你能在所有正确的地方加上引号吗？
                example_code: |
                    ```
                    _ 在这段代码中添加引号 _
                    {print} 我是海蒂算命仙!
                    问题 {is} {ask} 你想知道什么？
                    {print} 这是你的问题：问题
                    答案 {is} 是、不是、也许
                    {print} 让我掐指算一算...
                    {sleep} 2
                    {print} 答案 {at} {random}
                    ```
                start_code: '# 在这里写下你的代码'
            5:
                story_text: |
                    在本级中，你将学会在使用算命仙时，（秘密地）使结果对你有利！
                    通过使用`{if}` 和`{else}` ，你可以确保你总是能得到好运，而其他人可能得不到。
                    看看这个例子就知道了。
                example_code: "```\n{print} '我是海蒂算命仙!'\n{print} '我可以预测你明天是否会中彩票！'\n人 {is} {ask} '你是谁？'\n{if} 人 {is} 海蒂 {print} '你肯定会中奖！\U0001F929' {else} {print} '你运气不好！别人会中奖！\U0001F62D' \n```\n"
                start_code: '# 在这里写下你的代码'
            6:
                story_text: |
                    在本级中，作为一个算命仙你可以用数学帮你算命。这使你可以编造（傻傻的）公式来算命。
                    例如，你可以算出你将来会变得多么有钱，或者你以后会有多少个孩子。



                    ### 练习
                    你能自己设计一个（傻傻的）算命机器吗？
                example_code: |
                    ```
                    {print} '我是海蒂算命仙！'
                    {print} '我可以算出你以后会有多少个孩子！'
                    年龄 ={ask} '你多大了？'
                    兄弟姐妹 ={ask} '你有多少个兄弟姐妹？'
                    长度 ={ask} '你的身高是多少厘米？'
                    孩子 = 长度 / 年龄
                    孩子 = 孩子 - 兄弟姐妹
                    {print} '你将会有......'
                    {sleep}
                    {print} 孩子 ' 孩子！'
                    ```

                    如果前面的例子对你来说还不够傻，那就看看这个吧!
                    ```
                    {print} '我是傻傻的海蒂算命仙!'
                    {print} '我将预测你有多聪明!'
                    足球 ={ask} '用1到10打分，你热爱足球的程度是多少？'
                    香蕉 ={ask} '你这周吃了多少根香蕉？'
                    卫生 ={ask} '你今天洗了多少次手？'
                    结果 = 香蕉 + 卫生
                    结果 = 结果 * 足球
                    {print} '你的聪明程度是百分之' 结果' 。'
                    ```
                start_code: '# 在这里写下你的代码'
            7:
                story_text: |
                    在这一级中，你可以使用`{repeat}` 命令，让你的机器同时算出多个结果。
                example_code: |
                    ```
                    {print} '我是海蒂算命仙！'
                    {print} '你可以问3个问题！'
                    {repeat} 3 {times} 问题 ={ask} '你想知道什么？'
                    回答=是，否，有可能
                    {repeat} 3 {times} {print} '我掐指一算...' 回答 {at} {random}
                    ```
                start_code: '# 在这里写下你的代码'
            8:
                story_text: |
                    在前几级中，你已经学会了如何使用一行`{repeat}`命令 ，让算命仙连续回答3个问题，但我们在打印问题时遇到了问题。
                    现在这个问题已解决了，因为有了`{repeat}` 命令的新的使用方法。
                    在下一个例子中，你可以让你的算命仙问3个问题并且还可以打印出来!

                    ### 练习
                    你能在空白处填写正确的命令吗？
                example_code: |
                    ```
                    {print} '我是海蒂算命仙！'
                    {print} '你可以问我三个问题。
                    答案=是、否、有可能
                    _ _ _
                       问题 ={ask} '你想知道什么？
                       {print} 问题
                       {sleep}
                       {print} '我掐指一算...' 答案 {at} {random}
                    ```
                start_code: '# 在这里写下你的代码'
            10:
                story_text: |
                    在此级中，你将学习如何为MASH（豪宅、公寓、棚屋、别墅）游戏编程。在这个游戏中，你可以一次为所有玩家预测他们的未来的住宅是什么样子的。

                    ### 练习1
                    在列表中添加两个名字，并观察当你运行这个程序时程序的输出的结果有什么变化。
                example_code: |
                    ```
                    房屋 = 豪宅、公寓、棚屋、别墅
                    喜欢 = 无人，皇室，邻居，真爱
                    宠物 = 狗、猫、大象
                    名字们 = 珍娜、瑞安、吉姆
                    {for} 名字 {in} 名字们
                        {print} 名字 ' 住在 ' 房屋 {at} {random}
                        {print} 名字 ' 将会和 ' 喜欢 {at} {random} '结婚'
                        {print} 名字 ' 将得到一个 ' 宠物 {at} {random} ' 作为他们的宠物。'
                        {sleep}
                    ```
                start_code: '# 在这里写下你的代码'
            12:
                story_text: |
                    在这个关卡中，你可以用多个字来算命。你可以将不同的命运加入列表中吗？
                example_code: |
                    ```
                    命运 = '你会在香蕉皮上滑倒', _
                    {print} '我将在我的水晶球里看一下你的未来。
                    {print}'我看到... 我看到了......'
                    {sleep}
                    {print} 命运 {at} {random}
                    ```
                start_code: '# 在这里写下你的代码'
    functions:
        name: functions
        description: functions
        default_save_name: functions
        levels:
            12:
                story_text: |
                    In this level you'll learn how to use **functions**. A function is a block of code you can easily use multiple times. Using functions helps us organize pieces of code that we can use again and again.
                    To create a function, use `{define}` and give the function a name. Then put all the lines you want in the function in a indented block under the `{define}` line.
                    Leave one empty line in your code to make it look nice and neat. Great job! You have created a function!

                    Now, whenever we need that block of code, we just use <code>{call}</code> with the function's name to call it up! We don't have to type that block of code again.

                    Check out this example code of a game of Twister. The function 'turn' contains a block of code that chooses which limb should go where.

                    ### Exercise
                    Finish this code by setting the 2 variables chosen_limb and chosen_color.
                    Then, choose how many times you want to call the function to give the twister spinner a spin.

                    ### Exercise 2
                    Improve your code by adding a variable called 'people'. Use the variable to give all the players their own command in the game.
                    For example: 'Ahmed, right hand on green' or 'Jessica, left foot on yellow'.
                example_code: |
                    ```
                    sides = 'left', 'right'
                    limbs = 'hand', 'foot'
                    colors = 'red', 'blue', 'green', 'yellow'

                    {define} turn
                        chosen_side = sides {at} {random}
                        chosen_limb = limbs _
                        chosen_color = colors _
                        {print} chosen_side ' ' chosen_limb ' on ' chosen_color

                    {print} 'Lets play a game of Twister!'
                    {for} i {in} {range} 1 to _
                        {call} turn
                        {sleep} 2
                    ```
                start_code: |
                    sides = 'left', 'right'
                    limbs = 'hand', 'foot'
                    colors = 'red', 'blue', 'green', 'yellow'

                    {define} turn
                        chosen_side = sides {at} {random}
                        chosen_limb = limbs _
                        chosen_color = colors _
                        {print} chosen_side ' ' chosen_limb ' on ' chosen_color

                    {print} 'Lets play a game of Twister!'
                    {for} i {in} {range} 1 to _
                        {call} turn
                        {sleep} 2
            13:
                story_text: |
                    Now that you've learned how to use functions, you'll learn how to use a function with an argument.
                    An **argument** is a variable that is used within a function. It is not used outside the function.

                    For example in this code we've programmed the first verse of the song 'My Bonnie is over the ocean'.
                    In this example code the argument `place` is used. Place is a variable that is only used in the function, so an argument.
                    To use `place` we have programmed the line `define song with place`.
                    When the function is called, computer will replace the argument `place`, with the piece of text after `call song with`.

                    ### Exercise
                    The next verse of this song goes:

                    Last night as I lay on my pillow
                    Last night as I lay on my bed
                    Last night as I lay on my pillow
                    I dreamed that my Bonnie is dead

                    Can you program this verse in the same way as the example?
                example_code: |
                    ```
                    {define} song {with} place
                        {print} 'My Bonnie is over the ' place

                    {call} song {with} 'ocean'
                    {call} song {with} 'sea'
                    {call} song {with} 'ocean'
                    ```
                start_code: |
                    {define} song {with} place
                        {print} 'My Bonnie is over the ' place

                    {call} song {with} 'ocean'
                    {call} song {with} 'sea'
                    {call} song {with} 'ocean'
            14:
                story_text: |
                    In the previous levels you have learned to create functions and use arguments with them. Another great use of a function is to let it calculate something for you.
                    You can give the function a calculation and it will give you the answer of the calculation. This answer is called a **return value**.

                    For example, in this code the function calculate_new_price will calculate the new price of any item. It will give you the new price as a return value.

                    ## Exercise
                    Finish this code. We have already made the variable new_price for you, you only need to set it.
                    You should finish the line of code by calling the function that calculates the new price.
                example_code: |
                    ```
                    {define} calculate_new_price {with} amount, percentage
                        percentage = percentage / 100
                        discount_amount = amount * percentage
                        return amount - discount_amount

                    old_price = {ask} 'How much is on the price tag?'
                    discount = {ask} 'What percentage is the discount?'

                    new_price = _ calculate_new_price {with} old_price, _
                    {print} 'The new price is ' new_price ' dollar'
                    ```
                start_code: |
                    {define} calculate_new_price {with} amount, percentage
                        percentage = percentage / 100
                        discount_amount = amount * percentage
                        return amount - discount_amount

                    old_price = {ask} 'How much is on the price tag?'
                    discount = {ask} 'What percentage is the discount?'

                    new_price = _ calculate_new_price {with} old_price, _
                    {print} 'The new price is ' new_price ' dollar'
    guess_my_number:
        name: Guess my number
        description: guess my number
        default_save_name: guess my number
        levels:
            14:
                story_text: |
                    In this level you can program the game 'Guess my number'

                    ### Exercise
                    Fill in the correct symbols on the blanks to get the game to work.
                example_code: |
                    ```
                    {print} 'Guess my number'
                    numbers = 1, 2, 3, 4, 5, 6, 7, 8, 9, 10
                    number = numbers {at} {random}
                    game = 'on'
                    {for} i {in} {range} 1 {to} 10
                        {if} game == 'on'
                            guess = {ask} 'Which number do you think it is?'
                            {if} guess _ number
                                {print} 'Lower!'
                            {if} guess _ number
                                {print} 'Higher!'
                            {if} guess _ number
                                {print} 'You win!'
                                game = 'over'
                    ```
                start_code: '# place your code here'
    harry_potter:
        name: Harry Potter
        default_save_name: Harry Potter
        description: Harry Potter adventures
        levels:
            10:
                story_text: |
                    ### Exercise
                    We can also make a Harry Potter themed fortune teller. Fill in blanks such that 9 lines are printed.
                    **Extra** Change the theme of the fortune teller into something else, such as your favorite book, film or tv show.
                example_code: |
                    ```
                    houses = Gryffindor, Slytherin, Hufflepuff, Ravenclaw
                    subjects = potions, defence against the dark arts, charms, transfiguration
                    fears = Voldemort, spiders, failing your OWL test
                    names = Harry, Ron, Hermione
                    _
                    _ {print} name ' is placed in ' houses {at} {random}
                    _ {print} name ' is great at ' subjects {at} {random}
                    _ {print} name 's greatest fear is ' fears {at} {random}
                    ```
                start_code: '# place your code here'
    haunted:
        name: 鬼屋
        default_save_name: 鬼屋
        description: 逃离鬼屋
        levels:
            1:
                story_text: |
                    在这个冒险中，你正在努力制作一个游戏，你必须通过挑选正确的门来逃离鬼屋。
                    如果你选对了门，你就能活下来，但如果没有，一个可怕的怪物可能会...

                    在第一关中，我们通过编造一个可怕的故事来开始我们的鬼屋游戏，并问玩家在鬼屋中会看到什么怪物。
                example_code: |
                    ```
                    {print} How did I get here?
                    {print} I remember my friend telling me to go into the old mansion...
                    {print} and suddenly everything went black.
                    {print} But how did I end up on the floor...?
                    {print} My head hurts like Ive been hit by a baseball bat!
                    {print} What's that sound?
                    {print} Oh no! I feel like Im not alone in this house!
                    {print} I need to get out of here!
                    {print} There are 3 doors in front of me..
                    {ask} Which door should i pick?
                    {echo} I choose door
                    {print} ...?
                    ```
                story_text_2: |
                    ### 练习
                    点击黄色按钮，将范例代码复制到你的输入屏。
                    现在通过添加至少5行代码来完成这个故事。
                    记住，每行代码都要以`{print}` 命令开始。
                start_code: '{print} 我如何到这的？'
            2:
                story_text: |
                    在这个鬼屋里，你既可以用表情符号也可以用文字选择你会遇到的怪物。
                example_code: |
                    ```
                    怪物_1 {is} 👻
                    怪物_2 {is} 🤡
                    怪物_3 {is} 👶
                    {print} 你进入了鬼屋。
                    {print} 突然你看到怪物_1
                    {print} 你跑进另一个房间，但怪物_2正在那里等着你！
                    {print} 哦，不! 赶紧到厨房去。
                    {print} 但当你进入厨房时，怪物_3攻击了你!
                    ```
                story_text_2: |
                    ### 练习
                    在上面的例子中，怪物是预先设定好的。所以每次运行你的代码时，输出都是一样的。
                    你能不能添加`{ask}`命令来使鬼屋变得互动，让玩家选择他们遇到的怪物？
                example_code_2: |
                    ```
                    怪物_1 {is} _
                    怪物_2 {is} _
                    怪物_3 {is} _
                    {print}你进入了鬼屋。
                    {print} 突然你看到了怪物_1
                    {print} 你跑进了另一个房间，但是怪物_2在那里等着你！
                    {print} 哦不！快往厨房跑。
                    {print} 但是当你进入厨房后怪物_3攻击了你！
                    ```
                start_code: 怪物1 {is} _
            3:
                story_text: |
                    在前面的级别中，你已经对你的鬼屋游戏做了介绍，但你可能已经注意到，故事总会有一个可怕的结局。
                    在这一级中，你可以通过改变游戏的结局来使你的故事更具互动性；有时你会被吃掉，有时你会逃脱！
                    让海蒂随机决定吧。
                example_code: |
                    ```
                    _ Escape from the haunted house!
                    _ There are 3 doors in front of you...
                    _ _ _ Which door do you choose?
                    _ You picked door ... choice
                    monsters _ a zombie, a vampire, NOTHING YOUVE ESCAPED
                    _ You see...
                    {sleep}
                    _ _ _ _
                    ```
                start_code: '# 将你的代码写在这里'
            4:
                story_text: |
                    ##鬼屋
                    在此级别中，你要学习如何在游戏中使用引号。
                    你能证明你玩 "鬼屋 "冒险活动的水平达到4级了吗？
                example_code: |
                    ```
                    _给这段代码加上引号_
                    {print} 逃离鬼屋！
                    {print} _在你面前有三扇门...
                    选项{is} {ask} 你选择那扇门？
                    {print} 你选择的门 ...选项
                    怪物们{is}僵尸，吸血鬼，什么都没有你已经逃出来了
                    {print} 你看见...
                    {sleep}
                    {print} 怪物们{at} {random}
                     ```
                start_code: '# 将你的代码写在这里'
            5:
                story_text: |
                    在这一关之前，鬼屋游戏总是要求玩家选择一扇门，但你可能已经注意到了，他们并不是真的要正确回答。
                    如果玩家填写了一个完全随机的答案，游戏仍然可以进行，玩家甚至可能会赢（尽管没有选到门）。
                    在这一关中，你只能通过选择海蒂随机挑选的那扇门来赢得游戏。

                    ### 练习
                    你能找到缺少的4个词来完成代码吗？
                example_code: |
                    ```
                    {print} '逃离鬼屋！'
                    {print} '在你面前有三扇门...'
                    门 {is} 1, 2, 3
                    怪物{is} 狼人，木乃伊，吸血鬼，僵尸
                    选择的门{is} {ask}‘你选择哪扇门？’
                    {print} ‘你选了门...'选择的门
                    {sleep}
                    正确的门{is} 门{at} {random}
                    _ _ _ _ {print} ‘干得漂亮！你成功逃出去了！’
                    {else} {print} ‘哦 不！你要被一个...'怪物 {at} {random}'吃掉了
                    ```
                start_code: '# 将你的代码写在这里'
            9:
                story_text: |
                    在这一关中，你可以使用嵌套，这可以让你的鬼屋变得更有互动性!

                    ### 练习
                    现在要赢得这个游戏非常困难，你能让它更容易赢得吗？
                    如何改变你的代码，使它只有一个错误的门和两个正确的门，而不是一个正确的门和两个错误的门？
                    提示：这意味着将变量 正确的门 改为 错误的门 ，并切换`{if}`和`{else}`代码。
                    当然，你也可以改变故事，使其成为你自己的故事。改变怪物，或者把它变成一个你在那里可以得到一份礼物的快乐游戏节目！
                example_code: |
                    ```
                    {print} 'Escape from the Haunted House!'
                    player = alive
                    doors = 1, 2, 3
                    monsters = zombie, vampire, giant spider
                    {repeat} 3 {times}
                        {if} player {is} alive
                            correct_door {is} doors {at} {random}
                            {print} 'There are 3 doors in front of you...'
                            chosen_door = {ask} 'Which door do you choose?'
                            {if} chosen_door {is} correct_door
                                {print} 'No monsters here!'
                            {else}
                                {print} 'You are eaten by a ' monsters {at} {random}
                                player = dead
                        {else}
                            {print} 'GAME OVER'
                    {if} player {is} alive
                        {print} 'Great! You survived!'
                    ```
                start_code: '{print} ‘逃出鬼屋！’'
            11:
                story_text: |
                    在这个关卡中，我们改变了`{for}`命令，所以我们可以告诉玩家他们在哪里。

                    ### 练习1
                    完成这个程序，让玩家知道他们在哪个房间里。

                    ### 练习2
                    通过以下步骤使程序成为一个冒险。

                    1. 制定一个选择清单（比如：战斗或逃跑）。
                    2. 确保玩家可以用`{ask}`来选择一个选项
                    3. 答案是否正确？那么他们可以进入下一个怪物。他们给出了错误的答案吗？用`{print}`让玩家知道。

                    **（另外）**如果你做了一个错误的选择，一个怪物仍然会被显示出来！你怎么能改变这种情况？
                example_code: |
                    ```
                    {print} '逃离鬼屋！'
                    怪物 = 僵尸, 吸血鬼, 大蜘蛛
                    _
                        {print} '房间' i
                        怪物 = 怪物们 {at} {random}
                    ```
                start_code: '{print} ‘逃离鬼屋！’'
            14:
                story_text: |
                    在这一关你可以使用 `<` 和`>`符号去向你的游戏中引入生命。
                example_code: |
                    ```
                    {print} 'Escape from the haunted house'
                    lives = 3
                    doors = 1, 2, 3
                    monsters = 'the wicked witch', 'a zombie', 'a sleeping 3 headed dog'
                    {for} i {in} {range} 1 {to} 10
                        {if} lives > 0
                            good_door = doors {at} {random}
                            monster = monsters {at} {random}
                            chosen_door = {ask} 'Which door do you choose?'
                            {if} good_door == chosen_door
                                {print} 'You have chosen the correct door'
                            {else}
                                {print} 'You see...' monster
                                {if} monster == 'a sleeping 3 headed dog'
                                    {print} 'Pffieuw.... Its asleep'
                                {else}
                                    {print} 'You lose one life'
                                    lives = lives -1
                        {else}
                            {print} 'GAME OVER'
                    ```
                start_code: '# 在这里写下你的代码'
            16:
                story_text: |
                    这个鬼屋游戏使用了你在此级别中可以使用的列表之间的关联。
                    例如：所有属于僵尸的道具在每个列表中都排在第一位，女巫的道具排在第二位，吸血鬼的道具排在第三位。
                    检查下代码吧！
                example_code: |
                    ```
                    numbers = [1, 2, 3]
                    i = numbers[{random}]
                    hint = ['growling', 'a cackling laugh', 'fluttering batwings']
                    monsters = ['zombie', 'witch', 'vampire']
                    bad_fate = ['Your brain is eaten', 'You are forever cursed', 'You are bitten']
                    good_fate = ['You throw the ham. The zombie is distracted and starts eating it.', 'You set the curtains on fire. The witch flees out of fear for the fire', 'The vampire hates garlic and flees']
                    weapons = ['ham', 'lighter', 'garlic']
                    {print} 'You are standing in front of an old mansion'
                    {print} 'Something is not right here'
                    {print} 'You hear ' hint[i]
                    {print} 'You are going to explore it'
                    {print} 'You enter the kitchen and see a lighter, a raw ham and a garlic.'
                    your_weapon = {ask} 'What do you bring with you?'
                    {print} 'With your ' your_weapon ' you enter the living room'
                    {print} 'There you find a ' monsters[i]
                    needed_weapon = weapons[i]
                    {if} your_weapon == needed_weapon
                        {print} 'You use your ' your_weapon
                        {print} good_fate[i]
                        {print} 'YOU WIN!'
                    {else}
                        {print} 'You have chosen the wrong weapon...'
                        {print} bad_fate[i]
                        {print} 'GAME OVER'
                    ```
                start_code: '# 在这里写下你的代码'
    hotel:
        name: "hotel"
        description: hotel
        default_save_name: hotel
        levels:
            13:
                story_text: |
                    In the previous adventure you have learned how to use an argument in a function, and you've learned how to combine it with an {ask}.
                    You might have wondered why you would use functions, because the functions in the example were only one line of code.
                    Now we will show you what a bigger function looks like and we will use multiple agruments now as well. You'll see how much better it is to use a function once the function gets bigger.
                    Here is an example of a function with arguments combined with {ask} commands.
                example_code: |
                    ```
                    {define} welcome_message {with} title, last_name, country, room_number
                        {print} 'Welcome to Hotel Hedy, ' title ' ' last_name
                        nice_trip {is} {ask} 'Did you have a nice trip from, ' country '?'
                        {if} nice_trip {is} 'yes'
                            {print} 'Lovely!'
                        {else}
                            {print} 'Sorry to hear that.'
                            {print} 'Hopefully you can take a nice rest in you room.'
                        {print} 'Your room number is ' room_number

                    {print} 'Hello. Please fill in your information to check in.'
                    title = {ask} 'What is your title (mr, mrs, ms, dr, etc.)?'
                    name = {ask} 'What is you last name?'
                    homecountry = {ask} 'What country do you come from?'

                    {call} welcome_message {with} title, name, homecountry, 105
                    ```
                start_code: |
                    {define} welcome_message {with} title, last_name, country, room_number
                        {print} 'Welcome to Hotel Hedy, ' title ' ' last_name
                        nice_trip {is} {ask} 'Did you have a nice trip from, ' country '?'
                        {if} nice_trip {is} 'yes'
                            {print} 'Lovely!'
                        {else}
                            {print} 'Sorry to hear that.'
                            {print} 'Hopefully you can take a nice rest in you room.'
                        {print} 'Your room number is ' room_number

                    {print} 'Hello. Please fill in your information to check in.'
                    title = {ask} 'What is your title (mr, mrs, ms, dr, etc.)?'
                    name = {ask} 'What is you last name?'
                    homecountry = {ask} 'What country do you come from?'

                    {call} welcome_message {with} title, name, homecountry, 105
    if_command:
        name: '{if} & {else}'
        default_save_name: if_command
        description: Introducing the if command
        levels:
            5:
                story_text: |
                    ## If... else....
                    In level 5 there is something new, the `{if}`! With the `{if}` you can choose between two different options.
                    This code prints nice if you enter Hedy as a name, and boo! if you enter something else.
                    `{ask}` and `{print}` still work like they did in level 4.
                example_code: |
                    ```
                    name {is} {ask} 'what is your name?'
                    {if} name {is} Hedy {print} 'nice' {else} {print} 'boo!'
                    ```
                story_text_2: |
                    Sometimes code with an `{if}` gets really long and does not fit on the line well. <br> You may also divide the code over two lines, starting the second line at the `{else}` like this:
                example_code_2: |
                    ```
                    name {is} {ask} 'what is your name?'
                    {if} name {is} Hedy {print} 'nice'
                    {else} {print} 'boo!'
                    ```
                story_text_3: |
                    ### Exercise
                    Try to create your own code with `{if}` and `{else}`. You can use the example code if you want.
                example_code_3: |
                    ```
                    answer {is} {ask} '2 + 2 = ?'
                    _ _ _ 4 _ 'Great job!'
                    _ _ 'No 2 + 2 = 4'
                    ```
                start_code: |-
                    name {is} {ask} 'what is your name?'
                    {if} name {is} Hedy {print} 'nice'
                    {else} {print} 'boo!'
            8:
                story_text: |
                    ## If... Else...
                    You have learned to repeat a block of lines of code after a `{repeat}` command.
                    Now you can also use indentation to make blocks after a {if} or {else} command.
                    Check out the example code.

                    ### Exercise
                    Add an {else} command to the example code. Make a block of line using indentation. You do this by starting each line with 4 spaces.
                example_code: |
                    ```
                    name {is} {ask} 'What is your name?'
                    {if} name {is} Hedy
                        {print} 'Welcome Hedy'
                        {print} 'You can play on your computer!'
                    ```
                start_code: |
                    name {is} {ask} 'What is your name?'
                    {if} name {is} Hedy
                        {print} 'Welcome Hedy'
                        {print} 'You can play on your computer!'
            9:
                story_text: |
                    In this level you can also put an {if} command inside another {if} command.
                example_code: |
                    continue = ask 'Do you want to continue?'
                    if continue = yes
                        sure = ask 'Are you sure?'
                        if sure is yes
                            print 'We will continue'
                        else
                            print 'You are not sure'
                    else
                        print 'You do not want to continue'
                start_code: |
                    continue = ask 'Do you want to continue?'
                    if continue = yes
                        sure = ask 'Are you sure?'
                        if sure is yes
                            print 'We will continue'
                        else
                            print 'You are not sure'
                    else
                        print 'You do not want to continue'
    in_command:
        name: '{in}'
        default_save_name: in_command
        description: Introducing the in command
        levels:
            5:
                story_text: |
                    ## Lists
                    When we want to check if something is in a list, we can now use the `{in}` command.
                    This code prints pretty! if you choose green or yellow, and meh otherwise.
                example_code: |
                    ```
                    pretty_colors {is} green, yellow
                    favorite_color {is} {ask} 'What is your favorite color?'
                    {if} favorite_color {in} pretty_colors {print} 'pretty!'
                    {else} {print} 'meh'
                    ```
                story_text_2: |
                    ### Exercise
                    Finish the example code by filling in the blanks with commands that you've learned.
                    When you've finished the code, try to create a code of your own and use a question that you've thought of yourself.
                example_code_2: |
                    ```
                    animals is dog, cow, sheep
                    answer is ask 'What is your favorite animal?'
                    _ answer _ animals _ 'Mine too!'
                    _ _ 'My favorite animals are dogs, cows and sheep'
                    ```
                start_code: |-
                    pretty_colors {is} green, yellow
                    favorite_color {is} {ask} 'What is your favorite color?'
                    {if} favorite_color {in} pretty_colors {print} 'pretty!'
                    {else} {print} 'meh'
    is_command:
        name: '{is}'
        default_save_name: is_command
        description: introducing is command
        levels:
            2:
                story_text: |
                    ## Variables
                    You can name a word with `{is}`. This is called a **variable**. In this example we made a variable called name and a variable called age. You can use the word name anywhere in your code and it will be replaced by Hedy, like this:
                example_code: |
                    ```
                    name {is} Hedy
                    age {is} 15
                    {print} name is age years old
                    ```
                story_text_2: |
                    ### Exercise
                    Time to make your own variables!
                    In the example code we made an example of the variable `favorite_animals`. In line 1 the variable is set, and in line 2 we haved used the variable in a print command.
                    Firstly, finish our example by filling in your favorite animal in the blanks. Then make at least 3 of these codes yourself. Pick a variable, and set the variable with the {is} command. Then use it with a {print} command, just like we did.
                example_code_2: |
                    ```
                    favorite_animals is _
                    {print} I like favorite_animals
                    ```
                start_code: |-
                    name {is} Hedy
                    age {is} 15
                    {print} name is age years old
            6:
                story_text: |
                    We also make a change in storing a word in a variable! You may now use `=` instead of  `{is}` when we store a name or a number in a variable, like this:
                example_code: |
                    ```
                    name = Hedy
                    answer = 20 + 4
                    ```
                start_code: |
                    name = Hedy
                    answer = 20 + 4
            14:
                story_text: |
                    We are going to learn more new items. You might know them already from mathematics, the `<` and `>`.
                    The `<` checks if the first number is smaller than the second, for example age `<` 12 checks if age is smaller than 12.
                    If you want to check if the first number is smaller or equal to the second, you can use `<=`, for example age `<=` 11.
                    The `>` checks if the first number is bigger than the second, for example points `>` 10 checks if points is larger than 10.
                    If you want to check if the first number is bigger or equal to the second, you can use `>=`, for example points `>=` 11.
                    You use these comparisons in an `{if}`, like this:
                example_code: |
                    ```
                    age = {ask} 'How old are you?'
                    {if} age > 12
                        {print} 'You are older than I am!'
                    ```
                story_text_2: |
                    From this level on, if you want to compare exactly, you can use two equal signs. This is what most programming languages do:
                example_code_2: |
                    ```
                    name = {ask} 'What is your name?'
                    {if} name == 'Hedy'
                        {print} 'You are cool!'
                    ```
                story_text_3: |
                    You can also compare if something is *not* equal to something else using `!=` like this:
                example_code_3: |
                    ```
                    name = {ask} 'What is your name?'
                    {if} name != 'Hedy'
                        {print} 'You are not Hedy'
                    ```
                start_code: |-
                    age = {ask} 'How old are you?'
                    {if} age < 13
                        {print} 'You are younger than me!'
                    {else}
                        {print} 'You are older than me!'
    language:
        name: Language
        default_save_name: language
        description: Practice words in a foreign language
        levels:
            5:
                story_text: |
                    编写你自己的程序来练习新语言的词汇。
                example_code: |
                    ```
                    {print} 'Learn French!'
                    cat {is} {ask} '🐱'
                    {if} cat {is} chat {print} 'Terrific!'
                    {else} {print} 'No, cat is chat'
                    frog {is} {ask} '🐸'
                    {if} frog {is} grenouille {print} 'Super!'
                    {else} {print} 'No, frog is grenouille'
                    ```
                start_code: '# 在这里写下你的代码'
            16:
                story_text: |
                    Make your own program to practice your vocabulary in a new language.
                example_code: |
                    ```
                    french_words = ['bonjour', 'ordinateur', 'pomme de terre']
                    translation = ['hello', 'computer', 'potato']
                    score = 0
                    {for} i {in} {range} 1 {to} 3
                        answer = {ask} 'What does ' french_words[i] ' mean?'
                        correct = translation[i]
                        {if} answer == correct
                            {print} 'Correct!'
                            score = score + 1
                        {else}
                            {print} 'Wrong, ' french_words[i] ' means ' translation[i]
                    {print} 'You gave ' score ' correct answers.'
                    ```
                start_code: '# 在这里写下你的代码'
    maths:
        name: maths
        default_save_name: maths
        description: Introducing maths
        levels:
            6:
                story_text: |
                    ## 1 + 1
                    In this level you learn something new: you can now also calculate.

                    The plus is easy, you write it like with math: `5 + 5` for example. The minus also works fine, it is `5 - 5`.

                    The times is a bit different, because there is no times symbol on your keyboard. Just search, there really isn't!
                    That is why we multiply with the asterisk above 8: `5 * 5`. Read that as "5 times 5" that helps you remember it best.
                example_code: |
                    ```
                    {print} '5 plus 5 is ' 5 + 5
                    {print} '5 minus 5 is ' 5 - 5
                    {print} '5 times 5 is ' 5 * 5
                    ```
                start_code: '{print} ''5 times 5 is '' 5 * 5'
            12:
                story_text: |-
                    **Decimal numbers**
                    So far, Hedy did not allow for decimal numbers like 1.5, but now we do allow that. Note that computers use the `.` for decimal numbers.
                example_code: |
                    ```
                    {print} 'Two and a half plus two and a half is...'
                    {print} 2.5 + 2.5
                    ```
                story_text_2: |-
                    **Maths with words**
                    In this level you can also do addition with words like this:
                example_code_2: |
                    ```
                    a = 'Hello '
                    b = 'world!'
                    {print} a + b
                    ```
                start_code: |-
                    {print} 'decimal numbers now need to use a dot'
                    {print} 2.5 + 2.5
    parrot:
        name: 鹦鹉
        default_save_name: 鹦鹉
        description: 创造属于你的在线宠物鹦鹉，它会学你说话！
        levels:
            1:
                story_text: |
                    创造属于你的在线宠物鹦鹉，它会学你说话！
                example_code: |
                    ```
                    {print} Im 海蒂 the parrot
                    {ask} whats your name?
                    {echo}
                    {echo}
                    ```
                story_text_2: |
                    ### 练习
                    点击黄色按钮，将代码范例复制到你的输入屏幕。
                    让鹦鹉问一个不同的问题。填入例子中的空白处!
                    **额外的**你也可以让鹦鹉问多个问题。在你自己的代码下面再键入几行代码。
                example_code_2: |
                    ```
                    {print} 我是鹦鹉海蒂
                    {ask} _
                    {echo}
                    {echo}
                start_code: |
                    {print}我是鹦鹉海蒂
                    {ask}你的名字是什么？
                    {echo}
                    {echo}
            2:
                story_text: |
                    创造属于你的在线宠物鹦鹉，它会学你说话！
                example_code: |
                    ```
                    {print} 我是鹦鹉海蒂
                    名字 {is} {ask} 你的名字叫什么？
                    {print} 名字
                    {sleep}
                    {print} 叽叽喳喳
                    {sleep}
                    {print} 名字
                    ```
                story_text_2: |
                    ### 练习
                    你可以使用变量来使鹦鹉说的不仅仅是你的名字。你能完成这段代码吗？
                start_code: '{print} 我是鹦鹉海蒂！'
            3:
                story_text: "用`{add}`教你的鹦鹉一个新词。\n### 练习 \n你如何让你的鹦鹉说多个词？\n"
                example_code: |
                    ```
                    词汇表 {is} 叽叽喳喳, 海蒂
                    {print} 训练你的鹦鹉！
                    新词 {is} {ask} 你想让他们学哪个词？
                    {add} 新词 {to_list} 词汇表
                    {print} 🧒 新词，说 新词！
                    {print} 🦜 词汇表 {at} {random}
                    ```
                start_code: '# 在这里写你的代码'
            4:
                story_text: "在这一级中，我们必须在`{ask}` 和`{print}` 的命令中使用引号。\n### 练习 \n在空白处填上引号，完成代码。\n"
                example_code: |
                    ```
                    词汇表 {is} 叽叽喳喳, 海蒂
                    {print} _ 训练你的鹦鹉！ _
                    新词 {is} {ask} _ 你想让他们学哪个词？ _
                    {add} 新词 {to_list} 词汇表
                    {print} _ 🧒 Say _ 新词 _, 海蒂 _
                    {print} _ 🦜 _ 词汇表 {at} {random}
                    ```
                start_code: '# 在这里写下你的代码'
            5:
                story_text: |
                    如果你的鹦鹉说出了正确的词，给它一些奖励！
                    通过填写4个缺失的命令来完成代码。
                example_code: |
                    ```
                    词汇表 {is} 叽叽喳喳, 海蒂
                    {print} '训练你的鹦鹉！'
                    新词 {is} {ask} '你想让他们学哪个词？'
                    {add} 新词 {to_list} 词汇表
                    说了的词 {is} 词汇表 {at} {random}
                    {print} '🧒 海蒂，说' 新词 '！'
                    {print} '🦜 ' 说了的词
                    _说了的词 {is} 新词 _ '🧒 干得好！海蒂！🍪'
                    _ _'🧒 不对，海蒂！说' 新词
                    ```
                start_code: '# 在这里写你的代码'
    piggybank:
        name: 小猪银行
        default_save_name: 小猪银行
        description: 数数你的零花钱吧！
        levels:
            12:
                story_text: |
                    在这个冒险活动中，你将学习如何制作一个电子版本的小猪银行。
                    完成代码来计算出你有多少钱，以及你需要存多久的钱才能买到你想要的东西！
                example_code: |
                    ```
                    {print} '数字存钱罐'
                    愿望 = {ask} '你想买什么？'
                    价格 = {ask} '这要花多少钱？'
                    存款 = {ask} '你已经存了多少钱？'
                    零花钱 = {ask} '你每周有多少零花钱？'
                    需要_再存 = 价格 - 存款
                    周数 = 需要_再存/ 零花钱
                    {print} '你可以在'周数'周内买一个'愿望'。'
                    ```
                start_code: '# 将你的代码写在这里'
            14:
                story_text: |
                    在这个关卡中你可以让海蒂告诉你是否你存了足够的钱！
                example_code: |
                    ```
                    money = {ask} 'How much money have you saved?'
                    wish = {ask} 'How much money do you need?'
                    allowance = {ask} 'How much pocket money do you get each week?'
                    to_save = wish - money
                    weeks = to_save / allowance
                    {if} wish > money
                        {print} 'You need to save up some more!'
                        {print} 'Youll need ' weeks ' more weeks.'
                    {else}
                        {print} 'Great! You have enough'
                        {print} 'Lets go shopping!'
                    ```
                start_code: '# 在这里写下你的代码'
    pressit:
        name: 按键
        default_save_name: 按下
        description: 试试把键盘键和命令联系起来吧！
        levels:
            5:
                story_text: |
                    In this level there is another new keyword: `{pressed}`!
                    With `{pressed}` you can use keys on your keyboard to control what lines are used.

                    ### Exercise
                    Look at the example and add one more line of code that reacts to a key press.
                example_code: |
                    ```
                    {print} '你想要好 (g) 还是坏 (b) 结局？'
                    {if} g {is} {pressed} {print} '从此以后，他们幸福地生活在一起了 ❤'
                    {else} {print} '王子被河马给吃了😭'
                    ```
                story_text_2: |
                    You can also link turtle commands to keys.

                    ### Exercise
                    Copy the lines a few times so you can create a larger drawing.
                example_code_2: |
                    ```
                    {if} y {is} {pressed} {forward} 15
                    {else} {turn} 90
                    ```
                start_code: '# 在此处键入代码'
            7:
                story_text: |
                    现在你已经了解了`{repeat}` ，我们可以多次按下按键!你可以用它来使海龟向前走和转弯。

                    ### 练习
                    这个例子的代码只检查一次按键。改变代码，使你可以多次按下按键，并使用使用代码画出美丽的图案。
                example_code: |
                    ```
                    {if} x {is} {pressed} {forward} 15 {else} {turn} 90
                    ```
                start_code: '# 把你的代码放在这里'
            9:
                story_text: "现在你知道了如何组合不同的语句，你可以用`{pressed}`创建一个触摸式工具。 \n\n### 练习\n完成这段代码。每一次都随机选择一个字母，你必须按下对应的按键。按对了可以得一分，按错了扣两分。\n"
                example_code: "```\n积分们 = 0\n字母们 = a, b, c, d, e\n{repeat} 10{times}\n    字母 = _ _ _ \n    {print} '按下字母' 字母\n    {if} 字母{is} {pressed}\n    _\n    _\n    _\n```\n"
                start_code: '# 把你的代码放在这里'
    print_command:
        name: '{print}'
        default_save_name: print
        description: Introduction print command
        levels:
            1:
                story_text: |
                    ## The print command
                    You can print text to the screen using the `{print}` command.
                example_code: |
                    ```
                    {print} Hi there, programmer!
                    {print} Welcome to Hedy!
                    ```
                story_text_2: |
                    ### Exercise
                    In Hedy you will find exercises in every adventure. An exercise allows you to practise the new commands and concepts, and lets you give your own twist to the example codes.
                    In this exercise you will see a pink blank space. You have to fill something in the place of the blank space before the code can be ran.

                    Fill in the `{print}` command in the blank space and then add five more lines of code. Each line has to start with a `{print}` command.
                    Have fun!
                example_code_2: |
                    ```
                    _ Hello!
                    ```
                start_code: |
                    {print} Welcome to Hedy!
            18:
                story_text: |-
                    We arrived at real Python code! That means we need to use parentheses with `{print}` and `{range}` from now on.
                    It also means you can use Hedy code from this level in any Python environment as long as you use the English commands. If you haven't until now, you can switch the toggle in the commands menu to do so.
                example_code: |
                    ```
                    {print}('Hello!')
                    {for} i {in} {range}(1, 10):
                        {print}('This is line ', i)
                    ```
                story_text_2: If you want to print more than one item, you need to separate them by commas.
                example_code_2: |
                    ```
                    temperature = 25
                    {print}('It is ', temperature, ' degrees outside')
                    ```
                story_text_3: The final change we will need to make to get Python code is changing `{ask}` into `{input}`.
                example_code_3: |
                    ```
                    {print}('My name is Hedy!')
                    name = {input}('What is your name?')
                    {print}('So your name is ', name)
                    ```
                start_code: |-
                    name = 'Hedy'
                    {print}('My name is ', name)
    quizmaster:
        name: 测验人员
        default_save_name: 测验人员
        description: 制定专属于你自己的测验！
        levels:
            14:
                story_text: |
                    In this adventure you can make your own quiz! Fill in the blanks, add more questions and enjoy your own quiz!
                    You can make a quiz about anything you like: your hobby, your favorite animal, your favorite book or anything at all!
                example_code: |
                    ```
                    {print} 'Make your own quiz'
                    points_a = 0
                    points_b = 0
                    {print} 'Question'
                    {print} 'Answer option A'
                    {print} 'Answer option B'
                    answer = {ask} 'Which answer?'
                    {if} answer == 'A'
                        points_a = points_a + 1
                    {if} answer == 'B'
                        points_b = points_b + 1
                    {print} 'End of the quiz!'
                    {print} 'Lets see the results!'
                    {if} points_a > points_b
                        {print} 'You belong to the A club'
                    {if} points_b > points_a
                        {print} 'You belong to the B club'
                    ```
                start_code: '# 在这里写下你的代码'
    quotation_marks:
        name: '''quotation marks'''
        default_save_name: quotation_marks
        description: Introduction quotation marks
        levels:
            4:
                story_text: |
                    ## 'Quotation marks'
                    In level 4 `{ask}` and `{print}` have changed.
                    You must put text that you want to print between quotation marks.
                    This is useful, because now you can print all the words you want. Also the words you used to store something with `{is}`.
                    Most programming languages also use quotation marks when printing, so we are also getting a step closer to real programming!
                example_code: |
                    ```
                    {print} 'You need to use quotation marks from now on!'
                    answer {is} {ask} 'What do we need to use from now on?'
                    {print} 'We need to use ' answer
                    ```
                story_text_2: |
                    ## Contractions
                    Important! Mind that now that we're using quotation marks, Hedy will get confused when you use the apostrophe for contractions like I'm or What's.
                    Make sure to remove those apostrophes and change the spelling to I am or What is.
                    Check out the example code to see the wrong way of using apostrophes.
                example_code_2: |
                    ```
                    _ This is the wrong way of using apostrophes _
                    {print} 'I'm babysitting my sister's kids'
                    {print} 'What's more fun than that?'
                    ```
                start_code: |-
                    {print} 'You need to use quotation marks from now on!'
                    answer {is} {ask} 'What do we need to use from now on?'
                    {print} 'We need to use ' answer
            12:
                story_text: |
                    **All texts need to be in quotation marks**
                    For this level on you will also have to use quotation marks when storing a text with `=`:
                example_code: |
                    ```
                    name = 'Hedy the Robot'
                    {print} 'Hello ' name
                    ```
                story_text_2: |
                    **All items in lists need quotation marks too**
                    Lists are texts, so they need quotation marks too. Mind that each single item on the list has quotation marks.
                    This allows you to save two words as 1 item on the list, for example 'Iron Man'.
                example_code_2: |
                    ```
                    superheroes = 'Spiderman', 'Batman', 'Iron Man'
                    {print} superheroes {at} {random}
                    ```
                story_text_3: |
                    **All text after `{if}` comparisons need quotation marks too**
                example_code_3: |
                    ```
                    name = {ask} 'What is your name?'
                    {if} name = 'Hedy the Robot'
                        {print} 'Hi there!'
                    ```
                story_text_4: |
                    **Numbers don't need quotation marks**
                    For numbers, you do not use quotation marks in the `=`:
                example_code_4: |
                    ```
                    score = 25
                    {print} 'You got ' score
                    ```
                start_code: |-
                    name = {ask} 'What is your name?'
                    {if} name = 'Hedy the Robot'
                        {print} 'Hi there!'
    random_command:
        name: '{random}'
        default_save_name: random_command
        description: introducing at random command
        levels:
            3:
                story_text: |
                    ## At random
                    In this level you can make a list using the `{is}` command. You can let the computer choose a random item from that list. You do that with `{at} {random}`.
                example_code: |
                    ```
                    animals {is} dogs, cats, kangaroos
                    {print} animals {at} {random}
                    ```
                story_text_2: |
                    You can use the `{at} {random}` command in a sentence as well.
                example_code_2: |
                    ```
                    food {is} sandwich, slice of pizza, salad, burrito
                    {print} I am going to have a food {at} {random} for lunch.
                    ```
                story_text_3: |
                    ### Exercise
                    Try out the `{at} {random}` command by making your own gameshow (like the ones on tv) where you choose a door or suitcase and it contains a big price!
                    Can you do it? We have already put the first lines into the example code.
                example_code_3: |
                    ```
                    {print} The big gameshow!
                    {print} There are 3 suitcases in front of you...
                    chosen {is} {ask} Which suitcase do you choose?
                    prices {is} _
                    _
                    ```
                start_code: |
                    animals {is} dog, cat, kangaroo
                    {print} animals {at} {random}
            16:
                story_text: |-
                    We are going to make lists the Python way, with square brackets around the lists! We also keep the quotation marks around each item like we have learned in previous levels.
                    We use square brackets to point out a place in a list. The {at} {random} command can not be used anymore.
                example_code: |
                    ```
                    friends = ['Ahmed', 'Ben', 'Cayden']
                    lucky_numbers = [15, 18, 6]
                    {for} i {in} {range} 1 {to} 3
                        {print} 'the lucky number of ' friends[i]
                        {print} 'is ' lucky_numbers[i]
                    ```
                start_code: |-
                    fruit = ['apple', 'banana', 'cherry']
                    {print} fruit[random]
    repeat_command:
        name: '{repeat}'
        default_save_name: repeat_command
        description: repeat command
        levels:
            7:
                story_text: |
                    ## Repeat! Repeat! Repeat!
                    Level 7 adds the `{repeat}` command.  `{repeat}` can be used to execute one line of code multiple times. Like this:

                    ### Exercise
                    Play around with the repeat command. Can you make the happy birthday song in only 3 lines of code instead of 4 now?
                example_code: |
                    ```
                    {repeat} 3 {times} {print} 'Hedy is fun!'
                    ```
                start_code: |
                    {print} 'happy birthday to you'
                    {print} 'happy birthday to you'
                    {print} 'happy birthday dear Hedy'
                    {print} 'happy birthday to you'
            8:
                story_text: |
                    ### Repeat commands and indentation
                    In this level you can repeat multiple lines of code with only 1 repeat command.
                    You do this by making a block of lines that you want to repeat.
                    The lines in this block will need **indentation** .
                    That means putting four spaces at the beginning of each line. You will also have to indent when you just want to create a block of one line.
                example_code: |
                    ```
                    {repeat} 5 {times}
                        {print} 'Hello everyone'
                        {print} 'This is all repeated 5 times'
                    ```
                start_code: |-
                    {repeat} 5 {times}
                        {print} 'Hello everyone'
                        {print} 'This will be printed 5 times'
            9:
                story_text: |
                    In this level you can not only use multiple lines with `{if}` and `{repeat}`, but you can also put them together!
                    In the example you see an `{if}` command within a `{repeat}` command. It is also allowed the other way around, and an `{if}` is also allowed in an `{if}` and a `{repeat}` in a `{repeat}`.
                    Give it a try!
                example_code: |
                    ```
                    {repeat} 3 {times}
                        food = {ask} 'What do you want?'
                        {if} food {is} pizza
                            {print} 'nice!'
                        {else}
                            {print} 'pizza is better'
                    ```
                start_code: |-
                    {repeat} 3 {times}
                        food = {ask} 'What do you want?'
                        {if} food {is} pizza
                            {print} 'nice!'
                        {else}
                            {print} 'pizza is better'
    repeat_command_2:
        name: '{repeat} 2'
        default_save_name: repeat_command_2
        description: repeat command 2
        levels:
            7:
                story_text: |
                    ## Repeat with other commands and with variables
                    You have practiced the `{repeat}` command in combination with the `{print}` command now, but did you know you could also use other commands with `{repeat}` ?
                    In this example code you can see that `{repeat}` can also be used with an `{ask}`, `{if}` or `{else}` command.
                example_code: |
                    ```
                    {repeat} 2 {times} answer = {ask} 'Did you know you could ask a question multiple times?'
                    {if} answer {is} yes {repeat} 2 {times} {print} 'You knew that already!'
                    {else} {repeat} 3 {times} {print} 'You have learned something new!'
                    ```
                story_text_2: |
                    Another interesting thing you can so with the `{repeat}` command is using variables to set the amount of times something should be repeated. In the example code you can see that we first ask the person how old they are.
                    Then, in line 3, the question is repeated 'age' times. So we have used the variable 'age' with the `{repeat}` command.
                example_code_2: |
                    ```
                    {print} 'Yay! It is your birthday!'
                    age = {ask} 'How old are you now?'
                    {repeat} age {times} {print} 'Hip Hip Hurray!'
                    ```
                start_code: |-
                    {repeat} 2 {times} answer = {ask} 'Did you know you could ask a question multiple times?'
                    {if} answer {is} yes {repeat} 2 {times} {print} 'You knew that already!'
                    {else} {repeat} 3 {times} {print} 'You have learned something new!'
            8:
                story_text: |
                    ### In the block or not?
                    In this level you have to think carefully which lines of code should be in the block and which shouldn't.
                    For example: If you want to sing the song *the muffin man*. You only want the line with 'the muffin man' to be repeated twice.
                    This means the last line shouldn't start with indentation as it doesn't belong to the block.
                    If you do start the last line with indentation the song will turn out wrong.

                    ## Exercise
                    Each line in the example code starts with a blank. Remove the blanks and try to figure out which line need indentation and which don't to make the muffin man song.
                example_code: |
                    ```
                    _ {print} 'Do you know the muffin man?'
                    _ {repeat} 2 {times}
                    _ {print} 'The muffin man'
                    _ {print} 'Do you know the muffin man, who lives on Drury Lane?'
                    ```
                start_code: |-
                    {repeat} 3 {times}
                        {print} 'This line will be repeated...'
                        {print} 'This one too...'
                    {print} 'but this one will not!'
    restaurant:
        name: 餐厅
        default_save_name: 餐厅
        description: 创建你自己的虚拟餐厅
        levels:
            1:
                story_text: |
                    在第一关中您可以编写一个你自己的虚拟餐厅并接受客人的点单。
                example_code: |
                    ```
                    {print} 欢迎来到海蒂餐厅 🍟
                    _ 你想点什么？
                    {echo} 你想点
                    {print} 谢谢你的点单！
                    {print} 已经在做了！
                    ```
                story_text_2: |
                    ### 练习
                    单击黄色按钮，将示例代码复制到输入框。
                    首先，在空白处填写正确的命令，使代码正常工作。
                    然后在餐厅程序中至少再添加 4 行代码。
                    询问顾客他们想喝什么，并询问他们是否愿意用现金或信用卡支付。
                    最后，想出一个与顾客说再见的好方法。
                start_code: '# 在这里写你的代码'
            2:
                story_text: |
                    在第 2 关你可以使用变量来扩展你的餐厅。在第 1 关 海蒂只能 {echo} 订单一次，并记住最后一个点的东西。
                    现在你可以使用变量来让海蒂同时记住食物和饮料！
                example_code: |
                    ```
                    {print} 欢迎来到海蒂餐厅！
                    {print} 今天我们提供披萨和千层面。
                    食物 {is} {ask} 您想吃什么？
                    {print} 选得好！这是我最爱的食物！
                    配料 {is} {ask} 您想要加肉的还是蔬菜的？
                    {print} 加了 配料 的 食物 已经在做了！
                    ```
                story_text_2: |
                    ### 练习
                    将你自己的餐厅程序从上一级复制到下面的输入框。
                    通过替换“{ask}”和“{echo}”命令并使用变量来修复代码，就像您在此级中学到的那样。

                    现在你的程序又可以运行了，是时候添加更多内容了。
                    请看代码范例的最后一行：“{print} 带有配料的食物正在路上！
                    在这一行中，2 个变量被用于创建订单概要。
                    现在让你的顾客添加食物和饮料的订单概要。

                    **另外** 现在你已经学会了如何使用变量，你可以根据需要在一行中使用任意数量的变量。你能在你的代码中添加更多变量，比如堂食或外卖，现金或银行卡支付，要或不要吸管等？
                start_code: '# 将代码写在这里'
            3:
                story_text: |
                    在选择晚饭吃什么时选择困难了吗？你可以让海蒂帮你选！
                    只要将你最喜欢（或者最不喜欢）的食物加入列表，海蒂就可以随机帮你选择晚饭。
                    你也可以让海蒂帮你选择晚饭的价格，来获得更多乐趣！你会得到什么？
                example_code: |
                    ```
                    套餐 {is} 意大利面, 抱子甘蓝, 汉堡包
                    {print} 今晚有 套餐 {at} {random} ！
                    价格 {is} 1 欧元、10 欧元、100 欧元
                    {print} 餐费是 价格 {at} {random} 。
                    ```
                story_text_2: "### 练习\n现在制作你自己版本的随机菜单。\n自己制作一份包含前菜、主菜、甜点、饮料和价格的菜单。 \n然后使用 `{print}` 和 `{at} {random}` 命令告诉顾客今晚菜单的内容。\n"
                example_code_2: |
                    ```
                    {print}欢迎来到你自己的随机餐厅！
                    前菜 {is} _
                    主菜 {is} _
                    甜点 {is} _
                    饮料 {is} _
                    价格 {is} _
                    _
                    ```
                start_code: '# 在这里写你的代码'
            4:
                story_text: |
                    在此级别中，使用 `{print}` 或 `{ask}` 命令时必须使用引号。

                    ### 练习
                    在此代码中添加引号以使其正常工作！请注意：变量不应用引号引起来。
                example_code: |
                    ```
                    _ 在这段代码中添加引号 _
                    {print} '欢迎来到海蒂餐厅！'
                    {print} '今天我们提供披萨和千层面。'
                    食物 {is} {ask} '您想吃什么？'
                    {print} '选得好！这是我最爱的食物！'
                    配料 {is} {ask} '您想要加肉的还是蔬菜的？'
                    {print} '加了' 配料 '的' 食物 '已经在做了！'
                    饮料 {is} {ask} '您想喝点什么？'
                    {print} '谢谢您的点单。'
                    {print} '您的' 食物 '和' 饮料 '马上就来！'
                    ```
                start_code: '# 在这里写你的代码'
            5:
                story_text: |
                    在这一级，你可以用`{if}`命令向顾客`{ask}`，并对其回答做出不同的回应。

                    在下面的例子里，你能看到你可以`{ask}`顾客`{if}`想让你介绍今天的特价菜，海蒂会根据回答做出相应的回应。
                example_code: |
                    ```
                    {print} '欢迎来到海蒂餐厅！'
                    推荐 {is} {ask} '您想了解我们今天的特色菜吗？'
                    {if} 特色菜 {is} 好的 {print} '今天的特色菜是霹雳辣椒烤鸡' {else} {print} '没关系.'
                    食物 {is} {ask} '您想吃什么？'
                    {print} '一份' 食物 '，马上就来！'
                    饮料 {is} {ask} '您想配点什么喝的？'
                    {if} 饮料 {is} 可乐 {print} '对不起，可乐卖完了！' {else} {print} '选得好！'
                    别的 {is} {ask} '您还想要别的吗？'
                    {print} '我复述一下您的点单'
                    {print} '一份' 食物
                    {if} 饮料 {is} 可乐 {print} '以及……' {else} {print} '一杯' 饮料
                    {if} 别的 {is} 不用 {print} '就是这些' {else} {print} '一份' 别的
                    {print} '谢谢您的点单。祝您用餐愉快！'
                    ```
                start_code: '# 在这里写你的代码'
            6:
                story_text: |
                    在这一关，你可以用数学计算客人的订单总价，这会让你的虚拟餐厅更真实。
                example_code: |
                    你可以写一段简单的餐厅代码，像这样：
                    ```
                    {print} '欢迎来到海蒂餐厅'
                    {print} '这是我们的菜单：'
                    {print} '我们的主菜有披萨、千层面、意面'
                    主菜 = {ask} '您想要哪道主菜？'
                    价格 = 0
                    {if} 主菜 {is} 披萨 价格 = 10
                    {if} 主菜 {is} 千层面 价格 = 12
                    {if} 主菜 {is} 意面 价格 = 8
                    {print} '您点了' 主菜
                    {print} '请付' 价格 '元'
                    {print} '谢谢，祝您用餐愉快！'
                    ```
                start_code: '# 在这里写你的代码'
            7:
                story_text: |
                    在本关中，你已经学会了如何使用`{repeat}`命令来重复一行代码一定的次数。
                    你可以在你的餐厅中使用这个命令来 `{ask}` 多人想吃什么。

                    ### 练习
                    你能完成这段代码吗？有多少人海蒂就需要重复这个问题多少次。因此，如果有5个人，这个问题需要问5次。
                    **(另外)**用更多的问题来扩展你的代码，例如和饮料或酱汁有关的。
                example_code: |
                    ```
                    {print} '欢迎来到海蒂餐厅！'
                    人数 = {ask} '今天来了多少人？'
                    ```
                start_code: '# 在这里写你的代码'
            8:
                story_text: |
                    在这一关，你可以通过重复多行代码，让你的虚拟餐厅更加细化。像这样：
                example_code: |
                    ```
                    {print} '欢迎来到海蒂餐厅！'
                    人数 = {ask} '今天来了多少人？'
                    {print} '好！'
                    {repeat} 人数 {times}
                        食物 = {ask} '您想点什么？'
                        {print} 食物
                    {print} '谢谢您的点单！'
                    {print} '祝您用餐愉快！'
                    ```
                story_text_2: |
                    ### 练习
                    这个代码可以用菜单上的更多项目来扩展，例如，提供饮料，和、或多道菜或甜点。至少增加一个项目。
                    **(另外)** 添加更多的项目，只要你喜欢，有多少选择都可以!
                start_code: '# 在这里写你的代码'
            9:
                story_text: "在这一级，你可以用嵌套让你的餐厅更真实更有趣！\n\n### 练习 \n范例代码中删除了缩进。 \n你能算出每行需要多少缩进才能使代码正常工作吗？ \n如果顾客点了披萨，海蒂不应该问顾客想要哪种蘸酱。 \n\n**（另外）** 餐厅不会准备所有的蘸酱。列出一个可用的蘸酱的清单，并在每个订单中回复是否有存货。 <br> \n**（另外）** 披萨有配料。询问顾客他们想要哪一种配料。<br>   \n**（另外）** 顾客想喝一杯饮料吗？也问问他们！ <br>                    \n"
                example_code: |
                    ```
                    {print} '欢迎来到海蒂餐厅！'
                    人数 = {ask} '今天来了多少人？'
                    {print} '好！'
                    价格 = 0
                    {repeat} 人数 {times}
                        食物 = {ask} '您想点什么？'
                        {print} 食物
                        {if} 食物 {is} 薯条
                            价格 = 价格 + 3
                            蘸酱= {ask} '您的薯条要配什么酱？'
                            {if} 蘸酱 {is} 不要
                                {print} '不要酱'
                            {else}
                                价格 = 价格 + 1
                                {print} '配' 蘸酱
                        {if} 食物 {is} 披萨
                            价格 = 价格 + 4
                    {print} '一共' 价格 '元'
                    {print} '祝您用餐愉快！'
                    ```
                start_code: '# 在这里写你的代码'
            10:
                story_text: |
                    在本级别中，你将学习如何轻松地询问不同课程的订单。

                    ### 练习1
                    完成代码，在空白处加一个`{ask}`，这样顾客就会被问到每道菜想吃什么。
                example_code: |
                    ```
                    全餐 = 前菜, 主菜, 甜点
                    {for} 餐品 {in} 全餐
                        {print} '你的上菜顺序是 ' 餐品 '?'
                        _
                        _
                    ```
                story_text_2: |
                    ### 练习
                    当然，你也可以帮多个人点单！
                    您能否在每一行之前添加正确数量的缩进以使代码正常工作？
                    提示：有些行根本不需要任何缩进。
                example_code_2: |
                    ```
                    全餐 = 前菜, 主菜, 甜点
                    客人们 = 丁满, 彭彭
                    {for} 客人 {in} 客人们
                        {for} 餐品 {in} 全餐
                            食物 = {ask} 客人 '，你想要吃什么' 餐品 '？'
                            {print} 客人 '点了' 食物 '作为' 餐品
                    ```
                start_code: 全餐 = 前菜, 主菜, 甜点
            11:
                story_text: "我们可以用`{for}`和`{range}`来按顺序打印多个客人的订单。\n\n### 练习 \n完成餐厅的代码，这样就可以按顺序询问多个客人的订单了。每次都按顺序打印订单：'订单1'，'订单2'，等等。 \n你不确定如何去做吗？请看一下你的第8级代码吧。\n\n **（另外）**在第9级中，餐厅也使用了价格。你也可以在这里添加价格！\n"
                example_code: |
                    ```
                    {print} '欢迎来到海蒂餐厅！'
                    人数 = {ask} '你想为多少人点单？'
                    {print} '所以你想为'人数'人下单。'
                    {print} '我们走吧！'
                    ```
                start_code: '# 在这里写你的代码'
            12:
                story_text: |
                    从这一层开始，你可以使用小数点后的数字来使你的菜单更加真实。

                    ### 练习
                    你能构思出一个代码来给你的朋友和家人提供15%的折扣吗？
                example_code: |
                    ```
                    价格 = 0
                    食物 = {ask} '您要点什么？'
                    饮料 = {ask} '您想喝什么？'
                    {if} 食物 {is} '汉堡包'
                        价格 = 价格 + 6.50
                    {if} 食物 {is} '披萨'
                        价格 = 价格 + 5.75
                    {if} 饮料 {is} '水'
                        价格 = 价格 + 1.20
                    {if} 饮料 {is} '苏打水'
                        价格 = 价格 + 2.35
                    {print} '请付' 价格 '元'
                    ```
                start_code: '# 在这里写你的代码'
            13:
                story_text: "在这一级，我们可以用新的命令来升级我们的餐厅。\n我们用`{and}`来判断 {if} 命令中的两个条件是否同时成立。\n \n ### 练习 \n在右边的空白处填写`{and}`和`{or}` 。\n"
                example_code: "```\n价格 = 10\n食物 = {ask} '您想吃什么？'\n饮料们 = {ask} '您想喝什么？'\n{if}食物 {is} '三明治'_ 饮料们 {is} '果汁'\n          {print} '这是我们的优惠套餐'\n          价格 = 价格 - 3\n{if}饮料们{is} '果汁' _饮料们{is} '矿泉水'。 \n          {print} '你的选择真健康！\n {print} '一共' 价格 '元'\n```\n"
                start_code: '# 在这里写你的代码'
            15:
                story_text: |
                    通过`{while}`命令，你可以确保你的客人能不断追加点单，直到点完。
                example_code: |
                    ```
                    {print} '欢迎来到麦海蒂快餐店'
                    还有 = '是'
                    {while} 还有 == '是'
                        点单 = {ask} '您要点什么？'
                        {print} 点单
                        还有 = {ask} '您还要点别的吗？'
                    {print} '谢谢惠顾！'
                    ```
                start_code: '# 在这里写你的代码'
    rock:
        name: 石头剪刀布
        default_save_name: 石头
        description: 制作你自己的石头剪刀布游戏
        levels:
            1:
                story_text: |
                    在第1级，你可以开始一个石头剪刀布游戏。

                    你可以用`{ask}`做出选择，然后用`{echo}`复述这个选择。
                example_code: |
                    ```
                    {print} 你选哪一个？
                    {ask} 从石头、剪刀和布中选一个
                    {echo} 所以你选的是：
                    ```
                story_text_2: |
                    ### 挑战
                    你可以不使用文字，而是使用表情符号。✊✋✌
                    你能用表情符号创造一个代码吗？
                example_code_2: |
                    ```
                    {print} 你选择什么？
                    {ask} 从_中选择
                    {echo} 所以你的选择是：
                    ```
                start_code: |
                    {print} 欢迎来到属于你自己的石头剪刀布！
                    {ask}你会选择什么？
            2:
                story_text: |
                    在这一级，你可以练习使用变量，这样你就能在下一级中完成石头剪刀布游戏！
                example_code: |
                    ```
                    _ {is} {ask} 石头、剪刀还是布？
                    {print}我选择 _
                    ```
                start_code: '# 在这里写你的代码'
            3:
                story_text: |
                    在这一级，我们可以输入列表并从列表中选择。
                    你要先用`{is}`制作一个列表。然后你可以用`{at} {random}`让电脑从列表里选一个。
                    例如，你可以让电脑选择石头、剪刀或布。
                example_code: |
                    ```
                    选择 {is} 石头，剪刀，布
                    {print} 选择 {at} {random}
                    ```
                story_text_2: |
                    复制示例代码并填入空白处，在这个游戏中增加一个额外的玩家。

                    **另外**现在的玩家只被称为玩家1和玩家2。你能不能添加询问命令（当然要有变量）来询问玩家的名字？
                    这样你就可以创建这样的输出，例如：李华选......纸
                example_code_2: |
                    ```
                    选择 {is} 石头、布、剪子
                    {print} 玩家1选择...在选项中 {at} {random}
                    {print} 玩家2 _
                    ```
                start_code: '{print} 欢迎来到属于你自己的石头剪刀布！'
            4:
                story_text: |
                    在这一级，我们可以进一步对石头剪刀布游戏编程。但是如果你想要添加文字，你同样需要使用引号。
                    ### 练习
                    复制上一级的代码并在每个`{print}` 或`{ask}` 命令后使用引号使其正常工作。
                start_code: '{print} ''欢迎来到属于你自己的石头剪刀布！'''
            5:
                story_text: |
                    在这一级，我们可以判定谁赢了。
                    为此你需要使用新的`{if}`命令。

                    将你的选择保存下来，并把电脑的选择也保存下来。
                    然后你用`{if}`来判断他们是否相同。
                    你能完成这段代码吗？
                example_code: |
                    ```
                    选项 {is} 石头，剪刀，布
                    电脑选择 {is} _
                    你选择 {is} {ask} 你选什么？
                    {print} '你选了' _
                    {print} '电脑选了' _
                    {if} _ {is} _ {print} '平局！' {else} {print} '不是平局'
                    ```

                    在空白处填上正确的代码，来判断{if}这是平局。
                start_code: '{print} ''欢迎来到属于你自己的石头剪刀布！'''
            9:
                story_text: |
                    在这一级，你可以用嵌套的`{if}`命令来编程石头剪刀布。你能完成这段代码吗？

                     ### 练习
                    你能完成代码吗？程序必须能判断赢家以及对应的组合是什么。

                     **（另外）** 想玩多玩几个游戏吗？拓展代码，以便您可以多玩几个回合。您甚至可以使用 `{ask}` 询问用户他们想玩多少回合。
                example_code: |
                    ```
                    选项 {is} 石头，剪刀，布
                    你选择 {is} {ask} '你选择什么？'
                    {print} '你选择了' 你选择
                    计算机选择 {is} 选项 {at} {random}
                    {print} '计算机选择了' 计算机选择
                    {if} 计算机选择 {is} 你选择
                        {print} '平手'
                    {if} 计算机选择 {is} 石头
                        {if} 你选择 {is} 布
                            {print} '你赢了！'
                        {if} 你选择 {is} 剪刀
                            {print} '你输了！'
                    # 完成这段代码
                    ```
                start_code: '# 在这里写你的代码'
            10:
                story_text: |
                    你觉得自己太懒了，不想自己玩游戏？让海蒂帮你玩吧!
                    你只需要填上玩家的名字，他们就会得到一个随机的选择。

                    ### 练习1
                    完成程序，填上名字的清单。

                    ### 练习2
                    增加一个电脑玩家，与每个玩家一起选择。

                    **(另外)**回到你的代码中，决定每一轮谁赢：计算机或被点名的人。
                example_code: |
                    ```
                    选项 = 石头，剪刀，布
                    玩家们 =  _
                    {for} 玩家 {in} 玩家们
                         {print} 玩家 '选择' 选项 {at} {random}
                    ```
                start_code: '# 在这里写你的代码'
            13:
                story_text: |
                    你可以用`{and}`命令缩短你的石头剪刀布代码！阅读下面的示例代码，并尝试完成它。
                example_code: |
                    ```
                    选项 = '石头', '剪刀', '布'
                    你的_选择 = {ask} '你选什么？'
                    电脑_选择= 选项 {at} {random}
                    {print} '你选了' 你的_选择
                    {print} '电脑选了' 电脑_选择
                    {if} 电脑_选择 {is} 你的_选择
                        {print} '平局'
                    {if} 电脑_选择 {is} '石头' {and} 你的_选择 {is} '布'
                        {print} '你赢了！'
                    {if} 电脑_选择 {is} '石头' {and} 你的_选择 {is} '剪刀'
                        {print} '电脑赢了！'
                    _
                    ```
                start_code: '# 在这里写你的代码'
            15:
                story_text: |
                    玩到你打败电脑为止！但首先，你要补全示例代码……
                example_code: |
                    ```
                    赢 = '否'
                    选项 = '石头', '剪刀', '布'
                    {while} 赢 == '否'
                        你的_选择 = {ask} '你选择了什么？'
                        计算机_选择 = 选项 {at} {random}
                        {print} '你选择了 ' 你的_选择
                        {print} '计算机选择了' 计算机_选择
                        {if} 计算机_选择 == 你的_选择
                            {print} '平手！'
                        {if} 计算机_选择 == '石头' {and} 你的_选择 == '剪刀'
                            {print} '你输了！'
                        {if} 计算机_选择 == '石头' {and} 你的_选择 == '布'
                            {print} '你赢了！'
                            赢 = '是'
                    _
                    ```
                start_code: '# 在这里写你的代码'
    rock_2:
        name: Rock, paper, scissors 2
        default_save_name: rock_2
        description: Part 2 of rock, paper, scissors
        levels:
            2:
                story_text: |
                    Now that you have learned how to use the `{ask} command, you can make your rock, paper, scissors code interavtive too!

                    ### Exercise
                    Make the rock, paper, scissors code interactive by adding the `{ask}` command and a question to your rock, paper, scissors code.
                example_code: |
                    ```
                    choice is _
                    {print} I choose choice
                    ```
                start_code: '# place your code here'
    secret:
        name: 超级间谍
        default_save_name: 超级间谍
        description: 编写你自己的间谍代码
        levels:
            12:
                story_text: |
                    在这个冒险活动中，你可以编写出你自己的超级间谍代码。编码一个只有合适的特工才能破译的信息。
                    如果敌人试图破解代码，他们会得到一些虚假的信息来浪费他们的时间。

                    ### 练习
                    为你的超级间谍编写你自己的秘密代码。你能让它由更多的变量组成吗？
                example_code: |
                    ```
                    名字 {is} {ask} '你的名字是什么？'
                    {if} 名字 {is} '特工007'
                        a {is} '去机场'
                    {else}
                        a {is} '去火车站'
                    密码 {is} {ask} '密码是什么？'
                    {if} 密码 {is} 'TOPSECRET'
                        b {is} '明天02.00'
                    {else}
                        b {is} '今天10.00'
                    {print} a + b
                    ```
                start_code: '# 在这里写下你的代码'
            13:
                story_text: |
                    你能在空白处填上正确的命令吗？注意：超级间谍必须同时回答正确两个问题，然后才能获取机密情报!
                example_code: |
                    ```
                    名字 {is} {ask} '你的名字是什么？
                    密码 {is} {ask} '你的密码是什么？'
                    {if} 名字 {is} '特工007' _密码{is} 'TOPSECRET'
                        {print} '02.00去机场'
                    {else}
                        {print} '10.00去火车站'
                    ```
                start_code: '# place your code here'
    sleep_command:
        name: '{sleep}'
        default_save_name: sleep_command
        description: introducing sleep command
        levels:
            2:
                story_text: |
                    ## The sleep command
                    Another new command in this level is `{sleep}`, which pauses your program for a second. If you type a number behind the {sleep} command, the program pauses for that amount of seconds.
                example_code: |
                    ```
                    {print} My favorite colour is...
                    {sleep} 2
                    {print} green!
                    ```
                start_code: |-
                    {print} My favorite colour is...
                    {sleep} 2
                    {print} green!
    songs:
        name: 唱支歌！
        default_save_name: 歌
        description: 打印一首歌
        levels:
            6:
                story_text: "歌曲中通常包含大量重复。有时重复是基于计数的。\n比如那首著名的歌曲“啤酒瓶”中。你可以用一点数学知识来为这首歌编程。 \n \n提示：使用朗读功能，让海蒂把歌曲唱给你听! \n\n### 练习 \n现在你可以通过复制第2至第7行的内容来重复这几行歌词，你想要重复几次就可以重复几次。\n"
                example_code: |
                    ```
                    歌词 = 99
                    {print} 歌词 '瓶啤酒在墙上'
                    {print} 歌词 '瓶啤酒'
                    {print} '取下一瓶传下去'
                    歌词 = 歌词 - 1
                    {print} 歌词 '瓶啤酒在墙上'
                    {sleep}
                    ```
                story_text_2: |
                    这首儿童歌曲从5只小猴子倒数到1只猴子。
                    如果你复制第2-7行并粘贴在代码下面，你就可以唱出整首歌了！
                example_code_2: |
                    ```
                    数字 = 6
                    数字 = 数字 - 1
                    {print} 数字 ' 小猴子在床上跳来跳去'
                    {print} '有一只掉下来，撞到了头'
                    {print} '妈妈叫来了医生，医生说'
                    {print} '不能再有猴子在床上跳了！'
                    {sleep}
                    ```
                start_code: '{print} ''让我们唱歌吧！'''
            7:
                story_text: "歌曲经常包含大量的重复。例如...小鲨鱼!如果你唱这首歌，其实你就是一直在唱同一句歌词：\n\n小鲨鱼图图图杜杜 <br>\n 小鲨鱼图图图杜杜 <br>\n小鲨鱼图图图杜杜 <br>\n小鲨鱼\n\n### 练习 \n你可以用`{repeat}` 来打印歌曲《小鲨鱼》？ 完成代码，替换空白处？ \n**另外* 在《小鲨鱼》之后，你当然还可以为其他歌曲编程。很多歌曲都有重复的句子！你能想出更多的歌曲吗？ \n你能再想出一首歌曲并打印出来吗？\n"
                example_code: |
                    ```
                    {repeat} _ _{print} '小鲨鱼图图图杜杜'
                    {print} '小鲨鱼'
                    ```
                start_code: '{print} ''小鲨鱼'''
            8:
                story_text: |
                    在上一级中，你已经为歌曲 "啤酒瓶"编写了程序。但由于没有`{repeat}` ，你不得不多次复制一段歌词。
                    在这一级中，你只需要简单地增加一行代码，就能重复这首歌99次！

                    ### 练习
                    在空白处添加正确的命令，并正确缩进代码。
                example_code: |
                    ```
                    歌词 = 99
                    _ 99 {times}
                        {print} 歌词 '瓶啤酒在墙上'
                        {print} 歌词 '瓶啤酒'
                        {print} '取下一瓶传下去'
                        歌词 = 歌词 - 1
                        {print} 歌词 '瓶啤酒在墙上'
                    ```
                start_code: '# 在这里写你的代码'
            10:
                story_text: |
                    使用`{for}`，你只需6行即可打印整首小鲨鱼的歌曲（包括家庭中的所有其他鲨鱼）！

                    ### 练习 1
                    你能使用 `{for}` 命令使小鲨鱼这首歌的代码更简短吗？请完成代码范例。
                example_code: "```\n家庭成员 = 宝宝, 妈妈, 爸爸, 奶奶, 爷爷\n_ _ _ _ \n  {print} _\n```\n"
                story_text_2: |
                    ### 练习2
                    打印歌曲《5只小猴子们在床上跳来跳去》。如果你不记得了，就查查文本。

                    **（额外的）**打印歌曲《老麦当劳》，并确保所有的动物都发出不同的声音，使用`{if}`条件语句 。
                example_code_2: |
                    ```
                    猴子们 = 5, 4, 3, 2, 1
                    ```
                start_code: '# 在这里写你的代码'
            11:
                story_text: |
                    在这一级，你可以同时使用`{for}` 和`{range}`命令 ，做一些使用计数的歌曲，如5只小猴子们。

                    ### 练习1
                    填空使代码生效！如果你不记得歌曲的内容，可以自己去查。

                    ### 练习2
                    这首歌的最后一行与其他的不同。将这一行打印在`{for}`语句里面 ，并使用`{if}`命令使其正确工作。
                example_code: |
                    ```
                    猴子们 _ _ 5 _ 1
                        {print} 猴子们 ‘小猴子们在床上跳来跳去’
                        _
                    ```
                start_code: '# 把你的代码放在这里'
            12:
                story_text: "在这首歌中，我们可以使编程变得更加容易 '如果你很快乐，你意识到了，拍拍你的手'。因为我们可以把所有的动作放在一个变量中，看看吧。\n \n### 练习 \n你能在每一行中加入适量的缩进，使歌曲正确播放吗？ \n注意：不是所有的行都需要缩进\n"
                example_code: |
                    ```
                    _一组动作 = '拍拍手', '跺跺脚', '喊万岁!'
                    _ {for} 动作 {in} 一组动作
                    _ {for} i {in} {range} 1 {to} 2
                    _ {print} '如果你很高兴，你意识到它'
                    _ {print}动作
                    _ {print} '如果你很高兴，你意识到它，你真的想表现出来'
                    _ {print} '如果你快乐并意识到它'
                    _ {print} 动作
                    ```
                start_code: '# 把你的代码放在这里'
            13:
                story_text: |
                    In the previous adventure you have learned how to use an argument in a function, but did you know that you could combine them with {ask} commands as well?
                    In this example we have changed the 'My Bonnie' program and made it interactive. You are now asked where Bonnie is.
                example_code: |
                    ```
                    {define} song {with} place
                        {print} 'My Bonnie is ' place

                    chosen_place = {ask} 'Where do you want Bonnie to be?'
                    synonym = {ask} 'What is another word for that?'

                    {call} song {with} chosen_place
                    {call} song {with} synonym
                    {call} song {with} chosen_place
                    ```
                start_code: |
                    {define} song {with} place
                        {print} 'My Bonnie is ' place

                    chosen_place = {ask} 'Where do you want Bonnie to be?'
                    synonym = {ask} 'What is another word for that?'

                    {call} song {with} chosen_place
                    {call} song {with} synonym
                    {call} song {with} chosen_place
            16:
                story_text: |
                    在这一级中，你可以更快速地编排一首像《老麦当劳》这样的歌曲。你可以把正确的动物和正确的声音联系起来，只要把它们放在列表的同一位置。
                    《醉酒的水手》在这一级别也能很快制作完成。你只需要8行就可以完成整首歌，看看吧!
                example_code: |
                    ```
                    动物们 = ['猪', '狗', '牛']
                    声音们 = ['哼哼', '汪汪', '哞']
                    {for} i {in} {range} 1 {to} 3
                        动物 = 动物们[i]
                        声音 = 声音们[i]
                        {print} '老麦当劳有一个农场'
                        {print} '咦啊咦啊欧！'
                        {print} '在那个农场里，他有一个' 动物
                        {print} '咦啊咦啊欧！'
                        {print} '这里有一个'声音'的声音'
                        {print} '和一个'声音'的声音那里'
                        {print} '这里有一个'声音
                        {print} '那里有一个'声音
                        {print} '到处都是一个'声音 声音
                    ```

                    ```
                    句子们 = ['我们该如何对待醉酒的水手', '用生锈的剃须刀刮光他的胡子', '把他放在大船上直到他清醒']
                    {for} 句子 {in} 句子们
                        {for} i {in} {range} 1 {to} 3
                            {print} 句子
                        {print} '一大清早'
                        {for} i {in} {range} 1 {to} 3
                            {print} '头昏脑涨的睁开眼'
                        {print} '一大清早'
                    ```
                start_code: '# 把你的代码放在这里'
            18:
                story_text: |
                    In level 16 we made songs using lists. These programs however are no longer working properly in this level. The colons from level 17 and the brackets from level 18 still need to be added.

                    ### Exercise 1
                    The Drunken sailor song is given as sample code, but not yet working.
                    Can you make sure everything works again? To help you, we've put _ in the places of _some_ errors.

                    ### Exercise 2
                    Now also look up your Old MacDonald song from level 16, and correct it.
                example_code: |
                    ```
                    lines = ['我们应该如何处理醉酒的水手'，'用生锈的剃刀剃他的肚子'，'让他躺在船上醒酒']
                    {for} 行 {in} 行 _
                        {for} i {in} {range} 1 {to} 3 _
                            {print} _ 行 _
                         {print} '凌晨'
                         {for} i {in} {range} 1 {to} 3
                             {print} 'way hay and up she rises'
                         {print} '凌晨'
                    ```
                start_code: '# 在此处键入代码'
    songs_2:
        name: Sing a song! 2
        default_save_name: Song 2
        description: Sing a song 2
        levels:
            12:
                story_text: |
                    Songs contain a lot of repetition. We can capture it with a function!
                    ### Exercise
                    Look at the example code with the function. Fill out the two lines so the full song is printed.
                example_code: |
                    ```
                    {define} twinkle
                        {print} 'Twinkle'
                        {print} '...'

                    {call} twinkle
                    {print} 'Up above the world so high'
                    {print} 'Like a diamond in the sky'
                    {call} _
                    ```
                start_code: |
                    {define} twinkle
                        {print} 'Twinkle'
                        {print} '...'

                    {call} twinkle
                    {print} 'Up above the world so high'
                    {print} 'Like a diamond in the sky'
                    {call} _
    tic:
        name: Tic Tac Toe
        default_save_name: Tic
        description: Play a game of Tic Tac Toe!
        levels:
            13:
                story_text: |
                    在这个探险活动中，你可以编写一个三连棋游戏的程序。你可以和两个人一起玩，两个人轮流在印有九格方盘上划“x”或“o”字。
                    谁先把三个同一记号排成横线、直线、或斜线, 谁就赢了！
                example_code: |
                    ```
                    sign = 'x'
                    open_spots = 1, 2, 3, 4, 5, 6, 7, 8, 9
                    game = 'on'
                    spot_1 = '.'
                    spot_2 = '.'
                    spot_3 = '.'
                    spot_4 = '.'
                    spot_5 = '.'
                    spot_6 = '.'
                    spot_7 = '.'
                    spot_8 = '.'
                    spot_9 = '.'
                    {print} 'TIC TAC TOE!'
                    {print} spot_1 spot_2 spot_3
                    {print} spot_4 spot_5 spot_6
                    {print} spot_7 spot_8 spot_9
                    {print} ' '
                    {for} i {in} {range} 1 {to} 9
                        {if} game {is} 'on'
                            choice = {ask} 'Player ' sign ', which spot?'
                            {if} choice {in} open_spots
                                {remove} choice {from} open_spots
                                {if} choice {is} 1
                                    spot_1 = sign
                                {if} choice {is} 2
                                    spot_2 = sign
                                {if} choice {is} 3
                                    spot_3 = sign
                                {if} choice {is} 4
                                    spot_4 = sign
                                {if} choice {is} 5
                                    spot_5 = sign
                                {if} choice {is} 6
                                    spot_6 = sign
                                {if} choice {is} 7
                                    spot_7 = sign
                                {if} choice {is} 8
                                    spot_8 = sign
                                {if} choice {is} 9
                                    spot_9 = sign
                            {else}
                                {print} 'That spot was already taken'
                            {print} spot_1 spot_2 spot_3
                            {print} spot_4 spot_5 spot_6
                            {print} spot_7 spot_8 spot_9
                            {print} ' '
                            winner = {ask} 'Did you win?'
                            {if} winner {is} 'yes'
                                {print} 'Good job, player ' sign '!'
                                game = 'over'
                            {else}
                                {if} sign {is} 'x'
                                    sign = 'o'
                                {else}
                                    sign = 'x'
                    ```
                start_code: '#  在这里写下你的代码'
            14:
                story_text: |
                    In the previous levels you've made a tic tac toe game. Now you've learned how to use the = sign, the == sign and the != sign.
                    You can use this knowledge in your new Taic Tac Toe game, like this:
                example_code: |
                    ```
                    sign = 'x'
                    open_spots = 1, 2, 3, 4, 5, 6, 7, 8, 9
                    game = 'on'
                    spot_1 = '.'
                    spot_2 = '.'
                    spot_3 = '.'
                    spot_4 = '.'
                    spot_5 = '.'
                    spot_6 = '.'
                    spot_7 = '.'
                    spot_8 = '.'
                    spot_9 = '.'
                    {print} 'TIC TAC TOE!'
                    {print} spot_1 spot_2 spot_3
                    {print} spot_4 spot_5 spot_6
                    {print} spot_7 spot_8 spot_9
                    {print} ' '
                    {for} i {in} {range} 1 {to} 9
                        {if} game != 'over'
                            choice = {ask} 'Player ' sign ', which spot?'
                            {if} choice {in} open_spots
                                {remove} choice {from} open_spots
                                {if} choice == 1
                                    spot_1 = sign
                                {if} choice == 2
                                    spot_2 = sign
                                {if} choice == 3
                                    spot_3 = sign
                                {if} choice == 4
                                    spot_4 = sign
                                {if} choice == 5
                                    spot_5 = sign
                                {if} choice == 6
                                    spot_6 = sign
                                {if} choice == 7
                                    spot_7 = sign
                                {if} choice == 8
                                    spot_8 = sign
                                {if} choice == 9
                                    spot_9 = sign
                            {else}
                                {print} 'That spot was already taken'
                            {print} spot_1 spot_2 spot_3
                            {print} spot_4 spot_5 spot_6
                            {print} spot_7 spot_8 spot_9
                            {print} ' '
                            winner = {ask} 'Did you win?'
                            {if} winner == 'yes'
                                {print} 'Good job, player ' sign '!'
                                game = 'over'
                            {else}
                                {if} sign == 'x'
                                    sign = 'o'
                                {else}
                                    sign = 'x'
                    ```
                start_code: '# place your code here'
            15:
                story_text: |
                    In this level you can improve your Tic Tac Toe game with the {while} loop/ With this loop you can combine the `{if} game != 'over'` and the `{for} i {in} {range} 1 to 9` into one simple line.
                    Check it out:
                example_code: |
                    ```
                    sign = 'x'
                    open_spots = 1, 2, 3, 4, 5, 6, 7, 8, 9
                    game = 'on'
                    spot_1 = '.'
                    spot_2 = '.'
                    spot_3 = '.'
                    spot_4 = '.'
                    spot_5 = '.'
                    spot_6 = '.'
                    spot_7 = '.'
                    spot_8 = '.'
                    spot_9 = '.'
                    {print} 'TIC TAC TOE!'
                    {print} spot_1 spot_2 spot_3
                    {print} spot_4 spot_5 spot_6
                    {print} spot_7 spot_8 spot_9
                    {print} ' '
                    {while} game != 'over'
                        choice = {ask} 'Player ' sign ', which spot?'
                        {if} choice {in} open_spots
                            {remove} choice {from} open_spots
                            {if} choice == 1
                                spot_1 = sign
                            {if} choice == 2
                                spot_2 = sign
                            {if} choice == 3
                                spot_3 = sign
                            {if} choice == 4
                                spot_4 = sign
                            {if} choice == 5
                                spot_5 = sign
                            {if} choice == 6
                                spot_6 = sign
                            {if} choice == 7
                                spot_7 = sign
                            {if} choice == 8
                                spot_8 = sign
                            {if} choice == 9
                                spot_9 = sign
                        {else}
                            {print} 'That spot was already taken'
                        {print} spot_1 spot_2 spot_3
                        {print} spot_4 spot_5 spot_6
                        {print} spot_7 spot_8 spot_9
                        {print} ' '
                        winner = {ask} 'Did you win?'
                        {if} winner == 'yes'
                            {print} 'Good job, player ' sign '!'
                            game = 'over'
                        {else}
                            {if} sign == 'x'
                                sign = 'o'
                            {else}
                                sign = 'x'
                    ```
                start_code: '# place your code here'
            17:
                story_text: |
                    In the previous levels the tic tac toe game had an annoying feature. After every move, you had to fill in yourself if you had won or not.
                    This made the game playable, but also quite slow. In this level we have learned the `{elif}` command, that could solve that problem.
                    To use the {elif} to let 海蒂 check whether or not a player has won is fun, but it also requires a fair amount of extra lines.

                    In the example code you see that we added the requirements to win (3 spots in a row horizontally, vertically or diagonally).
                    You can find them in line 46 to 69. You can see that each time the requirement is met (so if a player has won) the variable game is set to 'over'.
                    This means that the {while} loop will be stopped and the game ends.
                example_code: |
                    ```
                    sign = 'x'
                    open_spots = [1, 2, 3, 4, 5, 6, 7, 8, 9]
                    game = 'on'
                    spot_1 = '.'
                    spot_2 = '.'
                    spot_3 = '.'
                    spot_4 = '.'
                    spot_5 = '.'
                    spot_6 = '.'
                    spot_7 = '.'
                    spot_8 = '.'
                    spot_9 = '.'
                    {print} 'TIC TAC TOE!'
                    {print} spot_1 spot_2 spot_3
                    {print} spot_4 spot_5 spot_6
                    {print} spot_7 spot_8 spot_9
                    {print} ' '
                    {while} game != 'over':
                        choice = {ask} 'Player ' sign ', which spot?'
                        {if} choice {in} open_spots:
                            {remove} choice {from} open_spots
                            {if} choice == 1:
                                spot_1 = sign
                            {if} choice == 2:
                                spot_2 = sign
                            {if} choice == 3:
                                spot_3 = sign
                            {if} choice == 4:
                                spot_4 = sign
                            {if} choice == 5:
                                spot_5 = sign
                            {if} choice == 6:
                                spot_6 = sign
                            {if} choice == 7:
                                spot_7 = sign
                            {if} choice == 8:
                                spot_8 = sign
                            {if} choice == 9:
                                spot_9 = sign
                        {else}:
                            {print} 'That spot was already taken'
                        {print} spot_1 spot_2 spot_3
                        {print} spot_4 spot_5 spot_6
                        {print} spot_7 spot_8 spot_9
                        {print} ' '
                        {if} spot_1 == spot_2 {and} spot_2 == spot_3 {and} spot_1 != '.':
                            {print} 'Player ' sign ' wins!'
                            game = 'over'
                        {elif} spot_4 == spot_5 {and} spot_5 == spot_6 {and} spot_4 != '.':
                            {print} 'Player ' sign ' wins!'
                            game = 'over'
                        {elif} spot_7 == spot_8 {and} spot_8 == spot_9 {and} spot_7 != '.':
                            {print} 'Player ' sign ' wins!'
                            game = 'over'
                        {elif} spot_1 == spot_4 {and} spot_4 == spot_7 {and} spot_1 != '.':
                            {print} 'Player ' sign ' wins!'
                            game = 'over'
                        {elif} spot_2 == spot_5 {and} spot_5 == spot_8 {and} spot_2 != '.':
                            {print} 'Player ' sign ' wins!'
                            game = 'over'
                        {elif} spot_3 == spot_6 {and} spot_6 == spot_9 {and} spot_3 != '.':
                            {print} 'Player ' sign ' wins!'
                            game = 'over'
                        {elif} spot_1 == spot_5 {and} spot_5 == spot_9 {and} spot_1 != '.':
                            {print} 'Player ' sign ' wins!'
                            game = 'over'
                        {elif} spot_3 == spot_5 {and} spot_5 == spot_7 {and} spot_3 != '.':
                            {print} 'Player ' sign ' wins!'
                            game = 'over'
                        {else}:
                            {if} sign == 'x':
                                sign = 'o'
                            {else}:
                                sign = 'x'
                    ```
                start_code: '# place your code here'
    turtle:
        name: 海龟
        default_save_name: turtle
        description: 创作自己的绘画作品
        levels:
            1:
                story_text: |
                    你也可以用海蒂来画画。通过结合旋转和画线，你可以画出一个正方形或楼梯!

                    使用`{forward}`你可以向前画一条线。它后面的数字决定了海龟会走多远。`{turn} {right}`是顺时针转四分之一圈，`{turn} {left}`是逆时针转。

                    如果你想向后退，你可以使用`{forward}`命令，但要用一个负数。因此，比如说`{forward} -100`


                    ### 练习
                    让我们开始画一个小楼梯。你能使它有5个台阶吗？
                example_code: |
                    ```
                    {forward} 20
                    {turn} {right}
                    {forward} 20
                    {turn} {left}
                    {forward} 20
                    ```
                start_code: |-
                    {forward} 50
                    {turn} {left}
            2:
                story_text: |
                    在这一级，你可以使用变量来使海龟互动。例如，你可以问玩家海龟必须走多少步。
                example_code: |
                    ```
                    答案 {is} {ask} 海龟应该走多少步？
                    {forward}答案
                    ```
                story_text_2: |
                    此外，在第1级，海龟只能左转或右转。这有点无聊！
                    在第2级，它可以转向任何方向。

                    用90来转1/4圈。我们管这个叫角度。完整转一圈是360度。

                    ### 练习
                    你能用这段代码来画一个图形吗？比如三角形或者圆形？
                example_code_2: |
                    ```
                    {print} 正在画图
                    角度 {is} 90
                    {turn} 角度
                    {forward} 25
                    {turn} 角度
                    {forward} 25
                    ```
                start_code: |-
                    {print} 海龟赛跑！
                    角度 {is} 90
                    {turn} 角度
                    {forward} 25
            3:
                story_text: |
                    在这个级别中，您可以将 `{at} {random}` 与海龟绘图一起使用。使用随机选择使乌龟每次走不同的路径。
                    使用 `{at} {random}` 从列表中选择一个值。
                    ### 练习
                    您可以复制并粘贴第 2 行和第 3 行以创建更长的随机路径。
                example_code: |
                    ```
                    角度 {is} 10, 50, 90, 150, 250
                    {turn} 角度 {at} {random}
                    {forward} 25
                    ```
                start_code: |-
                    角度 {is} 10, 50, 90, 150, 250
                    {turn} 角度 {at} {random}
                    {forward} 25
            4:
                story_text: |
                    在第4级，你必须在`{print}`和`{ask}`语句中使用引号。在画画时也一样！
                example_code: |
                    ```
                    {print} _ '正在画图'
                    角度 {is} 90
                    {turn} 角度
                    {forward} 25
                    {turn} 角度
                    {forward} 25
                    ```
                story_text_2: |
                    你也可以用命令`{color}` ，改变线条的颜色。请看这个例子。
                    你还可以用命令`{color} {white}`来制作 "看不见的 "线条。你可以用这些白线在开始绘图前将乌龟移到屏幕的任何地方。
                example_code_2: |
                    ```
                    {color} {white}
                    {forward} -80
                    {color} {green}
                    {forward} 50
                    {color} {yellow}
                    {forward} 50
                    {color} {red}
                    {forward} 50
                    ```
                start_code: |-
                    {print} '绘图'
                    角度 {is} 90
                    {turn} 角度
                    {forward} 25
            5:
                story_text: |
                    在第5级，你可以用`{if}`来做出选择。比如选择不同类型的图案。
                example_code: |
                    ```
                    {print} '正在画图'
                    图形 {is} {ask} '你想要正方形还是三角形？'
                    {if} 图形 {is} 三角形 角度 {is} 120
                    {else} 角度 {is} 90
                    {turn} 角度
                    {forward} 25
                    {turn} 角度
                    {forward} 25
                    {turn} 角度
                    {forward} 25
                    {turn} 角度
                    {forward} 25
                    ```
                story_text_2: |
                    ### 练习
                    在此代码中输入正确的数字使其工作。
                    完成后，您可以尝试向后添加选项。

                    **额外** 请勿使用“左”和“右”，而是用北、东、南和西重新制作程序。
                    这样您就可以添加更多方向，例如东北和西南等。
                example_code_2: |
                    ```
                    方向 {is} {ask} '你想向左走、向右走还是一直向前走？'
                    {if} 方向 {is} 左 {turn} _
                    {if} 方向 {is} 右 {turn} _
                    {forward} 100
                    ```
                start_code: |-
                    {print} '绘图'
                    图形 {is} {ask} '你想要一个正方形还是三角形？'
                    {if} 图形 {is} 三角形 角度 {is} 120 {else} 角度 {is} 90
                    {turn} 角度
                    {forward} 25
            6:
                story_text: |
                    在这一级，你可以使用算术来绘制不同的图形。
                    你可能在学校里学过，旋转一圈是360度。如果没学过，那你现在知道了！
                    这就是为什么你可以用90度来画方形。360除以4是90。
                    现在我们可以用海蒂做数学，我们就能画出所有想要的图形！
                example_code: |
                    ```
                    边 = {ask} '你想要画几边形？'
                    角度 = 360 / 边
                    {forward} 50
                    {turn} 角度
                    {forward} 50
                    {turn} 角度
                    {forward} 50
                    {turn} 角度
                    {forward} 50
                    {turn} 角度
                    {forward} 50
                    {turn} 角度
                    {forward} 50
                    {turn} 角度
                    ```
                start_code: '{print} ''绘图'''
            8:
                story_text: "现在我们能重复多行了，可以更容易地画图。\n我们只需要设置一下角度，然后在`{repeat}`中使用这个变量。\n\n### 练习1 \n用这个代码范例画了一个正方形。改变代码，使其画另一个图形，如一个三角形或一个六边形。 \n这需要对两行代码进行修改。\n 提示：一个完整的圆是360度。\n \n ### 练习2 \n现在画一个至少由两个多边形组成的图形。\n"
                example_code: |
                    ```
                    角度 = 90
                    {repeat} 4 {times}
                        {turn} 角度
                        {forward} 50
                    ```
                story_text_2: |
                    **（另外）**我们现在还可以改进之前的能画不同图案的程序。完成这段代码，你就能画出任何你想要的多边形！
                example_code_2: |
                    ```
                    边数 = {ask} '你想要几边形？'
                    角度 = 360 / 边数
                    {repeat} 边数 {times}
                        {turn} _
                        {forward} _
                    ```
                start_code: 图形 = {ask} '我应该画几边形？'
            9:
                story_text: |
                    我们现在可以在 `{repeat}`中使用 `{repeat}`了，我们可以创建更复杂的图形了。

                    ### 练习1
                    这段代码能画三个黑色的三角形，把它改成能画出五个粉红色方块。

                    **（另外）** 你自己编码画出一个的至少由两种不同图形类型组成的图形。
                example_code: |
                    ```
                    {color} {black}
                    {repeat} 3 {times}
                        {repeat} 3 {times}
                            {forward} 10
                            {turn} 120
                        {color} {white}
                        {forward} 50
                        {color} {black}
                    ```
                start_code: '#将你的代码放在这里'
<<<<<<< HEAD
            12:
                story_text: |
                    We can use functions to draw more complex figures with less code.
                    ### Exercise 1
                    Fill the function so that three squares are created. If you want the image to look nicer, you can make the lines between the squares white.

                    ### Exercise 2
                    The code can be made even shorter. Place the final lines into a `{repeat}` so the figure remains the same.

                    ### Exercise 3
                    Create your own drawing with different figures.
                    Change both the number of figures with the `{repeat}` and the shape of the figures in the `{define}`
                example_code: |
                    ```
                    {define} square
                        {repeat} 4 {times}
                            {turn} _
                            {forward} _
                    {call} square
                    {forward} 50
                    {call} square
                    {forward} 50
                    {call} square
                    ```
                start_code: |
                    {define} square
                        {repeat} 4 {times}
                            {turn} _
                            {forward} _
                    {call} square
                    {forward} 50
                    {call} square
                    {forward} 50
                    {call} square
=======
            10:
                story_text: |
                    In this level you can make the turtle draw a figure.
                    The turtle will travel the distances in the list, one by one, making bigger and bigger steps.
                    ### Exercise 1
                    Add a 90 degree turn in the loop, so that a spiral is drawn.
                    Add at least 5 numbers to the list, so the spiral grows larger.
                     **(extra)** can you change the spiral into another shape? Experiment with numbers for the turn!
                    ### Exercise 2
                    The spiral is drawn outwards, make it go inwards?
                example_code: |
                    ```
                    {turn} 90
                    distances = 10, 20, 30, 40, 50, 60
                    {for} distance {in} distances
                        {forward} distance
                start_code: '# Write your code here'
>>>>>>> e3bdfb62
    while_command:
        name: '{while}'
        default_save_name: while_command
        description: while
        levels:
            15:
                story_text: |-
                    We are going to learn a new loop, the `{while}` loop! We continue the loop as long as the statement is true.
                    So don't forget to change the value in the loop.

                    In the example code, we continue until a correct answer has been given.
                    If the correct answer is never given, the loop never ends!
                example_code: |
                    ```
                    answer = 0
                    {while} answer != 25
                        answer = {ask} '5重复5次是多少?'
                    {print} '一个正确的回答给出'
                    ```
                start_code: |-
                    answer = 0
                    {while} answer != 25
                        answer = {ask} '5重复5次是多少?'
                    {print} '一个正确的回答给出'
    years:
        name: 新年
        default_save_name: 新年倒计时
        description: 新年倒计时!
        levels:
            11:
                story_text: |
                    在此级别中，您可以使用 `{for}` 数字 `{in}` `{range}` 命令倒计时到新年。

                    ### 练习
                    填空并使代码正常工作！
                example_code: |
                    ```
                    {for} 数字{in} {range} _{to} _
                        {print} 数字
                    {print} '新年快乐！'
                    ```
                start_code: '# 在这里写你的代码'<|MERGE_RESOLUTION|>--- conflicted
+++ resolved
@@ -3824,7 +3824,6 @@
                         {color} {black}
                     ```
                 start_code: '#将你的代码放在这里'
-<<<<<<< HEAD
             12:
                 story_text: |
                     We can use functions to draw more complex figures with less code.
@@ -3859,7 +3858,6 @@
                     {call} square
                     {forward} 50
                     {call} square
-=======
             10:
                 story_text: |
                     In this level you can make the turtle draw a figure.
@@ -3877,7 +3875,6 @@
                     {for} distance {in} distances
                         {forward} distance
                 start_code: '# Write your code here'
->>>>>>> e3bdfb62
     while_command:
         name: '{while}'
         default_save_name: while_command
