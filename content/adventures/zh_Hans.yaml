--- conflicted
+++ resolved
@@ -384,7 +384,7 @@
                     如果你愿意，你可以再抽一张卡，它的积分会加到你的积分中。发牌人也可以选择拿另一张牌。
                     但是要注意不要超过21分，因为如果你超过了，你就输了!
                     最接近21但没有超过它的玩家获胜。
-<<<<<<< HEAD
+
 
                     ### Exercise
                     In this adventure we code the first part of our Blackjack game. We'll create a function to calculate how many points a card is worth.
@@ -400,12 +400,6 @@
                     ***Test the function***
                     Test if your function is working properly. Finish the first print command by filling in which card you've drawn. Then finish the second line by calling the function with card_1.
                     Run the code a couple of times. Are you happy with the results? Great! Then you can remove the testing part and move on the the next tab!
-=======
-                    好好享受游戏吧！
-
-                    ### 练习
-                    这段代码运行良好，但太长太繁琐了。你能使用函数来缩短这段代码吗？
->>>>>>> 92dfc1ce
                 example_code: |
                     ```
                     {print} 'BLACKJACK'
