adventures:
    default:
        name: "Introduction"
        description: "Level explanation"
        image: "hedy-logo.png"
        default_save_name: "intro"
        levels:
            5:
                start_code: "name {is} {ask} 'what is your name?'\n{if} name {is} Hedy {print} 'cool!' {else} {print} 'meh'"
                story_text: "## If... else....\nIn level 5 there is something new, the `{if}`! With the `{if}` you can choose between two different options.\nThis code prints nice if you enter Hedy as a name, and boo! if you enter something else.\n`{ask}` {and} `{print}` still work like they did in level 4.\n"
                example_code: "## Example Hedy Code\n```\nname {is} {ask} 'what is your name?'\n{if} name {is} Hedy {print} 'nice' {else} {print} 'boo!'\n```\n"
                story_text_3: "## Lists\nWhen we want to check if something is in a list, we can now use the `{in}` command.\nThis code prints pretty! if you choose green or yellow, and meh otherwise.\n"
                example_code_3: "```\npretty_colors {is} green, yellow\ncolor {is} {ask} 'What is your favorite color?'\n{if} color {in} pretty_colors {print} 'pretty!'\n{else} {print} 'meh'\n```\n"
                story_text_2: "Sometimes code with an `{if}` gets really long and does not fit on the line well. <br> You may also divide the code over two lines, starting the second line at the `{else}` like this:\n"
                example_code_2: "```\nname {is} {ask} 'what is your name?'\n{if} name {is} Hedy {print} 'nice'\n{else} {print} 'boo!'\n```\n"
            6:
                start_code: "{print} '5 times 5 is ' 5 * 5"
                story_text: "## 1 + 1\n In this level you learn something new: you can now also calculate.\n\n The plus is easy, you write it like with math: `5 + 5` for example. The minus also works fine, it is `5 - 5`.\n\n The {times} is a bit different, because there is no {times} symbol on your keyboard. Just search, there really isn't!\n That is why we multiply with the asterisk above 8: `5 * 5`. Read that as \"5 times 5\" that helps you remember it best.\n"
                example_code: "## Example Hedy code\n```\n{print} '5 plus 5 is ' 5 + 5\n{print} '5 minus 5 is ' 5 - 5\n{print} '5 {times} 5 is ' 5 * 5\n```\n"
                story_text_2: "We also make a change in storing a word in a variable! You may now use `=` instead of  `{is}` when we store a name or a number in a variable, like this:\n"
                example_code_2: "```\nname = Hedy\nanswer = 20 + 4\n```\n"
            8:
                start_code: "{repeat} 5 {times}\n    {print} 'Hello folks'\n    {print} 'This will be printed 5 times'"
                story_text: "## Indentation\n`{ask}` {and} `{print}` still work as you know them. But `{if}` {and} `{repeat}` have changed!\nYou can now execute groups of code together, but you will have to *indent* the code.\nThat means putting four spaces at the beginning of the line. You will also have to indent when you just want to create a block of one line.\n"
                example_code: "## Example Hedy code\n```\n{repeat} 5 {times}\n    {print} 'Hello everyone'\n    {print} 'This is all repeated 5 times'\n```\n"
            12:
                start_code: "{print} 'decimal numbers now need to use a dot'\n{print} 2.5 + 2.5"
                story_text: "## Numbers and texts\n**Decimal numbers**\nSo far, Hedy did not allow for decimal numbers like 1.5, but now we do allow that. Note that computers use the `.` for decimal numbers.\n"
                example_code: "## Example Hedy code\n```\n{print} 'Two and a half plus two and a half is...'\n{print} 2.5 + 2.5\n```\n"
                story_text_2: "**All texts need to be in quotation marks**\nFor this level on you will also have to use quotation marks when storing a text with `=`:\n"
                example_code_2: "```\nname = 'Hedy the Robot'\n{print} 'Hello ' name\n```\n"
                story_text_3: "**All items in lists need quotation marks too**\nLists are texts, so they need quotation marks too. Mind that each single item on the list has quotation marks.\nThis allows you to save two words as 1 item on the list, for example 'Iron Man'.\n"
                example_code_3: "```\nsuperheroes = 'Spiderman', 'Batman', 'Iron Man'\n{print} superheroes {at} {random}\n```\n"
                story_text_4: "**All text after `{if}` comparisons need quotation marks too**\n"
                example_code_4: "```\nname = {ask} 'What is your name?'\n{if} name = 'Hedy the Robot'\n    {print} 'Hi there!'\n```\n"
                story_text_5: "**Numbers don't need quotation marks**\nFor numbers, you do not use quotation marks in the `=`:\n"
                example_code_5: "```\nscore = 25\n{print} 'You got ' score\n```\n"
                story_text_6: "**Maths with words** In this level it is also allowed to use the + sign with texts. For example:\n"
                example_code_6: "```\na = 'Hello '\nb = 'world!'\nprint a + b\n```\n"
            16:
                start_code: "fruit = ['apple', 'banana', 'cherry']\n{print} fruit"
                story_text: "## More and more like real code!\nWe are going to make lists the Python way, with square brackets around the lists! We also keep the quotation marks around each item like we have learned in previous levels.\nYou can use the square brackets as well to point out a place in the lists.\n"
                example_code: "## Example Hedy Code\n```\nfriends = ['Ahmed', 'Ben', 'Cayden']\nlucky_numbers = [15, 18, 6]\n{for} i {in} {range} 1 {to} 3\n    {print} 'the lucky number of ' friends[i]\n    {print} 'is ' lucky_numbers[i]\n```\n"
            18:
                start_code: "naam = 'Hedy'\n{print}('My name is ', naam)"
                story_text: "## Level 18\nWe arrived at real pythoncode! That means we need to use parentheses with {print} and {range} from now on.\nThat looks like this:\n```\n{print}('my name is Hedy!')\n```\nIf you want to print more thant one items, you need to separate them by commas.\n```\nnaam = 'Hedy'\n{print}('my name is ', naam)\n```"
            1:
                story_text: "## به هِدی خوش آمدی!\nدر مرحله‌ی اول می‌تونی از دستورهای `{print}`، `{ask}` و `{echo}` استفاده کنی.\nکدت رو توی بخش «برنامه‌نویسی» وارد کن. یا دکمه‌ی سبز توی بخش «نمونه کد» رو فشار بده که کد اتوماتیک برات تایپ بشه!\nخودت، کدت رو با فشردن دکمه «اجرای کد»، زیر بخش «برنامه‌نویسی» اجرا کن.\n\nمی‌تونی با دستور `{print}` یک متن رو روی صفحه چاپ کنی.\n"
                example_code: "## نمونه کد\n```\n{print} Hello!\n{print} Welcome to Hedy!\n```\n"
                story_text_2: "با دستور `{ask}` می‌تونی درخواست یک ورودی بکنی و با دستور `{echo}` اون رو روی صفحه تکرار کنی.\n"
                story_text_3: "بیا شروع کنیم. نمی‌دونی از کجا شروع کنی؟ توی برگه‌های بعدی یه سری ایده برای ساخت برنامه پیدا می‌کنی.\n"
                example_code_2: "## نمونه کد\n```\n{ask} What is your name?\n{echo} hello\n```\n"
                start_code: '{print} hello world!'
            2:
                story_text: "## متغیرها\nدر مرحله دوم ما دو تا دستور جدید یاد می‌گیریم: `{is}` و `{sleep}`.\nتو می‌تونی با دستور `{is}` به یک کلمه، یک اسم اختصاص بدی. به این می‌گن «متغیر». توی این مثال ما دو متغیر به نام‌های name و age می‌سازیم. تو می‌تونی از این کلمات در هر جای کد استفاده کنی. مثل:\n\nاینطوری تو دیگه به دستور `{echo}`نیاز نداری!\n"
                example_code: "## نمونه کد\n```\nname {is} Hedy\nage {is} 15\n{print} name is age years old\n```\n"
                story_text_2: "دستور `{print}` همچنان مثل قبل کار می‌کنه، اما دستور `{ask}` تغییر کرده. تو نیاز داری توی دستور `{ask}` از یک متغیر استفاده کنی. مثل این:\n"
                example_code_2: "```\nanswer {is} {ask} What is your name?\n{print} Hello answer\n```\n"
                story_text_3: "دستور بعد `{sleep}` است، که برنامه رو برای یک ثانیه متوقف می‌کنه. اگر بعد از دستور {sleep} یک عدد بنویسید، برنامه به اون مقدار ثانیه توقف می‌کنه.\n"
                example_code_3: "```\n{print} My favorite colour is...\n{sleep} 2\n{print} green!\n```\n"
                start_code: '{print} hello world!'
            3:
                story_text: "## Make a list!\nIn level 3 you can make a list. You can let the computer choose something random from the list. You do that with `{at} {random}`.\n"
                example_code: "## Example Hedy Code\n\n```\nanimals {is} dog, cat, kangaroo\n{print} animals {at} {random}\n```\n"
                story_text_2: You can also add items to the list with `{add}` and remove items with `{remove}`.
                example_code_2: "## Example Hedy Code\n\n```\nanimals {is} dog, cat, kangaroo\n{add} penguin {to_list} animals\n{remove} cat {from} animals\n{print} animals {at} {random}\n```\n"
                start_code: '{print} hello world!'
            4:
                start_code: "{print} 'Hello world'"
                story_text: "## 'Quotation marks'\nIn level 4 `{ask}` and `{print}` have changed.\n\nYou must put text that you want to print between quotation marks.\n\nThis is useful, because now you can print all the words you want. Also the words you used to store something with `{is}`.\n\nMost programming languages also use quotation marks when printing, so we are also getting a step closer to real programming!\n"
                example_code: "## Example Hedy code\n```\nprint 'You need to use quotation marks from now on!'\nanswer is ask 'What do we need to use from now on?'\nprint 'We need to use ' answer\n```\n"
                story_text_2: "## Adventures are getting more and more difficult\nThe adventures are now getting more and more difficult in the successive tabs.\nSo it is best to start on the left with the story, and work to the right, in order to be challenged more and more.\n"
            7:
                start_code: "{repeat} 3 {times} {print} 'Hedy is fun!'"
                story_text: "## Level 7! Level 7!\nLevel 7 adds the `{repeat}` command. {repeat} can be used to execute one line of code multiple times.\n"
                example_code: "## Example Hedy code\n```\n{repeat} 3 {times} {print} 'Hedy {is} fun!'\n```\n"
            9:
                start_code: "{repeat} 3 {times}\n    food = {ask} 'What do you want?'\n    {if} food {is} pizza\n        {print} 'nice!'\n    else\n        {print} 'pizza is better'"
                story_text: "## All together now!\nIn this level you can not only use multiple lines with `{if}` {and} `{repeat}`, but you can also put them together!\nIn the example you see an `{if}` command within a `{repeat}` command. It is also allowed the other way around, and an `{if}` is also allowed in an `{if}` and a `{repeat}` in a `{repeat}`.\nGive it a try!\n"
                example_code: "## Example Hedy code\n```\n{repeat} 3 {times}\n    food = {ask} 'What do you want?'\n    {if} food {is} pizza\n        {print} 'nice!'\n    else\n        {print} 'pizza is better'\n```\n"
            10:
                start_code: "animals {is} dog, cat, blobfish\n{for} animal {in} animals\n  {print} 'I love ' animal"
                story_text: "## For each item in my list...\nIn this level we learn a new code called `{for}`. With `{for}` you can make a list and use all elements.\n`{for}` creates a block, like `{repeat}` and `{if}` so all lines in the block need to start with spaces.\n"
                example_code: "## Example Hedy code\n```\nanimals {is} dog, cat, blobfish\n{for} animal {in} animals\n  {print} 'I love ' animal\n```\n"
            11:
                start_code: "{for} counter {in} {range} 1 {to} 5\n    {print} counter"
                story_text: "## Loops!\n`{print}` works just the same but we add a new form of the `{for}`. You can now write `{for} counter {in} {range} 1 {to} 5` and use `counter` in your program.\nTry it out to see what happens! Remember to use indentations after the `{for}` and `{if}` statements (That means starting a sentence with four spaces)\n"
                example_code: "## Example Hedy code\n```\nfor counter in range 1 to 5\n    print counter\n```\n"
            13:
                start_code: "name = {ask} 'what is your name?'\nage = {ask} 'what is your age?'\n{if} name {is} 'Hedy' {and} age {is} 2\n    {print} 'You are the real Hedy!'"
                story_text: "## And... Or..?\nWe are now going to learn `{and}` and `{or}`! If you want to check two statements, you don't have to use two if's but can use `{and}` and `{or}`. If you use `{and}`, both statements, left and right of the `{and}` need to be true. We can also use `{or}`. Then only one statement needs to be correct.\n"
                example_code: "```\nname = ask 'what is your name?'\nage = ask 'what is your age?'\nif name is 'Hedy' and age is 2\n    print 'You are the real Hedy!'\n```\n"
            14:
                start_code: "age = {ask} 'How old are you?'\n{if} age < 13\n    {print} 'You are younger than me!'\nelse\n    {print} 'You are older than me!'"
                story_text: "## Great, Greater, Greatest!\nWe are going to learn more new items. You might know them already from mathematics, the `<` and `>`.\nThe `<` checks if the first number is smaller than the second, for example `age < 12` checks if `age` {is} smaller than 12.\nIf you want to check if the first number is smaller or equal to the second, you can use `<=`, for example `age <= 11`.\nThe `>` checks if the first number is bigger than the second, for example `points > 10` checks if `points` is larger than 10.\nIf you want to check if the first number is bigger or equal to the second, you can use `>=`, for example `points >= 11`.\nYou use these comparisons in an `{if}`, like this:\n"
                example_code: "## Example Hedy Code\n```\nage = {ask} 'How old are you?'\n{if} age > 12\n    {print} 'You are older than I am!'\n```\n"
                story_text_2: "From this level on, if you want to compare exactly, you can use two equal signs. This is what most programming languages do:\n"
                example_code_2: "```\nname = {ask} 'What is your name?'\n{if} name == 'Hedy'\n    {print} 'You are coo!'\n```\n"
                story_text_3: "You can also compare if something is *not* equal to something else using `!=` like this:\n"
                example_code_3: "```\nname = {ask} 'What is your name?'\n{if} name != 'Hedy'\n    {print} 'You are not Hedy'\n```\n"
            15:
                start_code: "answer = 0\n{while} answer != 25\n    answer = {ask} 'What is 5 times 5?'\n{print} 'A correct answer has been given'"
                story_text: "## More loops!\nWe are going to learn a new loop, the `{while}` loop! We continue the loop as long as the statement is true.\nSo don't forget to change the value in the loop.\n\nIn the example code, we continue until a correct answer has been given.\nIf the correct answer is never given, the loop never ends!\n"
                example_code: "## Example Hedy code\n```\nanswer = 0\nwhile answer != 25\n    answer = ask 'What is 5 times 5?'\nprint 'A correct answer has been given'\n```\n"
            17:
                start_code: "{for} i {in} {range} 1 {to} 10:\n    {print} i\n{print} 'Ready or not, here I come!'"
                story_text: "Now we are going to change a little bit with indentation. Every time that we need an indentation, we need `:` at the line before the indentation.\n\nIn this level you can also use a new command: `{elif}`. `{elif}` is short for {else} {if} and you need it when you you want to make 3 (or more!) options.\nCheck it out!\n```\nprices = ['1 million dollars', 'an apple pie', 'nothing']\nyour_price = prices[random]\n{print} 'You win ' your_price\n{if} your_price == '1 million dollars' :\n    {print} 'Yeah! You are rich!'\n{elif} your_price == 'an apple pie' :\n    {print} 'Lovely, an apple pie!'\n{else}:\n    {print} 'Better luck next time..'\n```\n"
    story:
        levels:
            2:
                story_text: "## Story\nIn level 2 you can make your story more fun. Your main character's name can now be anywhere in the sentence.\n\nYou do have to program a little bit extra for that. You must now name your main character first.\n\nYou can then put that name anywhere in a sentence.\n"
                example_code: "## Example Hedy code\n\n\n```\nname {is} {ask} What is the name of the main character?\n{print} name is now going to run in the woods\n{print} name is a bit scared\n{print} Suddenly he hears a crazy noise...\n{sleep}\n{print} name is afraid this is a haunted forest\n```\n"
                start_code: '{print} Your story'
            12:
                start_code: '# place your code here'
                story_text: "## Story\nIn this level you can use the quotation marks to save multiple words in a variable.\n"
                example_code: "## Example Hedy code\n\n\n```\nname = 'The Queen of England'\n{print} name ' was eating a piece of cake, when suddenly...'\n```\n"
            7:
                story_text: "## Story\nIn a story, someone says words several times. For example, when someone calls for help or sings a song.\nYou can put such repetitions in your story, in this level with `{repeat}`.\n"
                example_code: "## Example Hedy code\n\n```\n{print} 'The prince kept calling for help'\n{repeat} 5 {times} {print} 'Help!'\n{print} 'Why is nobody helping me?'\n```\n"
                start_code: "{repeat} 5 {times} {print} 'Help!'"
            13:
                start_code: '# place your code here'
                story_text: "## Story\nBy using the `{and}` and `{or}` commands, you can shorten your stories. For example, check out the dragon story.\n"
                example_code: "## Example Hedy code\n\n```\nsword = 'lost'\ngame = 'on'\n{print} 'Our hero is walking through the forest'\n{print} 'The path splits two ways'\n{for} i {in} {range} 0 {to} 2\n    {if} game {is} 'on'\n        path = {ask} 'Which path should she choose?'\n        {if} path {is} 'left' {and} sword {is} 'found'\n            {print} 'Our hero comes across a dragon!'\n            {print} 'Luckily our hero has a sword to defeat the beast!'\n            game = 'over'\n        {if} path {is} 'left' {and} sword {is} 'lost'\n            {print} 'Our hero finds a dragon, but she doesnt have any weapons!'\n            {print} 'Our hero is beaten by the dragon...'\n            {print} 'Try again'\n            game = 'over'\n        {if} path {is} 'right' {and} sword {is} 'found'\n            {print} 'You have already found the sword. There is nothing left here.'\n            {print} 'She walks back'\n        {if} path {is} 'right' {and} sword {is} 'lost'\n            {print} 'Our hero finds a sword'\n            {print} 'This could come in very handy'\n            sword = 'found'\n```\n"
            1:
                example_code: "## Example Hedy code\n\n\n```\n{ask} The main character of this story is\n{print} The main character is now going to walk in the forest\n{echo} He's a bit scared,\n{print} He hears crazy noises everywhere\n{print} He's afraid this is a haunted forest\n```\n"
                story_text: "## Make a story\nIn level 1 you can make a story with a different main character that you enter yourself.\n\nAs the first line, use this code:\n\n```\n{ask} who is the star in your story?\n```\n\nAfter that first line, start with `{print}` {if} the sentence needs to be printed.\nYou use `{echo}` {if} you want your main character to be at the end of the sentence.\n"
                start_code: '{print} Your story starts here'
            8:
                story_text: "## Story\nIn this level you can use multiple lines in your {if} commands, this way you can upgrade your happy or sad ending!\n"
                example_code: "## Example Hedy code\n\n```\n{print} 'OH NO! The T-rex is closing in!'\nend = {ask} 'Do you want a happy or a sad ending?'\n{if} end {is} happy\n    {print} 'Just in time Richard jumps back into the time machine!'\n    {print} 'Michael types in the code and...'\n    {print} '\U0001F4A5ZAP!\U0001F4A5'\n    {print} 'They are back in their garage'\n{else}\n    {print} 'Michael yells COME ON RICHARD! RUN FASTER!'\n    {print} 'But Richard is too slow...'\n    {print} 'The T-rex closes in and eats him in one big bite!\U0001F996'\n```\n"
                start_code: '# place your code here'
            10:
                story_text: "## Story\nIn this level you can use the {for} command in your story. In this way you could easily program the children's book 'brown bear, brown bear, what do you see'.\n"
                example_code: "## Example Hedy code\n\n```\nanimals = red bird, black sheep, green frog, yellow duck, little child\n{print} 'brown bear'\n{print} 'brown bear'\n{print} 'What do you see?'\n{for} animal {in} animals\n    {print} 'I see a ' animal ' looking at me'\n    {print} animal\n    {print} animal\n    {print} 'What do you see?'\n{print} 'I see all the animals looking at me!'\n```\n"
                start_code: '# place your code here'
            9:
                story_text: "## Story\nIn this level you can use nesting to put {if}, {repeat} or {for} commands inside other {if}, {repeat} or {for} commands. This gives you many options and really helps you to make your story interactive.\n"
                example_code: "## Example Hedy Code\n```\n{print} 'Robin is walking downtown'\nlocation = {ask} 'Is Robin going into a shop, or does she go home?'\n{if} location {is} shop\n    {print} 'She enters the shop.'\n    {print} 'Robin sees an interesting looking book'\n    book = {ask} 'Does Robin buy the book?'\n    {if} book {is} yes\n        {print} 'Robin buys the book and goes home'\n    {else}\n        {print} 'Robin leaves the shop and goes home'\n{else}\n    {print} 'Robin goes home'\n```\n"
                story_text_2: "The example above is pretty straightforward, but with nesting you can really elaborate your code and turn your story into a real game. Check out this example!\n"
                example_code_2: "## Elaborate code\n```\nsword = lost\ngame = on\n{print} 'Our hero is walking through the forest'\n{print} 'The path splits two ways'\n{repeat} 2 {times}\n    {if} game {is} on\n        path = {ask} 'Which path should she choose?'\n        {if} path {is} left\n            {if} sword {is} found\n                {print} 'Our hero comes across a dragon!'\n                {print} 'Luckily our hero has a sword to defeat the beast!'\n                game = over\n            {else}\n                {print} 'Our hero finds a dragon, but she doesnt have any weapons!'\n                {print} 'Our hero is beaten by the dragon...'\n                {print} 'Try again'\n                game = over\n        {if} path {is} right\n            {if} sword {is} lost\n                {print} 'Our hero finds a sword'\n                {print} 'This could come in very handy'\n                sword = found\n            {else}\n                {print} 'You have already found the sword. There is nothing left here.'\n                {print} 'She walks back'\n```\n"
                start_code: '# place your code here'
            4:
                example_code: "## Example Hedy code\n\n```\nname {is} Hans\n{print} 'The name of the main character is' name\n{print} name 'is now going to walk in the woods'\n{print} name 'is a bit scared'\nanimals {is} \U0001F994, \U0001F43F, \U0001F989, \U0001F987\n{print} 'He hears the sound of an' animals {at} {random}\n{print} name 'is afraid this is a haunted forest'\n```\n"
                story_text: "## Story\nYou may have noticed that there is still a problem in the previous levels. Did you try to print a sentence that contained the word name?\nYou can solve that in this level. You must use quotation marks for everything that you are going to print.\n"
                start_code: "{print} 'Your story will be printed here!'"
            5:
                story_text: "## Story\nIn this level you can program different endings, which will make your story even more fun.\n\nThink of two endings for your story, for example:\n\n- The princess is walking through the forest\n- She runs into a monster\n\n- Happy ending: She takes her sword and the monster quickly runs away\n- Bad Ending: The monster eats the princess\n\nYou can also ensure that a name can be entered again. That works just like in the previous levels. You can combine that with an `{if}`, and then you have already made a whole program!\n"
                example_code: "## Example Hedy code\n\n```\nname {is} {ask} 'Who is walking in the forest?'\n{print} name 'walks through the forest'\n{print} name 'encounter a monster'\nend {is} {ask} 'Would you like a good or a bad ending?'\n{if} end {is} good {print} name 'takes the sword and the monster quickly runs away'\n{else} {print} 'The monster eats' name\n```\n"
                start_code: "{print} 'Here your story will start!'"
            3:
                story_text: "## Story\nIn level 3 you can make your story more fun. You can use randomness for any monster, animal or other obstacle, like this:\n"
                example_code: "## Example Hedy Code\n\n```\nanimals {is} \U0001F994, \U0001F43F, \U0001F989, \U0001F987\n{print} He now hears the sound of an animals {at} {random}\n```\n"
                story_text_2: "The command `{add}` can also come in handy in your story.\n"
                example_code_2: "## Example Hedy Code\n\n```\n{print} He hears a sound\nanimals {is} \U0001F43F, \U0001F994, \U0001F987, \U0001F989\nanimal {is} {ask} What do you think it is?\n{add} animal {to_list} animals\n{print} it was a animals {at} {random}\n```\n"
                story_text_3: "This is an example of the `{remove}` command in your story\n"
                example_code_3: "## Example Hedy code\n\n```\n{print} His backpack got way too heavy.\n{print} Inside were a bottle of water, a flashlight and a brick.\nbag {is} water, flashlight, brick\ndump {is} {ask} Which item should he dump?\n{remove} dump {from} bag\n```\n"
                start_code: '{print} Your story'
            15:
                story_text: "## Story\nUsing the `{while}` loop can make your stories more interesting. For example, you can use `{while} game {is} 'on'` so you can play until the game is over.\nOr you can use `{while} sword {is} 'lost'` so the player can't continu the game until they have found something.\n"
                example_code: "## Example Hedy code\n\n```\nkeys = 'lost'\n{print} 'You are standing in your garden and you have lost your keys.'\n{print} 'Where do you want to look for them?'\n{print} 'You can choose: tree, flowerbed, rock, postbox'\n{while} keys == 'lost'\n    location = {ask} 'Where do you want to look?'\n    {if} location == 'flowerbed'\n        {print} 'Here they are!'\n        keys = 'found'\n    {else}\n        {print} 'Nope they are not at the ' location\n{print} 'Now you can enter the house!'\n```\n"
                start_code: '# place your code here'
        name: Story
        description: Story
        image: story.png
        default_save_name: Story
    parrot:
        name: Parrot
        description: Create your own online pet parrot that will copy you!
        image: story.png
        default_save_name: Parrot
        levels:
            1:
                story_text: "## Parrot\nCreate your own online pet parrot that will copy you!\n"
                example_code: "## Example Hedy code\n\n```\n{print} Im Hedy the parrot\n{ask} whats your name?\n{echo}\n{echo}\n```\n"
                start_code: '{print} Im Hedy the parrot'
            2:
                start_code: '{print} Im Hedy the parrot!'
                story_text: "## Parrot\nCreate your own online pet parrot that will copy you!\n"
                example_code: "## Example Hedy code\n\n```\n{print} Im Hedy the parrot\nname {is} {ask} whats your name?\n{print} name\n{sleep}\n{print} squawk\n{sleep}\n{print} name\n```\n"
            3:
                story_text: "## Parrot\nTeach your parrot a new word with `{add}`.\n"
                example_code: "## Example Hedy code\n\n```\nwords {is} squawk, Hedy\n{print} Train your parrot!\nnew_word {is} {ask} Which word do you want to teach them?\n{add} new_word {to_list} words\n{print} \U0001F9D2 Say new_word , Hedy!\n{print} \U0001F99C words {at} {random}\n```\n"
                start_code: '# place your code here'
            5:
                story_text: "## Parrot\nReward your parrot {if} it says the correct word!\n"
                example_code: "## Example Hedy code\n\n```\nwords {is} squawk, Hedy\n{print} 'Train your parrot!'\nnew_word {is} {ask} 'Which word do you want to teach them?'\n{add} new_word {to_list} words\nsaid_word {is} words {at} {random}\n{print} '\U0001F9D2 Say ' new_word ', Hedy!'\n{print} '\U0001F99C ' said_word\n{if} said_word {is} new_word {print} '\U0001F9D2 Great job, Hedy! \U0001F36A'\n{else} {print} '\U0001F9D2 No, Hedy! Say ' new_word\n```\n"
                start_code: '# place your code here'
    songs:
        levels:
            12:
                start_code: '# place your code here'
                example_code: "## Example Hedy code\n\n```\nactions = 'clap your hands', 'stomp your feet', 'shout Hurray!'\n{for} action {in} actions\n    {for} i {in} {range} 1 {to} 2\n        {print} '{if} youre happy and you know it'\n        {print} action\n    {print} '{if} youre happy and you know it and you really want to show it'\n    {print} '{if} youre happy and you know it'\n    {print} action\n```\n"
                story_text: "## Sing a song!\nIn this song we can make it even easier to program '{if} you're happy and you know it, clap your hands'. Because we can put all of the actions in a variable, check it out:\n"
            11:
                start_code: '# place your code here'
                story_text: "## Songs\nIn this level you can use the `{for} i {in} {range}` command to make songs that use counting.\n"
                example_code: "## 5 little monkeys\n```\n{for} i {in} {range} 5 {to} 1\n    {print} i ' little monkeys jumping on the bed'\n    {print} 'One fell off and bumped his head'\n    {print} 'Mama called the doctor and the doctor said'\n    {if} i {is} 1\n        {print} 'PUT THOSE MONKEYS RIGHT TO BED!'\n    {else}\n        {print} 'NO MORE MONKEYS JUMPING ON THE BED!'\n```\n"
            10:
                start_code: '# place your code here'
                story_text: "## Songs\nIn this level you can easily make the childrens' song 'Five little monkeys'. Can you make the last chorus?\nYou can also make the whole baby shark song (including all the other sharks in the family) in only 6 lines!\nOr you can make Old McDonald with all the different animals.\n"
                example_code: "## 5 Little Monkeys Jumping on the bed\n```\nmonkeys = 5, 4, 3, 2\n{for} monkey {in} monkeys\n    {print} monkey ' little monkeys jumping on the bed'\n    {print} 'One fell off and bumped his head'\n    {print} 'Mama called the doctor and the doctor said'\n    {print} 'NO MORE MONKEYS JUMPING ON THE BED!'\n```\n\n## Baby Shark\n```\nsharks = baby, mommy, daddy, grandma, grandpa\n{for} shark {in} sharks\n    {print} shark 'tututututudu'\n    {print} shark 'tututututudu'\n    {print} shark 'tututututudu'\n    {print} shark\n```\n## Old McDonald\n```\nanimals = pig, dog, cow\n{for} animal {in} animals\n    {if} animal {is} pig\n        sound = oink\n    {if} animal {is} dog\n        sound = woof\n    {if} animal {is} cow\n        sound = moo\n    {print} 'Old McDonald had a farm'\n    {print} 'E I E I O!'\n    {print} 'and on that farm he had a ' animal\n    {print} 'E I E I O!'\n    {print} 'with a ' sound sound ' here'\n    {print} 'and a ' sound sound ' there'\n    {print} 'here a ' sound\n    {print} 'there a ' sound\n    {print} 'everywhere a ' sound sound\n```\n"
            8:
                start_code: '# place your code here'
                story_text: "## Songs\nIn a previous level you've programmed the song 'Bottles of beer'. You made one verse and then had to copy the verses 99 times. In level 7 you can repeat the song 99 times, just by adding one simple line!\n"
                example_code: "## Example Hedy code\n\n```\nverse = 99\n{repeat} 99 {times}\n    {print} verse ' bottles of beer on the wall'\n    {print} verse ' bottles of beer'\n    {print} 'Take one down, pass it around'\n    verse = verse - 1\n    {print} verse ' bottles of beer on the wall'\n```\n"
            7:
                start_code: "{print} 'Baby Shark'"
                story_text: "## Songs\nSongs often contain a lot of repetition. For example... Baby Shark! If you sing it, you keep singing the same thing:\n\nBaby Shark tututudutudu <br>\nBaby Shark tututudutudu <br>\nBaby Shark tututudutudu <br>\nBaby Shark\n\nYou can make this song much shorter with a `{repeat}`! Can you finish the code?\n"
                example_code: "## Example Hedy code\n\n```\n{repeat} _ _ {print} 'Baby Shark tututudutudu'\n{print} 'Baby Shark'\n```\n\nAfter Baby Shark you can of course also program other songs. There are many songs with repetition.\n"
            6:
                story_text: "## Songs\nSongs often contain a lot of repetition. Sometimes the repetition is also based on counting.\nFor example, in the well-known song 'Bottles of beer'. You can program that song with a little math.\n"
                example_code: "## Example Hedy code\n\n```\nverse = 99\n{print} verse ' bottles of beer on the wall'\n{print} verse ' bottles of beer'\n{print} 'Take one down, pass it around'\nverse = verse - 1\n{print} verse ' bottles of beer on the wall'\n```\n\nYou can now repeat lines 2 to 9 as many times as you want by copying the lines.\n"
                start_code: "{print} 'Baby shark'"
            16:
                story_text: "## Sing a song!\nIn this level, you can program a song like OldMacDonald even more quickly. You can connect the right animal to the right sound by simply putting them in the same place in the list.\nThe Drunken Sailor is also quickly made in this level. You only need 8 lines for the entire song, check it out!\n"
                example_code: "## Old MacDonald\n```\nanimals = ['pig', 'dog', 'cow']\nsounds = ['oink', 'woof', 'moo']\n{for} i {in} {range} 1 {to} 3\n    animal = animals[i]\n    sound = sounds[i]\n    {print} 'Old McDonald had a farm'\n    {print} 'E I E I O!'\n    {print} 'and on that farm he had a ' animal\n    {print} 'E I E I O!'\n    {print} 'with a ' sound sound ' here'\n    {print} 'and a ' sound sound ' there'\n    {print} 'here a ' sound\n    {print} 'there a ' sound\n    {print} 'everywhere a ' sound sound\n```\n\n## Drunken Sailor\n```\nlines = ['what shall we do with the drunken sailor', 'shave his belly with a rusty razor', 'put him in a long boat till hes sober']\n{for} line {in} lines\n    {for} i {in} {range} 1 {to} 3\n        {print} line\n    {print} 'early in the morning'\n    {for} i {in} {range} 1 {to} 3\n        {print} 'way hay and up she rises'\n    {print} 'early in the morning'\n```\n"
                start_code: '# place your code here'
        name: Sing a song!
        description: Print a song
        image: songs.png
        default_save_name: Song
    turtle:
        levels:
            1:
                story_text: "## Let's draw\nYou can also use Hedy to draw. By combining turns and lines, you can make a square or stairs!\n\nUsing `{forward}` you draw a line forwards. The number behind it determines how far the turtle will walk. `{turn} {right}` turns a quarter turn in clockwise direction, `{turn} {left}` turns counter clockwise.\n\nThis is the start of a little staircase. Can you make it have 5 steps?\n"
                example_code: "## Example Hedy code\n\n```\n{turn} {right}\n{forward} 50\n{turn} {left}\n{forward} 50\n```\n"
                start_code: "{forward} 50\n{turn} {left}"
            2:
                story_text: "## Turtle\nIn level 1 the turtle could only turn left or right. That is a bit boring!\nIn level 2 he can point his nose in all directions.\n\nUse 90 to turn a quarter. We call this degrees. A full turn is 360 degrees.\nCan you make a figure with this code? Maybe a triangle or a circle?\n"
                example_code: "## Example Hedy code\n\n\n```\n{print} Drawing figures\nangle {is} 90\n{turn} angle\n{forward} 25\n{turn} angle\n{forward} 25\n```\n"
                start_code: "{print} Turtle race!\nhoek {is} 90\n{turn} hoek\n{forward} 25\n"
            7:
                example_code: "## Example Hedy code\n\n```\n{print} 'Draw figures'\n{repeat} 3 {times} {forward} 10\n```\n"
                story_text: "## Let's draw\nIn this level you can repeat one line of code with `{repeat}`.\n"
                start_code: "{print} 'Draw figures'\n{repeat} 3 {times} {forward} 10\n"
            6:
                story_text: "## Let's draw\nIn this level you can use calculations to draw different figures.\nYou may have learned in school that turning a full circle is 360 degrees. If not, now you know!\nThat's why you also use 90 degrees for a square. 360 divided by 4 is 90.\nNow that we can do math with Hedy, we can draw all the figures we want!\n"
                example_code: "## Example Hedy code\n\n```\nangles = {ask} 'How many angles do you want?'\nangle = 360 / angles\n{forward} 50\n{turn} angle\n{forward} 50\n{turn} angle\n{forward} 50\n{turn} angle\n{forward} 50\n{turn} angle\n{forward} 50\n{turn} angle\n{forward} 50\n{turn} angle\n```\n"
                start_code: "{print} 'Drawing figures'\n"
            3:
                story_text: "## Searching turtle\nIn this level you can use use `{at} {random}` with the drawing turtle. A random choice makes the turtle walk a different path each time.\nUse `{at} {random}` to choose a value from a list. You can copy and paste lines 2 and 3 to create a longer random path.\n"
                example_code: "## Example Hedy code\n\n\n```\nangles {is} 10, 50, 90, 150, 250\n{turn} angles {at} {random}\n{forward} 25\n```\n"
                start_code: "angles {is} 10, 50, 90, 150, 250\n{turn} angles {at} {random}\n{forward} 25\n"
            4:
                story_text: "## Let's draw\nIn level 4 you have to use quotation marks with `{print}` and `{ask}`. Also when drawing!\n"
                example_code: "## Example Hedy code\n\n```\n{print} 'Drawing figures'\nangle {is} 90\n{turn} angle\n{forward} 25\n{turn} angle\n{forward} 25\n```\n"
                start_code: "{print} 'Drawing figures'\nangle {is} 90\n{turn} angle\n{forward} 25\n"
            5:
                story_text: "## Let's draw\nIn level 5 you can make a choice with `{if}`. For example between different types of figures.\n"
                example_code: "## Example Hedy code\n\n```\n{print} 'Drawing Figures'\nfigure {is} {ask} 'Do you want a square or a triangle?'\n{if} figure {is} triangle angle {is} 120\n{else} angle {is} 90\n{turn} angle\n{forward} 25\n{turn} angle\n{forward} 25\n{turn} angle\n{forward} 25\n{turn} angle\n{forward} 25\n```\n"
                start_code: "{print} 'Drawing Figures'\nfigure {is} {ask} 'Do you want a square or a triangle?'\n{if} figure {is} triangle angle {is} 120 {else} angle {is} 90\n{turn} angle\n{forward} 25\n"
            8:
                story_text: "## Let's draw\nNow that we can repeat several lines, we can make figures more easily.\nWe only have to set the angle once and then use that variable in the `{repeat}`.\n"
                example_code: "## Example Hedy code\n\n```\nangle = 90\n{repeat} 10 {times}\n    {turn} angle\n    {forward} 50\n```\n"
                story_text_2: "## Interaction\nAlso, we can now improve the program that draws different figures.\nCan you figure out how far the turtle has to turn here? Finish the code and you can draw any polygon you'd like!\n"
                example_code_2: "## Example Hedy code\n\n```\nangles = {ask} 'How many angles should I draw?'\nangle = 360 / angles\n{repeat} angle {times}\n    {turn} _\n    {forward} _\n```\n"
                start_code: "hoeken = {ask} 'How many angles should I draw?'\n"
        name: Turtle
        description: Make your own drawing
        image: turtle.gif
        default_save_name: turtle
    dishes:
        name: Dishes?
        description: Use the computer to see who does the dishes (Start at level 2)
        levels:
            7:
                start_code: "{print} 'Who does the dishes?'"
                story_text: "## Dishwashing\nWith the `{repeat}` you can repeat pieces of code. You can use this to calculate who will be washing dishes for the entire week.\n"
                example_code: "## Example Hedy code\n\n```\npeople = mom, dad, Emma, Sophie\n{repeat} _ _ {print} 'the dishwasher is' _\n```\n"
            10:
                story_text: "## Dishwashing\nIn this level you could make an even better dish washing shedule.\n"
                example_code: "## Example Hedy code\n```\ndays = Monday, Tuesday, Wednesday, Thursday, Friday, Saturday, Sunday\nnames = mom, dad, Emma, Sophie\n{for} day {in} days\n    {print} names {at} {random} ' does the dishes on ' day\n```\n"
                start_code: '# place your code here'
            6:
                story_text: "## Dishwashing\nHow often is everyone going to do the dishes? Is that fair? You can count it in this level.\n"
                example_code: "## Example Hedy code\n\n```\npeople = mom, dad, Emma, Sophie\nemma_washes = 0\ndishwasher = people {at} {random}\n{print} 'The dishwasher is' dishwasher\n{if} dishwasher {is} Emma emma_washes = emma_washes + 1\n{print} 'Emma will do the dishes this week' emma_washes 'times'\n```\n\nNow you can copy lines 3 to 5 a few times (e.g. 7 times for a whole week) to calculate for a whole week again.\nDo you make the code for the whole week?\n"
                story_text_2: "## Make it fair\nIf you are extremely unlucky the previous program might choose you to to the dishes for the whole week! That's not fair!\nTo create a fairer system you can use the `{remove}` command to remove the chosen person from the list. This way you don't have to do the dishes again untill everybody has had a turn.\n\nMonday and tuesday are ready for you! Can you add the rest of the week?\nAnd... can you come up with a solution for when your list is empty?\n"
                example_code_2: "```\npeople = mom, dad, Emma, Sophie\ndishwasher = people {at} {random}\n{print} 'Monday the dishes are done by: ' dishwasher\n{remove} dishwasher {from} people\ndishwasher = people {at} {random}\n{print} 'Tuesday the dishes are done by: ' dishwasher\n{remove} dishwasher {from} people\ndishwasher = people {at} {random}\n```\n"
                start_code: "{print} 'Who does the dishes?'"
            5:
                story_text: "## Dishwashing\nWith the `{if}` you can now have more fun with choice in the program. You can have your program respond to the choice that the computer has made.\n\nCan you finish the code so that it prints 'too bad' when it is your turn and otherwise 'yes!'?\nDon't forget the quotes!\n"
                example_code: "## Example Hedy code\n\n```\npeople {is} mom, dad, Emma, Sophie\ndishwasher {is} people {at} {random}\n{if} dishwasher {is} Sophie {print} _ too bad I have to do the dishes _ {else} {print} 'luckily no dishes because' _ 'is already washing up'\n```\n"
                start_code: "{print} 'Who does the dishes?'"
            4:
                story_text: "## Dishwashing\nWith quotation marks you can make your dishwashing planning more beautiful.\nThis time the sample code is not quite complete.\n\nCan you complete the code by filling the blanks? Every blank must be replaced with one word of symbol.\n\nTip: Don't forget the quotation marks!\n"
                example_code: "## Example Hedy code\n\n```\npeople {is} mom, dad, Emma, Sophie\n{print} _ the dishes are done by _\n{sleep}\n{print} people {at} _\n```\n"
                start_code: "{print} 'Who does the dishes?'"
            3:
                story_text: "## Dishwashing\nDo you always disagree at home about who should wash the dishes or change the litter box today?\nThen you can let the computer choose very fairly. You can program that in this level!\nYou first make a list of the members of your family. Then choose '{at} {random}' from the list.\n"
                example_code: "## Example Hedy code\n\n```\npeople {is} mom, dad, Emma, Sophie\n{print} people {at} {random}\n```\n"
                story_text_2: "## Hack the dishwashing program!\nDon't feel like doing the dishes yourself? Hack the program to remove your name from the list.\n"
                example_code_2: "```\npeople {is} mom, dad, Emma, Sophie\nyour_name {is} {ask} Who are you?\n{remove} your_name {from} people\n{print} people {at} {random} does the dishes\n```\n"
                start_code: '{print} Who does the dishes?'
        image: dishes.png
        default_save_name: Dishes
    dice:
        levels:
            10:
                start_code: '# place your code here'
                story_text: "## Dice\nIs everybody taking too long throwing the dice? In this level you can let Hedy throw all the dice at once!\n"
                example_code: "## Example Hedy code\n\n```\nplayers = Ann, John, Jesse\nchoices = 1, 2, 3, 4, 5, 6\n{for} player {in} players\n    {print} player ' throws ' choices {at} {random}\n    {sleep}\n```\n"
            7:
                start_code: "{print} 'What will the die indicate this time?'"
                story_text: "## Dice\nYou can also make a die again in level 5. With the `{repeat}` code you can easily roll a whole hand of dice.\nTry to finish the sample code! The dashes should contain multiple commands and characters.\n\nBut maybe you want to make a completely different die. Of course you can!\n"
                example_code: "## Example Hedy code\n\n```\nchoices = 1, 2, 3, 4, 5, earthworm\n{repeat} _ _ {print} _ _ _\n```\n"
            6:
                story_text: "## Dice\nYou can also make an Earthworm die again in this, but now you can also calculate how many points have been rolled.\nYou may know that the worm counts 5 points for Earthworms. Now after a roll you can immediately calculate how many points you have thrown.\nThis is the code to calculate points for one die:\n"
                example_code: "## Example Hedy code\n\n```\nchoices = 1, 2, 3, 4, 5, earthworm\npoints = 0\nthrow = choices {at} {random}\n{print} 'you threw' throw\n{if} throw {is} earthworm points = points + 5 {else} points = points + throw\n{print} 'those are' points ' point'\n```\nCan you make the code so that you get the total score for 8 dice? To do that, you have to cut and paste some lines of the code.\n"
                example_code_2: "## Looking forward\n\nDid you manage to calculate the score for 8 dice? That required a lot of cutting and pasting, right? We are going to make that easier in level 7!\n"
                start_code: "{print} 'What will the die indicate this time?'"
            5:
                story_text: "## Dice\nYou can also make a die again in this level using the `{if}`.\nComplete the sample code so that the code says \"You can stop throwing\" once you have thrown an earthworm.\n\nBut maybe you want to recreate a die from a completely different game. That's fine too! Then make up your own reaction. Eg 'yes' for 6 and 'pity' for something {else}.\n"
                example_code: "## Example Hedy code\n\n```\nchoices {is} 1, 2, 3, 4, 5, earthworm\nthrow {is} _\n{print} 'you have' _ 'thrown'\n{if} _ {is} earthworm {print} 'You can stop throwing.' _ {print} 'You have to hear it again!'\n```\n"
                start_code: "{print} 'What will the die indicate this time?'"
            4:
                story_text: "## Dice\nIn this level we can make sentences with the die value in the sentence, with quotes of course.\nThis time the sample code is not quite complete. Can you finish the code?\n"
                example_code: "## Example Hedy code\n\n```\nchoices {is} 1, 2, 3, 4, 5, earthworm\n{print} _ you threw _\n{print} _ _ _ <- here you have to program the choice\n```\n"
                start_code: "{print} 'What will the die indicate this time?'"
            3:
                story_text: "## Dice\nIn this level we can choose from a list. With that we can let the computer choose one side of the die.\nTake a look at the games you have in your closet at home.\nAre there games with a (special) die? You can also copy it with this code.\nFor example, the dice of the game Earthworms with the numbers 1 to 5 and an earthworm on it.\n\n![Die of earthworms with 1 to 5 and an earthworm on it](https://cdn.jsdelivr.net/gh/felienne/hedy@24f19e9ac16c981517e7243120bc714912407eb5/coursedata/img/dobbelsteen.jpeg)\n"
                example_code: "## Example Hedy code\n\n```\nchoices {is} 1, 2, 3, 4, 5, earthworm\n{print} choices {at} {random}\n```\n"
                start_code: '{print} What will the die indicate this time?'
            15:
                story_text: "## Dice\nIn this game you have to throw 6 in as little tries as possible.\n"
                example_code: "## Example Hedy code\n\n```\noptions = 1, 2, 3, 4, 5, 6\n{print} 'Throw 6 as fast as you can!'\nthrown = 0\ntries = 0\n{while} thrown != 6\n    thrown = options {at} {random}\n    {print} 'You threw ' thrown\n    tries = tries + 1\n{print} 'Yes! You have thrown 6 in ' tries ' tries.'\n```\n"
                start_code: '# place your code here'
        name: Dice
        description: Make your own dice
        image: dice.png
        default_save_name: Dice
    calculator:
        levels:
            14:
                example_code: "## Example Hedy code\n\n```\n{print} 'Guess which number'\nnumbers = 1, 2, 3, 4, 5, 6, 7, 8, 9, 10\nnumber = numbers {at} {random}\ngame = 'on'\n{for} i {in} {range} 1 {to} 10\n    {if} game == 'on'\n        guess = {ask} 'Which number do you think it is?'\n        {if} guess > number\n            {print} 'Lower!'\n        {if} guess < number\n            {print} 'Higher!'\n        {if} guess == number\n            {print} 'You win!'\n            game = 'over'\n```\n"
                start_code: '# place your code here'
                story_text: "## Guess which number\nIn this level you can programm the game 'Guess which number'\n"
            12:
                story_text: "## Calculator\nNow you can make a calculator that works for decimal numbers.\n"
                example_code: "## Example Hedy code\n\n```\nnumber1 = {ask} 'What is the first number?'\nnumber2 = {ask} 'What is the second number?'\nanswer = number1 + number2\n{print} number1 ' plus ' number2 ' is ' answer\n```\n"
                start_code: '# place your code here'
            10:
                start_code: '# place your code here'
                story_text: "## Calculator\nThis calculator game helps you practise your tables of multiplication!\nIf you add more numbers to the list, you can practise all the multiplications.\n"
                example_code: "## Example Hedy code\n\n```\nnumbers = 1, 2, 3\n{for} number1 {in} numbers\n    {for} number2 {in} numbers\n        answer = {ask} 'How much is ' number2 ' times ' number1 '?'\n        correct = number1 * number2\n        {if} answer {is} correct\n            {print} 'Great job!'\n        {else}\n            {print} 'Thats wrong. The right answer is ' correct\n```\n"
            9:
                story_text: "## Calculator\nIn previous levels you've learned how to make a calculator, in this level you can expand that code and make it into a little maths game. Like this...\n"
                example_code: "## Example Hedy code\n\n```\nscore = 0\n{repeat} 10 {times}\n    numbers = 1, 2, 3, 4, 5, 6, 7, 8, 9, 10\n    number1 = numbers {at} {random}\n    number2 = numbers {at} {random}\n    correct_answer = number1 * number2\n    {print} 'What is ' number1 ' times ' number2 '?'\n    answer = {ask} 'Type your answer here...'\n    {print} 'Your answer is' answer\n    {if} answer {is} correct_answer\n        score = score + 1\n{print} 'Great job! Your score is... ' score ' out of 10!'\n```\n"
                start_code: "{print} 'Welcome to this calculator!'"
            6:
                story_text: "## Calculator\nNow that you can calculate, you can also create a program to practice maths calculations. You can make up the calculations yourself, for example:\n"
                example_code: "## Example Hedy code\n\n```\ncorrect_answer = 11 * 27\nanswer = {ask} 'How much is 11 times 27?'\n{if} answer {is} correct_answer {print} 'good job!'\n{else} {print} 'Wrong! It was ' correct_answer\n```\n"
                story_text_2: "## Random numbers\nYou can also let the computer do random sums on its own using random.\nThis is how you choose a number of tables to practice, and from that you always get a different sum:\n"
                example_code_2: "## Example Hedy code\n\n```\ntables = 4, 5, 6, 8\nnumbers = 1, 2, 3, 4, 5, 6, 7, 8, 9, 10\ntable = tables {at} {random}\nnumber = numbers {at} {random}\ncorrect_answer = table * number\nanswer = {ask} 'how much is ' table ' times ' number '?'\n{if} answer {is} correct_answer {print} 'okay'\n{else} {print} 'mistake! it was ' correct_answer\n```\n"
                start_code: "{print} 'Welcome to this calculator!'"
            15:
                story_text: "## Calculator\nYou can add the `{while}` loop to the calculator game you've learned to make in a previous level.\nThis makes sure the player can't continue to the next question {if} they answer incorrectly.\n"
                example_code: "## Example Hedy code\n\n```\nscore = 0\n{for} i {in} {range} 0 {to} 9\n    numbers = 1, 2, 3, 4, 5, 6, 7, 8, 9, 10\n    number1 = numbers {at} {random}\n    number2 = numbers {at} {random}\n    correct = number1 * number2\n    answer = 0\n    {while} answer != correct\n        {print} 'How much is ' number1 ' times ' number2 '?'\n        answer = {ask} 'Fill in your answer:'\n        {print} 'Your answer is ' answer\n    {print} 'Good job!'\n{print} 'You win!'\n```\n"
                start_code: '# place your code here'
        name: Calculator
        description: Create a calculator
        image: calculator.png
        default_save_name: Calculator
    restaurant:
        levels:
            1:
                start_code: '# place your code here'
                story_text: "## Restaurant\n In level 1 you can make your own virtual restaurant and take your guests' orders.\n"
                example_code: "## Example Hedy code\n\n  ```\n {print} Welcome to Hedy's restaurant \U0001F35F\n {ask} What would you like to order?\n {echo} So you would like to order\n {print} Thanks you for your order!\n {print} It's on its way!\n ```\n"
                story_text_2: "## Challenge\nCan you think of more lines to add to your restaurant code? For example, can you {ask} the guests what they'd like to drink, tell them the price, or wish them a pleasant meal?\n"
            2:
                story_text: "## Restaurant\nIn level 2 you could expand your restaurant by using variables. In level 1 Hedy could only {echo} the order once and only remember the last thing that was ordered.\nNow you can use variables and Hedy can remember both the food and the drinks!\n"
                start_code: '# place your code here'
                example_code: "## Example Hedy Code\n```\n{print} Welcome to Hedy's restaurant!\n{print} Today we're serving pizza or lasagna.\nfood {is} {ask} What would you like to eat?\n{print} Great choice! The food is my favorite!\ntopping {is} {ask} Would you like meat or veggies on that?\n{print} food with topping is on its way!\ndrinks {is} {ask} What would you like to drink with that?\n{print} Thank you for your order.\n{print} Your food and drinks will be right there!\n```\n"
            12:
                story_text: "## Restaurant\nFrom this level on you can use decimal numbers to make you menu more realistic.\n"
                start_code: '# place your code here'
                example_code: "## Example Hedy code\n\n```\nprice = 0\nfood = {ask} 'What would you like to order?'\ndrinks = {ask} 'What would you like to drink?'\n{if} food {is} 'hamburger'\n    price = price + 6.50\n{if} food {is} 'pizza'\n    price = price + 5.75\n{if} drinks {is} 'water'\n    price = price + 1.20\n{if} drink {is} 'soda'\n    price = price + 2.35\n{print} 'That will be ' price ' dollar, please'\n```\n"
            11:
                start_code: '# place your code here'
                story_text: "## Restaurant\nWe can use the `{for} i {in} {range} 1 {to} 5` to {print} the orders from multiple customers in an orderly manner.\n"
                example_code: "## Example Hedy code\n\n```\n{print} 'Welcome to Restaurant Hedy!'\npeople = {ask} 'For how many people would you like to order?'\n{for} i {in} {range} 1 {to} people\n    {print} 'Order number ' i\n    food = {ask} 'What would you like to eat?'\n    {print} food\n    {if} food {is} fries\n        sauce = {ask} 'What kind of sauce would you like with that?'\n        {print} sauce\n    drinks = {ask} 'What would you like to drink?'\n    {print} drinks\nprice = 4 * people\n{print} 'That will be ' price ' dollars, please!'\n```\n"
            10:
                story_text_2: "## Example Hedy code\n\nOf course, you could also order for multiple people!\n"
                example_code_2: "```\ncourses = appetizer, main course, dessert\nnames = Timon, Onno\n{for} name {in} names\n    {for} course {in} courses\n        food = {ask} name ', what would you like to eat as your ' course '?'\n        {print} name ' orders ' food ' as their ' course\n```\n"
                start_code: courses = appetizer, main course, dessert
                story_text: "## Restaurant\nIn this level you'll learn how to easily {ask} your guests' orders in a short code.\n"
                example_code: "## Example Hedy code\n\n```\ncourses = appetizer, main course, dessert\n{for} course {in} courses\n    food = {ask} 'What would you like to eat as your ' course '?'\n    {print} food ' will be your ' course\n```\n"
            9:
                start_code: '# place your code here'
                story_text: "## Restaurant\nIn this level you can use nesting to make your restaurant more realistic and more fun!\nFor example you would {ask} for sauce {if} somebody orders fries, but you wouldn't {if} someone orders pizza!\nCheck out the example, and try this at your own virtual restaurant!\n"
                example_code: "## Example Hedy code\n\n```\n{print} 'Welcome to Hedys restaurant!'\npeople = {ask} 'How many people will be joining us today?'\n{print} 'Great!'\nprice = 0\n{repeat} people {times}\n    food = {ask} 'What would you like to order?'\n    {print} food\n    {if} food {is} fries\n        price = price + 3\n        sauce = {ask} 'What kind of sauce would you like with your fries?'\n        {if} sauce {is} no\n            {print} 'no sauce'\n        {else}\n            price = price + 1\n            {print} 'with ' sauce\n    {if} food {is} pizza\n        price = price + 4\n{print} 'That will be ' price ' dollar'\n{print} 'Enjoy your meal!'\n```\n"
            8:
                story_text: "## Restaurant\nIn this level you can make your virtual restaurant more elaborate by repeating multiple lines of code. Like this:\n"
                example_code: "```\n{print} 'Welcome to Hedys restaurant!'\npeople = {ask} 'How many people will be joining us today?'\n{print} 'Great!'\n{repeat} people {times}\n    food = {ask} 'What would you like to order?'\n    {print} food\n{print} 'Thank you for ordering!'\n{print} 'Enjoy your meal!'\n```\n"
                story_text_2: "## Challenge\nOf course, this code can be expanded with more items on the menu, offering drinks, and/or multiple courses, so feel free to add as many options as you like!\n"
                start_code: '# place your code here'
            5:
                start_code: '# place your code here'
                story_text: "## Restaurant\nIn this level the {if} command allows you to {ask} your customers questions and give different responses to the answers.\nIn the example below, you see that you can {ask} the customer {if} they want to hear the specials and Hedy can respond accordingly.\n"
                example_code: "## Example Hedy code\n\n```\n{print} 'Welcome to Hedys restaurant!'\nspecial {is} {ask} 'Would you like to hear our specials today?'\n{if} special {is} yes {print} 'Todays special is chicken piri piri and rice.' {else} {print} 'No problem.'\nfood {is} {ask} 'What would you like to eat?'\n{print} 'One ' food ', coming right up!'\ndrink {is} {ask} 'What would you like to drink with that?'\n{if} drink {is} cola {print} 'Im sorry, we are out of cola!' {else} {print} 'Great choice!'\nanything {is} {ask} 'Would you like anything {else}?'\n{print} 'Let me repeat your order...'\n{print} 'One ' food\n{if} drink {is} cola {print} 'and...' {else} {print} 'One ' drink\n{if} anything {is} no {print} 'Thats it!' {else} {print} 'One ' anything\n{print} 'Thank you for your order and enjoy your meal!'\n```\n"
                story_text_2: "## Challenge\nCan you think of more questions to {ask} the customers when they are ordering, and make up different responses to their answers by using the {if} command?\n"
            4:
                start_code: '# place your code here'
                story_text: "## Restaurant\nIn thsi level you have to use quotation marks when using the `{print}` command.\nCan you make your code from the previous levels work in this level too by adding the quotation marks?\n\nBe careful! In the previous levels apostrophes were allowed in the text, but in this level Hedy will confuse them for quotation marks and the code will not work!\nSo instead of typing  `{print} Today we're serving pizza` , you should type `{print} 'Today we are serving pizza'`\n"
                example_code: "## Example Hedy Restaurant\n```\n{print} 'Welcome to Hedys restaurant!'\n{print} 'Today we are serving pizza or lasagna.'\nfood {is} {ask} 'What would you like to eat?'\n{print} 'Great choice! The ' food ' is my favorite!'\ntopping {is} {ask} 'Would you like meat or veggies on that?'\n{print} food ' with ' topping ' is on its way!'\ndrinks {is} {ask} 'What would you like to drink with that?'\n{print} 'Thank you for your order.'\n{print} 'Your ' food ' and ' drinks ' will be right there!'\n```\n"
            13:
                story_text_2: "We use `{or}` to see {if} one our of two things is the case.\n"
                start_code: '# place your code here'
                story_text: "## Restaurant\nIn this level we can use the new commands to upgrade our restaurant.\nWe use `{and}` to see {if} two things are both the case.\n"
                example_code: "## Example Hedy code\n```\nprice = 10\nfood = {ask} 'What would you like to eat?'\ndrinks = {ask} 'What would you like to drink?'\n{if} food {is} 'sandwich' {and} drinks {is} 'juice'\n    {print} 'Thats our discount menu'\n    price = price - 3\n{print} 'That will be ' price ' dollars'\n```\n"
                example_code_2: "## Example Hedy code\n```\ndrinks = {ask} 'What would you like to drink?'\n{if} drinks {is} 'water' {or} drinks {is} 'juice'\n    {print} 'Thats a healthy choice'\n```\n"
            7:
                story_text: "## Restaurant\nIn this level you've learned how to use the {repeat} command to repeat a line of code a certain amount of times.\nYou can use that in your restaurant to {ask} multiple people what they'd like to eat. Like this:\n"
                example_code: "```\n{print} 'Welcome to Hedys restaurant!'\npeople = {ask} 'How many people are joining us today?'\n{repeat} people times food = {ask} 'What would you like to eat?'\n{print} 'Thanks for your order! Its coming right up!'\n```\n"
                start_code: '# place your code here'
            6:
                story_text: "## Restaurant\nIn this level you can use maths to calculate the total price of your customer's order, which can make your virtual restaurant more realistic.\n"
                example_code: "## Example Hedy code (Simple)\nYou can make a simple restaurant code, like this:\n```\n{print} 'Welcome to Hedys restaurant'\n{print} 'Here is our menu:'\n{print} 'Our main courses are pizza, lasagne, or spaghetti'\nmain = {ask} 'Which main course would you like?'\nprice = 0\n{if} main {is} pizza price = 10\n{if} main {is} lasagne price = 12\n{if} main {is} spaghetti price = 8\n{print} 'You have ordered ' main\n{print} 'That will be ' price ' dollars, please'\n{print} 'Thank you, enjoy your meal!'\n```\n"
                story_text_2: "But you can also add many more things to your virtual restaurant, for example more courses.\n\n## Challenge\nYou can add many more things to your virtual restaurant. For example, can you...\n- {ask} how many people are coming and multiply the price by that amount?\n- add another course?\n- give people a discount when they enter a (secret) couponcode?\n- add a children's menu?\n- think of other fun things to add?\n"
                example_code_2: "## Example Hedy code (Elaborate)\nIn this example there are three courses, which requires more code and more additions in calculating the price.\n```\n{print} 'Welcome to Hedys restaurant'\n{print} 'Here is our menu:'\n{print} 'Our starters are salad, soup, or carpaccio'\n{print} 'Our main courses are pizza, lasagne, or spaghetti'\n{print} 'Our desserts are brownie, icecream, or milkshake'\nstarter = {ask} 'Which starter would you like to have?'\nmain = {ask} 'Which main course would you like?'\ndessert = {ask} 'Which dessert do you pick?'\nprice = 0\n{if} starter {is} soup price = price + 6 {else} price = price + 7\n{if} main {is} pizza price = price + 10\n{if} main {is} lasagne price = price + 12\n{if} main {is} spaghetti price = price + 8\n{if} dessert {is} brownie price = price + 7\n{if} dessert {is} icecream price = price + 5\n{if} dessert {is} milkshake price = price + 4\n{print} 'You have ordered ' starter ' , ' main ' and ' dessert\n{print} 'That will be ' price ' dollars, please'\n{print} 'Thank you, enjoy your meal!'\n```\n"
                start_code: '# place your code here'
            3:
                story_text: "## Random Restaurant\nHaving trouble to decide what you wanna have for dinner? You can let Hedy choose for you!\nSimply add lists of your favorite (or least favorite) meals and Hedy can randomly choose your dinner.\nYou can also have a bit of fun, by letting Hedy choose the price for your dinner as well! What will you get?\n"
                example_code: "## Example Hedy code\n\n```\n{print} Welcome to Hedy's Random Restaurant!\n{print} The only restaurant that will randomly choose your meal and its price for you!\nstarters {is} salad, soup, carpaccio\nmains {is} pizza, brussels sprouts, spaghetti\ndesserts {is} brownies, ice cream, french cheeses\ndrinks {is} cola, beer, water\nprices {is} 1 dollar, 10 dollars, 100 dollars\n{print} You will start with: starters {at} {random}\n{print} Then we'll serve: mains {at} {random}\n{print} And as dessert: desserts {at} {random}\n{print} You will get a drinks {at} {random} to drink\n{print} That will be: prices {at} {random}\n{print} Thank you and enjoy your meal!\n```\n"
                story_text_2: "## Allergies\nDoes your costumer have any allergies or do they dislike certain dishes? Then you can use the `{remove}`command to remove it from your menu.\n"
                example_code_2: "```\n{print} Mystery milkshake\nflavors {is} strawberry, chocolate, vanilla\nallergies {is} {ask} Are you allergic to any falvors?\n{remove} allergies {from} flavors\n{print} You get a flavors {at} {random} milkshake\n```\n"
                start_code: '# place your code here'
            15:
                story_text: "## Restaurant\nWith the `{while}` you can make sure your costumers can keep adding orders until they are done.\n"
                example_code: "## Example Hedy code\n\n```\n{print} 'Welcome at McHedy'\nmore = 'yes'\n{while} more == 'yes'\n    order = {ask} 'What would you like to order?'\n    {print} order\n    more = {ask} 'Would you like to order anything {else}?'\n{print} 'Thank you!'\n```\n"
                start_code: '# place your code here'
        name: Restaurant
        description: Create your own virtual restaurant
        image: restaurant.png
        default_save_name: Restaurant
    fortune:
        name: Fortune teller
        levels:
            1:
                start_code: '# place your code here'
                story_text: "## Fortune Teller\nHave you ever been to a carnival and had your future predicted by a fortune teller? Or have you ever played with a magic eight ball?\nThen you probably know that they can't really predict your future, but it's still fun to play!\n\nIn the upcoming levels you can learn how to create your own fortune telling machine!\nIn level 1 you can start off easy by letting Hedy introduce herself as a fortune teller and let her {echo} the players' answers.\nLike this:\n"
                example_code: "## Example Hedy code\n\n```\n{print} Hello, I'm Hedy the fortune teller!\n{ask} Who are you?\n{print} Let me take a look in my crystal ball\n{print} I see... I see...\n{echo} Your name is\n```\n"
                story_text_2: "## Challenge\nHedy now only tells you your name. Can you expand the code so that Hedy can predict more things about you?\nObviously, Hedy isn't a very good fortune teller yet, as she can only repeat the answers that were given by the players!\nTake a look in level 2 to improve your fortune teller.\n"
            12:
                story_text: "## Fortune Teller\nIn this level you can make your fortunes multiple words. Like in this example below:\n"
                example_code: "## Example Hedy code\n\n```\nfortunes = 'you will be rich', 'you will fall in love', 'you will slip on a banana peel'\n{print} 'I will take a look in my crystall ball for your future.'\n{print} 'I see... I see...'\n{sleep}\n{print} fortunes {at} {random}\n```\n"
                start_code: '# place your code here'
            7:
                story_text: "## Fortune Teller\nIn this level you can use the `{repeat}` command to make your machine tell multiple fortunes at once.\n"
                example_code: "## Example Hedy code\n\n```\n{print} 'Im Hedy the fortune teller!'\n{print} 'You can {ask} 3 questions!'\n{repeat} 3 {times} question = {ask} 'What do you want to know?'\nanswer = yes, no, maybe\n{repeat} 3 {times} {print} 'My crystal ball says... ' answer {at} {random}\n```\n"
                start_code: '# place your code here'
                story_text_2: "## Challenge\nAs you can see, the questions aren't printed in this example. That's because the variable `question` was changed 3 times.\nEvery time the player fills in the new answer, Hedy overwrites the previous one, so the first answer the player gave is forgotten.\nThis means you can't print all the questions this way.\n\nBy using 3 different variables instead of 1 (for example `question_1` , `question_2` and `question_3`), you could solve the problem and print the questions.\nThis does mean that you can only use `{repeat}` for the answers, and you will have to ask and print all the questions separately.\nCan you do it?\n\nIn the upcoming levels the layout of {repeat} command will change, which enables you to repeat multiple lines at once.\n"
            6:
                story_text: "## Fortune Teller\nIn this level you can use math in your predictions as a fortune teller. This allows you to make up (silly) formulas to calculate the future.\nFor example you could calculate how rich you'll get or how many kids you will have when you grow up.\n"
                example_code: "## Example Hedy code\n\n```\n{print} 'I am Hedy the fortune teller!'\n{print} 'I can predict how many kids youll get when you grow up!'\nage = {ask} 'How old are you?'\nsiblings = {ask} 'How many siblings do you have?'\nlength = {ask} 'How tall are you in centimetres?'\nkids = length / age\nkids = kids - siblings\n{print} 'You will get ...'\n{sleep}\n{print} kids ' kids!'\n```\n\n## Example Silly Fortune Teller\nIf the previous example wasn't silly enough for you, take a look at this one!\n\n```\n{print} 'Im Hedy the silly fortune teller!'\n{print} 'I will predict how smart you are!'\nfootball = {ask} 'On a scale 1-10 how much do you love football?'\nbananas = {ask} 'How many bananas did you eat this week?'\nhygiene = {ask} 'How many times did you wash your hands today?'\nresult = bananas + hygiene\nresult = result * football\n{print} 'You are ' result ' percent smart.'\n```\n"
                start_code: '# place your code here'
            5:
                start_code: '# place your code here'
                story_text: "## Fortune Teller\nIn thsi level you'll learn to (secretly) tip the odds in your favor, when using the fortune teller!\nBy using `{if}` and `{else}` you can make sure that you will always get a good fotune, while other people might not.\nCheck out this example to find out how.\n"
                example_code: "## Example Hedy code\n\n```\n{print} 'Im Hedy the fortune teller!'\n{print} 'I can predict {if} youll win the lottery tomorrow!'\nperson {is} {ask} 'Who are you?'\n{if} person {is} Hedy {print} 'You will definitely win!\U0001F929' {else} {print} 'Bad luck! Someone {else} will win!\U0001F62D'\n```\n"
                story_text_2: "## Hack the program\nReplace Hedy with your own name in the last line, and Hedy will always predict that you will win the lottery and others won't!\nOf course this might raise some suspicion with the other players... To avoid that, you can make sure that Hedy does give different answers every time you run the code.\nBut of course, still gives you a positive answer and the other players a negative one.\n"
                example_code_2: "## Example Hedy code\n```\n{print} 'Im Hedy the fortune teller!'\n{print} 'I can predict {if} you will win the lottery tomorrow!'\nperson {is} {ask} 'Who are you?'\ngoodanswer {is} Hurray! You win!, You will definitely win!, We have a winner!\nbadanswer {is} Bad luck! Try again!, Another person will win, You lose!\n{if} person {is} Hedy {print} goodanswer {at} {random} {else} {print} badanswer {at} {random}\n```\n"
                story_text_3: "## Challenges\nThis concept can be used to make may different programs, just be creative! For example you could create a machine that predicts that your favorite sports team will beat all the competitors!\nOr you could make  Snow White's magic mirror on the wall, to tell everyone you are the fairest of them all!\nLet your imagination do the work!\n"
            10:
                story_text: "## Fortune Teller\nIn this level you'll learn how to program the game MASH (mansion, apartement, shack, house). In this game you can predict for all the players at once, what their future will look like.\n"
                example_code: "## Example Hedy code\n\n```\nhouses = mansion, apartment, shack, house\nloves = nobody, a royal, their neighbour, their true love\npets = dog, cat, elephant\nnames = Jenna, Ryan, Jim\n{for} name {in} names\n    {print} name ' lives in a ' houses {at} {random}\n    {print} name ' will marry ' loves {at} {random}\n    {print} name ' will get a ' pets {at} {random} ' as their pet.'\n    {sleep}\n```\n"
                story_text_2: We can also make a Harry Potter themed fortune teller.
                example_code_2: "## Example Hedy code\n```\nhouses = Gryffindor, Slytherin, Hufflepuff, Ravenclaw\nsubjects = potions, defence against the dark arts, charms, transfiguration\nfears = Voldemort, spiders, failing your OWL test\nnames = Harry, Ron, Hermione\n{for} name in names\n    {print} name ' is placed in ' houses {at} {random}\n    {print} name ' is great at ' subjects {at} {random}\n    {print} name 's greatest fear is ' fears {at} {random}\n```\n"
                start_code: '# place your code here'
            8:
                story_text: "## Fortune Teller\nIn the previous levels you've learned how to use repeat to make the fortune teller answer 3 questions in a row, but we had a problem with printing the questions.\nNow that problem is solved, because of the new way of using the repeat command.\nIn the next example you can have your fortune teller {ask} 3 questions and also print them!\n"
                example_code: "## Example Hedy code\n\n```\n{print} 'I am Hedy the fortune teller!'\n{print} 'You can {ask} me 3 questions.'\nanswers = yes, no, maybe\n{repeat} 3 {times}\n   question = {ask} 'What do you want to know?'\n   {print} question\n   {sleep}\n   {print} 'My crystal ball says...' answers {at} {random}\n```\n"
                start_code: '# place your code here'
            4:
                story_text: "## Fortune Teller\nThis level has no new functions, but allows you to practice with using the quotation marks.\nYou can remake your level 3 code, and make sure to add the quotation marks in the right places!\n\nMind that in level 3, we couldn't use the word 'question' as both the name of the variable and a normal word that could be printed.\nThe quotation marks in level 3 make this possible!\n\nImportant! Mind that now that we're using quotation marks, Hedy will get confused when you use the apostrophe for contractions like I'm or What's.\nMake sure to remove those apostrophes and change the spelling to Im or Whats.\n"
                example_code: "## Example Hedy code\n\n```\n{print} 'Im Hedy the fortune teller!'\nquestion {is} {ask} 'What do you want to know?'\n{print} 'This is your question: ' question\nanswers {is} yes, no, maybe\n{print} 'My crystal ball says...'\n{sleep} 2\n{print} answers {at} {random}\n```\n"
                start_code: '# place your code here'
            3:
                story_text: "## Fortune Teller\nIn the previous levels you've created your first fortune telling machine, but Hedy couldn't really predict anything, only {echo}.\nIn this level you can use a variable and the `{at} {random}` command to really let Hedy choose an answer for you. Check out this code for instance:\n"
                example_code: "## Example Hedy code\n\nIn this example the player can {ask} Hedy a yes-no question and Hedy will pick a random answer for you.\n```\n{print} I’m Hedy the fortune teller!\nquestion {is} {ask} What do you want to know?\n{print} This is what you want to know: question\nanswers {is} yes, no, maybe\n{print} My crystal ball says...\n{sleep} 2\n{print} answers {at} {random}\n```\n"
                story_text_2: "## Challenges\nNow, Hedy can only answer yes, no or maybe. Can you give Hedy more answer options, like 'definitely' or '{ask} again'.\n"
                start_code: '# place your code here'
        description: Let Hedy predict the future
        image: fortuneteller.png
        default_save_name: Fortune Teller
    haunted:
        name: Haunted House
        levels:
            1:
                example_code: "## Example Hedy code\n\n\n```\n{print} How did I get here?\n{print} I remember my friend telling me to go into the old mansion...\n{print} and suddenly everything went black.\n{print} But how did I end up on the floor...?\n{print} My head hurts like Ive been hit by a baseball bat!\n{print} What's that sound?\n{print} Oh no! I feel like Im not alone in this house!\n{print} I need to get out of here!\n{print} There are 3 doors in front of me..\n{ask} Which door should i pick?\n{echo} I choose door\n{print} ...?\n```\n"
                start_code: '{print} How did I get here?'
                story_text_2: "## Challenge\nCan you finish the scary story? Or make up your own haunted house story?\n"
                story_text: "## Haunted house\nIn this adventure you are working towards making a game in which you have to escape from a haunted house by picking the correct door.\nIf you pick the right door you'll survive, but {if} not a terrible monster might...\n\nIn level 1 we start our haunted house game by making up a scary story and {ask} the player what monster they'll see in the haunted house.\n"
            14:
                story_text: "## Haunted House\nIn this level you can use the `<` and `>` symbol to introduce lives to your game.\n"
                start_code: '# place your code here'
                example_code: "## Example Hedy code\n\n```\n{print} 'Escape from the haunted house'\nlives = 3\ndoors = 1, 2, 3\nmonsters = 'the wicked witch', 'a zombie', 'a sleeping 3 headed dog'\n{for} i {in} {range} 1 {to} 10\n    {if} lives > 0\n        good_door = doors {at} {random}\n        monster = monsters {at} {random}\n        chosen_door = {ask} 'Which door do you choose?'\n        {if} good_door == chosen_door\n            {print} 'You have chosen the correct door'\n        {else}\n            {print} 'You see...' monster\n            {if} monster == 'a sleeping 3 headed dog'\n                {print} 'Pffieuw.... Its asleep'\n            {else}\n                {print} 'You lose one life'\n                lives = lives -1\n    {else}\n        {print} 'GAME OVER'\n```\n"
            9:
                start_code: "{print} 'Escape from the haunted house!'"
                story_text: "## Haunted House\nIn this level you can use nesting, which allows you to make the haunted house even more interactive!\n\n## Challenge\nNow it's very hard to win this game, can you make it easier to win?\nFor example by only having 1 wrong door and 2 correct doors instead of 1 correct door en 2 wrong ones?\n"
                example_code: "## Example Hedy code\n\n```\n{print} 'Escape from the Haunted House!'\nplayer = alive\ndoors = 1, 2, 3\nmonsters = zombie, vampire, giant spider\n{repeat} 3 {times}\n    {if} player {is} alive\n        correct_door {is} doors {at} {random}\n        {print} 'There are 3 doors in front of you...'\n        chosen_door = {ask} 'Which door do you choose?'\n        {if} chosen_door {is} correct_door\n            {print} 'No monsters here!'\n        {else}\n            {print} 'You are eaten by a ' monsters {at} {random}\n            player = dead\n    {else}\n        {print} 'GAME OVER'\n{if} player {is} alive\n    {print} 'Great! You survived!'\n```\n"
            2:
                story_text: "## Haunted House\nIn this haunted house you can choose your monsters with emojis. Of course you could also use words.\n"
                example_code: "## Example Hedy Code\n```\nmonster_1 {is} \U0001F47B\nmonster_2 {is} \U0001F921\nmonster_3 {is} \U0001F476\n{print} You enter the haunted house.\n{print} Suddenly you see a monster_1\n{print} You run into the other room, but a monster_2 is waiting there for you!\n{print} Oh no! Quickly get to the kitchen.\n{print} But as you enter monster_3 attacks you!\n```\n"
                start_code: monster1 {is} _
            11:
                story_text: "## Haunted House\nIn this level we've changed the repeat command and we've added a line to our haunted house that tells the player in which room they are.\n"
                example_code: "## Example Hedy code\n\n```\n{print} 'Escape from the Haunted House!'\nplayer {is} alive\ndoors = 1, 2, 3\nmonsters = zombie, vampire, giant spider\n{for} i {in} {range} 1 {to} 3\n    {if} player {is} alive\n        correct_door = doors {at} {random}\n        {print} 'Room ' i\n        {print} 'There are 3 doors in front of you...'\n        chosendoor = {ask} 'Which door do you choose?'\n        {if} chosendoor {is} correct_door\n            {print} 'No monsters here!'\n        {else}\n            {print} 'You are eaten by a ' monsters {at} {random}\n            player = dead\n    {else}\n        {print} 'GAME OVER'\n{if} player {is} alive\n    {print} 'Great! You survived!'\n```\n"
                start_code: "{print} 'Escape from the haunted house!'"
            5:
                story_text: "## Haunted House\nUp until this level the haunted house game always asked the player to choose a door, but as you might have noticed, they didn't really have to answer correctly.\nIf the player filled in a completely random answer, the game would still work and the player might even win (despite not picking a door).\nIn this level you can only win the game by picking the same door Hedy picked randomly.\n"
                example_code: "## Example Hedy code\n\n```\n{print} 'Escape from the haunted house!'\n{print} 'There are 3 doors in front of you...'\ndoors {is} 1, 2, 3\nmonsters {is} werewolf, mummy, vampire, zombie\nchosen_door {is} {ask} 'Which door do you choose?'\n{print} 'You chose door...' chosen_door\n{sleep}\ncorrect_door {is} doors {at} {random}\n{if} chosen_door {is} correct_door {print} 'Great! Youve escaped!'\n{else} {print} 'Oh no! You are being eaten by a...' monsters {at} {random}\n```\n"
                start_code: '# place your code here'
            4:
                story_text: "## Haunted house\nIn this level you learn how to use quotation marks in your games.\nCan you make your Haunted House level 4 proof?\n"
                example_code: "```\n{print} _Escape from the haunted house!_\n{print} _There are 3 doors in front of you..._\nchoice {is} {ask} _Which door do you choose?_\n{print} _You picked door ..._ choice\nmonsters {is} a zombie, a vampire, NOTHING YOUVE ESCAPED\n{print} _You see..._\n{sleep}\n{print} monsters {at} {random}\n ```\n"
                start_code: '# place your code here'
            3:
                story_text: "## Haunted house game\nIn the previous levels you've made an introduction to your haunted house game, but as you might have noticed the story would always have a dreadful end.\nIn this level you can make your story more interactive by changing the outcome of the game; sometimes you'll get eaten, sometimes you'll escape!\nLet Hedy decide randomly!\n"
                example_code: "## Example Hedy code\n```\n{print} Escape from the haunted house!\n{print} There are 3 doors in front of you...\nchoice {is} {ask} Which door do you choose?\n{print} You picked door ... choice\nmonsters {is} a zombie, a vampire, NOTHING YOUVE ESCAPED\n{print} You see...\n{sleep}\n{print} monsters {at} {random}\n```\n"
                story_text_2: "## Challenge\nThis story is pretty straight {forward}, maybe you can spook it up a bit by adding a more exciting story.\nAlso you have very limited outcomes right now, there are only 3 options of what's behind the doors. Maybe you can think of more monsters to add to the list!\n\n## Change the game into a tv gameshow!\nLastly, we'd like to challenge you to change this game into a gameshow (like the ones on tv) where you choose a door or suitcase and it contains a big price!\nCan you do it?\n"
                start_code: '# place your code here'
            16:
                story_text: "## Haunted House Game\nThis haunted house game uses the connection between the lists you can use in this level.\nFor example: all the properties that belong to the zombie are first in all the lists, witch second and vampire third.\nCheck out the code!\n"
                example_code: "## Example Hedy code\n\n```\nnumbers = [1, 2, 3]\ni = numbers[{random}]\nhint = ['growling', 'a cackling laugh', 'fluttering batwings']\nmonsters = ['zombie', 'witch', 'vampire']\nbad_fate = ['Your brain is eaten', 'You are forever cursed', 'You are bitten']\ngood_fate = ['You throw the ham. The zombie is distracted and starts etaing it.', 'You set the curtains on fire. The witch flees out of fear for the fire', 'The vampire hates garlic and flees']\nweapons = ['ham', 'lighter', 'garlic']\n{print} 'You are standing in front of an old mension'\n{print} 'Something is not right here'\n{print} 'You hear ' hint[i]\n{print} 'You are going to explore it'\n{print} 'You enter the kitchen en see a lighter, a raw ham and a garlic.'\nyour_weapon = {ask} 'What do you bring with you?'\n{print} 'With your ' your_weapon ' you enter the living room'\n{print} 'There you find a ' monsters[i]\nneeded_weapon = weapons[i]\n{if} your_weapon == needed_weapon\n    {print} 'You use your ' your_weapon\n    {print} good_fate[i]\n    {print} 'YOU WIN!'\n{else}\n    {print} 'You have chosen the wrong weapon...'\n    {print} bad_fate[i]\n    {print} 'GAME OVER'\n```\n"
                start_code: '# place your code here'
        description: escape from the haunted house
        image: hauntedhouse.gif
        default_save_name: Haunted House
    quizmaster:
        levels:
            14:
                story_text: "## Make your own quiz\nIn this adventure you can make your own quiz! Fill in the blanks, add more questions and enjoy your own quiz!\nYou can make a quiz about anything you like: your hobby, your favorite animal, your favorite book or anything at all!\n"
                example_code: "## Example Hedy code\n\n```\n{print} 'Make your own quiz'\npoints_a = 0\npoints_b = 0\n{print} 'Question'\n{print} 'Answer option A'\n{print} 'Answer option B'\nanswer = {ask} 'Which answer?'\n{if} answer == 'A'\n    points_a = points_a + 1\n{if} answer == 'B'\n    points_b = points_b + 1\n{print} 'End of the quiz!'\n{print} 'Lets see the results!'\n{if} points_a > points_b\n    {print} 'You belong to the A club'\n{if} points_b > points_a\n    {print} 'You belong to the B club'\n```\n"
                start_code: '# place your code here'
        name: Quizmaster
        description: Make your own quiz!
        image: quizmaster.png
        default_save_name: Quizmaster
    next:
        name: What's next?
        levels:
            2:
                start_code: "{print} Let's go to the next level!"
                story_text: "## What's next?\nIn this level you've learned what a variable is and how you can use it to make your adventures more interactive.\nBut... that's not the only thing you can do with variables! You can also use variables to make lists.\nAnd you can even let Hedy pick a random word out of a list, which allows you to make real games!\nTake a quick look at the next level!\n"
            3:
                story_text: "## What's next?\nIn this level you've been practising with variables, but maybe you've come across this mistake.\n\nTry to run this code:\n```\nname {is} Sophie\n{print} My name is name\n```\nOf course you wanted to print `My name is Sophie` but Hedy prints `My Sophie is Sophie`.\nIn the next level this problem is fixed by using quotation marks.\n"
                start_code: "{print} Let's go to the next level!"
            5:
                start_code: "{print} 'On to the next level!'"
                story_text: "## What's next?\nNow you've reached the end of this level, so you have learned `{ask}` and `{if}`. For example you can {ask} guests what they would like to eat.\nWhat you can't yet do though, is calculate the price for everyone's dinner.\n\nThe next level makes it possible to use addition, subtraction and multiplication in your programs. This way you can calculate the prices in your restaurant, but you could also add a secret code to give your friends and family a discount.\nAnother option in the next level is programming your own maths game, for your little brother or sister to practice their multiplications.\nGo see for yourself in the next level!\n"
                example_code: "## Free drinks!\n```\n{print} 'Welcome at McHedy'\norder {is} {ask} 'What would you like to eat?'\n{print} 'You would like ' order\n{if} order {is} hamburger price {is} 5\n{if} order {is} fries price {is} 2\ndrinks {is} {ask} 'What would you like to drink?'\n{print} 'You would like ' drinks\n{print} 'That will be ' price ' dollars for your ' order ' please'\n{print} 'The drinks are free in this level because Hedy cant calculate the price yet...'\n```\n"
            7:
                start_code: "{print} 'Lets go to the next level!'"
                story_text: "## What's next?\nNow you've learned how to repeat one single line of code. This comes in handy, but it's not always enough. Sometimes you want to repeat multiple lines at once.\nthe next level allows you to group a couple of lines of code, and repeat that little group of lines all at once!\n"
                example_code: "## Example Hedy Code\n```\n{repeat} 5 {times} {print} 'In the next level you can repeat multiple lines of code at once!'\n```\n"
            8:
                start_code: "{print} 'Lets go to the next level!'"
                story_text: "## What's next?\nGreat job! You've reached the end of another level! In this level you've learned to use multiple lines of code in an {if} or {repeat} command. But you can't yet combine the two...\nGood news! In the next level you will be allowed to put an {if} inside an {if}, or inside a {repeat} command.\n"
                example_code: "## Example Hedy Code\n```\nanswer = {ask} 'Would you like to go to the next level?'\n{if} answer {is} yes\n    {print} 'Great! You can use the {repeat} commando in the {if} command!'\n    {print} 'Hooray!'\n    {print} 'Hooray!'\n    {print} 'Hooray!'\n{else}\n    {print} 'Okay, you can stay here for a little longer!'\n```\n"
            9:
                start_code: "{print} 'Lets go to the next level!'"
                story_text: "## What's next?\nYou're doing great! In this level we still face a small problem. You have learned to repeat lines, but what if you'd want to slightly change the line.\nFor example if you want to sing the song '{if} you're happy and you know it'. It would look like this:\n\nIf you'd also want the next verse 'stomp your feet', and the next one, and the next one, you'd have to change the code completely.\nIn the next level you'll learn the `{for}` command, which allows you to make a list of actions and repeat the code with another action each time!\nPlease take a look!\n"
                example_code: "## Example Hedy Code\n```\n{repeat} 2 {times}\n    {print} '{if} youre happy and you know it clap your hands'\n{print} '{if} youre happy and you know it and you really want to show it'\n{print} '{if} youre happy and you know it clap your hands'\n```\n"
            11:
                start_code: "{print} 'Lets go to the next level!'"
                story_text: "## What's next?\nMaybe you have tried using decimal numbers in your restaurant adventure. If you did, you probably noticed that Hedy didn't understand them yet and always rounded off.\nFrom the next level on you can use decimal numbers.\n\nAnother cool feauture in the next level is that you can use mulitiple words in a variable.\nFor intance, you could already do this...\n"
                example_code: "```\nname = {ask} 'Who is your favorite cartoon character?'\n{print} 'I love watching ' name\n```\nBut you couldn't use multiple words in a variable like the example below. This program does not work yet in this level!\n```\nshow = SpongeBob SquarePants\n{print} show 'is my favorite show!'\n```\nGo to the next level to make this code work!\n"
            12:
                story_text: "## What's next?\nIn the previous levels you learned how to put two `{if}`commands inside each other. This works fine, but it does give you very long and unhandy codes like this one:\n\nIn this system you have to give both the correct username and the correct password.\nIn the next level you will learn the `{and}` command that will make this code a ot shorter and more understandable!\nCheck it out!\n"
                example_code: "## Example Hedy code\n```\nusername {is} {ask} 'What is your username?'\npassword {is} {ask} 'What is your password?'\n{if} username {is} 'Hedy'\n    {if} password {is} 'secret'\n        {print} 'Welcome Hedy!'\n    {else}\n        {print} 'Access denied'\n{else}\n    {print} 'Access denied!'\n```\n"
                start_code: "{print} 'Lets go to the next level!'"
            13:
                start_code: "{print} 'Lets go to the next level!'"
                story_text: "## What's next?\nWith the program below you can calulate {if} you've passed a subject at school (so, a grade of six or higher).\nYou can see this code is extremely inefficient, du to the very long code in line 5.\nAll the different grades from 1 to 5 had to be programmed seperately. Lucky for you, in the next level you'll learn how to do this without this extremely long code!\n"
                example_code: "## Example Hedy Code\n```\nfirst_grade = {ask} 'What score did you get on your first test?'\nsecond_grade = {ask} 'What score did you get on your second test?'\nadded {is} first_grade + second_grade\nmean_grade {is} added / 2\n{if} mean_grade = 1 {or} mean_grade = 2 {or} mean_grade = 3 {or} mean_grade = 4 {or} mean_grade = 5\n    {print} 'Oh no! You have failed the subject...'\n{else}\n    {print} 'Great! You have passed the subject!'\n```\n"
            14:
                start_code: "{print} 'Lets go to the next level!'"
                example_code: "## Example Hedy Code\n```\ngame {is} 'on'\n{for} i {in} {range} 1 {to} 100\n    {if} game {is} 'on'\n        answer = {ask} 'Do you want to continue?'\n        {if} answer {is} 'no'\n            game {is} 'over'\n        {if} answer {is} 'yes'\n            {print} 'Ok we will continue'\n```\n"
                story_text: "## What's next?\nIn this game below a code has been made to make sure the player can play on as long as he/she wants...\nBut the code is ineffective and way too long. Also, what {if} the player wants to play 101 games instead of 100?\nYou can't play to infinity?\nIn the next level you will learn a command that makes all of this a lot easier!\n"
            16:
                start_code: "{print} 'Lets go to the next level!'"
                story_text: "## What's next?\nIn the next level it's time for a new command. You might have noticed in the previous levels that `{if}` and `{else}` sometimes aren't enough.\nFor example in this code:\n"
                example_code: "## Example Hedy code\n```\n{print} 'What is for dinner tonight?'\noptions = ['pizza', 'broccoli', 'green beans']\nchosen = options {at} {random}\n{if} chosen = 'pizza'\n    {print} 'Yummy! Pizza!'\n{else}\n    {print} 'Yikes...'\n```\n"
                story_text_2: In this code it would be great to have 2x an `{else}` so you could have one option for the broccoli and one for the green beans. The next level comes with the new command `{elif}` that makes this possible! So check out the next level now!
            18:
                story_text: "## What's next?\nCongratulations! You have reached the last level of Hedy! But no worries, we are working very hard to create more levels and new adventures. So please come back later to check out the newest levels!\n"
                start_code: "{print} ('Great job!!!')"
            1:
                story_text: "## What's next?\nCongratulations! You've reached the end of level 1. Hopefully you've already made some awesome codes, but Hedy has a lot more to discover. \n\nIn the first level you might've notice that the `{echo}` command can only save one bit of information at a time. \nFor example in the restaurant adventure, you could {echo} what the costumer wanted to eat, or what they wanted to drink, but not both in one sentence. \n"
                start_code: "{print} Let's go!"
                example_code: "## Example code\n```\n{print} Welcome at Hedy's\n{ask} What would you like to eat?\n{echo} So you want \n{ask} what would you like to drink?\n{echo} So you want \n```\n"
                story_text_2: "If the player types a hamburger and coke, you can't say `so you would like a hamburger and coke`, but you have to make two separate line. \nAlso, the `{echo}` command only echoes the word at the end of the sentence. So you can't say `your hamburger is coming right up!`.\n\nThat changes in level 2. In level 2 you'll learn to work with variables, that allow you to save multiple pieces of information and print them in any place you want.\nBesides, you'll learn how to work with the `{at} {random}` command, that you can use to make games. \nSo let's go to the next level!\n"
            4:
                story_text: "## What's next?\nIn the previous levels you've already learned to use `{at} {random}` which made your games different every time you ran the code.\nBut it's not really interactive, the player doesn't have any influence on what happens in the game.\n\nIn the next level you'll learn the `{if}` command, that allows you to give different responses in your program. This way you can program a secret password for your computer for example.\nSo let's take a peak!\n\n```\npassword {is} {ask} 'What is the correct password?'\n```\n"
                start_code: "{print} 'Lets go to the next level!'"
            6:
                story_text: "## What's next?\n Great job! You've reached the end of this level, which means you have practiced with `{if}` and `{else}`. You have probably noticed that your codes are getting longer and longer.\n For example {if} you want to program 'Happy Birthday'.\n\nThat's a lot of code for mainly the same words over and over again. Luckily in the next level has a solution with the `{repeat}` command, that allows you to repeat a line of code multiple times.\n"
                example_code: "## Example Hedy Code\n ```\n {print} 'happy birthday to you'\n {print} 'happy birthday to you'\n {print} 'happy birthday dear Hedy'\n {print} 'happy birthday to you'\n ```\n"
                start_code: "{print} 'On to the next level!'"
            10:
                story_text: "## What's next?\nYou have reached the end of this level, you're doing great! You are about to go to the next level. In the higher levels, Hedy is focussing more and more on teaching you the programming language Python.\nIn Python there is no `{repeat}` command, but there is a command that works like {repeat}. Are you curious to find out how to say `{repeat}` in Python language? Quickly go on to find out!\n"
                start_code: "{print} 'Lets go to the next level!'"
            15:
                story_text: "## What's next?\nIn the next level we will grow a bit more towards real Python code. thon code. You will also learn how to match two lists together.\nThis way you can program a code in which the correct animal is matched to the right sound.\nBecause the two codes below... Are obviously nonsense!\n"
                example_code: "```\nanimals = 'chicken', 'horse', 'cow'\nsounds = 'cluck', 'neigh', 'moo'\n{for} animal {in} animals\n    {print} 'A ' animal ' says ' sounds {at} {random}\n```\nYou could also try to make it work this way, but....\n```\nanimals = 'chicken', 'horse', 'cow'\nsounds = 'cluck', 'neigh', 'moo'\n{for} animal {in} animals\n    {for} sound {in} sounds\n        {print} 'A ' animal ' says ' sound\n```\n"
                start_code: "{print} 'Lets go to the next level!'"
            17:
                story_text: "## What's next?\nIn the next level you will learn a real Python way to use `{print}`.\n"
                start_code: "{print} 'Lets go to the next level!'"
        description: What's Next?
        image: hedy-logo.png
        default_save_name: next
    rock:
        name: Rock, paper, scissors
        description: Make your own rock, paper, scissors game
        image: rock.png
        default_save_name: Rock
        levels:
            1:
                story_text: "## Rock, paper, scissors\nIn level 1 you can start with a rock, paper, scissors  game.\n\nWith `{ask}` you can make a choice, and with `{echo}` you can repeat that choice.\n"
                example_code: "## Example Hedy code\n\n\n```\n{print} what do you choose?\n{ask} choose {from} rock, paper or scissors\n{echo} so your choice was:\n```\nInstead of using words, you could also use emojis of course: ✊✋✌\n"
                start_code: '{print} Welcome to your own rock scissors paper!'
            10:
                story_text: "## Rock, Paper, Scissors\nFeeling too lazy to play the game yourself? Let Hedy play it for you!\n"
                example_code: "## Example Hedy code\n\n```\nchoices = rock, paper, scissors\nplayers = Marleen, Michael\n{for} player {in} players\n     {print} player ' chooses ' choices {at} {random}\n```\n"
                start_code: '# place your code here'
            9:
                story_text: "## Rock, paper, scissors\nIn this level you can program the whole rock, paper, scissors game by nesting the {if}-commands. Can you finish the code?\n"
                example_code: "## Example Hedy code\n\n```\nchoices {is} rock, paper, scissors\nyour_choice {is} {ask} 'What do you choose?'\n{print} 'You choose ' your_choice\ncomputer_choice {is} choices {at} {random}\n{print} 'The computer chooses ' computer_choice\n{if} computer_choice {is} your_choice\n    {print} 'Tie'\n{if} computer_choice {is} rock\n    {if} your_choice {is} paper\n        {print} 'You win!'\n    {if} your_choice {is} scissors\n        {print} 'You lose!'\n```\n"
                start_code: '# place your code here'
            5:
                story_text: "## Rock, paper, scissors\nIn this level we can determine who won.\nFor that you need the new `{if}` code.\n\nSave your choice with the name of choice and the choice of computer as computer choice.\nThen you can use `{if}` to see {if} they are the same or different.\nWill you finish the code?\n"
                example_code: "## Example Hedy code\n\n```\noptions {is} rock, paper, scissors\ncomputer_choice {is} _\nchoice {is} {ask} 'What do you choose?'\n{print} 'you chose ' _\n{print} 'computer chose ' _\n{if} _ {is} _ {print} 'tie!' {else} {print} 'no tie'\n```\n\nFill in the correct code on the blanks to see {if} it is a draw.\n"
                start_code: "{print} 'Welcome to your own rock scissors paper!'"
            4:
                story_text: "## Rock, paper, scissors\nIn this level we can further program rock, paper, scissors. But {if} you want to add text, you have to use quotation marks here too.\nDo you complete the code by entering the correct commands or characters on the underscores?\n"
                example_code: "## Example Hedy code\n\n```\nchoices {is} rock, paper, scissors\n{print} _ The computer chose: _ _ {at} _\n```\n"
                start_code: "{print} 'Welcome to your own rock scissors paper!'"
            3:
                story_text: "## Rock, paper, scissors\n\nIn this level we can enter lists and choose things from them.\nYou first make a list with `{is}`. Then you can let the computer choose something from the list with `{at} {random}`.\nFor example, you can let the computer pick from rock, paper and scissors.\n"
                example_code: "## Example Hedy code\n\n\n```\nchoices {is} rock, paper, scissors\n{print} choices {at} {random}\n```\n"
                start_code: '{print} Welcome to your own rock scissors paper!'
            2:
                story_text: "## Rock, paper, scissors\nIn this level you can practise using the variables, so that you can make the rock, paper, scissors game in the next level!\n"
                example_code: "## Example Hedy code\n\n```\nchoice {is} _\n{print} I choose choice\n```\n"
                start_code: '# place your code here'
            15:
                story_text: "## Rock, Paper, Scissors\nPlay until you beat the computer! But first, finish the example code...\n"
                example_code: "## Example Hedy code\n\n```\nwon = 'no'\noptions = 'rock', 'paper', 'scissors'\n{while} won == 'no'\n    your_choice = {ask} 'What do you choose?'\n    computer_choice = options {at} {random}\n    {print} 'you chose ' your_choice\n    {print} 'the computer chose ' computer_choice\n    {if} computer_choice == your_choice\n        {print} 'Tie!'\n    {if} computer_choice == 'rock' {and} your_choice == 'scissors'\n        {print} 'You lose!'\n    {if} computer_choice == 'rock' {and} your_choice == 'paper'\n        {print} 'You win!'\n        won = 'yes'\n```\n"
                start_code: '# place your code here'
            13:
                story_text: "## Rock, paper, scissors\nWith the `{and}` command you can shorten your rock, paper, scissors code! Check out the example code below and try to finish it.\n"
                example_code: "## Example Hedy code\n\n```\noptions = 'rock', 'paper', 'scissors'\nyour_choice = {ask} 'What do you choose?'\ncomputer_choice = options {at} {random}\n{print} 'You choose ' your_choice\n{print} 'The computer chooses ' computer_choice\n{if} computer_choice {is} your_choice\n    {print} 'Tie'\n{if} computer_choice {is} 'rock' {and} your_choice {is} 'paper'\n    {print} 'You win!'\n{if} computer_choice {is} 'rock' {and} your_choice {is} 'scissors'\n    {print} 'The computer wins!'\n```\n"
                start_code: '# place your code here'
    piggybank:
        name: Piggy Bank
        description: Count your pocketmoney!
        image: piggy.png
        default_save_name: Piggy Bank
        levels:
            12:
                start_code: '# place your code here'
                story_text: "## Piggy Bank\nIn this adventure you learn how to make a digital piggy bank, to calculate how much money you have and how long you need to save up to buy what you want!\n"
                example_code: "## Example Hedy code\n\n```\n{print} 'The digital piggy bank'\nwish = {ask} 'What would you like to buy?'\nprice = {ask} 'How much does that cost?'\nsaved = {ask} 'How much money have you saved already?'\nallowance = {ask} 'How much pocket money do you get per week?'\nto_save = price - saved\nweeks = to_save / allowance\n{print} 'You can buy a ' wish ' in ' weeks ' weeks.'\n```\n"
            14:
                story_text: "## Piggybank\nIn this level you can let Hedy tell you {if} you have saved up enough money!\n"
                example_code: "## Example Hedy code\n\n```\nmoney = {ask} 'How much money have you saved?'\nwish = {ask} 'How much money do you need?'\nallowance = {ask} 'How much pocket money do you get each week?'\nto_save = wish - money\nweeks = to_save / allowance\n{if} wish > money\n    {print} 'You need to save up some more!'\n    {print} 'Youll need ' weeks ' more weeks.'\n{else}\n    {print} 'Great! You have enough'\n    {print} 'Lets go shopping!'\n```\n"
                start_code: '# place your code here'
    language:
        name: Language
        description: Practice words in a foreign language
        image: languages.png
        default_save_name: language
        levels:
            5:
                story_text: "## Learn a new language\nMake your own program to practice your vocabulary in a new language.\n"
                example_code: "## Example Hedy code\n```\n{print} 'Learn French!'\ncat {is} {ask} '\U0001F431'\n{if} cat {is} chat {print} 'Terrific!'\n{else} {print} 'No, cat is chat'\nfrog {is} {ask} '\U0001F438'\n{if} frog {is} grenouille {print} 'Super!'\n{else} {print} 'No, frog is grenouille'\n```\n"
                start_code: '# place your code here'
            16:
                story_text: "## Learn a new language\nMake your own program to practice your vocabulary in a new language.\n"
                example_code: "## Example Hedy code\n\n```\nfrench_words = ['bonjour', 'ordinateur', 'pomme de terre']\ntranslation = ['hello', 'computer', 'potato']\nscore = 0\n{for} i {in} {range} 1 {to} 3\n    answer = {ask} 'What does ' french_words[i] ' mean?'\n    correct = translation[i]\n    {if} answer == correct\n        {print} 'Correct!'\n        score = score + 1\n    {else}\n        {print} 'Wrong, ' french_words[i] ' means ' translation[i]\n{print} 'You gave ' score ' correct answers.'\n```\n"
                start_code: '# place your code here'
    secret:
        name: SuperSpy
        description: Make your own spy code
        image: story.png
        default_save_name: language
        levels:
            12:
                story_text: "## Make a secret code like a super spy\nIn this adventure you can create your own super spy code. Encode a message that only the right agent can decipher.\nIf the enemy tries to crack the code, they will get some false info to waste their time.\n"
                example_code: "## Example Hedy code\n```\nname is ask 'What is your name?'\nif name is 'Agent007'\n    a is 'Go to the airport '\nelse\n    a is 'Go to the trainstation '\npassword is ask 'What is the password?'\nif password is 'TOPSECRET'\n    b is 'tomorrow at 02.00'\nelse\n    b is 'today at 10.00'\nprint a + b\n```\n"
                start_code: '## place your code here'
            13:
                story_text: "## Superspy\nThe code you made in the previous level can be made a lot easier in this one with the `{and}` command.\n"
                example_code: "## Example Hedy code\n```\nname is ask 'What is your name?'\npassword is ask 'What is your password?'\nif name is 'Agent007' and password is 'TOPSECRET'\n    print 'Go to the airport at 02.00'\nelse\n    print 'Go to the trainstation at 10.00'\n ```\n"
<<<<<<< HEAD
                start_code: '## place your code here'
    end:
        levels:
            6: {}
            7:
                start_code: '# place your code here'
            8: {}
            9:
                start_code: '# place your code here'
            1: {}
            2:
                start_code: '# place your code here'
            5: {}
            3:
                start_code: '# place your code here'
            4: {}
            10:
                start_code: '# place your code here'
            11: {}
        description: Test your Hedy knowledge
=======
                start_code: '## place your code here'
>>>>>>> b3478f3f
<|MERGE_RESOLUTION|>--- conflicted
+++ resolved
@@ -696,27 +696,4 @@
             13:
                 story_text: "## Superspy\nThe code you made in the previous level can be made a lot easier in this one with the `{and}` command.\n"
                 example_code: "## Example Hedy code\n```\nname is ask 'What is your name?'\npassword is ask 'What is your password?'\nif name is 'Agent007' and password is 'TOPSECRET'\n    print 'Go to the airport at 02.00'\nelse\n    print 'Go to the trainstation at 10.00'\n ```\n"
-<<<<<<< HEAD
-                start_code: '## place your code here'
-    end:
-        levels:
-            6: {}
-            7:
-                start_code: '# place your code here'
-            8: {}
-            9:
-                start_code: '# place your code here'
-            1: {}
-            2:
-                start_code: '# place your code here'
-            5: {}
-            3:
-                start_code: '# place your code here'
-            4: {}
-            10:
-                start_code: '# place your code here'
-            11: {}
-        description: Test your Hedy knowledge
-=======
-                start_code: '## place your code here'
->>>>>>> b3478f3f
+                start_code: '## place your code here'