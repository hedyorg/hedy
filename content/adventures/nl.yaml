--- conflicted
+++ resolved
@@ -3257,19 +3257,11 @@
                     ```
             7:
                 story_text: |
-<<<<<<< HEAD
                     Nu je `{repeat}` hebt geleerd kunnen we meerdere keren kijken of er een toets is ingedrukt. 
                     Je kunt dit gebruiken om de schildpad te besturen.
 
                     ### Opdracht
                     De voorbeeldcode kijkt één keer of er een toets is ingedrukt. 
-=======
-                    Nu je `{repeat}` hebt geleerd kunnen we meerdere keren kijken of er een toets is ingedrukt.
-                    Je kunt dit gebruiken om de schildpad te besturen.
-
-                    ### Opdracht
-                    De voorbeeldcode kijkt één keer of er een toets is ingedrukt.
->>>>>>> d38300ea
                     Pas de code aan door {repeat} toe te voegen en maak daar een mooie tekening mee.
                 example_code: |
                     ```
@@ -4537,30 +4529,8 @@
 
                     # Roep de functie op
                     ```
-<<<<<<< HEAD
             14:
                 story_text: "In de vorige levels heb je het spel \"boter, kaas en eieren\" kunnen maken. Nu heb je het `=` teken, het `==` teken en het `!=` teken geleerd. \nJe kunt deze kennis toepassen in het \"boter, kaas en eieren\" spel op deze manier:\n"
-=======
-
-            17:
-                story_text: |
-                    In het vorige level heb je geleerd om een spelletje boter-kaas-en-eieren te programmeren. Het spel werkt wel, maar het heeft de irritante eigenschap je steeds te vragen of je al gewonnen hebt.
-                    Nu we het {elif} commando hebben geleerd, kunnen we het spel zelf ook laten herkennen of er al iemand gewonnen heeft. Dan hoeft het niet meer gevraagd te worden!
-
-                    ### Opdracht
-                    ***Plak je code hier*** Plak je code van het vorige level hier en maak het level 17 proof. In dit level heb je namelijk geleerd om dubbele punten te gebruiken bij het maken van een blok. Voeg de dubbele punten toe op je juiste plekken.
-
-                    ***Maak een functie die een winnaar herkent*** Wij hebben alvast een beginnetje voor je gemaakt. Plak dit stukje code onder de functie `print_veld` en maak de nieuwe functie af. Je ziet dat het eerste stukje code checkt of plek 1, 2 en 3 hetzelfde zijn. Als dat zo is heb je namelijk 3 op een rij en heb je gewonnen.
-                    Het controleert ook of deze plekken geen lege plekken zijn, want dan heb je niet gewonnen, maar is het gewoon nog niet ingevuld.
-                    Als aan al deze voorwaarden voldaan wordt, wordt er een winnaar uitgeroepen.
-                    Maak de functie nu af door alle mogelijke winopties toe te voegen. Dit betekent dat je zelf nog de optie voor de 2 andere rijen, 3 kolommen en 2 diagonalen moet toevoegen.
-                    Heb je alle opties geprogrammeerd, dan geeft de functie de variabele `game_over` terug, zodat we die in het spel kunnen gebruiken.
-
-                    ***Roep de functie in het spel*** Ga naar de regel `game_over = {vraag} 'heb je gewonnen?'` en verander die in `game_over = {call} winnaar_uitroepen {with} veld, teken`. Nu checkt de functie voor je of er een winnaar is en hoeven de spelers niet steeds de vraag te beantwoorden!
-
-                    ***Geniet van je spelletje!*** Super! Je hebt het spel afgemaakt! Veel speelplezier!
-
->>>>>>> d38300ea
                 example_code: |
                     ```
                     # Plak je code hier en pas het aan naar level 17
@@ -5074,11 +5044,7 @@
                     ### Opdracht
                     Maak een code om armbanden te ontwerpen!
 
-<<<<<<< HEAD
                     Bracelet Designing program <img src="https://github.com/hedyorg/hedy/assets/80678586/549d7f3a-c492-4b4a-b173-746eb3400951" width="500"> 
-=======
-                    Bracelet Designing program <img src="https://github.com/hedyorg/hedy/assets/80678586/549d7f3a-c492-4b4a-b173-746eb3400951" width="500">
->>>>>>> d38300ea
                 example_code: |
                     Hint voor het ontwerpen van armbanden:
 
