adventures:
    default:
        name: "Introductie"
        description: "Level uitleg"
        default_save_name: "intro"
        levels:
            1:
                story_text: |
                    Welkom bij Hedy! In Level 1 ga je je eerste codes leren maken.

                    Als je een code het getypt in het invoerscherm kun je op de knop 'Voer de code uit' klikken. Je programma wordt dan uitgevoerd in het uitvoerscherm.

                    Klaar om te leren programmeren? Ga dan snel naar het eerste avontuur in het volgende tabje!
                start_code: "{print} hallo wereld!"
            2:
                    story_text: |
                        Gefeliciteerd! Je bent door naar level 2. Hopelijk heb je al wat coole codes gemaakt!
                        In het eerste level heb je misschien gemerkt dat het  `{echo}` commando maar voor één antwoord tegelijk gebruikt kan worden.
                        Bijvoorbeeld in het restaurantavontuur kun je echoën wat de klanten willen eten, of wat ze willen drinken, maar niet allebei in één zin.
                    example_code: |
                        ```
                        {print} Welcome bij restaurant Hedy
                        {ask} Wat wil je eten?
                        {echo} Dus jij wilt graag
                        {ask} Wat wil je drinken?
                        {echo} Dus jij wilt graag
                        ```
                    story_text_2: |
                        Als de speler een hamburger en een cola bestelt, kun je niet aan het einde één zin maken waarin de bestelling herhaald wordt. Het zou moeten in twee aparte regels.
                        Daarnaast plaatst het `{echo}` commando het antwoord altijd aan het einde van de zin. Dus je kunt bijvoorbeeld niet zeggen "Je hamburger komt er aan!".

                        Dat verandert gelukkig in dit level. In level 2 leer je werken met variabelen. Hiermee kun je meerdere stukjes informatie opslaan èn kun je het overal in de zin plaatsen waar je wil.
                        Op naar het volgende avontuur!
                    start_code: "{print} hello world!"
            3:
                    story_text: |
                        In het vorige level heb je geleerd wat een variabele is en hoe je avonturen wat interactiever kunt maken.
                        Maar... Dat is niet het enige wat je kunt doen met variabelen! Je kunt met variabelen ook lijstjes maken.
                        En je kunt Hedy een willekeurig item van het lijstje laten kiezen, waardoor je echte spelletjes kunt programmeren!
                        Ga maar snel naar het volgende avontuur!
                    start_code: "{print} hello world!"
            4:
                    start_code: "{print} 'Hello world'"
                    story_text: |
                        In de vorige levels heb je geoefend met variabelen, maar misschien ben je dit probleem tegengekomen.
                        Als je deze code wil programmeren:

                        Je wilde natuurlijk printen:
                        `Mijn naam is Sophie`

                        maar Hedy print:
                        `Mijn Sophie is Sophie`.

                        In dit level leer je dit probleem aan te pakken door middel van aanhalingstekens.

                    example_code: |
                        ```
                        naam {is} Sophie
                        {print} Mijn naam is naam
                        ```
            5:
                    story_text: |
                        In de voorgaande levels heb je geleerd om met `{at} {random}`  te werken. Hierdoor kun je spelletjes maken waarbij er steeds een andere uitkomst is.
                        Maar echt interactief is het niet... De speler heeft namelijk geen invloed op wat er gebeurt in het spel.

                        In dit level leer je het `{if}` commando, waarmee je verschillende reacties kunt programmeren. Zo leer je bijvoorbeeld een wachtwoord instellen.
                        Ga maar snel naar het nieuwe avontuur!
                    example_code: |
                        ```
                        wachtwoord {is} {ask} 'Wat is het juiste wachtwoord?'
                        ```
                    start_code: |-
                        naam {is} {ask} 'Hoe heet jij?'
                        {if} naam {is} Hedy {print} 'cool!' {else} {print} 'meh'
            6:
                    story_text: |
                        In het vorige level heb je geoefend met `{ask}` en `{if}`. Zo heb je in het restaurant bijvoorbeeld aan je klanten gevraagd wat ze wilden eten.
                        Wat je echter nog niet kunt doen, is de prijs berekenen voor je klanten.

                        In dit level kun je optellen, aftrekken, vermenigvuldigen en delen in jouw programma's. Hierdoor kun je een bonnetje maken voor je restaurantgasten, of een geheime kortingscode bedenken voor je vrienden en familie.
                        Je leert dit level ook een rekenspelletje maken, waarmee je broertje of zusje de tafelsommen kan oefenen.
                        Neem maar eens een kijkje!
                    example_code: |
                        ```
                        eten_prijs {is} 0
                        drinken_prijs {is} 0
                        totaal_prijs {is} 0
                        {print} 'Welkom bij McHedy'
                        bestelling {is} {ask} 'Wat wil je eten?'
                        {if} bestelling {is} hamburger eten_prijs {is} 5
                        {if} bestelling {is} friet eten_prijs {is} 2
                        drinken {is} {ask} 'Wat wilt u daarbij drinken?'
                        {if} drinken {is} water drinken_prijs {is} 0
                        else drinken_prijs {is} 3
                        totaal_price {is} eten_prijs + drinken_prijs
                        {print} 'Dat wordt dan ' totaal_prijs ' euro, alstublieft'
                        ```
                    start_code: "# place your code here"
            7:
                    story_text: |
                        Goed gedaan! Je bent bij het volgende level, wat betekent dat je goed geoefend hebt met `{if}` en `{else}`. Waarschijnlijk heb je al gemerkt dat je codes steeds langer worden.
                        Hier zie je de code van het verjaardagsliedje 'Happy Birthday'.
                        Dat is een hoop code voor steeds hetzelfde zinnetje.... Gelukkig leer je in het volgende avontuur een oplossing!
                    example_code: |
                        ```
                        {print} 'happy birthday to you'
                        {print} 'happy birthday to you'
                        {print} 'happy birthday dear Hedy'
                        {print} 'happy birthday to you'
                        ```
                    start_code: |
                        {print} 'happy birthday to you'
                        {print} 'happy birthday to you'
                        {print} 'happy birthday dear Hedy'
                        {print} 'happy birthday to you'
            8:
                    story_text: |
                        Je hebt nu één regel code leren herhalen. Dat is handig, maar niet altijd genoeg. Soms wil je een groepje van meerdere codes een paar keer herhalen.
                        In dit level leer je hoe je dat doet!
                    example_code: |
                        ```
                        {repeat} 5 {times} {print} 'In het volgende avontuur leer je meerdere regels herhalen!'
                        ```
                    start_code: "{print} 'Lets go to the next tab!'"
            9:
                    story_text: |
                        Fantastisch! Je bent alweer bij een nieuw level! In de vorige levels leerde je meerdere regels code in een blokje zetten met een {if} of {repeat} commando. Maar je kon ze nog niet allebei tegelijk gebruiken...
                        Goed nieuws! In dit level mag je een {if} in een {if} of in een {repeat} zetten. Kijk maar!
                    example_code: |
                        ```
                        antwoord = {ask} 'Ben je klaar om iets nieuws te leren?'
                        {if} antwoord {is} ja
                            {print} 'Super! Je kunt leren hoe je een herhaalcommando in een alscommando kunt zetten'
                            {print} 'Joepie!'
                            {print} 'Joepie!'
                            {print} 'Joepie!'
                        {else}
                            {print} 'Nee? Oefen dan nog even door in het vorige level'
                    start_code: "{print} Lets go to the next tab!"
            10:
                    story_text: |
                        Wat ben jij goed bezig! In het vorige level ben je misschien tegen een klein probleempje aangelopen. Je hebt geleerd hoe je regels kunt herhalen, maar wat als je ze elke keer net ietsje ander wil.
                        Bijvoorbeeld in het Engelse liedje 'if you're happy and you know it'. Dat zou er dan ongeveer zo uitzien:

                        Als je in het volgende couplet niet 'clap your hands' maar 'stomp your feet' wil gebruiken, dan moet je de code volledig aanpassen.
                        Superonhandig! In dit level leer je het `{for}` commando, dat dat probleem voor je oplost!
                        Ga maar snel door!
                    example_code: |
                        ```
                        {repeat} 2 {times}
                            {print} 'if youre happy and you know it clap your hands'
                        {print} 'if youre happy and you know it and you really want to show it'
                        {print} 'if youre happy and you know it clap your hands'
                        ```
                    start_code: "{print} 'Lets go to the next tab!'"
            11:
                    story_text: |
                        Je bent al ver gekomen! Goedzo! In de hogere levels gaat de Hedy programmeertaal steeds meer op Python lijken.
                        In Python bestaat het `{repeat}` commando niet, maar er is wel een commando dat werkt zoals {repeat}. Ben je benieuwd hoe je`{repeat}` zegt in Pythontaal? Ga dan naar het volgende avontuur!
                    start_code: "{print} 'Lets go to the next tab!'"
            12:
                    story_text: |
                        Misschien heb je in een van je programma's al eens geprobeerd om kommagetallen te gebruiken, bijvoorbeeld bij je restaurant. Als je dat gedaan hebt, dan ben je er achtergekomen dat Hedy die kommagetallen steeds afrondde.
                        Vanaf nu mag je ook kommagetallen gebruiken! Wil je weten hoe? Kijk dan in het volgende avontuur!
                    example_code: |
                        ```
                        burger = 5
                        drinken = 2
                        totaal = burger + drinken
                        print 'Dat kost ' totaal ' euro alstublieft'
                        ```
                    start_code: "{print} 'Lets go to the next tab!'"
            13:
                    story_text: |
                        In vorige levels heb je geleerd hoe je twee `{if}`commando's in elkaar kan stoppen. Dit werk prima, maar het kan wel resulteren in lange onhandige codes zoals deze:
                        In dit systeem moet je zowel de goede gebruikersnaam als het goede wachtwoord opgeven.
                        In dit level leer je het `{and}` commando, waarmee je codes zoals deze een stuk korter en makkelijker kunt maken!
                        Kijk maar!
                    example_code: |
                        ```
                        gebruikersnaam = {ask} 'Wat is je gebruikersnaam?'
                        wachtwoord = {ask} 'Wat is je wachtwoord?'
                        {if} gebruikersnaam {is} 'Hedy'
                            {if} wachtwoord {is} 'geheim'
                                {print} 'Welkom Hedy!'
                            {else}
                                {print} 'Toegang geweigerd!'
                        {else}
                            {print} 'Toegang geweigerd!'
                        ```
                    start_code: "{print} 'Lets go to the next level!'"
            14:
                    story_text: |
                        Met het programma hiernaast kun je berekenen of je je schoolvak wel of niet hebt gehaald (dus, of je een 6 of hoger hebt gehaald).
                        Je kunt zien dat deze code extreem onhandig is, door de veel te lange regel 5.
                        Alle cijfers van 1 tot 5 moesten apart worden ingevoerd. Gelukkig leer je in het volgende avontuur hoe je dit kunt oplossen!
                    example_code: |
                        ```
                        eerste_cijfer = {ask} 'Wat heb je gehaald op je eerste toets?'
                        tweede_cijfer = {ask} 'Wat heb je gehaald op je tweede toets?'
                        samen = eerste_cijfer + tweede_cijfer
                        gemiddelde_cijfer = samen / 2
                        {if} gemiddelde_cijfer = 1 {or} gemiddelde_cijfer = 2 {or} gemiddelde_cijfer = 3 {or} gemiddelde_cijfer = 4 {or} gemiddelde_cijfer = 5
                            {print} 'Oh oh! Je gaat dit vak niet halen...'
                        {else}
                            {print} 'Hoera! Je haalt het vak!'
                        ```
                    start_code: "{print} 'Lets go to the next tab'"
            15:
                    story_text: |
                        In het spelletje hiernaast kan de speler erg lang blijven spelen...
                        Maar de code is onhandig en veel te lang. Daarbij kan de speler geen 101 potjes spelen als hij/zij dat zou willen!
                        Kun je dan nooit oneindig spelen?
                        In dit level leer je een code waarmee dat wel kan! En nog een stuk gemakkelijker ook!
                    example_code: |
                        ```
                        spel {is} 'aan'
                        {for} i {in} {range} 1 {to} 100
                            {if} spel {is} 'aan'
                                antwoord = {ask} 'Wil je doorspelen?'
                                {if} antwoord {is} 'nee'
                                    spel {is} 'over'
                                {if} antwoord {is} 'ja'
                                    {print} 'Ok dan ga ik door'
                        ```
                    start_code: "{print} 'Lets go to the next level!'"
            16:
                    story_text: |
                        In dit level komen we weer een stukje dichter bij Pythoncode. Je gaat leren hoe je twee lijstjes met elkaar kunt matchen.
                        Zo kun je bijvoorbeeld een lijstje met dieren matchen aan het bijpassende geluid.
                        Want als je dat tot nu toe probeerde, kom je uit op de codes hieronder. En die slaan duideijk nergens op!
                    example_code: |
                        ```
                        dieren = 'kip', 'paard', 'koe'
                        geluiden = 'tok', 'pfffff', 'boe'
                        {for} dier {in} dieren
                            {print} 'een ' dier ' zegt ' geluiden {at} {random}
                        ```
                        Dit kun je ook proberen, maar....
                        ```
                        dieren = 'kip', 'paard', 'koe'
                        sounds = 'tok', 'pffffff', 'boe'
                        {for} dier {in} dieren
                            {for} geluid {in} geluiden
                                {print} 'Een ' dier ' zegt ' geluid
                        ```
                    start_code: "{print} 'Lets go to the next tab!'"
            17:
                    story_text: |
                        Je bent bijna aan het einde van Hedy, goed bezig! In dit level leer je `{print}` op de Pythonmanier!
                    start_code: "{print} 'Lets go to the next level!'"
            18:
                    story_text: |
                        Hoera! Je hebt het einde van van Hedy bereikt! De codes die je hier in het laaste level maakt kun je kopiëren naar andere Python omgevingen, zoals replit or PyCharm. Daar kun je verder Python leren!
                        Let wel op! Python kan alleen Engelse commando's lezen. Dus heb je de commando's geprogrammeerd in een andere taal, zet ze dan nu om naar het Engels.
                    start_code: "{print} ('Great job!!!')"
    story:
        name: "Verhaal"
        description: "Maak een interactief verhaal"
        default_save_name: "Verhaal"
        levels:
            1:
                story_text: |
                    In level 1 kun je een verhaal maken met steeds een andere hoofdpersoon die je zelf invoert.

                    Gebruik als eerste regel `{ask}` en vraag wie de hoofdpersoon van jouw verhaal wordt.

                    Na die eerste regel begin je met `{print}` als de zin moet worden geprint.
                    Je gebruikt `{echo}` als je wilt dat jouw hoofdpersoon op het einde van de zin komt.
                example_code: |
                    ```
                    {ask} De hoofdpersoon van dit verhaal is
                    {print} De hoofdpersoon gaat nu in het bos lopen
                    {echo} Hij is wel een beetje bang, die
                    {print} Overal hoort hij gekke geluiden
                    {print} Hij is bang dat dit een spookbos is
                    ```
                start_code: "{print} Hier begint jouw verhaal"
                story_text_2: |
                    ### Opdracht
                    Maak nu je eigen verhaal van minstens 6 regels code.
                    Dit verhaaltje mag niet hetzelfde zijn als de voorbeeldcode.
                    Gebruik minstens een `{ask}` en een `{echo}` commando.
                    Je mag zelf een onderwerp kiezen.
                    Geen inspiratie? Kies dan een van onze onderwerpen: Naar de bioscoop, een sportwedstrijd of een dagje naar de dierentuin
            2:
                story_text: |
                    In level 2 kun je je verhaal leuker maken. De naam van je hoofdpersoon kan nu overal in de zin staan.

                    Je moet daar wel een klein beetje extra voor programmeren. Je moet je hoofdpersoon nu eerst een naam geven.

                    Die naam kun je dan overal in een zin neerzetten.
                story_text_2: |
                    ### Opdracht
                    Het is tijd om variabelen toe te voegen aan jouw eigen verhaal, dat je in level 1 hebt geschreven.
                    Ga naar 'Mijn programma's', zoek jouw level 1 verhaal avontuur op en kopieer de code. Plak de code daarna in het invoerscherm hier in dit level.

                    Deze code werkt nog niet, omdat je nog geen variabelen gebruikt hebt.
                    Verander de `{ask}` en `{echo}` commando's in jouw code naar de juiste vorm, die je in dit level geleerd hebt.

                    **Extra** Voeg een slaapcommando toe aan jouw code om spanning in het verhaal op te bouwen.
                example_code: |-
                    ```
                    naam {is} {ask} Hoe heet de hoofdpersoon?
                    {print} naam gaat nu in het bos lopen
                    {print} naam is wel een beetje bang
                    {print} ineens hoort hij een vreemd geluid
                    {sleep} 2
                    {print} naam is bang dat dit een spookbos is
                    ```
                start_code: "{print} Hier komt straks jouw verhaal!"
            3:
                story_text: |
                    In dit level kun je iets willekeurigs aan je verhaal toevoegen. Een willekeurig monster, dier of ander obstakel. Dat gaat zo:
                start_code: "{print} Hier komt straks jouw verhaal!"
                example_code: |
                    ```
                    dieren {is} 🦇, 🐿, 🦉, 🦔
                    {print} Hij hoort nu het geluid van een dieren {at} {random}
                    ```
                story_text_2: |
                    Het `{add}`commando kun je misschien ook in je verhaal gebruiken.

                example_code_2: |
                    ```
                    {print} Hij hoort een geluid...
                    dieren {is} 🐿, 🦔, 🦇, 🦉
                    dier {is} {ask} Wat denk jij dat het is?
                    {add} dier {to_list} dieren
                    {print} het was een dieren {at} {random}
                    ```
                story_text_3: |
                    Hiernaast zie je een voorbeeld van het `{remove}` commando in een verhaal

                    ### Opdracht
                    Kopieer jouw verhaal uit het vorige level in dit level.
                    In dit level leerde je 3 nieuwe commando's: `{at} {random}` , `{add} {to}` en `{remove} {from}`.
                    Voeg nieuwe regels code toe aan jouw verhaal, zodat deze 3 nieuwe commando's allemaal minstens 1x gebruikt worden.
                example_code_3: |
                    ```
                    {print} Zijn rugzak is veel te zwaar...
                    {print} In de rugzak zitten een fles water, een zaklamp en een baksteen.
                    tas {is} water, zaklamp, baksteen
                    weggooien {is} {ask} Welk ding zal onze held weggooien?
                    {remove} weggooien {from} tas
                    ```
            4:
                story_text: |
                    Misschien heb je gezien dat in het vorige level nog wel een foutje zit. Heb je toevallig geprobeerd om een zin te maken waarin het woord naam zat? Bijv. `{print}` mijn naam is naam.
                    Dat werkte niet goed! Dan krijg je: mijn Henk is Henk. Dat kun je in dit level oplossen. Daarvoor moet je wel aanhalingstekens gebruiken bij alles dat je gaat printen.

                    ### Opdracht
                    Kopieer de voorbeeldcode en maak hem kloppend door aanhalingstekens in te vullen op de lijntjes.

                    ### Opdracht 2
                    Ga terug naar het vorige level en kopieer je eigen verhaalcode. Maak de code nu kloppend voor dit level door er aanhalingstekens aan toe te voegen op de goede plekken.
                    Let op: De variabelen die je in jouw eigen verhaal gebruikt moeten buiten de aanhalingstekens. Net als bij de tweede regel van de voorbeeldcode. Daar staat de variabele naam ook buiten de aanhalingstekens.
                example_code: |
                    ```
                    naam {is} {ask} _Hoe heet de hoofdpersoon_
                    {print} _De hoofdpersoon heet _ naam
                    {print} naam _ gaat nu in het bos lopen_
                    {print} naam _ is wel een beetje bang_
                    dieren {is} 🦔, 🦉, 🐿, 🦇
                    {print} _Hij hoort het geluid van een _ dieren {at} {random}
                    {print} naam _ is bang dat dit een spookbos is_
                    ```
                start_code: "{print} 'Hier komt straks jouw verhaal!'"
            5:
                story_text: |
                    In dit level kun je je verhaal nog leuker maken door verschillende eindes te programmeren.
                    In de voorbeeldcode zie je dat er twee verschillende eindes zijn geprogrammeerd.

                    ### Opdracht 1
                    Schrijf een kort verhaaltje van minstens 6 regels over een zelfgekozen onderwerp.
                    Geen inspiratie? Kies dan een van onze onderwerpen: een superheld, een saaie dag op school, gestrand op een onbewoond eiland.

                    Geef de speler nu de kans om te kiezen uit een goed of een slecht einde, net als in de voorbeeldcode.
                    Programmeer beide eindes.

                    ### Opdracht 2
                    Kopieer jouw verhaal van de vorige levels.
                    Voeg minstens 2 `{if}` en `{else}` commando's toe aan het verhaal.
                    Je kunt dit doen door een goed en een slecht einde te programmeren, zoals bij opdracht 1, maar je kunt ook andere manieren zoeken om deze commando's toe te voegen.

                example_code: |
                    ```
                    naam {is} {ask} 'Wie loopt er in het bos?'
                    {print} naam ' loopt door het bos'
                    {print} naam ' komt een monster tegen'
                    einde {is} {ask} 'Wil je een goed of slecht einde?'
                    {if} einde {is} goed {print} naam ' pakt het zwaard en het monster rent snel weg'
                    {else} {print} 'Het monster eet ' naam ' op'
                    ```
                start_code: "{print} 'Hier komt straks jouw verhaal!'"
            7:
                story_text: |
                    Soms zegt iemand in een verhaal iets meerdere keren. Bijvoorbeeld als iemand om hulp roept, of een liedje zingt.
                    Dat kun je nu in je verhaal zetten met `{repeat}`.

                    ### Opdracht
                    Kun jij ook herhaling in jouw verhaal gebruiken? Ga terug naar level 6, zoek je verhaalprogramma op en kies minstens
                    één `{print}` regel om te herhalen.
                example_code: |
                    ```
                    {print} 'De prins riep steeds om hulp'
                    {repeat} 5 {times} {print} 'Help!'
                    {print} 'Waarom helpt niemand me nou toch?'
                    ```
                start_code: "{repeat} 5 {times} {print} 'Help!'"
            8:
                story_text: |
                    In dit level kun je je verhaal écht interactief maken! In dit level is het `{if}` commando namelijk veranderd, waardoor je meerdere regels kan printen na een `{if}`. Zo kun je de lezer van je verhaal een keuze laten maken. Na de keuze gaat het verhaal verder op basis van die keuze. Kijk maar naar het voorbeeld.

                    ### Opdracht 1
                    In de voorbeeldcode zie je hoe je twee verschillende verhalen kunt maken; eentje waarbij je op het geluid afgaat en eentje waarbij je je verstopt. Vul zelf lege plekken in! **(extra)** Maak het verhaal nog langer. Wat gebeurt er verder? Je kan ook een tweede vraag toevoegen met een tweede keuze.

                    ### Opdracht 2
                    Oefen met het inspringen. Ga terug naar level 5, zoek je verhaalprogramma op. Maak dan je goede én slechte einde ieder minstens drie regels.

                example_code: |
                    ```
                    hoofdpersoon = {ask} 'Hoe heet de hoofdpersoon in dit verhaal?'
                    {print} hoofdpersoon ' loopt door het bos'
                    {print} hoofdpersoon ' hoort plotseling een geluid!'
                    dapper = {ask} 'Gaat 'hoofdpersoon ' op het geluid af?'
                    {if} dapper {is} ja
                        {print} 'Dapper stapt ' hoofdpersoon ' op het geluid af'
                        {print} _
                    {else}
                        {print} 'Snel zoekt ' hoofdpersoon ' een verstopplek'
                        {print} _
                    ```
                start_code: "# Schrijf jouw code hier"
            9:
                story_text: |
                    In dit level kun je `{if}` and `{repeat}` commando's in andere `{if}` en `{repeat}` commando's stoppen. 
                    Hierdoor krijg je nog meer mogelijkheden om je verhaal echt interactief te maken!

                    ### Opdracht 1
                    Maak de code af op de streepjes zodat de `{if}` het doet.

                    ### Opdracht 2
                    Voeg een `{if}` en een `{else}` toe aan het gedeelte van het verhaal waar Robin naar huis gaat.

                    ### Opdracht 3
                    Ga terug naar je verhaal van level 8 en gebruik ook minstens twee keer een `{if}` in een `{if}`.
                example_code: |
                    ```
                    {print} 'Robin loopt door de stad'
                    locatie = {ask} 'Gaat Robin een winkel in of gaat ze naar huis?'
                    {if} locatie {is} winkel
                        {print} 'Ze stapt de winkel binnen'
                        {print} 'Robin ziet een interessant boek.'
                        boek = {ask} 'Koopt Robin het boek?'
                        {if} boek {is} ja
                            {print} 'Robin koopt het boek en gaat naar huis'
                        {else}
                            {print} 'Robin verlaat de winkel en gaat naar huis'
                    {else}
                        {print} 'Robin gaat naar huis'
                    ```
                start_code: "# Schrijf jouw code hier"
            10:
                story_text: |
                    In dit level kun je het commando `{for}` in je verhaal gebruiken. Op deze manier kun je gemakkelijk het kinderboek 'Beertje bruin, wat zie jij daar?' programmeren.

                    ### Opdracht 
                    Kijk naar <a href="https://www.yonkerspublicschools.org/cms/lib/NY01814060/Centricity/Domain/1621/Brown%20Bear%20Book.pdf"> het verhaal</a>, als je het niet kent, en zorg dat dit hele verhaal wordt uitgeprint.
                example_code: |
                    ```
                    dieren = _ , _ , _
                    {print} 'Brown Bear, Brown Bear'
                    _

                    ```
                start_code: "# Schrijf jouw code hier"
            12:
                story_text: |-

                            Aanhalingstekens zijn nu nodig om woorden op te slaan in een variabele, voor en achter ieder element in de lijst.

                            ### Opdracht
                            Zoek een verhaal op uit een eerder level, je mag zelf kiezen welk level.
                            Zorg dan dat alles weer in orde is door op de juiste plekken aanhalingstekens toe te voegen.
                example_code: |
                    ```
                    naam = 'De Koningin van Engeland'
                    {print} naam ' zat te genieten van een lekker taartje, toen plotseling...'
                    ```
                start_code: "# Schrijf jouw code hier"
            13:
                story_text: |
                    Met `{and}` en `{or}` kun je een verhaal nog veelzijdiger maken! Je kan een speler twee vragen stellen en reageren op beide antwoorden.

                    ### Opdracht 1
                    Bekijk het voorbeeld en maak het af door de _ in te vullen. Voeg daarna nog minstens twee {if} codes met `{and}` of `{or}` toe.

                    ### Opdracht 2
                    Zoek een verhaal op uit een vorig level, en voeg er een `{and}` of `{or}` aan toe.

                example_code: |
                    ```
                    {print} 'Onze held loopt door het bos'
                    {print} 'Ineens komt ze bij een splitsing...'
                    pad = {ask} 'Welk pad moet onze held kiezen?'
                    wapen = {ask} 'Wat voor wapen zal ze trekken?'
                    {if} pad {is} 'links' {and} wapen is 'zwaard'
                        _

                    ```
                start_code: "# Schrijf jouw code hier"
            15:
                story_text: |
                    In dit level kun je de `{while}` loop gebruiken om je verhaaltjes nog interessanter te maken. Zo kun je `{while} spelletje {is} 'aan'` gebruiken om het spel te laten werken totdat je game over bent.
                    Of je kunt `{while} zwaard {is} 'kwijt'` gebruiken, zodat de speler niet verder kan totdat hij/zij het zwaard gevonden heeft.
                example_code: |
                    ```
                    sleutels = 'kwijt'
                    {print} 'Je staat in de voortuin en bent je sleutels kwijt.'
                    {print} 'Waar ga je zoeken?'
                    {print} 'kies uit: boom, steen, bloembed, brievenbus'
                    {while} sleutels == 'kwijt'
                        locatie = {ask} 'Waar wil je zoeken?'
                        {if} locatie == 'bloembed'
                            {print} 'Hier zijn ze!'
                            sleutels = 'gevonden'
                        {else}
                            {print} 'Helaas, ze liggen niet bij de ' locatie
                    {print} 'Nu kun je het huis in!'
                    ```
                start_code: "# Schrijf jouw code hier"
            18:
                story_text: |
                    We gaan weer een verhaal printen, maar we moeten daarbij steeds haakjes gebruiken bij de `{print}`.

                    ### Opdracht 1
                    Maak een verhaal van minstens 5 zinnen. Je hoeft `naam` nog niet te gebruiken.
                story_text_2: |
                    ### Opdracht 2
                    We hebben al een `{input}` voor jou klaargezet. Gebruik eerst de variabele `naam` in je verhaal.
                    Voeg daarna een tweede `{ask}` toe en gebruik die variabele ook.
                    Tip: Denk aan de komma's in een `{print}` tussen tekst en variabelen!
                example_code: |
                    ```
                    {print}('Welkom bij dit verhaal!')
                    ```
                example_code_2: |
                    ```
                    naam = {input}('Hoe heet jij?')
                    {print}('Welkom bij dit verhaal!')
                    ```
                start_code: "# Schrijf jouw code hier"
    parrot:
        name: "Papegaai"
        description: "Maak je eigen online papegaai die je napraat!"
        default_save_name: "Papegaai"
        levels:
            1:
                story_text: |
                    Maak je eigen online papegaai die je napraat!
                example_code: |
                    ```
                    {print} Ik ben papegaai Hedy
                    {ask} Wie ben jij?
                    {echo}
                    {echo}
                    ```
                story_text_2: |
                    ### Opdracht
                    Kopieer de voorbeeldcode naar jouw invoerscherm door op de gele knop te klikken.
                    Laat de papegaai nu een andere vraag stellen dan in het voorbeeld. Vul de vraag in op het lijntje.
                    **Extra** Je kunt de papegaai ook meerdere vragen laten stellen. Typ onder jouw code nog meer regels code.
                example_code_2: |
                    ```
                    {print} Ik ben Hedy de papegaai
                    {ask} _
                    {echo}
                    {echo}
                    ```
                start_code: "{print} Ik ben Hedy de papegaai!"
            2:
                story_text: |
                    Maak je eigen online papegaai die je napraat!
                example_code: |
                    ```
                    {print} Ik ben papegaai Hedy
                    naam {is} {ask} Wie ben jij?
                    {print} naam
                    {sleep}
                    {print} koppie krauw
                    {sleep}
                    {print} naam
                    ```
                start_code: "{print} Ik ben Hedy de papegaai!"
                story_text_2: |
                    ### Opdracht
                    Je kunt variabelen gebruiken om de papegaai meer te laten zeggen dat alleen je naam. Kun jij deze code afmaken?
            3:
                story_text: |
                    Leer je papegaai nieuwe woordjes met het `{add}` commando!
                    ### Opdracht
                    Hoe kun je de papegaai meerdere woorden laten zeggen?
                example_code: |
                    ```
                    woorden {is} lorre, Hedy
                    {print} Train je papegaai!
                    nieuw_woord {is} {ask} Welk woord moet je papegaai leren?
                    {add} nieuw_woord {to_list} woorden
                    {print} 🧒: Zeg nieuw_woord , Hedy!
                    {print} 🦜: woorden {at} {random}
                    ```
                start_code: "# Schrijf jouw code hier"
            4:
                story_text: |
                    In dit level gebruiken we aanhalingstekens bij de commando's `{ask}` en `{print}`.
                    ### Opdracht
                    Maak de code af door aanhalingstekens toe te voegen op de lijntjes.
                example_code: |
                    ```
                    woorden {is} lorre, Hedy
                    {print} 'Train je papegaai!'
                    nieuw_woord {is} {ask} _ Welk woord moet je papegaai leren? _
                    {add} nieuw_woord {to_list} woorden
                    {print} _ 🧒: Zeg _ nieuw_woord _ , Hedy! _
                    {print} _ 🦜: _ woorden {at} {random}
                    ```
                start_code: "# Schrijf jouw code hier"
            5:
                story_text: |
                    Beloon je papegaai als hij het nieuwe woordje zegt!

                    Maak de code af door de juiste commando's in te vullen op de lijntjes.
                example_code: |
                    ```
                    woorden {is} lorre, Hedy
                    {print} 'Train je papegaai!'
                    nieuw_woord {is} {ask} 'Welk woord moet je papegaai leren?'
                    {add} nieuw_woord {to_list} woorden
                    {print} '🧒 Zeg ' nieuw_woord ', Hedy!'
                    gezegd_woord {is} woorden {at} {random}
                    {print} '🦜 ' gezegd_woord
                    _ gezegd_woord {is} nieuw_woord _ '🧒 Goedzo! 🍪'
                    _ _ '🧒 Nee! Zeg ' nieuw_woord
                    ```
                start_code: "# Schrijf jouw code hier"
    songs:
        name: "Zing een liedje!"
        description: "Print een liedje"
        default_save_name: "Liedje"
        levels:
            6:
                story_text: |
                    In liedjes zit vaak veel herhaling. Soms wordt er in die herhaling ook geteld.
                    Bijvoorbeeld in het welbekende potje met vet. Dat kan je met een beetje rekenen zelf programmeren.

                    ### Opdracht
                    Je kunt nu regel 2 t/m 9 zo vaak herhalen als je wil door de regels te kopiëren en plakken.
                example_code: |
                    ```
                    couplet = 1
                    {print} 'Ik heb het potje met vet'
                    {print} 'al op de tafel gezet'
                    {print} 'Ik heb het'
                    {print} 'potje, potje, potje, potje... '
                    {print} 'veeeeeet'
                    {print} 'al op de tafel gezet'
                    couplet = couplet + 1
                    {print} 'Door naar het ' couplet 'e couplet'
                    ```

                    Na het potje met vet kun je natuurlijk ook nog andere liedjes programmeren. Er zijn veel liedjes met tellen erin.
                    Misschien kun jij het liedje 99 bottles of beer ook wel maken! Daar tellen we af in plaats van op.
                start_code: "{print} 'Zing een liedje!'"
                story_text_2: |
                    Dit kinderliedje telt van 10 visjes naar 1 visje. Kopieer regel 2 tot en met 7 om het hele lied te maken!
                example_code_2: |
                    ```
                    nummer = 11
                    nummer = nummer - 1
                    {print} nummer 'kleine visjes zwommen naar de zee'
                    {print} 'Moeder zei ik ga niet mee! '
                    {print} 'Ik blijf liever in de vieze oude sloop want in de zee daar zwemmen haaien en die bijten je'
                    {print} 'BLUB BLUB BLUB BLUB BLUB BLUB BLUB BLUB BLUB BLUB BLUB BLUB BLUB'
                    {sleep}
                    ```
            7:
                story_text: |
                    In liedjes zit vaak veel herhaling. Denk maar aan Baby Shark! Ze zingen steeds hetzelfde:

                    Baby Shark tututudutudu <br>
                    Baby Shark tututudutudu <br>
                    Baby Shark tututudutudu <br>
                    Baby Shark

                    ### Opdracht

                    Kan jij Baby Shark printen met een `{repeat}`? Maak de code af door de streepjes in te vullen. **(extra)**
                    Na Baby Shark kun je natuurlijk ook nog andere liedjes programmeren. Er zijn veel liedjes met herhaling erin! Kun jij er nog eentje verzinnen en printen met code?

                example_code: |
                    ```
                    {repeat} _ _ {print} 'Baby Shark tututudutudu'
                    {print} 'Baby Shark'
                    ```

                start_code: "{print} 'Baby Shark'"
            8:
                story_text: |
                    Nu kun je meerdere regels herhalen, wat heel fijn is in liedjes!

                    ### Opdracht
                    Zet het juiste commando op de streepjes, en zorg dat de code op de juiste manier inspringt.

                    **(extra)** Is Billie Boem gelukt? Probeer dan 10 kleine visjes.

                example_code: |
                    ```
                    _ 3 {times}
                    dier = {ask} 'Welk dier kies je?'
                    {print} 'En wie rijdt er op zijn ' dier ' door de prairie?'
                    {print} 'Dat is cowboy Billie Boem, door de boeven zeer gevreesd!'
                    {print} 'Er is nooit in het Wilde Westen een cowboy geweest, die zo dapper was als Cowboy Billie Boem.'
                    {print} 'Van je hotsie knotsie knetter!'
                    {print} 'Van je jippie jippie jeej!'
                    {print} 'Maar zijn ' dier ' was zeer vermoeid en die kon niet langer mee'
                    {print} 'Maar hij moest de boeven vangen, dus koos hij een ander beest'
                    {print} 'en nu mag je zelf bedenken wat voor beest dat is geweest!'
                    ```
                start_code: "# Schrijf jouw code hier"
            10:
                story_text: |
                    Ook in dit level kunnen we weer liedjes zingen, bijv. Baby Shark. Met `{for}` kunnen we het liedje met maar 6 regels code printen. 

                    ### Opdracht 1
                    Kun jij baby shark printen met een `{for}`? Vul de streepjes in en maak de codes verder af.
                story_text_2: |
                    ### Opdracht 2
                    Print het liedjes 10 kleine visjes met een `{for}`. Zoek de tekst op als je die niet kent.
                    **(extra)** Print het liedje Old MacDonald had a farm. Zoek de tekst op als je die niet kent, en zorg dat alle dieren ook het goede geluid maken, met een `{if}`.
                example_code_2: |
                    ```
                    visjes = 10, 9, 8, 7, 6, 5, 4, 3, 2
                    ```
                example_code: |
                    ```
                    familie = baby, mama, papa, opa, oma
                    _ _ _ _ 
                      {print} _
                    ```
                start_code: "# Schrijf jouw code hier"
            11:
                story_text: |
                    In dit level kun je makkelijk (af)tellen in een liedje. Zo kun je bijvoorbeeld het kinderliedje '10 kleine visjes' programmeren.

                    ### Opdracht 1
                    Maak het liedje af. Zoek de tekst op als je die niet meer weet.

                    ### Opdracht 2
                    De laatste regel van het liedje is anders. Zorg dta je die regel ook print iin de `{for}`. Darr heb je een `{if}` voor nodig.

                example_code: |
                    ```
                    _ _ _ _ 10 _ 1
                        {print} i ' kleine visjes zwommen naar de zee'
                    ```
                start_code: "# Schrijf jouw code hier"
            12:
                story_text: |
                    In dit level kun je meerdere woorden in een variabele opslaan. Dat komt goed uit bij liedjes zoals het Engelse kinderliedje 'if you're happy and you know it, clap your hands'.

                    ### Opdracht
                    Kun jij de regels beginnen met de goede hoeveelheid spaties om het liedje aan de praat te krijgen?
                    Let op: Je hoeft niet overal in te springen!
                example_code: |
                    ```
                    _ actions = 'clap your hands', 'stomp your feet', 'shout Hurray!'
                    _ {for} action {in} actions
                    _ {for} i {in} {range} 1 {to} 2
                    _ {print} 'if youre happy and you know it'
                    _ {print} action
                    _ {print} 'if youre happy and you know it {and} you really want to show it'
                    _ {print} 'if youre happy and you know it'
                    _ {print} action
                    ```
                start_code: "# Schrijf jouw code hier"
            16:
                story_text: |
                    Maak het nog makkelijker om een liedje te programmeren zoals old MacDonald! Je kunt nu de dieren en hun geluiden aan elkaar koppelen, door ze op dezelfde plaats in het lijstje te zetten.
                    Ook de Dronken Zeeman gaat lekker snel in dit level! Je hebt maar 5 regels nodig voor het gehele lied. Kijk maar!
                example_code: |
                    ```
                    dieren = ['big', 'hond', 'koe']
                    geluiden = ['knor', 'woef', 'boe']
                    {for} i {in} {range} 1 {to} 3
                        dier = dieren[i]
                        geluid = geluiden[i]
                        {print} 'Old MacDonald had een wei'
                        {print} 'hi ja hi ja ho!'
                        {print} 'En in die wei daar stond een ' dier
                        {print} 'hi ja hi ja ho!'
                        {print} 'met een ' geluid geluid ' hier'
                        {print} 'en een ' geluid geluid ' daar'
                        {print} 'hier een ' geluid
                        {print} 'daar een ' geluid
                        {print} 'overal een ' geluid geluid
                    ```

                    ```
                    coupletten = ['wat zullen we doen met de dronken zeeman?', 'hang hem aan de mast om uit te waaien', 'stop hem met zijn kop in een emmer water', 'dat zullen we doen met de dronken zeeman']
                    {for} couplet {in} coupletten
                        {for} i {in} {range} 1 {to} 3
                            {print} couplet
                        {print} 's morgens in de vroegte'
                        {for} i {in} {range} 1 {to} 3
                            {print} 'HELA HUP! daar gaat ie!'
                        {print} 's morgens in de vroegte'
                    ```
                start_code: "# Schrijf jouw code hier"
            18:
                story_text: |
                    In level 16 hebben we liedjes met lijsten gemaakt. Maar, deze codes doen het nu niet meer goed. De dubbele punten uit level 17 en de haakjes uit level 18 moeten er nog bij.

                    ### Opdracht 1
                    De dronken zeeman van level 16 staat hier als voorbeeldcode. Die is dus fout in dit level.
                    Zorg jij dat alles weer werkt? Om je te helpen hebben we op de plekken van _sommige_ fouten een _ neergezet.

                    ### Opdracht 2
                    Zoek nu ook je OldMacDonald lied op uit level 16, en verbeter dat.
                example_code: |
                    ```
                    coupletten = ['wat zullen we doen met de dronken zeeman?', 'hang hem aan de mast om uit te waaien', 'stop hem met zijn kop in een emmer water', 'dat zullen we doen met de dronken zeeman']
                    {for} couplet {in} coupletten _
                        {for} i {in} {range} 1 {to} 3 _
                            {print} _ couplet _
                        {print} 's morgens in de vroegte'
                        {for} i {in} {range} 1 {to} 3
                            {print} 'HELA HUP! daar gaat ie!'
                        {print} 's morgens in de vroegte'
                    ```
                start_code: "# Schrijf jouw code hier"
    turtle:
        name: "Tekenen"
        description: "Maak jouw eigen tekening"
        default_save_name: "Schildpad"
        levels:
            1:
                story_text: |
                    In level 1 kun je ook beginnen met een programmeer-tekening! Door lijnen te combineren met draaien kun je bijvoorbeeld een
                    vierkant maken of een trapje.

                    Met `{forward}` ga je naar voren. Het getal erna bepaalt hoe ver naar voren. Met `{turn} {right}` draai je een kwartslag, met de klok mee. `{turn} {left}` draait tegen de klok in.
                    Wil je naar achteren? Gebruik dan het `{forward} ` commando met een negatief getal. Dus bijvoorbeeld `{forward} -100`.
                example_code: |
                    ```
                    {turn} {right}
                    {forward} 50
                    {turn} {left}
                    {forward} 50
                    ```
                start_code: "{forward} 50\n{turn} {right}"
            2:
                story_text: |
                    In dit level kun je variabelen gebruiken om de turtle interactief te maken. Je kunt bijvoorbeeld aan de speler vragen hoeveel stapjes de turtle moet nemen.
                example_code: |
                    ```
                    {print} Figuren tekenen
                    hoek {is} 90
                    {turn} hoek
                    {forward} 25
                    {turn} hoek
                    {forward} 25
                    ```
                start_code: |-
                    {print} Schildpaddenrace!
                    hoek {is} 90
                    {turn} hoek
                    {forward} 25
                story_text_2: "Daarnaast kon je in level 1 alleen maar linksaf of rechtsaf slaan. Dat is een beetje saai!\nIn level 2 kun je de neus van de turtle naar elke richting laten wijzen. \n\nGebruik 90 graden om een kwartslag te draaien. Een heel rondje draaien is 360 graden. \nKun jij een figuurtje tekenen met deze code? Misschien een driehoek of een cirkel?\n"
                example_code_2: "```\n{print} Figuren tekenen\nhoek {is} 90\n{turn} hoek\n{forward} 25\n{turn} hoek\n{forward} 25\n```\n"
            3:
                story_text: |
                    Ook bij je teken-schildpad kun je `{at} {random}` gebruiken! Dan loopt hij steeds een ander pad.
                    Kies met `{at} {random}` een hoek uit een lijstje. Als je regels 2 en 3 een paar keer herhaalt, krijg je een langere tekening.

                    ### Opdracht
                    Kun jij regel 2 en 3 kopiëren en plakken om een langere random code te maken?
                example_code: |
                    ```
                    hoeken {is} 10, 50, 90, 150, 250
                    {turn} hoeken {at} {random}
                    {forward} 25
                    ```
                start_code: |-
                    {print} Schildpaddenrace!
                    hoek {is} 90
                    {turn} hoek
                    {forward} 25
            4:
                story_text: |
                    In dit level moet je aanhalingstekens gebruiken bij `{print}` en `{ask}`. Ook bij het tekenen dus!
                example_code: |
                    ```
                    {print} 'Figuren tekenen'
                    hoek {is} 90
                    {turn} hoek
                    {forward} 25
                    {turn} hoek
                    {forward} 25
                    ```

                start_code: |-
                    {print} 'Figuren tekenen'
                    hoek {is} 90
                    {turn} hoek
                    {forward} 25
                example_code_2: "```\n{color} {white}\n{forward} -80\n{color} {green}\n{forward} 50\n{color} {yellow}\n{forward} 50\n{color} {red}\n{forward} 50\n```\n"
                story_text_2: "Je kunt de lijn ook van kleur laten wisselen met `{color}`. Kijk maar eens naar het voorbeeld.\nJe kunt het commande `{color} {white}` gebruiken om onzichtbare lijnen te tekenen. Je kunt die witte lijnen b.v. gebruiken om ergens anders op het scherm te beginnen met tekenen.\n"
            5:
                story_text: |
                    In dit level kun je met `{if}` een keuze maken. Bijvoorbeeld tussen verschillende soorten figuren.
                story_text_2: |
                    ### Opdracht
                    Vul je juiste getallen in om de code aan de praat te krijgen.
                    Probeer daarna om de optie 'achteruit' toe te voegen.

                    **Extra**  Maak het programma opnieuw en gebruik daarbij Noord, Oost, Zuid en West in plaats van links en rechts.
                    Op deze manier kun je nog meer richtingen gebruiken, zoals Noordoost en Zuidwest.
                example_code: |
                    ```
                    {print} 'Figuren tekenen'
                    figuur {is} {ask} 'Wil je een driehoek of een vierkant?'
                    {if} figuur {is} driehoek hoek {is} 120
                    {else} hoek {is} 90
                    {turn} hoek
                    {forward} 25
                    {turn} hoek
                    {forward} 25
                    {turn} hoek
                    {forward} 25
                    {turn} hoek
                    {forward} 25
                    ```
                start_code: |-
                    {print} 'Figuren tekenen'
                    hoek {is} 90
                    {turn} hoek
                    {forward} 25
                example_code_2: "```\ndirection {is} {ask} 'Do you want to go left, right, or straight ahead?'\nif direction is left turn _\nif direction is right turn _\nforward 100\n```\n"
            6:
                story_text: |
                    In dit level kun je gaan rekenen en kun je daarmee verschillende figuren tekenen.
                    Misschien heb je op school al geleerd dat een heel rondje rond draaien 360 graden is. Zo niet, dan weet je het nu!
                    Daarom gebruik je voor een vierkant ook 90 graden. 360 gedeeld door 4 is 90.
                    Nu we met Hedy kunnen rekenen, kunnen we alle figuren tekenen die we maar willen!
                example_code: |
                    ```
                    hoeken = {ask} 'Hoeveel hoeken krijgt dit figuur?'
                    hoek = 360 / hoeken
                    {forward} 50
                    {turn} hoek
                    {forward} 50
                    {turn} hoek
                    {forward} 50
                    {turn} hoek
                    {forward} 50
                    {turn} hoek
                    {forward} 50
                    {turn} hoek
                    {forward} 50
                    {turn} hoek
                    ```
                start_code: |-
                    {print} 'Figuren tekenen'
            8:
                story_text: |
                    Nu we meerdere regels kunnen herhalen, kunnen we makkelijker figuren maken.
                    Want we hoeven maar één keer in te stellen wat de hoek is, en die variabele steeds gebruiken in de `{repeat}`.

                    ### Opdracht 1
                    De voorbeeldcode tekent een vierkant. Verander dat in een ander figuur zoals een driehoek of zeshoek. Je moet daarvoor twee regels veranderen!
                    Tip: een heel rondje is 360 graden.                   

                    ### Opdracht 2
                    Maak nu een tekening naar je eigen inzicht, met minstens twee verschillende veelhoeken.

                example_code: |
                    ```
                    hoek = 90
                    {repeat} 10 {times}
                        {turn} hoek
                        {forward} 50
                    ```
                story_text_2: |
                    **(extra)** We kunnen nu het programma verbeteren dat verschillende figuren tekent.
                    Maak de code af en je kunt iedere veelhoek tekenen.

                example_code_2: |
                    ```
                    kanten = {ask} 'Hoeveel hoeken krijgt dit figuur?'
                    hoek = 360 / kanten
                    {repeat} kanten {times}
                        {turn} _
                        {forward} _
                    ```
                start_code: |-
                    hoeken = {ask} 'Hoeveel hoeken krijgt dit figuur?'
            9:
                story_text: |
                    We kunnen met een `{repeat}` in een `{repeat}` we complexere figuren maken.

                    ### Opdracht 1
                    De voorbeeldcode tekent drie zwarte driehoeken, verander dat in vijf roze vierkanten.

                     **(extra)** Maak je eigen figuur bestaande uit minstens twee verschillende vormen.
                example_code: |
                    ```
                    {color} {black}
                    {repeat} 3 {times}
                        {repeat} 3 {times}
                            {forward} 10
                            {turn} 120
                        {color} {white}
                        {forward} 50
                        {color} {black}
                    ```
                start_code: "# place your code here"
    dishes:
        name: "Afwas?"
        description: "Gebruik de computer om te kijken wie de afwas doet (Start op level 2)"
        default_save_name: "Afwas"
        levels:
            3:
                story_text: |
                    Heb jij altijd onenigheid thuis over wie vandaag de afwas moet doen of de kattenbak moet verschonen?
                    Dan kun je de computer heel eerlijk laten kiezen. Dat kun jij nu programmeren in dit level!
                example_code: |
                    ```
                    mensen {is} mama, papa, Emma, Sophie
                    {print} mensen {at} {random} doet de afwas!
                    ```
                story_text_2: |
                    ### Opdracht
                    Maak je eigen versie van het afwasprogramma. Maak eerst een lijst van jouw gezinsleden.
                    Daarna bedenk je een taak die gedaan moet worden en laat je de computer kiezen wie de taak moet doen met het `{at} {random}` commando.

                    **Extra** Heb jij geen zin om de afwas te doen? Hack dan het programma door jouw naam van het lijstje te halen met `{remove}`.
                start_code: "{print} Wie doet de afwas?"
            4:
                story_text: |
                    Met aanhalingstekens kun je je afwasprogramma beter maken.

                    ### Opdracht
                    Vul eerst de lege plekken in de voorbeeldcode in om hem aan de praat te krijgen.
                    Is dat gelukt? Fantastisch! Dan kun je nu je eigen code van het vorige level kopiëren en werkend maken in dit level door aanhalingstekens toe te voegen op de juiste plekken.
                example_code: |
                    ```
                    mensen {is} mama, papa, Emma, Sophie
                    {print} _ de afwas wordt gedaan door _
                    {print} mensen {at} _
                    ```
                start_code: "{print} 'Wie doet de afwas?'"
            5:
                story_text: |
                    Met de `{if}` kun je jouw programma nu nog leuker maken. Je kan je programma laten reageren op de keuze.
                    ### Opdracht
                    Maak jij de code af zodat het 'chips' {print} als jij aan de beurt bent, en anders 'yes!'?
                    Vergeet de aanhalingstekens niet!
                example_code: |
                    ```
                    mensen {is} mama, papa, Emma, Sophie
                    afwasser {is} mensen {at} {random}
                    _ afwasser {is} Sophie {print} _ chips ik moet de afwas doen _
                    _ {print} ' gelukkig geen afwas want ' _ ' wast al af'
                    ```
                start_code: "{print} 'Wie doet de afwas?'"
            6:
                story_text: |
                    Hoe vaak gaat iedereen eigenlijk afwassen? Is dat wel eerlijk? Dat kun je nu tellen.

                    Nu kun je regels 3 t/m 5 een paar keer (bijv 7 keer voor een hele week) kopiëren om weer voor een hele week vooruit te rekenen.
                    Maak jij de code voor de hele week?
                example_code: |
                    ```
                    mensen = mama, papa, Emma, Sophie
                    emma_wast_af = 0
                    afwasser = mensen {at} {random}
                    {print} 'De afwasser is ' afwasser
                    {if} afwasser {is} Emma emma_wast_af = emma_wast_af + 1
                    {print} 'Emma gaat deze week ' emma_wast_af ' keer afwassen'
                    ```
                story_text_2: |
                    Als je heel veel pech hebt moet je bij het vorige afwasprogramma misschien wel de hele week afwassen! Dat is niet eerlijk!
                    Daarom kun je ook het `{remove}` commando gebruiken om de gekozen afwasser uit het lijstje te halen. Zo hoeft de afwasser pas weer af te wassen als iedereen geweest is.
                    De code voor maandag en dinsdag staat klaar, maak jij de rest van de week af?
                    En kan jij een oplossing bedenken voor als het lijstje leeg is...?
                example_code_2: |
                    ```
                    mensen = mama, papa, Emma, Sophie
                    afwasser = mensen {at} {random}
                    {print} 'Maandag is de afwasser: ' afwasser
                    {remove} afwasser {from} mensen
                    afwasser = mensen {at} {random}
                    {print} 'Dinsdag is de afwasser: ' afwasser
                    {remove} afwasser {from} mensen
                    afwasser = mensen {at} {random}
                    ```
                start_code: "{print} 'Wie doet de afwas?'"
            7:
                story_text: |
                    Met de `{repeat}` kun je stukjes code herhalen. Daarmee kun je dan voor meerdere dagen uitrekenen wie er aan de beurt is voor de afwas.
                    ### Opdracht
                    Print voor 7 dagen uit wie er moet afwassen. Op ieder streepje moet een ander commando of getal komen.
                    **(extra)** Er zijn nog meer klusjes in huis! Verander je programma zo dat het voor drie taakjes een rooster maakt. Print er ook bij voor welke taakjes het is.
                example_code: |
                    ```
                    mensen = mama, papa, Emma, Sophie
                    {repeat} _ _ {print} 'De afwasser is ' _ _ _
                    ```
                start_code: "{print} 'Wie doet de afwas?'"
            10:
                story_text: |
                    In dit level kun je je afwasrooster nog makkelijker programmeren en het rooster netjes voor de hele week uitprinten.

                    ### Opdracht
                    Voeg nog een tweede klusje toe, bijvoorbeeld afdrogen, opruimen of stofzuigen, en zorg dat dat ook voor iedere dag toegewezen wordt.
                    <br> **(extra)** Het programma is nu niet zo eerlijk, je kan zomaar pech hebben en heel vaak moeten afwassen. Hoe zou je het eerlijk kunnen maken zodat niemand meer dan twee keer afwast?

                example_code: |
                    ```
                    dagen = maandag, dinsdag, woensdag, donderdag, vrijdag, zaterdag, zondag
                    namen = mama, papa, Emma, Sophie
                    for dag in dagen
                        {print} 'Op ' dag ' doet ' namen {at} {random} ' de afwas.'
                    ```
                start_code: "# Schrijf jouw code hier"
    dice:
        name: "Dobbelsteen"
        description: "Maak je eigen dobbelsteen"
        default_save_name: "Dobbelsteen"
        levels:
            3:
                story_text: |
                    In dit level kunnen we kiezen uit een lijst. Daarmee kunnen we de computer een kant van de dobbelsteen laten kiezen.
                    Kijk eens bij de spelletjes die je thuis in de kast hebt staan.
                    Zitten daar spelletjes tussen met een (speciale) dobbelsteen? Die kun je ook namaken met deze code.
                    Bijvoorbeeld de dobbelsteen van het spelletje Regenwormen met daarop de getallen 1 tot en met 5 en een regenworm.
                    ![Dobbelsteen van regenwormen met 1 tot en met 5 en een regenworm erop](https://cdn.jsdelivr.net/gh/felienne/hedy@24f19e9ac16c981517e7243120bc714912407eb5/coursedata/img/dobbelsteen.jpeg)
                example_code: |
                    ```
                    keuzes {is} 1, 2, 3, 4, 5, regenworm
                    {print} Jij gooit _ {at} {random}
                    ```
                start_code: "{print} Wat zal de dobbelsteen deze keer aangeven?"
                example_code_2: |
                    ```
                    keuze {is} _
                    ```
                story_text_2: |
                    ### Opdracht
                    De dobbelsteen in het voorbeeld hierboven zijn voor het spelletje regenwormen. Kun jij ook normale dobbelstenen maken? Of andere speciale dobbelstenen van een ander spel?
            4:
                story_text: |
                    Ook in dit level kun je een dobbelsteen maken. Maar nu mag je het zelf proberen, zonder voorbeeld!

                    ### Opdracht
                    Programmeer een dobbelsteen. Tip: Weet je niet hoe? Spiek dan bij jouw dobbelsteen uit het vorige level, maar vergeet de aanhalingstekens niet.
                start_code: "{print} 'Wat zal de dobbelsteen deze keer aangeven?'"
            5:
                story_text: |
                    Je kunt ook in dit level weer een dobbelsteen maken en daarbij de `{if}` en `{else}` gebruiken.
                    ### Opdracht
                    Maak de code af zodat de code zegt 'Je mag stoppen met gooien' als je een regenworm hebt gegooid. Hij moet 'je moet nog een keer gooien' antwoorden als je iets anders hebt gegooid dan een regenworm.
                    **Extra** Maar misschien wil jij wel een dobbelsteen uit een heel ander spel namaken. Dat is natuurlijk ook goed. Verzin dan zelf een reactie. Bijv 'yes' bij 6 en 'jammer' bij iets anders.
                example_code: |
                    ```
                    keuzes {is} 1, 2, 3, 4, 5, regenworm
                    worp {is} _
                    {print} 'je hebt ' _ ' gegooid'
                    {if} _ {is} regenworm {print} 'Je mag stoppen met gooien.'
                    _ {print} 'Je moet nog een keer hoor!'
                    ```
                start_code: "{print} 'Wat zal de dobbelsteen deze keer aangeven?'"
            6:
                story_text: |
                    Je kunt nu weer een regenwormendobbelsteen maken, maar nu kun je ook uitrekenen hoeveel punten er gegooid zijn.

                    Je weet misschien dat de worm bij Regenwormen telt voor 5 punten. Nu kun je een worp gooien, en dan meteen uitrekenen hoeveel punten je dan hebt gegooid. Zo doe je dat voor 1 dobbelsteen:
                example_code: |
                    ```
                    keuzes = 1, 2, 3, 4, 5, regenworm
                    punten = 0
                    worp = keuzes {at} {random}
                    {print} 'je gooide ' worp
                    {if} worp {is} regenworm punten = punten + 5
                    {else} punten = punten + worp
                    {print} 'dat zijn dan ' punten ' punten'
                    ```
                    Kun jij de code nu zo maken dat je de totaalscore krijgt voor 8 dobbelstenen? Daarvoor moet je sommige stukken van de code knippen en plakken.
                start_code: "{print} 'Wat zal de dobbelsteen deze keer aangeven?'"
                example_code_2: "\nIs het gelukt om de score met 8 dobbelstenen te berekenen? Daar had je dan veel knip en plak werk voor nodig, toch? Dit gaan we eenvoudiger maken in level 7!\n"
            7:
                story_text: |
                    Je kunt ook in dit level weer een dobbelsteen maken. Met de `{repeat}` code kun je makkelijk een heel handje dobbelstenen rollen.
                    Probeer de voorbeeldcode maar eens af te maken! Op de streepjes moeten meerdere commando's en tekens komen.

                    Maar misschien wil jij wel een hele andere dobbelsteen maken. Dat mag natuurlijk ook!
                example_code: |
                    ```
                    keuzes {is} 1, 2, 3, 4, 5, regenworm
                    {repeat} _ _ {print} _ _ _
                    ```
                start_code: "{print} 'Wat zal de dobbelsteen deze keer aangeven?'"
            10:
                story_text: |
                    Treuzelen je medespelers altijd bij het gooien van de dobbelstenen en duurt je spel te lang? In dit level kun je Hedy in een keer laten gooien voor alle spelers!

                    ### Opdracht
                    Verander de namen in jouw eigen vrienden of je familie, en maak de code af zodat iedereen met de dobbelsteen dobbelt.
                example_code: |
                    ```
                    spelers = Anne, Jonneke, Jessie, Ilona
                    keuzes = 1, 2, 3, 4, 5, 6
                    _ _ _ _
                        {print} speler ' gooit ' keuzes {at} {random}
                        {sleep}
                    ```
                start_code: "# Schrijf jouw code hier"
            15:
                story_text: |
                    In dit dobbelspelletje moet je 6 gooien in zo min mogelijk beurten.
                example_code: |
                    ```
                    opties = 1, 2, 3, 4, 5, 6
                    {print} 'Gooi 6 in zo min mogelijk beurten!'
                    gegooid = 0
                    pogingen = 0
                    {while} gegooid != 6
                        gegooid = opties {at} {random}
                        {print} 'Jij gooide ' gegooid
                        pogingen = pogingen + 1
                    {print} 'Hoera! Je hebt 6 gegooid in ' pogingen ' pogingen.'
                    ```
                start_code: "# Schrijf jouw code hier"
    pressit:
        name: Toetsaanslag
        description: Koppel een toets aan code
        default_save_name: Toetsaanslag
        levels:
            5:
                story_text: |
                    In dit level leren we nog een commando: `{pressed}`.
                    Met `{pressed}` kun je toetsen op het toetsenbord gebruiken om te bepalen welken stukjes code er worden uitgevoerd.

                    ### Opdracht
                     Bekijk het voorbeeld en voeg nog een regel toe die op toetsen reageert. 

                example_code: |
                    ```
                    {print} 'Wil je een goed (g) of slecht (a) einde?'
                    {if} g {is} {pressed} {print} 'Ze leefden nog lang en gelukkig ❤'
                    {else} {print} 'De prins werd opgegeten door een nijlpaard 😭'
                    ```
                story_text_2: |
                    Je kan iedere code koppelen aan een toets, ook de tekenschildpad.

                    ### Opdracht
                    Kopieer de regels code zodat je een grotere tekening kan maken.

                example_code_2: |
                    ```
                    {if} y {is} {pressed} {forward} 15
                    {else} {turn} 90
                    ```
                start_code: "# Jouw code komt hier"
            7:
                story_text: |
                    Nu je `{repeat}` hebt geleerd kunnen we meerdere keren kijken of er een toets is ingedrukt. Dat kan je gebruiken om de schildpad te besturen.

                    ### Opdracht
                    De voorbeeldcode kijkt één keer of er een toets is ingedrukt. Pas de code aan zodat dat vaker gebeurt en maak er dan een mooie tekening meer.
                example_code: |
                    ```
                    {if} x {is} {pressed} {forward} 15 {else} {turn} 90
                    ```
                start_code: "# schrijf jouw code hier"
            9:
                story_text: |
                    We kunnen nu met `{pressed}` een programma maken om typen te oefenen.

                    ### Opdracht
                    Maak de code af. Er moet steeds een willekeurige letter worden gekozen. Doe je het goed dan krijg je een punt erbij, bij een foute toets gaan er twee punten af!
                example_code: |
                    ```
                    punten = 1
                    letters = a, b, c, d, e
                    {repeat} 10 {times}
                        letter = _ _ _
                        {print} 'Typ de letter ' letter
                        {if} letter {is} {pressed}
                        _
                        _
                        _
                    ```
                start_code: "# schrijf jouw code hier"
    rock:
        name: "Steen, papier, schaar"
        description: "Maak jouw eigen steen, papier, schaar spel"
        default_save_name: "Steen"
        levels:
            1:
                story_text: |
                    In level 1 kun je een begin maken met een steen, papier, schaar spel.

                    Met `{ask}` kun je een keuze maken, en met `{echo}` kan je die keuze herhalen.
                example_code: |
                    ```
                    {print} Wat kies jij?
                    {ask} Kies uit steen, papier of schaar
                    {echo} Dus jouw keuze was:
                    ```

                    Je kunt in plaats van woorden natuurlijk ook emoji's gebruiken: ✊✋✌
                start_code: |
                    {print} Welkom bij jouw eigen steen papier schaar!
                    {ask} Kies uit steen, papier of schaar
                example_code_2: |
                    ```
                    {print} Wat kies jij?
                    {ask} kies uit: _
                    {echo} Dus jouw keuze was :
                    ```
                story_text_2: |
                    ### Opdracht
                    In plaats van woorden kun je ook emojis gebruiken: ✊✋✌
                    Kun jij de code maken met emojis?
            2:
                story_text: |
                    In dit level kun je variabelen gebruiken om alvast een stukje van het spelletje te programmeren. In het volgende level leer je het spelletje maken.
                example_code: |
                    ```
                    _ {is} {ask} steen, papier of schaar?
                    {print} ik kies _
                    ```
                start_code: "# Schrijf jouw code hier"
            3:
                story_text: |

                            In dit level kunnen we lijstjes invoeren en daar dingen uit kiezen.
                            Je maakt eerst een lijstje met `{is}`. Daarna kan je de computer met `{at} {random}` iets uit de lijst laten kiezen.
                            Zo kun je de computer laten kiezen uit steen, papier en schaar.
                example_code: |
                    ```
                    keuzes {is} steen, papier, schaar
                    {print} keuzes {at} {random}
                    ```
                start_code: "{print} Welkom bij jouw eigen steen papier schaar!"
                example_code_2: |
                    ```
                    keuzes {is} steen, papier, schaar
                    {print} speler 1 kiest... keuzes {at} {random}
                    {print} speler 2 _
                    ```
                story_text_2: |
                    ### Opdracht
                    Kopieer de voorbeeldcode en vul de correcte code in op het lijntje om een extra speler aan het spel toe te voegen.

                    **Extra** Nu heten de spelers nog speler 1 speler 2. Kun jij met behulp van vraagcommando's (en natuurlijk variabelen) vragen naar de namen van de spelers?
                    Daarna kun jij uitvoer maken die er bijvoorbeeld zo uitziet:

                    `James kiest... papier`
            4:
                story_text: |
                    In dit level kunnen we steen, papier, schaar verder programmeren. Maar als je er tekst bij wilt, moet je ook hier nu aanhalingstekens gebruiken.
                    ### Opdracht
                    Kopieer je code uit het vorige level en maak hem werkend in dit level door bij elk `{print}` en `{ask}` commando aanhalingstekens te gebruiken.
                start_code: "{print} 'Welkom bij jouw eigen steen papier schaar!'"
            5:
                story_text: |
                    In level 5 kunnen we gaan bepalen of het gelijkspel is.
                    Daarvoor heb je de nieuwe `{if}` code nodig.

                    ### Opdracht
                    Maak de codes af door de lijntjes in te vullen.
                    * Laat de computer een willekeurige keuze maken
                    * Vraag naar de keuze van de speler
                    * Vul de juiste variabelen in op regel 4 en 5.
                    * Programmeer regel 6 zodat er gecheckt wordt of het gelijkspel is.

                example_code: |
                    ```
                    opties {is} steen, papier, schaar
                    computerkeuze {is} _
                    keuze {is} _
                    {print} 'jij koos ' _
                    {print} 'computer koos ' _
                    {if} _ {is} _ {print} 'gelijkspel!' {else} {print} 'geen gelijkspel'
                    ```

                    Vul op de streepjes eerst de goede code aan om te kijken of het gelijkspel is.
                start_code: "{print} 'Welkom bij jouw eigen steen papier schaar!'"
            9:
                story_text: |
                    In dit level kun je het hele steen, papier, schaar programma maken door de `{if}` commando's in elkaar te zetten!

                    ### Opdracht
                    Maak de code af zodat het programma bij iedere combinatie vertelt wie er heeft gewonnen.

                    **(extra)** Is één potje voor jou niet genoeg? Breid de code uit zodat je meerdere potjes kan spelen. Je kan zelfs met een `{ask}` beginnen en
                    vragen hoeveel potjes er gespeeld gaan worden.
                example_code: |
                    ```
                    keuzes {is} steen, papier, schaar
                    jouw_keuze {is} {ask} 'Wat kies jij?'
                    computer_keuze {is} keuzes {at} {random}
                    {print} 'Jij kiest ' jouw_keuze
                    {print} 'De computer kiest ' computer_keuze
                    {if} computer_keuze {is} jouw_keuze
                        {print} 'Gelijkspel'
                    {if} computer_keuze {is} steen
                        {if} jouw_keuze {is} papier
                            {print} 'Jij wint!'
                        {if} jouw_keuze {is} schaar
                            {print} 'De computer wint!'
                    # Maak deze code af
                    ```
                start_code: "# Schrijf jouw code hier"
            10:
                story_text: |
                    Wil je niet steeds zelf kiezen? Laat Hedy het voor je doen!
                    Je hoeft alleen de namen van de spelers in te vullen en ze krijgen steeds een willekeurige keuze.

                    ### Opdracht 1
                    Maak het programma af door de lijst met namen in te vullen.

                    ### Opdracht 2
                    Voeg nu ook een computerspeler toe die bij iedere speler iets kiest.

                    **(extra)** Zoek je code van level 9 op en print ook wie er in iedere ronde wint: de computer of de persoon uit de lijst namen?

                example_code: |
                    ```
                    keuzes = steen, papier, schaar
                    spelers = _
                    {for} speler {in} spelers
                        {print} speler ' kiest ' keuzes {at} {random}
                    ```
                start_code: "# Schrijf jouw code hier"
            13:
                story_text: |
                    Met het `{and}` commando kun je steen, papier, schaar met veel minder regels programmeren. Kijk maar eens naar de voorbeeldcode.

                    ### Opdracht
                    Maak de code af zodat bij iedere combinatie een antwoord wordt geprint. Er moet dus altijd in beeld komen wie er gewonnen heeft! Voer je code een paar keer uit om te kijken of er altijd een winner gekozen wordt.
                example_code: |
                    ```
                    opties = 'steen', 'papier', 'schaar'
                    jouw_keuze = {ask} 'Wat kies jij?'
                    computer_keuze = opties {at} {random}
                    {print} 'Jij kiest ' jouw_keuze
                    {print} 'De computer kiest ' computer_keuze
                    {if} computer_keuze {is} jouw_keuze
                        {print} 'Gelijkspel'
                    {if} computer_keuze {is} 'steen' {and} jouw_keuze {is} 'papier'
                        {print} 'Jij wint!'
                    {if} computer_keuze {is} 'steen' {and} jouw_keuze {is} 'schaar'
                        _
                    ```
                start_code: "# Schrijf jouw code hier"
            15:
                story_text: |
                    Speel tot je de computer verslaat! Maar maak eerst de voorbeeld code af...
                example_code: |
                    ```
                    gewonnen = 'nee'
                    opties = 'steen', 'papier', 'schaar'
                    {while} gewonnen == 'nee'
                        jouw_keuze = {ask} 'Wat kies jij?'
                        computer_keuze = opties {at} {random}
                        {print} 'jij koos ' jouw_keuze
                        {print} 'de computer koos ' computer_keuze
                        {if} computer_keuze == jouw_keuze
                            {print} 'Gelijkspel!'
                        {if} computer_keuze == 'steen' {and} jouw_keuze == 'schaar'
                            {print} 'Je verliest!'
                        {if} computer_keuze == 'steen' {and} jouw_keuze == 'papier'
                            {print} 'Je wint!'
                            gewonnen = 'ja'
                    _
                    ```
                start_code: "# Schrijf jouw code hier"
    calculator:
        name: "Rekenmachine"
        description: "Maak een rekenmachine"
        default_save_name: "Rekenmachine"
        levels:
            6:
                story_text: |
                    Nu je kunt rekenen, kun je ook een programma maken om sommetjes te oefenen. Je kunt de sommen zelf verzinnen, bijv zo:
                example_code: |
                    ```
                    goedeantwoord = 11 * 27
                    antwoord = {ask} 'Hoeveel is 11 keer 27?'
                    {if} antwoord {is} goedeantwoord {print} 'goedzo'
                    {else} {print} 'Foutje! Het was ' goedeantwoord
                    ```
                story_text_2: |
                    ### Opdracht
                    De rekenmachine hierboven rekent het antwoord voor je uit, maar je kunt ook een programma maken om je eigen rekenvaardigheid te testen, zoals deze:
                    Vul de streepjes in om het af te maken!
                example_code_2: |
                    ```
                    goed_antwoord = 11 * 27
                    antwoord = {ask} 'Heveel is 11 keer 27?'
                    {if} antwoord {is} _ {print} 'goed gedaan!'
                    {else} {print} 'Wrong! It was ' _
                    ```
                story_text_3: |
                    Je kunt ook de computer zelf willekeurige sommen laten maken met {random}.

                    Zo kies je een aantal tafels om uit te oefenen, en pak je daaruit steeds een andere som:
                start_code: "{print} 'Welkom bij jouw rekenmachine'"
            9:
                story_text: |
                    In dit level kunnen we de rekenmachine van level 6 uitbreiden en meerdere sommen achter elkaar vragen.

                    ### Opdracht 1
                    Kun jij regel 10 afmaken zodat het programma werkt?

                    ### Opdracht 2
                    Geef de speler feedback over een goed en over een fout antwoord. Breid je programma daarvoor uit met een `{else}`.
                example_code: |
                    ```
                    score = 0
                    {repeat} 10 {times}
                        getallen = 1, 2, 3, 4, 5, 6, 7, 8, 9, 10
                        getal1 = getallen {at} {random}
                        getal2 = getallen {at} {random}
                        goede_antwoord = getal1 * getal2
                        {print} 'Hoeveel is ' getal1 ' keer ' getal2 '?'
                        antwoord = {ask} 'Vul hier het antwoord in:'
                        {print} 'Jouw antwoord is ' antwoord
                        {if} _ {is} _
                            score = score + 1
                    {print} 'Je score is ' score ' van 10!'
                    ```
                start_code: "{print} 'Welkom bij de rekenmachine!'"
            10:
                story_text: |
                    Met dit rekenspelletje kun je de tafels oefenen.
                    Hoe meer getallen je aan de lijst toevoegt, hoe meer tafels je kunt oefenen.
                    ### Opdracht
                    Kun jij meer getallen toevoegen aan de lijst, zodat je alle tafels tot 10 kunt oefenen?
                example_code: |
                    ```
                    nummers = 1, 2, 3
                    {for} nummer1 {in} nummers
                        {for} nummer2 {in} nummers
                            antwoord = {ask} 'Hoeveel is ' nummer2 ' keer ' nummer1 '?'
                            goed = nummer1 * nummer2
                            {if} antwoord {is} goed
                                {print} 'Goedzo!'
                            {else}
                                {print} 'Foutje! Het was... ' goed
                    ```
                start_code: "# Schrijf jouw code hier"
            11:
                story_text: |
                    Met een `{for}` kan je jouw tafeloefenprogramma met nog minder regels code maken.

                    ### Opdracht 1
                    Verbeter de voorbeeldcode zodat een nette tafel geprint wordt: <br> "1 keer 10 is 10", "2 keer 10 is 20", enz.

                    ### Opdracht 2
                    Ga terug naar jouw code van level 10, en zorg dat je code `{for}` en `{range}` gebruikt.
                example_code: |
                    ```
                    nummer = 10
                    {for} i {in} {range} 1 to 10
                        {print} i * nummer
                    ```
                start_code: "# Jouw code komt hier"
            12:
                story_text: |
                    In dit level kun je ook met kommagetallen werken met de rekenmachine.

                    ### Opdracht 1
                    Vul de lege plekken weer in om de rekenmachine goed te laten werken. Onthoud wel dat je geen komma gebruikt, maar een punt!

                    ### Opdracht 2
                    Maak nu weer een rekensommenoefenprogramma, maar dan met kommagetallen.
                    Maak een lijst met getallen, kies er steeds twee uit, maak er een som mee en laat de speler het juiste antwoord invullen.
                    Controleer natuurlijk ook of het klopt. **(extra)** Maak het progamma moeilijker met levens. Bij een fout gaat er een leven af, en na drie fouten stopt het spel.

                example_code: |
                    ```
                    getal1 = {ask} 'Wat is het eerste getal?'
                    getal2 = {ask} 'Wat is het tweede getal?'
                    antwoord = _
                    {print} getal1 ' plus ' getal2 ' is ' _
                    ```
                start_code: "# Schrijf jouw code hier"
            13:
                story_text: |

                            ### Opdracht 1
                            Maak het sommenoefenprogramma nu extra moeilijk. De speler moet twee sommen achter elkaar goed hebben. Maak de codes op de streepjes af.

                            ### Opdracht 2 (extra)
                            Sommen hebben soms meerdere goede antwoorden. Je kan 10 bijvoorbeeld delen door 5, maar ook door 2. Dus de som 'Door welk getal kan je 10 delen?' heeft twee goede antwoorden.
                            Verzin zelf een som met meerdere antwoorden, vraag de speler om een antwoord en reken ze beide goed met `{or}`.
                            Begin opnieuw met een leeg programmeerveld en programmeer het helemaal zelf.

                example_code: |
                    ```
                    antwoord1 = {ask} 'Wat is 10 keer 7?'
                    antwoord2 = {ask} 'Wat is 6 keer 7?'
                    {if} _ _ _ _ _ _ _
                        {print} _
                    ```
                start_code: "# Schrijf jouw code hier"
            14:
                story_text: |
                    In dit level kun je het spelletje 'Raad mijn getal' programmeren!
                example_code: |
                    ```
                    {print} 'Raad mijn getal'
                    getallen = 1, 2, 3, 4, 5, 6, 7, 8, 9, 10
                    getal = getallen {at} {random}
                    spel = 'aan'
                    {for} i {in} {range} 1 {to} 10
                        {if} spel == 'aan'
                            gok = {ask} 'Welk getal denk je?'
                            {if} gok > getal
                                {print} 'Lager!'
                            {if} gok < getal
                                {print} 'Hoger!'
                            {if} gok == getal
                                {print} 'Hoera!'
                                spel = 'af'
                    ```
                start_code: "# Schrijf jouw code hier"
            15:
                story_text: |
                    In het rekenspelletje dat je een aantal levels terug hebt leren maken, kun je de `{while}` loop toevoegen.
                    Hierdoor mag de speler pas door naar de volgende vraag als het goede antwoord gegeven is.
                example_code: |
                    ```
                    score = 0
                    {for} i {in} {range} 0 {to} 9
                        getallen = 1, 2, 3, 4, 5, 6, 7, 8, 9, 10
                        getal1 = getallen {at} {random}
                        getal2 = getallen {at} {random}
                        goede_antwoord = getal1 * getal2
                        antwoord = 0
                        {while} antwoord != goede_antwoord
                            {print} 'Hoeveel is ' getal1 ' keer ' getal2 '?'
                            antwoord = {ask} 'Vul hier het antwoord in:'
                            {print} 'Jouw antwoord is ' antwoord
                        {print} 'Goed zo!'
                    {print} 'Je hebt gewonnen!'
                    ```
                start_code: "# Schrijf jouw code hier"
    fortune:
        name: "Waarzegger"
        description: "Laat Hedy jouw toekomst voorspellen"
        default_save_name: "Waarzegger"
        levels:
            1:
                story_text: |
                    Heb je ooit op de kermis jouw toekomst laten voorspellen door een waarzegger? Of heb je ooit met magische biljartbal gespeeld?
                    Dan weet je waarschijnlijk dat zij niet echt de toekomst kunnen voorspellen, maar dat maakt de voorspelling niet minder leuk!

                    Ook Hedy kunnen we omtoveren in een waarzeggersmachine! In level 1 beginnen we makkelijk, met het voorstellen van Hedy de Waarzegger en het herhalen van de antwoorden van de speler met {echo}.
                    Kijk maar naar het voorbeeld:
                example_code: |
                    ```
                    _ Hoi, ik ben Hedy de waarzegger!
                    _ Wie ben jij?
                    _ Ik voorspel... Ik voorspel...
                    _ Jouw naam is
                    ```
                story_text_2: |
                    ### Opdracht
                    Kopieer de voorbeeldcode naar jouw invoerscherm met de gele knop en vul de commando's in op de lijntjes om de code te laten werken.
                    **Extra** Pas de code aan en laat de waarzegger niet alleen je naam voorspellen, maar ook iets anders. Zoals je leeftijd, woonplaats, favoriete sportteam of iets anders over jezelf.
                start_code: "# Maak jouw eigen code hier"
            3:
                story_text: |
                    In het vorige level heb je een begin gemaakt aan de waarzegger, maar echt voorspellingen waren er nog niet.
                    In dit level kun je een variabele gebruiken en het `{at} {random}` commando om Hedy antwoorden te laten kiezen op je vraag.
                    Kijk maar naar dit voorbeeld:
                example_code: |

                            In dit voorbeeld kan de speler een ja/nee-vraag stellen aan Hedy, en Hedy kiest een willekeurig antwoord.
                            ```
                            {print} Hoi Ik ben Hedy de Waarzegger
                            vraag {is} {ask} Wat wil je weten?
                            {print} vraag
                            antwoorden {is} ja, nee, misschien
                            {print} Mijn glazen bol zegt...
                            {sleep} 2
                            {print} antwoorden {at} {random}
                            ```
                story_text_2: |
                    ### Opdracht
                    Er zijn nu maar 3 antwoordopties waar Hedy uit kan kiezen, kun jij er meer toevoegen? Bijvoorbeeld: zeker weten, geen idee of probeer het nog eens!
                start_code: "# Schrijf jouw code hier"
            4:
                story_text: |
                    In dit level kun je oefenen met de aanhalingstekens.

                    ### Opdracht
                    We hebben alle aanhalingstekens uit het voorbeeld verwijderd. Kun jij ze toevoegen om de code aan de praat te krijgen?

                    ### Opdracht 2
                    Kopieer je eigen spookhuiscode van het vorige level en voeg aanhalingstekens toe om de code ook in dit level te laten werken.
                example_code: |
                    ```
                    _ Voeg aanhalingstekens toe aan deze code _
                    {print} Hoi ik ben Hedy de Waarzegger!
                    voorspelling {is} {ask} Wat wil je weten?
                    {print}  Dit is je vraag:  voorspelling
                    antwoorden {is} ja, nee, misschien
                    {print} Mijn glazen bol zegt...
                    {sleep} 2
                    {print} antwoorden {at} {random}
                    ```
                start_code: "# Schrijf jouw code hier"
            5:
                story_text: |
                    In dit level leer je hoe je er (stiekem) voor kunt zorgen dat Hedy altijd goede voorspellingen voor jou heeft.
                    Door `{if}` en `{else}` te gebruiken kun je er namelijk voor zorgen dat jij de leuke voorspellingen krijgt, en de anderen niet!
                    Kijk naar het voorbeeld om te zien hoe het moet:
                example_code: |
                    ```
                    {print} 'Hoi ik ben Hedy de Waarzegger'
                    {print} 'Ik kan voorspellen wie morgen de loterij wint!'
                    naam {is} {ask} 'Wie ben jij?'
                    {if} naam {is} Hedy {print} 'Hoera, je wint! 🤩' {else} {print} 'Helaas, iemand anders wint 😭'
                    ```
                start_code: "# Schrijf jouw code hier"
            6:
                story_text: |
                    In dit level kun je rekenen met Hedy, waardoor je "magische" formules kunt gebruiken in je voorspellingen!
                    Zo kun je berekenen hoe rijk je wordt, aan de hand van de formule in het voorbeeld:



                    ### Opdracht
                    Kun jij je eigen (gekke) waarzegmachine maken?
                example_code: |
                    ```
                    {print} 'Ik ben Hedy de Waarzegger!'
                    {print} 'Ik kan voorspellen hoeveel kinderen je later krijgt!'
                    leeftijd = {ask} 'Hoe oud ben je?'
                    brusjes = {ask} 'Hoeveel broers/zussen heb je?'
                    lengte = {ask} 'Hoe lang ben je (in cm)?'
                    kinderen = lengte / leeftijd
                    kinderen = kinderen - brusjes
                    {print} 'Jij krijgt later... '
                    {sleep} 2
                    {print} kinderen ' kinderen!'
                    ```

                    If the previous example wasn't silly enough for you, take a look at this one!

                    ```
                    {print} 'Ik ben Hedy de gekke Waarzegger!'
                    {print} 'Ik kan voorspellen hoe slim jij bent!!'
                    voetbal = {ask} 'Geef een cijfer van 1 tot 10 hoe erg jij van voetbalt houdt?'
                    bananen = {ask} 'Hoeveel bananen heb jij deze week gegeten?'
                    hygiene = {ask} 'Hoevaak heb jij jouw handen gewassen vandaag?'
                    resultaat = bananen + hygiene
                    resultaat = resultaat * voetbal
                    {print} 'Jij bent ' resultaat ' procent slim.'
                    ```
                start_code: "# Schrijf jouw code hier"
            7:
                story_text: |
                    Nu kun je het a`{repeat}` commando gebruiken om meerdere voorspellingen te doen. Kijk maar naar het voorbeeld.
                example_code: |
                    ```
                    {print} 'Ik ben Hedy de waarzegger'
                    {print} 'Je mag 3 vragen stellen!'
                    {repeat} 3 {times} vraag = {ask} 'Wat wil je weten?'
                    ```
                start_code: "# Schrijf jouw code hier"
            8:
                story_text: |
                    Weet je nog dat je in voorgaande levels een waarzegger hebt gemaakt die drie vragen kon stellen?
                    Het probleem dat we tegenkwamen is dat Hedy toen eerst de drie vragen printte en daarna pas de drie antwoorden.
                    Nu is dat probleem opgelost en kan Hedy na een vraag meteen een antwoord printen, omdat je nu een heel stuk code mag herhalen.
                    Kijk maar:

                    ### Opdracht
                    Voeg het juiste commando toevoegen op de streepjes?
                example_code: |
                    ```
                    {print} 'Ik ben Hedy de waarzegger!'
                    {print} 'Je mag 3 vragen stellen!'
                    antwoorden = ja, nee, misschien
                    _ _ _
                        vraag = {ask} 'Wat wil je weten?'
                        {print} vraag
                        {sleep}
                        {print} antwoorden {at} {random}
                    ```
                start_code: "# Schrijf jouw code hier"
            10:
                story_text: |
                    In dit level kun je met een druk op de knop het hele leven voorspellen van al je vrienden tegelijk!

                    ### Opdracht 1
                    Voeg minstens twee namen toe aan de lijst en voer je programma nog een keer uit. Kijk goed wat er nu veranderd is!
                example_code: |
                    ```
                    huizen = villa, appartement, krot, rijtjeshuis
                    liefdes = niemand, een prins(es), zomaar iemand, je ware liefde
                    huisdieren = hond, cavia, olifant
                    namen = Jenna, Ryan, Jim
                    {for} naam {in} namen
                        {print} naam ' woont in een ' huizen {at} {random}
                        {print} naam ' trouwt met ' liefdes {at} {random}
                        {print} naam ' krijgt een ' huisdieren {at} {random} ' als huisdier'
                        {sleep} 2
                    ```
                start_code: "# Schrijf jouw code hier"
            12:
                story_text: |
                    Vanaf level 12 moet je in een lijst ook aanhalingstekens gebruiken.

                    ### Opdracht
                    Kun jij minstens twee voorspellingen toevoegen aan het lijstje?
                example_code: |
                    ```
                    voorspellingen = 'je glijdt uit over een bananenschil', _
                    {print} 'Ik pak mijn glazen bol erbij...'
                    {print} 'Ik zie... Ik zie...'
                    {sleep} 2
                    {print} voorspellingen {at} {random}
                    ```
                start_code: "# Schrijf jouw code hier"
    restaurant:
        name: "Restaurant"
        description: "Maak een virtueel restaurant"
        default_save_name: "Restaurant"
        levels:
            1:
                story_text: |
                    Je kunt met Hedy ook een virtueel restaurant bouwen en de bestellingen van je klanten opnemen!
                example_code: |
                    ```
                    {print} Welkom bij McHedy! 🍟
                    _ Wat wilt u bestellen?
                    {echo} Dus u wilt graag
                    {print} Bedankt voor uw bestelling!
                    {print} Het komt eraan!
                    ```
                start_code: "{print} Welkom bij McHedy!"
                story_text_2: |
                    ### Opdracht
                    Kopieer de voorbeeldcode naar jouw invoerscherm door op de gele knop te klikken.
                    Vul allereerst het goede commando in op het streepje om de code te laten werken.
                    Voeg daarna zelf minstens 4 regels code toe aan het restaurantprogramma.
                    Vraag de klanten wat ze willen drinken en vraag of ze willen pinnen.
                    Bedenk tot slot een aardige manier om de klant gedag te zeggen.
            2:
                story_text: |
                    In level 2 kun je variabelen gebruiken om je restaurant interactiever te maken! Kijk maar naar het voorbeeld.
                example_code: |
                    ```
                    {print} Welkom bij Hedy's restaurant!
                    {print} Vandaag serveren we pizza of lasagne.
                    eten {is} {ask} Wat wilt u eten?
                    {print} Heerlijk! eten is ook mijn favoriet!
                    topping {is} {ask} Wilt u eten met groente of vlees?
                    {print} eten met topping komt eraan!
                    ```
                start_code: "# Schrijf jouw code hier"
                story_text_2: |
                    ### Opdracht
                    Kopieer jouw restaurantcode van het vorige level naar het invoerscherm hier beneden.
                    Maak de code kloppend door de `{ask}` en `{echo}` commando's te vervangen door variabelen zoals je in dit level geleerd hebt.

                    Nu je code weer werkt is het tijd om er iets aan toe te voegen.
                    Kijk naar de laatste zin van de voorbeeldcode `{print} eten met topping komt eraan!`
                    In deze regel zijn 2 variabelen in 1 regel gebruikt om een opsomming te maken van de bestelling.
                    Voeg nu in jouw code ook zo'n opsomming toe van het eten en het drinken dat de klant heeft besteld.

                    **Extra** Nu je variabelen hebt leren gebruiken, kun je zoveel variabelen als je wil toevoegen aan één regel. Kun jij nog meer variabelen toevoegen aan je regel, zoals hier opeten of meenemen, pinnen of cash, met of zonder rietje etc.?
            3:
                story_text: |
                    Vind jij het moeilijk om te kiezen wat je wil eten? Je kunt Hedy voor je laten kiezen!
                    Je maakt gewoon een lijst van je favoriete eten en Hedy kiest dan een willekeurig menu voor je uit.
                    Je kan het extra grappig maken, door Hedy ook de prijs van je eten te laten kiezen. Wat zal het worden vandaag?
                start_code: "# Schrijf jouw code hier"
                example_code: |
                    ```
                    gerechten {is} spaghetti, spruitjes, hamburgers
                    {print} Jij eet vanavond gerechten {at} {random}!
                    prijzen {is} 1 euro, 10 euro, 100 euro
                    {print} Dat wordt dan prijzen {at} {random}, alstublieft.
                    ```
                story_text_2: |
                    ### Opdracht
                    Nu ga je zelf een random restaurant maken.
                    Maak nu zelf lijstjes van voorgerechten, hoofdgerechten, toetjes, drinken en prijzen.
                    Gebruik dan het `{print}` en het `{at} {random}` commando om de klant te vertellen wat hij vanavond voorgeschoteld krijgt.
                example_code_2: |
                    ```
                    voorgerechten
                    hoofdgerechten {is} _
                    toetjes {is} _
                    drinken {is} _
                    prijzen {is} _
                    _
                    ```
            4:
                story_text: |
                    ### Opdracht
                    Kun jij de voorbeeldcode aan de praat krijgen?

                    ### Opdracht 2
                    Kopieer je eigen restaurantcode van het vorige level en voeg aanhalingstekens toe om de code ook in dit level te laten werken.
                start_code: "# Schrijf jouw code hier"
                example_code: |
                    ```
                    _ Voeg aanhalingstekens toe aan deze code _
                    {print} Welkm bij Hedys restaurant!
                    {print} Vandaag serveren we pizza of lasagna.
                    eten {is} {ask} Wat wil je eten?
                    {print} Goede keuze!  eten  is mijn favoriet!
                    topping {is} {ask} wil je er vlees of groeten bij?
                    {print} eten  met  topping  wordt gemaakt!
                    drank {is} {ask} Wat wil je erbij drinken?
                    {print} Bedankt voor de bestelling.
                    {print} Jouw eten  en  drank  komen er zo aan!
                    ```
            5:
                story_text: |
                    Nu kun je het nieuwe `{if}` commando gebruiken om een `{ask}` te stellen aan jouw klanten en verschillende reacties te geven op hun antwoorden.
                    Zo kun je bijvoorbeeld de `{ask}` stellen of de klant saus wil bij de frietjes, terwijl dat een rare vraag zou zijn `{if}` de klant pizza bestelt.
                example_code: |
                    ```
                    {print} 'Welkom bij McHedy'
                    eten {is} {ask} 'Wat wilt u eten?'
                    {if} eten {is} friet saus {is} {ask} 'Welke saus wilt u bij de friet?'
                    {if} eten {is} pizza topping {is} {ask} 'Welke topping wilt u op de pizza?'
                    {print} eten
                    ```
                start_code: "# Schrijf jouw code hier"
            6:
                story_text: |
                    In dit level kun je in je restaurant prijzen toevoegen en berekenen!
                example_code: |

                            Je kunt een simpel restaurant maken:
                              ```
                              {print} 'Welkom bij McHedy'
                              {print} 'U kunt kiezen uit een hamburger, een kroket of een kaassouffle'
                              {print} 'U krijgt frietjes en drinken bij uw bestelling. '
                              eten = {ask} 'Wat wilt u bestellen?'
                              prijs = 0
                              {if} eten {is} hamburger prijs = 8
                              {if} eten {is} kroket prijs = 6
                              {if} eten {is} kaassoufle prijs = 5
                              {print} 'U heeft een ' eten ' besteld'
                              {print} 'Dat is dan ' prijs ' euro, alstublieft!'
                              {print} 'Bedankt en eet smakelijk!'
                              ```
                              In de hierboven kan je maar één gerecht bestellen en dat wordt de prijs die afgerekend moet worden.
                start_code: "{print} 'Welkom'"
            7:
                story_text: |
                    In dit level heb je geleerd hoe je `{repeat}` gebruikt om een regel code een aantal keren te herhalen.
                    Nu kun je dit commando gebruiken om een `{ask}` aan meerdere klanten te stellen om hun bestelling op te nemen.

                    ### Opdracht
                    Kun jij de code afmaken? Hedy moet de vraag zo vaak herhalen als dat er klanten zijn. Dus als je 5 antwoordt, moet er 5 keer een vraag gesteld worden.
                    **(extra)** Maak de code nog langer door niet alleen 5 keer naar eten, maar ook naar drinken of saus te vragen.
                example_code: |
                    ```
                    {print} 'Welkom bij restaurant Hedy'
                    mensen = {ask} 'Met hoeveel personen bent u?'
                    ```
                start_code: "# Schrijf jouw code hier"
            8:
                story_text: |
                    In dit level kun je meerdere regels code herhalen, wat betekent dat je meerdere mensen kunt vragen wat ze willen eten en drinken en dat ook nog kunt printen.
                    Kijk maar naar het voorbeeld!
                example_code: |
                    ```
                    {print} 'Welkom bij McHedy!'
                    {print} 'U kunt hier uw bestelling doorgeven'
                    mensen = {ask} 'Voor hoeveel personen wilt u bestellen?'
                    {repeat} mensen {times}
                        eten = {ask} 'Wat wilt u eten?'
                        {print} eten
                    {print} 'Bedankt voor uw bestelling.'
                    {print} 'Eet smakelijk!'
                    ```
                story_text_2: |
                    ### Opdracht
                    Breid je code uit met meer dingen op het menu. Bijvoorbeeld: vragen of ze drinken willen, of toetjes. Voeg minstens nog een extra vraag toe. 
                    **(extra)** Voeg alles toe aan het menu dat je kan verzinnen, zoveel dingen als je wil!
                start_code: "{print} 'Welkom bij McHedy!'"
            9:
                story_text: |
                    In dit level kun je het restaurant nog beter maken.

                    ### Opdracht
                    Alle inspringcode is verdwenen! Kan jij het repareren?
                    Het restaurant moet zo werken dat als de klant friet bestelt, moet Hedy vraagt welke saus de klant daarbij wil, maar niet bij pizza.

                    **(extra)** Een restaurant heeft natuurlijk niet alles op voorraad. Maak een lijstje met sauzen en zeg bij iedere bestelling of je die saus wel verkoopt. <br>
                    **(extra)** Op een pizza kan ook van alles! Vraag de klant bij een pizza wat voor beleg hij wil.<br>
                    **(extra)** Willen de klanten ook wat drinken? Vraag dat ook.<br>

                example_code: |
                    ```
                    {print} 'Welkom bij restaurant Hedy'
                    mensen = {ask} 'Met hoeveel mensen bent u vanavond?'
                    {print} 'Mooi, welkom allemaal'
                    prijs = 0
                    {repeat} mensen {times}
                    _ eten = {ask} 'Wat wilt u bestellen?'
                    _ {print} eten
                    _ {if} eten {is} friet
                    _ prijs = prijs + 3
                    _ saus = {ask} 'Welke saus wilt u daarbij?'
                    _ {if} saus {is} geen
                    _ {print} 'zonder saus'
                    _ {else}
                    _ prijs = prijs + 1
                    _ {print} 'met ' saus
                    _ {if} eten {is} pizza
                    _ prijs = prijs + 4
                    {print} 'Dat is dan ' prijs ' euro'
                    {print} 'Eet smakelijk!'
                    ```
                start_code: "# Schrijf jouw code hier"
            10:
                story_text: |
                    In dit level kun je gemakkelijk de bestelling opnemen van gasten voor verschillende gangen.

                    ### Opdracht 1
                    Voeg op de streepjes een `{ask}` in, zodat er om de bestelling gevraagd wordt en print de bestelling uit in een mooie zin.
                example_code: |
                    ```
                    gangen = voorgerecht, hoofdgerecht
                    {for} gang {in} gangen
                        {print} 'Wat wilt u voor ' gang '?'
                        _
                        _
                    ```
                story_text_2: |
                    ### Opdracht 2
                    Dit kun je uiteraard ook voor meerdere mensen toepassen!
                    Kun jij elke regel inspringen met de goede hoeveelheid spaties?
                    Tip: Sommige regels hebben geen spaties nodig.
                example_code_2: |
                    ```
                    _ gangen = voorgerecht, hoofdgerecht
                    _ namen = Timon, Onno
                    _ {for} naam {in} namen
                    _ {for} gang {in} gangen
                    _ eten = {ask} naam ', Wat wil jij bestellen als ' gang '?'
                    _ {print} naam ' bestelt ' eten ' als ' gang
                    ```
                start_code: "gangen = voorgerecht, hoofdgerecht, nagerecht"
            11:
                story_text: |
                    Je kunt nu `{for}`met een `{range}` gebruiken om een bestelling met `{print}` te tonen voor meerdere mensen.

                    ### Opdracht
                    Maak de restaurantcode af. Zorg dat je de bestelling van meerdere mensen kan opnemen. Print steeds netjes het nummer uit, dus 'persoon 1', 'persoon 2', enz.
                    Weet je niet meteen hoe het moet? Kijk dan bij jouw restaurant van level 8.

                    **(extra)** In level 9 hebben we prijzen uitgerekend in het restaurant. Dat kun je nu ook weer toevoegen.
                example_code: |
                    ```
                    {print} 'Welkom bij McHedy!'
                    {print} 'U kunt hier uw bestelling doorgeven'
                    mensen = {ask} 'Voor hoeveel personen wilt u bestellen?'
                    {print} 'Dus u wilt bestellen voor ' mensen ' mensen.'
                    {print} 'Laten we beginnen'
                    ```
                start_code: "{print} 'Welkom bij McHedy!'"
            12:
                story_text: |
                    In dit level kun je kommagetallen gebruiken op je menukaart, kijk maar!
                    ### Opdracht
                    Kun jij een manier bedenken om je vrienden en familie 15% korting te geven?
                example_code: |
                    ```
                    prijs = 0.0
                    eten = {ask} 'Wat wil je eten?'
                    drinken = {ask} 'Wat wil je drinken?'
                    {if} eten {is} 'hamburger'
                        prijs = prijs + 6.50
                    {if} eten {is} 'pizza'
                        prijs = prijs + 5.75
                    {if} drinken {is} 'water'
                        prijs = prijs + 1.20
                    {if} drinken {is} 'frisdrank'
                        prijs = prijs + 2.35
                    {print} 'Dat wordt dan ' prijs ' euro, alsjeblieft'
                    ```
                start_code: "# Schrijf jouw code hier"
            13:
                story_text: |
                    In dit level leer je nieuwe commando's om je code nog verder uit te breiden.

                    ### Opdracht 1
                    Zet op de logische plek in het progamma een `{and}` en een `{or}`.

                    ### Opdracht 2
                    Breid je restaurant uit met nog minstens één `{and}` en één `{or}`.
                    Denk aan een speciale kortingsbon die alleen geldt voor pizza, of een gratis drankje
                    bij friet en bij pannenkoeken. Of iets heel anders natuurlijk!

                example_code: |
                    ```
                    prijs = 10
                    eten = {ask} 'Wat wil je eten?'
                    drinken = {ask} 'Wat wil je drinken?'
                    {if} eten {is} 'broodje' _ drinken {is} 'sap'
                        {print} 'Dat is ons voordeelmenu'
                        prijs = prijs - 3
                    {if} drinken {is} 'water' _ drinken {is} 'sap'
                        {print} 'Dat is een gezonde keuze!'
                    {print} 'Dat wordt dan ' prijs ' euro'
                    ```
                start_code: "# Schrijf jouw code hier"
            15:
                story_text: |
                    Met de `{while}` kun je zorgen dat je klanten kunnen blijven bestellen tot ze klaar zijn.

                example_code: |
                    ```
                    {print} 'Welkom bij McHedy'
                    meer = 'ja'
                    {while} meer == 'ja'
                        bestelling = {ask} 'Wat wil je bestellen?'
                        {print} bestelling
                        meer = {ask} 'Wilt u nog iets bestellen?'
                    {print} 'Bedankt!'
                    ```
                start_code: "# Schrijf jouw code hier"
    haunted:
        name: "Spookhuis"
        description: "Ontsnap uit het spookhuis"
        default_save_name: "Spookhuis"
        levels:
            1:
                story_text: |
                    In dit avontuur leer je een echte spookhuis game maken, waarbij de spelers moeten ontsnappen uit jouw spookhuis door je juiste deur te kiezen.
                    Als je de goede deur kiest overleef je het, maar anders...

                    In level 1 beginnen we ons spookhuisspel door een spannend verhaal te verzinnen en de speler te vragen welk monster ze tegenkomen in het spookhuis.
                example_code: |
                    ```
                    {print} Hoe ben ik hier terechtgekomen?
                    {print} Ik herinner me dat ik mijn vrienden vertelde over die verlaten villa..
                    {print} en toen werd ineens alles zwart.
                    {print} Maar waarom lig ik hier nu op de grond...?
                    {print} ik heb knallende hoofdpijn, alsof ik een harde klap heb gehad.
                    {print} Huh? Wat is dat geluid?
                    {print} Oh nee! Volgens mij ben ik niet alleen in dit huis!
                    {print} Ik moet maken dat ik wegkom!
                    {print} Er staan drie deuren voor me, maar welke moet ik kiezen?
                    {ask} Welke deur kies ik?
                    {echo} Ik kies deur
                    {print} _
                    ```
                start_code: "{print} Hoe ben ik hier terechtgekomen?"

                story_text_2: |
                    ### Opdracht
                    Kopieer de voorbeeldcode naar jouw invoerscherm door op de gele knop te klikken.
                    Maak het spookverhaal zelf af door minstens 5 regels aan het verhaal toe te voegen.
                    Begin elke regel met een `{print}` commando.
            2:
                story_text: |
                    In dit spookhuis kun je je monsters kiezen met emojis. Al kun je natuurlijk ook gewoon woorden gebruiken.
                example_code: |
                    ```
                    monster1 {is} 👻
                    monster2 {is} 🤡
                    monster3 {is} 👶
                    {print} Je stapt het oude verlaten spookhuis binnen
                    {print} Meteen hoor je het geluid van een monster1
                    {print} Dus snel ren je naar de volgende kamer.
                    {print} Maar daar wordt je opgewacht door een monster2
                    {print} HELP!
                    {print} Je rent naar de keuken, maar wordt daar aangevallen door een monster3
                    ```
                start_code: "monster1 {is} _"
                story_text_2: |
                    ### Opdracht
                    In het voorbeeldje hierboven is van tevoren bepaald welk monster er achter de deur staat. Dus elke keer als je het programma start, heb je dezelfde uitkomst.
                    Kun jij het `{ask}` commando gebruiken om het spookhuis interactief te maken, zodat de spelers kunnen kiezen welke monsters ze tegenkomen?
                example_code_2: |
                    ```
                    monster1 {is} _
                    monster2 {is} _
                    monster3 {is} _
                    {print} Je stapt het oude verlaten spookhuis binnen
                    {print} Meteen hoor je het geluid van een monster1
                    {print} Dus snel ren je naar de volgende kamer.
                    {print} Maar daar wordt je opgewacht door een monster2
                    {print} HELP!
                    {print} Je rent naar de keuken, maar wordt daar aangevallen door een monster3
                    ```

            3:
                story_text: |
                    In het vorige level heb je een spannende intro bedacht voor je spookhuis, maar een echt spel is het nog niet: Het loopt namelijk altijd hetzelfde af.
                    In level twee kun je je verhaal interactiever maken door verschillende eindes te bedenken: soms wordt je opgepeuzeld door een verschrikkelijk monster en soms ontsnap je!
                    Hedy kiest willekeurig of je overleeft of niet...
                start_code: "{print} Ontsnap uit het spookhuis!"
                example_code: "```\n_ Escape from the haunted house!\n_ There are 3 doors in front of you...\n_ _ _ Which door do you choose?\n_ You picked door ... choice\nmonsters _ a zombie, a vampire, NOTHING YOUVE ESCAPED\n_ You see...\n{sleep}\n_ _ _ _\n```\n"
            4:
                story_text: |
                    In dit level heb je geleerd hoe je aanhalingstekens moet gebruiken.

                    ### Opdracht 1
                    Kun jij de voorbeeldcode afmaken door de streepjes in te vullen?

                    ### Opdracht 2
                    Kopieer je eigen spookhuiscode van het vorige level en voeg aanhalingstekens toe om de code ook in dit level te laten werken.
                start_code: "{print} 'Ontsnap uit het spookhuis!'"
                example_code: |
                    ```
                    _ Voeg aanhalingstekens toe aan deze code _
                    {print} Ontsnap uit het spookhuis!
                    {print} Voor je staan drie deuren...
                    keuze {is} {ask} Welke deur kies je?
                    {print} Je koos deur keuze
                    monsters {is} een zombie, een vampier, NIKS JE ONTSNAPT
                    {print} Jij ziet...
                    {sleep}
                    {print} monsters {at} {random}
                    ```
            5:
                story_text: |
                    Tot nu toe werd er in je spookhuisspel wel altijd aan de speler gevraagd welke deur geopend moest worden, maar zoals je misschien al gemerkt hebt, maakte het niet uit wat voor antwoord de speler gaf.
                    De speler kon netjes een deur kiezen, maar als de speler een verkeerd antwoord gaf, zoals 'pannenkoek!', dan zou de speler het spel nog steeds kunnen winnen (ook al is er niet eens een deur gekozen!).
                    In dit level kun je alleen winnen als je dezelfde deur kiest als Hedy heeft gekozen en maakt het dus echt uit welk antwoord je invult!

                    ### Opdracht
                    Kun jij de 4 missende woorden invullen op de streepjes?

                example_code: |
                    ```
                    {print} 'Ontsnap uit het spookhuis!'
                    {print} 'Voor je staan 3 deuren...'
                    deuren {is} 1,2,3
                    monsters {is} weerwolf, mummy, vampier, zombie
                    gekozendeur {is} {ask} 'Welke deur kies je?'
                    {print} 'Jij kiest deur...' gekozendeur
                    {sleep}
                    goededeur {is} deuren {at} {random}
                    _ _ _ _ {print} 'Hoera! Je ontsnapt!'
                    {else} {print} 'Oh nee! Je wordt opgepeuzeld door een...' monsters {at} {random}
                    ```
                start_code: "{print} 'Ontsnap uit het spookhuis!'"
            9:
                story_text: |
                    In de vorige levels heb je geleerd hoe je hele stukken code meerdere keren kunt herhalen. Hierdoor kun je levels maken in je spookhuisgame!
                    In de lagere levels hoefde je maar een kamer door voordat je ontsnapt was, maar in dit level moet je wel 3x uit een kamer vluchten voordat je ontsnapt bent.
                    Dat maakt het spel een stuk lastiger om te winnen, kijk maar...

                    ### Opdracht
                    Je spel is nu wel heel lastig te winnen... Kun jij je spel zo aanpassen dat er maar één foute deur is om te kiezen, in plaats van twee?
                    Tip: Je moet goede_deur veranderen in foute_deur, en de `{if}` en `{else}` code omdraaien.
                    En natuurlijk mag je ook je eigen draai aan het verhaal geven. Andere monsters, of juist cadeautjes?
                example_code: |
                    ```
                    {print} 'Ontsnap uit het spookhuis!'
                    speler = levend
                    deuren = 1, 2, 3
                    monsters = zombie, vampier, mummy, reuzespin
                    {repeat} 3 {times}
                        {if} speler {is} levend
                            goede_deur = deuren {at} {random}
                            {print} 'Voor je staan drie deuren...'
                            gekozen_deur = {ask} 'Welke deur kies je?'
                            {print} 'Jij kiest deur...' gekozen_deur
                            {sleep}
                            {if} gekozen_deur {is} goede_deur
                                {print} 'Gelukkig! Geen monster!'
                            {else}
                                {print} 'Je wordt opgegeten door een... ' monsters {at} {random}
                                speler = dood
                        {else}
                            {print} 'GAME OVER'
                    {if} speler {is} levend
                        {print} ' Hoera! Je bent ontsnapt!'
                    ```
                start_code: "{print} 'Ontsnap uit het spookhuis!'"
            11:
                story_text: |
                    De speler van het spookhuis loopt door drie kamers en komt steeds een monster tegen.

                    ### Opdracht 1
                    Maak het programma af op de streepjes, en zorg dat je steeds laat weten in welke kamer de speler is.

                    ### Opdracht 2
                    Maak er een spannend avontuur van door deze stappen te volgen:

                    1. Maak een lijst met keuzes (bijv aanvallen of wegrennen)
                    2. Zorg dat de speler kan kiezen met een `{ask}`
                    3. Is het antwoord goed? Dan komt het volgende monster. Is de keuze fout? Laat dat de speler weten met een `{print}`.

                    **(extra)** Als je de foute keuze maakt, komt er toch nog een monster! Denk na over hoe je dat zou kunnen veranderen.
                example_code: |
                    ```
                    {print} 'Ontsnap uit het spookhuis!'
                    monsters = zombie, vampier, mummy, reuzespin
                    _
                        {print} 'Kamer ' i
                        monster = monsters {at} {random}
                    ```
                start_code: "{print} 'Ontsnap uit het spookhuis!'"
            14:
                story_text: |
                    In dit level gebruik je `<` en `>` om levens toe te voegen aan je spel.
                example_code: |
                    ```
                    {print} 'Ontsnap uit het spookhuis'
                    levens = 3
                    deuren = 1, 2, 3
                    monsters = 'de boze heks', 'een zombie', 'een slapende 3 koppige hond'
                    {for} i {in} {range} 1 {to} 10
                        {if} levens > 0
                            goede_deur = deuren {at} {random}
                            monster = monsters {at} {random}
                            gekozen_deur = {ask} 'Welke deur kies jij?'
                            {if} goede_deur == gekozen_deur
                                {print} 'Je hebt de goede deur gekozen'
                            {else}
                                {print} 'Je ziet...' monster
                                {if} monster == 'een slapende 3 koppige hond'
                                    {print} 'Pffieuw.... Hij slaapt'
                                {else}
                                    {print} 'Je hebt een leven kwijt!'
                                    levens = levens - 1
                        {else}
                            {print} 'GAME OVER'
                    ```
                start_code: "# Schrijf jouw code hier"
            16:
                story_text: |
                    Deze spookhuisgame gebruikt de connectie tussen de verschillende lijstjes, die je in dit level kunt gebruiken.
                    Bijvoorbeeld: alle eigenschappen die bij de zombie horen staan als eerste in alle lijstjes, de heks als tweede en de vampier derde.
                    Kijk maar naar de code.
                example_code: |
                    ```
                    getallen = [1, 2, 3]
                    i = getallen[{random}]
                    hint = ['gegrom', 'kakelende lach', 'vleermuis gefladder']
                    monsters = ['zombie', 'heks', 'vampier']
                    noodlot = ['Je brein wordt opgepeuzeld', 'Je wordt vervloekt', 'Je wordt gebeten']
                    goedlot = ['Je gooit de ham naar de zombie die er lekker aan begint te knagen.', 'Je zet de gordijnen in de fik. De heks vlucht, bang voor het vuur', 'De vampier haat knoflook en vlucht weg']
                    wapens = ['rauwe ham', 'aansteker', 'knoflook']
                    {print} 'Je staat bij een oude verlaten villa'
                    {print} 'Iets is hier niet pluis...'
                    {print} 'Je hoort ' hint[i]
                    {print} 'Je gaat op ontdekking'
                    {print} 'Je stapt de keukendeur binnen en ziet daar een aansteker, een rauwe ham en een knoflook'
                    jouw_wapen = {ask} 'Wat neem je mee?'
                    {print} 'Met je ' jouw_wapen ' loop je door naar de woonkamer'
                    {print} 'Daar zie je een ' monsters[i]
                    benodigde_wapen = wapens[i]
                    {if} jouw_wapen == benodigde_wapen
                        {print} 'Je gebruikt je ' jouw_wapen
                        {print} goedlot[i]
                        {print} 'Jij wint!'
                    {else}
                        {print} 'Je hebt helaas het verkeerde wapen'
                        {print} noodlot[i]
                        {print} 'GAME OVER'
                    ```
                start_code: "# Schrijf jouw code hier"
    piggybank:
        name: "Spaarvarken"
        description: "Tel je zakgeld!"
        default_save_name: "Spaarvarken"
        levels:
            12:
                story_text: |
                    In dit avontuur kun je een digitaal spaarvarkentje maken.

                    ### Opdracht
                    Maak de code af zodat je jouw zakgeld kunt tellen en kunt berekenen hoe lang het duurt voordat je iets kunt kopen!
                    **(extra)** Misschien heb je al wat geld gespaard? Voeg een extra `{ask}` toe en trek je al gespaarde bedrag af van wat je nog moet sparen.
                example_code: |
                    ```
                    {print} 'Het digitale spaarvarken'
                    wens = {ask} 'Wat zou je graag willen hebben?'
                    prijs = {ask} 'Hoeveel kost dat?'
                    zakgeld = {ask} 'Hoeveel zakgeld krijg je per week?'
                    weken = prijs / zakgeld
                    {print} 'Je kunt over ' _ ' weken een ' _ ' kopen!'
                    ```
                start_code: "# Schrijf jouw code hier"
            14:
                story_text: |
                    In dit level kun je Hedy laten vertellen of je al genoeg geld hebt gespaard of niet!
                example_code: |
                    ```
                    geld = {ask} 'Hoeveel geld heb je al gespaard?'
                    wens = {ask} 'Hoeveel geld heb je nodig?'
                    zakgeld = {ask} 'Hoeveel zakgeld krijg je per week?'
                    sparen = wens - geld
                    weken = sparen / zakgeld
                    {if} wens > geld
                        {print} 'Helaas even doorsparen!'
                        {print} 'Je moet nog ' weken ' weken.'
                    {else}
                        {print} 'Hoera, je hebt genoeg!'
                        {print} 'Op naar de winkel!'
                    ```
                start_code: "# Schrijf jouw code hier"
    quizmaster:
        name: "Quizmaster"
        description: "Maak je eigen quiz!"
        default_save_name: "Quizmaster"
        levels:
            14:
                story_text: |
                    In dit avontuur leer je je eigen quiz maken. Vul het voorbeeld in, maak extra vragen en geniet van je eigen quiz!
                    Je kunt de quiz maken over wat je maar wil: je hobby, lievelingsdier, lievelingsboek of ...?
                example_code: |
                    ```
                    {print} 'Maak je eigen quiz'
                    punten_a = 0
                    punten_b = 0
                    {print} 'Vraag'
                    {print} 'Antwoordoptie A'
                    {print} 'Antwoordoptie B'
                    antwoord = {ask} 'Welk antwoord?'
                    {if} antwoord == 'A'
                        punten_a = punten_a + 1
                    {if} antwoord == 'B'
                        punten_b = punten_b + 1
                    {print} 'Einde van de quiz!'
                    {print} 'We kijken naar de resultaten!'
                    {if} punten_a > punten_b
                        {print} 'Jij hoort in club A'
                    {if} punten_b > punten_a
                        {print} 'Jij hoort in club B'
                    ```
                start_code: "# Schrijf jouw code hier"
    language:
        name: "Woordjes leren"
        description: "Maak je eigen programma om woordjes te leren in een vreemde taal"
        default_save_name: "Woordjes leren"
        levels:
            5:
                story_text: |
                    Maak een programma om woordjes mee te leren in een andere taal.

                    ### Opdracht
                    Voeg minstens 3 nieuwe woorden om te leren toe aan het programma.
                    **Extra** Je kunt natuurlijk ook een andere taal kiezen dan Frans. Verander de code in de taal die jij graag zou willen leren. 
                example_code: |
                    ```
                    {print} 'Leer Frans!'
                    kat {is} {ask} '🐱'
                    {if} kat {is} chat {print} 'Goedzo!'
                    {else} {print} 'Helaas, kat is chat'
                    kikker {is} {ask} '🐸'
                    {if} kikker {is} grenouille {print} 'Super!'
                    {else} {print} 'Helaas, kikker is grenouille'
                    ```
                start_code: "# Schrijf jouw code hier"
            16:
                story_text: |
                    Maak je eigen programma om woordjes te leren in een vreemde taal.
                example_code: |
                    ```
                    franswoord = ['bonjour', 'ordinateur', 'pomme de terre']
                    vertaling = ['hallo', 'computer', 'aardappel']
                    score = 0
                    {for} i {in} {range} 1 {to} 3
                        antwoord = {ask} 'Wat betekent ' franswoord[i] '?'
                        correct = vertaling[i]
                        {if} antwoord == correct
                            {print} 'Correct!'
                            score = score + 1
                        {else}
                            {print} 'Fout, ' franswoord[i] ' betekent ' vertaling[i]
                    {print} 'Je hebt ' score ' goede antwoorden gegeven.'
                    ```
                start_code: "# Schrijf jouw code hier"
    secret:
        name: "Geheim agent"
        description: "Maak je eigen spionnencode"
        default_save_name: "Geheim agent"
        levels:
            12:
                start_code: '# Schrijf jouw code hier'
                story_text: |
                    In dit avontuur kun je jouw eigen geheim agent code maken. Maak een bericht dat alleen de juiste agent kan ontcijferen.
                    Als je vijand probeert de code te kraken krijgen ze valse informatie om hun tijd te verspillen.

                    ### Opdracht 1
                    Maak je eigen code voor jouw geheime agent. Laat beiden onderdelen zien aan de echte spion.
                    ### Opdracht 2
                    Voeg nog een derde vraag toe en maak jouw wachtwoord langer met bijv een kledingstuk of een voorwerp!                 

                example_code: |
                    ```
                    naam {is} {ask} 'Hoe heet je?'
                    {if} naam {is} '_'
                        plek {is} 'Ga naar het vliegveld '
                    {else}
                        plek {is} 'Ga naar het treinstation '
                    wachtwoord {is} {ask} 'Wat is het wachtwoord?'
                    {if} wachtwoord {is} _
                        tijd {is} 'morgen om 02:00'
                    {else}
                        tijd {is} 'vandaag om 10:00'
                    {print} _ _
                    ```
            13:
                start_code: '# Schrijf jouw code hier'
                story_text: |
                    We kunnen nu met maar één `{if}` bekijken of het programma gebruikt wordt door de geheim agent.
                    ### Opdracht 1
                    Maak de code af door het lege stukje te vullen. Let op: de superspion moet beide antwoorden goed hebben, voordat hij de juiste geheime informatie krijgt.
                    ### Opdracht 2
                    We willen de vijand extra verwarren! Maak een lijst met nepantwoorden en kies, bij een fout antwoord, iets uit de lijst.
                    **(extra)** Voeg een extra vraag toe zoals in level 12.
                example_code: |
                    ```
                    naam {is} {ask} 'Hoe heet je?'
                    wachtwoord {is} {ask} 'Wat is het wachtwoord?'
                    {if} naam {is} 'Agent007' _ wachtwoord {is} 'TOPSECRET'
                        {print} 'Ga naar het vliegveld om 02:00'
                    {else}
                        {print} 'Ga naar het treinstation om 10:00'
                    ```
#    next:
#        name: "Vooruitblik"
#        description: "Vooruitblik"
#        default_save_name: "Vooruitblik"
#        levels:
#            1:
#                story_text: |
##                    Gefeliciteerd! Je bent aan het einde gekomen van het eerste level van Hedy. Hopelijk heb je al wat mooie codes kunnen maken, maar er is in Hedy nog veel meer te ontdekken.
#
#                    In level 1 ben je er misschien tegenaan gelopen dat Hedy in het `{echo}` commando maar één ding kan onthouden.
#                    In het restaurantavontuur kon je bijvoorbeeld alleen herhalen wat de klant wilde eten, of alleen wat hij wilde drinken. Kijk maar:
#
#                start_code: "{print} Op naar het volgende level!"
#                example_code: "```\n{print} Welkom bij restaurant Hedy\n{ask} Wat wilt u eten?\n{echo} Dus dit wilt u eten\n{ask} Wat wilt u drinken\n{echo} Dus dit wilt u drinken\n```\n"
#                story_text_2: |
#                    Als de speler hamburger en cola invult, kun je nog niet zeggen \"dus u wilt een hamburger en cola\", maar je moet daar twee losse zinnen van maken.
#                    Daarnaast echoot Hedy alleen woorden aan het einde van de zin. Dus je kunt in level 1 niet zeggen \"Je hamburger komt eraan!\"
#
#                    Dat verandert in level 2. In level 2 leer je namelijk werken met variabelen waardoor je Hedy heel veel verschillende stukjes informatie kunt laten onthouden en ze overal in de zin te printen.
#            2:
#                story_text: |
##                    In dit level heb je geleerd wat een variabele is en dat je het kunt gebruiken om je avonturen interactief te maken.
#                    Maar.... dit is niet het enige wat variabelen kunnen! Je kunt variabelen namelijk ook gebruiken om lijstjes mee te maken.
#                    En je kunt Hedy dan zelfs een willekeurig woord uit dat lijstje laten kiezen, waardoor je ineens echte spelletjes kunt maken.
#                    Neem snel een kijkje in het volgende level!
#
#                start_code: "{print} Op naar het volgende level!"
#            3:
#                story_text: |
##                    In dit level heb je veel geoefend met variabelen, maar misschien heb je ook wel eens gezien dat dat nog niet altijd perfect werkt.
#
#                    Probeer deze code maar eens uit:
#                    ```
#                    naam {is} Sophie
#                    {print} Mijn naam is naam
#                    ```
#                    Je wilde natuurlijk printen `Mijn naam is Sophie` maar Hedy {print} `Mijn Sophie is Sophie`.
#
#                    In het volgende level wordt dit probleem opgelost door aanhalingstekens te gebruiken, kijk maar eens!
#                start_code: "{print} Op naar het volgende level!"
#            4:
#                story_text: |
##                    In de voorgaande levels heb al codes leren maken met `{at} {random}` waardoor je programma's elke keer anders waren als je ze afspeelde.
#                    Toch waren de codes niet echt interactief, je hebt er als speler namelijk geen invloed op.
#
#                    In het volgende level leer je het `{if}` commando waarmee je kunt zorgen voor 2 verschillende reacties in je code.
#                    Zo kun je bijvoorbeeld je computer beveiligen met een wachtwoord. Neem maar een kijkje!
#
#                    ```
#                    wachtwoord {is} {ask} 'Wat is het goede wachtwoord?'
#                    ```
#                start_code: "{print} 'Op naar het volgende level!'"
#            5:
#                story_text: |
##                    In dit level heb je goed geoefend met de `{if}` en `{ask}`. Je kunt bijvoorbeeld gasten vragen wat ze willen eten.
#                    Wat je alleen nog niet kunt in dit level, is de prijzen optellen.
#
#                    In het volgende level kun je optellen, aftrekken, en vermenigvuldigen in je programma's. Zou het niet leuk zijn om precies te kunnen zeggen hoeveel de klanten moeten betalen, en stiekem een kortingscode toe te voegen voor jou en je vrienden?
#
#                    Vanaf het volgende level kan dit wel, want in level 6 kun je rekenen met Hedy. Je kunt daar ook proberen om een tafelsommen spel te programmeren (voor je broertje of zusje?).
#                    Neem snel een kijkje!
#                start_code: "{print} 'Op naar het volgende level!'"
#                example_code: |
##                    ```
#                    {print} 'Welkom bij McHedy'
#                    bestelling {is} {ask} 'Wat wilt u bestellen?'
#                    {print} 'U wilt graag ' bestelling
#                    {if} bestelling {is} hamburger prijs {is} 5
#                    {if} bestelling {is} friet prijs {is} 2
#                    drinken {is} {ask} 'Wat wilt u drinken?'
#                    {print} 'U wilt graag ' drinken
#                    {print} 'Dat wordt dan ' prijs ' euro voor ' bestelling ' alstublieft'
#                    {print} 'Het drinken is gratis in dit level want Hedy kan de prijs nog niet berekenen...'
#                    ```
#            6:
#                story_text: |
##                    Super! Je bent bij het einde van dit level, dus je hebt inmiddels goed geoefend met `{if}` en `{else}`.
#
#                    Je hebt misschien gemerkt dat je codes steeds maar langer worden. Als je bijvoorbeeld een zin meerdere keren wil herhalen, nemen die allemaal een aparte regel in.
#                    Bijvoorbeeld als je "lang zal ze leven" wil coderen... Gelukkig leren we in het volgende level het `{repeat}` commando, dat zorgt dat je een regel code meerdere keren kunt herhalen.
#                example_code: |
#                    ```
#                    {print} 'lang zal ze leven'
#                    {print} 'lang zal ze leven'
#                    {print} 'lang zal ze leven'
#                    {print} 'in de gloria'
#                    {print} 'in de gloria'
#                    {print} 'in de gloria'
#                    ```
#                start_code: "{print} 'Op naar het volgende level!'"
#            7:
#                story_text: |
##                    In dit level heb je met `{repeat}` al geleerd hoe je één regel code kunt herhalen. Soms is het wel fijn als je niet maar één regel, maar voor meerdere regels `{repeat}` kunt gebruiken. Want nu moest je wel een hoop knippen en plakken in sommige programma's.
#                    In het volgende level wordt dat mogelijk gemaakt door stukjes code bij elkaar een groepje te maken, door ze te beginnen met een aantal spaties. Zo'n groepje regels kun je dan in één keer herhalen met {repeat}.
#                example_code: |
#                    ```
#                    {repeat} 5 {times} {print} 'Vanaf het volgende level kun je meerdere regels code in een keer herhalen!'
#                    ```
#                start_code: "{print} 'Op naar het volgende level!'"
#            8:
#                story_text: |
##                    In dit level heb je geleerd hoe je het {repeat}- en het {if}-commando voor meerdere regels kunt laten gelden door in te springen.
#                    Misschien heb je het al geprobeerd, maar in dit level mocht je nog geen {if}-commando ìn een ander {if}-commando stoppen. Dit geldt ook voor {repeat}.
#                    Vanaf het volgende level mag dit wel! Let op: Je moet dan dus wel dubbel inspringen!
#                example_code: |
#                    ```
#                    antwoord = {ask} 'Heb je zin om naar het volgende level te gaan?'
#                    {if} antwoord {is} ja
#                        {print} 'Straks kan ik hier het {repeat} commando gebruiken binnen het {if} commando!'
#                        {print} 'Hoera!'
#                        {print} 'Hoera!'
#                        {print} 'Hoera!'
#                    {else}
#                        {print} 'Blijf dan maar lekker hier!'
#                    ```
#                start_code: "{print} 'Op naar het volgende level!'"
#            9:
#                story_text: |
##                    Wat ben je goed bezig! In dit level hebben we wel nog een klein probleem. Je kunt al stukken code herhalen, maar wat nou als de code elke keer ietsje anders moet zijn..?
#                    Misschien ken je het Engelse kinderliedje 'if you're happy and you know it clap your hands' wel. In dat liedje komt er steeds een nieuwe actie, eerst 'clap your hands' dan 'stomp your feet' etc. Het eerste couplet van dat liedje kun je zo programmeren:
#
#                    Maar als je het volgende couplet wil maken, zou je het geheel moeten kopiëren en plakken onder deze code. Dat kan makkelijker!
#                    In het volgende level leer je het `{for}` commando, waarmee je een lijstje kan maken en de code steeds een klein beetje kan veranderen!
#                    Kijk maar...
#                example_code: |
#                    ```
#                    {repeat} 2 {times}
#                        {print} 'if youre happy and you know it clap your hands'
#                    {print} 'if youre happy and you know it and you really want to show it'
#                    {print} 'if youre happy and you know it clap your hands'
#                    ```
#                start_code: "{print} 'Op naar het volgende level!'"
#            10:
#                story_text: |
##                    Je bent alweer aan het einde van dit level, knap hoor! Je staat op het punt om door te gaan naar het volgende level. In de hogere levels gaan we steeds een beetje meer toewerken naar de programmeertaal Python.
#                    In Python bestaat het commando `{repeat}` echter niet, dus gaan we dat vervangen door 'echte' programmeertaal!
#                    Ben je benieuwd hoe dat eruit ziet? Ga dan snel verder.
#                start_code: "{print} 'Op naar het volgende level!'"
#            11:
#                story_text: |
##                    Misschien heb je in je restaurant opdracht wel eens geprobeerd om prijzen te maken met kommagetallen. Helaas was dit niet toegestaan.
#                    Vanaf het volgende level kun je wel kommagetallen gebruiken!
#                example_code: |
#                    ```
#                    hamburger {is} 5
#                    drinken {is} 2
#                    totaal {is} hamburger + drinken
#                    print 'Je hebt een hamburger en drinken besteld.'
#                    print 'Dat kost ' totaal ' euro.'
#                    ```
#                    De code hierboven werkt, want de hamburger kost 5 euro en het drinken kost 2 euro. Maar als je 50 cent meer rekent, werkt het programma niet meer! Kijk maar in de code hieronder:
#                    ```
#                    hamburger {is} 5.50
#                    drinken {is} 2.30
#                    totaal {is} hamburger + drinken
#                    print 'Je hebt een hamburger en drinken besteld.'
#                    print 'Dat kost ' totaal ' euro.'
#                    ```
#                    In het volgende level ga je leren hoe je kan zorgen dat deze code wél werkt!
#                start_code: "{print} 'Op naar het volgende level!'"
#            12:
#                story_text: |
##                    In de afgelopen levels kon je meerdere `{if}`-commando's in elkaar stoppen. Hierdoor kon je bijvoorbeeld dit beveiligingssysteem programmeren.
#                    In dit systeem moeten de gebruikersnaam én het wachtwoord goed zijn, maar het zorgt wel voor een lange, onhandige code..
#                    In het volgende level leer je hoe dit veel gemakkelijker kan van het `{and}` commando!
#                example_code: |
#                    ```
#                    gebruikersnaam {is} {ask} 'Wat is je gebruikersnaam?'
#                    wachtwoord {is} {ask} 'Wat is je wachtwoord?'
#                    {if} gebruikersnaam {is} 'Hedy'
#                        {if} wachtwoord {is} 'geheim'
#                            {print} 'Welkom Hedy!'
#                        {else}
#                            {print} 'Jij mag niet op mijn computer'
#                    {else}
#                        {print} 'Jij mag niet op mijn computer!'
#                    ```
#                start_code: "{print} 'Op naar het volgende level!'"
#            13:
#                story_text: |
##                    Met het onderstaande programma kun je berekenen of je voldoende of onvoldoende staat voor een schoolvak.
#                    Je ziet dat regel 5 ontzettend onhandig is, omdat alle mogelijke opties van 1 tot 5 apart benoemd moeten worden.
#                example_code: |
#                    ```
#                    eerste_cijfer = {ask} 'Welk cijfer had je voor je eerste toets?'
#                    tweede_cijfer = {ask} 'Welk cijfer had je voor je tweede toets?'
#                    samen {is} eerste_cijfer + tweede_cijfer
#                    gemiddelde_cijfer {is} samen / 2
#                    {if} gemiddelde_cijfer = 1 {or} gemiddelde_cijfer = 2 {or} gemiddelde_cijfer = 3 {or} gemiddelde_cijfer = 4 {or} gemiddelde_cijfer = 5
#                        {print} 'Helaas... Onvoldoende!'
#                    {else}
#                        {print} 'Hoera! Voldoende!'
#                    ```
#                start_code: "{print} 'Op naar het volgende level!'"
#            14:
#                story_text: |
##                    In het spelletje hieronder is een code gemaakt om ervoor te zorgen dat de speler het spelletje kan blijven spelen totdat hij/zij dat niet meer wil.
#                    Maar de code is erg omslachtig en wat nou als de speler 101 keer wil doorspelen? Je kunt niet oneindig spelen...
#                    In het volgende level leer je een commando waarmee dit allemaal veel makkelijker gaat!
#                example_code: |
#                    ```
#                    spel {is} 'aan'
#                    {for} i {in} {range} 1 {to} 100
#                        {if} spel {is} 'aan'
#                            antwoord = {ask} 'Wil je doorspelen?'
#                            {if} antwoord {is} 'nee'
#                                spel {is} 'uit'
#                            {if} antwoord {is} 'ja'
#                                {print} 'Ok we gaan door'
#                    ```
#                start_code: "{print} 'Op naar het volgende level!'"
#            15:
#                story_text: |
##                    In het volgende level gaan we weer een stapje verder richting Python code. Daar leer je hoe je twee lijstjes aan elkaar kunt linken.
#                    Hierdoor kun je een programma schrijven waarbij je elk dier aan het juiste geluid kunt koppelen.
#                    Want die twee programma's hieronder... Daar klopt natuurlijk niks van!
#                example_code: |
#                    ```
#                    dieren = 'kip', 'paard', 'koe'
#                    geluiden = 'tok', 'hinnik', 'boe'
#                    {for} dier {in} dieren
#                        {print} 'Een ' dier ' zegt ' geluiden {at} {random}
#                    ```
#                    Je zou ook dit kunnen proberen... Maar het klopt nog steeds niet...
#                    ```
#                    dieren = 'kip', 'paard', 'koe'
#                    geluiden = 'tok', 'hinnik', 'boe'
#                    {for} dier {in} dieren
#                        {for} geluid {in} geluiden
#                            {print} 'Een ' dier ' zegt ' geluid
#                    ```
#                start_code: "{print} 'Op naar het volgende level!'"
#            16:
#                story_text: |
##                    In het volgende level leer je weer een nieuw commando. Je hebt misschien gemerkt dat  je soms niet genoeg hebt aan `{if}` en `{else}`.
#                    Bijvoorbeeld bij deze code:
#                example_code: |
#                    ```
#                    {print} 'Wat eten we vanavond?'
#                    opties = ['pizza', 'broccoli', 'spruitjes']
#                    gekozen = opties {at} {random}
#                    {if} gekozen = 'pizza'
#                        {print} 'Lekker! Pizza!'
#                    {else}
#                        {print} 'Bah...'
#                    ```
#                story_text_2: In deze code zou het fijn zijn als je twee keer een `{else}` kon toevoegen, want misschien vindt je broccoli wel oké en alleen spruitjes 'bah'. In het volgende level kun je meerdere opties toevoegen met het nieuwe commando `{elif}`!
#                start_code: "{print} 'Op naar het volgende level!'"
#            17:
#                story_text: |
##                    Wow! Wat ben je al ver gekomen! In het volgende level maken we onze code weer een beetje 'echter' door `{print}` nog meer op Python te laten lijken.
#                    Benieuwd...? Klik dan maar verder!
#                start_code: "{print} 'Op naar het volgende level!'"
#            18:
#                story_text: |
##                    Gefeliciteerd! Je hebt het laatste level van Hedy behaald! De code van level 18 kan je gebruiken in Python-omgevingen zoals replit of PyCharm en daar verder gaan met leren programmeren. Maar Python kan alleen met Engels codes werken, dus geen Nederlandse.
#                start_code: "{print} ('Goed gedaan!')"
    tic:
        name: Boter Kaas en Eieren
        levels:
            14:
                story_text: "In de vorige levels heb je het spel \"boter, kaas en eieren\" kunnen maken. Nu heb je het = teken, het == teken en het != teken geleerd. \nJe kunt deze kennis toepassen in het \"boter, kaas en eieren\" spel op deze manier:\n"
                start_code: '# Schrijf jouw code hier'
                example_code: "```\nteken = 'x'\nopen_plekken = 1, 2, 3, 4, 5, 6, 7, 8, 9\nspel = 'aan'\nplek_1 = '.'\nplek_2 = '.'\nplek_3 = '.'\nplek_4 = '.'\nplek_5 = '.'\nplek_6 = '.'\nplek_7 = '.'\nplek_8 = '.'\nplek_9 = '.'\n{print} 'BOTER KAAS EN EIEREN!'\n{print} plek_1 plek_2 plek_3\n{print} plek_4 plek_5 plek_6\n{print} plek_7 plek_8 plek_9\n{print} ' '\n{for} i {in} {range} 1 {to} 9\n    {if} spel != 'uit'\n        keuze = {ask} 'Speler ' teken ', Welke plek kies jij?'\n        {if} keuze {in} open_plekken\n            {remove} keuze {from} open_plekken\n            {if} keuze == 1\n                plek_1 = teken\n            {if} keuze == 2\n                plek_2 = teken\n            {if} keuze == 3\n                plek_3 = teken\n            {if} keuze == 4\n                plek_4 = teken\n            {if} keuze == 5\n                plek_5 = teken\n            {if} keuze == 6\n                plek_6 = teken\n            {if} keuze == 7\n                plek_7 = teken\n            {if} keuze == 8\n                plek_8 = teken\n            {if} keuze == 9\n                plek_9 = teken\n        {else}\n            {print} 'Die plek was al bezet!'\n        {print} plek_1 plek_2 plek_3\n        {print} plek_4 plek_5 plek_6\n        {print} plek_7 plek_8 plek_9\n        {print} ' '\n        winnaar = {ask} 'Heb je gewonnen?'\n        {if} winnaar == 'ja'\n            {print} 'Goed gedaan, speler ' teken '!'\n            spel = 'uit'\n        {else}\n            {if} teken == 'x'\n                teken = 'o'\n            {else}\n                teken = 'x'\n```\n"
            15:
                start_code: '# schrijf jouw code hier'
                story_text: "In dit level kun je jouw spel nog meer verbeteren door gebruik te maken van de {while} lus. Met deze lus kun je de twee regels `{if} game != 'over'` en `{for} i {in} {range} 1 to 9`  combineren tot één simpele regel.\n\nKijk maar:\n"
                example_code: "```\nteken = 'x'\nopen_plekken = 1, 2, 3, 4, 5, 6, 7, 8, 9\nspel = 'aan'\nplek_1 = '.'\nplek_2 = '.'\nplek_3 = '.'\nplek_4 = '.'\nplek_5 = '.'\nplek_6 = '.'\nplek_7 = '.'\nplek_8 = '.'\nplek_9 = '.'\n{print} 'BOTER KAAS EN EIEREN!'\n{print} plek_1 plek_2 plek_3\n{print} plek_4 plek_5 plek_6\n{print} plek_7 plek_8 plek_9\n{print} ' '\n{while} spel != 'uit'\n    keuze = {ask} 'Speler ' teken ', welke plek kies jij?'\n    {if} keuze {in} open_plekken\n        {remove} keuze {from} open_plekken\n        {if} keuze == 1\n            plek_1 = teken\n        {if} keuze == 2\n            plek_2 = teken\n        {if} keuze == 3\n            plek_3 = teken\n        {if} keuze == 4\n            plek_4 = teken\n        {if} keuze == 5\n            plek_5 = teken\n        {if} keuze == 6\n            plek_6 = teken\n        {if} keuze == 7\n            plek_7 = teken\n        {if} keuze == 8\n            plek_8 = teken\n        {if} keuze == 9\n            plek_9 = teken\n    {else}\n        {print} 'Die plek was al bezet'\n    {print} plek_1 plek_2 plek_3\n    {print} plek_4 plek_5 plek_6\n    {print} plek_7 plek_8 plek_9\n    {print} ' '\n    winnaar = {ask} 'Heb je gewonnen'\n    {if} winnaar == 'ja'\n        {print} 'Goed gedaan, speler' teken '!'\n        spel = 'uit'\n    {else}\n        {if} teken == 'x'\n            teken = 'o'\n        {else}\n            teken = 'x'\n```\n"
            17:
                start_code: '# schrijf jouw code hier'
                story_text: "In de vorige levels was je boter kaas en eieren spel nog vervelend om te spelen. Na elke x of o die je zette vroeg het spel namelijk of je gewonnen had of niet. \nDit maakte het spel wel speelbaar, maar erg traag. In dit level heb je het `{elif}` commando geleerd, dat dit probleem kan oplossen. \nMet `{elif}` kun je Hedy laten checken of er een speler gewonnen heeft. Hiervoor heb je wel wat extra regels nodig.\n\nIn de voorbeeld code zie je dat we de voorwaarden om te winnen (3 op een rij)hebben toegevoegd. \nJe vindt ze op regel 46 tot 69. Je kunt zien dat elke keer als een speler 3 op een rij heeft, het spel de variabele spel op 'uit' zet. \nDit betekent dat de {while} lus wordt gestopt en dat het spel stopgezet wordt.\n"
                example_code: "```\nteken = 'x'\nopen_plekken = [1, 2, 3, 4, 5, 6, 7, 8, 9]\nspel = 'aan'\nplek_1 = '.'\nplek_2 = '.'\nplek_3 = '.'\nplek_4 = '.'\nplek_5 = '.'\nplek_6 = '.'\nplek_7 = '.'\nplek_8 = '.'\nplek_9 = '.'\n{print} 'BOTER KAAS EN EIEREN!'\n{print} plek_1 plek_2 plek_3\n{print} plek_4 plek_5 plek_6\n{print} plek_7 plek_8 plek_9\n{print} ' '\n{while} spel != 'uit':\n    keuze = {ask} 'Speler ' teken ', welke plek kies jij?'\n    {if} keuze {in} open_plekken:\n        {remove} keuze {from} open_plekken\n        {if} keuze == 1:\n            plek_1 = teken\n        {if} keuze == 2:\n            plek_2 = teken\n        {if} keuze == 3:\n            plek_3 = teken\n        {if} keuze == 4:\n            plek_4 = teken\n        {if} keuze == 5:\n            plek_5 = teken\n        {if} keuze == 6:\n            plek_6 = teken\n        {if} keuze == 7:\n            plek_7 = teken\n        {if} keuze == 8:\n            plek_8 = teken\n        {if} keuze == 9:\n            plek_9 = teken\n    {else}:\n        {print} 'Die plek was al bezet'\n    {print} plek_1 plek_2 plek_3\n    {print} plek_4 plek_5 plek_6\n    {print} plek_7 plek_8 plek_9\n    {print} ' '\n    {if} plek_1 == plek_2 {and} plek_2 == plek_3 {and} plek_1 != '.':\n        {print} 'Speler ' teken ' wint!'\n        spel = 'uit'\n    {elif} plek_4 == plek_5 {and} plek_5 == plek_6 {and} plek_4 != '.':\n        {print} 'Speler ' teken ' wint!'\n        spel = 'uit'\n    {elif} plek_7 == plek_8 {and} plek_8 == plek_9 {and} plek_7 != '.':\n        {print} 'Speler ' teken ' wint!'\n        spel = 'uit'\n    {elif} plek_1 == plek_4 {and} plek_4 == plek_7 {and} plek_1 != '.':\n        {print} 'Speler ' teken ' wint!'\n        spel = 'uit'\n    {elif} plek_2 == plek_5 {and} plek_5 == plek_8 {and} plek_2 != '.':\n        {print} 'Speler ' teken ' wint!'\n        spel = 'uit'\n    {elif} plek_3 == plek_6 {and} plek_6 == plek_9 {and} plek_3 != '.':\n        {print} 'Speler ' teken ' wint!'\n        spel = 'uit'\n    {elif} plek_1 == plek_5 {and} plek_5 == plek_9 {and} plek_1 != '.':\n        {print} 'Speler ' teken ' wint!'\n        spel = 'uit'\n    {elif} plek_3 == plek_5 {and} plek_5 == plek_7 {and} plek_3 != '.':\n        {print} 'Speler ' teken ' wint!'\n        spel = 'uit'\n    {else}:\n        {if} teken == 'x':\n            teken = 'o'\n        {else}:\n            teken = 'x'\n```\n"
            13:
                story_text: |
                    In dit avontuur kun je het spelletje Boter Kaas en Eieren programmeren. 
                    Je speelt met twee personen. Kies om de beurt een plekje op het speelbord (1 - 9) waar je jouw teken op wil zetten (x of o). 
                    De speler die als eerst 3 op een rij heeft (horizontaal, verticaal of diagonaal) wint!

                    ### Opdracht 1
                    Dit spel doet het wel maar er zijn een paar problemen! Je kan zomaar een veld van de andere speler pakken. Kijk eerst met een `{if}` of er wel een punt staat in het gekozen veld. Zo niet, waarschuw de speler dan.

                    ### Opdracht 2
                    Het spel kan ook niet zelf besluiten of er al een winnaar is. Kijk steeds of er al drie dezelfde tekens op een rij zijn en vertel dan wie er gewonnen heeft.

                    ### Opdracht 3 (extra)
                    Spelen met een vriend(innet)je kan niet altijd! Programmeer jij een computertegenstander om tegen te spelen?
                example_code: |
                    ```
                    speler = 'x'
                    veld = '.', '.', '.', '.', '.', '.', '.', '.', '.'

                    {for} i in {range} 1 {to} 9
                        keuze = {ask} 'Speler ' speler ' welke plek kies jij?'
                        veld at keuze = speler
                        clear
                        print veld at 1 veld at 2 veld at 3
                        print veld at 4 veld at 5 veld at 6
                        print veld at 7 veld at 8 veld at 9
                        {if} speler = 'x'
                            speler = 'o'
                        {else}
                            speler = 'x'
                    ```
                start_code: '#  Schrijf jouw code hier'
        description: Speel een potje Boter Kaas en Eieren!
        default_save_name: Boter
    blackjack:
        name: Blackjack
        description: Probeer zo dicht mogelijk bij 21 te komen
        default_save_name: Blackjack
        levels:
            17:
                story_text: "Blackjack is een simpel kaartspelletje waarbij je zo dicht mogelijk bij 21 punten moet komen. Je krijgt twee kaarten. Elke kaart is het getal waard dat erop staat, en de kaarten met plaatjes (Boer, Vrouw, Heer) zijn 10 punten waard.\nDe Aas is 1 of 11 punten waard (dat mag je zelf kiezen). De dealer, jouw tegenstander, krijgt ook twee kaarten.\nAls je wil, mag je een derde kaart pakken en die punten worden bij jouw score opgeteld. De dealer mag ook een extra kaart pakken.\nMaar pas op dat je nooit over de 21 punten heengaat, want dan verlies je!\nDe speler die het dichtst bij de 21 punten komt, zonder eroverheen te gaan, wint! \n\nVeel plezier!\n"
                example_code: "```\n{print} 'BLACKJACK'\nkaarten = [2, 3, 4, 5, 6, 7, 8, 9, 10, 'Boer', 'Vrouw','Heer', 'Aas']\npunten = 0\ndealer_punten = 0\nkaart_1 = kaarten[{random}]\nkaart_2 = kaarten[{random}]\nkaart_3 = kaarten[{random}]\ndealer_kaart_1 = kaarten[{random}]\ndealer_kaart_2 = kaarten[{random}]\ndealer_kaart_3 = kaarten[{random}]\n# Punten voor kaart 1\n{if} kaart_1 == 'Boer' {or} kaart_1 == 'Vrouw' {or} kaart_1 == 'Heer':\n    punten = punten + 10\n{elif} kaart_1 == 'Aas':\n    punten = punten + 11\n{else}:\n    punten = punten + kaart_1\n# punten voor kaart 2\n{if} kaart_2 == 'Boer' {or} kaart_2 == 'Vrouw' {or} kaart_2 == 'Heer':\n    punten = punten + 10\n{elif} kaart_2 == 'Aas':\n    punten = punten + 11\n{else}:\n    punten = punten + kaart_2\n# punten voor dealer kaart 1\n{if} dealer_kaart_1 == 'Boer' {or} dealer_kaart_1 == 'Vrouw' {or} dealer_kaart_1 == 'Heer':\n    dealer_punten = dealer_punten + 10\n{elif} dealer_kaart_1 == 'Aas':\n    dealer_punten = dealer_punten + 11\n{else}:\n    dealer_punten = dealer_punten + dealer_kaart_1\n# punten voor dealer kaart 2\n{if} dealer_kaart_2 == 'Boer' {or} dealer_kaart_2 == 'Vrouw' {or} dealer_kaart_2 == 'Heer':\n    dealer_punten = dealer_punten + 10\n{elif} dealer_kaart_2 == 'Aas':\n    dealer_punten = dealer_punten + 11\n{else}:\n    dealer_punten = dealer_punten + dealer_kaart_2\n# Twee Azen\n{if} kaart_1 == 'Aas' {and} kaart_2 == 'Aas':\n    punten = 12\n{if} dealer_kaart_1 == 'Aas' {and} dealer_kaart_2 == 'Aas':\n    dealer_punten = 12\n# Scorebord\n{print} 'Jij hebt een ' kaart_1 ' en een ' kaart_2 ' (' punten ' punten)'\n{print} 'De dealer heeft een ' dealer_kaart_1 ' en een ' dealer_kaart_2 ' (' dealer_punten ' punten)'\n# Extra kaart voor de speler\nhit = {ask} 'Wil je een extra kaart?'\n{if} hit == 'ja':\n    {if} kaart_3 == 'Boer' {or} kaart_3 == 'Vrouw' {or} kaart_3 == 'Heer':\n        punten = punten + 10\n    {elif} kaart_3 == 'Aas':\n        {if} punten > 11:\n            punten = punten + 11\n        {else}:\n            punten = punten + 1\n    {else}:\n        punten = punten + kaart_3\n    print 'Je krijgt een extra ' kaart_3 ' (' punten ' punten)'\n{else}:\n    print 'Je krijgt geen extra kaarten'\n# Winnaar\n{if} punten > 21 {or} dealer_punten > punten {or} dealer_punten == 21:\n    {print} 'Je verliest'\n{elif} dealer_punten < 17:\n    {print} 'De dealer pakt een extra kaart. Het is een... ' dealer_kaart_3\n    {if} dealer_kaart_3 == 'Boer' {or} dealer_kaart_3 == 'Vrouw' {or} dealer_kaart_3 == 'Heer':\n        dealer_punten = dealer_punten + 10\n    {elif} dealer_kaart_3 == 'Aas':\n        {if} dealer_punten < 11:\n            dealer_punten = dealer_punten + 11\n        {else}:\n            dealer_punten = dealer_punten + 1\n    {else}:\n        dealer_punten = dealer_punten + dealer_kaart_3\n    {print} 'De dealer heeft nu  ' dealer_punten ' punten'\n    {if} dealer_punten < 21 {and} dealer_punten > punten:\n        {print} 'Je verliest'\n    {else}:\n        {print} 'Je wint!'\n{elif} punten > dealer_punten {and} punten < 21:\n    {print} 'Je wint!!'\n```\n"
                start_code: '# Schrijf jouw code hier'
    years:
        name: "Oud en Nieuw"
        description: "Aftellen naar het nieuwe jaar"
        default_save_name: "Oud en Nieuw"
        levels:
            11:
                story_text: |
                    In dit level kan je `{for}` en `{range}` gebruiken om af te tellen met Oud en Nieuw.

                    ### Opdracht
                    Maak de code af zodat er wordt afgeteld. Je mag zelf kiezen vanaf welk getal.
                    Voeg ook een `{sleep}` toe zodat er steeds een tel voorbij gaat voor er een nieuw getal komt.
                example_code: |
                    ```
                    {for} getal {in} {range} _ {to} _
                        {print} getal
                    {print} 'Gelukkig Nieuwjaar!
                    ```
                start_code: "# Jouw code komt hier"
    print_command:
        name: print
        description: Introduction print command
        default_save_name: print
        levels:
            1:
                story_text: "Je kunt tekst laten verschijnen in je scherm met het `{print}` commando.\n"
                story_text_2: "### Opdracht\nIn Hedy vind je bij elk avontuur opdrachten. In de opdrachten oefen je de nieuwe commando's en concepten, en je kunt de voorbeeldcodes omtoveren tot je eigen programma.\nIn deze opdracht zie je een roze streepje. Op dit streepje moet jij zelf een regel code invullen voordat je de code kunt uitvoeren.\n\nVul in dit geval het `{print}` commando in op de plek van het streepje en voeg daarna nog 5 regels code toe. Elk van die regels moet starten met een `{print}` commando.\nVeel plezier!\n"
                example_code: "```\n{print} Hey, programmeur!\n{print} Welkom bij Hedy!\n```\n"
                example_code_2: "```\n_ Hallo!\n```\n"
                start_code: "{print} Welkom bij Hedy!\n"
            17:
                start_code: "{for} i {in} {range} 1 {to} 10:\n    {print} i\n{print} 'Wie niet weg is, is gezien! Ik kom!'"
                story_text: "Er komt nu een kleine verandering in het inspringen. Elke keer als er moet worden ingesprongen, moet je een ':' typen in de regel daarvoor.\n"
                example_code: "```\n{for} i {in} {range} 1 {to} 10:\n    {print} i\n{print} 'Wie niet weg is, is gezien! Ik kom!'\n```\n"
            18:
                start_code: "naam = 'Hedy'\n{print}('Mijn naam is ', naam)"
                story_text: "We gaan nu echte Python code programmeren! Dat betekent dat we vanaf nu haakjes moeten gebruiken bij `{print}` en `{range}`.\n Het betekent ook dat je nu in andere Python omgevingen kunt gaan programmeren met Hedy code. Je moet hierbij dan wel de Engelse commando's gebruiken. Als je de Engelse commando's nog niet gebruikte, dan kun je nu de schakelaar omzetten in het commandomenu."
                example_code: "```\n{print}('Hallo!')\n{for} i {in} {range}(1, 10):\n    {print}('Dit is regel ', i)\n```\n"
                story_text_2: "Als je meer dan een regel wilt printen, dan moet je die scheiden met een komma"
                example_code_2: "```\ntemperatuur = 25\n{print}('Het is ', temperatuur, ' graden buiten')\n```\n"
                story_text_3: "Als laatste veranderen we het woord dat je moet gebruiken voor `{ask}`. Vanaf nu noemen we ask`{input}`."
                example_code_3: "```\n{print}('Mijn naam is Hedy!')\nnaam = {input}('Hoe heet je?')\n{print}('Dus jouw naam is ', naam)\n```\n"
    ask_command:
        levels:
            1:
                example_code_2: "```\n{print} Hallo!\n{ask} Hoe heet je? \n{echo} hello\n```\n"
                example_code_3: "```\n_ Hoe gaat het?\n_\n```\n"
                story_text: "Nu je het`{print}` commando onder de knie hebt, is het tijd voor een nieuw commando: `{ask}`. Met het`{ask}` commando, kun je een vraag stellen. Kijk maar:\n"
                example_code: "```\n{print} Hallo!\n{ask} Wat is jouw naam?\n```\n"
                story_text_2: "Als je wil dat de computer jouw antwoord ook herhaalt, kun je het `{echo}` commando gebruiken. Let op: Je antwoord wordt herhaald aan het einde van de zin. In het voorbeeld komt jouw antwoord dus na Hoi.\n"
                story_text_3: "### Opdracht \nProbeer het`{ask}`commando en het`{echo}` commando uit. Vul eerst een goede code in op de plek van het streepje om het programma aan de praat te krijgen.\nStel daarna nog twee vragen door het `{ask}` commando te gebruiken. Gebruik na elke `{ask}` ook een `{echo}` om het antwoord op het scherm te tonen\n"
                start_code: "{print} Hallo!\n{ask} Wat is jouw naam?\n{echo} Hoi\n"
            2:
                story_text: "## Nu we **variabelen** in onze codes kunnen gebruiken, hebben we het `{echo}` commando niet langer nodig.\nWe kunnen variabelen gebruiken om antwoorden in op te slaan. Hierdoor kunnen we antwoorden op meerdere vragen gebruiken in onze codes.\nKijk maar eens naar het voorbeeld:\n\nOp deze manier worden je programma's steeds interactiever!\n"
                example_code: "```\nnaam {is} {ask} Wat je je naam?\n{print} Hoi naam\nleeftijd {is} {ask} Hoe oud ben je?\n{print} naam is leeftijd jaar oud\n```\n"
                story_text_2: "### Opdracht\nJe hebt in het vorige avontuur al geleerd hoe je variabelen kunt instellen met het`{is}` commando.\nDaar heb je minstens 3 variabelen gemaakt en ze gebruikt met een print commando.\nNu gaan we de variabelen intercatief maken in plaats van ze in te stellen met het `{is}` commando. \n\nKopieer je code van het vorige avontuur en maak de variabelen interactief door `{ask}` commando's te gebruiken.\n"
                example_code_2: "```\nlievelingsdier {is} {ask} Wat is je lievelingsdier?\n{print} Ik hou van lievelingsdier\n```\n"
                start_code: "naam {is} {ask} Hoe heet je?\n{print} Hoi naam\nleeftijd {is} {ask} Hoe oud ben je?\n{print} naam is leeftijd jaar oud."
        name: "vraag"
        description: Introduction ask command
        default_save_name: ask_command
    quotation_marks:
        description: Introduction quotation marks
        levels:
            12:
                story_text: |
                    **Tekst moet altijd met aanhalingstekens**
                    Nu we verder zijn met programmeren moet je ook weten dat tekst altijd tussen aanhalingstekens hoort. Ook in de `=`.
                example_code: |
                    ```
                    naam = 'Hedy de Robot'
                    {print} 'Hallo ' naam
                    ```
                story_text_2: |
                    **Tekst moet ook in lijstjes met aanhalingstekens**
                    Ook bij lijstjes gebruik je nu aanhalingstekens. Let op: elk item op je lijstje moet los tussen aanhalingstekens staan!
                    Hierdoor kun je nu ook twee woorden opslaan als 1 item op je lijstje, bijvoorbeeld 'Iron Man'.
                example_code_2: |
                    ```
                    superhelden = 'Spiderman', 'Batman', 'Iron Man'
                    {print} superhelden {at} {random}
                    ```
                story_text_3: |
                    **Tekst moet ook aanhalingstekens na een `{if}` commando**
                example_code_3: |
                    ```
                    naam = {ask} 'Wie ben jij?'
                    {if} naam = 'Hedy de Robot'
                        {print} 'Hoi!'
                    ```
                story_text_4: |
                    **Getallen hoeven geen aanhalingstekens**
                    Alleen bij tekst gebruik je aanhalingstekens, bij getallen dus niet:
                example_code_4: |
                    ```
                    score = 25
                    {print} 'Jij hebt ' score ' gehaald!'
                    ```
                start_code: "name = {ask} 'What is your name?'\n{if} name = 'Hedy the Robot'\n    {print} 'Hi there!'"
            4:
                story_text: |
                    ## 'Aanhalingstekens'
                    In level 4 zijn `{ask}` en `{print}` anders.

                    Je moet tekst die je letterlijk wilt printen tussen aanhalingstekens zetten.

                    Dat is handig, want nu kan je alle woorden printen die je maar wilt. Ook de woorden die je hebt gebruikt om iets in op te slaan met `{is}`.

                    De meeste programmeertalen gebruiken ook aanhalingstekens bij het printen, dus we komen zo al een stapje dichterbij echt programmeren!
                story_text_2: "## Hoge komma's\nLet op! Omdat we nu aanhalingstekens gebruiken, raakt Hedy in de war als je een hoge komma wil gebruiken in woorden zoals: Auto's.\n Zorg dus dat je de hoge komma's weghaalt en de spelling dus aanpast naar: Autos.\nIn het voorbeeldje hieronder zie je wat er gebeurt als je de hoge komma's wel gewoon blijft gebruiken.\n"
                example_code: "```\n{print} 'You need to use quotation marks from now on!'\nanswer {is} {ask} 'What do we need to use from now on?'\n{print} 'We need to use ' answer\n```\n"
                example_code_2: "```\n_ Let op dit voorbeeld laat zien hoe het NIET moet_\n{print} 'Daar rijden twee oma's in hun auto's '\n{print} 'Zouden zij liever 's middags of 's avonds rijden?'\n```\n"
                start_code: "{print} 'Vanaf nu gebruik je aanhalingstekens!'\nantwoord {is} {ask} 'Wat gebruiken we vanaf nu?'\n{print} 'We gebruiken ' antwoord"
        name: "'Aanhalingstekens'"
        default_save_name: quotation_marks
    repeat_command:
        levels:
            9:
                start_code: |-
                    {repeat} 3 {times}
                        eten = {ask} 'Wat wil je bestellen?'
                        {if} eten {is} pizza
                            {print} 'lekker'
                        {else}
                            {print} 'pizza is lekkerder'
                story_text: |
                    In dit level kun je niet alleen meerdere regels gebruiken bij `{if}` en `{repeat}`, maar je kunt ze ook nog eens in elkaar zetten!
                    In het voorbeeldje zie je een `{if}` commando in een `{repeat}` commando staan.

                    Andersom mag het ook en een `{if}` mag ook in een `{if}` en een `{repeat}` in een `{repeat}`.
                    Probeer het maar eens!
                example_code: |
                    ```
                    {repeat} 3 {times}
                        eten = {ask} 'Wat wil je bestellen?'
                        {if} eten {is} pizza
                            {print} 'lekker'
                        {else}
                            {print} 'pizza is lekkerder'
                    ```
            7:
                story_text: "\nIn dit level kun je het `{repeat}` commando gebruiken.  `{repeat}` gebruik je om een regel code meerdere keren te herhalen. Zoals hier:\n\n### Opdracht\nProbeer het nieuwe commando uit. Kun jij het verjaardagsliedje in je startcode maken met maar 3 regels code in plaats van 4?\n"
                example_code: |
                    ```
                    {repeat} 3 {times} {print} 'Hedy is leuk!'
                    ```
                start_code: |
                    {print} 'Fijne verjaardag voor jou'
                    {print} 'Fijne verjaardag voor jou'
                    {print} 'Fijne verjaardag lieve Hedy'
                    {print} 'Fijne verjaardag voor jou!'
            8:
                start_code: |-
                    {repeat} 5 {times}
                        {print} 'Hallo allemaal'
                        {print} 'Dit wordt allemaal 5 keer herhaald'
                story_text: |
                    **Inspringen**
                    `{ask}` en `{print}` werken nog steeds zoals je gewend bent. Maar bij  `{if}`, `{else}`, `{pressed}` en `{repeat}` is er iets veranderd!
                    Je kunt vanaf dit level meerdere regels samen uitvoeren. Daarvoor moet je deze regels *inspringen*, dat betekent dat ze moeten beginnen met vier spaties.
                    Ook als je maar één regel in een blok wilt zetten, moet je inspringen!

                example_code: |
                    Zo werkt het `{repeat}` commando vanaf nu:
                    ```
                    {repeat} 5 {times}
                        {print} 'Hallo allemaal'
                        {print} 'Dit wordt allemaal 5 keer herhaald'
                    ```
                    Dit is hoe `{if}` en `{else}` vanaf nu werken:
                    ```
                    naam {is} {ask} 'Hoe heet je?'
                    {if} naam {is} Hedy
                        {print} 'Welkom, Hedy'
                        {print} 'Je kan nu spelen op je computer!'
                    {else}
                        {print} 'INDRINGER!'
                        {print} 'Je kunt deze computer niet gebruiken!'
                    ```
        name: Repeat
        description: repeat command
        default_save_name: repeat_command
    repeat_command_2:
        name: Herhaal 2
        description: repeat command 2
        default_save_name: repeat_command_2
        levels:
            7:
                story_text: "Je hebt nu geoefend met het `{repeat}` commando in combinatie met het `{print}` commando, maar wist je dat je `{repeat}` ook met andere commando's kunt combineren?\nIn deze voorbeeldcode kun je zien hoe je `{repeat}` ook met `{ask}`, `{if}` of `{else}` gebruikt kan worden.\n"
                story_text_2: "Met `{repeat}` kun je ook variabelen gebruiken om in te stellen hoe vaak iets herhaald moet worden. In het voorbeeld zie je dat we eerst vragen hoe oud iemand is met de variabele leeftijd.\nDaarna, in regel 3, wordt 'Hieperdepiep Hoera!' net zo vaak herhaald als diegene oud is geworden. Zo hebben we dus de variabele leeftijd gebruikt samen met het `{repeat}` commando.\n"
                example_code: "```\n{repeat} 2 {times} antwoord = {ask} 'Wist je al dat je een vraag ook kunt herhalen?'\n{if} antwoord {is} ja {repeat} 2 {times} {print} 'Daar was jij al achter!'\n{else} {repeat} 3 {times} {print} 'Je hebt weer iets nieuws geleerd!'\n```\n"
                example_code_2: "```\n{print} 'Yes! Je bent jarig!'\nleeftijd = {ask} 'Hoe oud ben je geworden?'\n{repeat} leeftijd {times} {print} 'Hieperdepiep Hoera!'\n```\n"
                start_code: |
                    {repeat} 2 {times} antwoord = {ask} 'Wist je al dat je een vraag ook kunt herhalen?'
                    {if} antwoord {is} ja {repeat} 2 {times} {print} 'Daar was jij al achter!'
                    {else} {repeat} 3 {times} {print} 'Je hebt weer iets nieuws geleerd!'
            8:
                story_text: "### In het blok of niet?\nIn dit level moet je goed nadenken over welke regels code in het blok moeten staan en welke niet.\nBijvoorbeeld: Als je Hedy het liedje *de mosselman* wil laten zingen. Je wil dan dat het zinnetje 'de mosselman' wordt herhaald.\nDat betekent dat de laatste regel niet moet worden herhaald en dus ook niet in het blok mag staan.\nHet liedje klopt niet als je de laatste regel ook laat inspringen.\n\n### Opdracht\nElke regel code start met een streepje. Verwijder het streepje en laat de regels waar nodig inspringen om het liedje af te maken.\n"
                example_code: "```\n_ {print} 'Zeg ken jij de mosselman?'\n_ {repeat} 2 {times}\n_ {print} 'de mosselman'\n_ {print} 'Zeg ken jij de mosselman? Hij woont in Scheveningen'\n```\n"
                start_code: "{repeat} 3 {times}\n    {print} 'Deze regel wordt herhaald...'\n    {print} 'Deze ook..'\n{print} 'maar deze niet!'"
    maths:
        levels:
            6:
                start_code: "{print} '5 keer 5 is ' 5 * 5"
                story_text: |
                        In level 6 is er iets nieuws: je kunt nu ook rekenen. De plus is makkelijk, die schrijf je zoals bij rekenen: `5 + 5` bijvoorbeeld. De min gaat ook goed, dat is `5 - 5`.
                        De keer is een beetje anders, want er zit namelijk geen keer op je toetsenbord. Zoek maar eens, die is er echt niet!
                        Daarom doen we de keer met het sterretje boven de 8: `5 * 5`. Lees dat maar als "5 keer 5", dan onthoud je dat het makkelijkst.
                example_code: |
                        ```
                        {print} '5 plus 5 is ' 5 + 5
                        {print} '5 min 5 is ' 5 - 5
                        {print} '5 keer 5 is ' 5 * 5
                        ```
                story_text_2: |
                        Vanaf dit level mag je ook opslaan met een `=` in plaats van met het woord `{is}`. Bij woorden en bij sommen. Dus zo:
                example_code_2: |
                        ```
                        naam = Hedy
                        antwoord = 5 + 12
                        ```
            12:
                story_text: |-
                    **Rekenen met woorden**
                    In dit level kun je het + teken ook gebruiken met woorden. Zoals het voorbeeld hier:
                example_code: |
                    ```
                    a = 'Hallo '
                    b = 'wereld!'
                    {print} a + b
                    ```
                start_code: |
                    a = 'Hallo '
                    b = 'wereld!'
                    {print} a + b
        name: Rekenen
        description: Introducing maths
        default_save_name: maths
    elif_command:
        name: Elif
        description: elif
        levels:
            17:
                story_text: |-
                    Je kunt in dit level een nieuw commando gebruiken: `{ elif }`. `{elif}` is de afkorting van {else} en {if} en zorgt ervoor dat je 3 (of meer!) opties kunt maken.
                    Kijk maar!
                example_code: "```\nprijzen = ['1 miljoen euro', 'een appeltaart', 'niets']\njouw_prijs = prijzen[{random}]\n{print} 'Je wint ' jouw_prijs\n{if} jouw_prijs == '1 miljoen euro' :\n    {print} 'Joepie, je bent rijk!'\n{elif} jouw_prijs == 'een appeltaart' :\n    {print} 'Lekker, een appeltaart!'\n{else}:\n    {print} 'Veel geluk de volgende keer..'\n```\n"
                start_code: "prijzen = ['1 miljoen euro', 'een appeltaart', 'niets']\njouw_prijs = prijzen[{random}]\n{print} 'Je wint ' jouw_prijs\n{if} jouw_prijs == '1 miljoen euro' :\n    {print} 'Joepie, je bent rijk!'\n{elif} jouw_prijs == 'een appeltaart' :\n    {print} 'Lekker, een appeltaart!'\n{else}:\n    {print} 'Veel geluk de volgende keer..'\n"
        default_save_name: elif
    rock_2:
        name: Steen, papier, schaar 2
        description: Part 2 of rock, paper, scissors
        default_save_name: rock_2
        levels:
            2:
<<<<<<< HEAD
                story_text: "Now that you have learned how to use the `{ask} command, you can make your rock, paper, scissors code interavtive too!\n\n### Exercise\nMake the rock, paper, scissors code interactive by adding the `{ask}` command and a question to your rock, paper, scissors code.\n"
                example_code: "```\nchoice is _\n{print} I choose choice\n```\n"
=======
                story_text: "Nu je `{ask} hebt geleerd te gebruiken, kun je de steen, papier, schaar code ook interactief maken!\n\n### Opdracht\nMaak de steen, papier, schaarcode interactief door met `{ask}` commando.\n"
                example_code: "```\nckeuze is _\n{print} Ik kies keuze\n```\n"
>>>>>>> fc01b860
                start_code: ""
    is_command:
        name: is
        description: introducing is command
        default_save_name: is_command
        levels:
            2:
                story_text: "**Variabelen**\nJe kunt een waarde in een woord opslaan met het commando `{is}`. Dit noemen we een **variabele**. In dit voorbeeld hebben we een variabele gemaakt die 'naam' heet en een variabele 'leeftijd'. Je kunt een variabele overal in de zin plaatsen waar je wil en Hedy verplaatst de variabele dan met de waarde. Kijk maar:\n"
                example_code: "```\nnaam {is} Hedy\nleeftijd {is} 15\n{print} naam is leeftijd jaar oud\n```\n"
                story_text_2: "### Opdracht\nTijd om je eigen variabelen te maken!\nIn het voorbeeld hebben we de variabele 'lievelingsdier' gemaakt. In regel 1 wordt de variabele 'ingesteld', en in regel 2 gebruiken we de variabele met een `{print}`.\nMaak eerst ons voorbeeld af door jouw lievelingsdier in te vullen op de plek van het streepje. Bedenk daarna zelf minstens 3 van zulk soort codes. Kies daarbij een variabele en stel hem in met het `{is}` commando. Gebruik daarna de variabele in een zin met een `{print}` commando, zoals wij in het voorbeeld hebben gedaan.\n"
                example_code_2: "```\nlievelingsdier is _\n{print} Ik hou van favorite_animals\n```\n"
                start_code: "naam {is} Hedy\nleeftijd {is} 15\n{print} naam is leeftijd jaar oud."
            14:
                start_code: |-
                    leeftijd = {ask} 'Hoe oud ben jij?'
                    {if} leeftijd < 13
                        {print} 'Dan ben je jonger dan ik!'
                    {else}
                        {print} 'Dan ben je ouder dan ik!'
                story_text: |
                    We gaan nieuwe tekens leren, je kent ze misschien wel van rekenen/wiskunde, `<` en `>`.
                    De `<` kijkt of het eerste getal kleiner is dan de tweede. Bijvoorbeeld met `leeftijd < 12` kun je kijken of `leeftijd` kleiner is dan 12.
                    Als je wil kijken of een getal kleiner of even groot is dan een ander getal, kun je `<=` gebruiken. Bijvoorbeeld `leeftijd <= 11`.
                    De `>` kijkt of iets groter is dan het tweede getal. Bijvoorbeeld met `punten > 10` kun je kijken of `punten` groter is dan 10.
                    Als je wil kijken of een getal groter of even groot is als een ander getal, kun je `>=` gebruiken. Bijvoorbeeld `punten >= 11`.
                    Je gebruikt de vergelijkingen in de `{if}` zo:
                example_code: |
                    ```
                    leeftijd = {ask} 'Hoe oud ben jij?'
                    {if} leeftijd < 12
                            {print} 'Dan ben je jonger dan ik!'
                    ```
                story_text_2: |
                    Als je iets precies wilt vergelijken, mag je dat nu doen met twee isgelijktekentjes. Zo doen de meeste programmeertalen dat:
                example_code_2: |
                    ```
                    name = {ask} 'Hoe heet jij?'
                    {if} name == 'Hedy'
                        {print} 'Jij bent cool!'
                    ```
                story_text_3: |
                    Je kan ook vergelijken of iets *niet* hetzelfde is met `!=`. Zo:
                example_code_3: |
                    ```
                    name = {ask} 'Hoe heet jij?'
                    {if} name != 'Hedy'
                        {print} 'Jij bent Hedy niet'
                    ```
    random_command:
        name: willekeurig
        description: introducing at random command
        default_save_name: random_command
        levels:
            3:
                story_text: |
                    ## Maak een lijstje!
                    In level 3 kan je ook een lijstje maken. Uit de lijst kun je dan iets willekeurigs kiezen. Dat doe je met `{at} {random}`.

                example_code: |
                    ```
                    dieren {is} hond, kat, kangoeroe
                    {print} dieren {at} {random}
                    ```

                story_text_2: |-
                    Je kunt in dit level ook dingen aan een lijstje toevoegen met het commando `{add}`. Daarnaast kun je dingen van het lijstje verwijderen. Dat doe je met `{remove}`.

                example_code_2: |
                    ```
                    taarten {is} aardbei, chocolade
                    {add} appel {to_list} taarten
                    {remove} chocolade {from} taarten
                    {print} taarten {at} {random}
                    ```
                start_code: "dieren {is} hond, kat, kangoeroe\n{print} dieren {at} {random}\n"
                story_text_3: "### Opdracht\nProbeer het `{at} {random}` commando uit door je eigen gameshow te maken (zoals Miljoenenjacht op tv). De kandidaat kiest een koffer of een deur waarachter een grote prijs verstopt kan zitten!\nLukt het jou om zo'n programma te maken? De eerste regels zijn alvast te vinden in het voorbeeld\n"
                example_code_3: "```\n{print} Win een prijs!\n{print} Voor je staan 3 koffers...\ngekozen {is} {ask} Welke koffer kies je?\nprijzen {is} _\n_\n```\n"
            16:
                start_code: |-
                    fruit = ['appel', 'banaan', 'kers']
                    {print} fruit
                story_text: |-
                    We zijn aangekomen bij de laatste paar Hedy levels. We komen dus steeds dichter bij echte Python code.
                    In dit level gaan we leren hoe je lijsten maakt op de Pythonmanier. Dat werkt met vierkante haakjes zetten om lijstjes, dat zijn deze: `[` en `]`.
                    Als we woorden in de lijst willen zetten, moeten we om de woorden ook enkele aanhalingstekens zetten. Bij getallen hoeft dat niet.
                    We kunnen in dit level ook met een getal plekken in lijstjes aanwijzen.
                example_code: |
                    ```
                    vrienden = ['Ahmed', 'Ben', 'Cayden']
                    geluksgetallen = [15, 18, 6]
                    {for} i {in} {range} 1 {to} 3
                       {print} 'het geluksgetal van ' vrienden[i]
                       {print} 'is ' geluksgetallen[i]
                    ```
    add_remove_command:
        name: voeg toe en verwijder uit
        description: introducing add to and remove from
        default_save_name: add_remove_command
        levels:
            3:
                story_text: "### Toevoegen\nJe kunt items aan een lijst toevoegen met het `{add} {to}` commando. Om iets aan een lijst toe te voegen typ je bijvoorbeeld: `{add} pinguïn {to} dieren`. Je kunt het ook gebruiken in combinatie met `{ask}` zoals in het voorbeeld.\n"
                example_code: "```\ndieren {is} hond, kat, kangoeroe\nleuk {is} {ask} Welk dier vind jij leuk?\n{add} leuk {to_list} dieren\n{print} Ik kies dieren {at} {random}\n```\n"
                story_text_2: "### Verwijderen \n Als je items aan een lijstje kunt toevoegen, kun je natuurlijk ook items verwijderen. Dat doe je met`{remove} {from}`.\n"
                example_code_2: "```\ndieren {is} hond, kat, kangoeroe\nniet_leuk {is} {ask} Welk dier vind jij niet leuk?\n{remove} niet_leuk {from} dieren\n{print} Ik kies dieren {at} {random}\n```\n"
                story_text_3: "### Opdracht\nProbeer de nieuwe codes uit. Voeg de smaak die de speler graag wil toe aan het lijstje en haal de smaken waar diegene allergisch voor is van het lijstje af.\n"
                example_code_3: "```\n{print} Verrassingsmilkshake\nsmaken {is} aardbei, chocolade, vanille\nhoop {is} {ask} Welke smaak hoop je dat het wordt?\n_\nallergie {is} {ask} Voor welke smaak ben je allergsich?\n_\n{print} Je krijgt een {at} {random} milkshake\n```\n"
                start_code: "dieren {is} hond, kat, kangoeroe\nleuk {is} {ask} Welk dier vind jij leuk?\n{add} leuk {to_list} dieren\nniet_leuk {is} {ask} Welk dier vind jij niet leuk?\n{remove} niet_leuk {from} dieren\n{print} Ik kies dieren {at} {random}\n"
    sleep_command:
        name: slaap
        description: introducing sleep command
        default_save_name: sleep_command
        levels:
            2:
                story_text: |
                    Nog een nieuw commando in dit level is `{sleep}`, waarmee je het programma een tijdje kunt pauzeren.Als je een getal achter {sleep} zet, wacht het programma zoveel seconden.
                example_code: |
                    ```
                    {print} Mijn favoriete kleur is...
                    {sleep} 2
                    {print} groen!
                    ```
                start_code: |
                    {print} Mijn favoriete kleur is...
                    {sleep} 2
                    {print} groen!
    if_command:
        name: als anders
        description: Introducing the if command
        default_save_name: if_command
        levels:
            5:
                start_code: |-
                    naam {is} {ask} 'hoe heet jij?'
                    {if} naam {is} Hedy {print} 'leuk' {else} {print} 'minder leuk!'
                story_text: |
                    In dit level is er iets nieuws, de `{if}`! Met de `{if}` kun je een keuze maken tussen twee verschillende opties.
                    Deze code print leuk als je Hedy als naam invoert, en minder leuk als je iets anders invoert.
                example_code: |
                    ```
                    naam {is} {ask} 'hoe heet jij?'
                    {if} naam {is} Hedy {print} 'leuk' {else} {print} 'minder leuk!'
                    ```
                story_text_2: |
                    Soms wordt code met een `{if}` erg lang en past het niet meer goed in het tekstvlak. Je mag dan een enter gebruiken en de code over twee regels verdelen. Begin dan de tweede regel met een `{else}`:
                example_code_2: |
                    ```
                    naam {is} {ask} 'hoe heet jij?'
                    {if} naam {is} Hedy {print} 'leuk'
                    {else} {print} 'minder leuk!'
                    ```
                story_text_3: "### Opdracht\nProbeer je eigen code te maken met `{if}` en `{else}`. Je kunt het voorbeeld gebruiken als je dat wilt.\n"
                example_code_3: "```\nantwoord {is} {ask} '2 + 2 = ?'\n_ _ _ 4 _ 'Goedzo!'\n_ _ 'Nee 2 + 2 = 4'\n```\n"
            8:
                start_code: "naam {is} {ask} 'Hoe heet je?'\n{if} naam {is} Hedy\n    {print} 'Welkom Hedy'\n    {print} 'Jij mag computeren!'\n"
                example_code: "```\nnaam {is} {ask} 'Hoe heet je?'\n{if} naam {is} Hedy\n    {print} 'Welkom Hedy'\n    {print} 'Jij mag computeren!'\n```\n"
                story_text: "Je hebt al geleerd hoe je een blok aan regels code kunt herhalen met`{repeat}`.\nJe kunt nu ook inspringen na het {if} of {else} commando om zo'n blok te vormen.\nKijk maar naar het voorbeeld.\n\n### Opdracht\nVoeg een {else} commando toe aan de voorbeeldcode. Maak een blok van de regels code door in te springen. Inspirngen doe je door de regel te starten met 4 spaties.\n"
    in_command:
        name: in
        description: Introducing the in command
        default_save_name: in_command
        levels:
            5:
                story_text: |
                    **Lijstjes**
                    Om te kijken of iets in een lijst zit, kun je nu ook gebruik maken van `{in}`.
                    Deze code print mooi als je geel of rood antwoordt, en anders meh!
                example_code: |
                    ```
                    mooie_kleuren {is} geel, rood
                    lievelingskleur {is} {ask} 'Wat is jouw lievelingskleur?'
                    {if} lievelingskleur {in} mooie_kleuren {print} 'mooi!'
                    {else} {print} 'mwah'
                    ```
                story_text_2: "### Opdracht\nMaak de voorbeeldcode af door de juiste codes op de streepjes te zetten.\nBen je klaar? Probeer dan een eigen code te verzinnen.\n"
                example_code_2: "```\ndieren is koe, schaap, varken\nantwoord is ask 'Wat is je lieverlingsdier?'\n_ antwoord _ dieren _ 'Mijne ook!'\n_ _ 'Mijn lievelingsdieren zijn koeien, schapen en varkens'\n```\n"
                start_code: |
                    mooie_kleuren {is} geel, rood
                    lievelingskleur {is} {ask} 'Wat is jouw lievelingskleur?'
                    {if} lievelingskleur {in} mooie_kleuren {print} 'mooi!'
                    {else} {print} 'mwah'
    for_command:
        name: voor
        description: for command
        default_save_name: for
        levels:
            10:
                start_code: |-
                    dieren {is} hond, kat, papegaai
                    {for} dier {in} dieren
                      {print} dier ' is een leuk dier!'
                story_text: |-
                    **Voor elk item op mijn lijstje**
                    In dit level leren we een nieuwe code, de code `{for}`. Met `{for}` kun je alle dingen in een lijstje gebruiken.
                    `{for}` mag meerdere regels gebruiken, net zoals de `{repeat}` en `{if}`, dus alle regels eronder moeten met spaties beginnen.
                example_code: |
                    ```
                    dieren {is} hond, kat, papegaai
                    {for} dier {in} dieren
                      {print} dier ' is een leuk dier!'
                    ```
            11:
                start_code: |-
                    {for} i {in} {range} 1 {to} 10
                        {print} i
                    {print} 'Wie niet weg is, is gezien'
                story_text: |-
                    We gaan nu een extra vorm van de `{for}` toevoegen! In vorige levels gebruikten we de `{for}` altijd met een lijst. Maar nu mag je `{for}` ook gebruiken met getallen.
                    We doen dat met een variabele, maar gevolgd door `{in}` en `{range}`. Daarna komt het begingetal, `{to}` en dan het eindgetal.

                    Probeer het voorbeeld eens uit. Je moet nog steeds alle regels die na `{for}`komen, inspringen. Dat betekent dat ze moeten beginnen met vier spaties.
                example_code: |
                    ```
                    {for} i {in} {range} 1 {to} 10
                        {print} i
                    {print} 'Wie niet weg is, is gezien'
                    ```
    and_or_command:
        name: en of
        description: introducing and or
        default_save_name: and or
        levels:
            13:
                start_code: |-
                    naam = {ask} 'hoe heet jij?'
                    leeftijd = {ask} 'hoe oud ben jij?'
                    {if} naam {is} 'Hedy' {and} leeftijd {is} 2
                        {print} 'Jij bent de echte Hedy!'
                story_text: |-
                    We gaan nu `{and}` en `{or}` gebruiken! Als je twee dingen wilt checken hoef je niet meer twee {if}jes in elkaar te doen maar kan je nu `{and}` en `{or}` gebruiken. Beide dingen moeten waar zijn als je een `{and}` gebruikt. We kunnen ook `{or}` gebruiken. Daarbij moet er één van de twee waar zijn.
                example_code: |
                    ```
                    naam = {ask} 'hoe heet jij?'
                    leeftijd = {ask} 'hoe oud ben jij?'
                    {if} naam {is} 'Hedy' {and} leeftijd {is} 2
                        {print} 'Jij bent de echte Hedy!'
                    ```
    while_command:
        name: zolang
        description: while
        default_save_name: while_command
        levels:
            15:
                start_code: |-
                    antwoord = 0
                    {while} antwoord != 25
                        antwoord = {ask} 'Wat is 5 keer 5?'
                    {print} 'Goed gedaan!'
                story_text: |-
                    Nu gaan we een nieuwe loop leren: De `{while}` loop!
                    We gaan door zo lang het statement dat we hebben waar is.
                    Vergeet dus niet in de loop de waarde te veranderen.

                    Dus bij de voorbeeldcode gaan we door totdat er een goed antwoord is gegeven.
                    Als er nooit een goed antwoord wordt gegeven, dan stopt de loop nooit!
                example_code: "```\nantwoord = 0\n{while} antwoord != 25\n    antwoord = {ask} 'What is 5 times 5?'\n{print} 'Je hebt een correct antwoord gegeven'\n```\n"
    harry_potter:
        name: Harry Potter
        description: Harry Potter adventures
        default_save_name: Harry Potter
        levels:
            10:
                story_text: "### Opdracht\nWe kunnen ook een waarzegger maken in Harry Potter thema. Vul het juiste in op de plek van het streppje zodat er 9 regels geprint worden.\n**Extra** Verander het thema van de waarzegger ook eens in iets anders! Zoals jouw eigen favoriete (sport)club, boek of show\n"
                example_code: "```\nafdelingen = Griffoendor, Zwadderich, Huffelpuf, Ravenklauw\nvakken = toverdranken, verdediging tegen de zwarte kunsten, bezweringen, transfiguratie\nangsten = Voldemort, spinnen, je S.L.I.J.M.B.A.L.len niet halen\nnaam = Harry, Ron, Hermelien\n_\n_ {print} naam ' wordt geplaatst in ' afdelingen {at} {random}\n_ {print} naam ' is goed in ' vakken {at} {random}\n_ {print} naam 's grootste angst is ' angsten {at} {random}\n```\n"
                start_code: '# place your code here'<|MERGE_RESOLUTION|>--- conflicted
+++ resolved
@@ -3114,13 +3114,8 @@
         default_save_name: rock_2
         levels:
             2:
-<<<<<<< HEAD
-                story_text: "Now that you have learned how to use the `{ask} command, you can make your rock, paper, scissors code interavtive too!\n\n### Exercise\nMake the rock, paper, scissors code interactive by adding the `{ask}` command and a question to your rock, paper, scissors code.\n"
-                example_code: "```\nchoice is _\n{print} I choose choice\n```\n"
-=======
                 story_text: "Nu je `{ask} hebt geleerd te gebruiken, kun je de steen, papier, schaar code ook interactief maken!\n\n### Opdracht\nMaak de steen, papier, schaarcode interactief door met `{ask}` commando.\n"
                 example_code: "```\nckeuze is _\n{print} Ik kies keuze\n```\n"
->>>>>>> fc01b860
                 start_code: ""
     is_command:
         name: is
