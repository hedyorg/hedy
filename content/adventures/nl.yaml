adventures:
    story:
        name: Verhaal
        default_save_name: Verhaal
        description: Maak een interactief verhaal
        levels:
            1:
                story_text: |
                    In level 1 kun je een verhaal maken met steeds een andere hoofdpersoon die je zelf invoert.

                    Gebruik als eerste regel `{ask}` en vraag wie de hoofdpersoon van jouw verhaal wordt.

                    Na die eerste regel begin je met `{print}` als de zin moet worden geprint.
                    Je gebruikt `{echo}` als je wilt dat jouw hoofdpersoon op het einde van de zin komt.
                example_code: |
                    ```
                    {ask} De hoofdpersoon van dit verhaal is
                    {print} De hoofdpersoon gaat nu in het bos lopen
                    {echo} Hij is wel een beetje bang, die
                    {print} Overal hoort hij gekke geluiden
                    {print} Hij is bang dat dit een spookbos is
                    ```
                story_text_2: |
                    ### Opdracht
                    Maak nu je eigen verhaal van minstens 6 regels code.
                    Dit verhaaltje mag niet hetzelfde zijn als de voorbeeldcode.
                    Gebruik minstens een `{ask}` en een `{echo}` commando.
                    Je mag zelf een onderwerp kiezen.
                    Geen inspiratie? Kies dan een van onze onderwerpen: Naar de bioscoop, een sportwedstrijd of een dagje naar de dierentuin
                start_code: '{print} Hier begint jouw verhaal'
            2:
                story_text: |
                    In level 2 kun je je verhaal leuker maken. De naam van je hoofdpersoon kan nu overal in de zin staan.

                    Je moet daar wel een klein beetje extra voor programmeren. Je moet je hoofdpersoon nu eerst een naam geven.

                    Die naam kun je dan overal in een zin neerzetten.
                example_code: |-
                    ```
                    naam {is} {ask} Hoe heet de hoofdpersoon?
                    {print} naam gaat nu in het bos lopen
                    {print} naam is wel een beetje bang
                    {print} ineens hoort hij een vreemd geluid
                    {sleep} 2
                    {print} naam is bang dat dit een spookbos is
                    ```
                story_text_2: |
                    ### Opdracht
                    Het is tijd om variabelen toe te voegen aan jouw eigen verhaal, dat je in level 1 hebt geschreven.
                    Ga naar 'Mijn programma's', zoek jouw level 1 verhaal avontuur op en kopieer de code. Plak de code daarna in het invoerscherm hier in dit level.

                    Deze code werkt nog niet, omdat je nog geen variabelen gebruikt hebt.
                    Verander de `{ask}` en `{echo}` commando's in jouw code naar de juiste vorm, die je in dit level geleerd hebt.

                    **Extra** Voeg een `{sleep}` commando toe aan jouw code om spanning in het verhaal op te bouwen.
                start_code: '{print} Hier komt straks jouw verhaal!'
            3:
                story_text: |
                    In dit level kun je iets willekeurigs aan je verhaal toevoegen. Een willekeurig monster, dier of ander obstakel. Dat gaat zo:
                example_code: |
                    ```
                    dieren {is} 🦇, 🐿, 🦉, 🦔
                    {print} Hij hoort nu het geluid van een dieren {at} {random}
                    ```
                story_text_2: |
                    Het `{add}`commando kun je misschien ook in je verhaal gebruiken.
                example_code_2: |
                    ```
                    {print} Hij hoort een geluid...
                    dieren {is} 🐿, 🦔, 🦇, 🦉
                    dier {is} {ask} Wat denk jij dat het is?
                    {add} dier {to_list} dieren
                    {print} het was een dieren {at} {random}
                    ```
                story_text_3: |
                    Hiernaast zie je een voorbeeld van het `{remove}` commando in een verhaal

                    ### Opdracht
                    Kopieer jouw verhaal uit het vorige level in dit level.
                    In dit level leerde je 3 nieuwe commando's: `{at} {random}` , `{add} {to}` en `{remove} {from}`.
                    Voeg nieuwe regels code toe aan jouw verhaal, zodat deze 3 nieuwe commando's allemaal minstens 1x gebruikt worden.
                example_code_3: |
                    ```
                    {print} Zijn rugzak is veel te zwaar...
                    {print} In de rugzak zitten een fles water, een zaklamp en een baksteen.
                    tas {is} water, zaklamp, baksteen
                    weggooien {is} {ask} Welk ding zal onze held weggooien?
                    {remove} weggooien {from} tas
                    ```
                start_code: '{print} Hier komt straks jouw verhaal!'
            4:
                story_text: |
                    Misschien heb je gezien dat in het vorige level nog wel een foutje zit. Heb je toevallig geprobeerd om een zin te maken waarin het woord naam zat? Bijv. `{print}` mijn naam is naam.
                    Dat werkte niet goed! Dan krijg je: mijn Henk is Henk. Dat kun je in dit level oplossen. Daarvoor moet je wel aanhalingstekens gebruiken bij alles dat je gaat printen.

                    ### Opdracht
                    Kopieer de voorbeeldcode en maak hem kloppend door aanhalingstekens in te vullen op de lijntjes.
                    Op de lijntjes van regel 3 en 4 moeten geen aanhalingstekens komen, maar een `{sleep}` en een `{clear}` commando. Lukt het jou om het programma te laten werken?

                    ### Opdracht 2
                    Ga terug naar het vorige level en kopieer je eigen verhaalcode. Maak de code nu kloppend voor dit level door er aanhalingstekens aan toe te voegen op de goede plekken.
                    Let op: De variabelen die je in jouw eigen verhaal gebruikt moeten buiten de aanhalingstekens. Net als bij de tweede regel van de voorbeeldcode. Daar staat de variabele naam ook buiten de aanhalingstekens.
                example_code: |
                    ```
                    naam {is} {ask} _Hoe heet de hoofdpersoon_
                    {print} _De hoofdpersoon heet _ naam
                    _
                    _
                    {print} naam _ gaat nu in het bos lopen_
                    {print} naam _ is wel een beetje bang_
                    dieren {is} 🦔, 🦉, 🐿, 🦇
                    {print} _Hij hoort het geluid van een _ dieren {at} {random}
                    {print} naam _ is bang dat dit een spookbos is_
                    ```
                start_code: '{print} ''Hier komt straks jouw verhaal!'''
            5:
                story_text: |
                    In dit level kun je je verhaal nog leuker maken door verschillende eindes te programmeren.
                    In de voorbeeldcode zie je dat er twee verschillende eindes zijn geprogrammeerd.

                    ### Opdracht 1
                    Schrijf een kort verhaaltje van minstens 6 regels over een zelfgekozen onderwerp.
                    Geen inspiratie? Kies dan een van onze onderwerpen: een superheld, een saaie dag op school, gestrand op een onbewoond eiland.

                    Geef de speler nu de kans om te kiezen uit een goed of een slecht einde, net als in de voorbeeldcode.
                    Programmeer beide eindes.

                    ### Opdracht 2
                    Kopieer jouw verhaal van de vorige levels.
                    Voeg minstens 2 `{if}` en `{else}` commando's toe aan het verhaal.
                    Je kunt dit doen door een goed en een slecht einde te programmeren, zoals bij opdracht 1, maar je kunt ook andere manieren zoeken om deze commando's toe te voegen.
                example_code: |
                    ```
                    naam {is} {ask} 'Wie loopt er in het bos?'
                    {print} naam ' loopt door het bos'
                    {print} naam ' komt een monster tegen'
                    einde {is} {ask} 'Wil je een goed of slecht einde?'
                    {if} einde {is} goed {print} naam ' pakt het zwaard en het monster rent snel weg'
                    {else} {print} 'Het monster eet ' naam ' op'
                    ```
                start_code: '{print} ''Hier komt straks jouw verhaal!'''
            7:
                story_text: |
                    Soms zegt iemand in een verhaal iets meerdere keren. Bijvoorbeeld als iemand om hulp roept, of een liedje zingt.
                    Dat kun je nu in je verhaal zetten met `{repeat}`.

                    ### Opdracht
                    Kun jij ook herhaling in jouw verhaal gebruiken? Ga terug naar level 6, zoek je verhaalprogramma op en kies minstens
                    één `{print}` regel om te herhalen.
                example_code: |
                    ```
                    {print} 'De prins riep steeds om hulp'
                    {repeat} 5 {times} {print} 'Help!'
                    {print} 'Waarom helpt niemand me nou toch?'
                    ```
                start_code: '{repeat} 5 {times} {print} ''Help!'''
            8:
                story_text: "In dit level kun jij jouw verhaal écht interactief maken! In dit level is het `{if}` commando namelijk veranderd, waardoor je er meerdere regels mee kunt printen. Zo kun je de lezer van je verhaal een keuze laten maken. Na de keuze gaat het verhaal verder op basis van die\
                    \ keuze. Kijk maar naar het voorbeeld.\n\n### Opdracht 1\nIn de voorbeeldcode zie je hoe je twee verschillende verhalen kunt maken; eentje waarbij je op het geluid afgaat en eentje waarbij jij je verstopt. \nVul zelf lege plekken in! \n**Extra** Maak het verhaal nog langer. Wat gebeurt\
                    \ er verder? Je kan ook een tweede `{ask}` toevoegen met een tweede keuze.\n\n### Opdracht 2\nOefen met het inspringen. Ga terug naar level 5, zoek je verhaalprogramma op. Maak dan je goede én slechte einde ieder minstens drie regels.\n"
                example_code: |
                    ```
                    hoofdpersoon = {ask} 'Hoe heet de hoofdpersoon in dit verhaal?'
                    {print} hoofdpersoon ' loopt door het bos'
                    {print} hoofdpersoon ' hoort plotseling een geluid!'
                    dapper = {ask} 'Gaat 'hoofdpersoon ' op het geluid af?'
                    {if} dapper {is} ja
                        {print} 'Dapper stapt ' hoofdpersoon ' op het geluid af'
                        {print} _
                    {else}
                        {print} 'Snel zoekt ' hoofdpersoon ' een verstopplek'
                        {print} _
                    ```
                start_code: '# Schrijf jouw code hier'
            9:
                story_text: "In dit level kun je `{if}` and `{repeat}` commando's in andere `{if}` en `{repeat}` commando's stoppen. \nHierdoor krijg je nog meer mogelijkheden om je verhaal echt interactief te maken!\n\n### Opdracht 1\nMaak de code af op de streepjes zodat de `{if}` het doet.\n\n### Opdracht\
                    \ 2\nVoeg een `{if}` en een `{else}` toe aan het gedeelte van het verhaal waar Robin naar huis gaat.\n\n### Opdracht 3\nGa terug naar je verhaal van level 8 en gebruik ook minstens twee keer een `{if}` in een `{if}`.\n"
                example_code: |
                    ```
                    {print} 'Robin loopt door de stad'
                    locatie = {ask} 'Gaat Robin een winkel in of gaat ze naar huis?'
                    {if} locatie {is} winkel
                        {print} 'Ze stapt de winkel binnen'
                        {print} 'Robin ziet een interessant boek.'
                        boek = {ask} 'Koopt Robin het boek?'
                        {if} boek {is} ja
                    _ {print} 'Robin koopt het boek en gaat naar huis'
                    _ {else}
                    _ {print} 'Robin verlaat de winkel en gaat naar huis'
                    {else}
                        {print} 'Robin gaat naar huis'
                    ```
                start_code: '# Schrijf jouw code hier'
            10:
                story_text: "In dit level kun je het commando `{for}` in je verhaal gebruiken. Op deze manier kun je gemakkelijk het kinderboek 'Beertje bruin, wat zie jij daar?' programmeren.\n\n### Opdracht \n\nKijk naar <a href=\"https://www.yonkerspublicschools.org/cms/lib/NY01814060/Centricity/Domain/1621/Brown%20Bear%20Book.pdf\"\
                    > het verhaal</a>, als je het niet kent, en zorg dat dit hele verhaal wordt uitgeprint.\n"
                example_code: |
                    ```
                    dieren = _ , _ , _
                    {print} 'Bruintje beer, bruintje beer'
                    {print} 'Wat zie je?'
                    ```
                start_code: '# Schrijf jouw code hier'
            12:
                story_text: |-
                    Aanhalingstekens zijn nu nodig om woorden op te slaan in een variabele, voor en achter ieder element in de lijst.

                    ### Opdracht
                    Zoek een verhaal op uit een eerder level, je mag zelf kiezen welk level.
                    Zorg dan dat alles weer in orde is door op de juiste plekken aanhalingstekens toe te voegen.
                example_code: |
                    ```
                    naam = 'De Koningin van Engeland'
                    {print} naam ' zat te genieten van een lekker taartje, toen plotseling...'
                    ```
                start_code: '# Schrijf jouw code hier'
            13:
                story_text: |
                    Met `{and}` en `{or}` kun je een verhaal nog veelzijdiger maken! Je kan een speler twee vragen stellen en reageren op beide antwoorden.

                    ### Opdracht 1
                    Bekijk het voorbeeld en maak het af door de _ in te vullen. Voeg daarna nog minstens twee {if} codes met `{and}` of `{or}` toe.

                    ### Opdracht 2
                    Zoek een verhaal op uit een vorig level, en voeg er een `{and}` of `{or}` aan toe.
                example_code: |
                    ```
                    {print} 'Onze held loopt door het bos'
                    {print} 'Ineens komt ze bij een splitsing...'
                    pad = {ask} 'Welk pad moet onze held kiezen?'
                    wapen = {ask} 'Wat voor wapen zal ze trekken?'
                    {if} pad {is} 'links' {and} wapen is 'zwaard'
                        _

                    ```
                start_code: '# Schrijf jouw code hier'
            15:
                story_text: |
                    In dit level kun je de `{while}` loop gebruiken om je verhaaltjes nog interessanter te maken. Zo kun je `{while} spelletje {is} 'aan'` gebruiken om het spel te laten werken totdat je game over bent.
                    Of je kunt `{while} zwaard {is} 'kwijt'` gebruiken, zodat de speler niet verder kan totdat hij/zij het zwaard gevonden heeft.
                example_code: |
                    ```
                    sleutels = 'kwijt'
                    {print} 'Je staat in de voortuin en bent je sleutels kwijt.'
                    {print} 'Waar ga je zoeken?'
                    {print} 'kies uit: boom, steen, bloembed, brievenbus'
                    {while} sleutels == 'kwijt'
                        locatie = {ask} 'Waar wil je zoeken?'
                        {if} locatie == 'bloembed'
                            {print} 'Hier zijn ze!'
                            sleutels = 'gevonden'
                        {else}
                            {print} 'Helaas, ze liggen niet bij de ' locatie
                    {print} 'Nu kun je het huis in!'
                    ```
                start_code: '# Schrijf jouw code hier'
            18:
                story_text: |
                    We gaan weer een verhaal printen, maar we moeten daarbij steeds haakjes gebruiken bij de `{print}`.

                    ### Opdracht 1
                    Maak een verhaal van minstens 5 zinnen. Je hoeft `naam` nog niet te gebruiken.
                example_code: |
                    ```
                    {print}('Welkom bij dit verhaal!')
                    ```
                story_text_2: |
                    ### Opdracht 2
                    We hebben al een `{input}` voor jou klaargezet. Gebruik eerst de variabele `naam` in je verhaal.
                    Voeg daarna een tweede `{ask}` toe en gebruik die variabele ook.
                    Tip: Denk aan de komma's in een `{print}` tussen tekst en variabelen!
                example_code_2: |
                    ```
                    naam = {input}('Hoe heet jij?')
                    {print}('Welkom bij dit verhaal!')
                    ```
                start_code: '# Schrijf jouw code hier'
    add_remove_command:
        name: '{add} {to} & {remove} {from}'
        default_save_name: add_remove_command
        description: Introduceert voeg to en verwijder uit
        levels:
            3:
                story_text: |
                    ### Toevoegen
                    Je kunt items aan een lijst toevoegen met het `{add} {to}` commando. Om iets aan een lijst toe te voegen typ je bijvoorbeeld: `{add} pinguïn {to} dieren`. Je kunt het ook gebruiken in combinatie met `{ask}` zoals in het voorbeeld.
                example_code: |
                    ```
                    dieren {is} hond, kat, kangoeroe
                    leuk {is} {ask} Welk dier vind jij leuk?
                    {add} leuk {to_list} dieren
                    {print} Ik kies dieren {at} {random}
                    ```
                story_text_2: "### Verwijderen \n Als je items aan een lijstje kunt toevoegen, kun je natuurlijk ook items verwijderen. Dat doe je met`{remove} {from}`.\n"
                example_code_2: |
                    ```
                    dieren {is} hond, kat, kangoeroe
                    niet_leuk {is} {ask} Welk dier vind jij niet leuk?
                    {remove} niet_leuk {from} dieren
                    {print} Ik kies dieren {at} {random}
                    ```
                story_text_3: |
                    ### Opdracht
                    Probeer de nieuwe codes uit. Voeg de smaak die de speler graag wil toe aan het lijstje en haal de smaken waar diegene allergisch voor is van het lijstje af.
                example_code_3: |
                    ```
                    {print} Verrassingsmilkshake
                    smaken {is} aardbei, chocolade, vanille
                    hoop {is} {ask} Welke smaak hoop je dat het wordt?
                    _
                    allergie {is} {ask} Voor welke smaak ben je allergisch?
                    _
                    {print} Je krijgt een {at} {random} milkshake
                    ```
                start_code: |
                    dieren {is} hond, kat, kangoeroe
                    leuk {is} {ask} Welk dier vind jij leuk?
                    {add} leuk {to_list} dieren
                    niet_leuk {is} {ask} Welk dier vind jij niet leuk?
                    {remove} niet_leuk {from} dieren
                    {print} Ik kies dieren {at} {random}
    and_or_command:
        name: '{and} & {or}'
        default_save_name: en of
        description: introduceert en / of
        levels:
            13:
                story_text: We gaan nu `{and}` en `{or}` gebruiken! Als je twee dingen wilt checken hoef je niet meer twee {if}jes in elkaar te doen maar kan je nu `{and}` en `{or}` gebruiken. Beide dingen moeten waar zijn als je een `{and}` gebruikt. We kunnen ook `{or}` gebruiken. Daarbij moet er één
                    van de twee waar zijn.
                example_code: |
                    ```
                    naam = {ask} 'hoe heet jij?'
                    leeftijd = {ask} 'hoe oud ben jij?'
                    {if} naam {is} 'Hedy' {and} leeftijd {is} 2
                        {print} 'Jij bent de echte Hedy!'
                    ```
                start_code: |-
                    naam = {ask} 'hoe heet jij?'
                    leeftijd = {ask} 'hoe oud ben jij?'
                    {if} naam {is} 'Hedy' {and} leeftijd {is} 2
                        {print} 'Jij bent de echte Hedy!'
    ask_command:
        name: '{ask}'
        default_save_name: vraag_commando
        description: Introduction ask command
        levels:
            1:
                story_text: |
                    ## Het vraag commando
                    Nu je het`{print}` commando onder de knie hebt, is het tijd voor een nieuw commando: `{ask}`. Met het`{ask}` commando, kun je een vraag stellen. Kijk maar:
                example_code: |
                    ```
                    {print} Hallo!
                    {ask} Wat is jouw naam?
                    ```
                story_text_2: |
                    ## Het echo commando
                    Als je wil dat de computer jouw antwoord ook herhaalt, kun je het `{echo}` commando gebruiken. Let op: Je antwoord wordt herhaald aan het einde van de zin. In het voorbeeld komt jouw antwoord dus na Hoi.
                example_code_2: "```\n{print} Hallo!\n{ask} Hoe heet je? \n{echo} Hoi\n```\n"
                story_text_3: "### Opdracht \nProbeer het`{ask}`commando en het`{echo}` commando uit. Vul eerst een goede code in op de plek van het streepje om het programma aan de praat te krijgen.\nStel daarna nog twee vragen door het `{ask}` commando te gebruiken. Gebruik na elke `{ask}` ook een `{echo}`\
                    \ om het antwoord op het scherm te tonen\n"
                example_code_3: |
                    ```
                    _ Hoe gaat het?
                    _
                    ```
                start_code: |
                    {print} Hallo!
                    {ask} Wat is jouw naam?
                    {echo} Hoi
            2:
                story_text: |
                    ## Het vraag commando
                    Nu we **variabelen** in onze codes kunnen gebruiken, hebben we het `{echo}` commando niet langer nodig.
                    We kunnen variabelen gebruiken om antwoorden in op te slaan. Hierdoor kunnen we antwoorden op meerdere vragen gebruiken in onze codes.
                    Kijk maar eens naar het voorbeeld:

                    Op deze manier worden je programma's steeds interactiever!
                example_code: |
                    ```
                    naam {is} {ask} Wat is je naam?
                    {print} Hoi naam
                    leeftijd {is} {ask} Hoe oud ben je?
                    {print} naam is leeftijd jaar oud
                    ```
                story_text_2: "### Opdracht\nJe hebt in het vorige avontuur al geleerd hoe je variabelen kunt instellen met het`{is}` commando.\nDaar heb je minstens 3 variabelen gemaakt en ze gebruikt met een print commando.\nNu gaan we de variabelen interactief maken in plaats van ze in te stellen,\
                    \ zoals we deden in ons voorbeeld. \n\nKopieer je code van het vorige avontuur en maak de variabelen interactief door `{ask}` commando's te gebruiken.\n"
                example_code_2: |
                    ```
                    lievelingsdier {is} {ask} Wat is je lievelingsdier?
                    {print} Ik hou van lievelingsdier
                    ```
                start_code: |-
                    naam {is} {ask} Hoe heet je?
                    {print} Hoi naam
                    leeftijd {is} {ask} Hoe oud ben je?
                    {print} naam is leeftijd jaar oud.
    blackjack:
        name: Blackjack
        default_save_name: Blackjack
        description: Probeer zo dicht mogelijk bij 21 te komen
        levels:
            17:
                story_text: "Blackjack is een simpel kaartspelletje waarbij je zo dicht mogelijk bij 21 punten moet komen. Je krijgt twee kaarten. Elke kaart is het getal waard dat erop staat, en de kaarten met plaatjes (Boer, Vrouw, Heer) zijn 10 punten waard.\nDe Aas is 1 of 11 punten waard (dat mag\
                    \ je zelf kiezen). De dealer, jouw tegenstander, krijgt ook twee kaarten.\nAls je wil, mag je een derde kaart pakken en die punten worden bij jouw score opgeteld. De dealer mag ook een extra kaart pakken.\nMaar pas op dat je nooit over de 21 punten heengaat, want dan verlies je!\n\
                    De speler die het dichtst bij de 21 punten komt, zonder eroverheen te gaan, wint! \n\nVeel plezier!\n"
                example_code: |
                    ```
                    {print} 'BLACKJACK'
                    kaarten = [2, 3, 4, 5, 6, 7, 8, 9, 10, 'Boer', 'Vrouw','Heer', 'Aas']
                    punten = 0
                    dealer_punten = 0
                    kaart_1 = kaarten[{random}]
                    kaart_2 = kaarten[{random}]
                    kaart_3 = kaarten[{random}]
                    dealer_kaart_1 = kaarten[{random}]
                    dealer_kaart_2 = kaarten[{random}]
                    dealer_kaart_3 = kaarten[{random}]
                    # Punten voor kaart 1
                    {if} kaart_1 == 'Boer' {or} kaart_1 == 'Vrouw' {or} kaart_1 == 'Heer':
                        punten = punten + 10
                    {elif} kaart_1 == 'Aas':
                        punten = punten + 11
                    {else}:
                        punten = punten + kaart_1
                    # punten voor kaart 2
                    {if} kaart_2 == 'Boer' {or} kaart_2 == 'Vrouw' {or} kaart_2 == 'Heer':
                        punten = punten + 10
                    {elif} kaart_2 == 'Aas':
                        punten = punten + 11
                    {else}:
                        punten = punten + kaart_2
                    # punten voor dealer kaart 1
                    {if} dealer_kaart_1 == 'Boer' {or} dealer_kaart_1 == 'Vrouw' {or} dealer_kaart_1 == 'Heer':
                        dealer_punten = dealer_punten + 10
                    {elif} dealer_kaart_1 == 'Aas':
                        dealer_punten = dealer_punten + 11
                    {else}:
                        dealer_punten = dealer_punten + dealer_kaart_1
                    # punten voor dealer kaart 2
                    {if} dealer_kaart_2 == 'Boer' {or} dealer_kaart_2 == 'Vrouw' {or} dealer_kaart_2 == 'Heer':
                        dealer_punten = dealer_punten + 10
                    {elif} dealer_kaart_2 == 'Aas':
                        dealer_punten = dealer_punten + 11
                    {else}:
                        dealer_punten = dealer_punten + dealer_kaart_2
                    # Twee Azen
                    {if} kaart_1 == 'Aas' {and} kaart_2 == 'Aas':
                        punten = 12
                    {if} dealer_kaart_1 == 'Aas' {and} dealer_kaart_2 == 'Aas':
                        dealer_punten = 12
                    # Scorebord
                    {print} 'Jij hebt een ' kaart_1 ' en een ' kaart_2 ' (' punten ' punten)'
                    {print} 'De dealer heeft een ' dealer_kaart_1 ' en een ' dealer_kaart_2 ' (' dealer_punten ' punten)'
                    # Extra kaart voor de speler
                    hit = {ask} 'Wil je een extra kaart?'
                    {if} hit == 'ja':
                        {if} kaart_3 == 'Boer' {or} kaart_3 == 'Vrouw' {or} kaart_3 == 'Heer':
                            punten = punten + 10
                        {elif} kaart_3 == 'Aas':
                            {if} punten > 11:
                                punten = punten + 11
                            {else}:
                                punten = punten + 1
                        {else}:
                            punten = punten + kaart_3
                        print 'Je krijgt een extra ' kaart_3 ' (' punten ' punten)'
                    {else}:
                        print 'Je krijgt geen extra kaarten'
                    # Winnaar
                    {if} punten > 21 {or} dealer_punten > punten {or} dealer_punten == 21:
                        {print} 'Je verliest'
                    {elif} dealer_punten < 17:
                        {print} 'De dealer pakt een extra kaart. Het is een... ' dealer_kaart_3
                        {if} dealer_kaart_3 == 'Boer' {or} dealer_kaart_3 == 'Vrouw' {or} dealer_kaart_3 == 'Heer':
                            dealer_punten = dealer_punten + 10
                        {elif} dealer_kaart_3 == 'Aas':
                            {if} dealer_punten < 11:
                                dealer_punten = dealer_punten + 11
                            {else}:
                                dealer_punten = dealer_punten + 1
                        {else}:
                            dealer_punten = dealer_punten + dealer_kaart_3
                        {print} 'De dealer heeft nu  ' dealer_punten ' punten'
                        {if} dealer_punten < 21 {and} dealer_punten > punten:
                            {print} 'Je verliest'
                        {else}:
                            {print} 'Je wint!'
                    {elif} punten > dealer_punten {and} punten < 21:
                        {print} 'Je wint!!'
                    ```
                start_code: '# Schrijf jouw code hier'
    calculator:
        name: Rekenmachine
        default_save_name: Rekenmachine
        description: Maak een rekenmachine
        levels:
            6:
                story_text: |
                    Nu je kunt rekenen, kun je ook een programma maken om sommetjes te oefenen. Je kunt de sommen zelf verzinnen, bijv zo:
                example_code: |
                    ```
                    nummer_1 = {ask} 'Geef het eerste nummer:'
                    nummer_2 = {ask} 'Geef het tweede nummer:'
                    goede_antwoord = nummer_1 * nummer_2
                    {print} nummer_1 ' keer ' nummer_2 ' is ' goede_antwoord
                    ```
                story_text_2: |
                    ### Opdracht
                    De rekenmachine hierboven rekent het antwoord voor je uit, maar je kunt ook een programma maken om je eigen rekenvaardigheid te testen, zoals deze:
                    Vul de streepjes in om het af te maken!
                example_code_2: |
                    ```
                    goed_antwoord = 11 * 27
                    antwoord = {ask} 'Hoeveel is 11 keer 27?'
                    {if} antwoord {is} _ {print} 'goed gedaan!'
                    {else} {print} 'Helaas! Het was ' _
                    ```
                story_text_3: |
                    Je kunt ook de computer zelf willekeurige sommen laten maken met `{random}`.

                    Zo kies je een aantal tafels om uit te oefenen, en pak je daaruit steeds een andere som:
                start_code: |
                    getal_1 = {ask} 'Het eerste getal is:'
                    getal_2 = {ask} 'Het tweede getal is:'
                    correct_antwoord = getal_1 * getal_2
                    {print} getal_1 ' keer ' getal_2 ' is ' correct_antwoord
            9:
                story_text: |
                    In dit level kunnen we de rekenmachine van level 6 uitbreiden en meerdere sommen achter elkaar vragen.

                    ### Opdracht 1
                    Kun jij regel 10 afmaken zodat het programma werkt?

                    ### Opdracht 2
                    Geef de speler feedback over een goed en over een fout antwoord. Breid je programma daarvoor uit met een `{else}`.
                example_code: |
                    ```
                    score = 0
                    {repeat} 10 {times}
                        getallen = 1, 2, 3, 4, 5, 6, 7, 8, 9, 10
                        getal1 = getallen {at} {random}
                        getal2 = getallen {at} {random}
                        goede_antwoord = getal1 * getal2
                        {print} 'Hoeveel is ' getal1 ' keer ' getal2 '?'
                        antwoord = {ask} 'Vul hier het antwoord in:'
                        {print} 'Jouw antwoord is ' antwoord
                        {if} _ {is} _
                            score = score + 1
                    {print} 'Je score is ' score ' van 10!'
                    ```
                start_code: '{print} ''Welkom bij de rekenmachine!'''
            10:
                story_text: |
                    Met dit rekenspelletje kun je de tafels oefenen.
                    Hoe meer getallen je aan de lijst toevoegt, hoe meer tafels je kunt oefenen.
                    ### Opdracht
                    Kun jij meer getallen toevoegen aan de lijst, zodat je alle tafels tot 10 kunt oefenen?
                example_code: |
                    ```
                    nummers = 1, 2, 3
                    {for} nummer1 {in} nummers
                        {for} nummer2 {in} nummers
                            antwoord = {ask} 'Hoeveel is ' nummer2 ' keer ' nummer1 '?'
                            goed = nummer1 * nummer2
                            {if} antwoord {is} goed
                                {print} 'Goedzo!'
                            {else}
                                {print} 'Foutje! Het was... ' goed
                    ```
                start_code: '# Schrijf jouw code hier'
            11:
                story_text: |
                    Met een `{for}` kan je jouw tafeloefenprogramma met nog minder regels code maken.

                    ### Opdracht 1
                    Verbeter de voorbeeldcode zodat een nette tafel geprint wordt: <br> "1 keer 10 is 10", "2 keer 10 is 20", enz.

                    ### Opdracht 2
                    Ga terug naar jouw code van level 10, en zorg dat je code `{for}` en `{range}` gebruikt.
                example_code: |
                    ```
                    nummer = 10
                    {for} i {in} {range} 1 {to} 10
                        {print} i * nummer
                    ```
                start_code: |
                    nummer = 10
                    {for} i {in} {range} 1 {to} 10
                       {print} i * nummer
            12:
                story_text: |
                    In dit level kun je ook met kommagetallen werken met de rekenmachine.

                    ### Opdracht 1
                    Vul de lege plekken weer in om de rekenmachine goed te laten werken. Onthoud wel dat je geen komma gebruikt, maar een punt!

                    ### Opdracht 2
                    Maak nu weer een rekensommenoefenprogramma, maar dan met kommagetallen.
                    Maak een lijst met getallen, kies er steeds twee uit, maak er een som mee en laat de speler het juiste antwoord invullen.
                    Controleer natuurlijk ook of het klopt. **(extra)** Maak het progamma moeilijker met levens. Bij een fout gaat er een leven af, en na drie fouten stopt het spel.
                example_code: |
                    ```
                    getal1 = {ask} 'Wat is het eerste getal?'
                    getal2 = {ask} 'Wat is het tweede getal?'
                    antwoord = _
                    {print} getal1 ' plus ' getal2 ' is ' _
                    ```
                start_code: '# Schrijf jouw code hier'
            13:
                story_text: |
                    ### Opdracht 1
                    Maak het sommenoefenprogramma nu extra moeilijk. De speler moet twee sommen achter elkaar goed hebben. Maak de codes op de streepjes af.

                    ### Opdracht 2 (extra)
                    Sommen hebben soms meerdere goede antwoorden. Je kan 10 bijvoorbeeld delen door 5, maar ook door 2. Dus de som 'Door welk getal kan je 10 delen?' heeft twee goede antwoorden.
                    Verzin zelf een som met meerdere antwoorden, vraag de speler om een antwoord en reken ze beide goed met `{or}`.
                    Begin opnieuw met een leeg programmeerveld en programmeer het helemaal zelf.
                example_code: |
                    ```
                    antwoord1 = {ask} 'Wat is 10 keer 7?'
                    antwoord2 = {ask} 'Wat is 6 keer 7?'
                    {if} _ _ _ _ _ _ _
                        {print} _
                    ```
                start_code: '# Schrijf jouw code hier'
            14:
                story_text: |
                    In dit avontuur leer je een rekenmachine bouwen die het gemiddelde cijfer voor jou berekent. Als je de rekenmachine aan de praat krijgt, kun je doorgaan naar het volgende avontuur. Daar leer je hoe je extra features toevoegt aan je rekenmachine.

                    ## Opdracht 1
                    Vul de lege lijntjes in om de rekenmachine aan de praat te krijgen.
                    * Start op regel 4, voeg een vraag toe om uit te vinden welk cijfer de leerling heeft gekregen.
                    * Op regel 5 wil je vervolgens het totaal berekenen van alle cijfers, dus totaal = totaal + cijfer.
                    * Daarna zorgen we voor een return value. We willen het gemiddelde als return value, dus het totaal gedeeld door de hoeveelheid toetsen (oftewel gedeeld door 4).
                    * Tot slot roepen we de functie op in regel line 8.

                    Heb je het voor elkaar gekregen? Geweldig! Wil je nog meer opties bouwen voor de rekenmachine? **Kijk in het volgende tabje, daar gaat het avontuur verder!**
                example_code: |
                    ```
                    {define} bereken_gemiddelde_cijfer
                        totaal = 0
                        {for} i {in} {range} 1 {to} 4
                            cijfer = {ask} _
                            totaal = totaal + _
                            {return} _ / 4

                    gemiddelde_cijfer = {call} _
                    print 'Je staat gemiddeld een ' gemiddelde_cijfer
                    ```
                start_code: |
                    {define} bereken_gemiddelde_cijfer
                        totaal = 0
                        {for} i {in} {range} 1 {to} 4
                            cijfer = {ask} _
                            totaal = totaal + _
                            {return} _ / 4

                    gemiddelde_cijfer = {call} _
                    print 'Je staat gemiddeld een ' gemiddelde_cijfer
            15:
                story_text: |
                    In het rekenspelletje dat je een aantal levels terug hebt leren maken, kun je de `{while}` loop toevoegen.
                    Hierdoor mag de speler pas door naar de volgende vraag als het goede antwoord gegeven is.
                example_code: |
                    ```
                    score = 0
                    {for} i {in} {range} 0 {to} 9
                        getallen = 1, 2, 3, 4, 5, 6, 7, 8, 9, 10
                        getal1 = getallen {at} {random}
                        getal2 = getallen {at} {random}
                        goede_antwoord = getal1 * getal2
                        antwoord = 0
                        {while} antwoord != goede_antwoord
                            {print} 'Hoeveel is ' getal1 ' keer ' getal2 '?'
                            antwoord = {ask} 'Vul hier het antwoord in:'
                            {print} 'Jouw antwoord is ' antwoord
                        {print} 'Goed zo!'
                    {print} 'Je hebt gewonnen!'
                    ```
                start_code: '# Schrijf jouw code hier'
    calculator_2:
        name: Rekenmachine 2
        default_save_name: Calculator 2
        description: Calculator 2
        levels:
            14:
                example_code: |
                    ```
                    # Gebruik je eigen code van het vorige avontuur
                    ```
                start_code: |
                    # Gebruik je eigen code van het vorige avontuur
                story_text: |
                    ### Opdracht 2
                    **Dit is het vervolg op het vorige avontuur.** Het avontuur begint in het vorige tabje.
                    Natuurlijk wil je niet altijd het gemiddelde berekenen van 4 toetsen. Soms wil je het gemiddelde van wel 10 toetsen, of soms maar 2...
                    We kunnen dit probleem oplossen door het argument en de variabele 'hoeveelheid_toetsen' toe te voegen.
                    * Begin een nieuwe regel op regel 3. Stel daar de variabele hoeveelheid_toetsen in door te vragen hoeveel toetsen de speler heeft gehad.
                    * Verander de 4 in regel 4  naar 'hoeveelheid_toetsen'
                    * Verander tot slot de 4 in regel 6 in hoeveelheid_toetsen.

                    Probeer je nieuwe programma uit. Werkt het?

                    ### Opdracht 3
                    Wil je het programma nog beter maken? Super! In het vorige programma kon je het gemiddelde cijfer berekenen van 1 vak, maar het zou beter zijn als dat voor meerdere vakken kon.
                    We verklappen niet hoe je dit kunt bouwen, maar we geven je wel een tip: Begin je code in regel 1 met '{define} bereken_gemiddelde_cijfer {with} vak.
    clear_command:
        name: '{clear}'
        default_save_name: clear_command
        description: clear command
        levels:
            4:
                story_text: |
                    Tijd voor nog een nieuw commando! Met de code `{clear}` wis je alle tekst van je scherm. Zo kun je voorkomen dat je uitvoerscherm te vol raakt.
                    Let op! Gebruik bij het `{clear}` commando ook altijd een `{sleep}` anders wist Hedy je scherm zo vlug dat je de tekst niet eens gezien hebt!
                example_code: |
                    ```
                    {print} '3'
                    {sleep}
                    {clear}
                    {print} '2'
                    {sleep}
                    {clear}
                    {print} '1'
                    {sleep}
                    {clear}
                    {print} 'VERRASSING!'
                    ```
                start_code: |
                    {print} '3'
                    {sleep}
                    {clear}
                    {print} '2'
                    {sleep}
                    {clear}
                    {print} '1'
                    {sleep}
                    {clear}
                    {print} 'VERRASSING!'
    default:
        name: Introductie
        default_save_name: intro
        description: Level uitleg
        levels:
            1:
                story_text: |
                    Welkom bij Hedy! In Level 1 ga je je eerste codes leren maken.

                    Als je een code hebt getypt in het invoerscherm kun je op de knop 'Voer de code uit' klikken. Je programma wordt dan uitgevoerd in het uitvoerscherm.

                    Klaar om te leren programmeren? Ga dan snel naar het eerste avontuur in het volgende tabje!
                start_code: '{print} hallo wereld!'
            2:
                story_text: |
                    Gefeliciteerd! Je bent door naar level 2. Hopelijk heb je al wat coole codes gemaakt!
                    In het eerste level heb je misschien gemerkt dat het  `{echo}` commando maar voor één antwoord tegelijk gebruikt kan worden.
                    Bijvoorbeeld in het restaurantavontuur kun je echoën wat de klanten willen eten, of wat ze willen drinken, maar niet allebei in één zin.
                example_code: |
                    **Let op! Deze code werkt niet!**
                    In Hedy veranderen commando's wel eens. Zo werkt `{echo}` alleen in level 1. In dit level leer je een betere manier om antwoord te echoën!
                    ```
                    {print} Welcome bij restaurant Hedy
                    {ask} Wat wil je eten?
                    {echo} Dus jij wilt graag
                    {ask} Wat wil je drinken?
                    {echo} Dus jij wilt graag
                    ```
                story_text_2: |
                    Als de speler een hamburger en een cola bestelt, kun je niet aan het einde één zin maken waarin de bestelling herhaald wordt. Het zou moeten in twee aparte regels.
                    Daarnaast plaatst het `{echo}` commando het antwoord altijd aan het einde van de zin. Dus je kunt bijvoorbeeld niet zeggen "Je hamburger komt er aan!".

                    Dat verandert gelukkig in dit level. In level 2 leer je werken met variabelen. Hiermee kun je meerdere stukjes informatie opslaan èn kun je het overal in de zin plaatsen waar je wil.
                    Op naar het volgende avontuur!
                start_code: '{print} hello world!'
            3:
                story_text: |
                    In het vorige level heb je geleerd wat een variabele is en hoe je avonturen wat interactiever kunt maken.
                    Maar... Dat is niet het enige wat je kunt doen met variabelen! Je kunt met variabelen ook lijstjes maken.
                    En je kunt Hedy een willekeurig item van het lijstje laten kiezen, waardoor je echte spelletjes kunt programmeren!
                    Ga maar snel naar het volgende avontuur!
                start_code: '{print} hello world!'
            4:
                story_text: |
                    In de vorige levels heb je geoefend met variabelen, maar misschien ben je dit probleem tegengekomen.
                    Als je deze code wil programmeren:

                    Je wilde natuurlijk printen:

                    `Mijn naam is Sophie`

                    maar Hedy print:

                    `Mijn Sophie is Sophie`.

                    In dit level leer je dit probleem aan te pakken door middel van aanhalingstekens.
                example_code: |
                    ```
                    naam {is} Sophie
                    {print} Mijn naam is naam
                    ```
                start_code: |
                    naam {is} Sophie
                    {print} Mijn naam is naam
            5:
                story_text: |
                    In de voorgaande levels heb je geleerd om met `{at} {random}`  te werken. Hierdoor kun je spelletjes maken waarbij er steeds een andere uitkomst is.
                    Maar echt interactief is het niet... De speler heeft namelijk geen invloed op wat er gebeurt in het spel.

                    In dit level leer je het `{if}` commando, waarmee je verschillende reacties kunt programmeren. Zo leer je bijvoorbeeld een wachtwoord instellen.
                    Ga maar snel naar het nieuwe avontuur!
                example_code: |
                    ```
                    wachtwoord {is} {ask} 'Wat is het juiste wachtwoord?'
                    ```
                start_code: |-
                    naam {is} {ask} 'Hoe heet jij?'
                    {if} naam {is} Hedy {print} 'cool!' {else} {print} 'meh'
            6:
                story_text: |
                    In het vorige level heb je geoefend met `{ask}` en `{if}`. Zo heb je in het restaurant bijvoorbeeld aan je klanten gevraagd wat ze wilden eten.
                    Wat je echter nog niet kunt doen, is de prijs berekenen voor je klanten.

                    In dit level kun je optellen, aftrekken, vermenigvuldigen en delen in jouw programma's. Hierdoor kun je een bonnetje maken voor je restaurantgasten, of een geheime kortingscode bedenken voor je vrienden en familie.
                    Je leert dit level ook een rekenspelletje maken, waarmee je broertje of zusje de tafelsommen kan oefenen.
                    Neem maar eens een kijkje!
                example_code: |
                    ```
                    eten_prijs {is} 0
                    drinken_prijs {is} 0
                    totaal_prijs {is} 0
                    {print} 'Welkom bij McHedy'
                    bestelling {is} {ask} 'Wat wil je eten?'
                    {if} bestelling {is} hamburger eten_prijs {is} 5
                    {if} bestelling {is} friet eten_prijs {is} 2
                    drinken {is} {ask} 'Wat wilt u daarbij drinken?'
                    {if} drinken {is} water drinken_prijs {is} 0
                    {else} drinken_prijs {is} 3
                    totaal_prijs {is} eten_prijs + drinken_prijs
                    {print} 'Dat wordt dan ' totaal_prijs ' euro, alstublieft'
                    ```
                start_code: '# Schrijf jouw code hier'
            7:
                story_text: |
                    Goed gedaan! Je bent bij het volgende level, wat betekent dat je goed geoefend hebt met `{if}` en `{else}`. Waarschijnlijk heb je al gemerkt dat je codes steeds langer worden.
                    Hier zie je de code van het verjaardagsliedje 'Happy Birthday'.

                    Dat is een hoop code voor steeds hetzelfde zinnetje.... Gelukkig leer je in het volgende avontuur een oplossing met het `{repeat}` commando. Hiermee kun je een regel code meerdere keren herhalen.
                example_code: |
                    ```
                    {print} 'happy birthday to you'
                    {print} 'happy birthday to you'
                    {print} 'happy birthday dear Hedy'
                    {print} 'happy birthday to you'
                    ```
                start_code: |
                    {print} 'happy birthday to you'
                    {print} 'happy birthday to you'
                    {print} 'happy birthday dear Hedy'
                    {print} 'happy birthday to you'
            8:
                story_text: |
                    Je hebt nu één regel code leren herhalen. Dat is handig, maar niet altijd genoeg. Soms wil je een groepje van meerdere codes een paar keer herhalen.
                    In dit level leer je hoe je dat doet!
                example_code: |
                    ```
                    {repeat} 5 {times} {print} 'In het volgende avontuur leer je meerdere regels herhalen!'
                    ```
                start_code: '{print} ''Op naar het volgende avontuur!'''
            9:
                story_text: |
                    Fantastisch! Je bent alweer bij een nieuw level! In de vorige levels leerde je meerdere regels code in een blokje zetten met een {if} of {repeat} commando. Maar je kon ze nog niet allebei tegelijk gebruiken...
                    Goed nieuws! In dit level mag je een {if} in een {if} of in een {repeat} zetten. Kijk maar!
                example_code: |
                    ```
                    antwoord = {ask} 'Ben je klaar om iets nieuws te leren?'
                    {if} antwoord {is} ja
                        {print} 'Super! Je kunt leren hoe je een herhaalcommando in een alscommando kunt zetten'
                        {print} 'Joepie!'
                        {print} 'Joepie!'
                        {print} 'Joepie!'
                    {else}
                        {print} 'Nee? Oefen dan nog even door in het vorige level'
                start_code: '{print} Op naar het volgende avontuur!'
            10:
                story_text: |
                    Wat ben jij goed bezig! In het vorige level ben je misschien tegen een klein probleempje aangelopen. Je hebt geleerd hoe je regels kunt herhalen, maar wat als je ze elke keer net ietsje ander wil.
                    Bijvoorbeeld in het Engelse liedje 'if you're happy and you know it'. Dat zou er dan ongeveer zo uitzien:

                    Als je in het volgende couplet niet 'clap your hands' maar 'stomp your feet' wil gebruiken, dan moet je de code volledig aanpassen.
                    Superonhandig! In dit level leer je het `{for}` commando, dat dit probleem voor je oplost!
                    Ga maar snel door!
                example_code: |
                    ```
                    {repeat} 2 {times}
                        {print} 'if youre happy and you know it clap your hands'
                    {print} 'if youre happy and you know it and you really want to show it'
                    {print} 'if youre happy and you know it clap your hands'
                    ```
                start_code: '{print} ''Op naar het volgende avontuur!'''
            11:
                story_text: |
                    Je bent al ver gekomen! Goedzo! In de hogere levels gaat de Hedy programmeertaal steeds meer op Python lijken.
                    In Python bestaat het `{repeat}` commando niet, maar er is wel een commando dat werkt zoals {repeat}. Ben je benieuwd hoe je`{repeat}` zegt in Pythontaal? Ga dan naar het volgende avontuur!
                start_code: '{print} ''Op naar het volgende avontuur!'''
            12:
                story_text: |
                    Misschien heb je in een van je programma's al eens geprobeerd om kommagetallen te gebruiken, bijvoorbeeld bij je restaurant. Als je dat gedaan hebt, dan ben je er achtergekomen dat Hedy die kommagetallen steeds afrondde.
                    Vanaf nu mag je ook kommagetallen gebruiken! Wil je weten hoe? Kijk dan in het volgende avontuur!
                example_code: |
                    ```
                    burger = 5
                    drinken = 2
                    totaal = burger + drinken
                    print 'Je hebt een burger en drinken besteld'
                    print 'Dat kost ' totaal ' euro alstublieft'
                    ```
                start_code: '{print} ''Op naar het volgende avontuur!'''
            13:
                story_text: |
                    In vorige levels heb je geleerd hoe je twee `{if}`commando's in elkaar kan stoppen. Dit werk prima, maar het kan wel resulteren in lange onhandige codes zoals deze:

                    In dit systeem moet je zowel de goede gebruikersnaam als het goede wachtwoord opgeven.
                    In dit level leer je het `{and}` commando, waarmee je codes zoals deze een stuk korter en makkelijker kunt maken!
                    Kijk maar!
                example_code: |
                    ```
                    gebruikersnaam = {ask} 'Wat is je gebruikersnaam?'
                    wachtwoord = {ask} 'Wat is je wachtwoord?'
                    {if} gebruikersnaam {is} 'Hedy'
                        {if} wachtwoord {is} 'geheim'
                            {print} 'Welkom Hedy!'
                        {else}
                            {print} 'Toegang geweigerd!'
                    {else}
                        {print} 'Toegang geweigerd!'
                    ```
                start_code: '{print} ''Op naar het volgende avontuur!'''
            14:
                story_text: |
                    Met het programma hiernaast kun je berekenen of je je schoolvak wel of niet hebt gehaald (dus, of je een 6 of hoger hebt gehaald).
                    Je kunt zien dat deze code extreem onhandig is, door de veel te lange regel 5.
                    Alle cijfers van 1 tot 5 moesten apart worden ingevoerd. Gelukkig leer je in het volgende avontuur hoe je dit kunt oplossen!
                example_code: |
                    ```
                    eerste_cijfer = {ask} 'Wat heb je gehaald op je eerste toets?'
                    tweede_cijfer = {ask} 'Wat heb je gehaald op je tweede toets?'
                    samen = eerste_cijfer + tweede_cijfer
                    gemiddelde_cijfer = samen / 2
                    {if} gemiddelde_cijfer = 1 {or} gemiddelde_cijfer = 2 {or} gemiddelde_cijfer = 3 {or} gemiddelde_cijfer = 4 {or} gemiddelde_cijfer = 5
                        {print} 'Oh oh! Je gaat dit vak niet halen...'
                    {else}
                        {print} 'Hoera! Je haalt het vak!'
                    ```
                start_code: |
                    antwoord = {ask} 'Wil je nog meer leren?'
                    {if} antwoord == 'ja'
                        {print} 'Ga naar het volgende avontuur!'
                    {if} antwoord != 'ja'
                        {print} 'Dat is jammer!'
            15:
                story_text: |
                    In het spelletje hiernaast kan de speler erg lang blijven spelen...
                    Maar de code is onhandig en veel te lang. Daarbij kan de speler geen 101 potjes spelen als hij/zij dat zou willen!
                    Kun je dan nooit oneindig spelen?
                    In dit level leer je een code waarmee dat wel kan! En nog een stuk gemakkelijker ook!
                example_code: |
                    ```
                    spel {is} 'aan'
                    {for} i {in} {range} 1 {to} 100
                        {if} spel {is} 'aan'
                            antwoord = {ask} 'Wil je doorspelen?'
                            {if} antwoord {is} 'nee'
                                spel {is} 'over'
                            {if} antwoord {is} 'ja'
                                {print} 'Ok dan ga ik door'
                    ```
                start_code: '{print} ''Op naar het volgende avontuur!'''
            16:
                story_text: |
                    In dit level komen we weer een stukje dichter bij Pythoncode. Je gaat leren hoe je twee lijstjes met elkaar kunt matchen.
                    Zo kun je bijvoorbeeld een lijstje met dieren matchen aan het bijpassende geluid.
                    Want als je dat tot nu toe probeerde, kom je uit op de codes hieronder. En die slaan duideijk nergens op!
                example_code: |-
                    ```
                    dieren = 'kip', 'paard', 'koe'
                    geluiden = 'tok', 'pfffff', 'boe'
                    {for} dier {in} dieren
                        {print} 'een ' dier ' zegt ' geluiden {at} {random}
                    ```
                    Dit kun je ook proberen, maar....
                    ```
                    dieren = 'kip', 'paard', 'koe'
                    sounds = 'tok', 'pffffff', 'boe'
                    {for} dier {in} dieren
                        {for} geluid {in} geluiden
                            {print} 'Een ' dier ' zegt ' geluid
                    ```
                    Let op: Deze code werkt niet in dit level. Ga naar het volgende tabblad en leer hoe je dit moet repareren.
                start_code: '{print} ''Op naar het volgende avontuur!'''
            17:
                story_text: |
                    Nu maken we nog een kleine verandering bij het inspringen. Elke keer als we moeten inspringen, gebruiken we een `:` bij de regel erboven.

                    In dit level leer je ook een nieuw commando `{elif}`. `{elif}` is  een samentrekking van {else} en {if} voor als je 3 of meer opties wilt programmeren.
                    Kijk maar in het volgende avontuur!
                start_code: '{print} ''Op naar het volgende tabblad!'''
            18:
                story_text: |
                    Hoera! Je hebt het einde van Hedy bereikt! De codes die je hier in het laaste level maakt kun je kopiëren naar andere Python omgevingen, zoals replit or PyCharm. Daar kun je verder Python leren!
                    Let wel op! Python kan alleen Engelse commando's lezen. Dus heb je de commando's geprogrammeerd in een andere taal, zet ze dan nu om naar het Engels.
                start_code: '{print} (''Geweldig gedaan!!!'')'
    dice:
        name: Dobbelsteen
        default_save_name: Dobbelsteen
        description: Maak je eigen dobbelsteen
        levels:
            3:
                story_text: |
                    In dit level kunnen we kiezen uit een lijst. Daarmee kunnen we de computer een kant van de dobbelsteen laten kiezen.
                    Kijk eens bij de spelletjes die je thuis in de kast hebt staan.
                    Zitten daar spelletjes tussen met een (speciale) dobbelsteen? Die kun je ook namaken met deze code.
                    Bijvoorbeeld de dobbelsteen van het spelletje Regenwormen met daarop de getallen 1 tot en met 5 en een regenworm.
                    ![Dobbelsteen van regenwormen met 1 tot en met 5 en een regenworm erop](https://cdn.jsdelivr.net/gh/felienne/hedy@24f19e9ac16c981517e7243120bc714912407eb5/coursedata/img/dobbelsteen.jpeg)
                example_code: |
                    ```
                    keuzes {is} 1, 2, 3, 4, 5, regenworm
                    {print} Jij gooit _ {at} {random} !
                    ```
                story_text_2: |
                    ### Opdracht
                    De dobbelsteen in het voorbeeld hierboven zijn voor het spelletje regenwormen. Kun jij ook normale dobbelstenen maken? Of andere speciale dobbelstenen van een ander spel?
                example_code_2: |
                    ```
                    keuze {is} _
                    ```
                start_code: |
                    keuzes {is} 1, 2, 3, 4, 5, regenworm
                    {print} Jij gooide _ {at} {random} !
            4:
                story_text: |
                    Ook in dit level kun je een dobbelsteen maken. Maar nu mag je het zelf proberen, zonder voorbeeld!

                    ### Opdracht
                    Programmeer een dobbelsteen. Tip: Weet je niet hoe? Spiek dan bij jouw dobbelsteen uit het vorige level, maar vergeet de aanhalingstekens niet.
                start_code: '{print} ''Wat zal de dobbelsteen deze keer aangeven?'''
            5:
                story_text: |
                    Je kunt ook in dit level weer een dobbelsteen maken en daarbij de `{if}` en `{else}` gebruiken.
                    ### Opdracht
                    Maak de code af zodat de code zegt 'Je mag stoppen met gooien' als je een regenworm hebt gegooid. Hij moet 'je moet nog een keer gooien' antwoorden als je iets anders hebt gegooid dan een regenworm.
                    **Extra** Maar misschien wil jij wel een dobbelsteen uit een heel ander spel namaken. Dat is natuurlijk ook goed. Verzin dan zelf een reactie. Bijv 'yes' bij 6 en 'jammer' bij iets anders.
                example_code: |
                    ```
                    keuzes {is} 1, 2, 3, 4, 5, regenworm
                    worp {is} _ {at} {random}
                    {print} 'je hebt ' _ ' gegooid'
                    _ worp {is} regenworm {print} 'Je mag stoppen met gooien.'
                    _ {print} 'Je moet nog een keer hoor!'
                    ```
                start_code: '{print} ''Wat zal de dobbelsteen deze keer aangeven?'''
            6:
                story_text: |
                    Je kunt nu weer een regenwormendobbelsteen maken, maar nu kun je ook uitrekenen hoeveel punten er gegooid zijn.

                    Je weet misschien dat de worm bij Regenwormen telt voor 5 punten. Nu kun je een worp gooien, en dan meteen uitrekenen hoeveel punten je dan hebt gegooid. Zo doe je dat voor 1 dobbelsteen:

                    ### Opdracht
                    Kun jij de code nu zo maken dat je de totaalscore krijgt voor 8 dobbelstenen? Daarvoor moet je sommige stukken van de code knippen en plakken.
                example_code: |
                    ```
                    keuzes = 1, 2, 3, 4, 5, regenworm
                    punten = 0
                    worp = keuzes {at} {random}
                    {print} 'je gooide ' worp
                    {if} worp {is} regenworm punten = punten + 5
                    {else} punten = punten + worp
                    {print} 'dat zijn dan ' punten ' punten'
                    ```
                example_code_2: |
                    Did you manage to calculate the score for 8 dice? That required a lot of cutting and pasting, right? We are going to make that easier in level 7!
                start_code: '{print} ''Wat zal de dobbelsteen deze keer aangeven?'''
            7:
                story_text: |
                    Je kunt ook in dit level weer een dobbelsteen maken. Met de `{repeat}` code kun je makkelijk een heel handje dobbelstenen rollen.

                    ### Opdracht
                    Probeer de voorbeeldcode maar eens af te maken!  Op de streepjes moeten meerdere commando's en tekens komen. **Extra** Kun jij een andere spel met dobbelstenen maken, gebruik wel `{repeat}`!
                example_code: |
                    ```
                    keuzes = 1, 2, 3, 4, 5, 6
                    _ _ _ _ _ _ _
                    ```
                start_code: '{print} ''Wat zal de dobbelsteen deze keer aangeven?'''
            10:
                story_text: |
                    ### Opdracht
                    Treuzelen je medespelers altijd bij het gooien van de dobbelstenen en duurt je spel te lang? In dit level kun je Hedy in een keer laten gooien voor alle spelers!
                     Verander de namen in jouw eigen vrienden of je familie, en maak de code af zodat iedereen met de dobbelsteen dobbelt.
                example_code: |
                    ```
                    spelers = Anne, Jonneke, Jessie, Ilona
                    keuzes = 1, 2, 3, 4, 5, 6
                    _ _ _ _
                        {print} speler ' gooit ' keuzes {at} {random}
                        {sleep}
                    ```
                start_code: '# Schrijf jouw code hier'
            15:
                story_text: |
                    In dit dobbelspelletje moet je 6 gooien in zo min mogelijk beurten.
                example_code: |
                    ```
                    opties = 1, 2, 3, 4, 5, 6
                    {print} 'Gooi 6 in zo min mogelijk beurten!'
                    gegooid = 0
                    pogingen = 0
                    {while} gegooid != 6
                        gegooid = opties {at} {random}
                        {print} 'Jij gooide ' gegooid
                        pogingen = pogingen + 1
                    {print} 'Hoera! Je hebt 6 gegooid in ' pogingen ' pogingen.'
                    ```
                start_code: '# Schrijf jouw code hier'
    dishes:
        name: Afwas?
        default_save_name: Afwas
        description: Gebruik de computer om te kijken wie de afwas doet (Start op level 2)
        levels:
            3:
                story_text: |
                    Heb jij altijd onenigheid thuis over wie vandaag de afwas moet doen of de kattenbak moet verschonen?
                    Dan kun je de computer heel eerlijk laten kiezen. Dat kun jij nu programmeren in dit level!
                example_code: |
                    ```
                    mensen {is} mama, papa, Emma, Sophie
                    {print} mensen {at} {random} doet de afwas!
                    ```
                story_text_2: |
                    ### Opdracht
                    Maak je eigen versie van het afwasprogramma. Maak eerst een lijst van jouw gezinsleden.
                    Daarna bedenk je een taak die gedaan moet worden en laat je de computer kiezen wie de taak moet doen met het `{at} {random}` commando.

                    **Extra** Heb jij geen zin om de afwas te doen? Hack dan het programma door jouw naam van het lijstje te halen met `{remove}`.
                start_code: '{print} Wie doet de afwas?'
            4:
                story_text: |
                    Met aanhalingstekens kun je je afwasprogramma beter maken.

                    ### Opdracht
                    Vul eerst de lege plekken in de voorbeeldcode in om hem aan de praat te krijgen.
                    Is dat gelukt? Fantastisch! Dan kun je nu je eigen code van het vorige level kopiëren en werkend maken in dit level door aanhalingstekens toe te voegen op de juiste plekken.
                example_code: |
                    ```
                    mensen {is} mama, papa, Emma, Sophie
                    {print} _ de afwas wordt gedaan door _
                    {print} mensen {at} _
                    ```
                start_code: '{print} ''Wie doet de afwas?'''
            5:
                story_text: |
                    Met de `{if}` kun je jouw programma nu nog leuker maken. Je kan je programma laten reageren op de keuze.
                    ### Opdracht
                    Maak jij de code af zodat het 'chips' {print} als jij aan de beurt bent, en anders 'yes!'?
                    Vergeet de aanhalingstekens niet!
                example_code: |
                    ```
                    mensen {is} mama, papa, Emma, Sophie
                    afwasser {is} mensen {at} {random}
                    _ afwasser {is} Sophie {print} _ chips ik moet de afwas doen _
                    _ {print} ' gelukkig geen afwas want ' _ ' wast al af'
                    ```
                start_code: '{print} ''Wie doet de afwas?'''
            6:
                story_text: |
                    Hoe vaak gaat iedereen eigenlijk afwassen? Is dat wel eerlijk? Dat kun je nu tellen.

                    Nu kun je regels 3 t/m 5 een paar keer (bijv 7 keer voor een hele week) kopiëren om weer voor een hele week vooruit te rekenen.
                    Maak jij de code voor de hele week?
                example_code: |
                    ```
                    mensen = mama, papa, Emma, Sophie
                    emma_wast_af = 0
                    afwasser = mensen {at} {random}
                    {print} 'De afwasser is ' afwasser
                    {if} afwasser {is} Emma emma_wast_af = emma_wast_af + 1
                    {print} 'Emma gaat deze week ' emma_wast_af ' keer afwassen'
                    ```
                story_text_2: |
                    Als je heel veel pech hebt moet je bij het vorige afwasprogramma misschien wel de hele week afwassen! Dat is niet eerlijk!
                    Daarom kun je ook het `{remove}` commando gebruiken om de gekozen afwasser uit het lijstje te halen. Zo hoeft de afwasser pas weer af te wassen als iedereen geweest is.
                    De code voor maandag en dinsdag staat klaar, maak jij de rest van de week af?
                    En kan jij een oplossing bedenken voor als het lijstje leeg is...?
                example_code_2: |
                    ```
                    mensen = mama, papa, Emma, Sophie
                    afwasser = mensen {at} {random}
                    {print} 'Maandag is de afwasser: ' afwasser
                    {remove} afwasser {from} mensen
                    afwasser = mensen {at} {random}
                    {print} 'Dinsdag is de afwasser: ' afwasser
                    {remove} afwasser {from} mensen
                    ```
                start_code: '{print} ''Wie doet de afwas?'''
            7:
                story_text: |
                    Met de `{repeat}` kun je stukjes code herhalen. Daarmee kun je dan voor meerdere dagen uitrekenen wie er aan de beurt is voor de afwas.
                    ### Opdracht
                    Print voor 7 dagen uit wie er moet afwassen door `{repeat}` te gebruiken. Op ieder streepje moet een ander commando of getal komen.
                    **Extra** Er zijn nog meer klusjes in huis! Verander je programma zo dat het voor drie taakjes een rooster maakt. Print er ook bij voor welke taakjes het is.
                example_code: |
                    ```
                    mensen = mama, papa, Emma, Sophie
                    {repeat} _ _ {print} 'De afwasser is ' _ _ _
                    ```
                start_code: '{print} ''Wie doet de afwas?'''
            10:
                story_text: |
                    In dit level kun je je afwasrooster nog makkelijker programmeren en het rooster netjes voor de hele week uitprinten.

                    ### Opdracht
                    Voeg nog een tweede klusje toe, bijvoorbeeld afdrogen, opruimen of stofzuigen, en zorg dat dat ook voor iedere dag toegewezen wordt.
                    <br> **Extra** Het programma is nu niet zo eerlijk, je kan zomaar pech hebben en heel vaak moeten afwassen. Hoe zou je het eerlijk kunnen maken zodat niemand meer dan twee keer afwast?
                example_code: |
                    ```
                    dagen = maandag, dinsdag, woensdag, donderdag, vrijdag, zaterdag, zondag
                    namen = mama, papa, Emma, Sophie
                    {for} dag {in} dagen
                        {print} 'Op ' dag ' doet ' namen {at} {random} ' de afwas.'
                    ```
                start_code: |
                    dagen = maandag, dinsdag, woensdag, donderdag, vrijdag, zaterdag, zondag
                    namen = mama, papa, Emma, Sophie
                    {for} dag {in} dagen
                       {print} 'Op ' dag ' doet ' namen {at} {random} ' de afwas.'
    elif_command:
        name: '{elif}'
        default_save_name: alsanders
        description: introduceert het alsanders commando
        levels:
            17:
                story_text: |-
                    Je kunt in dit level een nieuw commando gebruiken: `{elif}`. `{elif}` is de afkorting van {else} en {if} en zorgt ervoor dat je 3 (of meer!) opties kunt maken.
                    Kijk maar!
                example_code: |
                    ```
                    prijzen = ['1 miljoen euro', 'een appeltaart', 'niets']
                    jouw_prijs = prijzen[{random}]
                    {print} 'Je wint ' jouw_prijs
                    {if} jouw_prijs == '1 miljoen euro' :
                        {print} 'Joepie, je bent rijk!'
                    {elif} jouw_prijs == 'een appeltaart' :
                        {print} 'Lekker, een appeltaart!'
                    {else}:
                        {print} 'Veel geluk de volgende keer..'
                    ```
                start_code: |
                    prijzen = ['1 miljoen euro', 'een appeltaart', 'niets']
                    jouw_prijs = prijzen[{random}]
                    {print} 'Je wint ' jouw_prijs
                    {if} jouw_prijs == '1 miljoen euro' :
                        {print} 'Joepie, je bent rijk!'
                    {elif} jouw_prijs == 'een appeltaart' :
                        {print} 'Lekker, een appeltaart!'
                    {else}:
                        {print} 'Veel geluk de volgende keer..'
    for_command:
        name: '{for}'
        default_save_name: voor
        description: introduceert het voor commando
        levels:
            10:
                story_text: |-
                    **Voor elk item op mijn lijstje**
                    In dit level leren we een nieuwe code, de code `{for}`. Met `{for}` kun je alle dingen in een lijstje gebruiken.
                    `{for}` mag meerdere regels gebruiken, net zoals de `{repeat}` en `{if}`, dus alle regels eronder moeten met spaties beginnen.
                example_code: |
                    ```
                    dieren {is} hond, kat, papegaai
                    {for} dier {in} dieren
                      {print} dier ' is een leuk dier!'
                    ```
                start_code: |-
                    dieren {is} hond, kat, papegaai
                    {for} dier {in} dieren
                      {print} dier ' is een leuk dier!'
            11:
                story_text: |-
                    We gaan nu een extra vorm van de `{for}` toevoegen! In vorige levels gebruikten we de `{for}` altijd met een lijst. Maar nu mag je `{for}` ook gebruiken met getallen.
                    We doen dat met een variabele, maar gevolgd door `{in}` en `{range}`. Daarna komt het begingetal, `{to}` en dan het eindgetal.

                    Probeer het voorbeeld eens uit. Je moet nog steeds alle regels die na `{for}`komen, inspringen. Dat betekent dat ze moeten beginnen met vier spaties.
                example_code: |
                    ```
                    {for} i {in} {range} 1 {to} 10
                        {print} i
                    {print} 'Wie niet weg is, is gezien'
                    ```
                start_code: |-
                    {for} i {in} {range} 1 {to} 10
                        {print} i
                    {print} 'Wie niet weg is, is gezien'
            17:
                story_text: |
                    Er komt nu een kleine verandering in het inspringen. Elke keer als er moet worden ingesprongen, moet je een `:` typen in de regel daarvoor.
                example_code: |
                    ```
                    {for} i {in} {range} 1 {to} 10:
                        {print} i
                    {print} 'Wie niet weg is, is gezien! Ik kom!'
                    ```
                start_code: |-
                    {for} i {in} {range} 1 {to} 10:
                        {print} i
                    {print} 'Wie niet weg is, is gezien! Ik kom!'
    fortune:
        name: Waarzegger
        default_save_name: Waarzegger
        description: Laat Hedy jouw toekomst voorspellen
        levels:
            1:
                story_text: |
                    Heb je ooit op de kermis jouw toekomst laten voorspellen door een waarzegger? Of heb je ooit met magische biljartbal gespeeld?
                    Dan weet je waarschijnlijk dat zij niet echt de toekomst kunnen voorspellen, maar dat maakt de voorspelling niet minder leuk!

                    Ook Hedy kunnen we omtoveren in een waarzeggersmachine! In level 1 beginnen we makkelijk, met het voorstellen van Hedy de Waarzegger en het herhalen van de antwoorden van de speler met {echo}.
                    Kijk maar naar het voorbeeld:
                example_code: |
                    ```
                    _ Hoi, ik ben Hedy de waarzegger!
                    _ Wie ben jij?
                    _ Ik voorspel... Ik voorspel...
                    _ Jouw naam is
                    ```
                story_text_2: |
                    ### Opdracht
                    Kopieer de voorbeeldcode naar jouw invoerscherm met de gele knop en vul de commando's in op de lijntjes om de code te laten werken.
                    **Extra** Pas de code aan en laat de waarzegger niet alleen je naam voorspellen, maar ook iets anders. Zoals je leeftijd, woonplaats, favoriete sportteam of iets anders over jezelf.
                start_code: '# Maak jouw eigen code hier'
            3:
                story_text: |
                    In het vorige level heb je een begin gemaakt aan de waarzegger, maar echt voorspellingen waren er nog niet.
                    In dit level kun je een variabele gebruiken en het `{at} {random}` commando om Hedy antwoorden te laten kiezen op je vraag.
                    Kijk maar naar dit voorbeeld:
                example_code: |
                    ```
                    {print} Hoi Ik ben Hedy de Waarzegger
                    vraag {is} {ask} Wat wil je weten?
                    {print} vraag
                    antwoorden {is} ja, nee, misschien
                    {print} Mijn glazen bol zegt...
                    {sleep} 2
                    {print} antwoorden {at} {random}
                    ```
                story_text_2: |
                    ### Opdracht
                    Er zijn nu maar 3 antwoordopties waar Hedy uit kan kiezen, kun jij er meer toevoegen? Bijvoorbeeld: zeker weten, geen idee of probeer het nog eens!
                start_code: '# Schrijf jouw code hier'
            4:
                story_text: |
                    In dit level kun je oefenen met de aanhalingstekens.

                    ### Opdracht
                    We hebben alle aanhalingstekens uit het voorbeeld verwijderd. Kun jij ze toevoegen om de code aan de praat te krijgen?

                    ### Opdracht 2
                    Kopieer je eigen waarszeggerscode van het vorige level en voeg aanhalingstekens toe om de code ook in dit level te laten werken.
                example_code: |
                    ```
                    _ Voeg aanhalingstekens toe aan deze code _
                    {print} Hoi ik ben Hedy de Waarzegger!
                    voorspelling {is} {ask} Wat wil je weten?
                    {print}  Dit is je vraag:  voorspelling
                    antwoorden {is} ja, nee, misschien
                    {print} Mijn glazen bol zegt...
                    {sleep} 2
                    {print} antwoorden {at} {random}
                    ```
                start_code: '# Schrijf jouw code hier'
            5:
                story_text: |
                    ##Opdracht
                    In dit level leer je hoe je er (stiekem) voor kunt zorgen dat Hedy altijd goede voorspellingen voor jou heeft.

                    Gebruik deze kennis in een eigen programma, wees creatief! Je zou bijvoorbeeld code kunnen schrijven die voorspelt dat:
                    * Jouw favoriete sportteam wint van de tegenstander!
                    * Jouw favoriete film vanavond gekozen wordt!
                    * Jij tickets wint voor jouw favoriete show!
                    * Jij bent de mooiste van het land, zoals Sneeuwwitjes magische spiegel

                    Schrijf minimaal 10 regels door in ieder geval `{if}` en `{else}` te gebruiken.
                example_code: |
                    ```
                    vrienden {is} Kyan, Angel, Selena
                    {print} 'Ik kan voorspellen of jij de lotterij morgen wint!'
                    persoon {is} {ask} 'Wie ben jij?'
                    goed_antwoord {is} Hoera! Jij wint!, Jij gaat zeker winnen!, We hebben een WINNAAR!
                    fout_antwoord {is} Helaas! probeer nog eens!, Een ander wint!, Verliezer!
                    {if} persoon {in} vrienden {print} goed_antwoord {at} {random}
                    {else} {print} fout_antwoord {at} {random}
                    ```
                start_code: '# Schrijf jouw code hier'
            6:
                story_text: |
                    In dit level kun je rekenen met Hedy, waardoor je "magische" formules kunt gebruiken in je voorspellingen!
                    Zo kun je berekenen hoe rijk je wordt, aan de hand van de formule in het voorbeeld:



                    ### Opdracht
                    Kun jij je eigen (gekke) waarzegmachine maken?
                example_code: |
                    ```
                    {print} 'Ik ben Hedy de Waarzegger!'
                    {print} 'Ik kan voorspellen hoeveel kinderen je later krijgt!'
                    leeftijd = {ask} 'Hoe oud ben je?'
                    brusjes = {ask} 'Hoeveel broers/zussen heb je?'
                    lengte = {ask} 'Hoe lang ben je (in cm)?'
                    kinderen = lengte / leeftijd
                    kinderen = kinderen - brusjes
                    {print} 'Jij krijgt later... '
                    {sleep} 2
                    {print} kinderen ' kinderen!'
                    ```
                start_code: '# Schrijf jouw code hier'
            7:
                story_text: |
                    ### Opdracht
                    Maak het programma af zodat het je verteld of de ander ook verliefd op jouw is.
                example_code: |
                    ```
                    {print} 'Ik heb een bloem met tover-blaadjes'
                    {print} 'Als je de blaadjes plukt, vertelt de bloem of jouw geliefde ook verliefd op jou is.'
                    aantal = {ask} 'Hoeveel blaadjes wil je plukken?'
                    opties = ook verliefd op jou, niet verliefd op jou
                    _ _ _ _ 'Jouw geliefde is ' opties {at} {random}
                    ```
                start_code: '# Schrijf jouw code hier'
            8:
                story_text: |
                    In het volgende voorbeeld kan Hedy na een vraag meteen een antwoord printen, omdat je nu een heel stuk code mag herhalen.

                    ### Opdracht
                    Voeg het juiste commando toevoegen op de streepjes?
                example_code: |
                    ```
                    {print} 'Ik ben Hedy de waarzegger!'
                    {print} 'Je mag 3 vragen stellen!'
                    antwoorden = ja, nee, misschien
                    _ _ _
                        vraag = {ask} 'Wat wil je weten?'
                        {print} vraag
                        {sleep}
                        {print} antwoorden {at} {random}
                    ```
                start_code: '# Schrijf jouw code hier'
            10:
                story_text: "In dit level kun je met een druk op de knop het hele leven voorspellen van al je vrienden tegelijk!\n\n### Opdracht \nVul de lege plekken op met code die je in dit level geleerd hebt.\n"
                example_code: |
                    ```
                    huizen = villa, appartement, krot, rijtjeshuis
                    liefdes = niemand, een prins(es), zomaar iemand, je ware liefde
                    huisdieren = hond, cavia, olifant
                    namen = Jenna, Ryan, Jim
                    _ _ _ _
                        {print} naam ' woont in een ' huizen {at} {random}
                        {print} naam ' trouwt met ' liefdes {at} {random}
                        {print} naam ' krijgt een ' huisdieren {at} {random} ' als huisdier'
                        {sleep} 2
                    ```
                start_code: '# Schrijf jouw code hier'
            12:
                story_text: |-
                    Vanaf level 12 moet je in een lijst ook aanhalingstekens gebruiken.

                    ### Opdracht
                    Kun jij minstens twee voorspellingen toevoegen aan het lijstje?
                example_code: |
                    ```
                    voorspellingen = 'je glijdt uit over een bananenschil', _
                    {print} 'Ik pak mijn glazen bol erbij...'
                    {print} 'Ik zie... Ik zie...'
                    {sleep} 2
                    {print} voorspellingen {at} {random}
                    ```
                start_code: '# Schrijf jouw code hier'
    functions:
        name: Functies
        description: functions
        default_save_name: functions
        levels:
            12:
                story_text: |
                    In dit level leer je hoe je **functies** gebruikt. Een functie is een blokje code dat je meerdere keren kunt gebruiken. Functies helpen je de code te ordenen.
                    Om een functie te maken, gebruik je `{define}` en geef je de functie een naam. Daarna zet je er regels code onder in een ingesprongen blokje.
                    Sla daarna een regel over om je code mooi en overzichtelijk te houden. Goed werk! Je hebt een functie gemaakt!

                    Als je nu dit blokje wil gebruikne, dan gebruik je  <code>{call}</code>  en de naam van de functie. Zo hieven we de code niet vaker te typen.
                    Kijk maar eens naar ons Twistervoorbeeld. De functie 'draai' bevat een blok code dat een kleur en een ledemaat kiest.

                    ### Opdracht
                    Maak de code af door de 2 variabelen gekozen_ledemaat en gekozen_kleur in te stellen.
                    Kies daarna hoe vaak je wil dat er gedraaid wordt aan de spinner.

                    ### Opdracht 2
                    Maak de code nog beter door er aan naam aan toe te voegen. Gebruik de variabele 'mensen' om iedereen een eigen commando te geven.
                    Bijvoorbeeld: 'Ahmed, rechterhand op groen' of 'Jessica, linkervoet op geel'.
                example_code: |
                    ```
                    kanten = 'linker', 'rechter'
                    ledematen = 'hand', 'voet'
                    kleuren = 'rood', 'blauw', 'groen', 'geel'

                    {define} draai
                        gekozen_kant = kanten {at} {random}
                        gekozen_ledemaat = ledematen _
                        gekozen_kleur = kleuren _
                        {print} gekozen_kant gekozen_ledemaat ' op ' gekozen_kleur

                    {print} 'Klaar voor een potje Twister?'
                    {for} i {in} {range} 1 to _
                        {call} draai
                        {sleep} 2
                    ```
                start_code: |
                    kanten = 'linker', 'rechter'
                    ledematen = 'hand', 'voet'
                    kleuren = 'rood', 'blauw', 'groen', 'geel'

                    {define} draai
                        gekozen_kant = kanten {at} {random}
                        gekozen_ledemaat = ledematen _
                        gekozen_kleur = kleuren _
                        {print} gekozen_kant gekozen_ledemaat ' op ' gekozen_kleur

                    {print} 'Klaar voor een potje Twister?'
                    {for} i {in} {range} 1 to _
                        {call} draai
                        {sleep} 2
            13:
                story_text: |
                    Nu je hebt geleerd om functies te gebruiken, leer je dit level hoe je functies kunt gebruiken met argumenten.
                    Een **argument** is een variabele die in een functie gebruikt wordt. Het wordt daarbuiten niet gebruikt.

                    In deze code hebben we bijvoorbeeld het eerste stukje van het liedje 'My Bonnie is over the ocean' geprogrammeerd.
                    In dit voorbeeld hebben we het argument 'plaats' gebruikt. plaats is een variabele die alleen in de functie gebruikt wordt, een argument dus.
                    Om 'plaats' te gebruiken hebben zetten we `{with} place` achter `{define} lied`.
                    Als de functie geroepen wordt vervangt de computer het argument 'plaats' met de text die na `{call} song {with}` staat.

                    ### Exercise
                    Het volgende couplet gaat zo:

                    Last night as I lay on my pillow
                    Last night as I lay on my bed
                    Last night as I lay on my pillow
                    I dreamed that my Bonnie is dead

                    Kun jij dat programmeren?
                example_code: |
                    ```
                    {define} lied {with} plek
                        {print} 'My Bonnie is over the ' plek

                    {call} lied {with} 'ocean'
                    {call} lied {with} 'sea'
                    {call} lied {with} 'ocean'
                    ```
                start_code: |
                    {define} lied {with} plek
                        {print} 'My Bonnie is over the ' plek

                    {call} lied {with} 'ocean'
                    {call} lied {with} 'sea'
                    {call} lied {with} 'ocean'
            14:
                story_text: |
                    In de vorige levels heb je geleerd om functies met argumenten te maken. Je kunt functies ook goed gebruiken om iets uit te rekenen.
                    Je kunt de functie een som geven en de functie geeft jou dan het antwoord. Dit antwoord noem je de **return value**.

                    Bijboorbeeld, in deze code geeft de functie bereken_nieuwe_prijd de nieuwe prijs van een item. Het geeft je de nieuwe prijs als return value.

                    ## Opdracht
                    Maak deze code af. We hebben de nieuwe variabele nieuwe_prijs al voor je gemaakt, maar jij moet hem nog instellen.
                    Maak de regel af door de functie te roepen en de nieuwe prijs te berekenen.
                example_code: |
                    ```
                    {define} bereken_nieuwe_prijs {with} bedrag, percentage
                        percentage = percentage / 100
                        korting_bedrag = bedrag * percentage
                        {return} bedrag - korting_bedrag

                    oude_prijs = {ask} 'Wat staat er op het prijskaartje?'
                    korting = {ask} 'Hoeveel procent korting krijg je?'

                    nieuwe_prijs = _ bereken_nieuwe_prijs with oude_prijs, _
                    {print} 'De nieuwe prijs is ' nieuwe_prijs ' euro'
                    ```
                start_code: |
                    {define} bereken_nieuwe_prijs {with} bedrag, percentage
                        percentage = percentage / 100
                        korting_bedrag = bedrag * percentage
                        {return} bedrag - korting_bedrag

                    oude_prijs = {ask} 'Wat staat er op het prijskaartje?'
                    korting = {ask} 'Hoeveel procent korting krijg je?'

                    nieuwe_prijs = _ bereken_nieuwe_prijs with oude_prijs, _
                    {print} 'De nieuwe prijs is ' nieuwe_prijs ' euro'
    guess_my_number:
        name: Raad mijn getal
        description: guess my number
        default_save_name: guess my number
        levels:
            14:
                story_text: |
                    In dit level kun je het spel 'Raad mijn getal' programmeren.

                    ### Opdracht
                    Vul de juiste symbolen in op de lege plekken om het spel aan de praat te krijgen.
                example_code: |
                    ```
                    {print} 'Raad mijn getal'
                    getallen = 1, 2, 3, 4, 5, 6, 7, 8, 9, 10
                    getal = getallen {at} {random}
                    spel = 'aan'
                    {for} i {in} {range} 1 {to} 10
                        {if} spel == 'aan'
                            gok = {ask} 'Welk getal denk jij?'
                            {if} gok _ getal
                                {print} 'Lager!'
                            {if} gok _ getal
                                {print} 'Hoger!'
                            {if} gok _ getal
                                {print} 'Je hebt het getal geraden!'
                                spel = 'over'
                    ```
                start_code: '# place your code here'
    harry_potter:
        name: Harry Potter
        default_save_name: Harry Potter
        description: Harry Potter avonturen
        levels:
            10:
                story_text: |
                    ### Opdracht
                    We kunnen ook een waarzegger maken in Harry Potter thema. Vul het juiste in op de plek van het streppje zodat er 9 regels geprint worden.
                    **Extra** Verander het thema van de waarzegger ook eens in iets anders! Zoals jouw eigen favoriete (sport)club, boek of show
                example_code: |
                    ```
                    afdelingen = Griffoendor, Zwadderich, Huffelpuf, Ravenklauw
                    vakken = toverdranken, verdediging tegen de zwarte kunsten, bezweringen, transfiguratie
                    angsten = Voldemort, spinnen, je S.L.I.J.M.B.A.L.len niet halen
                    naam = Harry, Ron, Hermelien
                    _
                    _ {print} naam ' wordt geplaatst in ' afdelingen {at} {random}
                    _ {print} naam ' is goed in ' vakken {at} {random}
                    _ {print} naam 's grootste angst is ' angsten {at} {random}
                    ```
                start_code: '# schrijf jouw code hier'
    haunted:
        name: Spookhuis
        default_save_name: Spookhuis
        description: Ontsnap uit het spookhuis
        levels:
            1:
                story_text: |
                    In dit avontuur leer je een echte spookhuis game maken, waarbij de spelers moeten ontsnappen uit jouw spookhuis door je juiste deur te kiezen.
                    Als je de goede deur kiest overleef je het, maar anders...

                    In level 1 beginnen we ons spookhuisspel door een spannend verhaal te verzinnen en de speler te vragen welk monster ze tegenkomen in het spookhuis.
                example_code: |
                    ```
                    {print} Hoe ben ik hier terechtgekomen?
                    {print} Ik herinner me dat ik mijn vrienden vertelde over die verlaten villa..
                    {print} en toen werd ineens alles zwart.
                    {print} Maar waarom lig ik hier nu op de grond...?
                    {print} ik heb knallende hoofdpijn, alsof ik een harde klap heb gehad.
                    {print} Huh? Wat is dat geluid?
                    {print} Oh nee! Volgens mij ben ik niet alleen in dit huis!
                    {print} Ik moet maken dat ik wegkom!
                    {print} Er staan drie deuren voor me, maar welke moet ik kiezen?
                    {ask} Welke deur kies ik?
                    {echo} Ik kies deur
                    {print} _
                    ```
                story_text_2: |
                    ### Opdracht
                    Kopieer de voorbeeldcode naar jouw invoerscherm door op de gele knop te klikken.
                    Maak het spookverhaal zelf af door minstens 5 regels aan het verhaal toe te voegen.
                    Begin elke regel met een `{print}` commando.
                start_code: '{print} Hoe ben ik hier terechtgekomen?'
            2:
                story_text: |
                    In dit spookhuis kun je je monsters kiezen met emojis. Al kun je natuurlijk ook gewoon woorden gebruiken.
                example_code: |
                    ```
                    monster1 {is} 👻
                    monster2 {is} 🤡
                    monster3 {is} 👶
                    {print} Je stapt het oude verlaten spookhuis binnen
                    {print} Meteen hoor je het geluid van een monster1
                    {print} Dus snel ren je naar de volgende kamer.
                    {print} Maar daar word je opgewacht door een monster2
                    {print} HELP!
                    {print} Je rent naar de keuken, maar wordt daar aangevallen door een monster3
                    ```
                story_text_2: |
                    ### Opdracht
                    In het voorbeeldje hierboven is van tevoren bepaald welk monster er achter de deur staat. Dus elke keer als je het programma start, heb je dezelfde uitkomst.
                    Kun jij het `{ask}` commando gebruiken om het spookhuis interactief te maken, zodat de spelers kunnen kiezen welke monsters ze tegenkomen?
                example_code_2: |
                    ```
                    monster1 {is} _
                    monster2 {is} _
                    monster3 {is} _
                    {print} Je stapt het oude verlaten spookhuis binnen
                    {print} Meteen hoor je het geluid van een monster1
                    {print} Dus snel ren je naar de volgende kamer.
                    {print} Maar daar word je opgewacht door een monster2
                    {print} HELP!
                    {print} Je rent naar de keuken, maar wordt daar aangevallen door een monster3
                    ```
                start_code: monster1 {is} _
            3:
                story_text: |
                    In het vorige level heb je een spannende intro bedacht voor je spookhuis, maar een echt spel is het nog niet: Het loopt namelijk altijd hetzelfde af.
                    In level twee kun je je verhaal interactiever maken door verschillende eindes te bedenken: soms word je opgepeuzeld door een verschrikkelijk monster en soms ontsnap je!
                    Hedy kiest willekeurig of je overleeft of niet...
                example_code: |
                    ```
                    _ Ontsnap uit het spookhuis!
                    _ Er zijn drie deuren voor je neus...
                    _ _ _ Welke deur kies jij?
                    _ Je opent deur ... keuze
                    monsters _ een zombie, een vampire, LEEG JE BENT ONTSNAPT
                    _ Daar zie je...
                    {sleep}
                    _ _ _ _
                    ```
                start_code: '{print} Ontsnap uit het spookhuis!'
            4:
                story_text: |
                    In dit level heb je geleerd hoe je aanhalingstekens moet gebruiken.

                    ### Opdracht 1
                    Kun jij de voorbeeldcode afmaken door de streepjes in te vullen?

                    ### Opdracht 2
                    Kopieer je eigen spookhuiscode van het vorige level en voeg aanhalingstekens toe om de code ook in dit level te laten werken.
                example_code: |
                    ```
                    _ Voeg aanhalingstekens toe aan deze code _
                    {print} Ontsnap uit het spookhuis!
                    {print} Voor je staan drie deuren...
                    keuze {is} {ask} Welke deur kies je?
                    {print} Je koos deur keuze
                    monsters {is} een zombie, een vampier, NIKS JE ONTSNAPT
                    {print} Jij ziet...
                    {sleep}
                    {print} monsters {at} {random}
                    ```
                start_code: '{print} ''Ontsnap uit het spookhuis!'''
            5:
                story_text: |
                    Tot nu toe werd er in je spookhuisspel wel altijd aan de speler gevraagd welke deur geopend moest worden, maar zoals je misschien al gemerkt hebt, maakte het niet uit wat voor antwoord de speler gaf.
                    De speler kon netjes een deur kiezen, maar als de speler een verkeerd antwoord gaf, zoals 'pannenkoek!', dan zou de speler het spel nog steeds kunnen winnen (ook al is er niet eens een deur gekozen!).
                    In dit level kun je alleen winnen als je dezelfde deur kiest als Hedy heeft gekozen en maakt het dus echt uit welk antwoord je invult!

                    ### Opdracht
                    Kun jij de 4 missende woorden invullen op de streepjes?
                example_code: |
                    ```
                    {print} 'Ontsnap uit het spookhuis!'
                    {print} 'Voor je staan 3 deuren...'
                    deuren {is} 1,2,3
                    monsters {is} weerwolf, mummy, vampier, zombie
                    gekozendeur {is} {ask} 'Welke deur kies je?'
                    {print} 'Jij kiest deur...' gekozendeur
                    {sleep}
                    goededeur {is} deuren {at} {random}
                    _ _ _ _ {print} 'Hoera! Je ontsnapt!'
                    {else} {print} 'Oh nee! Je wordt opgepeuzeld door een...' monsters {at} {random}
                    ```
                start_code: '{print} ''Ontsnap uit het spookhuis!'''
            9:
                story_text: |
                    In de vorige levels heb je geleerd hoe je hele stukken code meerdere keren kunt herhalen. Hierdoor kun je levels maken in je spookhuisgame!
                    In de lagere levels hoefde je maar een kamer door voordat je ontsnapt was, maar in dit level moet je wel 3x uit een kamer vluchten voordat je ontsnapt bent.
                    Dat maakt het spel een stuk lastiger om te winnen, kijk maar...

                    ### Opdracht
                    Je spel is nu wel heel lastig te winnen... Kun jij je spel zo aanpassen dat er maar één foute deur is om te kiezen, in plaats van twee?
                    Tip: Je moet goede_deur veranderen in foute_deur, en de `{if}` en `{else}` code omdraaien.
                    En natuurlijk mag je ook je eigen draai aan het verhaal geven. Andere monsters, of juist cadeautjes?
                example_code: |
                    ```
                    {print} 'Ontsnap uit het spookhuis!'
                    speler = levend
                    deuren = 1, 2, 3
                    monsters = zombie, vampier, mummy, reuzespin
                    {repeat} 3 {times}
                        {if} speler {is} levend
                            goede_deur = deuren {at} {random}
                            {print} 'Voor je staan drie deuren...'
                            gekozen_deur = {ask} 'Welke deur kies je?'
                            {print} 'Jij kiest deur...' gekozen_deur
                            {sleep}
                            {if} gekozen_deur {is} goede_deur
                                {print} 'Gelukkig! Geen monster!'
                            {else}
                                {print} 'Je wordt opgegeten door een... ' monsters {at} {random}
                                speler = dood
                        {else}
                            {print} 'GAME OVER'
                    {if} speler {is} levend
                        {print} 'Hoera! Je bent ontsnapt!'
                    ```
                start_code: '{print} ''Ontsnap uit het spookhuis!'''
            11:
                story_text: |
                    In dit level hebben we `{for}` aangepast zodat je een speler kan vertellen waar hij is.

                    ### Opdracht 1
                    Maak het programma af op de streepjes, en zorg dat je steeds laat weten in welke kamer de speler is.

                    ### Opdracht 2
                    Maak er een spannend avontuur van door deze stappen te volgen:

                    1. Maak een lijst met keuzes (bijv aanvallen of wegrennen)
                    2. Zorg dat de speler kan kiezen met een `{ask}`
                    3. Is het antwoord goed? Dan komt het volgende monster. Is de keuze fout? Laat dat de speler weten met een `{print}`.

                    **Extra** Als je de foute keuze maakt, komt er toch nog een monster! Denk na over hoe je dat zou kunnen veranderen.
                example_code: |
                    ```
                    {print} 'Ontsnap uit het spookhuis!'
                    monsters = zombie, vampier, mummy, reuzespin
                    _
                        {print} 'Kamer ' i
                        monster = monsters {at} {random}
                    ```
                start_code: '{print} ''Ontsnap uit het spookhuis!'''
            14:
                story_text: |
                    In dit level gebruik je `<` en `>` om levens toe te voegen aan je spel.
                example_code: |
                    ```
                    {print} 'Ontsnap uit het spookhuis'
                    levens = 3
                    deuren = 1, 2, 3
                    monsters = 'de boze heks', 'een zombie', 'een slapende 3 koppige hond'
                    {for} i {in} {range} 1 {to} 10
                        {if} levens > 0
                            goede_deur = deuren {at} {random}
                            monster = monsters {at} {random}
                            gekozen_deur = {ask} 'Welke deur kies jij?'
                            {if} goede_deur == gekozen_deur
                                {print} 'Je hebt de goede deur gekozen'
                            {else}
                                {print} 'Je ziet...' monster
                                {if} monster == 'een slapende 3 koppige hond'
                                    {print} 'Pffieuw.... Hij slaapt'
                                {else}
                                    {print} 'Je hebt een leven kwijt!'
                                    levens = levens - 1
                        {else}
                            {print} 'GAME OVER'
                    ```
                start_code: '# Schrijf jouw code hier'
            16:
                story_text: |
                    Deze spookhuisgame gebruikt de connectie tussen de verschillende lijstjes, die je in dit level kunt gebruiken.
                    Bijvoorbeeld: alle eigenschappen die bij de zombie horen staan als eerste in alle lijstjes, de heks als tweede en de vampier derde.
                    Kijk maar naar de code.
                example_code: |
                    ```
                    getallen = [1, 2, 3]
                    i = getallen[{random}]
                    hint = ['gegrom', 'kakelende lach', 'vleermuis gefladder']
                    monsters = ['zombie', 'heks', 'vampier']
                    noodlot = ['Je brein wordt opgepeuzeld', 'Je wordt vervloekt', 'Je wordt gebeten']
                    goedlot = ['Je gooit de ham naar de zombie die er lekker aan begint te knagen.', 'Je zet de gordijnen in de fik. De heks vlucht, bang voor het vuur', 'De vampier haat knoflook en vlucht weg']
                    wapens = ['rauwe ham', 'aansteker', 'knoflook']
                    {print} 'Je staat bij een oude verlaten villa'
                    {print} 'Iets is hier niet pluis...'
                    {print} 'Je hoort ' hint[i]
                    {print} 'Je gaat op ontdekking'
                    {print} 'Je stapt de keukendeur binnen en ziet daar een aansteker, een rauwe ham en een knoflook'
                    jouw_wapen = {ask} 'Wat neem je mee?'
                    {print} 'Met je ' jouw_wapen ' loop je door naar de woonkamer'
                    {print} 'Daar zie je een ' monsters[i]
                    benodigde_wapen = wapens[i]
                    {if} jouw_wapen == benodigde_wapen
                        {print} 'Je gebruikt je ' jouw_wapen
                        {print} goedlot[i]
                        {print} 'Jij wint!'
                    {else}
                        {print} 'Je hebt helaas het verkeerde wapen'
                        {print} noodlot[i]
                        {print} 'GAME OVER'
                    ```
                start_code: '# Schrijf jouw code hier'
    hotel:
        name: "hotel"
        description: hotel
        default_save_name: hotel
        levels:
            13:
                story_text: |
                    In het vorige avontuur heb je geleerd om een argument te gebruiken bij een functie, en hoe je dit kan combineren met een `{ask}`.
                    Je hebt je wellicht afgevraagd waarom je deze functie zou gebruiken, want de functies zijn steeds maar een regel of een paar regeltjes code.
                    In dit voorbeeld laten we je zien hoe een grotere functie eruit ziet en we zullen meerdere argumenten gebruiken. Je zult zien hoe fijn het dan is om een functie te kunnen gebruiken.
                    Hier is een voorbeeld van een functie met argumenten en een {ask} commando.
                example_code: |
                    ```
                    {define} welkomstbericht {with} titel, achternaam, afkomst, kamernummer
                        {print} 'Welkom in Hotel Hedy, ' titel ' ' achternaam
                        fijne_reis {is} {ask} 'Heeft u een fijne reis gehad vanaf ' afkomst '?'
                        {if} fijne_reis {is} 'ja'
                            {print} 'Mooi!'
                        {else}
                            {print} 'Wat naar voor u.'
                            {print} 'Hopelijk kunt u lekker tot rust komen op uw kamer.'
                        {print} 'Uw kamernummer is ' kamernummer

                    {print} 'Hallo. Vul uw gegevens in om in te checken.'
                    titel = {ask} 'Wat is uw aanspreekvorm (dhr, mevr, dr, etc.)?'
                    naam = {ask} 'Wat is uw achternaam?'
                    afkomst = {ask} 'Waar komt u vandaan?'

                    {call} welkomstbericht {with} titel, naam, afkomst, 105
                    ```
                start_code: |
                    {define} welkomstbericht {with} titel, achternaam, afkomst, kamernummer
                        {print} 'Welkom in Hotel Hedy, ' titel ' ' achternaam
                        fijne_reis {is} {ask} 'Heeft u een fijne reis gehad vanaf ' afkomst '?'
                        {if} fijne_reis {is} 'ja'
                            {print} 'Mooi!'
                        {else}
                            {print} 'Wat naar voor u.'
                            {print} 'Hopelijk kunt u lekker tot rust komen op uw kamer.'
                        {print} 'Uw kamernummer is ' kamernummer

                    {print} 'Hallo. Vul uw gegevens in om in te checken.'
                    titel = {ask} 'Wat is uw aanspreekvorm (dhr, mevr, dr, etc.)?'
                    naam = {ask} 'Wat is uw achternaam?'
                    afkomst = {ask} 'Waar komt u vandaan?'

                    {call} welkomstbericht {with} titel, naam, afkomst, 105
    if_command:
        name: '{if} & {else}'
        default_save_name: als
        description: introduceert het als commando
        levels:
            5:
                story_text: |
                    In dit level is er iets nieuws, de `{if}`! Met de `{if}` kun je een keuze maken tussen twee verschillende opties.
                    Deze code print leuk als je Hedy als naam invoert, en minder leuk als je iets anders invoert.
                example_code: |
                    ```
                    naam {is} {ask} 'hoe heet jij?'
                    {if} naam {is} Hedy {print} 'leuk' {else} {print} 'minder leuk!'
                    ```
                story_text_2: |
                    Soms wordt code met een `{if}` erg lang en past het niet meer goed in het tekstvlak. Je mag dan een enter gebruiken en de code over twee regels verdelen. Begin dan de tweede regel met een `{else}`:
                example_code_2: |
                    ```
                    naam {is} {ask} 'hoe heet jij?'
                    {if} naam {is} Hedy {print} 'leuk'
                    {else} {print} 'minder leuk!'
                    ```
                story_text_3: |
                    ### Opdracht
                    Probeer je eigen code te maken met `{if}` en `{else}`. Je kunt het voorbeeld gebruiken als je dat wilt.
                example_code_3: |
                    ```
                    antwoord {is} {ask} '2 + 2 = ?'
                    _ _ _ 4 _ 'Goedzo!'
                    _ _ 'Nee 2 + 2 = 4'
                    ```
                start_code: |-
                    naam {is} {ask} 'hoe heet jij?'
                    {if} naam {is} Hedy {print} 'leuk'
                    {else} {print} 'minder leuk!'
            8:
                story_text: |
                    Je hebt al geleerd hoe je een blok aan regels code kunt herhalen met`{repeat}`.
                    Je kunt nu ook inspringen na het {if} of {else} commando om zo'n blok te vormen.
                    Kijk maar naar het voorbeeld.

                    ### Opdracht
                    Voeg een {else} commando toe aan de voorbeeldcode. Maak een blok van de regels code door in te springen. Inspirngen doe je door de regel te starten met 4 spaties.
                example_code: |
                    ```
                    naam {is} {ask} 'Hoe heet je?'
                    {if} naam {is} Hedy
                        {print} 'Welkom Hedy'
                        {print} 'Jij mag computeren!'
                    ```
                start_code: |
                    naam {is} {ask} 'Hoe heet je?'
                    {if} naam {is} Hedy
                        {print} 'Welkom Hedy'
                        {print} 'Jij mag computeren!'
            9:
                story_text: |
                    In dit level kun je een {if} commando in een ander {if} commando stoppen.
                example_code: |
                    ```
                    doorgaan = {ask} 'Wil je doorgaan?'
                    {if} doorgaan = ja
                        zeker = {ask} 'Weet je het zeker?'
                        {if} zeker {is} ja
                            {print} 'We gaan door'
                        {else}
                            {print} 'Je bent niet zeker'
                    {else}
                        {print} 'Je wil niet doorgaan'
                    ```
                start_code: |
                    doorgaan = {ask} 'Wil je doorgaan?'
                    {if} doorgaan = ja
                        zeker = {ask} 'Weet je het zeker?'
                        {if} zeker {is} ja
                            {print} 'We gaan door'
                        {else}
                            {print} 'Je bent niet zeker'
                    {else}
                        {print} 'Je wil niet doorgaan'
    in_command:
        name: '{in}'
        default_save_name: in
        description: introduceert het in commando
        levels:
            5:
                story_text: |
                    **Lijstjes**
                    Om te kijken of iets in een lijst zit, kun je nu ook gebruik maken van `{in}`.
                    Deze code print mooi als je geel of rood antwoordt, en anders meh!
                example_code: |
                    ```
                    mooie_kleuren {is} geel, rood
                    lievelingskleur {is} {ask} 'Wat is jouw lievelingskleur?'
                    {if} lievelingskleur {in} mooie_kleuren {print} 'mooi!'
                    {else} {print} 'mwah'
                    ```
                story_text_2: |
                    ### Opdracht
                    Maak de voorbeeldcode af door de juiste codes op de streepjes te zetten.
                    Ben je klaar? Probeer dan een eigen code te verzinnen.
                example_code_2: |
                    ```
                    dieren is koe, schaap, varken
                    antwoord is ask 'Wat is je lieverlingsdier?'
                    _ antwoord _ dieren _ 'Mijne ook!'
                    _ _ 'Mijn lievelingsdieren zijn koeien, schapen en varkens'
                    ```
                start_code: |
                    mooie_kleuren {is} geel, rood
                    lievelingskleur {is} {ask} 'Wat is jouw lievelingskleur?'
                    {if} lievelingskleur {in} mooie_kleuren {print} 'mooi!'
                    {else} {print} 'mwah'
    is_command:
        name: '{is}'
        default_save_name: is_command
        description: introducing is command
        levels:
            2:
                story_text: |
                    ## Variabelen
                    Je kunt een waarde in een woord opslaan met het commando `{is}`. Dit noemen we een **variabele**. In dit voorbeeld hebben we een variabele gemaakt die 'naam' heet en een variabele 'leeftijd'. Je kunt een variabele overal in de zin plaatsen waar je wil en Hedy vervangt de variabele dan voor de waarde. Kijk maar:
                example_code: |
                    ```
                    naam {is} Hedy
                    leeftijd {is} 15
                    {print} naam is leeftijd jaar oud
                    ```
                story_text_2: |
                    ### Opdracht
                    Tijd om je eigen variabelen te maken!
                    In het voorbeeld hebben we de variabele `lievelingsdier` gemaakt. In regel 1 wordt de variabele 'ingesteld', en in regel 2 gebruiken we de variabele met een `{print}`.
                    Maak eerst ons voorbeeld af door jouw lievelingsdier in te vullen op de plek van het streepje. Bedenk daarna zelf minstens 3 van zulk soort codes. Kies daarbij een variabele en stel hem in met het `{is}` commando. Gebruik daarna de variabele in een zin met een `{print}` commando, zoals wij in het voorbeeld hebben gedaan.
                example_code_2: |
                    ```
                    lievelingsdier {is} _
                    {print} Ik hou van lievelingsdier
                    ```
                start_code: |-
                    naam {is} Hedy
                    leeftijd {is} 15
                    {print} naam is leeftijd jaar oud.
            6:
                story_text: |
                    We veranderen ook hoe je een woord opslaat in een variabele! Je mag hierbij vanaf nu een `=` in plaats van een `{is}` gebruiken. Kijk maar:
                example_code: |
                    ```
                    naam = Hedy
                    antwoord = 20 + 4
                    ```
                start_code: |
                    naam = Hedy
                    antwoord = 20 + 4
            14:
                story_text: |
                    We gaan nieuwe tekens leren, je kent ze misschien wel van rekenen/wiskunde, `<` en `>`.
                    De `<` kijkt of het eerste getal kleiner is dan de tweede. Bijvoorbeeld met `leeftijd < 12` kun je kijken of `leeftijd` kleiner is dan 12.
                    Als je wil kijken of een getal kleiner of even groot is dan een ander getal, kun je `<=` gebruiken. Bijvoorbeeld `leeftijd <= 11`.
                    De `>` kijkt of iets groter is dan het tweede getal. Bijvoorbeeld met `punten > 10` kun je kijken of `punten` groter is dan 10.
                    Als je wil kijken of een getal groter of even groot is als een ander getal, kun je `>=` gebruiken. Bijvoorbeeld `punten >= 11`.
                    Je gebruikt de vergelijkingen in de `{if}` zo:
                example_code: |
                    ```
                    leeftijd = {ask} 'Hoe oud ben jij?'
                    {if} leeftijd < 12
                            {print} 'Dan ben je jonger dan ik!'
                    ```
                story_text_2: |
                    Als je iets precies wilt vergelijken, mag je dat nu doen met twee isgelijktekentjes. Zo doen de meeste programmeertalen dat:
                example_code_2: |
                    ```
                    name = {ask} 'Hoe heet jij?'
                    {if} name == 'Hedy'
                        {print} 'Jij bent cool!'
                    ```
                story_text_3: |
                    Je kan ook vergelijken of iets *niet* hetzelfde is met `!=`. Zo:
                example_code_3: |
                    ```
                    name = {ask} 'Hoe heet jij?'
                    {if} name != 'Hedy'
                        {print} 'Jij bent Hedy niet'
                    ```
                start_code: |-
                    leeftijd = {ask} 'Hoe oud ben jij?'
                    {if} leeftijd < 13
                        {print} 'Dan ben je jonger dan ik!'
                    {else}
                        {print} 'Dan ben je ouder dan ik!'
    language:
        name: Woordjes leren
        default_save_name: Woordjes leren
        description: Maak je eigen programma om woordjes te leren in een vreemde taal
        levels:
            5:
                story_text: "Maak een programma om woordjes mee te leren in een andere taal.\n \n### Opdracht\nVoeg minstens 3 nieuwe woorden om te leren toe aan het programma.\n **Extra** Je kunt natuurlijk ook een andere taal kiezen dan Frans. Verander de code in de taal die jij graag zou willen leren.\
                    \ \n"
                example_code: |
                    ```
                    {print} 'Leer Frans!'
                    kat {is} {ask} '🐱'
                    {if} kat {is} chat {print} 'Goedzo!'
                    {else} {print} 'Helaas, kat is chat'
                    kikker {is} {ask} '🐸'
                    {if} kikker {is} grenouille {print} 'Super!'
                    {else} {print} 'Helaas, kikker is grenouille'
                    ```
                start_code: '# Schrijf jouw code hier'
            16:
                story_text: |
                    Maak je eigen programma om woordjes te leren in een vreemde taal.
                example_code: |
                    ```
                    franswoord = ['bonjour', 'ordinateur', 'pomme de terre']
                    vertaling = ['hallo', 'computer', 'aardappel']
                    score = 0
                    {for} i {in} {range} 1 {to} 3
                        antwoord = {ask} 'Wat betekent ' franswoord[i] '?'
                        correct = vertaling[i]
                        {if} antwoord == correct
                            {print} 'Correct!'
                            score = score + 1
                        {else}
                            {print} 'Fout, ' franswoord[i] ' betekent ' vertaling[i]
                    {print} 'Je hebt ' score ' goede antwoorden gegeven.'
                    ```
                start_code: '# Schrijf jouw code hier'
    maths:
        name: Rekenen
        default_save_name: rekenen
        description: introduceert rekenen
        levels:
            6:
                story_text: |
                    In level 6 is er iets nieuws: je kunt nu ook rekenen. De plus is makkelijk, die schrijf je zoals bij rekenen: `5 + 5` bijvoorbeeld. De min gaat ook goed, dat is `5 - 5`.
                    De keer is een beetje anders, want er zit namelijk geen keer op je toetsenbord. Zoek maar eens, die is er echt niet!
                    Daarom doen we de keer met het sterretje boven de 8: `5 * 5`. Lees dat maar als "5 keer 5", dan onthoud je dat het makkelijkst.
                example_code: |
                    ```
                    {print} '5 plus 5 is ' 5 + 5
                    {print} '5 min 5 is ' 5 - 5
                    {print} '5 keer 5 is ' 5 * 5
                    {print} '5 gedeeld door 5 is ' 5 / 5
                    ```
                start_code: |
                    {print} '5 plus 5 is ' 5 + 5
                    {print} '5 min 5 is ' 5 - 5
                    {print} '5 keer 5 is ' 5 * 5
                    {print} '5 gedeeld door 5 is ' 5 / 5
            12:
                story_text: |-
                    **Kommagetallen**
                    Tot nu toe mocht je bij Hedy geen kommagetallen gebruiken zoals 1.5, maar vanaf nu mag dat wel. Let op! Gebruik een punt en geen komma.
                example_code: |
                    ```
                    {print} 'Anderhalf plus anderhalf is...'
                    {print} 1.5 + 1.5
                    ```
                story_text_2: |-
                    **Rekenen met woorden**
                    In dit level kun je het + teken ook gebruiken met woorden. Zoals het voorbeeld hier:
                example_code_2: |
                    ```
                    a = 'Hallo '
                    b = 'wereld!'
                    {print} a + b
                    ```
                start_code: |-
                    {print} 'kommagetallen gebruiken een punt'
                    {print} 2.5 + 2.5
    parrot:
        name: Papegaai
        default_save_name: Papegaai
        description: Maak je eigen online papegaai die je napraat!
        levels:
            1:
                story_text: |
                    Maak je eigen online papegaai die je napraat!
                example_code: |
                    ```
                    {print} Ik ben papegaai Hedy
                    {ask} Wie ben jij?
                    {echo}
                    {echo}
                    ```
                story_text_2: |
                    ### Opdracht
                    Kopieer de voorbeeldcode naar jouw invoerscherm door op de gele knop te klikken.
                    Laat de papegaai nu een andere vraag stellen dan in het voorbeeld. Vul de vraag in op het lijntje.
                    **Extra** Je kunt de papegaai ook meerdere vragen laten stellen. Typ onder jouw code nog meer regels code.
                example_code_2: |
                    ```
                    {print} Ik ben Hedy de papegaai
                    {ask} _
                    {echo}
                    {echo}
                    ```
                start_code: |
                    {print} Ik ben papegaai Hedy
                    {ask} Wie ben jij?
                    {echo}
                    {echo}
            2:
                story_text: |
                    In het vorige level heb je een papegaai gemaakt die jou napraatte. In dit level maken we die papegaai interactief met een variabele en het `{ask}` commando.
                    We voegen ook nog `{sleep}` toe om het wat echter te laten lijken.
                example_code: |
                    ```
                    {print} Ik ben papegaai Hedy
                    naam _ _ Wie ben jij?
                    {print} naam
                    _
                    {print} koppie krauw
                    _
                    {print} naam
                    ```
                story_text_2: |
                    ### Opdracht
                    Maak eerst regel 2 af met `{is}` en `{ask}` commando's.
                    Vul daarna `{sleep}` commando's op andere regels zodat de papegaai soms ook even stil is.

                    **Extra** Je kunt variabelen gebruiken om de papegaai meer te laten zeggen dat alleen je naam. Kun jij deze code afmaken?
                start_code: '{print} Ik ben Hedy de papegaai!'
            3:
                story_text: |
                    Leer je papegaai nieuwe woordjes met het `{add}` commando!
                    ### Opdracht
                    Kun jij de code laten werken door `{add} {to}` toe te voegen?
                example_code: |
                    ```
                    woorden {is} lorre, Hedy
                    {print} Train je papegaai!
                    nieuw_woord {is} {ask} Welk woord moet je papegaai leren?
                    _ nieuw_woord _ woorden
                    {print} 🧒: Zeg nieuw_woord , Hedy!
                    {print} 🦜: woorden {at} {random}
                    ```
                start_code: '# Schrijf jouw code hier'
            4:
                story_text: |
                    In dit level gebruiken we aanhalingstekens bij de commando's `{ask}` en `{print}`.
                    ### Opdracht
                    Maak de code af door aanhalingstekens toe te voegen op de lijntjes.
                example_code: |
                    ```
                    woorden {is} lorre, Hedy
                    {print} 'Train je papegaai!'
                    nieuw_woord {is} {ask} _ Welk woord moet je papegaai leren? _
                    {add} nieuw_woord {to_list} woorden
                    {print} _ 🧒: Zeg _ nieuw_woord _ , Hedy! _
                    {print} _ 🦜: _ woorden {at} {random}
                    ```
                start_code: '# Schrijf jouw code hier'
            5:
                story_text: |
                    Beloon je papegaai als hij het nieuwe woordje zegt!

                    Maak de code af door de juiste commando's in te vullen op de lijntjes.
                example_code: |
                    ```
                    woorden {is} lorre, Hedy
                    {print} 'Train je papegaai!'
                    nieuw_woord {is} {ask} 'Welk woord moet je papegaai leren?'
                    {add} nieuw_woord {to_list} woorden
                    {print} '🧒 Zeg ' nieuw_woord ', Hedy!'
                    gezegd_woord {is} woorden {at} {random}
                    {print} '🦜 ' gezegd_woord
                    _ gezegd_woord {is} nieuw_woord _ '🧒 Goedzo! 🍪'
                    _ _ '🧒 Nee! Zeg ' nieuw_woord
                    ```
                start_code: '# Schrijf jouw code hier'
    piggybank:
        name: Spaarvarken
        default_save_name: Spaarvarken
        description: Tel je zakgeld!
        levels:
            12:
                story_text: |
                    In dit avontuur kun je een digitaal spaarvarkentje maken.

                    ### Opdracht
                    Maak de code af zodat je jouw zakgeld kunt tellen en kunt berekenen hoe lang het duurt voordat je iets kunt kopen!
                    **Extra** Misschien heb je al wat geld gespaard? Trek dat gespaarde bedrag af van wat je nog moet sparen.
                example_code: |
                    ```
                    {print} 'Het digitale spaarvarken'
                    wens = {ask} 'Wat zou je graag willen hebben?'
                    prijs = {ask} 'Hoeveel kost dat?'
                    zakgeld = {ask} 'Hoeveel zakgeld krijg je per week?'
                    weken = prijs / zakgeld
                    {print} 'Je kunt over ' _ ' weken een ' _ ' kopen!'
                    ```
                start_code: '# Schrijf jouw code hier'
            14:
                story_text: |
                    In dit level kun je Hedy laten vertellen of je al genoeg geld hebt gespaard of niet!
                example_code: |
                    ```
                    geld = {ask} 'Hoeveel geld heb je al gespaard?'
                    wens = {ask} 'Hoeveel geld heb je nodig?'
                    zakgeld = {ask} 'Hoeveel zakgeld krijg je per week?'
                    sparen = wens - geld
                    weken = sparen / zakgeld
                    {if} wens > geld
                        {print} 'Helaas even doorsparen!'
                        {print} 'Je moet nog ' weken ' weken.'
                    {else}
                        {print} 'Hoera, je hebt genoeg!'
                        {print} 'Op naar de winkel!'
                    ```
                start_code: '# Schrijf jouw code hier'
    pressit:
        name: Toetsaanslag
        default_save_name: Toetsaanslag
        description: Koppel een toets aan code
        levels:
            5:
                story_text: "In dit level leren we nog een commando: `{pressed}`.\nMet `{pressed}` kun je toetsen op het toetsenbord gebruiken om te bepalen welken stukjes code er worden uitgevoerd.\n\n### Opdracht\n Bekijk het voorbeeld en voeg nog een regel toe die op toetsen reageert. \n"
                example_code: |
                    ```
                    {print} 'Wil je een goed (g) of slecht (a) einde?'
                    {if} g {is} {pressed} {print} 'Ze leefden nog lang en gelukkig ❤'
                    {else} {print} 'De prins werd opgegeten door een nijlpaard 😭'
                    ```
                story_text_2: |
                    Je kan iedere code koppelen aan een toets, ook de tekenschildpad.

                    ### Opdracht
                    Kopieer de regels code zodat je een grotere tekening kan maken.
                example_code_2: |
                    ```
                    {if} y {is} {pressed} {forward} 15
                    {else} {turn} 90
                    ```
                start_code: '# Jouw code komt hier'
            7:
                story_text: |
                    Nu je `{repeat}` hebt geleerd kunnen we meerdere keren kijken of er een toets is ingedrukt. Dat kan je gebruiken om de schildpad te besturen.

                    ### Opdracht
                    De voorbeeldcode kijkt één keer of er een toets is ingedrukt. Pas de code aan zodat dat vaker gebeurt en maak er dan een mooie tekening meer.
                example_code: |
                    ```
                    {if} x {is} {pressed} {forward} 15 {else} {turn} 90
                    ```
                start_code: '# schrijf jouw code hier'
            9:
                story_text: |
                    We kunnen nu met `{pressed}` een programma maken om typen te oefenen.

                    ### Opdracht
                    Maak de code af. Er moet steeds een willekeurige letter worden gekozen. Doe je het goed dan krijg je een punt erbij, bij een foute toets gaan er twee punten af!
                    **Extra** Maak het scherm weer leeg na iedere letter en toon de gebruiker hoeveel punten hij heeft gescoord.
                example_code: |
                    ```
                    punten = 1
                    letters = a, b, c, d, e
                    {repeat} 10 {times}
                        letter = _ _ _
                        {print} 'Typ de letter ' letter
                        {if} letter {is} {pressed}
                        _
                        _
                        _
                    ```
                start_code: '# schrijf jouw code hier'
    print_command:
        name: '{print}'
        default_save_name: print
        description: Introductie print commando
        levels:
            1:
                story_text: |
                    ## Het print commando
                    Je kunt tekst laten verschijnen in je scherm met het `{print}` commando.
                example_code: |
                    ```
                    {print} Hey, programmeur!
                    {print} Welkom bij Hedy!
                    ```
                story_text_2: |
                    ### Opdracht
                    In Hedy vind je bij elk avontuur opdrachten. In de opdrachten oefen je de nieuwe commando's en concepten, en je kunt de voorbeeldcodes omtoveren tot je eigen programma.
                    In deze opdracht zie je een roze streepje. Op dit streepje moet jij zelf een regel code invullen voordat je de code kunt uitvoeren.

                    Vul in dit geval het `{print}` commando in op de plek van het streepje en voeg daarna nog 5 regels code toe. Elk van die regels moet starten met een `{print}` commando.
                    Veel plezier!
                example_code_2: |
                    ```
                    _ Hallo!
                    ```
                start_code: |
                    {print} Welkom bij Hedy!
            18:
                story_text: |-
                    We gaan nu echte Python code programmeren! Dat betekent dat we vanaf nu haakjes moeten gebruiken bij `{print}` en `{range}`.
                     Het betekent ook dat je nu in andere Python omgevingen kunt gaan programmeren met Hedy code. Je moet hierbij dan wel de Engelse commando's gebruiken. Als je de Engelse commando's nog niet gebruikte, dan kun je nu de schakelaar omzetten in het commandomenu.
                example_code: |
                    ```
                    {print}('Hallo!')
                    {for} i {in} {range}(1, 10):
                        {print}('Dit is regel ', i)
                    ```
                story_text_2: Als je meer dan één regel wilt printen, dan moet je die scheiden met een komma.
                example_code_2: |
                    ```
                    temperatuur = 25
                    {print}('Het is ', temperatuur, ' graden buiten')
                    ```
                story_text_3: Als laatste veranderen we het woord dat je moet gebruiken voor `{ask}`. Vanaf nu noemen we ask`{input}`.
                example_code_3: |
                    ```
                    {print}('Mijn naam is Hedy!')
                    naam = {input}('Hoe heet je?')
                    {print}('Dus jouw naam is ', naam)
                    ```
                start_code: |-
                    naam = 'Hedy'
                    {print}('Mijn naam is ', naam)
    quizmaster:
        name: Quizmaster
        default_save_name: Quizmaster
        description: Maak je eigen quiz!
        levels:
            14:
                story_text: |
                    In dit avontuur leer je je eigen quiz maken. Vul het voorbeeld in, maak extra vragen en geniet van je eigen quiz!
                    Je kunt de quiz maken over wat je maar wil: je hobby, lievelingsdier, lievelingsboek of ...?
                example_code: |
                    ```
                    {print} 'Maak je eigen quiz'
                    punten_a = 0
                    punten_b = 0
                    {print} 'Vraag'
                    {print} 'Antwoordoptie A'
                    {print} 'Antwoordoptie B'
                    antwoord = {ask} 'Welk antwoord?'
                    {if} antwoord == 'A'
                        punten_a = punten_a + 1
                    {if} antwoord == 'B'
                        punten_b = punten_b + 1
                    {print} 'Einde van de quiz!'
                    {print} 'We kijken naar de resultaten!'
                    {if} punten_a > punten_b
                        {print} 'Jij hoort in club A'
                    {if} punten_b > punten_a
                        {print} 'Jij hoort in club B'
                    ```
                start_code: '# Schrijf jouw code hier'
    quotation_marks:
        name: '''Aanhalingstekens'''
        default_save_name: haakjes
        description: introduceert haakjes in Hedy
        levels:
            4:
                story_text: |
                    ## 'Aanhalingstekens'
                    In level 4 zijn `{ask}` en `{print}` anders.

                    Je moet tekst die je letterlijk wilt printen tussen aanhalingstekens zetten.

                    Dat is handig, want nu kan je alle woorden printen die je maar wilt. Ook de woorden die je hebt gebruikt om iets in op te slaan met `{is}`.

                    De meeste programmeertalen gebruiken ook aanhalingstekens bij het printen, dus we komen zo al een stapje dichterbij echt programmeren!
                example_code: |
                    ```
                    {print} 'Vanaf nu gebruik je aanhalingstekens!'
                    antwoord {is} {ask} 'Wat gebruiken we vanaf nu?'
                    {print} 'We gebruiken ' antwoord ' vanaf nu'
                    ```
                story_text_2: |
                    ## Hoge komma's
                    Let op! Omdat we nu aanhalingstekens gebruiken, raakt Hedy in de war als je een hoge komma wil gebruiken in woorden zoals: Auto's.
                     Zorg dus dat je de hoge komma's weghaalt en de spelling dus aanpast naar: Autos.
                    In het voorbeeldje hieronder zie je wat er gebeurt als je de hoge komma's wel gewoon blijft gebruiken.
                example_code_2: |
                    ```
                    _ Let op dit voorbeeld laat zien hoe het NIET moet_
                    {print} 'Daar rijden twee oma's in hun auto's '
                    {print} 'Zouden zij liever 's middags of 's avonds rijden?'
                    ```
                start_code: |-
                    {print} 'Vanaf nu gebruik je aanhalingstekens!'
                    antwoord {is} {ask} 'Wat gebruiken we vanaf nu?'
                    {print} 'We gebruiken ' antwoord ' vanaf nu'
            12:
                story_text: |
                    **Tekst moet altijd met aanhalingstekens**
                    Nu we verder zijn met programmeren moet je ook weten dat tekst altijd tussen aanhalingstekens hoort. Ook in de `=`.
                example_code: |
                    ```
                    naam = 'Hedy de Robot'
                    {print} 'Hallo ' naam
                    ```
                story_text_2: |
                    **Tekst moet ook in lijstjes met aanhalingstekens**
                    Ook bij lijstjes gebruik je nu aanhalingstekens. Let op: elk item op je lijstje moet los tussen aanhalingstekens staan!
                    Hierdoor kun je nu ook twee woorden opslaan als 1 item op je lijstje, bijvoorbeeld 'Iron Man'.
                example_code_2: |
                    ```
                    superhelden = 'Spiderman', 'Batman', 'Iron Man'
                    {print} superhelden {at} {random}
                    ```
                story_text_3: |
                    **Tekst moet ook aanhalingstekens na een `{if}` commando**
                example_code_3: |
                    ```
                    naam = {ask} 'Wie ben jij?'
                    {if} naam = 'Hedy de Robot'
                        {print} 'Hoi!'
                    ```
                story_text_4: |
                    **Getallen hoeven geen aanhalingstekens**
                    Alleen bij tekst gebruik je aanhalingstekens, bij getallen dus niet:
                example_code_4: |
                    ```
                    score = 25
                    {print} 'Jij hebt ' score ' gehaald!'
                    ```
                start_code: |-
                    name = {ask} 'Wie ben jij?'
                    {if} name = 'Hedy de Robot'
                        {print} 'Hoi!'
    random_command:
        name: '{random}'
        default_save_name: willekeurig
        description: introduceert het op willekeurig commando
        levels:
            3:
                story_text: |
                    ## Maak een lijstje!
                    In level 3 kan je ook een lijstje maken. Uit de lijst kun je dan iets willekeurigs kiezen. Dat doe je met `{at} {random}`.
                example_code: |
                    ```
                    dieren {is} hond, kat, kangoeroe
                    {print} dieren {at} {random}
                    ```
                story_text_2: |
                    Je kunt {at} {random} ook in een zin gebruiken.
                example_code_2: |
                    ```
                    eten {is} broodje, pizza, salade, burrito
                    {print} Ik ga een eten {at} {random} lunchen.
                    ```
                story_text_3: |
                    ### Opdracht
                    Probeer het `{at} {random}` commando uit door je eigen gameshow te maken (zoals Miljoenenjacht op tv). De kandidaat kiest een koffer of een deur waarachter een grote prijs verstopt kan zitten!
                    Lukt het jou om zo'n programma te maken? De eerste regels zijn alvast te vinden in het voorbeeld
                example_code_3: |
                    ```
                    {print} Win een prijs!
                    {print} Voor je staan 3 koffers...
                    gekozen {is} {ask} Welke koffer kies je?
                    prijzen {is} _
                    _
                    ```
                start_code: |
                    dieren {is} hond, kat, kangoeroe
                    {print} dieren {at} {random}
            16:
                story_text: |-
                    We zijn aangekomen bij de laatste paar Hedy levels. We komen dus steeds dichter bij echte Python code.
                    In dit level gaan we leren hoe je lijsten maakt op de Pythonmanier. Dat werkt met vierkante haakjes zetten om lijstjes, dat zijn deze: `[` en `]`.
                    Als we woorden in de lijst willen zetten, moeten we om de woorden ook enkele aanhalingstekens zetten. Bij getallen hoeft dat niet.
                    We kunnen in dit level ook met een getal plekken in lijstjes aanwijzen.
                example_code: |
                    ```
                    vrienden = ['Ahmed', 'Ben', 'Cayden']
                    geluksgetallen = [15, 18, 6]
                    {for} i {in} {range} 1 {to} 3
                       {print} 'het geluksgetal van ' vrienden[i]
                       {print} 'is ' geluksgetallen[i]
                    ```
                start_code: |-
                    vrienden = ['Ahmed', 'Ben', 'Cayden']
                    geluksgetallen = [15, 18, 6]
                    {for} i {in} {range} 1 {to} 3
                        {print} 'het geluksgetal van ' vrienden[i]
                        {print} 'is ' geluksgetallen[i]
    repeat_command:
        name: '{repeat}'
        default_save_name: herhaal
        description: introduceert het herhaal commando
        levels:
            7:
                story_text: |
                    ## Herhaal! Herhaal! Herhaal!
                    In level 7 leer je het `{repeat}` commando. Met `{repeat}` kan je een regel code meerdere keren laten uitvoeren. Zoals dit:

                    ### Opdracht
                    Probeer het `{repeat}` commando uit. Kan jij het happy birthday liedje in 3 regels code opschrijven in plaats van 4?
                example_code: |
                    ```
                    {repeat} 3 {times} {print} 'Hedy is leuk!'
                    ```
                start_code: |
                    {print} 'Fijne verjaardag voor jou'
                    {print} 'Fijne verjaardag voor jou'
                    {print} 'Fijne verjaardag lieve Hedy'
                    {print} 'Fijne verjaardag voor jou!'
            8:
                story_text: |
                    **Inspringen**
                    `{ask}` en `{print}` werken nog steeds zoals je gewend bent. Maar bij  `{if}`, `{else}`, `{pressed}` en `{repeat}` is er iets veranderd!
                    Je kunt vanaf dit level meerdere regels samen uitvoeren. Daarvoor moet je deze regels *inspringen*, dat betekent dat ze moeten beginnen met vier spaties.
                    Ook als je maar één regel in een blok wilt zetten, moet je inspringen!
                example_code: |
                    Zo werkt het `{repeat}` commando vanaf nu:
                    ```
                    {repeat} 5 {times}
                        {print} 'Hallo allemaal'
                        {print} 'Dit wordt allemaal 5 keer herhaald'
                    ```
                    Dit is hoe `{if}` en `{else}` vanaf nu werken:
                    ```
                    naam {is} {ask} 'Hoe heet je?'
                    {if} naam {is} Hedy
                        {print} 'Welkom, Hedy'
                        {print} 'Je kan nu spelen op je computer!'
                    {else}
                        {print} 'INDRINGER!'
                        {print} 'Je kunt deze computer niet gebruiken!'
                    ```
                start_code: |-
                    {repeat} 5 {times}
                        {print} 'Hallo allemaal'
                        {print} 'Dit wordt allemaal 5 keer herhaald'
            9:
                story_text: |
                    In dit level kun je niet alleen meerdere regels gebruiken bij `{if}` en `{repeat}`, maar je kunt ze ook nog eens in elkaar zetten!
                    In het voorbeeldje zie je een `{if}` commando in een `{repeat}` commando staan.

                    Andersom mag het ook en een `{if}` mag ook in een `{if}` en een `{repeat}` in een `{repeat}`.
                    Probeer het maar eens!
                example_code: |
                    ```
                    {repeat} 3 {times}
                        eten = {ask} 'Wat wil je bestellen?'
                        {if} eten {is} pizza
                            {print} 'lekker'
                        {else}
                            {print} 'pizza is lekkerder'
                    ```
                start_code: |-
                    {repeat} 3 {times}
                        eten = {ask} 'Wat wil je bestellen?'
                        {if} eten {is} pizza
                            {print} 'lekker'
                        {else}
                            {print} 'pizza is lekkerder'
    repeat_command_2:
        name: '{repeat} 2'
        default_save_name: herhaal2
        description: herhaal
        levels:
            7:
                story_text: |
                    Je hebt nu geoefend met het `{repeat}` commando in combinatie met het `{print}` commando, maar wist je dat je `{repeat}` ook met andere commando's kunt combineren?
                    In deze voorbeeldcode kun je zien hoe je `{repeat}` ook met `{ask}`, `{if}` of `{else}` gebruikt kan worden.
                example_code: |
                    ```
                    {repeat} 2 {times} antwoord = {ask} 'Wist je al dat je een vraag ook kunt herhalen?'
                    {if} antwoord {is} ja {repeat} 2 {times} {print} 'Daar was jij al achter!'
                    {else} {repeat} 3 {times} {print} 'Je hebt weer iets nieuws geleerd!'
                    ```
                story_text_2: |
                    Met `{repeat}` kun je ook variabelen gebruiken om in te stellen hoe vaak iets herhaald moet worden. In het voorbeeld zie je dat we eerst vragen hoe oud iemand is met de variabele leeftijd.
                    Daarna, in regel 3, wordt 'Hieperdepiep Hoera!' net zo vaak herhaald als diegene oud is geworden. Zo hebben we dus de variabele leeftijd gebruikt samen met het `{repeat}` commando.
                example_code_2: |
                    ```
                    {print} 'Yes! Je bent jarig!'
                    leeftijd = {ask} 'Hoe oud ben je geworden?'
                    {repeat} leeftijd {times} {print} 'Hieperdepiep Hoera!'
                    ```
                start_code: |
                    {repeat} 2 {times} antwoord = {ask} 'Wist je al dat je een vraag ook kunt herhalen?'
                    {if} antwoord {is} ja {repeat} 2 {times} {print} 'Daar was jij al achter!'
                    {else} {repeat} 3 {times} {print} 'Je hebt weer iets nieuws geleerd!'
            8:
                story_text: |
                    ### In het blok of niet?
                    In dit level moet je goed nadenken over welke regels code in het blok moeten staan en welke niet.
                    Bijvoorbeeld: Als je Hedy het liedje *de mosselman* wil laten zingen. Je wil dan dat het zinnetje 'de mosselman' wordt herhaald.
                    Dat betekent dat de laatste regel niet moet worden herhaald en dus ook niet in het blok mag staan.
                    Het liedje klopt niet als je de laatste regel ook laat inspringen.

                    ### Opdracht
                    Elke regel code start met een streepje. Verwijder het streepje en laat de regels waar nodig inspringen om het liedje af te maken.
                example_code: |
                    ```
                    _ {print} 'Zeg ken jij de mosselman?'
                    _ {repeat} 2 {times}
                    _ {print} 'de mosselman'
                    _ {print} 'Zeg ken jij de mosselman? Hij woont in Scheveningen'
                    ```
                start_code: |-
                    {repeat} 3 {times}
                        {print} 'Deze regel wordt herhaald...'
                        {print} 'Deze ook..'
                    {print} 'maar deze niet!'
    restaurant:
        name: Restaurant
        default_save_name: Restaurant
        description: Maak een virtueel restaurant
        levels:
            1:
                story_text: |
                    Je kunt met Hedy ook een virtueel restaurant bouwen en de bestellingen van je klanten opnemen!
                example_code: |
                    ```
                    {print} Welkom bij McHedy! 🍟
                    _ Wat wilt u bestellen?
                    {echo} Dus u wilt graag
                    {print} Bedankt voor uw bestelling!
                    {print} Het komt eraan!
                    ```
                story_text_2: |
                    ### Opdracht
                    Kopieer de voorbeeldcode naar jouw invoerscherm door op de gele knop te klikken.
                    Vul allereerst het goede commando in op het streepje om de code te laten werken.
                    Voeg daarna zelf minstens 4 regels code toe aan het restaurantprogramma.
                    Vraag de klanten wat ze willen drinken en vraag of ze willen pinnen.
                    Bedenk tot slot een aardige manier om de klant gedag te zeggen.
                start_code: '# Schrijf jouw code hier'
            2:
                story_text: |
                    In level 2 kun je variabelen gebruiken om je restaurant interactiever te maken! Kijk maar naar het voorbeeld.
                example_code: |
                    ```
                    {print} Welkom bij Hedy's restaurant!
                    {print} Vandaag serveren we pizza of lasagne.
                    eten {is} {ask} Wat wilt u eten?
                    {print} Heerlijk! eten is ook mijn favoriet!
                    topping {is} {ask} Met groente of vlees?
                    {print} eten met topping komt eraan!
                    ```
                story_text_2: |
                    ### Opdracht
                    Kopieer jouw restaurantcode van het vorige level naar het invoerscherm hier beneden.
                    Maak de code kloppend door de `{ask}` en `{echo}` commando's te vervangen door variabelen zoals je in dit level geleerd hebt.

                    Nu je code weer werkt is het tijd om er iets aan toe te voegen.
                    Kijk naar de laatste zin van de voorbeeldcode `{print} eten met topping komt eraan!`
                    In deze regel zijn 2 variabelen in 1 regel gebruikt om een opsomming te maken van de bestelling.
                    Voeg nu in jouw code ook zo'n opsomming toe van het eten en het drinken dat de klant heeft besteld.

                    **Extra** Nu je variabelen hebt leren gebruiken, kun je zoveel variabelen als je wil toevoegen aan één regel. Kun jij nog meer variabelen toevoegen aan je regel, zoals hier opeten of meenemen, pinnen of cash, met of zonder rietje etc.?
                start_code: '# Schrijf jouw code hier'
            3:
                story_text: |
                    Vind jij het moeilijk om te kiezen wat je wil eten? Je kunt Hedy voor je laten kiezen!
                    Je maakt gewoon een lijst van je favoriete eten en Hedy kiest dan een willekeurig menu voor je uit.
                    Je kan het extra grappig maken, door Hedy ook de prijs van je eten te laten kiezen. Wat zal het worden vandaag?
                example_code: |
                    ```
                    gerechten {is} spaghetti, spruitjes, hamburgers
                    {print} Jij eet vanavond gerechten {at} {random}!
                    prijzen {is} 1 euro, 10 euro, 100 euro
                    {print} Dat wordt dan prijzen {at} {random}, alstublieft.
                    ```
                story_text_2: |
                    ### Opdracht
                    Nu ga je zelf een random restaurant maken.
                    Maak nu zelf lijstjes van voorgerechten, hoofdgerechten, toetjes, drinken en prijzen.
                    Gebruik dan het `{print}` en het `{at} {random}` commando om de klant te vertellen wat hij vanavond voorgeschoteld krijgt.
                example_code_2: |
                    ```
                    {print} Welkom in restaurant de Willekeur
                    voorgerechten {is} _
                    hoofdgerechten {is} _
                    toetjes {is} _
                    drinken {is} _
                    prijzen {is} _
                    _
                    ```
                start_code: '# Schrijf jouw code hier'
            4:
                story_text: "Ook in het restaurant moet je aanhalingstekens gebruiken bij de commando's `{print}` en `{ask}` .\n\n### Opdracht\nKun jij de voorbeeldcode aan de praat krijgen door aanhalingstekens toe te voegen? Let op: variabelen moeten niet binnen de aanhalingstekens staan. \nVoeg daarna\
                    \ `{clear}` commando's toe om steeds maar 1 regel tekst in je uitvoerscherm te hebben.\n\n### Opdracht 2\nKopieer je eigen restaurantcode van het vorige level en zet aanhalingstekens op de juiste plaats. Voeg ook `{clear}` commando's toe.\n"
                example_code: |
                    ```
                    _ Voeg aanhalingstekens toe aan deze code _
                    {print} Welkom bij Hedys restaurant!
                    {print} Vandaag serveren we pizza of lasagna.
                    eten {is} {ask} Wat wil je eten?
                    {print} Goede keuze!  eten  is mijn favoriet!
                    topping {is} {ask} wil je er vlees of groenten bij?
                    {print} eten  met  topping  wordt gemaakt!
                    drank {is} {ask} Wat wil je erbij drinken?
                    {print} Bedankt voor de bestelling.
                    {print} Jouw  eten  en  drank  komen er zo aan!
                    ```
                start_code: '# Schrijf jouw code hier'
            5:
                story_text: |
                    ###Opdracht
                    De voorbeeldcode laat zien wat je kunt doen als een gerecht op is.
                    Pak jouw eigen restaurant code van een vorig level en bedenk een probleem en lost het op zoals in het voorbeeld.
                    Je kunt bijvoorbeeld ook een gerecht hebben dat op is, of je accepteerd geen creditkaart, of de ijsmachine is kapot.

                    **Extra** Klaar? Programmeer nog meer `{if}` en `{else}` commando's in jouw programma.
                    Probeer een `{if}` toe te voegen na ieder `{ask}` commando, waardoor jouw programma zo interactief mogelijk wordt.
                example_code: |
                    ```
                    drank_voorraad {is} water, lemonade, cola, orange juice
                    drank {is} {ask} 'Wat wilt u drinken?'
                    {if} drank {in} drank_voorraad {print} 'Een ' drank 'komt eraan!'
                    {else} {print} 'Sorry, dat hebben we niet'
                    ```
                start_code: '# Schrijf jouw code hier'
            6:
                story_text: |
                    In dit level kun je in jouw restaurant prijzen toevoegen en berekenen, dat maakt het veel echter!
                    Maar je kunt natuurlijk nog veel meer toevoegen zoals b.v. meer gerechten.

                    ### Opdracht
                    Je kunt nog meer toevoegen, denk maar eens aan...
                    * vragen hoeveel personen er komen en het bedrag daarmee vermenigvuldigen
                    * nog meer gerechten toevoegen
                    * geef mensen korting als ze een (geheime) code hebben
                    * voeg een kindermenu toe
                    * bedenk zelf nog meer leuke toevoegingen
                example_code: |
                    Je kunt een simpel restaurant maken:
                    ```
                    {print} 'Welkom bij McHedy'
                    {print} 'U kunt kiezen uit een hamburger, een kroket of een kaassouffle'
                    {print} 'U krijgt frietjes en drinken bij uw bestelling. '
                    eten = {ask} 'Wat wilt u bestellen?'
                    prijs = 0
                    {if} eten {is} hamburger prijs = 8
                    {if} eten {is} kroket prijs = 6
                    {if} eten {is} kaassoufle prijs = 5
                    {print} 'U heeft een ' eten ' besteld'
                    {print} 'Dat is dan ' prijs ' euro, alstublieft!'
                    {print} 'Bedankt en eet smakelijk!'
                    ```
                start_code: '{print} ''Welkom'''
            7:
                story_text: |
                    In dit level heb je geleerd hoe je `{repeat}` gebruikt om een regel code een aantal keren te herhalen.
                    Nu kun je dit commando gebruiken om een `{ask}` aan meerdere klanten te stellen om hun bestelling op te nemen.

                    ### Opdracht
                    Kun jij de code afmaken? Hedy moet de vraag zo vaak herhalen als dat er klanten zijn. Dus als je 5 antwoordt, moet er 5 keer een vraag gesteld worden.
                    **Extra** Maak de code nog langer door niet alleen 5 keer naar eten, maar ook naar drinken of saus te vragen.
                example_code: |
                    ```
                    {print} 'Welkom bij restaurant Hedy'
                    mensen = {ask} 'Met hoeveel personen bent u?'
                    ```
                start_code: '# Schrijf jouw code hier'
            8:
                story_text: |
                    In dit level kun je meerdere regels code herhalen, wat betekent dat je meerdere mensen kunt vragen wat ze willen eten en drinken en dat ook nog kunt printen.
                    Kijk maar naar het voorbeeld!
                example_code: |
                    ```
                    {print} 'Welkom bij McHedy!'
                    {print} 'U kunt hier uw bestelling doorgeven'
                    mensen = {ask} 'Voor hoeveel personen wilt u bestellen?'
                    {repeat} mensen {times}
                        eten = {ask} 'Wat wilt u eten?'
                        {print} eten
                    {print} 'Bedankt voor uw bestelling.'
                    {print} 'Eet smakelijk!'
                    ```
                story_text_2: "### Opdracht\nBreid je code uit met meer dingen op het menu. Bijvoorbeeld: vragen of ze drinken willen, of toetjes. Voeg minstens nog een extra vraag toe. \n**Extra** Voeg alles toe aan het menu dat je kan verzinnen, zoveel dingen als je wil!\n"
                start_code: '{print} ''Welkom bij McHedy!'''
            9:
                story_text: |
                    In dit level kun je het restaurant nog beter maken.

                    ### Opdracht
                    Alle inspringcode is verdwenen! Kan jij het repareren?
                    Het restaurant moet zo werken dat als de klant friet bestelt, moet Hedy vraagt welke saus de klant daarbij wil, maar niet bij pizza.

                    **Extra** Een restaurant heeft natuurlijk niet alles op voorraad. Maak een lijstje met sauzen en zeg bij iedere bestelling of je die saus wel verkoopt. <br>
                    **Extra** Op een pizza kan ook van alles! Vraag de klant bij een pizza wat voor beleg hij wil.<br>
                    **Extra** Willen de klanten ook wat drinken? Vraag dat ook.<br>
                example_code: |
                    ```
                    {print} 'Welkom bij restaurant Hedy'
                    mensen = {ask} 'Met hoeveel mensen bent u vanavond?'
                    {print} 'Mooi, welkom allemaal'
                    prijs = 0
                    {repeat} mensen {times}
                    _ eten = {ask} 'Wat wilt u bestellen?'
                    _ {print} eten
                    _ {if} eten {is} friet
                    _ prijs = prijs + 3
                    _ saus = {ask} 'Welke saus wilt u daarbij?'
                    _ {if} saus {is} geen
                    _ {print} 'zonder saus'
                    _ {else}
                    _ prijs = prijs + 1
                    _ {print} 'met ' saus
                    _ {if} eten {is} pizza
                    _ prijs = prijs + 4
                    {print} 'Dat is dan ' prijs ' euro'
                    {print} 'Eet smakelijk!'
                    ```
                start_code: '# Schrijf jouw code hier'
            10:
                story_text: |
                    In dit level kun je gemakkelijk de bestelling opnemen van gasten voor verschillende gangen.

                    ### Opdracht 1
                    Voeg op de streepjes een `{ask}` in, zodat er om de bestelling gevraagd wordt en print de bestelling uit in een mooie zin.
                example_code: |
                    ```
                    gangen = voorgerecht, hoofdgerecht
                    {for} gang {in} gangen
                        {print} 'Wat wilt u voor ' gang '?'
                        _
                        _
                    ```
                story_text_2: |
                    ### Opdracht 2
                    Dit kun je uiteraard ook voor meerdere mensen toepassen!
                    Kun jij elke regel inspringen met de goede hoeveelheid spaties?
                    Tip: Sommige regels hebben geen spaties nodig.
                example_code_2: |
                    ```
                    _ gangen = voorgerecht, hoofdgerecht
                    _ namen = Timon, Onno
                    _ {for} naam {in} namen
                    _ {for} gang {in} gangen
                    _ eten = {ask} naam ', Wat wil jij bestellen als ' gang '?'
                    _ {print} naam ' bestelt ' eten ' als ' gang
                    ```
                start_code: gangen = voorgerecht, hoofdgerecht, nagerecht
            11:
                story_text: |
                    Je kunt nu `{for}`met een `{range}` gebruiken om een bestelling voor meerdere mensen te tonen.

                    ### Opdracht
                    Maak de restaurantcode af. Zorg dat je de bestelling van meerdere mensen kan opnemen. Print steeds netjes het nummer uit, dus 'persoon 1', 'persoon 2', enz.
                    Weet je niet meteen hoe het moet? Kijk dan bij jouw restaurant van level 8.

                    **Extra** In level 9 hebben we prijzen uitgerekend in het restaurant. Dat kun je nu ook weer toevoegen.
                example_code: |
                    ```
                    {print} 'Welkom bij McHedy!'
                    {print} 'U kunt hier uw bestelling doorgeven'
                    mensen = {ask} 'Voor hoeveel personen wilt u bestellen?'
                    {print} 'Dus u wilt bestellen voor ' mensen ' mensen.'
                    {print} 'Laten we beginnen'
                    ```
                start_code: '{print} ''Welkom bij McHedy!'''
            12:
                story_text: |
                    In dit level kun je kommagetallen gebruiken op je menukaart, kijk maar!
                    ### Opdracht
                    Kun jij een manier bedenken om je vrienden en familie 15% korting te geven?
                example_code: |
                    ```
                    prijs = 0.0
                    eten = {ask} 'Wat wil je eten?'
                    drinken = {ask} 'Wat wil je drinken?'
                    {if} eten {is} 'hamburger'
                        prijs = prijs + 6.50
                    {if} eten {is} 'pizza'
                        prijs = prijs + 5.75
                    {if} drinken {is} 'water'
                        prijs = prijs + 1.20
                    {if} drinken {is} 'frisdrank'
                        prijs = prijs + 2.35
                    {print} 'Dat wordt dan ' prijs ' euro, alsjeblieft'
                    ```
                start_code: '# Schrijf jouw code hier'
            13:
                story_text: |
                    In dit level leer je nieuwe commando's om je code nog verder uit te breiden.

                    ### Opdracht 1
                    Zet op de logische plek in het progamma een `{and}` en een `{or}`.

                    ### Opdracht 2
                    Breid je restaurant uit met nog minstens één `{and}` en één `{or}`.
                    Denk aan een speciale kortingsbon die alleen geldt voor pizza, of een gratis drankje
                    bij friet en bij pannenkoeken. Of iets heel anders natuurlijk!
                example_code: |
                    ```
                    prijs = 10
                    eten = {ask} 'Wat wil je eten?'
                    drinken = {ask} 'Wat wil je drinken?'
                    {if} eten {is} 'broodje' _ drinken {is} 'sap'
                        {print} 'Dat is ons voordeelmenu'
                        prijs = prijs - 3
                    {if} drinken {is} 'water' _ drinken {is} 'sap'
                        {print} 'Dat is een gezonde keuze!'
                    {print} 'Dat wordt dan ' prijs ' euro'
                    ```
                start_code: '# Schrijf jouw code hier'
            15:
                story_text: |
                    Met de `{while}` kun je zorgen dat je klanten kunnen blijven bestellen tot ze klaar zijn.
                example_code: |
                    ```
                    {print} 'Welkom bij McHedy'
                    meer = 'ja'
                    {while} meer == 'ja'
                        bestelling = {ask} 'Wat wil je bestellen?'
                        {print} bestelling
                        meer = {ask} 'Wilt u nog iets bestellen?'
                    {print} 'Bedankt!'
                    ```
                start_code: '# Schrijf jouw code hier'
    rock:
        name: Steen, papier, schaar
        default_save_name: Steen
        description: Maak jouw eigen steen, papier, schaar spel
        levels:
            1:
                story_text: |
                    In level 1 kun je een begin maken met een steen, papier, schaar spel.

                    Met `{ask}` kun je een keuze maken, en met `{echo}` kan je die keuze herhalen.
                example_code: |
                    ```
                    {print} Wat kies jij?
                    {ask} Kies uit steen, papier of schaar
                    {echo} Dus jouw keuze was:
                    ```

                    Je kunt in plaats van woorden natuurlijk ook emoji's gebruiken: ✊✋✌
                story_text_2: |
                    ### Opdracht
                    In plaats van woorden kun je ook emojis gebruiken: ✊✋✌
                    Kun jij de code maken met emojis?
                example_code_2: |
                    ```
                    {print} Wat kies jij?
                    {ask} kies uit: _
                    {echo} Dus jouw keuze was :
                    ```
                start_code: |
                    {print} Welkom bij jouw eigen steen papier schaar!
                    {ask} Kies uit steen, papier of schaar
            2:
                story_text: |
                    In dit level kun je variabelen gebruiken om alvast een stukje van het spelletje te programmeren. In het volgende level leer je het spelletje maken.
                    ### Opdracht
                    Maak de code af door de **variabele** in te vullen op de lege plekken.
                    Dit spel is nog niet echt interactief, maar wees gerust, in het volgende tabblad leer je `{ask}` gebruiken met variabelen.
                example_code: |-
                    ```
                    keuze {is} steen
                    {print} ik kies _
                    ```
                start_code: '# Schrijf jouw code hier'
            3:
                story_text: |
                    Je kunt het `{at} {random}` commando gebruiken om de computer steen, papier of schaar te laten kiezen!

                    ### Opdracht
                    Maak de code af door het `{at} {random}` commando te gebruiken.
                example_code: |
                    ```
                    keuzes {is} steen, papier, schaar
                    {print} keuzes _ _
                    ```
                story_text_2: |
                    **Extra** Maak hier een spel voor meer spelers van. Kun jij met behulp van vraagcommando's (en natuurlijk variabelen) vragen naar de namen van de spelers? Laat de computer daarna hun keuze kiezen.
                example_code_2: |
                    ```
                    keuzes {is} steen, papier, schaar
                    speler_1 {is} {ask} Naam van speler 1:
                    _
                    ```
                start_code: '{print} Welkom bij jouw eigen steen papier schaar!'
            4:
                story_text: |
                    In dit level kunnen we steen, papier, schaar verder programmeren. Maar als je er tekst bij wilt, moet je ook hier nu aanhalingstekens gebruiken.
                    ### Opdracht
                    Kopieer je code uit het vorige level en maak hem werkend in dit level door bij elk `{print}` en `{ask}` commando aanhalingstekens te gebruiken.
                start_code: '{print} ''Welkom bij jouw eigen steen papier schaar!'''
            5:
                story_text: |
                    In dit level kunnen we gaan bepalen of het gelijkspel is. Daarvoor heb je de nieuwe `{if}` code nodig.

                    ### Opdracht
                    Maak de codes af door de lijntjes in te vullen.
                    * Laat de computer een willekeurige keuze maken
                    * Vraag naar de keuze van de speler
                    * Vul de juiste variabelen in op regel 4 en 5.
                    * Programmeer regel 6 zodat er gecheckt wordt of het gelijkspel is.
                example_code: |
                    ```
                    opties {is} steen, papier, schaar
                    computerkeuze {is} _
                    keuze {is} _
                    {print} 'jij koos ' _
                    {print} 'computer koos ' _
                    {if} _ {is} _ {print} 'gelijkspel!' {else} {print} 'geen gelijkspel'
                    ```

                    Vul op de streepjes eerst de goede code aan om te kijken of het gelijkspel is.
                start_code: '{print} ''Welkom bij jouw eigen steen papier schaar!'''
            9:
                story_text: |
                    In dit level kun je het hele steen, papier, schaar programma maken door de `{if}` commando's in elkaar te zetten!

                    ### Opdracht
                    Maak de code af zodat het programma bij iedere combinatie vertelt wie er heeft gewonnen.

                    **Extra** Is één potje voor jou niet genoeg? Breid de code uit zodat je meerdere potjes kan spelen. Je kan zelfs met een `{ask}` beginnen en
                    vragen hoeveel potjes er gespeeld gaan worden.
                example_code: |
                    ```
                    keuzes {is} steen, papier, schaar
                    jouw_keuze {is} {ask} 'Wat kies jij?'
                    computer_keuze {is} keuzes {at} {random}
                    {print} 'Jij kiest ' jouw_keuze
                    {print} 'De computer kiest ' computer_keuze
                    {if} computer_keuze {is} jouw_keuze
                        {print} 'Gelijkspel'
                    {if} computer_keuze {is} steen
                        {if} jouw_keuze {is} papier
                            {print} 'Jij wint!'
                        {if} jouw_keuze {is} schaar
                            {print} 'De computer wint!'
                    # Maak deze code af
                    ```
                start_code: '# Schrijf jouw code hier'
            10:
                story_text: |
                    ### Opdracht
                    In de vorige levels heb je vaak jouw eigen steen, papier, schaar spel gemaakt. Kun jij het spel nu afmaken met het `{for}` commando zodat het netjes werkt?
                example_code: |
                    ```
                    keuzes = _
                    spelers = _
                    {for} _
                    ```
                start_code: '# Schrijf jouw code hier'
            13:
                story_text: |
                    Met het `{and}` commando kun je steen, papier, schaar met veel minder regels programmeren. Kijk maar eens naar de voorbeeldcode.

                    ### Opdracht
                    Maak de code af zodat bij iedere combinatie een antwoord wordt geprint. Er moet dus altijd in beeld komen wie er gewonnen heeft! Voer je code een paar keer uit om te kijken of er altijd een winner gekozen wordt.
                example_code: |
                    ```
                    opties = 'steen', 'papier', 'schaar'
                    jouw_keuze = {ask} 'Wat kies jij?'
                    computer_keuze = opties {at} {random}
                    {print} 'Jij kiest ' jouw_keuze
                    {print} 'De computer kiest ' computer_keuze
                    {if} computer_keuze {is} jouw_keuze
                        {print} 'Gelijkspel'
                    {if} computer_keuze {is} 'steen' {and} jouw_keuze {is} 'papier'
                        {print} 'Jij wint!'
                    {if} computer_keuze {is} 'steen' {and} jouw_keuze {is} 'schaar'
                        _
                    ```
                start_code: '# Schrijf jouw code hier'
            15:
                story_text: |
                    Speel tot je de computer verslaat! Maar maak eerst de voorbeeld code af...
                example_code: |
                    ```
                    gewonnen = 'nee'
                    opties = 'steen', 'papier', 'schaar'
                    {while} gewonnen == 'nee'
                        jouw_keuze = {ask} 'Wat kies jij?'
                        computer_keuze = opties {at} {random}
                        {print} 'jij koos ' jouw_keuze
                        {print} 'de computer koos ' computer_keuze
                        {if} computer_keuze == jouw_keuze
                            {print} 'Gelijkspel!'
                        {if} computer_keuze == 'steen' {and} jouw_keuze == 'schaar'
                            {print} 'Je verliest!'
                        {if} computer_keuze == 'steen' {and} jouw_keuze == 'papier'
                            {print} 'Je wint!'
                            gewonnen = 'ja'
                    _
                    ```
                start_code: '# Schrijf jouw code hier'
    rock_2:
        name: Steen, papier, schaar 2
        default_save_name: Steen2
        description: Deel 2 van steen, papier schaar
        levels:
            2:
                story_text: |
                    Nu je `{ask}` hebt geleerd te gebruiken, kun je de steen, papier, schaar code ook interactief maken!

                    ### Opdracht
                    Maak de steen, papier, schaarcode interactief door met `{ask}` commando.
                example_code: |
                    ```
                    keuze {is} _
                    {print} Ik kies keuze
                    ```
                start_code: '# schrijf jouw code hier'
    secret:
        name: Geheim agent
        default_save_name: Geheim agent
        description: Maak je eigen spionnencode
        levels:
            12:
                story_text: "In dit avontuur kun je jouw eigen geheim agent code maken. Maak een bericht dat alleen de juiste agent kan ontcijferen.\nAls je vijand probeert de code te kraken krijgen ze valse informatie om hun tijd te verspillen.\n \n### Opdracht 1\nMaak je eigen code voor jouw geheime\
                    \ agent. Laat beiden onderdelen zien aan de echte spion.\n### Opdracht 2\nVoeg nog een derde vraag toe en maak jouw wachtwoord langer met bijv een kledingstuk of een voorwerp!                 \n"
                example_code: |
                    ```
                    naam {is} {ask} 'Hoe heet je?'
                    {if} naam {is} '_'
                        plek {is} 'Ga naar het vliegveld '
                    {else}
                        plek {is} 'Ga naar het treinstation '
                    wachtwoord {is} {ask} 'Wat is het wachtwoord?'
                    {if} wachtwoord {is} _
                        tijd {is} 'morgen om 02:00'
                    {else}
                        tijd {is} 'vandaag om 10:00'
                    {print} _ _
                    ```
                start_code: '# Schrijf jouw code hier'
            13:
                story_text: |
                    We kunnen nu met maar één `{if}` bekijken of het programma gebruikt wordt door de geheim agent.
                    ### Opdracht 1
                    Maak de code af door het lege stukje te vullen. Let op: de superspion moet beide antwoorden goed hebben, voordat hij de juiste geheime informatie krijgt.
                    ### Opdracht 2
                    We willen de vijand extra verwarren! Maak een lijst met nepantwoorden en kies, bij een fout antwoord, iets uit de lijst.
                    **(extra)** Voeg een extra vraag toe zoals in level 12.
                example_code: |
                    ```
                    naam {is} {ask} 'Hoe heet je?'
                    wachtwoord {is} {ask} 'Wat is het wachtwoord?'
                    {if} naam {is} 'Agent007' _ wachtwoord {is} 'TOPSECRET'
                        {print} 'Ga naar het vliegveld om 02:00'
                    {else}
                        {print} 'Ga naar het treinstation om 10:00'
                    ```
                start_code: '# Schrijf jouw code hier'
    sleep_command:
        name: '{sleep}'
        default_save_name: slaap
        description: introduceert het slaap commando
        levels:
            2:
                story_text: |
                    Nog een nieuw commando in dit level is `{sleep}`, waarmee je het programma een tijdje kunt pauzeren.Als je een getal achter {sleep} zet, wacht het programma zoveel seconden.

                    ### Opdracht
                    Ga met dit nieuwe commando oefenen door je eigen code te schrijven waarin je 3 keer het {sleep} commando gebruikt. Bij elk {sleep} commando moet de wachtttijd verschillend zijn.
                example_code: |
                    ```
                    {print} Mijn favoriete kleur is...
                    {sleep} 2
                    {print} groen!
                    ```
                start_code: |
                    {print} Mijn favoriete kleur is...
                    {sleep} 2
                    {print} groen!
    songs:
        name: Zing een liedje!
        default_save_name: Liedje
        description: Print een liedje
        levels:
            6:
                story_text: |
                    In liedjes zit vaak veel herhaling. Soms wordt er in die herhaling ook geteld.
                    Bijvoorbeeld in het welbekende potje met vet. Dat kan je met een beetje rekenen zelf programmeren.

                    Tip: gebruik de voorleesfunctie om Hedy het liedje te laten zingen!

                    ### Opdracht
                    Je kunt nu regel 2 t/m 9 zo vaak herhalen als je wil door de regels te kopiëren en plakken.
                example_code: |
                    ```
                    couplet = 1
                    {print} 'Ik heb het potje met vet'
                    {print} 'al op de tafel gezet'
                    {print} 'Ik heb het'
                    {print} 'potje, potje, potje, potje... '
                    {print} 'veh heh het'
                    {print} 'al op de tafel gezet'
                    couplet = couplet + 1
                    {sleep}
                    {print} 'Door naar het ' couplet 'e couplet'
                    ```
                story_text_2: "Dit kinderliedje telt van 10 visjes naar 1 visje. \nKopieer regel 2 tot en met 7 om het hele lied te maken!\n"
                example_code_2: |
                    ```
                    nummer = 11
                    nummer = nummer - 1
                    {print} nummer ' kleine visjes zwommen naar de zee'
                    {print} 'Moeder zei ik ga niet mee! '
                    {print} 'Ik blijf liever in de vieze oude sloot want in de zee daar zwemmen haaien en die bijten je'
                    {print} 'BLUB BLUB BLUB BLUB BLUB BLUB BLUB BLUB BLUB BLUB BLUB BLUB BLUB'
                    {sleep}
                    ```
                start_code: '{print} ''Zing een liedje!'''
            7:
                story_text: |
                    In liedjes zit vaak veel herhaling. Denk maar aan Baby Shark! Ze zingen steeds hetzelfde:

                    Baby Shark tututudutudu <br>
                    Baby Shark tututudutudu <br>
                    Baby Shark tututudutudu <br>
                    Baby Shark

                    ### Opdracht

                    Kan jij Baby Shark printen met een `{repeat}`? Maak de code af door de streepjes in te vullen. **(extra)**
                    Na Baby Shark kun je natuurlijk ook nog andere liedjes programmeren. Er zijn veel liedjes met herhaling erin! Kun jij er nog eentje verzinnen en printen met code?
                example_code: |
                    ```
                    {repeat} _ _ {print} 'Baby Shark tututudutudu'
                    {print} 'Baby Shark'
                    ```
                start_code: '{print} ''Baby Shark'''
            8:
                story_text: |
                    Nu kun je meerdere regels herhalen, wat heel fijn is in liedjes!

                    ### Opdracht
                    Zet het juiste commando op de streepjes, en zorg dat de code op de juiste manier inspringt.

                    **(extra)** Is Billie Boem gelukt? Probeer dan 10 kleine visjes.
                example_code: |
                    ```
                    _ 3 {times}
                    dier = {ask} 'Welk dier kies je?'
                    {print} 'En wie rijdt er op zijn ' dier ' door de prairie?'
                    {print} 'Dat is cowboy Billie Boem, door de boeven zeer gevreesd!'
                    {print} 'Er is nooit in het Wilde Westen een cowboy geweest, die zo dapper was als Cowboy Billie Boem.'
                    {print} 'Van je hotsie knotsie knetter!'
                    {print} 'Van je jippie jippie jeej!'
                    {print} 'Maar zijn ' dier ' was zeer vermoeid en die kon niet langer mee'
                    {print} 'Maar hij moest de boeven vangen, dus koos hij een ander beest'
                    {print} 'en nu mag je zelf bedenken wat voor beest dat is geweest!'
                    ```
                start_code: '# Schrijf jouw code hier'
            10:
                story_text: "Ook in dit level kunnen we weer liedjes zingen, bijv. Baby Shark. Met `{for}` kunnen we het liedje met maar 6 regels code printen. \n\n### Opdracht 1\nKun jij baby shark printen met een `{for}`? Vul de streepjes in en maak de codes verder af.\n"
                example_code: "```\nfamilie = baby, mama, papa, opa, oma\n_ _ _ _ \n  {print} _\n```\n"
                story_text_2: |
                    ### Opdracht 2
                    Print het liedje 10 kleine visjes. Zoek de tekst op als je die niet kent.

                    **Extra** Print het liedje Old MacDonald had a farm. Zoek de tekst op als je die niet kent, en zorg dat alle dieren ook het goede geluid maken, met een `{if}`.
                example_code_2: |
                    ```
                    visjes = 10, 9, 8, 7, 6, 5, 4, 3, 2
                    ```
                start_code: '# Schrijf jouw code hier'
            11:
                story_text: |
                    In dit level kun je makkelijk (af)tellen in een liedje. Zo kun je bijvoorbeeld het kinderliedje '10 kleine visjes' programmeren.

                    ### Opdracht 1
                    Maak het liedje af. Zoek de tekst op als je die niet meer weet.

                    ### Opdracht 2
                    De laatste regel van het liedje is anders. Zorg dta je die regel ook print iin de `{for}`. Darr heb je een `{if}` voor nodig.
                example_code: |
                    ```
                    _ _ _ _ 10 _ 1
                        {print} i ' kleine visjes zwommen naar de zee'
                    ```
                start_code: '# Schrijf jouw code hier'
            12:
                story_text: |
                    In dit level kun je meerdere woorden in een variabele opslaan. Dat komt goed uit bij liedjes zoals het Engelse kinderliedje 'if you're happy and you know it, clap your hands'.

                    ### Opdracht
                    Kun jij de regels beginnen met de goede hoeveelheid spaties om het liedje aan de praat te krijgen?
                    Let op: Je hoeft niet overal in te springen!
                example_code: |
                    ```
                    _ actions = 'clap your hands', 'stomp your feet', 'shout Hurray!'
                    _ {for} action {in} actions
                    _ {for} i {in} {range} 1 {to} 2
                    _ {print} 'if youre happy and you know it'
                    _ {print} action
                    _ {print} 'if youre happy and you know it {and} you really want to show it'
                    _ {print} 'if youre happy and you know it'
                    _ {print} action
                    ```
                start_code: '# Schrijf jouw code hier'
            13:
                story_text: |
                    In het vorige avontuur heb je geleerd hoe je een argument kunt gebruiken in een functie, maar wist je ook dat je dit kunt combineren met een `{ask}`?
                    In dit voorbeeld hebben we het 'My Bonnie' programma aangepast en interactief gemaakt. Er wordt nu gevraagd waar Bonnie is.
                example_code: |
                    ```
                    {define} lied {with} plek
                        {print} 'My Bonnie is ' plek

                    gekozen_plek = {ask} 'Waar is Bonnie?'
                    synoniem = {ask} 'Wat een is daar een ander woord voor?'

                    {call} lied {with} gekozen_plek
                    {call} lied {with} synoniem
                    {call} lied {with} gekozen_plek
                    ```
                start_code: |
                    {define} lied {with} plek
                        {print} 'My Bonnie is ' plek

                    gekozen_plek = {ask} 'Waar is Bonnie?'
                    synoniem = {ask} 'Wat een is daar een ander woord voor?'

                    {call} lied {with} gekozen_plek
                    {call} lied {with} synoniem
                    {call} lied {with} gekozen_plek
            16:
                story_text: |
                    Maak het nog makkelijker om een liedje te programmeren zoals old MacDonald! Je kunt nu de dieren en hun geluiden aan elkaar koppelen, door ze op dezelfde plaats in het lijstje te zetten.
                    Ook de Dronken Zeeman gaat lekker snel in dit level! Je hebt maar 5 regels nodig voor het gehele lied. Kijk maar!
                example_code: |
                    ```
                    dieren = ['big', 'hond', 'koe']
                    geluiden = ['knor', 'woef', 'boe']
                    {for} i {in} {range} 1 {to} 3
                        dier = dieren[i]
                        geluid = geluiden[i]
                        {print} 'Old MacDonald had een wei'
                        {print} 'hi ja hi ja ho!'
                        {print} 'En in die wei daar stond een ' dier
                        {print} 'hi ja hi ja ho!'
                        {print} 'met een ' geluid geluid ' hier'
                        {print} 'en een ' geluid geluid ' daar'
                        {print} 'hier een ' geluid
                        {print} 'daar een ' geluid
                        {print} 'overal een ' geluid geluid
                    ```

                    ```
                    coupletten = ['wat zullen we doen met de dronken zeeman?', 'hang hem aan de mast om uit te waaien', 'stop hem met zijn kop in een emmer water', 'dat zullen we doen met de dronken zeeman']
                    {for} couplet {in} coupletten
                        {for} i {in} {range} 1 {to} 3
                            {print} couplet
                        {print} 's morgens in de vroegte'
                        {for} i {in} {range} 1 {to} 3
                            {print} 'HELA HUP! daar gaat ie!'
                        {print} 's morgens in de vroegte'
                    ```
                start_code: '# Schrijf jouw code hier'
            18:
                story_text: |
                    In level 16 hebben we liedjes met lijsten gemaakt. Maar, deze codes doen het nu niet meer goed. De dubbele punten uit level 17 en de haakjes uit level 18 moeten er nog bij.

                    ### Opdracht 1
                    De dronken zeeman van level 16 staat hier als voorbeeldcode. Die is dus fout in dit level.
                    Zorg jij dat alles weer werkt? Om je te helpen hebben we op de plekken van _sommige_ fouten een _ neergezet.

                    ### Opdracht 2
                    Zoek nu ook je OldMacDonald lied op uit level 16, en verbeter dat.
                example_code: |
                    ```
                    coupletten = ['wat zullen we doen met de dronken zeeman?', 'hang hem aan de mast om uit te waaien', 'stop hem met zijn kop in een emmer water', 'dat zullen we doen met de dronken zeeman']
                    {for} couplet {in} coupletten _
                        {for} i {in} {range} 1 {to} 3 _
                            {print} _ couplet _
                        {print} 's morgens in de vroegte'
                        {for} i {in} {range} 1 {to} 3
                            {print} 'HELA HUP! daar gaat ie!'
                        {print} 's morgens in de vroegte'
                    ```
                start_code: '# Schrijf jouw code hier'
    songs_2:
        name: Zing nog een lied!
        default_save_name: Song 2
        description: Sing a song 2
        levels:
            12:
                story_text: |
                    Liedjes bevatten vaak veel herhaling. We kunnen daarvoor een functie gebruiken!
                    ### Opdracht
                    Kijk naar de voorbeeldcode met de functie. Vul het lied aan tot het compleet is.
                example_code: |
                    ```
                    {define} slaap
                        {print} 'Slaap kindje slaap'
                        {print} _

                    {call} slaap
                    {print} 'Een schaap met witte voetjes'
                    {print} 'die drinkt zijn melk zo zoetjes'
                    {call} _
                    ```
                start_code: |
                    {define} slaap
                        {print} 'Slaap kindje slaap'
                        {print} _

                    {call} slaap
                    {print} 'Een schaap met witte voetjes'
                    {print} 'die drinkt zijn melk zo zoetjes'
                    {call} _
    tic:
        name: Boter Kaas en Eieren
        default_save_name: Boter
        description: Speel een potje Boter Kaas en Eieren!
        levels:
            13:
                story_text: "In dit avontuur kun je het spelletje Boter Kaas en Eieren programmeren. \nJe speelt met twee personen. Kies om de beurt een plekje op het speelbord (1 - 9) waar je jouw teken op wil zetten (x of o). \nDe speler die als eerst 3 op een rij heeft (horizontaal, verticaal of diagonaal)\
                    \ wint!\n\n### Opdracht 1\nDit spel doet het wel maar er zijn een paar problemen! Je kan zomaar een veld van de andere speler pakken. Kijk eerst met een `{if}` of er wel een punt staat in het gekozen veld. Zo niet, waarschuw de speler dan.\n\n ### Opdracht 2\nHet spel kan ook niet\
                    \ zelf besluiten of er al een winnaar is. Kijk steeds of er al drie dezelfde tekens op een rij zijn en vertel dan wie er gewonnen heeft.\n\n### Opdracht 3 (extra)\nSpelen met een vriend(innet)je kan niet altijd! Programmeer jij een computertegenstander om tegen te spelen?\n"
                example_code: |
                    ```
                    speler = 'x'
                    veld = '.', '.', '.', '.', '.', '.', '.', '.', '.'

                    {for} i {in} {range} 1 {to} 9
                        keuze = {ask} 'Speler ' speler ' welke plek kies jij?'
                        veld {at} keuze = speler
                        {clear}
                        {print} veld {at} 1 veld {at} 2 veld {at} 3
                        {print} veld {at} 4 veld {at} 5 veld {at} 6
                        {print} veld {at} 7 veld {at} 8 veld {at} 9
                        {if} speler = 'x'
                            speler = 'o'
                        {else}
                            speler = 'x'
                    ```
                start_code: '#  Schrijf jouw code hier'
            14:
                story_text: "In de vorige levels heb je het spel \"boter, kaas en eieren\" kunnen maken. Nu heb je het = teken, het == teken en het != teken geleerd. \nJe kunt deze kennis toepassen in het \"boter, kaas en eieren\" spel op deze manier:\n"
                example_code: |
                    ```
                    teken = 'x'
                    open_plekken = 1, 2, 3, 4, 5, 6, 7, 8, 9
                    spel = 'aan'
                    plek_1 = '.'
                    plek_2 = '.'
                    plek_3 = '.'
                    plek_4 = '.'
                    plek_5 = '.'
                    plek_6 = '.'
                    plek_7 = '.'
                    plek_8 = '.'
                    plek_9 = '.'
                    {print} 'BOTER KAAS EN EIEREN!'
                    {print} plek_1 plek_2 plek_3
                    {print} plek_4 plek_5 plek_6
                    {print} plek_7 plek_8 plek_9
                    {print} ' '
                    {for} i {in} {range} 1 {to} 9
                        {if} spel != 'uit'
                            keuze = {ask} 'Speler ' teken ', Welke plek kies jij?'
                            {if} keuze {in} open_plekken
                                {remove} keuze {from} open_plekken
                                {if} keuze == 1
                                    plek_1 = teken
                                {if} keuze == 2
                                    plek_2 = teken
                                {if} keuze == 3
                                    plek_3 = teken
                                {if} keuze == 4
                                    plek_4 = teken
                                {if} keuze == 5
                                    plek_5 = teken
                                {if} keuze == 6
                                    plek_6 = teken
                                {if} keuze == 7
                                    plek_7 = teken
                                {if} keuze == 8
                                    plek_8 = teken
                                {if} keuze == 9
                                    plek_9 = teken
                            {else}
                                {print} 'Die plek was al bezet!'
                            {print} plek_1 plek_2 plek_3
                            {print} plek_4 plek_5 plek_6
                            {print} plek_7 plek_8 plek_9
                            {print} ' '
                            winnaar = {ask} 'Heb je gewonnen?'
                            {if} winnaar == 'ja'
                                {print} 'Goed gedaan, speler ' teken '!'
                                spel = 'uit'
                            {else}
                                {if} teken == 'x'
                                    teken = 'o'
                                {else}
                                    teken = 'x'
                    ```
                start_code: '# Schrijf jouw code hier'
            15:
                story_text: |
                    In dit level kun je jouw spel nog meer verbeteren door gebruik te maken van de {while} lus. Met deze lus kun je de twee regels `{if} game != 'over'` en `{for} i {in} {range} 1 to 9`  combineren tot één simpele regel.

                    Kijk maar:
                example_code: |
                    ```
                    teken = 'x'
                    open_plekken = 1, 2, 3, 4, 5, 6, 7, 8, 9
                    spel = 'aan'
                    plek_1 = '.'
                    plek_2 = '.'
                    plek_3 = '.'
                    plek_4 = '.'
                    plek_5 = '.'
                    plek_6 = '.'
                    plek_7 = '.'
                    plek_8 = '.'
                    plek_9 = '.'
                    {print} 'BOTER KAAS EN EIEREN!'
                    {print} plek_1 plek_2 plek_3
                    {print} plek_4 plek_5 plek_6
                    {print} plek_7 plek_8 plek_9
                    {print} ' '
                    {while} spel != 'uit'
                        keuze = {ask} 'Speler ' teken ', welke plek kies jij?'
                        {if} keuze {in} open_plekken
                            {remove} keuze {from} open_plekken
                            {if} keuze == 1
                                plek_1 = teken
                            {if} keuze == 2
                                plek_2 = teken
                            {if} keuze == 3
                                plek_3 = teken
                            {if} keuze == 4
                                plek_4 = teken
                            {if} keuze == 5
                                plek_5 = teken
                            {if} keuze == 6
                                plek_6 = teken
                            {if} keuze == 7
                                plek_7 = teken
                            {if} keuze == 8
                                plek_8 = teken
                            {if} keuze == 9
                                plek_9 = teken
                        {else}
                            {print} 'Die plek was al bezet'
                        {print} plek_1 plek_2 plek_3
                        {print} plek_4 plek_5 plek_6
                        {print} plek_7 plek_8 plek_9
                        {print} ' '
                        winnaar = {ask} 'Heb je gewonnen'
                        {if} winnaar == 'ja'
                            {print} 'Goed gedaan, speler' teken '!'
                            spel = 'uit'
                        {else}
                            {if} teken == 'x'
                                teken = 'o'
                            {else}
                                teken = 'x'
                    ```
                start_code: '# schrijf jouw code hier'
            17:
                story_text: "In de vorige levels was je boter kaas en eieren spel nog vervelend om te spelen. Na elke x of o die je zette vroeg het spel namelijk of je gewonnen had of niet. \nDit maakte het spel wel speelbaar, maar erg traag. In dit level heb je het `{elif}` commando geleerd, dat dit\
                    \ probleem kan oplossen. \nMet `{elif}` kun je Hedy laten checken of er een speler gewonnen heeft. Hiervoor heb je wel wat extra regels nodig.\n\nIn de voorbeeld code zie je dat we de voorwaarden om te winnen (3 op een rij)hebben toegevoegd. \nJe vindt ze op regel 46 tot 69. Je kunt\
                    \ zien dat elke keer als een speler 3 op een rij heeft, het spel de variabele spel op 'uit' zet. \nDit betekent dat de `{while}` lus wordt gestopt en dat het spel stopgezet wordt.\n"
                example_code: |
                    ```
                    teken = 'x'
                    open_plekken = [1, 2, 3, 4, 5, 6, 7, 8, 9]
                    spel = 'aan'
                    plek_1 = '.'
                    plek_2 = '.'
                    plek_3 = '.'
                    plek_4 = '.'
                    plek_5 = '.'
                    plek_6 = '.'
                    plek_7 = '.'
                    plek_8 = '.'
                    plek_9 = '.'
                    {print} 'BOTER KAAS EN EIEREN!'
                    {print} plek_1 plek_2 plek_3
                    {print} plek_4 plek_5 plek_6
                    {print} plek_7 plek_8 plek_9
                    {print} ' '
                    {while} spel != 'uit':
                        keuze = {ask} 'Speler ' teken ', welke plek kies jij?'
                        {if} keuze {in} open_plekken:
                            {remove} keuze {from} open_plekken
                            {if} keuze == 1:
                                plek_1 = teken
                            {if} keuze == 2:
                                plek_2 = teken
                            {if} keuze == 3:
                                plek_3 = teken
                            {if} keuze == 4:
                                plek_4 = teken
                            {if} keuze == 5:
                                plek_5 = teken
                            {if} keuze == 6:
                                plek_6 = teken
                            {if} keuze == 7:
                                plek_7 = teken
                            {if} keuze == 8:
                                plek_8 = teken
                            {if} keuze == 9:
                                plek_9 = teken
                        {else}:
                            {print} 'Die plek was al bezet'
                        {print} plek_1 plek_2 plek_3
                        {print} plek_4 plek_5 plek_6
                        {print} plek_7 plek_8 plek_9
                        {print} ' '
                        {if} plek_1 == plek_2 {and} plek_2 == plek_3 {and} plek_1 != '.':
                            {print} 'Speler ' teken ' wint!'
                            spel = 'uit'
                        {elif} plek_4 == plek_5 {and} plek_5 == plek_6 {and} plek_4 != '.':
                            {print} 'Speler ' teken ' wint!'
                            spel = 'uit'
                        {elif} plek_7 == plek_8 {and} plek_8 == plek_9 {and} plek_7 != '.':
                            {print} 'Speler ' teken ' wint!'
                            spel = 'uit'
                        {elif} plek_1 == plek_4 {and} plek_4 == plek_7 {and} plek_1 != '.':
                            {print} 'Speler ' teken ' wint!'
                            spel = 'uit'
                        {elif} plek_2 == plek_5 {and} plek_5 == plek_8 {and} plek_2 != '.':
                            {print} 'Speler ' teken ' wint!'
                            spel = 'uit'
                        {elif} plek_3 == plek_6 {and} plek_6 == plek_9 {and} plek_3 != '.':
                            {print} 'Speler ' teken ' wint!'
                            spel = 'uit'
                        {elif} plek_1 == plek_5 {and} plek_5 == plek_9 {and} plek_1 != '.':
                            {print} 'Speler ' teken ' wint!'
                            spel = 'uit'
                        {elif} plek_3 == plek_5 {and} plek_5 == plek_7 {and} plek_3 != '.':
                            {print} 'Speler ' teken ' wint!'
                            spel = 'uit'
                        {else}:
                            {if} teken == 'x':
                                teken = 'o'
                            {else}:
                                teken = 'x'
                    ```
                start_code: '# schrijf jouw code hier'
    turtle:
        name: Tekenen
        default_save_name: Schildpad
        description: Maak jouw eigen tekening
        levels:
            1:
                story_text: |
                    In level 1 kun je ook beginnen met een programmeer-tekening! Door lijnen te combineren met draaien kun je bijvoorbeeld een
                    vierkant maken of een trapje.

                    Met `{forward}` ga je naar voren. Het getal erna bepaalt hoe ver naar voren. Met `{turn} {right}` draai je een kwartslag, met de klok mee. `{turn} {left}` draait tegen de klok in.
                    Wil je naar achteren? Gebruik dan het `{forward} ` commando met een negatief getal. Dus bijvoorbeeld `{forward} -100`.
                example_code: |
                    ```
                    {forward} 20
                    {turn} {right}
                    {forward} 20
                    {turn} {left}
                    {forward} 20
                    ```
                start_code: |-
                    {forward} 50
                    {turn} {left}
            2:
                story_text: |
                    In dit level kun je variabelen gebruiken om de turtle interactief te maken. Je kunt bijvoorbeeld aan de speler vragen hoeveel stapjes de turtle moet nemen.
                example_code: |
                    ```
                    {print} Figuren tekenen
                    hoek {is} 90
                    {turn} hoek
                    {forward} 25
                    {turn} hoek
                    {forward} 25
                    ```
                story_text_2: "Daarnaast kon je in level 1 alleen maar linksaf of rechtsaf slaan. Dat is een beetje saai!\nIn level 2 kun je de neus van de turtle naar elke richting laten wijzen. \n\nGebruik 90 graden om een kwartslag te draaien. Een heel rondje draaien is 360 graden. \nKun jij een figuurtje\
                    \ tekenen met deze code? Misschien een driehoek of een cirkel?\n"
                example_code_2: |-
                    {print} Schildpaddenrace!
                    hoek {is} 90
                    {turn} hoek
                    {forward} 25
                start_code: |-
                    {print} Schildpaddenrace!
                    hoek {is} 90
                    {turn} hoek
                    {forward} 25
            3:
                story_text: |
                    Ook bij je teken-schildpad kun je `{at} {random}` gebruiken! Dan loopt hij steeds een ander pad.
                    Kies met `{at} {random}` een hoek uit een lijstje. Als je regels 2 en 3 een paar keer herhaalt, krijg je een langere tekening.

                    ### Opdracht
                    Kun jij regel 2 en 3 kopiëren en plakken om een langere random code te maken?
                example_code: |
                    ```
                    hoeken {is} 10, 50, 90, 150, 250
                    {turn} hoeken {at} {random}
                    {forward} 25
                    ```
                start_code: |-
                    hoeken {is} 10, 50, 90, 150, 250
                    {turn} hoeken {at} {random}
                    {forward} 25
            4:
                story_text: |
                    In dit level moet je aanhalingstekens gebruiken bij `{print}` en `{ask}`. Ook bij het tekenen dus!
                example_code: |
                    ```
                    {print} 'Figuren tekenen'
                    hoek {is} 90
                    {turn} hoek
                    {forward} 25
                    {turn} hoek
                    {forward} 25
                    ```
                story_text_2: |
                    Je kunt de lijn ook van kleur laten wisselen met `{color}`. Kijk maar eens naar het voorbeeld.
                    Je kunt het commande `{color} {white}` gebruiken om onzichtbare lijnen te tekenen. Je kunt die witte lijnen b.v. gebruiken om ergens anders op het scherm te beginnen met tekenen.
                example_code_2: |
                    ```
                    {color} {white}
                    {forward} -80
                    {color} {green}
                    {forward} 50
                    {color} {yellow}
                    {forward} 50
                    {color} {red}
                    {forward} 50
                    ```
                start_code: |-
                    {print} 'Figuren tekenen'
                    hoek {is} 90
                    {turn} hoek
                    {forward} 25
            5:
                story_text: |
                    In dit level kun je met `{if}` een keuze maken. Bijvoorbeeld tussen verschillende soorten figuren.
                example_code: |
                    ```
                    {print} 'Figuren tekenen'
                    figuur {is} {ask} 'Wil je een driehoek of een vierkant?'
                    {if} figuur {is} driehoek hoek {is} 120
                    {else} hoek {is} 90
                    {turn} hoek
                    {forward} 25
                    {turn} hoek
                    {forward} 25
                    {turn} hoek
                    {forward} 25
                    {turn} hoek
                    {forward} 25
                    ```
                story_text_2: |
                    ### Opdracht
                    Vul je juiste getallen in om de code aan de praat te krijgen.
                    Probeer daarna om de optie 'achteruit' toe te voegen.

                    **Extra**  Maak het programma opnieuw en gebruik daarbij Noord, Oost, Zuid en West in plaats van links en rechts.
                    Op deze manier kun je nog meer richtingen gebruiken, zoals Noordoost en Zuidwest.
                example_code_2: |
                    ```
                    richting {is} {ask} 'Wil je links, rechts of rechtdoor?'
                    {if} richting {is} links {turn} _
                    {if} richting  {is} rechts {turn} _
                    {forward} 100
                    ```
                start_code: |-
                    {print} 'Figuren tekenen'
                    figuur {is} {ask} 'Wil je een vierkant of een driehoek?'
                    {if} figuur {is} driehoek hoek {is} 120 {else} hoek {is} 90
                    {turn} hoek
                    {forward} 25
            6:
                story_text: |
                    In dit level kun je gaan rekenen en kun je daarmee verschillende figuren tekenen.
                    Misschien heb je op school al geleerd dat een heel rondje rond draaien 360 graden is. Zo niet, dan weet je het nu!
                    Daarom gebruik je voor een vierkant ook 90 graden. 360 gedeeld door 4 is 90.
                    Nu we met Hedy kunnen rekenen, kunnen we alle figuren tekenen die we maar willen!
                example_code: |
                    ```
                    hoeken = {ask} 'Hoeveel hoeken krijgt dit figuur?'
                    hoek = 360 / hoeken
                    {forward} 50
                    {turn} hoek
                    {forward} 50
                    {turn} hoek
                    {forward} 50
                    {turn} hoek
                    {forward} 50
                    {turn} hoek
                    {forward} 50
                    {turn} hoek
                    {forward} 50
                    {turn} hoek
                    ```
                start_code: '{print} ''Figuren tekenen'''
            8:
                story_text: "Nu we meerdere regels kunnen herhalen, kunnen we makkelijker figuren maken.\nWant we hoeven maar één keer in te stellen wat de hoek is, en die variabele steeds gebruiken in de `{repeat}`.\n\n### Opdracht 1\n De voorbeeldcode tekent een vierkant. Verander dat in een ander figuur\
                    \ zoals een driehoek of zeshoek. Je moet daarvoor twee regels veranderen!\nTip: een heel rondje is 360 graden.                   \n\n### Opdracht 2\nMaak nu een tekening naar je eigen inzicht, met minstens twee verschillende veelhoeken.\n"
                example_code: |
                    ```
                    hoek = 90
                    {repeat} 10 {times}
                        {turn} hoek
                        {forward} 50
                    ```
                story_text_2: |
                    **Extra** We kunnen nu het programma verbeteren dat verschillende figuren tekent. Maak de code af en je kunt iedere veelhoek tekenen.
                example_code_2: |
                    ```
                    kanten = {ask} 'Hoeveel hoeken krijgt dit figuur?'
                    hoek = 360 / kanten
                    {repeat} kanten {times}
                        {turn} _
                        {forward} _
                    ```
                start_code: hoeken = {ask} 'Hoeveel hoeken krijgt dit figuur?'
            9:
                story_text: |
                    We kunnen met een `{repeat}` in een `{repeat}` complexere figuren maken.

                    ### Opdracht 1
                    De voorbeeldcode tekent drie zwarte driehoeken, verander dat in vijf roze vierkanten.

                     **Extra** Maak je eigen figuur bestaande uit minstens twee verschillende vormen.
                example_code: |
                    ```
                    {color} {black}
                    {repeat} 3 {times}
                        {repeat} 3 {times}
                            {forward} 10
                            {turn} 120
                        {color} {white}
                        {forward} 50
                        {color} {black}
                    ```
                start_code: '# place your code here'
<<<<<<< HEAD
            12:
                story_text: |
                    We kunnen functies gebruiken om complexere figuren te tekenen met minder code.
                    ### Opdracht 1
                    Vul de functie in zodat er drie vierkanten getekend worden. Als je wil dat het plaatje mooier wordt, kun je de lijntjes tussen de vierkanten in wit maken.

                    ### Opdracht 2
                    De code kan zelfs nog korter. Vul de laatste regels aan met een `{repeat}`, zodat het figuur dezelfde vorm behoudt.

                    ### Opdracht 3
                    Maak je eigen tekening met verschillende figuurtjes.
                    Verander het aantal figuren met `{repeat}` en de vorm van het figuur met `{define}`
                example_code: |
                    ```
                    {define} vierkant
                        {repeat} 4 {times}
                            {turn} _
                            {forward} _
                    {call} vierkant
                    {forward} 50
                    {call} vierkant
                    {forward} 50
                    {call} vierkant
                    ```
                start_code: |
                    {define} vierkant
                        {repeat} 4 {times}
                            {turn} _
                            {forward} _
                    {call} vierkant
                    {forward} 50
                    {call} vierkant
                    {forward} 50
                    {call} vierkant
=======
            10:
                story_text: |
                    In this level you can make the turtle draw a figure.
                    The turtle will travel the distances in the list, one by one, making bigger and bigger steps.
                    ### Exercise 1
                    Add a 90 degree turn in the loop, so that a spiral is drawn.
                    Add at least 5 numbers to the list, so the spiral grows larger.
                     **(extra)** can you change the spiral into another shape? Experiment with numbers for the turn!
                    ### Exercise 2
                    The spiral is drawn outwards, make it go inwards?
                example_code: |
                    ```
                    {turn} 90
                    afstanden = 10, 20, 30, 40, 50, 60
                    {for} afstand {in} afstanden
                        {forward} afstand
                start_code: '# Write your code here'
>>>>>>> e3bdfb62
    while_command:
        name: '{while}'
        default_save_name: zolang
        description: introduceert het zolang commando
        levels:
            15:
                story_text: |-
                    Nu gaan we een nieuwe loop leren: De `{while}` loop!
                    We gaan door zo lang het statement dat we hebben waar is.
                    Vergeet dus niet in de loop de waarde te veranderen.

                    Dus bij de voorbeeldcode gaan we door totdat er een goed antwoord is gegeven.
                    Als er nooit een goed antwoord wordt gegeven, dan stopt de loop nooit!
                example_code: |
                    ```
                    antwoord = 0
                    {while} antwoord != 25
                        antwoord = {ask} 'What is 5 times 5?'
                    {print} 'Je hebt een correct antwoord gegeven'
                    ```
                start_code: |-
                    antwoord = 0
                    {while} antwoord != 25
                        antwoord = {ask} 'Wat is 5 keer 5?'
                    {print} 'Goed gedaan!'
    years:
        name: Oud en Nieuw
        default_save_name: Oud en Nieuw
        description: Aftellen naar het nieuwe jaar
        levels:
            11:
                story_text: |
                    In dit level kan je `{for}` en `{range}` gebruiken om af te tellen met Oud en Nieuw.

                    ### Opdracht
                    Maak de code af zodat er wordt afgeteld. Je mag zelf kiezen vanaf welk getal.
                    Voeg ook een `{sleep}` toe zodat er steeds een tel voorbij gaat voor er een nieuw getal komt.
                example_code: |
                    ```
                    {for} getal {in} {range} _ {to} _
                        {print} getal
                    {print} 'Gelukkig Nieuwjaar!
                    ```
                start_code: '# Jouw code komt hier'<|MERGE_RESOLUTION|>--- conflicted
+++ resolved
@@ -3975,7 +3975,6 @@
                         {color} {black}
                     ```
                 start_code: '# place your code here'
-<<<<<<< HEAD
             12:
                 story_text: |
                     We kunnen functies gebruiken om complexere figuren te tekenen met minder code.
@@ -4010,7 +4009,6 @@
                     {call} vierkant
                     {forward} 50
                     {call} vierkant
-=======
             10:
                 story_text: |
                     In this level you can make the turtle draw a figure.
@@ -4028,7 +4026,6 @@
                     {for} afstand {in} afstanden
                         {forward} afstand
                 start_code: '# Write your code here'
->>>>>>> e3bdfb62
     while_command:
         name: '{while}'
         default_save_name: zolang
