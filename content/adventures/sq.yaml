adventures:
    story:
        name: Tregim
        default_save_name: Tregim
        description: Tregim
        levels:
            1:
                story_text: |
                    Në nivelin 1, ju mund të krijoni një tregim me një tjetër personazh kryesor që mund ta shtoni vetë.

                    Në rreshtin e parë, përdorni komandën `{ask}` dhe pyetni cili do jetë personazhi kryesor në tregim.

                    Pas rreshtit të parë, filloni me `{print}` nëse fjalia duhet të printohet.
                    Përdorni `{echo}` Nëse doni që personazhi kryesor të jetë në fund të fjalisë.
                example_code: |
                    ```
                    {ask} Personazhi kryesor në tregim është
                    {print} Personazhi kryesor tani ecën në pyll
                    {echo} Ai është i pak i frikësuar,
                    {print} Ai dëgjon zëra kudo
                    {print} Ai frikësohet se ky pyll është me fantazma
                    ```
                story_text_2: |
                    A mund ta bëni historinë tuaj në Hedy tani duke përdorur `{print}`, `{ask}` dhe `{echo}`?
            2:
                story_text: |
                    Në nivelin e 2, ju mund ta bëni tregimin më jetë më argëtues. Emri i personazhit tuaj kryesor mund të jetë kudo në fjali.

                    Ju duhet të programoni pak më shumë për këtë. Ju tani duhet ti jepni një emër personazhit tuaj kryesor.

                    Ju mund ta përdorni atë emër kudo në fjali.

                    ### Sfidë
                    A mund të bëni vetë një histori duke përdorur një ndryshore? Mund të shtoni edhe më shumë variabla?
                example_code: |-
                    ```
                    emri {is} {ask} Cili është emri i personazhit kryesor?
                    {print} emri është tani duke vrapuar në pyll
                    {print} emri është pak i frikësuar
                    {print} Papritur ai dëgjon një zë të çuditshëm...
                    {sleep}
                    {print} emri është i frikësuar se ky pyll ka fantazma
                    ```
            3:
                story_text: |
                    Në nivelin e 3-të, ju mund ta bëni tregimin më argëtues. Tani mund të përdorni rastësinë për çfarëdo bishe, kafshe ose pengesë tjetër, si kështu:
                example_code: |
                    ```
                    kafshët {is} 🦔, 🐿, 🦉, 🦇
                    {print} Ai tani dëgjon zërin e kafshët {at} {random}
                    ```
                story_text_2: |
                    Komanda `{add}` mund të ju duhet në tregim.
                example_code_2: |
                    ```
                    {print} Ai dëgjon një zë
                    kafshët {is} 🐿, 🦔, 🦇, 🦉
                    kafsha {is} {ask} Çfarë mendoni se është?
                    {add} kafsha {to_list} kafshët
                    {print} ishte kafshët {at} {random}
                    ```
                story_text_3: |
                    Ky është një shembull për komandën `{remove}` në tregimin tuaj.

                    ### Sfidë
                    A mund t'i përdorni 3 komandat e reja `{at} {random}`, `{add} {to_list}` dhe `{remove} {from}` në tregimin tuaj?
                example_code_3: |
                    ```
                    {print} Çanta e tij u bë shumë e rëndë.
                    {print} Brenda kishte një shishe me ujë, një dritë dore dhe një tullë.
                    çanta {is} ujë, dritë, tullë
                    hiqeni {is} {ask} Cilin artikull doni ta hiqni?
                    {remove} hiqeni {from} çanta
                    ```
            5:
                story_text: |
                    Në këtë nivel mund të programoni përfundime të ndryshme, që do ta bëje tregimin tuaj më argëtues.

                    ### Sfidë
                    Mendoni dy përfundime të tregimit tuaj, si për shembull:

                    - Princesha ecën nëpër pyll
                    - Ajo përplaset me një bishë

                    - Përfundimi i lumtur: Ajo merë shpatën e saj dhe bisha ikën menjëherë
                    - Përfundimi i keq: Bisha e hanë princeshën

                    Ju gjithashtu mund të siguroni se një emër mund të përdoret prapë. Kjo punon si edhe në nivelet e mëparshme. Mund ta kombinoni me komandën `{if}`, dhe pastaj keni bërë një program të tërë!
                example_code: |
                    ```
                    emri {is} {ask} 'Kush ecën në pyll?'
                    {print} emri 'ecën nëpër pyll'
                    {print} emri ' përballet me një bishë'
                    përfundimi {is} {ask} 'A doni përfundim të lumtur apo të keq?'
                    {if} përfundimi {is} lumtur {print} emri ' merë shpatën dhe bisha ikën menjëherë'
                    {else} {print} 'Bisha hanë ' emri
                    ```
            8:
                story_text: |
                    Në tregim, dikush përmend një fjalë disa herë. Si për shembull, kur dikush thirrën për ndihmë apo këndon një këngë.
                    Ju mund ti vendosni këto përsëritje në tregimin tuaj, në këtë nivel me komandën `{repeat}`.

                    ### Sfidë
                    A mund të bëni tregimin tuaj me përsëritje?
                example_code: |
                    ```
                    {print} 'Princi vazhdonte të thërriste për ndihmë'
                    {repeat} 5 {times} {print} 'Ndihmë!'
                    {print} 'Pse askush nuk më ndihmon?'
                    ```
            9:
                story_text: |
                    Në këtë nivel mund të përdorni shumë rreshta në komandat {if}, në këtë mënyrë mund ti përmirësoni përfundimet e lumtura ose të këqija!

                    ### Sfidë
                    A mund të bëni tregimin tuaj me dy përfundime të ndryshme?
                example_code: |
                    ```
                    {print} 'Oh jo! T-Rex është duke u afruar'
                    përfundimi = {ask} 'A doni përfundim të lumtur apo të keq?'
                    {if} përfundimi {is} lumtur
                        {print} 'Pikërisht në kohë Rinori shkon prapa në makinën e kohës!'
                        {print} 'Majlinda shkruan kodin dhe...'
                        {print} '💥ZAP!💥'
                        {print} 'Ato janë kthyer brenda në garazhë'
                    {else}
                        {print} 'Majlinda thëret EJA RINOR! VRAPO MË SHPEJT'
                        {print} 'Por Rinori është shumë i ngadaltë...'
                        {print} 'T-Rex afrohet dhe e hanë me një të gëlltitur!🦖'
                    ```
            10:
                story_text: |
                    Në këtë nivel mund të përdorni komandat një mbi një `{if}`, `{repeat}` ose `{for}` komandat brenda komandave tjera si `{if}`, `{repeat}` ose `{for}`. Kjo ju lejon shumë opsione dhe u ndihmon ta bëni tregimin tuaj më interaktive.
                example_code: |
                    ```
                    {print} 'Rina është duke ecur në qendër të qytetit'
                    vendi = {ask} 'A është Rina duke shkuar në shitore, apo është duke shkuar në shtëpi?'
                    {if} vendi {is} shitore
                        {print} 'Ajo hyn në shitore.'
                        {print} 'Rina shikon një libër interesant'
                        libri = {ask} 'A e blen Rina librin?'
                        {if} libri {is} po
                            {print} 'Rina e blen librin dhe shkon në shtëpi'
                        {else}
                            {print} 'Rina del nga dyqani dhe shkon në shtëpi'
                    {else}
                        {print} 'Rina shkon në shtëpi'
                    ```
            11:
                story_text: |
                    Në këtë nivel ju mund të përdorni komandën {for} në tregimin tuaj. Në këtë mënyrë lehtësisht mund ta programoni librin e fëmijëve 'ariu i murrmë, ariu i murrmë, çfarë po sheh?'.
                example_code: |
                    ```
                    kafshët = zogu i kuq, delja e zezë, bretkosë e gjelbër, pata e verdhë, fëmiu i vogël
                    {print} 'ariu i murmë'
                    {print} 'ariu i murmë'
                    {print} 'Çfarë po sheh?'
                    {for} kafsha {in} kafshët
                        {print} 'Un shoh një ' kafsha ' që shikon nga unë'
                        {print} kafsha
                        {print} kafsha
                        {print} 'Çfarë po sheh?'
                    {print} 'Un i shoh të gjitha kafshët që më shikojnë!'
                    ```
            16:
                story_text: |
                    Duke përdorur komandën `{while}` mund ta bëni tregimin më interesante. Për shembull, ju mund të përdorni `{while} game == 'on'` kështu që ju mund të luani derisa loja të mbarojë.
                    Ose ju mund të përdorni `{while} sword == 'lost'` kështu që lojtari nuk mund të vazhdojë lojën pa mos e gjetur shpatën.

                    ### Exercise
                    The example code shows you how to use the `{while}` loop in a story. Now **think of your own scenario** in which the player has to find something before they can continue.
                example_code: |
                    ```
                    çelsat = 'humbur'
                    {print} 'Ti je duke qëndruar në kopsht dhe i ke humbur çelsat.'
                    {print} 'Ku doni që të kërkoni për ato?'
                    {print} 'Ju mund të zgjidhni: dru, lule, gur, kuti'
                    {while} çelsat == 'humbur'
                        vendi = {ask} 'Ku doni që të kërkoni?'
                        {if} vendi == 'lule'
                            {print} 'Ja ku janë!'
                            çelsat = 'gjetur'
                        {else}
                            {print} 'Jo, nuk janë në' vendi
                    {print} 'Tani mund të hyni në shtëpi!'
                    ```
    calculator:
        name: Kalkulatori
        default_save_name: Kalkulatori
        description: Krijoni një kalkulator
        levels:
            7:
                story_text: |
                    Tani që mund të kalkuloni, ju gjithashtu mund të bëni një kalkulator.
                example_code: |
                    ```
                    numri_1 {is} {ask} 'Plotëso numrin e parë:'
                    numri_2 {is} {ask} 'Plotëso numrin e dytë:'
                    përgjigje_saktë = numri_1 * numri_2
                    {print} numri_1 ' herë ' numri_2 ' është 'përgjigje_saktë
                    ```
                story_text_2: |
                    Llogaritësi i mësipërm do të llogarisë përgjigjen për ju, por ju gjithashtu mund të bëni një program për të testuar aftësitë tuaja matematikore, si kjo:
                    Plotësoni vendet bosh për ta bërë të plotë!
                example_code_2: |
                    ```
                    përgjigje_saktë = 11 * 27
                    përgjigje = {ask} 'Sa është 11 herë 27?'
                    {if} përgjigje {is} _ {print} 'punë e mirë!'
                    {else} {print} 'Gabim! Ishte ' _
                    ```
                story_text_3: |
                    Ju gjithashtu mund ta lini kompjuterin të bëjë shuma të rastësishme vetë duke përdorur rastësi.
            10:
                story_text: |
                    Në nivelet e mëparshme ju keni mësuar se si të bëni një kalkulator, në këtë nivel mund ta zgjeroni atë kod dhe ta shndërroni atë në një lojë të vogël matematikore.
                    ### Sfidë
                    A mund ta përfundoni rreshtin 10 për ta bërë programin të funksionojë?
                example_code: |
                    ```
                    pikë = 0
                    {repeat} 10 {times}
                        numrat = 1, 2, 3, 4, 5, 6, 7, 8, 9, 10
                        numri1 = numrat {at} {random}
                        numri2 = numrat {at} {random}
                        përgjigja_saktë = numri1 * numri2
                        {print} 'Sa bëjnë ' numri1 ' herë ' numri2 '?'
                        përgjigja = {ask} 'Shkruani përgjigjen tuaj këtu...'
                        {print} 'Përgjigja juaj është' përgjigja
                        {if} _{is} _
                            pikë = pikë + 1
                    {print} 'Punë mirë! Pikët tuaja janë... ' pikë ' nga 10!'
                    ```
            16:
                story_text: |
                    Ju mund ta shtoni komandën `{while}` në lojën me kalkulator që e mësuat në nivelin e mëparshëm.
                    Kjo siguron se lojtarët nuk mund të vazhdojnë në pyetjen tjetër {if}(nëse) përgjigjen gabim.

                    ### Exercise
                    Add the `{while}` loop in the function, ask the player what number_1 times number_2 is and print their answer.
                    Then `{call}` the function.
    dice:
        name: Zare
        default_save_name: Zare
        description: Bëjeni zarin tuaj
        levels:
            3:
                story_text: |
                    Në këtë nivel mund të zgjedhim nga një listë. Me këtë mund ta lëmë që kompjuteri të zgjedhë një anë nga zari.
                    Shikoni tek lojërat që keni në dollap në shtëpinë tuaj.
                    A janë këto loja me një zar (special)? Gjithashtu mund ta kopjoni me këtë kod.
                    Si për shembull, the dice of the game Earthworms with the numbers 1 to 5 and an earthworm on it.

                    ![Kërmilli i tokës me 1 deri 5 dhe me një kërmill mbi të](https://cdn.jsdelivr.net/gh/felienne/hedy@24f19e9ac16c981517e7243120bc714912407eb5/coursedata/img/dobbelsteen.jpeg)
                example_code: |
                    ```
                    zgjedhjet {is} 1, 2, 3, 4, 5, kërmilli
                    {print} zgjedhjet {at} {random}
                    ```
                story_text_2: |
                    Zarat në shembullin e mësipërm janë zare për një lojë specifike. Mund të bëni zare normale?
                    Apo zare të tjerë të veçantë nga një lojë tjetër?
                example_code_2: |
                    ```
                    zgjedhjet {is} _
                    ```
            4:
                story_text: |
                    Në këtë nivel ne mund ta bëjmë që fjalia të ketë vlerën e zarit, me thonjëza sigurisht.
                    Këtë herë shembulli i dhënë nuk është i plotësuar. A mund ta përfundoni kodin?
            5:
                story_text: |
                    Mund ta bëni prapë zarin në këtë nivel me komandën `{if}`.
                    Përfundojeni shembullin e dhënë që kodi të thotë "Ju mund të ndaloni së hedhuri" sapo të keni hedhur një krimb toke.

                    Ndoshta doni që të rikrijoni një zare nga një lojë tjetër. Është në rregull! Atëherë bëni reagimin tuaj. Shembull 'po' për numrin 6 dhe 'me keqardhje' për diçka tjetër {else}.
                example_code: |
                    ```
                    zgjedhjet {is} 1, 2, 3, 4, 5, krimb_toke
                    hidhe {is} _
                    {print} 'ti ke hedhur' _
                    {if} _ {is} krimb_toke {print} 'Mund të ndaloni së hedhuri.' _ {print} 'Duhet ta hidhni përsëri!'
                    ```
            7:
                story_text: |
                    Mund përsëri të bëni zarin e krimbit të tokës, por tani gjithashtu mund ta kalkuloni sa pikë keni hedhur.
                    Ju mund ta dini që krimbi njihet si 5 pikë. Pas një të hedhuri, ju mund menjëherë ta kalkuloni sa pikë keni hedhur.
                    Ky është kodi që kalkulon pikët për një zar:

                    ### Sfidë
                    A mund ta bëni kodin në mënyrë që të merrni rezultatin total për 8 zare? Për ta bërë këtë, duhet të prisni dhe ngjitni disa rreshta të kodit.
                example_code: |
                    ```
                    zgjedhjet = 1, 2, 3, 4, 5, krimi_tokes
                    pikët = 0
                    hedhja = zgjedhjet {at} {random}
                    {print} 'ju keni hedhur' hedhja
                    {if} hedhja {is} krimi_tokes pikët = pikët+ 5 {else} pikët= pikët + hedhja
                    {print} 'këto janë' pikët ' pikë'
                    ```
                example_code_2: |
                    A mundët që të kalkuloni pikët për 8 zare? U desh të kopjoni shumë apo? Ne do ta bëjmë më të lehtë në nivelin 7!
            8:
                story_text: |
                    Ju mund përsëri ta bëni një zare në nivelin 5. Me komandën `{repeat}` ju mund lehtë të hidhni një dorë me zare.
                    Tentoni ta përfundoni kodin e dhënë si shembull! Vijat duhet të kenë disa komanda dhe shkronja.

                    Ndoshta doni të bëni një zare komplet tjetër. Sigurisht që mundeni!
                example_code: |
                    ```
                    zgjedhjet = 1, 2, 3, 4, 5, krimi_tokes
                    {repeat} _ _ {print} _ _ _
                    ```
            11:
                story_text: |
                    A është secilit duke i marrë shumë kohë hedhja e zareve? Në këtë nivel ju mund ta bëni që Hedy ti hedhë të gjitha zaret në të njëjtën kohë!
                    A mund të plotësoni rreshtin e saktë të kodit në vendet bosh?
                example_code: |
                    ```
                    lojtarët = Ana, Jetoni, Agimi
                    zgjedhjet = 1, 2, 3, 4, 5, 6
                    _
                        {print} lojtari ' ka hedhur' zgjedhjet {at} {random}
                        {sleep}
                    ```
    dishes:
        name: Enët?
        default_save_name: Enët
        description: Përdorni kompjuterin ta shihni kur i lanë enët (Fillo në nivelin 2)
        levels:
            3:
                story_text: |
                    A nuk jeni dakord në shtëpi se kush ti lajë enët apo kush ta ndryshojë kutinë e mbeturinave?
                    Pastaj mund ta lëni kompjuterin të zgjedhë në mënyrë të drejtë. Mund ta programoni në këtë nivel!
                    E bëni një listë me pjesëtarët e familjes. Pastaj zgjidhni '{at} {random}' nga lista.
                example_code: |
                    ```
                    njerëzit {is} nëna, babi, Erza, Sara
                    {print} njerëzit {at} {random}
                    ```
                story_text_2: |
                    A nuk doni që ti lani enët? Ndryshoni programin që të hiqni emrin tuaj nga lista me komandën `{remove}` `{from}`.
            4:
                story_text: |
                    Me thonjëza mund ta bëni planin e larjeve të enëve më të bukur.
                    Këtë herë shembulli nuk është i plotësuar.

                    A mund ta plotësoni kodin? Çdo boshllëk duhet të zëvendësohet me një fjalë apo simbol.

                    Këshillë: Mos harroni thonjëzat!
                example_code: |
                    ```
                    njerëzit {is} nëna, babi, Erza, Sara
                    {print} _ enët janë larë nga _
                    {sleep}
                    {print} njerëzit {at} _
                    ```
            5:
                story_text: |
                    Me komandën `{if}` ju tani mund të argëtoheni më shumë me zgjedhje në program. Ju tani mund ta keni programim që i përgjigjet zgjedhjes së bërë nga kompjuteri.

                    A mund ta përfundoni kodin i cili printon 'shumë keq' kur është radha e juaj ndërsa në të kundërt 'po!'?
                    Mos harroni thonjëzat!
                example_code: "```\nnjerëzit {is} nëna, babi, Erza, Sara\nlarësiEnëve {is} njerëzit {at} {random}\n{if} larësiEnëve {is} Sara {print} _ shumë keq un e kam ti lajë enët _ \n{else} {print} 'fatmirësisht nuk ka enë sepse ' _ ' është veçse duke i larë'\n```\n"
            7:
                story_text: |
                    Sa shpesh duhet që secili ti lajë enët? A është e drejtë? Mund të numëroni në këtë nivel.
                example_code: |
                    ```
                    njerëzit = nëna, babi, Erza, Sara
                    erza_lanë = 0
                    larësi_enëve = njerëzit {at} {random}
                    {print} 'Larësi i enëve është' larësi_enëve
                    {if} larësi_enëve {is} Erza erza_lanë = erza_lanë + 1
                    {print} 'Erza do ti lajë enët këtë javë' erza_lanë 'herë'
                    ```

                    Tani kund të kopjoni rreshtat 3 deri 5 disa herë (p.sh. 7 herë për të gjithë javën) për të kalkuluar për të gjithë javën.
                    A e bëni kodin për të gjithë javën?
                story_text_2: |
                    Nëse jeni shumë pafat, programi mund të ju zgjedhë juve ti lani enët për të gjithë javën! Nuk është e drejtë!
                    Për të krijuar një sistem të drejtë, mund ta përdorni komandën `{remove}` për të hequr njeriun e zgjedhur nga lista. Kështu që nuk keni që ti lani enët derisa dikush tjetër ti kishte larë.

                    E hëna dhe e marta janë gati për ju! A mund ti shtoni ditët e mbetura të javës?
                    Dhe... A mund të gjeni një zgjidhje kur lista është bosh?
                example_code_2: |
                    ```
                    njerëzit = nëna, babi, Erza, Sara
                    larësi_enëve = njerëzit {at} {random}
                    {print} 'Të hënën enët janë larë nga: ' larësi_enëve
                    {remove} larësi_enëve {from} njerëzit
                    larësi_enëve = njerëzit {at} {random}
                    {print} 'Të martën enët janë larë nga: ' larësi_enëve
                    {remove} larësi_enëve {from} njerëzit
                    larësi_enëve = njerëzit {at} {random}
                    ```
            8:
                story_text: |
                    Me komandën `{repeat}` mund të përsëritni pjesë nga kodi. Mund ta përdorni që të kalkuloni kush do ti lajë enët për të gjithë javën.
                example_code: |
                    ```
                    njerëzit = nëna, babi, Erza, Sara
                    {repeat} _ _ {print} 'larësi i enëve është' _
                    ```
            11:
                story_text: |
                    Në këtë nivel, ju mund të bëni një orar më të mirë të larjes së enëve.
                example_code: |
                    ```
                    ditët = E hënë, E martë, E mërkurë, E enjte, E premte, E shtunë, E diel
                    emrat = nëna, babi, Erza, Sara
                    _ dita _ ditët
                        {print} emrat {at} {random} ' i lanë enët në ditën e ' dita
                    ```
    fortune:
        name: Fallxhore
        default_save_name: Fallxhore
        description: Lëreni Hedy të parashikojë të ardhmen
        levels:
            1:
                story_text: |
                    A keni qenë ndonjëherë në një karnaval dhe të është parashikuar e ardhmja nga një fallxhore? Apo keni luajtur ndonjëherë me një top magjik tetë?
                    Atëherë ju ndoshta e dini se ata nuk mund ta parashikojnë vërtetë të ardhmen tuaj, por është akoma argëtuese të luash!

                    Në nivelet e ardhshme mund të mësoni se si të krijoni makinën tuaj të tregimit të fatit!
                    Në nivelin 1 mund të filloni lehtësisht duke e lënë Hedy-n të prezantohet si një fallxhore dhe ta lini të {echo} përgjigjet e lojtarëve.
                    Si kjo:
                example_code: |
                    ```
                    {print} Përshëndetje, unë jam Hedy fallxhori!
                    {ask} Kush jeni ju?
                    {print} Më lejoni t'i hedh një sy topit tim të kristaltë
                    {print} Ah po e shoh.. e shoh...
                    {echo} Emri yt është
                    ```
                story_text_2: |
                    Hedy tani ju tregon vetëm emrin tuaj. A mund ta zgjeroni kodin në mënyrë që Hedy të mund të parashikojë më shumë gjëra për ju?
                    Natyrisht, Hedy nuk është ende një fallxhore shumë e mirë, pasi ajo mund të përsërisë vetëm përgjigjet që janë dhënë nga lojtarët!
                    Hidhni një sy në nivelin 2 për të përmirësuar parashikuesin tuaj të fatit.
            3:
                story_text: |
                    Në nivelet e mëparshme ju keni krijuar makinën tuaj të parë të tregimit të fatit, por Hedy nuk mund të parashikonte asgjë, vetëm {echo}.
                    Në këtë nivel, ju mund të përdorni një variabël dhe komandën `{at} {random}` për ta lënë Hedy-n të zgjedhë një përgjigje për ju. Shikoni këtë kod për shembull:
                example_code: |
                    Në këtë shembull, lojtari mund të {ask} Hedy-t një pyetje po-jo dhe Hedy do të zgjedhë një përgjigje të rastësishme për ju.
                    ```
                    {print} I’m Hedy the fortune teller!
                    pyetja {is} {ask} What do you want to know?
                    {print} Kjo është ajo që ju dëshironi të dini: pyetja
                    përgjigje {is} po, jo, ndoshta
                    {print} Topi im i kristaltë thotë...
                    {sleep} 2
                    {print} përgjigje {at} {random}
                    ```
                story_text_2: |
                    Tani, Hedy mund të përgjigjet vetëm po, jo ose ndoshta. A mund t'i jepni Hedy-t më shumë opsione përgjigjeje, si 'definitivisht' ose '{ask}(pyet) përsëri'.
            4:
                story_text: |
                    ### Sfidë
                    Ne kemi hequr të gjitha thonjëzat nga ky kod shembull, a mund t'i shtoni ato në të gjitha vendet e duhura?
                    ### Sfidë 2
                    Go back to the previous level and copy your fortune teller code. Make the code work in this level by adding quotation marks in the right spots.
                example_code: |
                    ```
                    _ Shtoni thonjëzat në këtë kod _
                    {print} Jam Hedy fallxhori!
                    pyetja {is} {ask} Çfarë doni të dini?
                    {print} Kjo është pyetja juaj:  pyetja
                    përgjigja {is} po, jo, ndoshta
                    {print} Topi im i kristaltë thotë...
                    {sleep} 2
                    {print} përgjigja {at} {random}
                    ```
            6:
                story_text: |
                    Në këtë nivel do të mësoni të (fshehurazi) t'i ktheni shanset në favorin tuaj, kur përdorni fallxhoren!
                    Duke përdorur `{if}` dhe `{else}` mund të siguroheni që gjithmonë do të merrni një foto të mirë, ndërsa njerëzit e tjerë mund të mos kenë.
                    Shikoni këtë shembull për të zbuluar se si.
                example_code: |
                    ```
                    {print} 'Jam Hedy fallxhori!'
                    {print} 'Mund të parashikoj nëse do të fitosh llotarinë nesër!'
                    person {is} {ask} 'Kush jeni ju?'
                    {if} person {is} Hedy {print} 'Ju sigurisht do të fitoni!🤩' {else} {print} 'Fat i keq! Dikush tjetër do të fitojë!😭'
                    ```
            7:
                story_text: |
                    Në këtë nivel ju mund të përdorni matematikën në parashikimet tuaja si një fallxhor. Kjo ju lejon të krijoni formula (të pamenda) për të llogaritur të ardhmen.
                    Për shembull, mund të llogarisni sa të pasur do të bëheni ose sa fëmijë do të keni kur të rriteni.



                    ### Sfidë
                    A mund të mendoni për makinën tuaj të tregimit të fatit?
                example_code: |
                    ```
                    {print} 'Jam Hedy fallxhori!'
                    {print} 'Mund të parashikoj se sa fëmijë do të keni kur të rriteni!'
                    mosha = {ask} 'Sa vjeçar jeni?'
                    vëllezër_motra = {ask} 'Sa vëllezër ose motra keni?'
                    gjatësia = {ask} 'Sa i/e gjatë jeni në centimetra?'
                    fëmijët = gjatësia / mosha
                    fëmijët = fëmijët - vëllezër_motra
                    {print} 'Ju do keni ...'
                    {sleep}
                    {print} fëmijët ' fëmijë!'
                    ```

                    Nëse shembulli i mëparshëm nuk ishte mjaft budalla për ju, hidhini një sy këtij!
                    ```
                    {print} 'Jam Hedy fallxhori!'
                    {print} 'Un do të parashikoj sa të zgjuar jeni!'
                    futboll = {ask} 'Në shkallën 1-10 sa e pëlqeni futbollin?'
                    banane = {ask} 'Sa banane keni ngrënë këtë javë?'
                    higjiena = {ask} 'Sa herë i keni larë duart sot?'
                    rezultati = banane + higjiena
                    rezultati = rezultati * futboll
                    {print} 'Ju jeni ' rezultati ' përqind të zgjuar.'
                    ```
            8:
                story_text: |
                    Në këtë nivel mund të përdorni komandën `{repeat}`(përsërit) për ta bërë kompjuterin tuaj të tregojë fate të shumta në të njëjtën kohë.
                example_code: |
                    ```
                    {print} 'Jam Hedy fallxhori!'
                    {print} 'Ju mund të pyetni 3 pyetje!'
                    {repeat} 3 {times} pyetja = {ask} 'Çfarë doni të dini?'
                    përgjigja = po, jo, ndoshta
                    {repeat} 3 {times} {print} 'Topi im i kristaltë thotë... ' përgjigja {at} {random}
                    ```
            9:
                story_text: |
                    Në nivelet e mëparshme keni mësuar se si të përdorni `{repeat}` për ta bërë fallxhoren t'u përgjigjet 3 pyetjeve me radhë, por ne patëm një problem me printimin e pyetjeve.
                    Tani ai problem është zgjidhur, për shkak të mënyrës së re të përdorimit të komandës `{repeat}`.
                    Në shembullin tjetër mund të pyesni fallxhoren tuaj 3 pyetje dhe gjithashtu t'i printoni ato!

                    ### Sfidë
                    A mund ta plotësoni saktë komandën `{repeat}` në vendet bosh?
                example_code: |
                    ```
                    {print} 'Jam Hedy fallxhori!'
                    {print} 'Ju mund të pyetni 3 pyetje.'
                    përgjigja = po, jo, ndoshta
                    _ _ _
                       pyetja = {ask} 'Çfarë doni të dini?'
                       {print} pyetja
                       {sleep}
                       {print} 'Topi im i kristaltë thotë...' përgjigja {at} {random}
                    ```
            11:
                story_text: |
                    Në këtë nivel do të mësoni se si të programoni lojën MASH (rezidencë, apartament, kasolle, shtëpi). Në këtë lojë ju mund të parashikoni për të gjithë lojtarët menjëherë se si do të duket e ardhmja e tyre.
                example_code: |
                    ```
                    shtëpija = rezidencë, apartament, kasolle, shtëpi
                    dashuron = askënd, një mbretëror, fqinjin e tyre, dashurinë e tyre të vërtetë
                    kafshë_shtëpiake = qeni, maca, elefanti
                    emrat = Jehona, Valbona, Vetoni
                    {for} emri {in} emrat
                        {print} emri ' jeton në një ' shtëpija {at} {random}
                        {print} emri ' do të martohet me ' dashuron {at} {random}
                        {print} emri ' do të ketë ' kafshë_shtëpiake {at} {random} ' si kafshën e tyre shtëpiake.'
                        {sleep}
                    ```
    haunted:
        name: Shtëpia e përhumbur
        default_save_name: Shtëpia e përhumbur
        description: Ik nga shtëpia e përhumbur
        levels:
            1:
                story_text: |
                    Në këtë aventurë ju po punoni për të bërë një lojë në të cilën ju duhet të ikni nga një shtëpi e përhumbur duke zgjedhur derën e duhur.
                    Nëse zgjidhni derën e duhur do të mbijetoni, por nëse jo një përbindësh i tmerrshëm mund të...

                    Në nivelin 1, ne fillojmë lojën tonë të shtëpisë së përhumbur duke krijuar një histori të frikshme dhe e pyesim lojtarin se çfarë përbindëshi do të shohë në shtëpinë e përhumbur.
                example_code: |
                    ```
                    {print} Si arrita këtu?
                    {print} Mbaj mend që shoku im më tha të shkoja në rezidencën e vjetër...
                    {print} dhe papritmas gjithçka u nxi.
                    {print} Por si përfundova në dysheme...?
                    {print} Më dhemb koka sikur jam goditur nga një shkop bejsbolli!
                    {print} Çfarë është ai tingull?
                    {print} Oh jo! Ndihem sikur nuk jam vetëm në këtë shtëpi!
                    {print} Më duhet të iki nga këtu!
                    {print} Janë 3 dyer para meje..
                    {ask} Cilën derë duhet të zgjedh?
                    {echo} Zgjedh derën
                    {print} ...?
                    ```
                story_text_2: |
                    Mund ta përfundoni historinë e frikshme? Apo krijoni historinë tuaj të shtëpisë së përhumbur?
            2:
                story_text: |
                    Në këtë shtëpi të përhumbur ju mund të zgjidhni përbindëshat tuaja me emoji. Sigurisht që mund të përdorësh edhe fjalë.
                example_code: |
                    ```
                    përbindëshi_1 {is} 👻
                    përbindëshi_2 {is} 🤡
                    përbindëshi_3 {is} 👶
                    {print} Ju hyni në shtëpinë e përhumbur.
                    {print} Papritur shihni një përbindëshi_1
                    {print} Ju vraponi në dhomën tjetër, por një përbindëshi_2 ju pret atje!
                    {print} Oh jo! Shkoni shpejt në kuzhinë.
                    {print} Por ndërsa hyni, përbindëshi_3 ju sulmon!
                    ```
                story_text_2: |
                    Në shembullin e mësipërm, përbindëshat janë të paracaktuar. Pra, sa herë që ekzekutoni kodin tuaj, dalja është e njëjtë.
                    A mund të shtoni komandat `{ask}` për ta bërë shtëpinë e përhumbur ndërvepruese dhe për t'i bërë lojtarët të zgjedhin përbindëshat që hasin?
                example_code_2: |
                    ```
                    përbindësh_1 {is} _
                    përbindësh_2 {is} _
                    përbindësh_3 {is} _
                    {print} Ju hyni në shtëpinë e përhumbur.
                    {print} Papritur shihni një përbindësh_1
                    {print} Ju vraponi në dhomën tjetër, por një përbindësh_2 ju pret atje!
                    {print} Oh jo! Shkoni shpejt në kuzhinë.
                    {print} Por ndërsa hyni, përbindësh_3 ju sulmon!
                    ```
            3:
                story_text: |
                    Në nivelet e mëparshme ju keni bërë një hyrje në lojën tuaj të shtëpisë së përhumbur, por siç mund ta keni vënë re, historia do të kishte gjithmonë një fund të tmerrshëm.
                    Në këtë nivel ju mund ta bëni historinë tuaj më interaktive duke ndryshuar rezultatin e lojës; herë do të hahet, ndonjëherë do të ikësh!
                    Lëreni Hedy të vendosë rastësisht!
            4:
                story_text: |
                    Në këtë nivel ju mësoni se si të përdorni thonjëza në lojërat tuaja.
                    A mund të bëni prova të nivelit 4 të Shtëpisë së Përhumbur?
                example_code: |
                    ```
                    {print} _ Ik nga shtëpia e përhumbur! _
                    {print} _ Ka 3 dyer perpara... _
                    zgjedhja {is} {ask} _ Cilën derë zgjidhni? _
                    {print} _ Zgjodhe derën ... _ zgjedhja
                    përbindëshit {is} një mumje, një vampir, ASGJE JU KENI IKUR
                    {print} _ E shihni... _
                    {sleep}
                    {print} përbindëshit {at} {random}
                     ```
            5:
                story_text: |
                    Deri në këtë nivel, loja e shtëpisë së përhumbur gjithmonë i kërkonte lojtarit të zgjidhte një derë, por siç mund ta keni vënë re, ata nuk duhej të përgjigjeshin saktë.
                    Nëse lojtari plotësonte një përgjigje krejtësisht të rastësishme, loja do të funksiononte akoma dhe lojtari mund të fitonte (pavarësisht se nuk kishte zgjedhur një derë).
                    Në këtë nivel ju mund ta fitoni lojën vetëm duke zgjedhur të njëjtën derë që Hedy zgjodhi rastësisht.

                    ### Sfidë
                    A mund të gjeni 4 fjalët që mungojnë për të plotësuar kodin?
                example_code: |
                    ```
                    {print} 'Ik nga shtëpia e përhumbur!'
                    {print} 'Ka 3 dyer para jush...'
                    dyert {is} 1, 2, 3
                    përbindëshit {is} ujk, mumje, vampir, zombi
                    dera_zgjedhur {is} {ask} 'Cilën derë zgjidhni?'
                    {print} 'Ti zgjodhe derën...' dera_zgjedhur
                    {sleep}
                    dera_saktë {is} dyert {at} {random}
                    _ _ _ _ {print} 'Shkëlqyeshëm! Ju keni shpëtuar!'
                    {else} {print} 'Oh jo! Ju jeni duke u ngrënë nga një...' përbindëshit {at} {random}
                    ```
            10:
                story_text: |
                    Në këtë nivel mund të përdorni folenë, e cila ju lejon ta bëni shtëpinë e përhumbur edhe më ndërvepruese!

                    ### Sfidë
                    Tani është shumë e vështirë të fitosh këtë lojë, a mund ta bësh më të lehtë të fitosh?
                    Për shembull duke pasur vetëm 1 derë të gabuar dhe 2 dyer të sakta në vend të 1 dere të saktë dhe 2 të gabuara?
                example_code: |
                    ```
                    {print} 'Ik nga shtëpia e përhumbur!'
                    lojtari = gjallë
                    dyert = 1, 2, 3
                    përbindëshit = mumje, vampir, merimangë gjigante
                    {repeat} 3 {times}
                        {if} lojtari {is} gjallë
                            dera_saktë {is} dyert {at} {random}
                            {print} 'Ka 3 dyer para jush...'
                            dera_zgjedhur = {ask} 'Cilën derë zgjidhni?'
                            {if} dera_zgjedhur {is} dera_saktë
                                {print} 'Nuk ka përbindësh këtu!'
                            {else}
                                {print} 'Ju jeni ngrënë nga një ' përbindëshit {at} {random}
                                lojtari = vdekur
                        {else}
                            {print} 'LOJA PËRFUNDOI'
                    {if} lojtari {is} gjallë
                        {print} 'Shkëlqyeshëm! Ju mbijetuat!'
                    ```
    language:
        name: Gjuha
        default_save_name: Gjuha
        description: Praktikoni fjalët në një gjuhë të huaj
        levels:
            5:
                story_text: |
                    Bëni programin tuaj për të praktikuar fjalorin tuaj në një gjuhë të re.

                    ### Sfidë
                    A mund ta bëni këtë program për një gjuhë tjetër? Apo mund të shtoni më shumë fjalë në frëngjisht?
                example_code: |
                    ```
                    {print} 'Mëso frëngjisht!'
                    macja {is} {ask} '🐱'
                    {if} macja {is} chat {print} 'E mrekullueshme!'
                    {else} {print} 'Jo, macja është chat'
                    bretkocë {is} {ask} '🐸'
                    {if} bretkocë {is} grenouille {print} 'Super!'
                    {else} {print} 'Jo, bretkosa është grenuille'
                    ```
            14:
                example_code: |
                    ```
                    fjalë_franceze = ['bonjour', 'ordinator', 'pomme de terre']
                    përkthimi = ['përshëndetje', 'kompjuter', 'patate']
                    rezultati = 0
                    {for} i {in} {range} 1 {to} 3
                        përgjigje = {ask} 'Çfarë do të thotë 'fjalë_franceze[i]'?'
                        saktë = përkthimi[i]
                        {if} përgjigje == saktë
                            {print} 'E saktë!'
                            rezultati = rezultati + 1
                        {else}
                            {print} 'E gabuar, 'fjalë_franceze[i]' do të thotë 'përkthimi[i]
                    {print} 'Ju dhatë ' rezultati ' përgjigje të sakta.'
                    ```
    parrot:
        name: Papagalli
        default_save_name: Papagalli
        description: Krijo papagallin tënd online që do të ju kopjojë!
        levels:
            1:
                story_text: |
                    Krijo papagallin tuaj online që do të ju kopjojë!
                example_code: |
                    ```
                    {print} Jam Hedy papagalli
                    {ask} Si e keni emrin?
                    {echo}
                    {echo}
                    ```
                story_text_2: |
                    A mund ta bëni papagallin të bëjë një pyetje tjetër? Plotësoni vendet bosh në shembull!
                example_code_2: |
                    ```
                    {print} Jam Hedy papagalli
                    {ask} _
                    {echo}
                    {echo}
            2:
                story_text: |
                    Krijo papagallin tuaj online që do të ju kopjojë!
                example_code: |
                    ```
                    {print} Jam Hedy papagalli
                    emri {is} {ask} Si është emri juaj?
                    {print} emri
                    {sleep}
                    {print} kuak
                    {sleep}
                    {print} emri
                    ```
                story_text_2: |
                    Ju mund të përdorni variabla për ta bërë papagallin të thotë më shumë se vetëm emrin tuaj. A mund ta plotësoni këtë kod?
            3:
                story_text: |
                    Mëso papagallin tënd fjalë të re me komandën `{add}`.
                    ### Sfidë
                    Si mund ta bëni papagallin tuaj të thotë shumë fjalë?
                example_code: |
                    ```
                    fjalët {is} kuak, Hedy
                    {print} Mëso papagallin tënd!
                    fjala_re {is} {ask} Cilën fjalë doni ti ja mësoni?
                    {add} fjala_re {to_list} fjalët
                    {print} 🧒 Thuaj fjala_re, Hedy!
                    {print} 🦜 fjalët {at} {random}
                    ```
            5:
                story_text: |
                    Shpërbleni papagallin tuaj nëse thot një fjalë të saktë!
                    Përfundoni kodin duke plotësuar 4 komandat që mungojnë.
                example_code: |
                    ```
                    fjalët {is} kuak, Hedy
                    {print} 'Mëso papagallin tënd!'
                    fjala_re {is} {ask} 'Cilën fjalë doni ti ja mësoni?'
                    {add} fjala_re {to_list} fjalët
                    fjala_thënë {is} fjalët {at} {random}
                    {print} '🧒 Thuaj ' fjala_re ', Hedy!'
                    {print} '🦜 ' fjala_thënë
                    _ fjala_thënë {is} fjala_re _'🧒 Punë e mrekullueshme, Hedy! 🍪'
                    _ _ '🧒 Jo, Hedy! Thuaj ' fjala_re
                    ```
    piggybank:
        name: Kutia kursimit
        default_save_name: Kutia kursimit
        description: Numëroni paratë tuaja të xhepit!
        levels:
            7:
                story_text: "Në këtë aventurë ju mësoni se si të bëni një kuti kursimi digjitale. \nPërfundojeni kodin dhe llogarisni sa para keni dhe sa kohë ju duhet të kurseni për të blerë atë që dëshironi!\n"
                example_code: |
                    ```
                    {print} 'Kutia kursimit digjitale'
                    dëshira = {ask} 'Çfarë do të dëshironit të blinit?'
                    çmimi = {ask} 'Sa kushton?'
                    ruajtur = {ask} 'Sa para keni kursyer tashmë?'
                    kompensim = {ask} 'Sa para xhepi merrni në javë?'
                    për_të_ruajtur = çmimi - ruajtur
                    javë = për_të_ruajtur / kompensim
                    {print} 'Mund të blesh një ' _' në ' _ ' javë.'
                    ```
    quizmaster:
        name: Drejtues konkursi
        default_save_name: Drejtues konkursi
        description: Bëni kuizin tuaj!
        levels:
    restaurant:
        name: Restorant
        default_save_name: Restorant
        description: Krijoni restorantin tuaj virtual
        levels:
            1:
                story_text: |
                    Në nivelin 1 ju mund të bëni restorantin tuaj virtual dhe të merrni porosi nga klientët.
                story_text_2: |
                    A mendoni rreshta tjerë që mund të shtoni në kodin e restorantit? Si për shembull, a mund ta {ask}(pyesni) klientit se çfarë do të pijë, tregojuni çmimin, ose uroj atyre një vakt të këndshëm?
                example_code_2: |
                    ```
                    {print} Mirë se erdhët në Restorantin e Hedy-it🍟
                    {ask} Çfarë doni të porositni?
                    {echo} Pra ju doni të porositni
                    {print} Faleminderit për porosinë tuaj!
                    {print} Është duke u bërë!
                    ```
            2:
                story_text: |
                    Në nivelin 2 mund ta zmadhoni kodin e restorantin duke përdorur variabla. Në nivelin 1 Hedy vetëm mund të përdorte komandën {echo} dhe të shfaq porosinë një herë dhe vetëm e mban mend porosinë e fundit.
                    Tani mund të përdorni variabla dhe Hedy mund të mbaje mend ushqimin dhe ëmëlsirat!
                example_code: |
                    ```
                    {print} Mirë se erdhët ne Restorantin e Hedy-it!
                    {print} Sot ne shërbejmë pica ose lazanja.
                    ushqimi {is} {ask} Çfarë doni të hani?
                    {print} Zgjedhje e mirë! Ky ushqim është e kam të preferuar!
                    majë {is} {ask} Dëshironi mish apo perime në të?
                    {print} ushqimi me majë është duke u bërë!
                    ```
                story_text_2: |
                    A mund ta bëni këtë kod më të përpunuar? Për shembull duke shtuar pije në porosi? Apo...?
            3:
                example_code: |
                    ```
                    {print} Mirë se erdhët në Restorantin e rastësishëm të Hedy-it!
                    {print} Restoranti i vetëm që do të zgjedhë ushqimin dhe çmimin për ju!
                    fillimi {is} sallatë, supë, karpacio
                    kryesore {is} pica, lakra brukseli, spageti
                    ëmbëlsirë {is} brownies, akullore, djathë francezë
                    pije {is} kola, birrë, water
                    çmimet {is} 10 lekë, 100 lekë, 1000 lekë
                    {print} Ju do të filloni me: fillimi {at} {random}
                    {print} Pastaj ne do të shërbejmë: kryesore {at} {random}
                    {print} Dhe pastaj: ëmbëlsirë {at} {random}
                    {print} Ju do të keni pije {at} {random} për të pirë
                    {print} Kjo do të jetë: çmimet {at} {random}
                    {print} Faleminderit dhe shijoni ushqimin tuaj!
                    ```
                story_text_2: |
                    A ka klienti juaj alergji apo nuk i pëlqejnë disa pjata? Më pas mund të përdorni komandën `{remove}` për ta hequr atë nga menyja juaj.
                example_code_2: |
                    ```
                    {print} Koktej me qumësht misterioze
                    shijet {is} luleshtrydhe, çokollatë, vanilje
                    alergjitë {is} {ask} A jeni alergji nga ndonjë shije?
                    _
                    {print} Ju keni shijet {at} {random} koktej me qumësht
                    ```
            4:
                story_text: |
                    ### Exercise
                    Add the quotation marks to this code to make it work! Be careful: variables should not be in quotation marks.
                    Then, use the `{clear}` command to only show one line at a time in your output screen.

                    ### Exercise 2
                    Go back to the previous level and copy your restaurant code. Make the code work in this level by adding quotation marks in the right spots and add some `{clear}` commands.
                example_code: |
                    ```
                    _ Add the quotation marks to this code _
                    {print} Mirë se erdhët ne restorantin Hedy!
                    {print} Sot ne shërbejmë pica ose lazanja.
                    ushqimi {is} {ask} Çfarë doni të hani?
                    {print} Zgjedhje e mirë!  ushqimi  është e preferuara ime!'
                    majë {is} {ask} Dëshironi mish apo perime në të?
                    {print} ushqimi  me  majë  është duke u bërë!'
                    pije {is} {ask} Çfarë do të dëshironit të pini me të?
                    {print} Faleminderit per porosinë.
                    {print} ushqimi  juaj dhe  pije  do të jenë këtu!'
                    ```
            6:
                story_text: |
                    Në këtë nivel komanda `{if}` ju lejon që të `{ask}`(pyesni) klientët tuaj dhe të trajtoni përgjigje të ndryshme.
                    Në shembullin më poshtë, ju mund ta shikoni që mund ta `{ask}`(pyesni) klientin `{if}`(nëse) duan ta dëgjojnë specialitetin dhe Hedy mund të përgjigjet varësisht çka thotë klienti .
                example_code: |
                    ```
                    {print} 'Mirë se erdhët në Restorant Hedy!'
                    specialitet {is} {ask} 'A doni të dëgjoni specilialitetin tonë sotë?'
                    {if} specialitet {is} po {print} 'E veçanta e sotme është mishi i pulës dhe orizi.' {else} {print} 'Ska problem.'
                    ushqimi {is} {ask} 'Çfarë dëshironi të hani?'
                    {print} 'Një ' ushqimi ', është duke arritur!'
                    pije {is} {ask} 'Çfarë dëshironi të pini?'
                    {if} pije {is} kola {print} 'Më falni, nuk kemi kola!' {else} {print} 'Zgjedhje e mirë!'
                    çfarëdo {is} {ask} 'A dëshironi diçka {else}(tjetër)?'
                    {print} 'Më lejo të përsërisë porosinë tuaj...'
                    {print} 'Një ' ushqimi
                    {if} pije {is} kola {print} 'dhe...' {else} {print} 'Një ' pije
                    {if} çfarëdo {is} jo {print} 'Kjo ishte!' {else} {print} 'Një ' çfarëdo
                    {print} 'Faleminderit për porosinë tuaj dhe shijoni ushqimin tuaj!'
                    ```
            7:
                story_text: |
                    Në këtë nivel mund të përdorni matematikën për të kalkuluar çmimin total të klientit tuaj, e cila do ta bëjë restorantin tuaj më reale.
                example_code: |
                    Ju mund ta bëni një kod të thjeshtë për restorant, si kështu:
                    ```
                    {print} 'Mirë se erdhët në Restorant Hedy'
                    {print} 'Kjo është menu-ja jonë:'
                    {print} 'Kurset tona kryesore janë pica, lazanja ose spageti'
                    kryesore = {ask} 'Cilin pjatë kryesore do të dëshironit?'
                    çmimi = 0
                    {if} kryesore {is} pica çmimi = 10
                    {if} kryesore {is} lazanja çmimi = 12
                    {if} kryesore {is} spageti çmimi = 8
                    {print} 'Ju keni porositur ' kryesore
                    {print} 'Kjo do të kushtojë ' çmimi ' lekë.'
                    {print} 'Faleminderit, shijoni vaktin tuaj!'
                    ```
            8:
                story_text: |
                    Në këtë nivel keni mësuar të përdorni komandën `{repeat}` që të përsëritni një rresht kodi disa herë.
                    Ju mund ta përdorni atë në restorant që të `{ask}`(pyesni) disa njerëz se çfarë duan të hanë.

                    ### Sfidë
                    Mund të plotësoni vendet bosh? Hedy duhet ta përsërisë këtë pyetje sa herë ka njerëz. Pra, nga 5 persona, pyetja duhet bërë 5 herë.
                example_code: |
                    ```
                    {print} 'Mirë se erdhët në Restorant Hedy!'
                    njerëzit = {ask} 'Sa njerëz po na bashkohen sot?'
                    {repeat} _ {times} ushqimi = {ask} 'Çfarë doni të hani?'
                    {print} 'Faleminderit për porosinë tuaj. Është duke u bërë!'
                    ```
            9:
                story_text: |
                    Në këtë nivel mund ta bëni restorantin tuaj virtual më të përpunuar duke përsëritur disa rreshta kodi. Si kështu:

                    ### Exercise
                    This code can be expanded with more items on the menu, for example offering drinks, and/or multiple courses or desserts. Add at least one more item.
                    **Extra** Add even more items, as many options as you like!
                example_code: |
                    ```
                    {print} 'Mirë se erdhët në Restorant Hedy!'
                    njerëzit = {ask} 'Sa njerëz do të na bashkohen sot?'
                    {print} 'Mirë!'
                    {repeat} njerëzit {times}
                        ushqimi = {ask} 'Çfarë doni të porositni?'
                        {print} ushqimi
                    {print} 'Faleminderit për porosinë!'
                    {print} 'Enjoy your meal!'
                    ```
            10:
                story_text: |
                    Në këtë nivel ju mund të përdorni komandë ndër komandë për ta bërë restorantin tuaj më realist dhe më argëtues!
                    Për shembull, ju do të kërkoni salcë nëse dikush porosit patate të skuqura, por nuk do të kërkoni nëse dikush porosit pica!

                    ### Sfidë
                    Kjo është një sfidë për trurinakët e vërtetë! Çdo rresht që ka nevojë për hapësirë përpara i është dhënë një vijë bosh.
                    A mund të kuptoni se sa hapësirë para rreshti i nevojitet çdo rreshti në mënyrë që kodi të funksionojë siç duhet?
                    Paç fat!
                    KËSHILLA: Nëse klienti porosit pica, Hedy nuk duhet të pyesë se çfarë salce dëshiron klienti.
                example_code: |
                    ```
                    {print} 'Mirë se erdhët në Restorant Hedy!'
                    njerëzit = {ask} 'Sa njerëz do të na bashkohen sot?'
                    {print} 'Mirë!'
                    çmimi = 0
                    {repeat} njerëzit {times}
                    _ ushqimi = {ask} 'Çfarë dëshironi të porosisni?'
                    _ {print} ushqimi
                    _ {if} ushqimi {is} patate
                    _ çmimi = çmimi + 3
                    _ salcë = {ask} 'Çfarë lloj salce do të dëshironit me patatet tuaja?'
                    _ {if} salcë {is} jo
                    _ {print} 'ska salcë'
                    _ {else}
                    _ çmimi = çmimi + 1
                    _ {print} 'me ' salcë
                    _ {if} ushqimi {is} pica
                    _ çmimi = çmimi + 4
                    {print} 'Kjo do të jetë ' çmimi ' lekë'
                    {print} 'Të bëftë mirë!'
                    ```
            11:
                story_text: |
                    Në këtë nivel do të mësoni se si të {ask} (pyesni) me lehtësi për porositë e mysafirëve tuaj në një kod të shkurtër.
                example_code: |
                    ```
                    kurset = meze, pjatë kryesore, ëmbëlsirë
                    {for} kurs {in} kurset
                        ushqimi = {ask} 'Çfarë do të dëshironit të hani si ' kurs ' tuaj?'
                        {print} ushqimi ' do të jetë ' kurs
                    ```
                story_text_2: |
                    Sigurisht, mund të porosisni edhe për shumë njerëz!
                    A mund të shtoni sasinë e saktë të hapësirave para rreshtit për ta bërë kodin të funksionojë siç duhet?
                    KËSHILLA: disa rreshta nuk kanë nevojë fare për ndonjë dhëmbëzim.
                example_code_2: |
                    ```
                    _ kurset = meze, pjatë kryesore, ëmbëlsirë
                    _ emrat = Timi, Onati
                    _ {for} emri {in} emrat
                    _ {for} kurs {in} kurset
                    _ ushqimi = {ask} emri ', çfarë do të dëshironit të hani si 'kurs' tuaj?'
                    _ {print} emri ' porositën ' ushqimi ' si ' kurs
                    ```
<<<<<<< HEAD
            12:
                story_text: |
                    Nga ky nivel e tutje, mund të përdorni numra dhjetorë për ta bërë menu-në tuaj më realiste.

                    ### Sfidë
                    A mund të mendoni për një kod për t'u dhënë miqve dhe familjes suaj një zbritje prej 15%?
                example_code: |
                    ```
                    çmimi = 0
                    ushqimi = {ask} 'Çfarë dëshironi të porosisni?'
                    pije = {ask} 'Cfare do te pish?'
                    {if} ushqimi {is} 'hamburger'
                        çmimi = çmimi + 6.50
                    {if} pije {is} 'pica'
                        çmimi = çmimi + 5.75
                    {if} pije {is} 'uj'
                        çmimi = çmimi + 1.20
                    {if} pije {is} 'kola'
                        çmimi = çmimi + 2.35
                    {print} 'Kjo do të jetë ' çmimi ' lekë'
                    ```
=======
>>>>>>> de60fe79
            16:
                story_text: |
                    Me komandën `{while}` mund të siguroheni që klientët tuaj të mund të vazhdojnë të shtojnë porosi derisa të mbarojnë.
                    ### Exercise
                    Correctly add the `{while}` command to this code.
                example_code: |
                    ```
                    {print} 'Mirë se vini në McHedy'
                    më_shumë = 'po'
                    _
                        porosia = {ask} 'Çfarë dëshironi të porosisni?'
                        {print} porosia
                        më_shumë = {ask} 'A dëshironi diçka {else}(tjetër)?'
                    {print} 'Falemenderit!'
                    ```
    rock:
        name: Gur, letër, gërshërë
        default_save_name: Gur
        description: Bëjeni lojën tuaj me gur, letër, gërshërë
        levels:
            1:
                story_text: |
                    Në nivelin 1, ju mund të filloni me lojën gur, letër, gërshërë.

                    Me komandën `{ask}` ju mund të bëni një zgjidhje, dhe me komandën `{echo}` ju mund ta përsëritni atë zgjidhje.
                example_code: |
                    ```
                    {print} çfarë zgjidhni?
                    {ask} zgjidhni gur, letër apo gërshërë
                    {echo} zgjidhja e juaj ishte:
                    ```
                story_text_2: |
                    Në vend që të përdorni fjalë, mund të përdorni edhe emoji: ✊✋✌
                    A mund të krijoni një kod duke përdorur emojis?
                example_code_2: |
                    ```
                    {print} çfarë zgjidhni?
                    {ask} zgjidhni nga _
                    {echo} kështu që zgjedhja juaj ishte:
                    ```
            2:
                story_text: |
                    Në këtë nivel mund ti praktikoni variablat, kështu që mund ta bëni lojën gur, letër, gërshërë në nivelin tjetër!
                example_code: |
                    ```
                    _ {is} {ask} gur, letër, ose gërshërë?
                    {print} Unë zgjedh _
                    ```
            3:
                story_text: |
                    Në këtë nivel mund të futni një listë and të zgjidhni nga ajo.
                    Në fillim e bëni një listë me komandën `{is}`. Dhe pastaj mund ta bëni që kompjuteri za zgjedhë një nga lista me komandën `{at} {random}`.
                    Si për shembull, ju mund ta bëni që kompjuteri të zgjedhë gur, letër, gërshërë.
                example_code: |
                    ```
                    zgjedhjet {is} gur, letër, gërshërë
                    {print} zgjedhjet {at} {random}
                    ```
                story_text_2: |
                    Tani ju keni vetëm një lojtar, kështu që mund të shtoni një lojtar të dytë?
                    Mund të përdorni edhe variabla për të emërtuar lojtarin 1 dhe lojtarin 2.
                example_code_2: |
                    ```
                    zgjedhje {is} gur, letër, gërshërë
                    {print} lojtari 1 zgjedh... zgjedhje {at} {random}
                    {print} lojtari 2 _
                    ```
            5:
                story_text: |
                    Në këtë nivel mund ta përcaktoni kush fitoi.
                    Për këtë ju duhet komanda `{if}`.

                    Rruani zgjedhjen tuaj me emrin zgjedhja dhe zgjedhjen e kompjuterit me emrin zgjedhja_kompjuterit.
                    Pastaj mund të përdorni komandën `{if}` të shikoni {if} (nëse) janë të njëjta apo të ndryshme.
                    A do ta përfundoni kodin?
                example_code: |
                    ```
                    opsionet {is} gur, letër, gërshërë
                    zgjedhja_kompjuterit {is} _
                    zgjedhja {is} {ask} 'Çfarë zgjidhni?'
                    {print} 'Ju zgjodhët ' _
                    {print} 'Kompjuteri zgjodhi ' _
                    {if} _ {is} _ {print} 'barazim!' {else} {print} 'ska barazim'
                    ```

                    Mbusheni boshllëqet {if} (nëse) është barazim.
            10:
                story_text: |
                    Në këtë nivel mund ta programi gjithë lojën gur, letër, gërshërë duke përdorur komandën {if} një mbi një. A mund ta përfundoni kodin?
                example_code: |
                    ```
                    zgjedhjet = gur, letër, gërshërë
                    zgjedhja_juaj = {ask} 'Çfarë zgjidhni?'
                    {print} 'Ju zgjodhët ' zgjedhja_juaj
                    zgjedhja_kompjuterit = zgjedhjet {at} {random}
                    {print} 'Kompjuteri zgjodhi ' zgjedhja_kompjuterit
                    {if} zgjedhja_kompjuterit {is} zgjedhja_juaj
                        {print} 'Barazim'
                    {if} zgjedhja_kompjuterit {is} gur
                        {if} zgjedhja_juaj {is} letër
                            {print} 'Ju fitoni!'
                        {if} zgjedhja_juaj {is} gërshërë
                            {print} 'Ju humbët!'
                    # përfundoni kodin
                    ```
            11:
                story_text: |
                    Ju mërzitet që të luani lojën vetë? Lëreni Hedy të luajë për ju!
                    Mjafton të plotësoni emrat e lojtarëve.
                example_code: |
                    ```
                    zgjedhjet = gur, letër, gërshërë
                    lojtarët = _
                    {for} lojtari {in} lojtarët
                         {print} lojtari ' ka zgjedhur ' zgjedhjet {at} {random}
<<<<<<< HEAD
                    ```
            13:
                story_text: |
                    Me komandën `{and}` mund ta shkurtoni kodin tuaj për gur, letër, gërshërë! Shikoni shembullin më poshtë dhe tentoni ta përfundoni.
                example_code: |
                    ```
                    opsionet = 'gur', 'letër', 'gërshërë'
                    zgjedhja_juaj = {ask} 'Çfarë zgjidhni?'
                    zgjedhja_kompjuterit = opsionet {at} {random}
                    {print} 'Ju keni zgjedhur ' zgjedhja_juaj
                    {print} 'Kompjuteri ka zgjedhur ' zgjedhja_kompjuterit
                    {if} zgjedhja_kompjuterit {is} zgjedhja_juaj
                        {print} 'Barazim'
                    {if} zgjedhja_kompjuterit {is} 'gur' {and} zgjedhja_juaj {is} 'letër'
                        {print} 'Ju fitoni!'
                    {if} zgjedhja_kompjuterit {is} 'gur' {and} zgjedhja_juaj {is} 'gërshërë'
                        {print} 'Kompjuteri fiton!'
                    _
                    ```
=======
                    ```
>>>>>>> de60fe79
            16:
                story_text: |
                    Luani derisa ta fitoni kompjuterin! Por fillimisht, përfundoni shembullin e dhënë...
                example_code: |
                    ```
                    fituat = 'jo'
                    opsionet = 'gur', 'letër', 'gërshërë'
                    {while} fituat == 'jo'
                        zgjedhja_juaj = {ask} 'Çfarë zgjidhni?'
                        zgjedhja_kompjuterit = opsionet {at} {random}
                        {print} 'Ju zgjodhët ' zgjedhja_juaj
                        {print} 'Kompjuteri zgjodhi ' zgjedhja_kompjuterit
                        {if} zgjedhja_kompjuterit == zgjedhja_juaj
                            {print} 'Barazim!'
                        {if} zgjedhja_kompjuterit == 'gur' {and} zgjedhja_juaj == 'gërshërë'
                            {print} 'Ju humbët!'
                        {if} zgjedhja_kompjuterit == 'gur' {and} zgjedhja_juaj == 'letër'
                            {print} 'Ju fitoni!'
                            fituat = 'po'
                    _
                    ```
    secret:
        name: Super spiuni
        default_save_name: Super spiuni
        description: Bëni kodin tuaj të spiunazhit
        levels:
            10:
                story_text: |
                    A mund të plotësoni komandën e duhur në vendin bosh? Mendja: Superspiuni duhet t'u përgjigjet saktë të DY pyetjeve, përpara se të marrë informacionin konfidencial!
                example_code: |
                    ```
                    emri = {ask} 'Cili është emri juaj?'
                    fjalëkalimi = {ask} "Cili është fjalëkalimi juaj?"
                    {if} emri {is} 'Agent007' _ fjalëkalimi {is} 'TOPSECRET'
                         {print} 'Shko në aeroport në orën 02:00'
                    {else}
                         {print} 'Shko në stacionin e trenit në orën 10:00'
                     ```
    songs:
        name: Këndo një këngë!
        default_save_name: Këngë
        description: Printo një këngë
        levels:
<<<<<<< HEAD
            6:
                story_text: |
                    Këngët shpesh herë kanë shumë përsëritje. Ndonjëherë përsëritja është e bazuar në numërim.
                    Për shembull, në këngën e njohur 'Shishe birre'. Ju mund ta programoni këngën me pak matematik.

                    Këshillë: Përdorni funksionin e leximit me zë për ta lënë Hedy-n t'ju këndojë këngën!

                    ### Sfidë
                    Tani mund të përsërisni rreshtat 2 deri në 7 sa herë të dëshironi duke kopjuar rreshtat.
                example_code: |
                    ```
                    vargu = 99
                    {print} vargu ' shishe birre në mur'
                    {print} vargu ' shishe birre'
                    {print} 'Hiqe njërën, kaloje përreth'
                    vargu = vargu - 1
                    {print} vargu ' shishe birre në mur'
                    {sleep}
                    ```
                story_text_2: |
                    Kjo këngë për fëmijë numëron mbrapsht nga 5 majmunë të vegjël në 1 majmun.
                    Nëse kopjoni rreshtin 2 - 7 dhe ngjisni nën kodin, mund të këndoni të gjithë këngën!
                example_code_2: |
                    ```
                    numri = 6
                    numri = numri - 1
                    print numri "majmunët e vegjël që kërcejnë në shtrat"
                    print 'Një ra dhe përplasi kokën'
                    print 'Mami thirri doktorin dhe doktori tha'
                    print 'JO MË MAJMUNE QË KËRREN NË SHTRAT!'
                    sleep
                    ```
=======
>>>>>>> de60fe79
            8:
                story_text: |
                    Këngët shpesh herë kanë përsëritje. Për shembull... Peshkaqeni i vogël! Nëse e këndoni, ju vazhdoni të këndoni të njëjtën gjë:

                    Peshkaqeni i vogël tututudutudu <br>
                    Peshkaqeni i vogël tututudutudu <br>
                    Peshkaqeni i vogël tututudutudu <br>
                    Peshkaqeni i vogël

                    Ju mund ta bëni këtë këngë më të shkurtë me komdanën `{repeat}`! A mund ta përfundoni kodin?
                example_code: |
                    ```
                    {repeat} _ _ {print} 'Peshkaqeni i vogël tututudutudu'
                    {print} 'Pëshkaqeni i vogël'
                    ```

                    Pas Peshkani i vogël, ju mund të programi këngë të tjera. Ka shumë këngë me përsëritje.
            9:
                story_text: |
                    Në nivelin e mëparshëm, ju e keni programuar këngën 'Shishe birre'. Ju e bëtë një varg dhe u deshtë që të kopjoni vargun 99 herë. Në nivelin 7 ju mund të përsëritni këngën 99 herë, vetëm duke shtuar një rresht kodi!
                    A e dini se cilën rresht kodi të shtoni në boshllëqet?
                example_code: |
                    ```
                    vargu = 99
                    _ _ _
                        {print} vargu ' shishe birre në mur'
                        {print} vargu ' shishe birre'
                        {print} 'Hiqeni njërën, kaloje përreth'
                        vargu = vargu - 1
                        {print} vargu ' shishe birre në murr'
                    ```
            11:
                story_text: |
                    Në këtë nivel ju mund thjeshtë të bëni këngën për fëmijë ' këngën 'Pesë fëmijët majmun'. A mund ta bëni korin e fundit?
                    Ju mund ta bëni të gjithë këngën e Peshkaqenit të vogël (duke përmbajtur të gjithë peshkaqenët në familje) në vetëm 6 rreshta, Duke përdorur komandën `{for}`
                    Ose ju mund ta bëni Mek Donald i vjetër me të gjitha kafshët e ndryshme.



                    A mund të shtoni vargun e fundit të majmunëve në shtrat, kur ka mbetur vetëm një majmun?

                    A mund ta bëni kodin e foshnjës së peshkaqenit edhe më të shkurtër duke përdorur një komandë `{repeat}`?

                    A mund të shtoni kafshë të reja në fermën e Old MacDonald's?
                example_code: |
                    ```
                    majmunët = 5, 4, 3, 2
                    {for} majmuni {in} majmunët
                        {print} majmuni ' majmunët e vogël duke kërcyer në shtrat'
                        {print} 'Njëri rra dhe vrau kokën'
                        {print} 'Nëna e thëriti doktorin dhe doktori tha'
                        {print} 'Jo më majmunët të kërcojnë në shtrat!'
                    ```

                    ```
                    peshkaqenët = i vogli, nëna , babai, gjyshja, gjyshi
                    {for} peshkaqeni {in} peshkaqenët
                        {print} peshkaqeni ' peshkaqeni tututututudu'
                        {print} peshkaqeni ' peshkaqeni tututututudu'
                        {print} peshkaqeni ' peshkaqeni tututututudu'
                        {print} peshkaqeni ' peshkaqeni '
                    ```
                    ```
                    kafshët = derri, qeni, lopa
                    {for} kafsha {in} kafshët
                        {if} kafsha {is} derri
                            zëri = oink
                        {if} kafsha {is} qeni
                            zëri = auf
                        {if} kafsha {is} lopa
                            zëri = muuuu
                        {print} 'Mek Donald i vjetër kishte një fermë'
                        {print} 'I A I A O!'
                        {print} 'dhe në këtë fermë ai kishte një ' kafsha
                        {print} 'I A I A O!'
                        {print} 'me një ' zëri zëri ' këtu'
                        {print} 'dhe një ' zëri zëri' atje'
                        {print} 'këtu një ' zëri
                        {print} 'atje një ' zëri
                        {print} 'gjithkund një ' zëri zëri
                    ```
                story_text_2: |
                    ### Exercise 2
                    Print the song Five little moneys jumping on the bed. Look up the text if you don't remember.

                    **(extra)** Print the song Old MacDonald had a farm, and make sure all animals make a different sound, using an `{if}`.
    songs_2:
        levels:
            12:
                example_code: |
                    ```
                    {define} twinkle
                        {print} 'Twinkle'
                        {print} '...'

                    {call} twinkle
                    {print} 'Up above the world so high'
                    {print} 'Like a diamond in the sky'
                    {call} _
                    ```
    turtle:
        name: Breshka
        default_save_name: Breshka
        description: Bëje vizatimin tënd
        levels:
            1:
                story_text: |
                    Ju mund ta përdorni Hedy për të vizatuar. Duke bashkangjitur kthesa dhe vija, Ju mund të bëni një katror apo shkallë!

                    Duke përdorur komandën `{forward}` ju vizatoni një vijë përpara. Numri pas komandës përcakton sa larg do të ecë breshka. `{turn} {right}` kthen një çerek drejt akrepave të orës, `{turn} {left}` kthen kundër akrepave të orës.

                    Nëse do të shkosh mbrapa, duhet ta përdorni komandën `{forward}` por me numër negativ. Si për shembull `{forward} -100`
                story_text_2: |
                    ### Sfidë
                    Ky është fillimi e një shkalle të vogël. A mund ta bëni të ketë 5 hapa?
            2:
                story_text: |
                    Në këtë nivel ju mund të përdorni variabla që të bëni breshkën interaktive. Si për shembull mund ta pyetni lojtarin sa hapa duhet që të bëje breshka.
                example_code: |
                    ```
                    rezultati {is} {ask} Sa hapa duhet të bëje breshka?
                    {forward} rezultati
                    ```
                story_text_2: |
                    Gjithashtu në nivelin 1, breshka mund që të shkonte vetëm majtas apo djathtas. Ajo është pak e mërzitshme!
                    Në nivelin e 2 ajo mund të tregoje një drejtin me hundën e saj në të gjitha anët.

                    Përdor 90 që të kthehet një çerek. Ne i thuam kësaj shkallë. Një kthesë e plot është 360 shkallë.

                    ### Sfidë
                    A mund të vizatoni një figurë me këtë kod? Ndoshta një trekëndësh apo rreth?
                example_code_2: |
                    ```
                    {print} Duke vizatuar figura
                    këndi {is} 90
                    {turn} këndi
                    {forward} 25
                    {turn} këndi
                    {forward} 25
                    ```
            3:
                story_text: "Në këtë nivel ju mund të përdorni komandën `{at} {random}` me vizatimin e breshkës. Një zgjedhje random e bën breshkën të ecë rrugë të ndryshme çdo herë. Përdorni `{at} {random}` për të zgjedhur një vlerë nga një listë. \n\n### Sfidë\nA mund të bëni kopjoni rreshtat 2 dhe 3 për të krijuar një rrugë më të gjatë random.\n"
                example_code: |
                    ```
                    kënde {is} 10, 50, 90, 150, 250
                    {turn} kënde {at} {random}
                    {forward} 25
                    ```
            4:
                story_text: |
                    Në nivelin 4 do duhet të përdorni thonjëza me komandën `{print}` dh `{ask}`. Gjithashtu duke vizatuar!
                example_code: |
                    ```
                    {print} _ Duke vizatuar figura _
                    këndi {is} 90
                    {turn} këndi
                    {forward} 25
                    {turn} këndi
                    {forward} 25
                    ```
                story_text_2: |
                    Ju gjithashtu mund të ndryshoni ngjyrën e rreshtave me komandën `{color}`. Shikoni shembullin.
                    Ju gjithashtu mund të përdorni komandën `{color} {white}` për të bërë vija "të padukshme". Ju mund t'i përdorni këto vija të bardha për të lëvizur breshkën kudo në ekran përpara se të filloni të vizatoni.
            5:
                story_text: |
                    Në nivelin 5 ju mund të bëni një zgjidhje me komandën `{if}`. Si për shembull ndërmjet dy lloje të figurave.
                example_code: |
                    ```
                    {print} 'Duke vizatuar figurë'
                    figura {is} {ask} 'A doni një katror apo një trekëndësh?'
                    {if} figura {is} trekëndësh këndi {is} 120
                    {else} këndi {is} 90
                    {turn} këndi
                    {forward} 25
                    {turn} këndi
                    {forward} 25
                    {turn} këndi
                    {forward} 25
                    {turn} këndi
                    {forward} 25
                    ```
                example_code_2: |
                    ```
                    direction {is} {ask} 'Do you want to go left, right, or straight ahead?'
                    if direction is left turn _
                    if direction is right turn _
                    forward 100
                    ```
            7:
                story_text: |
                    Në këtë nivel mund të përdorni kalkulime për të vizatuar figura të ndryshme.
                    Mund të keni mësuar në shkollë se nëse ktheni komplet rreth ,është 360 shkalle. Nëse jo, tani e dini!
                    Për këtë shkak përdorni 90 shkallë për një katror. 360 pjesëtuar me 4 është 90.
                    Tani mund të bëjmë matematikë me Hady, mund të vizatojmë të gjithë figurat që duam!
                example_code: |
                    ```
                    këndet = {ask} 'Sa kënde doni?'
                    këndi = 360 / këndet
                    {forward} 50
                    {turn} këndi
                    {forward} 50
                    {turn} këndi
                    {forward} 50
                    {turn} këndi
                    {forward} 50
                    {turn} këndi
                    {forward} 50
                    {turn} këndi
                    {forward} 50
                    {turn} këndi
                    ```
            9:
                story_text: |
                    Tani që mund të përsërisim shumë rreshta, mund të bëjmë figura më lehtë.
                    Duhet vetëm të vendosim këndin një herë, pastaj mund ta përdorim at variabël në komandën `{repeat}`.
                example_code: |
                    ```
                    këndi = 90
                    {repeat} 10 {times}
                        {turn} këndi
                        {forward} 50
                    ```
                story_text_2: |
                    Gjithashtu, mund ta përmirësojmë programin që vizaton figura.
                    A mund ta kuptoni sa herë duhet që breshka të kthehet këtu? Përfundojeni kodin dhe pastaj mund të vizatoni çdo poligon që dëshironi!
                example_code_2: "```\nkëndet = {ask} 'Sa kënde duhet të vizatoj?'\nkëndi = 360 / këndet \n{repeat} këndet {times}\n    {turn} _\n    {forward} _\n```\n"<|MERGE_RESOLUTION|>--- conflicted
+++ resolved
@@ -1021,30 +1021,6 @@
                     _ ushqimi = {ask} emri ', çfarë do të dëshironit të hani si 'kurs' tuaj?'
                     _ {print} emri ' porositën ' ushqimi ' si ' kurs
                     ```
-<<<<<<< HEAD
-            12:
-                story_text: |
-                    Nga ky nivel e tutje, mund të përdorni numra dhjetorë për ta bërë menu-në tuaj më realiste.
-
-                    ### Sfidë
-                    A mund të mendoni për një kod për t'u dhënë miqve dhe familjes suaj një zbritje prej 15%?
-                example_code: |
-                    ```
-                    çmimi = 0
-                    ushqimi = {ask} 'Çfarë dëshironi të porosisni?'
-                    pije = {ask} 'Cfare do te pish?'
-                    {if} ushqimi {is} 'hamburger'
-                        çmimi = çmimi + 6.50
-                    {if} pije {is} 'pica'
-                        çmimi = çmimi + 5.75
-                    {if} pije {is} 'uj'
-                        çmimi = çmimi + 1.20
-                    {if} pije {is} 'kola'
-                        çmimi = çmimi + 2.35
-                    {print} 'Kjo do të jetë ' çmimi ' lekë'
-                    ```
-=======
->>>>>>> de60fe79
             16:
                 story_text: |
                     Me komandën `{while}` mund të siguroheni që klientët tuaj të mund të vazhdojnë të shtojnë porosi derisa të mbarojnë.
@@ -1160,29 +1136,7 @@
                     lojtarët = _
                     {for} lojtari {in} lojtarët
                          {print} lojtari ' ka zgjedhur ' zgjedhjet {at} {random}
-<<<<<<< HEAD
-                    ```
-            13:
-                story_text: |
-                    Me komandën `{and}` mund ta shkurtoni kodin tuaj për gur, letër, gërshërë! Shikoni shembullin më poshtë dhe tentoni ta përfundoni.
-                example_code: |
-                    ```
-                    opsionet = 'gur', 'letër', 'gërshërë'
-                    zgjedhja_juaj = {ask} 'Çfarë zgjidhni?'
-                    zgjedhja_kompjuterit = opsionet {at} {random}
-                    {print} 'Ju keni zgjedhur ' zgjedhja_juaj
-                    {print} 'Kompjuteri ka zgjedhur ' zgjedhja_kompjuterit
-                    {if} zgjedhja_kompjuterit {is} zgjedhja_juaj
-                        {print} 'Barazim'
-                    {if} zgjedhja_kompjuterit {is} 'gur' {and} zgjedhja_juaj {is} 'letër'
-                        {print} 'Ju fitoni!'
-                    {if} zgjedhja_kompjuterit {is} 'gur' {and} zgjedhja_juaj {is} 'gërshërë'
-                        {print} 'Kompjuteri fiton!'
-                    _
-                    ```
-=======
-                    ```
->>>>>>> de60fe79
+                    ```
             16:
                 story_text: |
                     Luani derisa ta fitoni kompjuterin! Por fillimisht, përfundoni shembullin e dhënë...
@@ -1226,41 +1180,6 @@
         default_save_name: Këngë
         description: Printo një këngë
         levels:
-<<<<<<< HEAD
-            6:
-                story_text: |
-                    Këngët shpesh herë kanë shumë përsëritje. Ndonjëherë përsëritja është e bazuar në numërim.
-                    Për shembull, në këngën e njohur 'Shishe birre'. Ju mund ta programoni këngën me pak matematik.
-
-                    Këshillë: Përdorni funksionin e leximit me zë për ta lënë Hedy-n t'ju këndojë këngën!
-
-                    ### Sfidë
-                    Tani mund të përsërisni rreshtat 2 deri në 7 sa herë të dëshironi duke kopjuar rreshtat.
-                example_code: |
-                    ```
-                    vargu = 99
-                    {print} vargu ' shishe birre në mur'
-                    {print} vargu ' shishe birre'
-                    {print} 'Hiqe njërën, kaloje përreth'
-                    vargu = vargu - 1
-                    {print} vargu ' shishe birre në mur'
-                    {sleep}
-                    ```
-                story_text_2: |
-                    Kjo këngë për fëmijë numëron mbrapsht nga 5 majmunë të vegjël në 1 majmun.
-                    Nëse kopjoni rreshtin 2 - 7 dhe ngjisni nën kodin, mund të këndoni të gjithë këngën!
-                example_code_2: |
-                    ```
-                    numri = 6
-                    numri = numri - 1
-                    print numri "majmunët e vegjël që kërcejnë në shtrat"
-                    print 'Një ra dhe përplasi kokën'
-                    print 'Mami thirri doktorin dhe doktori tha'
-                    print 'JO MË MAJMUNE QË KËRREN NË SHTRAT!'
-                    sleep
-                    ```
-=======
->>>>>>> de60fe79
             8:
                 story_text: |
                     Këngët shpesh herë kanë përsëritje. Për shembull... Peshkaqeni i vogël! Nëse e këndoni, ju vazhdoni të këndoni të njëjtën gjë:
