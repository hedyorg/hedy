--- conflicted
+++ resolved
@@ -132,11 +132,7 @@
                     {else} {print} 'El monstruo se come' nombre
                     ```
             6:
-<<<<<<< HEAD
-                story_text: |
-=======
                 story_text: |-
->>>>>>> de60fe79
                     En una historia, alguien dice algunas palabras varias veces. Por ejemplo, cuando alguien pide ayuda o canta una canción.
                     Puedes poner este tipo de repeticiones en tu historia, en este nivel con `{repeat}`.
 
@@ -149,11 +145,8 @@
                     {repeat} 5 {times} {print} '¡Ayuda!'
                     {print} 'Por qué nadie viene en mi ayuda?'
                     ```
-<<<<<<< HEAD
-=======
 
                                 
->>>>>>> de60fe79
             9:
                 story_text: "En este nivel puedes usar varias líneas en tus comandos `{if}`, ¡de esta manera puedes mejorar tu final malo o bueno!\n\n### Ejercicio 1\n El código de ejemplo muestra dos finales diferentes; uno donde los personajes usan una máquina del tiempo y otro en el que no.\nCompleta los espacios en blanco con al menos una frase por cada final. \n**Extra** Haz que la historia dure más. ¿Qué ocurre en la historia? Puedes también añadir un segundo `{ask}` con diferentes opciones.\n\n### Ejercicio 2\nVuelve a tus historias guardadas, escoge la historia del nivel 5. Escribe un final bueno y uno malo de al menos tres líneas cada uno.\n"
                 example_code: |
@@ -380,19 +373,6 @@
                 story_text_3: |
                     **Extra** También puedes dejar que el ordenador haga productos aleatorios por sí mismo usando `{random}`.
                 example_code_3: "```\nnumeros = 1, 2, 3, 4, 5, 6, 7, 8, 9, 10\nnumero_1 = _\nnumero_2 = _\nrespuesta_correcta = numero_1 * numero_2\nrespuesta_dada = {ask} '¿Cuánto es ' number_1 ' veces ' number_2 '?'\n{if} _\n{else} _\n```"
-<<<<<<< HEAD
-            8:
-                story_text: |
-                    En el nivel anterior creaste una calculadora. En este nivel puedes ampliar el código para que haga varias preguntas.
-
-                    ### Ejercicio 1
-                    ¿Puedes completar la línea 10 para hacer que el código funcione?
-
-                    ### Ejercicio 2
-                    Dale al jugador información cuando introduzcan una pregunta, por ejemplo `{print}` '¡Correcto!' o `{print}` '¡Incorrecto! La respuesta correcta es ' respuesta_correcta
-                example_code: "```\npuntuación = 0\n{repeat} 10 {times}\n    números = 1, 2, 3, 4, 5, 6, 7, 8, 9, 10\n    número_1 = números {at} {random}\n    número_2 = números {at} {random}\n    respuesta_correcta = numero_1 * numero_2\n    {print} '¿Cuánto es 'número_1' multiplicado por 'número_2'?'\n    respuesta = {ask} 'Escriba su respuesta aquí...'\n    {print} 'Tu respuesta es ' respuesta\n    {if}_{is}_ \n        puntuación = puntuación + 1\n{print} '¡Buen trabajo! Tu puntuación es... 'puntuación' sobre 10!'\n```\n"
-=======
->>>>>>> de60fe79
             15:
                 example_code: |
                     ```
@@ -925,12 +905,6 @@
                         {call} turno
                         {sleep} 2
                     ```
-<<<<<<< HEAD
-            13:
-                story_text: "¡Hagamos funciones al estilo de Python! Para definir una función ya no utilizaremos:\n\n`{define} name_function {with} argument_1, argument_2:`\n\npero utilizaremos:\n\n`{def} name_function(argument_1, argument_2):`.\n\n\nSi no quieres utilizar argumentos, deja un espacio vacío entre los paréntesis.\nPara llamar a una función, no necesitamos el comando `{call}` nunca más. Solo escribe el nombre de la función.\n"
-                example_code: "```\n{def} calcular_puntuacion(respuesta, respuesta_correcta):\n    {if} respuesta == respuesta_correcta:\n        puntuacion = 1\n    {elif} respuesta == '?':\n        puntuacion = 0\n    {else}:\n        puntuacion = -1\n    {return} puntuacion\n\nrespuesta = {input} ('¿Donde se encuentra la Torre Eiffel?')\nrespuesta_correcta = 'Paris'\npuntuacion = calcular_puntuacion(respuesta, respuesta_correcta)\n{print} ('Tu puntuación es... ', puntuacion)\n```\n"
-=======
->>>>>>> de60fe79
     guess_my_number:
         name: Adivina mi número
         default_save_name: adivina mi número
@@ -1284,26 +1258,7 @@
         name: cálculos
         default_save_name: cálculos
         description: Introducción a cálculos
-<<<<<<< HEAD
-        levels:
-            6:
-                story_text: |
-                    En este nivel aprenderás algo nuevo: ahora también puedes calcular.
-
-                    La suma es fácil, se escribe como en matemáticas: `5 + 5` por ejemplo. La resta funciona igual, es `5 - 5`.
-
-                    La multiplicación es un poco diferente, porque no hay símbolo de multiplicar en tu teclado. Sólo busca, ¡no hay realmente!
-                    Eso es por lo que multiplicamos con el asterisco cerca de la tecla ENTER: `5 * 5`. Léelo como "5 veces 5" para recordarlo mejor.
-                example_code: |
-                    ```
-                    {print} '5 más 5 es ' 5 + 5
-                    {print} '5 menos 5 es ' 5 - 5
-                    {print} '5 veces 5 es ' 5 * 5
-                    {print} '5 dividido por 5 es ' 5 / 5
-                    ```
-=======
         levels: {}
->>>>>>> de60fe79
     music:
         name: música
         default_save_name: música
@@ -2066,30 +2021,6 @@
                     _ comida = {ask} '¿Que te gustaría ordenar como tu ' plato '?'
                     _ {print} nombre ' pedidos ' comida ' como su ' plato
                     ```
-<<<<<<< HEAD
-            12:
-                story_text: |
-                    A partir de este nivel, puedes utilizar números decimales para que tu menú sea más realista.
-
-                    ### Ejercicio
-                    ¿Se te ocurre un código para hacer un descuento del 15% a tus amigos y familiares?
-                example_code: |
-                    ```
-                    precio = 0.0
-                    comida = {ask} '¿Qué te gustaría pedir?'
-                    bebida = {ask} '¿Que te gustaría beber?'
-                    {if} comida {is} 'hamburguesa'
-                        precio = precio + 6.50
-                    {if} comida {is} 'pizza'
-                        precio = precio + 5.75
-                    {if} bebida {is} 'agua'
-                        precio = precio + 1.20
-                    {if} bebida {is} 'refresco'
-                        precio = precio + 2.35
-                    {print} 'Serán ' precio ' dólares, por favor'
-                    ```
-=======
->>>>>>> de60fe79
             16:
                 story_text: |
                     Con el comando `{while}` puedes asegurarte que tus clientes sigan agregando ordenes hasta que gusten.
@@ -2516,32 +2447,6 @@
                     {if} dirección {is} izquierda {turn} _
                     {forward} 100
                     ```
-<<<<<<< HEAD
-            6:
-                story_text: |
-                    En nivel 5 puede usar cálculos para dibujar diferentes figuras.
-                    Es posible que haya aprendido en la escuela que girar un círculo completo es de 360 grados. Si no, ¡ahora ya lo sabes!
-                    Es por eso que también usas 90 grados para un cuadrado. 360 dividido por 4 es 90.
-                    Ahora que podemos hacer matemáticas con Hedy, ¡podemos dibujar todas las figuras que queramos!
-                example_code: |
-                    ```
-                    ángulos = {ask} '¿Cuántos ángulos quieres?'
-                    ángulo = 360 / ángulos
-                    {forward} 50
-                    {turn} ángulo
-                    {forward} 50
-                    {turn} ángulo
-                    {forward} 50
-                    {turn} ángulo
-                    {forward} 50
-                    {turn} ángulo
-                    {forward} 50
-                    {turn} ángulo
-                    {forward} 50
-                    {turn} ángulo
-                    ```
-=======
->>>>>>> de60fe79
             9:
                 story_text: |
                     Ahora que podemos repetir varias líneas, podemos hacer figuras mas fácil.
