adventures:
    story:
        name: Historia
        default_save_name: Historia
        description: Haz una historia breve
        levels:
            1:
                story_text: |
                    En el nivel 1 puedes crear una historia con un protagonista que tú elijas.

                    En la primera línea, usa `{ask}` y pregunta quién es el personaje principal de tu historia.

                    A continuación, utiliza `{print}` si necesitas mostrar una frase por pantalla.
                    Utiliza `{echo}` si quieres que el nombre de tu personaje aparezca al final de la frase.
                example_code: |
                    ```
                    {ask} El protagonista de esta historia es
                    {print} El protagonista camina por un bosque
                    {echo} Está bastante asustado
                    {print} Por todos lados se oyen extraños ruidos
                    {print} Tiene miedo de que éste sea un bosque encantado
                    ```
                story_text_2: |
                    ### ejercicio
                    Ahora crea tu propia historia de un mínimo de 6 líneas de código.
                    Esta historia no puede ser la misma que el código de ejemplo.
                    Utiliza mínimo un comando `{ask}` y un comando `{echo}`.
                    Lo puedes hacer sobre cualquier tema que quieras.
                    Si no se te ocurre ningún tema, usa uno de estos: en el cine, un partido o un día en el zoológico.
            2:
                story_text: |
                    En el nivel 2 puedes hacer tu historia más divertida. El nombre de tu protagonista ahora puede estar en cualquier posición de la frase.

                    Para eso debes realizar un poquito más de programación. Debes dar primero un nombre al protagonista de tu historia.

                    Puedes luego usar este nombre en las oraciones que siguen.
                example_code: |-
                    ```
                    nombre {is} {ask} ¿Cómo se llama el protagonista?
                    {print} nombre está caminando por el bosque
                    {print} nombre está bastante asustado
                    {print} Por todos lados se oyen extraños ruidos
                    {sleep}
                    {print} nombre tiene miedo de que éste sea un bosque encantado
                    ```
                story_text_2: |
                    ### Ejercicio
                    Ahora es momento de añadir variables a la historia que hiciste en el nivel anterior.
                    Ve a 'Mis Programas', busca tu historia del nivel 1 y copia el código. Pega el código en tu pantalla de entrada en este nivel.

                    Este código no funcionará en este nivel, porque no has usado variables aún.
                    Cambia los comandos `{ask}` y `{echo}` en tu código a la forma correcta que aprendiste en este nivel.

                    **Extra** añade un comando `{sleep}` a tu código para crear tensión en la historia.
            3:
                story_text: |
                    En el nivel 3 puedes hacer tu historia más divertida. Puedes usar aleatoriedad para cualquier monstruo, animal, o cualquier otro obstáculo, como este:
                example_code: |
                    ```
                    animales {is} 🦔, 🐿, 🦉, 🦇
                    {print} Ahora escucha el ruido de un animales {at} {random}
                    ```
                story_text_2: |
                    El comando `{add}` puede ser útil en tu historia.
                example_code_2: |
                    ```
                    {print} Se escucha un sonido
                    animales {is} 🐿, 🦔, 🦇, 🦉
                    animal {is} {ask} ¿Qué piensas qué es?
                    {add} animal {to_list} animales
                    {print} fue un animales {at} {random}
                    ```
                story_text_3: |
                    Este es un ejemplo del comando `{remove}` en su historia

                    ### Ejercicio
                    Copia tu historia de los niveles anteriores en este nivel.
                    En este nivel has aprendido 3 nuevos comandos `{at} {random}`, `{add} {to_list}` y `{remove} {from}`.
                    Añade nuevas líneas de código a tu historia, de forma que todos los nuevos comandos aparezcan al menos una vez en tu historia.
                example_code_3: |
                    ```
                    {print} Su mochila se hizo muy pesada.
                    {print} Dentro de ella había una botella de agua, una linterna y un ladrillo
                    bolso {is} agua, linterna, ladrillo
                    botar {is} {ask} ¿Qué artículo debería botar él?
                    {remove} botar {from} bolso
                    ```
            4:
                story_text: |
                    ### Ejercicio
                    Copia el código de ejemplo y complétalo añadiendo comillas en los huecos de las líneas 1 y 2.
                    Los huecos en blanco en las líneas 3 y 4 no se deben reemplazar por comillas, sino por un comando `{sleep}` y un `{clear}`. ¿Puedes hacerlo funcionar?

                    ### Ejercicio 2
                    Vuelve al nivel anterior y copia el código de tu historia. Haz funcionar el código en este nivel añadiendo comillas en los lugares correctos.
                    Recuerda: Las variables en tu propia historia tienen que estar fuera de las comillas. Como en la segunda línea del código de ejemplo. En esa línea el nombre de la variable esta situado fuera de las comillas.
                example_code: |
                    ```
                    nombre {is}{ask} _ ¿Cuál es tu nombre? _
                    {print}  _ El protagonista de esta historia es _ nombre
                    _
                    _
                    {print} nombre  _ ahora está caminando por el bosque _
                    {print} nombre _ está un poco asustado _
                    animales {is} 🦔, 🐿, 🦉, 🦇
                    {print} _ Él escucha el ruido de un _ animales {at} {random}
                    {print} nombre _ teme que éste sea un bosque encantado _
                    ```
            5:
                story_text: |
                    En este nivel puedes programar distintos finales, lo que hará que tu historia sea incluso más divertida.
                    En el código de ejemplo puedes ver como hacer 2 finales diferentes.

                    ### Ejercicio 1
                    Escribe una nueva breve historia con al menos 6 líneas de código, sobre un tema de tu elección.
                    ¿Sin inspiración? Escoge uno de estos temas: un superhéroe, un día aburrido en la escuela, perdido en una isla desierta.

                    Ahora dale al jugador la oportunidad de escoger una final bueno o malo, como en el código de ejemplo.
                    Programa ambos finales.

                    ### Ejercicio 2
                    Copia la historia que has creado para tu propia aventura en los niveles anteriores.
                    Encuentra una forma de añadir por lo menos 2 comandos `{if}` y `{else}` a tu historia.
                    Esto puede ser un final bueno o malo, pero puedes intentar buscar otras formas de incorporar los comandos.
                example_code: |
                    ```
                    nombre {is} {ask} '¿Quién camina por el bosque?'
                    {print} nombre ' camina por el bosque'
                    {print} nombre ' encuentra un monstruo'
                    fín {is} {ask} '¿Quieres un final bueno o malo?'
                    {if} final {is} bueno {print} nombre ' coge la espada y el monstruo huye rápidamente'
                    {else} {print} 'El monstruo se come' nombre
                    ```
            6:
                story_text: |
                    En una historia, alguien dice algunas palabras varias veces. Por ejemplo, cuando alguien pide ayuda o canta una canción.
                    Puedes poner este tipo de repeticiones en tu historia, en este nivel con `{repeat}`.

                    ### Ejercicio
                    Añade repeticiones a tu propia historia. Vuelve a tus programas guardados, elige tu programa de historia de un nivel anterior y
                    encuentra una línea que contenga `{print}` y ¡repítela!
                example_code: |
                    ```
                    {print} 'La princesa grita pidiendo ayuda'
                    {repeat} 5 {times} {print} '¡Ayuda!'
                    {print} 'Por qué nadie viene en mi ayuda?'
                    ```
            9:
                story_text: "En este nivel puedes usar varias líneas en tus comandos `{if}`, ¡de esta manera puedes mejorar tu final malo o bueno!\n\n### Ejercicio 1\n El código de ejemplo muestra dos finales diferentes; uno donde los personajes usan una máquina del tiempo y otro en el que no.\nCompleta los espacios en blanco con al menos una frase por cada final. \n**Extra** Haz que la historia dure más. ¿Qué ocurre en la historia? Puedes también añadir un segundo `{ask}` con diferentes opciones.\n\n### Ejercicio 2\nVuelve a tus historias guardadas, escoge la historia del nivel 5. Escribe un final bueno y uno malo de al menos tres líneas cada uno.\n"
                example_code: |
                    ```
                    {print} '¡OH NO! ¡El T-rex se está acercando!'
                    final = {ask} '¿Quieres un final triste o feliz?'
                    {if} final {is} feliz
                        {print} 'Justo a tiempo Richard salta de vuelta en la máquina del tiempo!'
                        {print} _
                    {else}
                        {print} '¡Oh, no! Richard es demasiado lento...
                        {print} _
                    ```
            10:
                story_text: |
                    En este nivel puedes usar los comandos `{if}` y `{repeat}`  dentro de otros comandos `{if}` y `{repeat}`.
                    Esto te da muchas opciones y te ayuda a hacer tu historia mas interactiva.

                    ### Ejercicio 1
                    Termina el código de forma que `{if}` funcione correctamente.

                    ### Ejercicio 2
                    Agrega un comando `{if}` y `{else}` en la parte que Robin va a casa también.

                    ### Ejercicio 3
                    Vuelve a tu historia del nivel 8 y usa por lo menos dos `{if}` dentro de otro`{if}`
                example_code: |
                    ```
                    {print} 'Robin está caminando hacia el centro de la ciudad'
                    lugar = {ask} '¿Robin va a ir a una tienda, o va a ir a casa?'
                    {if} lugar {is} tienda
                        {print} 'Ella entra en la tienda.'
                        {print} 'Robin ve un libro que luce interesante'
                        libro = {ask} '¿Compra el libro Robin?'
                        {if} libro {is} si
                            {print} 'Robin compra el libro y se va a casa'
                        {else}
                            {print} 'Robin deja la tienda y se va a casa'
                    {else}
                        {print} 'Robin se va a casa'
                    ```
            11:
                story_text: |
                    En este nivel puedes usar el comando {for} en tu historia. De esta manera puedes programar fácilmente el libro para niños 'oso pardo, oso pardo, ¿qué ves?'

                    ### Ejercicio

                    Mira en <a href="https://www.yonkerspublicschools.org/cms/lib/NY01814060/Centricity/Domain/1621/Brown%20Bear%20Book.pdf"> la historia </a> si no la conoces, asegúrate que este igual que el libro.
                example_code: "```\nanimales = _ , _ , _ \n{print} 'Oso pardo, Oso pardo'\n {print} '¿Qué ves?'\n```\n"
            16:
                story_text: |
                    Usar un bucle `{while}` puede hacer que tus historias sean más interesantes. Por ejemplo, puedes usar `{while} game == 'on'` para seguir jugando hasta que termine.
                    O puedes usar `{while} sword == 'lost'` para evitar que el jugador continúe el juego hasta que encuentre algo.

                    ### Exercise
                    The example code shows you how to use the `{while}` loop in a story. Now **think of your own scenario** in which the player has to find something before they can continue.
                example_code: |
                    ```
                    llaves = 'perdidas'
                    {print} 'Estás en tu jardín y perdiste tus llaves.'
                    {print} '¿En donde las quieres buscar?'
                    {print} '¨Puedes escoger: árbol, lecho de flores, roca, buzón'
                    {while} llaves == 'perdidas'
                        lugar = {ask} '¿En donde quieres buscar?'
                        {if} lugar == 'lecho de flores'
                            {print} '¡Aquí están!'
                            keys = 'encontradas'
                        {else}
                            {print} 'No, no están en ' lugar
                    {print} '¡Ahora puedes entrar en la casa'
                    ```
            13:
                story_text: |
                    Vamos a hacer otra historia, pero ahora usaremos paréntesis con `{print}`.

                    ### Ejercicio 1
                    Crea una historia de mínimo 5 oraciones. No tienes que usar 'nombre' aún.
                example_code: |
                    ```
                    {print}('Bienvenido a esta historia!')
                    ```
                story_text_2: |
                    ### Ejercicio 2
                    Ya preparamos un `{input}` para ti. Primero usa la variable `name` en tu historia.
                    Luego añade un segundo `{ask}` y usa esa variable también.
                    Tip: Recuerda las comas en el `{print}` entre texto y variables
                example_code_2: |
                    ```
                    nombre = {input}("Cual es tu nombre?")
                    {print}('Bienvenido a esta historia!')
                    ```
    add_remove_command:
        name: '{add} {to_list} y {remove} {from}'
        default_save_name: comando_añadir_borrar
        description: introduciendo {add} {to_list} y {remove} {from}
        levels:
            3:
                story_text: |
                    ## {add}{to_list}
                    Puedes añadir objetos a la lista con el comando `{add} {to_list}`. Para añadir un objeto a una lista puedes escribir: `{add} penguin {to_list} animals` o puedes usar el comando `{ask}` como en el código de ejemplo.
                example_code: |
                    ```
                    animales {is} perro, gato, canguro
                    gusta {is} {ask} ¿Cuál es tu animal preferido?
                    {add} gusta {to_list} animales
                    {print} Yo elijo animales {at} {random}
                    ```
                story_text_2: |
                    ## {remove}{from}
                    Si puedes añadir objetos a una lista, por supuesto que también puedes quitarlos. Esto se hace con el comando `{remove} {from}`.
                example_code_2: |
                    ```
                    animales {is} perro, gato, canguro
                    no_gustar {is} {ask} ¿Qué animal no te gusta?
                    {remove} no_gustar {from} animales
                    {print} Elijo animales {at} {random}
                    ```
                story_text_3: |
                    ### Ejercicio
                    Prueba los nuevos comandos en este restaurante virtual. Añade el sabor que el jugador está esperando a la lista y elimina los sabores a los que es alérgico.
                example_code_3: |
                    ```
                    {print} Batido misterioso
                    sabores {is} fresa, chocolate, vainilla
                    espera {is} {ask} ¿Qué sabor estás esperando?
                    _
                    alergias {is} {ask} ¿Eres alérgico a cualquiera de los sabores?
                    _
                    {print} Recibe un batido de sabores {at} {random}
                    ```
    and_or_command:
        default_save_name: y o
        description: introduciendo {and} y {or}
        levels:
        name: '{and} y {or}'
    ask_command:
        default_save_name: comando_preguntar
        description: Introducción al comando {ask}
        levels:
            1:
                story_text: |
                    ## El comando `{ask}`
                    Ahora que puedes usar el comando `{print}`, estás preparado para usar el siguiente comando: `{ask}`. Con el comando `{ask}`, puedes hacer una pregunta. Compruébalo:
                example_code: |
                    ```
                    {print} ¡Hola!
                    {ask} ¿Cómo te llamas?
                    ```
                story_text_2: |
                    ## El comando `{echo}`
                    Si quieres que el ordenador te repita la respuesta, puedes usar el comando `{echo}`. Se hará eco de la respuesta al final de la frase. En este ejemplo después de hola.
                example_code_2: |
                    ```
                    {print} ¡Hola!
                    {ask} ¿Cómo te llamas?
                    {echo} hola
                    ```
                story_text_3: |
                    ### Ejercicio
                    Prueba los comandos `{ask}` y `{echo}`. Lo primero, rellena los huecos en blanco para hacer que el programa funcione.
                    Después, haz 2 preguntas más usando el comando `{ask}`, tras cada `{ask}` usa un `{echo}` para imprimir la respuesta en pantalla.
                example_code_3: |
                    ```
                    _ ¿Qué tal estás?
                    _
                    ```
            2:
                story_text: |
                    ## El comando `{ask}`
                    Ahora que podemos usar **variables** en nuestros códigos, ya no necesitamos el comando `{echo}`.
                    Podemos usar variables para almacenar las respuestas a nuestras pregunta y de esta manera podemos usar la respuesta a varias preguntas en nuestros códigos.
                    Compruébalo:

                    ¡De esta manera tu código se convierte interactivo!
                example_code: |
                    ```
                    nombre {is} {ask} ¿Cómo te llamas?
                    {print} Hola nombre
                    edad {is} {ask} ¿Cuántos años tienes?
                    {print} nombre tiene edad años.
                    ```
                story_text_2: |
                    ### Ejercicio
                    En la aventura anterior has practicado estableciendo variables con el comando `{is}`.
                    Has creado al menos 3 variables y las has usado con el comando `{print}`.
                    Ahora, en vez de establecer las variables queremos que hagas las variables interactivas, como hicimos en nuestro ejemplo.

                    Copia tu código de la aventura anterior y haz las variables interactivas usando el comando `{ask}`.
                example_code_2: |
                    ```
                    favorite_animal {is} {ask} ¿Cuál es tu animal favorito?
                    {print} Me gusta favorite_animal
                    ```
            13:
                story_text: El último cambio que tenemos que hacer para conseguir el código en Python es cambiar `{ask}` por `{input}`.
                example_code: |
                    ```
                    {print}('¡Mi nombre es Hedy!')
                    nombre = {input}('¿Cómo te llamas?')
                    {print}('Así que te llamas ', nombre)
                    ```
        name: '{ask}'
    calculator:
        name: Calculadora
        default_save_name: Calculadora
        description: Haz una calculadora
        levels:
            7:
                story_text: |
                    Ahora que puedes calcular, ¡puedes hacer una calculadora!
                example_code: |
                    ```
                    número_1 = {ask} 'Rellena el primer número:'
                    número_2 = {ask} 'Escribe el segundo número:'
                    respuesta_correcta = número_1 * número_2
                    {print} número_1 ' por ' número_2 ' es ' respuesta_correcta
                    ```
                story_text_2: |
                    ### Ejercicio
                    La calcula va a ser capaz de calcular las respuestas por ti, pero también puedes hacer un programa para probar tus propias habilidades matemáticas, así:
                    ¡Rellena los espacios para completar el código!
                example_code_2: |
                    ```
                    respuesta_correcta = 11 * 27
                    respuesta = {ask} '¿Cuanto es 11 por 27?'
                    {if} respuesta {is} _ {print} '¡Buen trabajo!'
                    {else} {print} '¡Incorrecto! Era ' _
                    ```
                story_text_3: |
                    **Extra** También puedes dejar que el ordenador haga productos aleatorios por sí mismo usando `{random}`.
                example_code_3: "```\nnumeros = 1, 2, 3, 4, 5, 6, 7, 8, 9, 10\nnumero_1 = _\nnumero_2 = _\nrespuesta_correcta = numero_1 * numero_2\nrespuesta_dada = {ask} '¿Cuánto es ' number_1 ' veces ' number_2 '?'\n{if} _\n{else} _\n```"
            8:
                story_text: |
                    En el nivel anterior creaste una calculadora. En este nivel puedes ampliar el código para que haga varias preguntas.

                    ### Ejercicio 1
                    ¿Puedes completar la línea 10 para hacer que el código funcione?

                    ### Ejercicio 2
                    Dale al jugador información cuando introduzcan una pregunta, por ejemplo `{print}` '¡Correcto!' o `{print}` '¡Incorrecto! La respuesta correcta es ' respuesta_correcta
                example_code: "```\npuntuación = 0\n{repeat} 10 {times}\n    números = 1, 2, 3, 4, 5, 6, 7, 8, 9, 10\n    número_1 = números {at} {random}\n    número_2 = números {at} {random}\n    respuesta_correcta = numero_1 * numero_2\n    {print} '¿Cuánto es 'número_1' multiplicado por 'número_2'?'\n    respuesta = {ask} 'Escriba su respuesta aquí...'\n    {print} 'Tu respuesta es ' respuesta\n    {if}_{is}_ \n        puntuación = puntuación + 1\n{print} '¡Buen trabajo! Tu puntuación es... 'puntuación' sobre 10!'\n```\n"
            15:
                example_code: |
                    ```
                    {define} calcular_nota_media
                        total = 0
                        {for} i {in} {range} 1 {to} 4
                            nota = {ask} _
                            total = total + _
                            {return} _ / 4

                    nota_media = {call} _
                    {print} 'Tu nota media es ' nota_media
                    ```
                story_text: "En esta aventura vamos a crear una calculadora que calcule tu nota media por ti. Si consigues que tu calculadora funcione, puedes avanzar a la siguiente aventura, que te permitirá añadir dos funciones adicionales.\n\n### Ejercicio 1\nRellena los huecos en blanco para hacer que la calculadora funcione.\n* Empieza por la cuarta línea, añade una pregunta para averiguar que nota obtuvo el alumno.\n* En la quinta línea, querrás calcular el total de todas las notas, así que total = total + nota.\n* Después tenemos que establecer el valor devuelto. Queremos devolver la media, así que el total dividio por la cantidad de pruebas (4).\n* Por último completamos el código llamando a la función de la línea 8.\n\n¿Lo conseguiste? ¡Increíble! ¿Quieres añadir aún más a tu calculadora? **¡Esta aventura continúa en la siguiente aventura!**\n"
            16:
                story_text: |
                    Puedes agregar el bucle `{while}` al jugo de la calculadora que aprendiste a hacer en el nivel anterior.
                    Esto asegura que el jugador no pueda continuar a la siguiente pregunta si se responde incorrectamente.

                    ### Exercise
                    Add the `{while}` loop in the function, ask the player what number_1 times number_2 is and print their answer.
                    Then `{call}` the function.
                example_code: "```\n{define} nueva_pregunta\n    numeros = 1, 2, 3, 4, 5, 6, 7, 8, 9, 10\n    numero_1 = numeros {at} {random}\n    numero_2 = numeros {at} {random}\n    correcta = numero_1 * numero_2\n    respuesta = 0\n    _\n    _\n    _\n    {print} '¡Bien hecho!'\n\n{print} 'Da 10 respuestas correctas para ganar!'\n{for} i {in} {range} 1 {to} 10\n    _\n{print} '¡Ganaste!'\n```\n"
            11:
                example_code: "```\nnumeros = 1, 2, 3\n{for} _\n    {for} _\n        respuesta = {ask} _\n        correcta = numero_1 * numero_2\n        {if} respuesta {is} correcta\n            {print} '¡Gran trabajo!'\n        {else}\n            {print} 'No es correcto. La respuesta correcta es ' correcta\n```\n"
                story_text: "¡Este juego de calculadora te ayuda a practicar las tablas de multiplicación!\n### Ejercicio\nRellena los huecos en blanco. Queremos que este programa pregunte al jugador las siguientes preguntas:\n```\n¿Cuánto es 1 veces 1?\n¿Cuánto es 1 veces 2?\n¿Cuánto es 1 veces 3?\n¿Cuánto es 2 veces 1?\n¿Cuánto es 2 veces 2?\n¿Cuánto es 2 veces 3?\n¿Cuánto es 3 veces 1?\n¿Cuánto es 3 veces 2?\n¿Cuánto es 3 veces 3?\n_\n```\n"
    clear_command:
        default_save_name: comando_limpiar
        description: Comando {clear}
        levels:
            4:
                story_text: |
                    ¡Es hora de un nuevo comando! Con `{clear}` puedes borrar todo el texto de tu pantalla de salida. De esta forma puedes evitar que tu pantalla se llene demasiado de texto.
                    Atención. Si estas usando un comando `{clear}`, puede que necesites usar un `{sleep}` encima. ¡De lo contrario Hedy limpiará tu pantalla sin darte tiempo a leer como puedes ver en el ejemplo!
                example_code: |
                    ```
                    {print} '3'
                    {clear}
                    {print} '2'
                    {clear}
                    {print} '1'
                    {clear}
                    {print} 'wait for it...'
                    {sleep} 3
                    {clear}
                    {print} '¡SORPRESA!'
                    ```
        name: '{clear}'
    debugging:
        name: depurando
        default_save_name: depurando
        description: la aventura de la depuración
        levels:
            1:
                story_text: |-
                    Bienvenido a la aventura de la depuración. Depurar un código significa deshacerse de los errores en el código.
                    Eso significa que en estas aventuras de depuración, te mostraremos un código que aún no funciona.
                    Tendrás que averiguar qué está mal y corregir los errores.

                    ### Ejercicio
                    Depura este código. ¡Suerte!
                example_code: |
                    **¡Atención! ¡Este código necesita ser depurado!**
                    ```
                    {print} Me encanta programar
                    ¿También te encanta programar?
                    {echo}
                    {print} ¿Cuáles son tus aficiones?
                    {echo} Tus aficiones son
                    ```
            2:
                story_text: |-
                    Bienvenido a una aventura de depuración. Depurar un código significa deshacerse de los errores en el código.
                    Eso significa que en estas aventuras de depuración, te daremos un código que aún no funciona.
                    Tendrás que averiguar qué está mal y corregir los errores.

                    ### Ejercicio
                    Depura este código. ¡Buena suerte!
                example_code: |
                    **¡Atención! Este código necesita ser depurado.
                    ```
                    destino {ask} ¿A dónde vas de vacaciones?
                    {print} El vuelo a dstino sale a las 3 pm.
                    {ask} ¿Has facturado ya tu equipaje?
                    {echo}
                    {print} Déjeme imprimirle su tarjeta de embarque.
                    {sleep}
                    ¡Aquí tiene! ¡Buen viaje!
                    ```
            3:
                story_text: |-
                    Bienvenido a una aventura de depuración. Depurar un código significa deshacerse de los errores en el código.
                    Eso significa que en estas aventuras de depuración, te daremos un código que aún no funciona.
                    Tendrás que averiguar qué está mal y corregir los errores.

                    ### Ejercicio
                    Depura este código. ¡Buena suerte!
                example_code: |
                    **¡Atención! Este código necesita ser depurado.
                    ```
                    movie_choices {is} dracula, fast and furious, home alone, barbie
                    pelicula_escogida {is} peliculas {at} {random}
                    {print} Esta noche veremos _películas_elegidas
                    like {ask} ¿Te gusta esa película?
                    {print} Mañana veremos otra.
                    {add} película_escogida {to_list} películas_escogidas
                    {print} Mañana veremos la película de mañana
                    película_mañana {is} película_elegida {at} {random}
                    ¡Voy a por las palomitas! {print}
                    ```
            4:
                story_text: |-
                    ### Ejercicio
                    Depura este código. ¡Buena suerte!
                example_code: |
                    **¡Atención! ¡Este código necesita ser depurado!**
                    ```
                    {print} '¡Bienvenido a la biblioteca online!
                    {ask} ¿Qué género de libros te gusta?
                    {print} Te gusta el género
                    autor {is} {ask} '¿Quién es tu autor favorito?'
                    {print} 'autor es tu autor favorito'
                    {print} Hmmm... creo que deberías probar... libros {at} {random}
                    ```
            5:
                story_text: |-
                    ### Ejercicio
                    Depura este código. ¡Buena suerte!
                example_code: |
                    **¡Atención! ¡Este código necesita ser depurado!
                    ```
                    {print} ¡Bienvenido a la Piscina Hedy!
                    class {is} {ask} '¿Está aquí para unirse a una clase hoy?'
                    {if} class yes
                    {print} '¡Genial! ¡Te apuntas a una clase!
                    {print} {else} 'No se apuntará a ninguna clase'.
                    discount {is} '¿Tienes un código de descuento?'
                    {if} discount {is} yes
                    discount_answer {is} {ask} '¿Cuál es su código de descuento?'
                    discount_codes = Senior4231, Student8786, NewMember6709
                    {if} descuento_respuesta {is} {in} cod_descuento
                    {print} 'Serán $3,50'
                    Son 5,50
                    {print} '¡Buen baño!'
                    ```
            7:
                story_text: |-
                    ### Ejercicio
                    Depura este código. ¡Buena suerte!
                example_code: "**¡Precaución! ¡Hay que depurar este código!**\n```\n{print} 'Máquina expendedora'\nproducto_seleccionado = {ask} 'Por favor, seleccione un producto'\nproducto_1_dolar = coca-cola zumo naranja agua\nproducto_2_dolar = chocolatina, galleta, barrita de muesli\nprodcuto_3dolar = patatas fritas, cecina de vaca, pan de plátano\n{if} seleccionado {is} {in} producto_1_dolar\nprecio = 1\n{if} producto_seleccionado {is} producto_2_dolar\nprecio = 2\n{else} producto_seleccionado {in} producto_3_dolar\nprecio  = 3\ncantidad_de_productos = '{ask} Cuántos ' producto_seleccionado quieres llevarte?'\ntotal = precio + cantidad_de_productos\n{print} 'Seráncantidad_de_product\n```\n"
            8:
                story_text: |-
                    ### Ejercicio
                    Sorpresa! Este programa parece más un resultado que un código. Y aún, no queremos que solo agregues comandos `{print}` frente a cada linea.
                    Arregla este programa para convertirlo en the nursery rhyme 'Brother John (Frère Jaques)' usando por su puesto el comando {repeat} !
                example_code: |
                    **¡Atención! Este código necesita ser depurado!**
                    ```
                    ¿Estás durmiendo?
                    ¡Hermano John!
                    Las campanas de la mañana están sonando!
                    Ding, dang, dong!
                    ```
            9:
                story_text: |-
                    ### Ejercicio
                    Depura este código. ¡Buena suerte!
                example_code: |-
                    **¡Atención! ¡Este código necesita ser depurado!**
                    ```
                    {print} 'Bienvenido/a a Manicuras y Pedicuras por Hedy'
                    parte_cuerpo = {ask} '¿Vas a hacerte las uñas de las manos o de los pies? ¿O ambos?'
                    {if} partes_cuerpo {is} ambos
                            {print} Serán 25€'
                            precio = 25
                        {else}
                            {print} Serán 18€'
                            precio = 18
                    color = {ask} ¿Qué color quieres?
                    purpurina = {ask} '¿Quieres algo de purpurina con esto?'
                    {if} purpurina {is} sí
                        {print} 'Son 3€ extra por la purpurina'
                    precio = precio + 3
                    {else} {print} 'No purpurina' {print} 'No cobramos extra'
                    {sleep} 5
                    {print} 'Todo hecho! ¡Serán ' precio '€ por favor!'
                    {print} '¡Gracias! ¡Adiós!'
                    ```
            10:
                story_text: |-
                    ### Ejercicio
                    Depura este código. ¡Buena suerte!
                example_code: |
                    **¡Atención! ¡Este código necesita ser depurado!**
                    ```
                    {print} 'Bienvenido/a a nuestra tienda de sándwiches'
                    cantidad '¿Cuántos sándwiches quieres comprar?'
                    {repeat} cantidad {times}
                    {ask} {is} {ask} '¿Qué tipo de pan quieres que tenga tu sandwich?'
                    tipos_de_pan {is} blanco, trigo, centeno, ajo, sin gluten
                    {if} pan_elegido en tipos_de_pan
                    {print} '¡Encantador!'
                    {else}
                    'Lo siento, no vendemos eso'
                    aderezo {is} {ask} '¿Qué tipo de aderezo quieres?'
                    salsa {is} {ask} '¿Qué tipo de salsa quieres?'
                    {print} Un pan_elegido con aderezo y salsa.
                    precio = cantidad * 6
                    {print} 'Serán 'precio €' por favor'
                    ```
            11:
                story_text: |-
                    ### Ejercicio
                    Depurar este código. ¡Buena suerte!
                example_code: |
                    **¡Atención! Este código necesita ser depurado!**
                    ```
                    nombres = Muad Hasan Samira Noura
                    actividades = volar una cometa, nadar, senderismo, tomar el sol
                    {for} nombre {is} nombres
                    {print} En la playa a nombre le encanta actividad {at}{random}
                    ```
    default:
        name: Introducción
        description: Explicación del nivel
        levels:
            1:
                story_text: |
                    ¡Bienvenido a Hedy! Aquí puedes aprender a cómo programar paso a paso.

                    ¡Prueba el código por ti mismo! El botón amarillo copia el código de ejemplo a tu bloque de programación.
                    Después pulsa el botón verde 'Ejecutar código' debajo del campo de programación para ejecutar el código.

                    ¿Preparado? ¡Entonces ve a la siguiente aventura para hacer tus propios códigos!
                example_code: |
                    ```
                    {print} ¡Hola Mundo!
                    ```
            2:
                story_text: |
                    ¡Enhorabuena! ¡Has alcanzado el nivel 2! ¡Espero que ya hayas hecho algunos códigos increíbles!
                    Quizás te hayas dado cuenta que en el primer nivel el comando `{echo}` sólo puede guardar un bit de información cada vez.
                    Por ejemplo en la aventura del restaurante, puedes imprimir lo que el cliente quiere comer, o que quiere de beber, pero no ambas en una misma frase.

                    Esos cambios en el nivel 2. En el nivel 2 aprenderás a trabajar con variables, que te permiten guardar varias partes de información e imprimirlas donde quieras.
                    ¡Así que vayamos a la siguiente aventura!
                example_code: |
                    **¡Cuidado! ¡Este código no funciona!**
                    En Hedy los comandos a veces cambiarán. `{echo}` por ejemplo sólo funciona en el nivel 1. En este nivel aprenderás una forma mejor para devolver las respuestas.
                    ```
                    {print} Bienvenido a Hedy's
                    {ask} ¿Qué le gustaría comer?
                    {echo} Así que quiere
                    {ask} ¿qué le gustaría beber?
                    {echo} Así que quiere
                    ```
            3:
                story_text: |
                    En el nivel anterior has aprendido lo que es una variable y como puedes usarla para hacer tus aventuras más interactivas.
                    Pero... ¡eso no es lo único que puedes hacer con las variables! También puedes usar variables para hacer listas.
                    Incluso puedes dejar que Hedy elija una palabra al azar de una lista, ¡lo que te permite hacer juegos de verdad!
                    ¡Echa un vistazo a la siguiente aventura!
            4:
                story_text: |
                    En los niveles anteriores has estado practicando con las variables, pero es posible que te hayas encontrado con este problema.
                    Es posible que hayas intentado ejecutar un código como este:

                    Por supuesto que querías imprimir

                    `My name is Sophie`

                    pero Hedy imprime

                    `My Sophie is Sophie`.

                    En este nivel, este problema se soluciona mediante el uso de comillas.
                example_code: |
                    ```
                    nombre {is} Sofia
                    {print} Mi nombre es nombre
                    ```
            5:
                story_text: |
                    En los niveles anteriores ya has aprendido a usar `{at} {random}` lo que hizo tus juegos distintos cada vez que ejecutaste el código.
                    Pero no es muy interactivo, el jugador no tiene ningún efecto en lo que ocurre en el juego.

                    En este nivel aprenderás el comando `{if}` , que te permite dar respuestas distintas en tu programa. De esta manera, por ejemplo, puedes programa una contraseña secreta para tu ordenador.
                    ¡Así que vayamos a la siguiente aventura para el nuevo comando!
                example_code: |
                    ```
                    contraseña {is} {ask} '¿Cuál es la contraseña correcta?'
                    ```
            7:
                story_text: |
                    En el nivel anterior has practicado con `{ask}` y `{if}`. Por ejemplo puedes preguntar a los clientes qué les gustaría comer.
                    Lo que todavía no puedes hacer, es calcular el precio de la cena de todos.

                    Este nivel te permitirá usar la suma, resta y multiplicación en tus programas. De esta manera podrás calcular los precios en tu restaurante, pero también podrás añadir un código secreto para dar un descuento a tus amigos y familiares.
                    Otra opción en este nivel es programar tu propio juego de matemáticas, para que tus hermanos pequeños practiquen sus multiplicaciones.
                    ¡Ve a verlo por ti mismo!
                example_code: |
                    ```
                    precio_comida {is} 0
                    precio_bebida {is} 0
                    precio_total {is} 0
                    {print} 'Bienvenido a McHedy'
                    pedido {is} {ask} '¿Qué le gustaría comer?'
                    {if} pedido {is} hamburguesa precio_comida {is} 5
                    {if} pedido {is} patatas precio_comida {is} 2
                    bebida {is} {ask} '¿Qué le gustaría beber?'
                    {if} bebida {is} precio_bebida agua {is} 0
                    {else} precio_bebida {is} 3
                    precio_total {is} precio_comida + precio_bebida
                    {print} 'Serán ' precio_total ' dólares, por favor'
                    ```
            8:
                story_text: |
                    ¡Gran trabajo! Has alcanzado el siguiente nivel, lo que significa que has practicado con `{if}` and `{else}`. Te habrás dado cuenta de que tus códigos son cada vez más extensos.
                    Por ejemplo, si quieres programar 'Feliz Cumpleaños'.

                    Eso es mucho trabajo para básicamente las mismas palabras una y otra vez. Por fortuna, en la siguiente aventura aprenderás una solución con el comando `{repeat}`, que te permitirá repetir una línea de código varias veces.
                example_code: |
                    ```
                    {print} 'cumpleaños feliz'
                    {print} 'cumpleaños feliz'
                    {print} 'cumpleaños feliz querido Hedy'
                    {print} 'cumpleaños feliz'
                    ```
            9:
                story_text: |
                    Ahora has aprendido a como repetir una única línea de código. Esto es útil, pero no siempre es suficiente. A veces quieres repetir varias líneas de una vez.
                    Este nivel te permite agrupar un par de líneas de código, ¡y repetir ese pequeño grupo de líneas de una vez!
                example_code: |
                    ```
                    {repeat} 5 {times} {print} '¡En la siguiente aventura puedes repetir varias líneas de código a la vez!'
                    ```
            10:
                story_text: |
                    ¡Buen trabajo! ¡Has alcanzado otro nuevo nivel! En el nivel anterior aprendiste a usar varias líneas de código en un comando {if} o {repeat}. Pero todavía no puedes combinar los dos...
                    ¡Buenas noticias! En este nivel se te permitirá poner un {if} dentro de otro {if}, o dentro de un comando {repeat}. Poner un bloque de código dentro de otro bloque se llama anidación.                     ``` Poner un bloque de código dentro de otro bloque se llama anidación.
                example_code: |
                    ```
                    respuesta = {ask} "¿Estás preparado para aprender algo nuevo?"
                    {if} respuesta {is} Sí
                        {print} '¡Genial! Puedes aprender a usar el comando repeat en el comando if!'
                        {print} '¡Hurra!'
                        {print} '¡Hurra!'
                        {print} '¡Hurra!'
                    {else}
                        {print} 'Quizás deberías practicar un poco más en el nivel anterior'
            11:
                story_text: |
                    ¡Lo estás haciendo genial! En el nivel anterior todavía nos encontramos con un pequeño problema. Has aprendido a repetir líneas, pero ¿y si quisieras cambiar ligeramente la línea?
                    Por ejemplo, si quieres cantar la canción 'si estás feliz y lo sabes'. Se parecería a algo como esto:

                    Si también quisieras el siguiente verso 'pisa con los pies', y el siguiente, y el siguiente, tendrías que cambiar por completo tu código.
                    En este nivel aprenderás el comando `{for}`, que te permite hacer una lista de acciones y repetir el código con otra acción !cada vez!
                    ¡Échale un vistazo!
                example_code: |
                    ```
                    {repeat} 2 {times}
                        {print} 'si estás feliz y lo sabes aplaude con tus manos'
                    {print} 'si en verdad estas contento tu sonrisa es el reflejo'
                    {print} 'si estás feliz y lo sabes aplaude con tus manos'
                    ```
        default_save_name: intro
    dice:
        name: Dados
        default_save_name: Dados
        description: Crea tu propio juego de dados
        levels:
            3:
                story_text: |
                    En el nivel 2 puedes elegir elementos de una lista. De esa manera podemos hacer que se tiren los dados.
                    Dale una mirada a los juegos de mesa que tienes en tu casa.
                    Hay en tu casa juegos que usen un dado normal (¿o un dado especial)? Puedes crear los mismos dados con el siguiente programa.
                    Por ejemplo, los dados del juego Gusanitos, que tienen los números del 1 al 5, y en lugar de 6, un gusanito.

                    ![Dado con números del 1 al 5 y un gusanito en lugar del 6](https://cdn.jsdelivr.net/gh/felienne/hedy@24f19e9ac16c981517e7243120bc714912407eb5/coursedata/img/dobbelsteen.jpeg)
                example_code: |
                    ```
                    opciones {is} 1, 2, 3, 4, 5, lombriz de tierra
                    {print} ¡Lanzaste _ {at} {random}!
                    ```
                story_text_2: |
                    ### Ejercicio
                    Los dados en el ejemplo de arriba son dados para un juego en específico. ¿Puedes hacer un dado normal?
                    ¿U otro dado especial para un juego diferente?
                example_code_2: |
                    ```
                    opciones {is} _
                    ```
            4:
                story_text: |
                    En este nivel podemos crear dados. Pero en esta ocasión puedes intentarlo por ti mismo, sin un código de ejemplo!

                    ### Ejercicio
                    Haz tu propio dado en este nivel.
                    Nota: Si no tienes idea de como hacer dados. Mira tus dados del nivel anterior, pero no olvides las comillas.
            5:
                story_text: |
                    Vamos a añadir los comandos `{if}` y `{else}` a nuestros dados!

                    ### Ejercicio
                    Completa el código de ejemplo para que diga "Ya puedes dejar de lanzar" una vez que lances un gusano. Debería decir "Debes lanzarlo otra vez" si no has lanzado nada mas.
                    **Extra** Tal vez quieras recrear una muerte de un juego totalmente diferente. También esta bien! Luego haz tu propia reacción, por ejemplo, 'Si!' para 6 y 'Lastima!' para algo mas.
                example_code: "```\nopciones {is} 1, 2, 3, 4, 5, lombriz\ntirada {is} opciones {at}{random}\n{print} 'haz tirado ' opciones\n_ lanzar{is} lombriz {print} 'Puedes dejar de tirar los dados' \n_ {print} '!Debes tirar los dados otra vez!'\n```\n"
            7:
                story_text: |
                    Puedes hacer un dado de gusanito otra vez en este nivel, pero ahora también puedes calcular cuantos puntos han sido tirados.
                    Puedes saber que el gusano cuenta como cinco puntos para los gusanitos. Ahora cada vez que lances el dado puedes calcular inmediatamente cuantos puntos haz tirado.
                    Este es el código para calcular los puntos para un dado:

                    ### Ejercicio
                    ¿Puedes hacer que el código obtenga la puntuación total por 8 dados? Para hacer eso tienes que copiar y pegar algunas líneas de código.
                example_code: |
                    ```
                    opciones = 1, 2, 3, 4, 5, lombriz
                    puntos = 0
                    tirada = opciones {at} {random}
                    {print} 'tú lanzaste ' tirada
                    {if} tirada {is} lombriz puntos = puntos + 5 {else} puntos = puntos + tirada
                    {print} 'esos son ' puntos ' puntos'
                    ```
                example_code_2: |
                    ¿Conseguiste calcular la puntuación de 8 dados? Eso requirió mucho copiar y pegar, ¿verdad? ¡Vamos a hacerlo más fácil en el nivel 7!
            8:
                story_text: |
                    Puedes hacer un dado otra vez en este nivel. Con el código `{repeat}` puedes tirar fácilmente una mano entera de dados.

                    ### Ejercicio
                    ¡Intenta terminar el código de ejemplo!  **Extra** Piensa en un juego que conozcas que tenga un dado y prográmalo usando `{repeat}`.
                example_code: |
                    ```
                    opciones = 1, 2, 3, 4, 5, 6
                    _ _ _ _ _ _ _
                    ```
            11:
                story_text: |
                    ### Ejercicio
                    ¿Todo el mundo tarda mucho lanzando el dado? ¡En este nivel puedes dejar que Hedy lance todos los dados a la vez!
                    Cambia los nombres por nombres de tus amigos o familia, y completa el código.
                example_code: |
                    ```
                    jugadores = Ana, Juan, Pedro
                    opciones = 1, 2, 3, 4, 5, 6
                    _ _ _ _
                        {print} jugador ' tiró un ' opciones {at} {random}
                        {sleep}
                    ```
            16:
                example_code: "```\nopciones = 1, 2, 3, 4, 5, 6\n{print} '¡Saca un 6 tan rápido como puedas!'\nlanzamientos = 0\nintentos = 0\n_\n_\n_\n_\n_\n{print} '¡Sí! Has sacado un 6 en ' intentos ' intentos.'\n```\n"
                story_text: "### Ejercicio\nEn este nivel puedes crear un pequeño juego en el que tienes que lanzar un 6 tan rápido como sea posible.\nHemos comenzado el código, ¡de ti depende que el juego funcione!\n\nLo primero, añade un bucle `{while}` que compruebe si se ha lanzado un 6 o no.\nSiempre y cuando no hayas tirado ya 6, lanza el dado en un número aleatorio.\nImprime lo que el jugador haya lanzado.\nAñade un intento a la cantidad de intentos.\nEspera un segundo antes de lanzar otra vez, o - en el caso de lanzar un 6 - antes de que termine el juego.\n"
    dishes:
        name: ¿Platos?
        default_save_name: Platos
        description: Usa la computadora para ver quien ha de lavar los platos
        levels:
            3:
                story_text: |
                    ¿Tienes en tu casa discusiones interminables sobre quien ha de lavar los platos hoy, o quien tiene que limpiar la caja del gato?
                    Ahora puedes dejar que la computadora elija honestamente a quien debe hacerlo. ¡Puedes programar esto ahora en este nivel!
                example_code: |
                    ```
                    personas {is} mamá, papá, Emma, Sofía
                    {print} personas {at} {random} tiene que lavar los platos
                    ```
                story_text_2: |
                    ### Ejercicio
                    Haz tu propia versión del programa. Primero haz una lista de los miembros de tu familia.
                    Luego piensa en una tarea que tenga que ser hecha, y deja que la computadora decida quien debe hacer la tarea con el comando `{at} {random}`.

                    **Extra** ¿No quieres lavar los platos por ti mismo? Hackea el programa quitando tu nombre de la lista con el comando `{remove}` `{from}`.
            4:
                story_text: |
                    Usando comillas puedes hacer más interesante tu programa.

                    ### Ejercicio
                    Primero, rellena los espacios con los símbolos o comandos correctos para hacer que el programa de ejemplo funcione.
                    Lo entendiste? Increíble! Ahora copia tu código del nivel anterior y haz que funcione en este nivel añadiendo comillas en el lugar correcto.
                example_code: |
                    ```
                    personas {is} mamá, papá, Emma, María
                    {print} _ los platos serán hechos por _
                    {sleep}
                    {print} personas {at} _
                    ```
            5:
                story_text: |
                    Usando el comando `{if}` ahora puedes hacer tu programa todavía más divertido. Ahora tu programa puede reaccionar de acuerdo a la elección de quien lavará los platos.
                    ### Ejercicio
                    ¿Puede hacer que tu programa imprima 'oh no' si es tu turno de lavar los platos, y '¡sí!' en caso contrario?
                    ¡No olvides las comillas!
                example_code: |
                    ```
                    personas {is} mamá, papá, Emma, Sofía
                    lavavajillas {is} personas {at} {random}
                    lavavajillas {is} Sofía {print} _ lástima que tengo que lavar los platos _
                    {print} 'afortunadamente no hay platos porque' _ 'ya los está lavando'
                    ```
            7:
                story_text: |
                    ¿Todo el mundo lava los platos por igual? ¿Te parece justo? Puedes contarlo en este nivel.
                example_code: "```\npersonas = mamá, papá, Emma, María\nemma_lava = 0\nlavaplatos = personas {at} {random}\n{print} 'El lavaplatos es ' lavaplatos\n{if} lavaplatos {is} Emma emma_lava = emma_lava + 1\n{print} 'Emma va a hacer los platos hoy ' emma_lava 'veces'\n```\n\nAhora puedes copiar las líneas 3 a 5 unas cuantas veces (por ejemplo, 7 para toda la semana) para calcular para toda la semana otra vez. \n¿Puedes hacer el código para toda la semana?\n"
                story_text_2: |
                    Si tienes muy mala suerte, puede que el programa anterior te elija para fregar los platos durante toda la semana. ¡Eso no es justo!
                    Para crear un sistema más justo puedes utilizar el comando `{remove}` para eliminar a la persona elegida de la lista. Así no tendrás que volver a fregar los platos hasta que todos hayan tenido su turno.

                    El Lunes y el Martes ya están listos. ¿Puedes añadir el resto de la semana?
                    Y... ¿se te ocurre alguna solución para cuando tu lista esté vacía?
                example_code_2: "```\npersonas = mamá, papá, Emma, Sofía\nlavavajillas = personas {at} {random}\n{print} 'El lunes los platos serán lavados por ' lavavajillas \n{remove} lavavajillas {from} personas\nlavavajillas = personas {at} {random}\n{print} 'El martes los platos serán lavados por ' lavavajillas \n{remove} lavavajillas {from} personas\n```\n"
            8:
                story_text: |
                    Con `{repeat}` puedes repetir partes del código. Puedes usarlo para calcular quién va a lavar los platos por varios días!
                    ### Ejercicio
                    Usa el comando de `{repeat}` para decidir quien debe lavar los platos toda la semana. ¡Cada espacio en blanco debe rellenarse con un comando o numero!
                    **Extra** ¿Puedes pensar en otras tareas para la casa? Adapta el código para que decida sobre tres tareas domésticas. !No te olvides mostrar de que tareas se tratan!
                example_code: |
                    ```
                    gente = mamá, papá, Emma, Sofía
                    {repeat} _ _ {print} 'el lavaplatos es ' _
                    ```
            11:
                story_text: |
                    En este nivel puedes hacer un horario de lavado de platos de forma fácil.

                    ### Ejercicio
                    Agrega una tarea secundaria, como aspirar o planchar, y asegúrate que también esté dividida para toda la semana.
                    <br>**Extra** El programa no es justo, puedes tener mala suerte y lavar toda la semana. ¿Cómo puedes hacer el programa más justo?
                example_code: |
                    ```
                    días = Lunes, Martes, Miércoles, Jueves, Viernes, Sábado, Domingo
                    nombres = mamá, papá, Emma, Sofía
                    {for} día {in} días
                        {print} nombres {at} {random} ' Hará los platos el ' día
                    ```
    elif_command:
        default_save_name: sinosi
        levels:
        name: '{elif}'
        description: '{elif}'
    for_command:
        default_save_name: para
        description: comando {for}
        levels:
            11:
                story_text: |-
                    ## Para
                    En este nivel aprendemos un nuevo código llamado `{for}`. Con `{for}` puedes hacer una lista y usar todos los elementos.
                    `{for}` crea un bloque, como `{repeat}` y `{if}` así todas las líneas dentro del bloque necesita empezar con 4 espacios.
                example_code: |
                    ```
                    animales = perro, gato, pez globo
                    {for} animal {in} animales
                        {print} 'Yo amo ' animal
                    ```
                story_text_2: "### Ejercicio\nCompleta este código añadiendo `{for} action {in} actions` acciones en la línea 2.\n"
                example_code_2: "```\nacciones = aplaudir con tus manos, pisa con tus pies, ¡grita Hurra!\n_\n    {repeat} 2 {times}\n        {print} 'si estás feliz y lo sabes, ' accion\n        {sleep} 2\n    {print} 'Si en verdad estas contento tu sonrisa es el reflejo'\n    {print} 'Si estás feliz y lo sabes, ' accion\n    {sleep} 3\n```\n"
            13:
                example_code: "```\n{for} i {in} {range}(1,5):\n    {print} (i)\n```\n"
                story_text: "Por último, vamos a convertir `{for} i {in} {range} 1 {to} 5` en código real de Python, como esto:\n"
        name: '{for}'
    fortune:
        name: El adivino
        default_save_name: El adivino
        description: Deja que Hedy prediga el futuro
        levels:
            1:
                story_text: |
                    ¿Alguna vez has estado en un carnaval y un adivino ha predicho tu futuro? ¿O alguna vez has jugado con una bola mágica de ocho?
                    Entonces probablemente sepas que realmente no pueden predecir tu futuro, ¡pero sigue siendo divertido jugar!

                    ¡En los próximos niveles puedes aprender a crear tu propia máquina de la fortuna!
                    En el nivel 1 puedes comenzar fácil dejando que Hedy se presente como adivina y dejes que haga `{echo}` de las respuestas de los jugadores.
                    Así:
                example_code: |
                    ```
                    _ ¡Hola, soy Hedy la adivina!
                    _ ¿Quién eres tú?
                    _ Déjame echar un vistazo a mi bola de cristal.
                    _ Veo... Veo...
                    _ Tu nombre es
                    ```
                story_text_2: |
                    ### Ejercicio
                    Copia el código de ejemplo en tu pantalla de entrada y rellena los espacios en blanco para hacer que tu código funcione.
                    **Extra** Cambia el código y deja que el adivino no sólo prediga tu nombre, sino también tu edad, tu equipo favorito de deporte o cualquier otra cosa sobre ti mismo.
            3:
                story_text: |
                    En los niveles anteriores has creado tu primera máquina de la fortuna, pero Hedy realmente no podía predecir nada, sólo `{echo}`.
                    En este nivel puedes utilizar una variable y el comando `{at} {random}` para dejar que Hedy escoja una respuesta para ti. Mira este código, por ejemplo:
                example_code: |
                    ```
                    {print} ¡Soy Hedy el adivino!
                    pregunta {is} {ask} ¿Qué quieres saber?
                    {print} Esto es lo que quieres saber: pregunta
                    respuestas {is} sí, no, quizás
                    {print} Mi bola de cristal dice...
                    {sleep} 2
                    {print} respuestas {at} {random}
                    ```
                story_text_2: |
                    ### Ejercicio
                    Ahora Hedy sólo puede responder si, no o quizás. ¿Puedes darle más opciones a Hedy, como 'sin duda' o 'pregunta de nuevo'.
            4:
                story_text: |
                    ### Ejercicio
                    Hemos eliminado todas las comillas del código de ejemplo, ¿puedes añadirlas en todos los lugares correctos?

                    ### Ejercicio 2
                    Vuelve al nivel anterior y copia tu código del adivino. Haz que el código funcione en este nivel añadiendo comillas en los puntos correctos.
                example_code: |
                    ```
                    _ Agrega las comillas a este código _
                    {print} ¡Soy Hedy la adivina!
                    pregunta {is} {ask} ¿Qué quieres saber?
                    {print} Esta es tu pregunta:  pregunta
                    respuesta {is} sí, no, quizás
                    {print} Mi bola de cristal dice...
                    {sleep} 2
                    {print} respuesta {at} {random}
                    ```
            6:
                story_text: |
                    ### Ejercicio
                    En este código de ejemplo verás como hacer un programa adivino que te permita inclinar las posibilidades a tu favor. Este programa de trampas siempre te dice que vas a ganar la lotería, pero tus amigos nunca ganarán.

                    Usa esto para hacer tu propio programa, ¡sé creativo! Por ejemplo puedes crear un código que prediga que:
                    * ¡tu equipo favorito vencerá a todos sus rivales!
                    * ¡se elegirá tu película favorita para la película de la noche!
                    * ¡ganas entrada para tu espectáculo favorito!
                    * eres el más hermoso de todos, como el espejo mágico de Blancanieves.
                    ¡Deja que tu imaginación haga el trabajo!

                    Tu programa tiene que ser de al menos 10 líneas de código y tiene que tener al menos un comando `{if}` y `{else}`.
                example_code: |
                    ```
                    amigos {is} Jordan, Lucía, David
                    {print} '¡Puedo predecir si ganarás mañana la lotería!'
                    persona {is} {ask} '¿Quién eres?'
                    respuesta_buena {is} ¡Hurra! ¡Ganaste!, ¡Seguro que ganarás!, ¡Tenemos un ganador!
                    respuesta_mala {is} ¡Mala suerte! ¡Inténtalo de nuevo!, ¡Otra persona ganará, Tú perderás!
                    {if} persona {in} amigos {print} respuesta_buena {at} {random}
                    {else} {print} respuesta_mala {at} {random}
                    ```
            7:
                story_text: |
                    En este nivel puedes usar matemáticas para en tus predicciones de adivino. Esto te permite crear fórmulas (bobas) para calcular el futuro.
                    Por ejemplo, puedes calcular cuán rico vas a ser o cuantos niños vas a tener cuando crezcas.



                    ### Ejercicio
                    ¿Puedes pensar en tu (boba) máquina adivina?
                example_code: |
                    ```
                    {print} '¡Soy Hedy el adivino!'
                    {print} '¡Puedo predecir cuántos hijos tendrás cuando crezcas!'
                    edad = {ask} '¿Cuántos años tienes?'
                    hermanos = {ask} '¿Cuántos hermanos tienes?'
                    altura = {ask} '¿Qué altura tienes en centímetros?'
                    niños = altura / edad
                    niños = niños - hermanos
                    {print} 'Tendrás...'
                    {sleep}
                    {print} niños ' niños!'
                    ```
            8:
                story_text: |
                    ### Ejercicio
                    Completa este programa que te dice si tu romance te quiere o no.
                example_code: |
                    ```
                    {print} 'Tengo una flor con pétalos mágicos'
                    {print} 'Si coges los pétalos la flor te dirá si tu amor también te querrá'
                    cantidad = {ask} '¿Cuántos pétalos quieres coger?'
                    opciones = te quiere, no te quiere
                    _ _ _ _ opciones {at} {random}
                    ```
            9:
                story_text: |
                    !En el siguiente ejemplo puedes hacer que tu adivino haga varias preguntas y también que las imprima!

                    ### Ejercicio
                    ¿Puedes poner los comandos correctos en los huecos en blanco?
                example_code: |
                    ```
                    {print} '¡Soy Hedy la adivina!'
                    {print} 'Puedes hacerme 3 preguntas.'
                    respuestas = sí, no, quizás
                    _ _ _
                       pregunta = {ask} '¿Que quieres saber?'
                       {print} pregunta
                       {sleep}
                       {print} 'Mi bola de cristal dice...' respuestas {at} {random}
                    ```
            11:
                story_text: |
                    En este nivel aprenderás a programar el juego MACC (mansión, apartamento, cabaña, casa). En este juego puedes predecir para todos los jugadores a la vez, cuál será su futuro.

                    ### Ejercicio
                    Llena los huecos en blanco usando el nuevo comando que has aprendido en este nivel.
                example_code: |
                    ```
                    casas = mansión, apartamento, cabaña, casa
                    ama = nadie, alguien de la realeza, su vecino, su verdadero amor
                    mascotas = perro, gato, elefante
                    nombres = Jenna, Ryan, Jim
                    _
                        {print} nombre ' vive en una ' casas {at} {random}
                        {print} nombre ' se casará con ' ama {at} {random}
                        {print} nombre ' tendrá un ' mascotas {at} {random} ' como su mascota.'
                        {sleep}
                    ```
    functions:
        name: funciones
        default_save_name: funciones
        description: funciones
        levels:
            12:
                story_text: |
                    En este nivel aprenderás a usar **funciones**. Una función es un bloque de código que se puede utilizar fácilmente varias veces. Usar funciones nos ayuda a organizar piezas de código que podamos usar de forma repetida. Para crear una función, usa `{define}` que da a la función un nombre. Luego pon todas las líneas que desees en la función en un bloque con sangría bajo la línea `{define}`.
                    Deja una línea vacía en tu código para que parezca agradable y limpio. Y ya está, ¡Gran trabajo! ¡Has creado una función!


                    ¡Ahora, cuando necesitemos ese bloque de código, solo usamos <code>{call}</code> con el nombre de la función para llamarlo! No tenemos que volver a escribir ese bloque de código.

                    Echa un vistazo a este código de ejemplo de un juego de Twister. La función 'turno' contiene un bloque de código que elige qué miembro debe ir donde.

                    ### Ejercicio
                    Termina este código estableciendo las 2 variables miembro_escogido y color_escogido.
                    Luego, elige cuántas veces deseas llamar a la función para darle vueltas a la ruleta.

                    ### Ejercicio 2
                    Mejora tu código añadiendo una variable llamada "personas". Utiliza la variable para dar a todos los jugadores su propio comando en el juego.
                    Por ejemplo: 'Amed, derecha en verde' o 'Jessica, pie izquierdo en amarillo'.
                example_code: |
                    ```
                    lados = 'derecha', 'izquierda'
                    miembros = 'mano', 'pie'
                    colores = 'rojo', 'azul', 'verde', 'amarillo'

                    {define} turno
                        lado_escogido = lados {at} {random}
                        miembro_escogido = miembros _
                        color_escogido = colores _
                        {print} lado_escogido' ' miembro_escogido' en ' color_escogido

                    {print} '¡Vamos a jugar al Twister!'
                    {for} i {in} {range} 1 {to} _
                        {call} turno
                        {sleep} 2
                    ```
            13:
                story_text: "¡Hagamos funciones al estilo de Python! Para definir una función ya no utilizaremos:\n\n`{define} name_function {with} argument_1, argument_2:`\n\npero utilizaremos:\n\n`{def} name_function(argument_1, argument_2):`.\n\n\nSi no quieres utilizar argumentos, deja un espacio vacío entre los paréntesis.\nPara llamar a una función, no necesitamos el comando `{call}` nunca más. Solo escribe el nombre de la función.\n"
                example_code: "```\n{def} calcular_puntuacion(respuesta, respuesta_correcta):\n    {if} respuesta == respuesta_correcta:\n        puntuacion = 1\n    {elif} respuesta == '?':\n        puntuacion = 0\n    {else}:\n        puntuacion = -1\n    {return} puntuacion\n\nrespuesta = {input} ('¿Donde se encuentra la Torre Eiffel?')\nrespuesta_correcta = 'Paris'\npuntuacion = calcular_puntuacion(respuesta, respuesta_correcta)\n{print} ('Tu puntuación es... ', puntuacion)\n```\n"
    guess_my_number:
        name: Adivina mi número
        default_save_name: adivina mi número
        description: adivina mi número
        levels:
    harry_potter:
        description: Aventuras de Harry Potter
        levels:
            11:
                story_text: |
                    ### Ejercicio
                    También podemos hacer un adivino ambientado en Harry Potter. Rellena los huecos en blanco de forma que se impriman 9 líneas.
                    **Extra** Cambia la temática del adivino a algo distinto, como tu libro, película o espectáculo de la tele favoritos.
                example_code: |
                    ```
                    casas = Gryffindor, Slytherin, Hufflepuff, Ravenclaw
                    asignaturas = pociones, defensa frente a artes oscuras, encantos, transfiguración
                    miedos = Voldemort, arañas, fallar tu examen de LECHUZA
                    nombres = Harry, Ron, Hermione
                    _
                    _ {print} nombre ' pertenece a ' casas {at} {random}
                    _ {print} nombre ' es mejor en ' asignaturas {at} {random}
                    _ {print} nombre ' su gran miedo es ' miedos {at} {random}
                    ```
        name: Harry Potter
        default_save_name: Harry Potter
    haunted:
        name: La Casa Embrujada
        default_save_name: La Casa Embrujada
        description: Escapa de la casa embrujada
        levels:
            1:
                story_text: |
                    En esta aventura vas a a empezar a hacer un juego en el cual necesitas escapar de una casa embrujada escogiendo la puerta correcta.
                    Si escoges la puerta correcta vas a sobrevivir, pero sino un terrible monstruo podría...

                    En el nivel 1 vamos a empezar nuestro juego de la casa embrujada haciendo una historia de terror y preguntando al jugador que ven en la casa embrujada.
                example_code: |
                    ```
                    {print} ¿Cómo llegué aquí?
                    {print} Recuerdo que mi amigo me estaba diciendo que fuéramos a la mansión...
                    {print} y de repente todo se volvió negro.
                    {print} ¿Pero como termine en el suelo...?
                    {print} ¡Mi cabeza me duele como si me hubieran golpeado con un bate de baseball!
                    {print} ¿Qué es ese sonido?
                    {print} Oh no! ¡Siento que no estoy solo en esta casa!
                    {print} ¡Necesito salir de aquí!
                    {print} Hay 3 puertas...
                    {ask} ¿Cuál puerta debería escoger?
                    {echo} Escoge la puerta
                    {print} …?
                    ```
                story_text_2: |
                    ### Ejercicio
                    Copia el código de ejemplo a tu entrada de pantalla haciendo clic en el botón amarillo.
                    Ahora completa la historia añadiendo al menos 5 líneas de código.
                    Recuerda que cada línea de código empiece con un comando `{print}` .
            2:
                story_text: |
                    En esta casa embrujada puedes escoger tus monstruos con emojis. Claro que también puedes usar palabras.
                example_code: |
                    ```
                    monstruo_1 {is} 👻
                    monstruo_2 {is} 🤡
                    monstruo_3 {is} 👶
                    {print} Entras en la casa embrujada.
                    {print} De repente ves al monstruo_1
                    {print} Vas al otro cuarto...
                    {print} Pero ves que el monstruo_2 ¡te está esperando allí!
                    {print} ¡Oh no! Rápido, ve a la cocina.
                    {print} ¡Pero tan pronto entras allí el monstruo_3 te ataca!
                    ```
                story_text_2: |
                    ### Ejercicio
                    En el ejemplo de arriba los monstruos están predeterminados. De forma que cada vez que ejecutas tu código, el resultado es el mismo.
                    ¿Puedes agregar un comando `{ask}` para hacer que interactiva la casa embrujada y dejar que los jugadores escojan que monstruos se encuentran?
                example_code_2: |
                    ```
                    monstruo_1 {is} _
                    monstruo_2 {is} _
                    monstruo_3 {is} _
                    {print} Entras en la casa embrujada.
                    {print} De repente ves al monstruo_1
                    {print} Vas al otro cuarto...
                    {print} Pero ves que el monstruo_2 ¡te está esperando allí!
                    {print} ¡Oh no! Rápido, ve a la cocina.
                    {print} ¡Pero tan pronto entras allí el monstruo_3 te ataca!
                    ```
            3:
                story_text: |
                    En los niveles anteriores hiciste la introducción al juego de la casa embrujada, pero como te habrás dado cuenta, la historia siempre termina en un final tenebroso.
                    En este nivel puedes hacer que tu historia sea más interactiva cambiando el resultado del juego; ¡algunas veces te comerán, otras veces escaparás!
                    ¡Deja que Hedy decida aleatoriamente!

                    ### Ejercicio
                    Copia los códigos de ejemplo y rellena los espacios ¡para hacerlo funcionar!

                    **Extra** Esta historia es bastante sencilla, tal vez puedes asustarla más añadiendo una historia más emocionante.
                    Además ahora mismo tienes finales muy limitados, sólo hay 3 opciones sobre que hay detrás de las puertas. ¡Quizá puede pensar en más monstruos para añadir a la lista!
                example_code: |
                    ```
                    _ ¡Escapa de la casa embrujada!
                    _ Hay 3 puertas delante de ti…
                    _ _ _ ¡Qué puerta eliges?
                    _ Elegiste … opción
                    monstruos _ a zombi, a vampiro, NADA DE LO QUE HAYAS ESCAPADO
                    _ Mira...
                    {sleep}
                    _ _ _ _
                    ```
            4:
                story_text: |
                    En este nivel vas a aprender como usar comillas en tus juegos.

                    ### Ejercicio
                    ¿Puedes hacer que tu Casa Encantada resistente al nivel 4?

                    ### Ejercicio 2
                    Vuelve al nivel anterior y copia el código de tu casa embrujada. Haz que el código funcione en este nivel añadiendo comillas en los lugares adecuados.
                example_code: |
                    ```
                    _ Añade comillas a este código _
                    {print} ¡Escapa de la casa encantada!
                    {print} Hay 3 puertas delante de ti…
                    elección {is} {ask} ¿Qué puerta eliges?
                    {print} Escogiste … elección
                    monstruo {is} un zombi, un vampiro, NADA DE LO QUE HAYAS ESCAPADO
                    {print} Ves...
                    {sleep}
                    {print} monstruo {at} {random}
                     ```
            5:
                story_text: |
                    Hasta este nivel el juego de la casa encantada siempre preguntaba al jugador que eligiera una puerta, pero como puede que te hayas dado cuenta los jugadores no necesitaban responder correctamente.
                    Si el jugador respondía algo aleatorio, el juego funcionaría igual y el jugador ¡puede que hasta ganase! (pese a que no eligiese una puerta).
                    En este nivel, solo podrás ganar el juego si eliges la puerta que Hedy eligió de forma aleatoria.

                    ### Ejercicio
                    ¿Puedes encontrar las cuatro palabras faltantes para completar el código?
                example_code: |
                    ```
                    {print} '¡Escapa de la casa encantada!'
                    {print} 'Hay tres puertas frente a ti...'
                    puertas {is} 1, 2, 3
                    monstruos {is} hombre lobo, momia, vampiro, zombi
                    puerta_elegida {is} {ask} '¿Qué puerta eliges?'
                    {print} 'Has elegido la puerta...' puerta_elegida
                    {sleep}
                    puerta_correcta {is} puertas {at} {random}
                    _ _ _ _ {print} '¡Genial! ¡Has escapado!'
                    {else} {print} '¡O no! Te ha comido un...' monstruos {at} {random}
                    ```
            10:
                story_text: |
                    En este nivel puedes usar anidaciones, ¡lo que te permite hacer tu casa encantada incluso más interactiva!

                    ### Ejercicio
                    Ahora este juego es muy difícil de vencer, ¿lo puedes hacer más fácil de ganar?
                    ¿Cambias tu código para que sólo tenga una puerta incorrecta y dos correctas en vez de una correcta y dos incorrectas?
                    Consejo: Esto significa cambiar tu variable puerta_correcta a puerta_incorrecta, y cambiar el código `{if}` y `{else}` .
                    Y claro que puedes cambiar la historia y hacerla a tu manera. ¡Cambia los monstruos o conviértelo en un concurso donde recibirás un regalo!
                example_code: |
                    ```
                    {print} 'Escape de la Casa Embrujada!'
                    jugador = vivo
                    puertas = 1, 2, 3
                    monstruos = zombi, vampiro, araña gigante
                    {repeat} 3 {times}
                        {if} jugador {is} vivo
                            puerta_correcta {is} puertas {at} {random}
                            {print} 'Hay 3 puertas...'
                            puerta_escogida = {ask} '¿Qué puerta quieres escoger?'
                            {if} puerta_escogida {is} puerta_correcta
                                {print} '¡No hay monstruos aquí!'
                            {else}
                                {print} 'Te comió un ' monstruos {at} {random}
                                jugador = muerto
                        {else}
                            {print} 'JUEGO TERMINADO'
                    {if} jugador {is} vivo
                        {print} '¡Genial! ¡Sobreviviste!'
                    ```
            14:
                story_text: "### Ejercicio\nEste juego de la casa encantada utiliza la conexión entre las listas que puedes usar en este nivel.\nPor ejemplo: todas las propiedades que pertenecen al zombi son las primeras en todas las listas, la bruja las segundas y el vampiro las terceras.\n¡Revisa el código y rellena  `weapons[i]`, `monsters[i]` , `bad_fate[i]`, `good_fate[i]`, `hint[i]` en los huecos correctos para hacer que el código funcione!\n"
                example_code: "```\nnumeros = [1, 2, 3]\ni = numeros[{random}]\nsugerencia = ['gruñir', 'una carcajada', 'aleteo de alas de murciélago']\nmonstruos= ['zombi', 'bruja', 'vampiro']\nmal_destino = ['Se comen tu cerebro', 'Estás maldecido para siempre', 'Te muerden']\nbuen_destino = ['Lanzas el jamón. El zombi se distrae y empieza a comérselo.', 'Prendes fuego a las cortinas. La brujaThe witch huye por miedo al fuego', 'El vampiro odia el ajo y huye']\narmas = ['jamón', 'mechero', 'ajo']\n{print} 'Te encuentras frente a una mansión antigua'\n{print} 'Algo no va bien aquí'\n{print} 'Oyes ' _\n{print} 'Vas a explorar qué es'\n{print} 'Entras en la cocina y ves un mechero, un jamón crudo y un ajo.'\ntu_arma = {ask} '¿Qué traes contigo?'\n{print} 'Con tu ' tu_arma ' entras en el salón'\n{print} 'Allí te encuentras un ' _\narma_necesaria = _\n{if} tu_arma == arma_necesaria\n    {print} 'Utilizas tu ' tu_arma\n    {print} _\n    {print} '¡GANASTE!'\n{else}\n    {print} 'Es elegido el arma equivocada...'\n    {print} _\n    {print} 'FIN DEL JUEGO'\n```\n"
    if_command:
        default_save_name: comando_si
        description: Introducción al comando {if}
        levels:
            5:
                story_text: |
                    ## Si… sino….
                    En el nivel 4 hay algo nuevo, !`{if}`! Con `{if}` puedes elegir entre dos opciones diferentes.
                    Este código imprime genial si pones Hedy como nombre, y boo! si pones cualquier otra cosa.
                    `{ask}` y `{print}` todavía funcionan como hicieron en el nivel 4.
                example_code: |
                    ```
                    nombre {is} {ask} '¿cómo te llamas?'
                    {if} nombre {is} Hedy {print} 'genial' {else} {print} 'boo!'
                    ```
                story_text_2: |
                    A veces el código con un `{if}` se alarga mucho y no encaja bien en una línea. <br> también puedes dividir el código en dos líneas, empezando la segunda línea en el `{else}` tal que así:
                example_code_2: |
                    ```
                    nombre {is} {ask} '¿cuál es tu nombre?'
                    {if} nombre {is} Hedy {print} 'genial'
                    {else} {print} 'boo!'
                    ```
                story_text_3: |
                    ### Ejercicio
                    Intenta crear tu propio código con `{if}` y `{else}`. Si quieres puedes usar el código de ejemplo.
                example_code_3: |
                    ```
                    respuesta {is} {ask} '2 + 2 = ?'
                    _ _ _ 4 _ '¡Gran trabajo!'
                    _ _ 'No 2 + 2 = 4'
                    ```
            9:
                story_text: |
                    ## Si… Sino…
                    Has aprendido a repetir un bloque de líneas de código tras un comando `{repeat}`.
                    Ahora puedes usar la sangría para hacer bloques tras un comando {if} o {else}.
                    Comprueba el código de ejemplo.

                    ### Ejercicio
                    Añade un comando {else} al código de ejemplo. Haz un bloque de línea usando sangría. Haz esto empezando cada línea con 4 espacios.
                example_code: |
                    ```
                    nombre = {ask} '¿Cómo te llamas?'
                    {if} nombre {is} Hedy
                        {print} 'Bienvenido Hedy'
                        {print} '¡Puedes jugar en tu ordenador!'
                    ```
            10:
                story_text: |
                    En este nivel también puedes poner un comando `{if}` dentro de otro comando `{if}`.
                example_code: |
                    ```
                    continuar = {ask} '¿Deseas continuar?'
                    {if} continuar = sí
                        seguro = {ask} '¿Estás seguro?'
                        {if} seguro {is} sí
                            {print} 'Continuamos'
                        {else}
                            {print} 'No estás seguro'
                    {else}
                        {print} 'No deseas continuar'
                    ```
        name: '{if} & {else}'
    in_command:
        default_save_name: comando_en
        description: Introducción al comando {in}
        levels:
            6:
                story_text: |
                    ## Listas
                    Cuando queremos comprobar si algo se encuentra en una lista, podemos usar el comando `{in}`.
                    Este código imprime ¡bonito! si eliges verde o amarillo, y meh en caso contrario.
                example_code: |
                    ```
                    colores_bonitos {is} verde, amarillo
                    color_favorito {is} {ask} '¿Cuál es tu color favorito?'
                    {if} color_favorito {in} colores_bonitos {print} '!bonito!'
                    {else} {print} 'meh'
                    ```
                story_text_2: |
                    ### Ejercicio
                    Completa el código de ejemplo rellenando los huecos en blanco con los comandos que aprendiste.
                    Cuando completes el código, intenta crear por ti mismo un código y usa una pregunta que se te haya ocurrido.
                example_code_2: |
                    ```
                    animales {is} perro, vaca, oveja
                    respuesta {is} {ask} '¿Cuál es tu animal preferido?'
                    _ respuesta _ animales _ '¡También el mío!'
                    _ _ 'Mis animales preferidos son perros, vacas y ovejas'
                    ```
        name: '{in}'
    is_command:
        default_save_name: comando_es
        description: introducción al comando {is}
        levels:
            2:
                story_text: |
                    ## Variables
                    Puedes nombrar una palabra con `{is}`. A esto se le llama **variable**. En este ejemplo creamos una variable llamada nombre y una variable llamada edad. Puedes usar la palabra nombre en cualquier parte de tu código y será reemplazada por Hedy, tal que así:
                example_code: |
                    ```
                    nombre {is} Hedy
                    edad {is} 15
                    {print} nombre tiene edad años
                    ```
                story_text_2: |
                    ### Ejercicio
                    ¡Es hora de hacer tus propias variables!
                    En el código de ejemplo hemos hecho un ejemplo de la variable `favorite_animal`. En la línea 1 la variable está establecida, y en la línea 2 usamos la variable en un comando `{print}`.
                    En primer lugar, terminar nuestro ejemplo rellenando su animal favorito en el blanco. Luego haga al menos 3 de estos códigos usted mismo. Escoge una variable, y establece la variable con el comando `{is}`. Luego úsala con un comando `{print}`, tal como hicimos.
                example_code_2: |
                    ```
                    animal_favorito {is} _
                    {print} me gusta animal_favorito
                    ```
            7:
                story_text: |
                    ¡También hacemos un cambio al almacenar una palabra en una variable! Ahora se puede utilizar `=` en lugar de `{is}` cuando almacenamos un nombre o un número en una variable, así:
                example_code: |
                    ```
                    nombre = Hedy
                    respuesta = 20 + 4
                    ```
<<<<<<< HEAD
            15:
                story_text: |
                    Vamos a aprender más cosas nuevas. Quizá ya las conozcas de matemáticas, el `<` y `>`.
                    El `<` comprueba si el primer número es menor que el segundo, por ejemplo edad `<` 12 comprueba si edad es menor que 12.
                    Si quieres comprobar si el primer número es menor o igual que el segundo, puedes usar `<=`, por ejemplo edad `<=` 11.
                    El `>` comprueba si el primer número es mayor que el segundo, por ejemplo puntos `>` 10 comprueba si puntos es mayor que 10.
                    Si quieres comprobar si el primer número es mayor o igual que el segundo, puedes usar `>=`, por ejemplo puntos `>=` 11.
                    Usa estas comparaciones en un `{if}`, tal que así:
                example_code: |
                    ```
                    edad = {ask} '¿Cuántos años tienes?'
                    {if} edad > 12
                        {print} '¡Eres mayor que yo!'
                    ```
                    ```
                    edad = {ask} '¿Cuántos años tienes?'
                    {if} edad  < 12
                        {print} '¡Eres más joven que yo!'
                    {else}
                        {print} 'Eres mayor que yo!'
                    ```
                story_text_2: |
                    A partir de este nivel, si quieres comparar exactamente, puedes usar dos signos de igualdad. Esto es lo que hacen la mayoría de los lenguajes de programación:
                example_code_2: |
                    ```
                    nombre = {ask} '¿Cómo te llamas?'
                    {if} nombre == 'Hedy'
                        {print} '¡Cómo molas!'
                    ```
                story_text_3: |
                    También puedes comparar si algo *no* es igual a otra cosa usando `!=` tal que así:
                example_code_3: |
                    ```
                    nombre = {ask} '¿Cómo te llamas?'
                    {if} nombre != 'Hedy'
                        {print} 'Tu no eres Hedy'
                    ```
=======
>>>>>>> c2717534
        name: '{is}'
    language:
        name: Idioma
        default_save_name: Idioma
        description: Practica palabras en otro idioma
        levels:
            5:
                story_text: |
                    Haz tu propio programa para practicar tu vocabulario en un nuevo idioma.

                    ### Ejercicio
                    Haz tu código más largo añadiendo al menos 3 palabras más para que las aprenda el jugador.
                    **Extra** Por supuesto, puedes elegir un idioma distinto al francés. Puedes cambiar tu código a cualquier idioma que te gustaría aprender.
                example_code: |
                    ```
                    {print} '¡Aprende Francés!'
                    gato {is} {ask} '🐱'
                    {if} gato {is} chat {print} '¡Muy bien!'
                    {else} {print} 'No, gato es chat'
                    rana {is} {ask} '🐸'
                    {if} rana {is} granillo {print} '¡Guau! ¡Genial!'
                    {else} {print} 'No, rana es granillo'
                    ```
            14:
                example_code: |
                    ```
                    palabras_francesas = ['bonjour', 'ordinateur', 'pomme de terre']
                    traducción = ['hola', 'computadora', 'papa']
                    puntuación = 0
                    {for} i {in} {range} 1 {to} 3
                        respuesta = {ask} '¿Qué significa ' palabras_francesas[i] '?'
                        correcta = traducción[i]
                        {if} respuesta == correcta
                            {print} '¡Correcto!'
                            puntuación = puntuación + 1
                        {else}
                            {print} 'No, ' palabras_francesas[i] ' significa ' traducción[i]
                    {print} 'Tuviste ' puntuación ' respuestas correctas.'
                    ```
                story_text: "### Ejercicio\nEcha un vistazo al código de ejemplo. Este es un programa para practicar vocabulario en francés. Ahora haz tu propio programa para practicar tu vocabulario en tu nuevo idioma.\nSi no sabes ningún otro idioma, puedes utilizar el traductor de Google o puedes utilizar emojis y tu idioma materno.\n"
    maths:
        name: cálculos
        default_save_name: cálculos
        description: Introducción a cálculos
        levels:
            6:
                story_text: |
                    En este nivel aprenderás algo nuevo: ahora también puedes calcular.

                    La suma es fácil, se escribe como en matemáticas: `5 + 5` por ejemplo. La resta funciona igual, es `5 - 5`.

                    La multiplicación es un poco diferente, porque no hay símbolo de multiplicar en tu teclado. Sólo busca, ¡no hay realmente!
                    Eso es por lo que multiplicamos con el asterisco cerca de la tecla ENTER: `5 * 5`. Léelo como "5 veces 5" para recordarlo mejor.
                example_code: |
                    ```
                    {print} '5 más 5 es ' 5 + 5
                    {print} '5 menos 5 es ' 5 - 5
                    {print} '5 veces 5 es ' 5 * 5
                    {print} '5 dividido por 5 es ' 5 / 5
                    ```
    music:
        name: música
        default_save_name: música
        description: ¡Toca una nota!
        levels:
            2:
                story_text: |
                    ### Exercise
                    ¡Termina las canciones! Hemos empezado los códigos para algunas melodías.
                example_code: |
                    ```
                    {print} El viejo Mac Donald tenía una granja
                    {play} C5
                    {play} C5
                    {play} C5
                    {play} G4
                    {play} A4
                    {play} A4
                    {play} G4
                    ```
                story_text_2: Como ves, también puedes usar el comando `{sleep}` para añadir una pequeña pausa en la canción.
                example_code_2: |
                    ```
                    {print} Brilla Brilla Estrellita
                    {play} C
                    {play} C
                    {play} G
                    {play} G
                    {play} A
                    {play} A
                    {play} G
                    {sleep} 1
                    {play} F
                    {play} F
                    ```
            3:
                story_text: |
                    Crea una melodía al azar!

                    ### Ejercicio
                    El codigo de ejemplo crea una melodía al azar, pero es bastante corta y no usa muchas notas.
                    Agrega más notas a la lista y crea una melodía más larga copiando la última linea un par de veces más.
                example_code: |
                    ```
                    notas {is} A4, B4, C4
                    {play} notas {at} {random}
                    {play} notas {at} {random}
                    {play} notas {at} {random}
                    ```
            4:
                example_code: |
                    ```
                    {print} 'Mary tenía un corderito'
                    {play} E
                    {play} D
                    {play} C
                    {play} D
                    {play} E
                    {play} E
                    {play} E
                    {clear}
                    {print} 'Corderito, corderito'
                    {play} D
                    {play} D
                    {play} D
                    {play} E
                    {play} E
                    {play} E
                    {clear}
                    {print} 'Mary tenía un corderito'
                    {play} E
                    ```
                story_text: "¡Utiliza el comando `{clear}` para crear una máquina de karaoke!\n\n### Ejercicio\nCompleta la versión de karaoke de 'Mary tenía una ovejita'.\nDespués, ¡crea una versión de karaoke de cualquier canción que te gustaría!\n"
            5:
                story_text: |
                    No siempre tienes que usar el comando `{play}` para reproducir una canción entera, a veces solo quieres tocar una nota.
                    Por ejemplo, si quieres hacer un cuestionario, puedes tocar una nota alta feliz si la respuesta es correcta y una nota baja triste si la respuesta es incorrecta.

                    ### Ejercicio
                    Termina la primera pregunta añadiendo una línea de código que reproduzca una nota C3 si se da la respuesta incorrecta.
                    Luego piensa en 3 preguntas más para agregar a este cuestionario.
                example_code: |
                    ```
                    respuesta {is} {ask} '¿Cuál es la capital de Zimbabwe?'
                    {if} respuesta {is} Harare {play} C6
                    _
                    ```
            7:
                story_text: "Instead of playing notes, you can also play numbers now. Simply type `{play} 1` for the lowest note, `{play} 70` for the highest note, or anything in between.\n\n### Exercise\n This calls for musical maths! Try out the example code a couple of times with different starting numbers. \nThen, see if you can compose a song using the numbers.\n"
                example_code: |
                    ```
                    número = {ask} 'Di un número inical entre 1 y 67'
                    {print} número
                    {play} número
                    número = número + 1
                    {print} número
                    {play} número
                    número = número + 1
                    {print} número
                    {play} número
                    ```
            8:
                story_text: |
                    ¡Utilizar el comando `{repeat}` puede hacer que tus códigos para melodías sean mucho más cortos!

                    ### Ejercicio
                    Termina el código de Twinkle Twinkle Little Star utilizando el comando `{repeat}`.
                    Luego vuelve a las canciones que has hecho en los niveles anteriores. ¿Puedes acortar también esos códigos?
                example_code: |
                    ```
                    {print} 'Brilla Brilla Estrellita'
                    {repeat} 2 {times} {play} C4
                    {repeat} 2 {times} {play} G4
                    _
                    ```
            9:
                story_text: |
                    Ahora que podemos usar el comando `{repeat}` para múltiples líneas, ¡podemos hacer canciones aún más fácilmente!

                    ### Ejercicio
                    Termina la canción del Hermano Juan (Frère Jacques). ¡No olvides utilizar `{repeat}`!
                example_code: |
                    ```
                    {print} 'Hermano John'
                    {repeat} 2 {times}
                        {play} C
                        {play} D
                        {play} E
                        {play} C
                    {repeat} 2 {times}
                        {play} E
                        {play} F
                        {play} G
                        {sleep} 1
                    ```
            10:
                story_text: |
                    A partir de este nivel puedes, entre otras cosas, utilizar un comando {repeat} dentro de otro {repeat}.
                    Eso hace que canciones como 'Cumpleaños feliz' sean aún más cortas.

                    ### Ejercicio
                    ¡Termina la canción!
                example_code: |
                    ```
                    primera_vez = sí
                    {repeat} 2 {times}
                        {repeat} 2 {times}
                            {play} C
                        {play} D
                        {play} C
                        {if} primera_vez {is} sí
                            {play} F
                            {play} E
                            primera_vez {is} no
                        {else}
                            _
                    ```
            12:
                example_code: "```\n{define} primera_linea\n    {play} C\n    {play} C\n    {play} G\n    {play} G\n    {play} A\n    {play} A\n    {play} G\n    {sleep}\n\n{define} segunda_linea\n    {play} F\n    {play} F\n    {play} E\n    {play} E\n    {play} D\n    {play} D\n    {play} C\n    {sleep}\n\n{define} tercera_linea\n    {play} G\n    {play} G\n    {play} F\n    {play} F\n    {play} E\n    {play} E\n    {play} D\n    {sleep}\n\n{call} _\n{call} _\n{call} _\n{call} _\n{call} _\n{call} _\n```\n"
                story_text: "'Utiliza las funciones en tus canciones! Como puedes ver en el código de ejemplo, puedes hacer una función por cada estrofa de Estrellita Dónde Estás. Una vez que has programado las tres primeras estrofas, todo lo que tienes que hacer es llamar a las funciones en el orden en el que quieres que suenen.\n\n### Ejercicio\nCompleta la canción Estrellita Dónde Estás.\nDespués echa un vistazo a las canciones que has programado en los niveles anteriores, ¿puedes mejorar y acortar también esos códigos utilizando las funciones?\n"
            1:
                example_code: "```\n{play} C4\n{play} D4\n{play} E4\n{play} F4\n{play} G4\n{play} A4\n{play} B4\n{play} C5\n```"
                story_text: "¡En este nivel aprenderás a como utilizar el comando `{play}` para tocar una nota!\n\nEscribe `{play}` seguido de la nota que quieras tocar. La escala es C-D-E-F-G-A-B.\nComo puedes ver hay 7 letras diferentes, pero podemos tocar más que solo 7 notas.\nEscribe un número entre 0 y 9 detras de la letra para elegir la escala, por ejemplo, después de B4 viene C5.\nC0 es la nota más grave que puedes tocar, B9 es la más aguda.\n\n### Ejercicio\n¡Prueba el código de ejemplo y después juega con él! ¿Puedes crear tu propia melodía?\nEn el siguiente nivel aprenderás a como tocar algunas canciones existentes."
            16:
                story_text: "**Precaución** ¡Esta aventura puede ser extremadamente molesta!\nTambién podemos utilizar el comando {while} para repetir una canción para siempre.\n\n### Ejercicio\nCompleta la canción interminable.\n"
                example_code: "```\n{define} cancion\n    {play} _\n\nsi_o_no = {ask} '¿Quieres oír mi canción interminable?'\n{while} si_o_no = 'sí'\n    {call} cancion\n    {print} '🥳'\n```\n"
            14:
                story_text: "¡Mejora tu código de Viejo MacDonald!\n\n### Ejercicio\n¡Coge tu código de la aventura 'Canta una canción' y añádele notas musicales!\nPuedes hacer una función por cada estrofa de la canción y llamar a esa función después de que se imprima la estrofa.\nHemos definido la primera estrofa y la hemos llamado en el código por ti. ¿Puedes completar la canción completa?\n"
                example_code: "```\n{define} linea_1\n    {for} i {in} {range} 1 {to} 3\n        {play} G\n    {play} D\n    {for} i {in} {range} 1 {to} 2\n        {play} E\n    {play} D\n\nanimales = ['cerdo', 'perro', 'vaca']\nsonidos = ['oink', 'woof', 'moo']\nde i en rango 1 a 3\n    animal = animales[i]\n    sonido = sonidos[i]\n    imprimir 'Old MacDonald tenía una granja'\n    llamar linea_1\n    imprimir 'E I E I O!'\n    _\n```\n"
    parrot:
        name: Loro
        default_save_name: Loro
        description: ¡Crea tu propia mascota loro que copiará lo que digas!
        levels:
            1:
                story_text: |
                    ¡Crea tu propia mascota online, un loro que copiará lo que digas!
                example_code: |
                    ```
                    {print} Soy Hedy la lora
                    {ask} ¿Cuál es tu nombre?
                    {echo}
                    {echo}
                    ```
                story_text_2: |
                    ### Desafío
                    Copia el código de ejemplo en tu pantalla de entrada haciendo clic al botón amarillo.
                    Haz que el pájaro haga una pregunta diferente. ¡Llena los espacios en el ejemplo!
                    **Extra** También puedes dejar que el pájaro hagas mas de una pregunta . Escribe mas líneas de código debajo de tu propio código.
                example_code_2: |
                    ```
                    {print} Soy Hedy el loro
                    {ask} _
                    {echo}
                    {echo}
            2:
                story_text: |
                    En el nivel anterior has hecho un loro que repetirá todo después de ti. En este nivel harás que el loro interactivo usando una variable y el comando `{ask}`.
                    También haremos el loro más realista añadiendo comandos `{sleep}` después de que diga algo.
                example_code: |
                    ```
                    {print} Soy Hedy el loro
                    nombre _ _ ¡cómo te llamas?
                    {print} nombre
                    _
                    {print} graznido
                    _
                    {print} nombre
                    ```
                story_text_2: |
                    ### Ejercicio
                    Lo primero de todo, acaba la línea 2 con un comando `{is}` y un `{ask}`.
                    Después pon un comando `{sleep}` en la línea 4 y 6 para dejar al loro tranquilo durante un rato.

                    **Extra** ¿Puedes hacer que el loro pregunte algo más que tu nombre añadiendo más líneas de código?
            3:
                story_text: |
                    Enseña a tu loro una nueva palabra con `{add}`.
                    ### Ejercicio
                    ¿Puedes añadir el comando`{add} {to_list}` para hacer que el código funcione?
                example_code: |
                    ```
                    palabras {is} graznido, Hedy
                    {print} ¡Entrena a tu loro!
                    nueva_palabra {is} {ask} ¿Qué palabra le quieres enseñar?
                    _ nueva_palabra _ palabras
                    {print} 🧒 Di nueva_palabra, Hedy!
                    {print} 🦜 palabras {at} {random}
                    ```
            4:
                story_text: |
                    En este nivel, tenemos que usar comillas con los comandos `{ask}` y`{print}`.
                    ### Ejercicio
                    Completa el código poniendo comillas en los espacios.
                example_code: |
                    ```
                    palabras {is} gruñir, Hedy
                    {print} _ ¡Entrena a tu loro! _
                    nueva_palabra {is} {ask} _ ¿Qué palabra le quieres enseñar? _
                    {add} nueva_palabra {to_list} palabras
                    {print} _ 🧒 ¡Di _ nueva_palabra _, Hedy!_
                    {print} _ 🦜 _ palabras {at} {random}
                    ```
            5:
                story_text: |
                    ¡Recompensa tu loro si dice la ¡palabra correcta!

                    ### Ejercicio
                    Finaliza el código llenando los 4 comandos que faltan.
                example_code: |
                    ```
                    palabras {is} graznido, Hedy
                    {print} '¡Entrena a tu lora'
                    nueva_palabra {is} {ask} '¿Que palabra le quieres enseñar?'
                    {add} nueva_palabra {to_list} palabras
                    palabra_dicha {is} palabras {at} {random}
                    {print} '🧒 Di ' nueva_palabra ', Hedy!'
                    {print} '🦜 ' palabra_dicha
                    _ palabra_dicha {is} nueva_palabra _ '🧒 ¡Gran trabajo, Hedy!🍪'
                    _ _ '🧒 No, Hedy, di ' nueva_palabra
                    ```
    piggybank:
        name: Cerdito hucha
        default_save_name: Cerdito hucha
        description: ¡Cuenta tu dinero!
        levels:
            12:
                story_text: |
                    En esta aventura aprenderás como hacer una hucha virtual.

                    ### Ejercicio
                    Termina el código para calcular cuánto dinero tienes y cuando tiempo debes ahorrar ¡para comprar lo que quieres!
                    **Extra** ¿Quizás ya hayas ahorrado algo de dinero? Réstalo de la cantidad que tendrás que ahorrar.
                example_code: |
                    ```
                    {print} '¡La hucha virtual!'
                    deseo = {ask} '¿Qué quieres comprar?'
                    precio = {ask} '¿Cuánto cuesta?'
                    ahorrado = {ask} '¿Cuánto dinero tienes ahorrado?'
                    paga = {ask} '¿Cuánto dinero obtienes por semana?'
                    a_ahorrar = precio - ahorrado
                    semanas = a_ahorrar / paga
                    {print} 'Podrás comprar un ' _ ' en ' _ ' semanas.'
                    ```
            15:
                story_text: "### Ejercicio\n¡En este nivel puedes dejar que Hedy te diga si has ahorrado suficiente dinero!\n¡Completa el código rellenando los huecos en blanco!\n"
                example_code: "```\n_ calcular_presupuesto {with} deseo, dinero, asignación\n    para_ahorrar = deseo - dinero\n    semanas = para_ahorrar / asignación\n    {if} deseo _ dinero\n        {print} '¡Tienes que ahorrar un poco más!'\n        {print} 'Necesitarás ' semanas ' semanas más.'\n    {else}\n        {print} '¡Genial! Tienes suficiente'\n        {print} '¡Vayamos de compras!'\n\ndinero = {ask} '¿Cuánto dinero has ahorrado?'\ndeseo = {ask} '¿Cuánto dinero necesitas?'\nasignación = {ask} '¿Cuánto dinero ahorras cada semana?'\n\n{call} _\n```\n"
    pressit:
        name: pulsaciones de teclas
        default_save_name: Presionado
        description: ¡Intenta vincular una tecla del teclado a un comando!
        levels:
            6:
                story_text: |
                    ¡En este nivel hay otra nueva palabra clave: `{pressed}`!
                    Con `{pressed}` puedes usar las teclas de tu teclado para controlar qué líneas se usarán.

                    ### Desafío
                    Mira el ejemplo y agrega una línea más de código que reaccione al presionar una tecla.
                example_code: |
                    ```
                    {print} '¿Quieres un final bueno (g) o malo (b)?'
                    {if} g {is} {pressed} {print} 'Vivieron felices para siempre ❤'
                    {else} {print} 'El príncipe fue comido por un hipopótamo 😭'
                    ```
                story_text_2: |
                    También puedes enlazar los comandos de la tortuga a teclas del teclado.

                    ### Desafío
                    Copia las líneas varias veces para que así puedas hacer un dibujo más grande.
                example_code_2: "```\n{if} y {is} {pressed} {forward} 15\n{else} {turn} 90\n```\n"
            8:
                story_text: |
                    Ahora que ya has aprendido acerca de `{repeat}`, podemos presionar las teclas múltiples veces.
                    Puedes usarlo para hacer que la tortuga camine hacia adelante y gire.

                    ### Ejercicio
                    El código que viste en el nivel 5 solamente comprueba la tecla una sola vez. Copia el código de ejemplo y agrégale un `{repeat}`, así podrás presionar la tecla múltiples veces.
                    Usa este código para dibujar algo bonito.
                example_code: "```\n{if} x {is} {pressed} {forward} 15 {else} {turn} 90\n```\n"
            10:
                story_text: |
                    Ahora que sabes como combinar sentencias, puedes crear una herramienta de mecanografía con `{pressed}`

                    ### Ejercicio
                    Completa el código. Cada vez se elegirá una letra al azar, que deberás pulsar. Obtienes un punto cuando presionas la tecla correcta, y una deducción de dos puntos cuando presionas una tecla equivocada.
                    **Extra** Limpia la pantalla tras cada letra, y muestra al usuario cuántos puntos han obtenido.
                example_code: |
                    ```
                    puntos = 0
                    letras = a, b, c, d, e
                    {repeat} 10 {times}
                        letra = _ _ _
                        {print} 'Presiona la letra ' letra
                        {if} letra {is} {pressed}
                        _
                        _
                        _
                    ```
    print_command:
        default_save_name: imprimir
        description: Introducción al comando imprimir
        levels:
            1:
                story_text: |
                    ## El comando {print}
                    Puedes imprimir texto por pantalla usando el comando `{print}`.
                example_code: |
                    ```
                    {print} ¡Hola, programador!
                    {print} ¡Bienvenido a Hedy!
                    ```
                story_text_2: |
                    ### Ejercicio
                    En Hedy encontrarás ejercicios en cada aventura. Un ejercicio te permite practicar los nuevos comandos y conceptos, y te permite dar tu propio giro a los códigos de ejemplo.
                    En este ejercicio verás un espacio en blanco de color rosa. Tienes que rellenar algo en el lugar del espacio en blanco antes de que el código pueda ejecutarse.

                    Rellene el comando `{print}` en el espacio en blanco y luego añada cinco líneas más de código. Cada línea debe comenzar con un comando `{print}`.
                    ¡Diviértete!
                example_code_2: |
                    ```
                    _ ¡Hola!
                    ```
            13:
                story_text: |-
                    ¡Hemos llegado a código real de Python! Eso significa que tendremos que usar paréntesis con `{print}` y `{range}` de ahora en adelante.
                    También significa que puedes usar el código de Hedy desde este nivel en cualquier entorno de Python mientras uses comandos en inglés. Si hasta ahora no lo has hecho, puedes cambiar el interruptor en el menú de comandos para hacerlo.
                example_code: |
                    ```
                    {print}('¡Hola!')
                    {for} i {in} {range}(1, 10):
                        {print}('Esta es la línea ', i)
                    ```
                story_text_2: Si quieres imprimir más de una línea, tienes que separarla por comas.
                example_code_2: |
                    ```
                    temperatura = 25
                    {print}('Hay ', temperatura, ' grados fuera')
                    ```
                    ```
                    nombre = 'Hedy'
                    {print}('Mi nombre es ', nombre)
                    ```
        name: '{print}'
    quizmaster:
        name: Presentador
        default_save_name: Presentador
        description: ¡Haz tu propio cuestionario!
        levels:
    quotation_marks:
        name: '''comillas'''
        default_save_name: comillas
        description: Introducción a las comillas
        levels:
            4:
                story_text: |
                    ## 'Comillas'
                    En el nivel 4 `{ask}` y `{print}` han cambiado.
                    Debes poner el texto que quieras imprimir entre comillas.
                    Esto es útil, porque puedes imprimir todas las palabras que quieras. También las palabras que solías almacenar algo con `{is}`.
                    La mayoría de los lenguajes de programación también usan comillas al imprimir, así que nos estamos acercando ¡a la programación real!
                example_code: |
                    ```
                    {print} '¡A partir de ahora tienes que usar las comillas!'
                    respuesta {is} {ask} '¿Qué tienes que usar a partir de ahora?'
                    {print} 'Tenemos que usar ' respuesta
                    ```
                story_text_2: |
                    ## Contracciones
                    Importante! Ten en cuenta que ahora que estamos usando comillas, Hedy se confundirá cuando uses el apóstrofo para contracciones como I’m o What’s.
                    ¡Asegúrese de usar comillas dobles cuando se está utilizando un apóstrofe en la línea!
                    Echa un vistazo al código de ejemplo para ver la forma incorrecta de usar apóstrofos.
                example_code_2: |
                    ```
                    _ Esta es la manera incorrecta de usar apóstrofos _
                    {print} 'I'm babysitting my sister's kids'
                    {print} '¿Qué es más divertido que eso? '
                    _ Así se resuelve el problema _
                    {print} "I'm babysitting my sister's kids"
                    {print} "¿Qué es más divertido que eso?"
                    ``
            13:
                story_text: |
                    **Todos los textos tienen que ir entre comillas**
                    Para este nivel también tendrás que usar comillas cuando almacenes un texto con `=`:
                example_code: |
                    ```
                    nombre = 'El Robot Hedy'
                    {print} 'Hola ' nombre
                    ```
                story_text_2: |
                    **Todos los objetos en las listas también necesitan comillas**
                    Las listas son textos, así que también necesitan comillas. Ten en cuenta que cada objeto en la lista tiene comillas.
                    Esto te permite guardar dos palabras como un objeto en la lista, por ejemplo 'Black Widow'.
                example_code_2: |
                    ```
                    superhéroes = 'Spiderman', 'Batman', 'Black Widow'
                    {print} superhéroes {at} {random}
                    ```
                story_text_3: |
                    **Todos los textos tras las comparaciones `{if}` también necesitan comillas**
                example_code_3: |
                    ```
                    nombre = {ask} '¿Cuál es tu nombre?'
                    {if} nombre = 'El Robot Hedy'
                        {print} '¡Hola!'
                    ```
                story_text_4: |
                    **Los números no necesitan comillas**
                    Para los números, no utilizas comillas en el `=`:
                example_code_4: |
                    ```
                    puntuación = 25
                    {print} 'Obtuviste ' puntuación
                    ```
    random_command:
        default_save_name: comando_aleatorio
        description: introducción del comando {at} {random}
        levels:
            3:
                story_text: |
                    ## En aleatorio
                    En este nivel puedes hacer una lista usando el comando `{is}`. Puedes dejar que el ordenador elija un objeto aleatorio de esa lista. Esto se hace con `{at} {random}`.
                example_code: |
                    ```
                    animales {is} perros, gatos, canguros
                    {print} animales {at} {random}
                    ```
                story_text_2: |
                    También puedes usar el comando `{at} {random}` en una frase.
                example_code_2: |
                    ```
                    comida {is} sándwich, trozo de pizza, ensalada, burrito
                    {print} Voy a tomar un/a comida {at} {random} para comer.
                    ```
                story_text_3: |
                    ### Ejercicio
                    Prueba el comando `{at} {random}` haciendo tu propio espectáculo (como los de la tele) donde eliges una puerta o maleta y ¡tendrá un gran premio!
                    ¿Puedes hacerlo? Ya hemos puesto las primeras líneas en el código de ejemplo.
                example_code_3: |
                    ```
                    {print} ¡El gran espectáculo!
                    {print} Hay 3 maletas delante tuyo...
                    elegida {is} {ask} ¿Qué maleta eliges?
                    premios {is} _
                    _
                    ```
            14:
                story_text_2: "Ahora que has aprendido a utilizar los corchetes en las listas, ¡también puedes utilizar el comando {at} {random} al estilo Python!\n¡Simplemente escribe el nombre de tu lista con `[random]` detrás de ella!"
                example_code_2: "```\nfruta = ['manzana', 'plátano', 'cereza']\n{print} fruta[random]\n```"
                example_code: "```\namigos = ['Ahmed', 'Ben', 'Cayden']\n{print} amigos[1] ' es el primer amigo de la lista.'\n{print} amigos[2] ' es el segundo amigo de la lista.'\n{print} amigos[3] ' es el tercer amigo de la lista.'\n#ahora emparejaremos 2 listas utilizando la variable i\nnumeros_suerte = [15, 18, 6]\n{for} i {in} {range} 1 {to} 3\n    {print} 'El número de la suerte de ' amigos[i] ' es ' numeros_suerte[i]\n```\n"
                story_text: "Vamos a hacer listas al estilo de Python, ¡con corchetes alrededor de las listas! También mantendremos las comillas dobles alrededor de cada elemento como aprendimos en los niveles anteriores.\nUtilizamos corchetes para apuntar a un lugar de la lista. Por ejemplo: `friends[1]` es el primer nombre en la lista de amigos, como puedes ver en la primera parte del código de ejemplo.\nLa segunda parte del código de ejemplo muestra que también podemos enparejar 2 listas utilizando la variable i."
        name: '{random}'
    repeat_command:
        default_save_name: comando_repetir
        description: Comando {repeat}
        levels:
            8:
                story_text: |
                    ## ¡Repetir! ¡Repetir! ¡Repetir!
                    El nivel 7 añade el comando `{repeat}`.  `{repeat}` se puede utilizar para ejecutar una línea de código varias veces. Así:

                    ### Ejercicio
                    Juega con el comando `{repeat}`. ¿Puedes hacer la canción de cumpleaños feliz en sólo 3 líneas de código en lugar de 4 ahora?
                example_code: |
                    ```
                    {repeat} 3 {times} {print} '¡Hedy es divertido!'
                    ```
            9:
                story_text: |
                    ### Repetir comandos y sangría
                    En este nivel puede repetir varias líneas de código con sólo 1 comando repetir.
                    Haz esto haciendo un bloque de líneas que quieras repetir.
                    Las líneas en este bloque necesitarán **sangría** .
                    Eso significa poner cuatro espacios al inicio de cada línea. También tendrás que sangrar cuando quieras crear un bloque de una sola línea.
                example_code: |
                    ```
                    {repeat} 5 {times}
                        {print} 'Hola a todos'
                        {print} 'Todo esto se repite 5 veces'
                    ```
            10:
                story_text: |
                    ¡Buen trabajo! ¡Has alcanzado otro nuevo nivel! En el nivel anterior has aprendido a utilizar múltiples líneas de código en un comando `{if}` o `{repeat}`. 
                    Pero aún no puedes combinar ambos...

                    Buenas noticias. En este nivel podrás poner un `{if}` dentro de un `{if}`, `{repeat}` dentro de un comando `{repeat}` y entre ellos.
                    ¡Pruébalo!
                example_code: |
                    ```
                    {repeat} 3 {times}
                        pedido = {ask} '¿Qué quieres pedir?'
                        {if} pedido {is} pizza
                            {print} '¡genial!'
                        {else}
                            {print} 'la pizza es mejor'
                    ```
        name: '{repeat}'
    repeat_command_2:
        default_save_name: comando_repetir_2
        description: '{repeat} comando 2'
        levels:
            8:
                story_text: |
                    ## Repetir con otros comandos y variables
                    Ahora has practicado el comando `{repeat}` en combinación con el comando `{print}`, pero ¿sabías que también puedes usar otros comandos con `{repeat}` ?
                    En este ejemplo puedes ver que `{repeat}` también se puede usar con un comando `{ask}`, `{if}` o `{else}`.
                example_code: |
                    ```
                    {repeat} 2 {times} respuesta = {ask} '¿Sabías que puedes hacer una pregunta varias veces?'
                    {if} respuesta {is} sí {repeat} 2 {times} {print} '¡Ya lo sabías!'
                    {else} {repeat} 3 {times} {print} '¡Has aprendido algo nuevo!'
                    ```
                story_text_2: |
                    Otra cosa interesante que puedes hacer con el comando `{repeat}` es usar variables para establecer las veces que algo debería repetirse. En el código de ejemplo puedes ver que primero preguntamos a la persona qué edad tiene.
                    Entonces, en la línea 3, la pregunta se repite 'edad' veces. Así que hemos usado la variable 'edad' con el comando `{repeat}`.
                example_code_2: |
                    ```
                    {print} '¡Viva! ¡Es tu cumpleaños!'
                    edad = {ask} '¿Cuántos años tienes?'
                    {repeat} edad {times} {print} '¡Hip Hip Hurra!'
                    ```
            9:
                story_text: |
                    ### ¿En el bloque o no?
                    En este nivel tienes que pensar con cuidado que líneas de código deben ir en el bloque y cuales no.
                    Por ejemplo: Si quieres cantar la canción *el hombre magdalena*. Sólo quieres que la línea con 'el hombre magdalena' se repita dos veces.
                    Esto significa que la última línea no debe comenzar con sangría ya que no pertenece al bloque.
                    Si comienzas la última línea con sangría la canción será incorrecta.

                    ## Ejercicio
                    Cada línea en el ejemplo empieza con un espacio en blanco. Elimina los espacios en blanco e intenta averiguar qué línea necesita sangría y cual no para hacer la canción del hombre magdalena.
                example_code: |
                    ```
                    _ {print} '¿Conoces al hombre magdalena?'
                    _ {repeat} 2 {times}
                    _ {print} 'El hombre magdalena'
                    _ {print} '¿Conoces al hombre magdalena, que vive en la Calle Drury?'
                    ```
        name: '{repeat} 2'
    restaurant:
        name: Restaurante
        default_save_name: Restaurante
        description: Crea tu propio restaurante virtual
        levels:
            1:
                story_text: |
                    En nivel 1 puedes hacer tu propio restaurante virtual y tomar los pedidos de tus invitados.
                story_text_2: |
                    ### Ejercicio
                    Copia el código de ejemplo en tu entrada en pantalla haciendo clic en el botón amarillo.
                    Primero, completa el comando correcto en los huecos en blanco para hacer que tu código funcione correctamente.
                    Después añade al menos 4 líneas más de código al programa del restaurante.
                    Pregunta a los clientes qué les gustaría beber y pregunta si quieren pagar en efectivo o con tarjeta.
                    Por último, piensa una manera adecuada de despedirte de tus clientes.
                example_code_2: |
                    ```
                    {print} Bienvenido al restaurante Hedy's
                    _ ¿Qué te gustaría pedir?
                    {echo} Así que te gustaría ordenar
                    {print} ¡Gracias por su pedido!
                    {print} ¡Está en camino!
                    ```
            2:
                story_text: |
                    En el nivel 2 puedes ampliar su restaurante usando variables. En el nivel 1 Hedy sólo podía `{echo}` la orden una vez y sólo podía recordar lo último que se le pidió.
                    ¡Ahora puedes usar variables y Hedy puede recordar tanto la comida como los ingredientes!
                example_code: |
                    ```
                    {print} ¡Bienvenido al restaurante Hedy's!
                    {print} Hoy estamos sirviendo pizza o lasaña.
                    comida {is} {ask} ¿Qué te gustaría comer?
                    {print} ¡Muy buena elección! ¡La comida es mi favorita!
                    cobertura {is} {ask} ¿Te gustaría carne o verduras en eso?
                    {print} ¡La comida con cobertura está en camino!
                    ```
                story_text_2: |
                    ### Ejercicio
                    Copia tu propio código del restaurante del nivel anterior a la pantalla de entrada de abajo.
                    Corrige el código reemplazando los comandos `{ask}` y  `{echo}` y usando variables, como las que has aprendido en este nivel.

                    Ahora que tu código funciona otra vez, es hora de añadir más cosas.
                    Observa la última línea de código del ejemplo: ¡Marchando la comida `{print}` con cobertura!
                    En esta línea se han usado 2 variables para crear un resumen de tu pedido.
                    Ahora añade tu propio resumen de la comida y las bebidas pedidas por el cliente.

                    **Extra** Ahora que has aprendido a usar variables, puedes usar tantas variables como quieras en una línea de código. ¿Puedes añadir más variables a tu código, como comer aquí o para llevar, efectivo o tarjeta, con o sin pajita etc.?
            3:
                story_text: |
                    ¿Tienes problemas para decidir qué quieres cenar? ¡Puedes dejar que Hedy elija por ti!
                    Simplemente agregue listas de sus favoritos (o menos favorito) comidas y Hedy puede elegir al azar su cena.
                    También puedes divertirte un poco, ¡dejando que Hedy elija el precio de su cena también! ¿Qué vas a conseguir?
                example_code: |
                    ```
                    platos {is} espaguetis, coles de Bruselas, hamburguesas
                    {print} ¡Te servirán platos {at} {random} esta noche!
                    precio {is} 1 euro, 10 euros, 100 euros
                    {print} Serán precio {at} {random} por favor.
                    ```
                story_text_2: |
                    ### Ejercicio
                    Ahora haz tu propia versión del restaurante al azar.
                    Haz tú mismo una lista de entrantes, platos principales, postres, bebidas y precios.
                    Después usa los comandos `{print}` y `{at} {random}` para decirle los clientes qué habrá en su menú esta noche.
                example_code_2: |
                    ```
                    {print} ¡Bienvenido a tu propio restaurante aleatorio!
                    entrantes {is} _
                    platos_principales {is} _
                    postres {is} _
                    bebidas {is} _
                    precios {is} _
                    _
                    ```
            4:
                story_text: |
                    En el restaurante también tienes que usar las comillas cuando uses el comando `{print}` o `{ask}`.

                    ### Ejercicio
                    ¡Añade las comillas a este código para hacerlo funcionar! Ten cuidado: las variables no deben ir entre comillas.
                    Después, usa el comando `{clear}` para sólo mostrar una línea cada vez en tu pantalla de salida.

                    ### Ejercicio 2
                    Vuelve al nivel anterior y copia el código de tu restaurante. Haz que el código funcione en este nivel añadiendo comillas en el lugar correcto y añade varios comandos `{clear}`.
                example_code: |
                    ```
                    _ Agrega comillas a este código_
                    {print} ¡Bienvenido al restaurante Hedys!
                    {print} Hoy estamos sirviendo pizza o lasaña
                    comida {is} {ask} ¿Qué te gustaría comer?
                    {print} ¡Gran elección! ¡La comida es mi favorita!
                    cobertura {is} {ask} ¿Te gustaría carne o vegetales encima de eso?
                    {print} comida con cobertura está en camino!
                    bebidas {is} {ask} ¿Qué te gustaría para beber?
                    {print} Gracias por tu orden.
                    {print} Tu comida y bebidas ya van a estar!
                    ```
            6:
                story_text: |
                    ### Ejercicio
                    El código de ejemplo te enseña como podrías programar que te has quedado sin una opción del menú en tu restaurante.
                    Copia tu propio código del restaurante de los niveles anteriores. Crea un problema en tu restaurante y añade el código, como el código de ejemplo que hiciste.
                    Por ejemplo, también puedes quedarte sin una opción del menú, o no aceptar tarjetas de crédito, o que la máquina del helado esté rota.

                    **Extra** ¿Has programado el problema y las respuestas apropiadas? Entonces intenta añadir más comandos `{if}` y `{else}` a tu código.
                    ¡Intenta añadir un `{if}` tras cada comando`{ask}` en tu código para hacer el código tan interactivo como sea posible!
                example_code: |
                    ```
                    bebidas_disponibles {is} agua, limonada, refresco de cola, zumo de naranja
                    bebida {is} {ask} '¿Qué quieres beber?'
                    {if} bebida {in} bebidas_disponibles {print} '¡Una ' bebida 'de camino!'
                    {else} {print} 'Lo siento, no servimos eso'
                    ```
            7:
                story_text: |
                    En este nivel puedes usar las matemáticas para calcular el precio total del pedido de tus clientes, que puede hacer tu restaurante virtual más realista.
                    Pero también puedes añadir más cosas a tu restaurante virtual, por ejemplo más platos.

                    ### Ejercicio
                    Puedes añadir más cosas a tu restaurante virtual. Por ejemplo, puedes...
                    - ¿preguntar cuanta gente va a venir y multiplicar el precio por esa cantidad?
                    - ¿añadir otro plato?
                    - ¿hacer un descuento cuando introduzcan un cupón de descuento (secreto)?
                    - ¿añadir un menú infantil?
                    - ¿piensa en otras cosas divertidas para añadir?
                example_code: |
                    Puedes hacer un código de restaurante simple, como este:
                    ```
                    {print} 'Bienvenido al restaurante Casa Hedy'
                    {print} 'Aquí está nuestro menú:'
                    {print} 'Nuestros platos principales son pizza, lasaña o espaguetis'
                    plato_principal = {ask} '¿Qué plato principal te gustaría?'
                    precio = 0
                    {if} plato_principal {is} pizza precio = 10
                    {if} plato_principal {is} lasaña precio = 12
                    {if} plato_principal {is} espaguetis precio = 8
                    {print} 'Has pedido ' plato_principal
                    {print} 'Eso será ' precio ' dólares, por favor'
                    {print} '¡Gracias, que aproveche!'
                    ```
            8:
                story_text: |
                    En este nivel aprendiste a usar el comando `{repeat}` para repetir una línea de código un número de veces
                    Puedes usar eso en tu restaurante para `{ask}` a varias personas qué les gustaría ver.

                    ### Ejercicio
                    ¿Puedes acabar el código? Hedy necesita repetir esta pregunta tantas veces como gente haya. Así que si hay 5 personas, tiene que hacer la pregunta 5 veces.
                    **Extra** Amplía tu código con mas preguntas, por ejemplo sobre bebidas o salsas.
                example_code: |
                    ```
                    {print} '¡Bienvenido al restaurante Hedys!'
                    personas = {ask} '¿Cuántas personas se unen a nosotros hoy?'
                    ```
            9:
                story_text: |
                    En este nivel puedes hacer tu restaurant más complejo repitiendo múltiples líneas de código. Así:

                    ### Ejercicio
                    Este código puede ampliarse con más cosas en el menú, por ejemplo ofreciendo bebidas, y/o varios platos o postres. Añade al menos una cosa más.
                    **Extra** Añade incluso más cosas, ¡tantas opciones como quieras!
                example_code: |
                    ```
                    {print} '¡Bienvenido al restaurante Casa Hedy!'
                    personas = {ask} '¿Cuántas personas serán hoy?'
                    {print} '¡Genial!'
                    {repeat} personas {times}
                        comida = {ask} '¿Que les gustaría pedir?'
                        {print} comida
                    {print} '¡Gracias por pedir!'
                    {print} '¡Disfruten su comida!'
                    ```
            10:
                story_text: "¡En este nivel puedes usar anidación para hacer tu restaurant más realista y divertido!\n\n### Ejercicio\nSe ha eliminado la sangría en el código de ejemplo. \n¿Puedes averiguar cuánta sangría necesita cada línea para que el código funcione correctamente?\nSi el cliente pide pizza, Hedy no debería preguntarle al cliente qué salsa quiere.\n\n**Extra** Un restaurante no almacena todas las salsas. Haz una lista de las salsas disponibles y da una respuesta con cada pedido si lo vendes. <br>\n**Extra** Las pizzas tienen ingredientes. Pregunta al cliente cuál quieren.<br>\n**Extra** ¿Los clientes quieren una bebida? ¡Pregúntaselo también! <br>\n"
                example_code: |
                    ```
                    {print} '¡Bienvenido al restaurante Casa Hedy!'
                    personas = {ask} '¿Cuántas personas se nos van a unir hoy?'
                    {print} '¡Genial!'
                    precio = 0
                    {repeat} persona {times}
                    _ comida = {ask} '¿Que le gustaría pedir?'
                    _ {print} comida
                    _ {if} comida {is} patatas fritas
                    _ precio = precio + 3
                    _ salsa = {ask} '¿Qué salsa le gustaría con sus patatas fritas?'
                    _ {if} salsa {is} no
                    _ {print} 'sin salsa'
                    _ {else}
                    _ precio = precio + 1
                    _ {print} 'con ' salsa
                    _ {if} comida {is} pizza
                    _ precio = precio + 4
                    {print} 'Serán ' precio ' dólares'
                    {print} '¡Disfruta tu comida!'
                    ```
            11:
                story_text: |
                    En este nivel aprenderás cómo preguntar los pedidos fácilmente para los diferentes platos.

                    ### Ejercicio 1
                    Completa el código con un `{ask}` en los espacios en blanco para que se le pregunte al cliente qué quieren comer en cada plato.
                example_code: "```\nplatos = aperitivo, principal, postre\n{for} plato {in} platos\n    {print} '¿Cuál es su pedido de ' platos '?'\n    _ \n    _\n```\n"
                story_text_2: |
                    ### Ejercicio
                    Por supuesto, ¡también puedes pedir para varias personas!
                    ¿Puedes agregar la cantidad correcta de sangría a cada línea para hacer funcionar el código correctamente?
                    Consejo: algunas líneas no necesita tener sangría.
                example_code_2: |
                    ```
                    _ platos = aperitivo, plato principal, postre
                    _ nombres = Jesús, Génesis
                    _ {for} nombre {in} nombres
                    _ {for} plato {in} platos
                    _ comida = {ask} '¿Que te gustaría ordenar como tu ' plato '?'
                    _ {print} nombre ' pedidos ' comida ' como su ' plato
                    ```
            12:
                story_text: |
                    A partir de este nivel, puedes utilizar números decimales para que tu menú sea más realista.

                    ### Ejercicio
                    ¿Se te ocurre un código para hacer un descuento del 15% a tus amigos y familiares?
                example_code: |
                    ```
                    precio = 0.0
                    comida = {ask} '¿Qué te gustaría pedir?'
                    bebida = {ask} '¿Que te gustaría beber?'
                    {if} comida {is} 'hamburguesa'
                        precio = precio + 6.50
                    {if} comida {is} 'pizza'
                        precio = precio + 5.75
                    {if} bebida {is} 'agua'
                        precio = precio + 1.20
                    {if} bebida {is} 'refresco'
                        precio = precio + 2.35
                    {print} 'Serán ' precio ' dólares, por favor'
                    ```
            16:
                story_text: |
                    Con el comando `{while}` puedes asegurarte que tus clientes sigan agregando ordenes hasta que gusten.

                    ### Exercise
                    Correctly add the `{while}` command to this code.
                example_code: |
                    ```
                    {print} 'Bienvenido a McHedy'
                    más = 'sí'
                    _
                        pedido = {ask} '¿Qué te gustaría ordenar?'
                        {print} pedido
                        más = {ask} '¿Te gustaría pedir algo más?'
                    {print} '¡Gracias!'
                    ```
    rock:
        name: Piedra, papel o tijera
        default_save_name: Piedra_2
        description: Crea tu propio juego de piedra, papel y tijera
        levels:
            1:
                story_text: |
                    En el nivel 1 comenzamos el juego de piedra, papel o tijera.

                    Con `{ask}` puedes tomar una opción, y con `{echo}` puedes repetir la opción elegida.
                example_code: |
                    ```
                    {print} ¿Qué eliges?
                    {ask} elige piedra, papel o tijera
                    {echo} has elegido:
                    ```
                story_text_2: |
                    ### Ejercicio
                    En lugar de usar palabras, puedes también usar emojis: ✊✋✌
                    ¿Puedes hacer el código usando emojis?
                example_code_2: |
                    ```
                    {print} ¿Qué escoges?
                    {ask} escoge _
                    {echo} tu elección fue
                    ```
            2:
                story_text: |
                    En este nivel puedes practicar el uso de las variables, ¡para poder hacer el juego de piedra, papel o tijera en el siguiente nivel!
                    ### Ejercicio
                    Termina el código rellenando la **variable** en el espacio en blanco.
                    Este juego no es muy interactivo, ¡pero no te preocupes! En la siguiente aventura aprenderás a usar variables con el comando `{ask}` ¡para hacer tu juego interactivo!
                example_code: |-
                    ```
                    opción {is} piedra
                    {print} Yo elijo _
                    ```
            3:
                story_text: |
                    ¡Puedes usar el comando `{at} {random}` para dejar que el ordenador elija piedra, papel o tijeras!

                    ### Ejercicio
                    Completa el código usando el comando `{at} {random}`.
                example_code: |
                    ```
                    opciones {is} piedra, papel, tijera
                    {print} opciones _
                    ```
                story_text_2: |
                    **Extra** Haz un juego de dos jugadores. Lo primero, pregunta a los dos jugadores que pongan sus nombres. Después, deja que el ordenador elija aleatoriamente sus opciones.
                example_code_2: |
                    ```
                    opciones {is} piedra, papel o tijera
                    jugador_1 {is} {ask} Nombre del jugador 1:
                    _
                    ```
            4:
                example_code: "```\nopciones {is} piedra, papel, tijeras\n{print} _El ordenador elige..._ opciones {at} {random}\n```\n"
                story_text: "En este nivel podemos seguir programando piedra, papel o tijera. Pero si quieres añadir texto, aquí también tienes que usar comillas.\n### Ejercicio\nRellena los espacios en blanco con comillas. Ten en cuenta que la variable `choices` debe ir fuera de las comillas.\n"
            5:
                story_text: |
                    En este nivel podemos determinar si es un empate o no. Para ello necesitas el nuevo código `{if}`.

                    ### Ejercicio
                    Completa el código rellenando los huecos en blanco:
                    * Deja que el ordenador elija un opción al azar
                    * Pregunta al jugador qué quieren elegir
                    * Rellena las variables correctas en las líneas 4 y 5
                    * Completa la línea 6 para que Hedy pueda comprobar si es un empate o no.
                example_code: |
                    ```
                    opciones {is} piedra, papel, tijeras
                    opción_ordenador {is} _
                    opción {is} _
                    {print} 'Elegiste ' _
                    {print} 'El ordenador eligió ' _
                    {if} _ {is} _ {print} '¡empate!' {else} {print} 'no hay empate'
                    ```

                    Rellena el código correcto en los huecos en blanco para ver si es un empate.
            10:
                story_text: "En este nivel puedes programar el juego completo de piedra, papel, tijeras anidando los comandos `{if}`. \n\n### Ejercicio\n¿Puedes completar el código? El programa debe decir quien ha ganado para cada combinación.\n \n**Extra** ¿Quieres jugar más de una partida? Amplia el código para que puedas jugar varias rondas. Incluso puedes usar un `{ask}` para preguntar al usuario cuantas rondas quieren jugar.\n"
                example_code: |
                    ```
                    opciones = piedra, papel, tijera
                    tu_opción {is} {ask} '¿Que escoges?'
                    {print} 'Escogiste ' tu_opción
                    opción_computadora {is} opciones {at} {random}
                    {print} 'La computadora escogió ' opción_computadora
                    {if} opción_computadora {is} tu_opción
                        {print} 'Empate'
                    {if} opción_computadora {is} piedra
                        {if} tu_opción {is} papel
                            {print} '¡Ganaste!'
                        {if} tu_opción {is} tijera
                            {print} '¡Perdiste!'
                    # termina este código
                    ```
            11:
                story_text: |
                    ### Ejercicio
                    En los niveles anteriores hiciste tu propio juego de piedra, papel, tijeras. ¿Puedes completar el código y usar el comando `{for}` adecuadamente para hacer que el juego funcione?
                example_code: |
                    ```
                    opciones = _
                    jugadores = _
                    {for} _
                    ```
            16:
                story_text: |
                    ### Ejercicio
                    ¡Juega hasta que le ganes a la computadora! Pero primero termina el código de ejemplo...
                example_code: |
                    ```
                    ganó = 'no'
                    opciones = 'piedra', 'papel', 'tijeras'
                    {while} ganó == 'no'
                        tu_opcion = {ask} '¿Que escoges?'
                        opcion_computadora = opciones {at} {random}
                        {print} 'Escogiste ' tu_opcion
                        {print} 'La computadora escogió ' opcion_computadora
                        {if} opcion_computadora == tu_opcion
                            {print} '¡Empate!'
                        {if} opcion_computadora == 'roca' {and} tu_opcion == 'tijera'
                            {print} '¡Perdiste!'
                        {if} opcion_computadora == 'roca' {and} tu_opcion == 'papel'
                            {print} '¡Ganaste!'
                            ganó = 'sí'
                    _
                    ```
    rock_2:
        name: Piedra, papel, tijeras 2
        default_save_name: piedra_2
        description: Parte 2 de piedra, papel, tijeras
        levels:
            2:
                story_text: |
                    Ahora que has aprendido a utilizar el comando `{ask}`, ¡también puedes hacer que tu código de piedra, papel o tijera sea interactivo!

                    ### Ejercicio
                    Haz que el código de piedra, papel o tijera sea interactivo añadiendo el comando `{ask}` y una pregunta a tu código de piedra, papel o tijera.
                example_code: |
                    ```
                    opción {is} _
                    {print} Yo elijo opción
                    ```
    secret:
        name: Super Espía
        default_save_name: Super Espía
        description: Haz tu propio código espía
        levels:
            12:
                story_text: |
                    En esta aventura podrás crear tu propio código secreto. Codifica un mensaje que solo la persona correcta podrá descifrar.
                    Si el enemigo intenta descifrar el código, obtendrán un mensaje falso para hacerles perder el tiempo.

                    ### Ejercicio 1
                    Crea tu propio código secreto para tu super espía. ¿Puedes hacer que use aún más variables?

                    ### Ejercicio 2
                    Añade un tercer componente al código, como una prenda de ropa o un objeto.
                example_code: |
                    ```
                    nombre = {ask} ¿Cuál es tu nombre?
                    {if} nombre {is} _
                        a = 'Ve al aeropuerto '
                    {else}
                        a = 'Ve a la estación de tren '
                    contraseña = {ask} '¿Cuál es la contraseña?
                    {if} contraseña {is} _
                        b = 'mañana a las 02.00'
                    {else}
                        b = 'hoy a las 10.00'
                    {print} _ _ _
                    ```
            10:
                story_text: |
                    Podemos simplificar el código de superspy con `{and}`, de forma que solo necesitemos un `{if}`.

                    ### Ejercicio 1
                    Completa el código rellenando el comando correcto en el espacio en blanco. Consejo: El superespía tiene que responder correctamente a AMBAS preguntas antes de obtener la información confidencial.

                    ### Ejercicio 2
                    Queremos confundir aún más al enemigo. Crea una lista con respuestas falsas y selecciona una al azar cuando se dé una respuesta incorrecta.
                example_code: |
                    ```
                    nombre = {ask} '¿Cuál es tu nombre?'
                    contraseña = {ask} '¿Cuál es tu contraseña?'
                    {if} nombre {is} 'Agente007' _ contraseña {is} 'SUPERSECRETO'
                        {print} 'Ve al aeropuerto a las 02.00'
                    {else}
                        {print} 'Ve a la estación de tren a las 10.00'
                     ```
    sleep_command:
        default_save_name: comando_dormir
        description: introducción al comando {sleep}
        levels:
            2:
                story_text: |
                    Otro comando nuevo en este nivel es `{sleep}`, el cual pausa tu programa durante un segundo. Si escribes un número después del comando {sleep}, el programa se pausa por esa cantidad de segundos.

                    ### Ejercicio
                    Practica este nuevo comando haciendo un código por ti mismo en que uses el comando {sleep} al menos 3 veces. En cada comando {sleep} el tiempo de pausa debe ser diferente.
                example_code: |
                    ```
                    {print} Mi color favorito es...
                    {sleep} 2
                    {print} ¡verde!
                    ```
        name: '{sleep}'
    songs:
        name: ¡Canta una canción!
        default_save_name: Canción
        description: Imprime una canción
        levels:
            7:
                story_text: |
                    En las canciones hay a menudo mucha repetición. Algunas veces la repetición se basa también en contar.
                    Por ejemplo, en la canción el elefante se balancea en la tela de una araña. Puedes programar esta canción con un poco de matemáticas.

                    Consejo: ¡Utiliza la función de "leer en voz alta" para que Hedy te cante la canción!

                    ### Desafío
                    Puedes repetir las líneas 2 a 7 cuantas veces quieras copiando las líneas.
                example_code: |
                    ```
                    verso = 99
                    {print} verso 'botellas de cerveza en la pared'
                    {print} verso 'botellas de cerveza'
                    {print} 'Toma uno, pásalo'
                    verso = verso - 1
                    {print} verso 'botellas de cerveza en la pared'
                    {sleep}
                    ```
                story_text_2: |
                    Esta canción de niños cuenta desde 5 elefantes hasta un elefante.
                    ¡Si copias las líneas 2 a 7 debajo del código, puedes cantar toda la canción!
                example_code_2: |
                    ```
                    número = 6
                    número = número - 1
                    {print} número 'pequeños monos saltando en la cama'
                    {print} 'Uno se cayó y se golpeó la cabeza'
                    {print} 'Mamá llamó al doctor y el doctor dijo'
                    {print} '¡NO MÁS MONOS SALTANDO EN LA CAMA!'
                    {sleep}
                    ```
            8:
                story_text: |
                    Las canciones suelen tener mucha repetición. Por ejemplo... ¡Baby Shark! Si la cantas, dirás una y otra vez lo mismo:

                    Baby Shark tututudutudu <br>
                    Baby Shark tututudutudu <br>
                    Baby Shark tututudutudu <br>
                    Baby Shark

                    ### Desafío
                    Puedes acortar Baby Shark con un `{repeat}`. Acaba el código rellenando los espacios vacíos.
                    **Extra** Tras Baby Shark puedes, por supuesto, programar otras canciones. ¡Hay muchas con repetición!
                    ¿Puedes pensar en alguna y programarla también?
                example_code: "```\n{repeat} _ _ {print} 'Baby Shark tututudutudu'\n{print} 'Baby Shark'\n```\n"
            9:
                story_text: |
                    En un nivel anterior programamos la canción de los elefantes. Pero sin el comando `{repeat}` tuvimos que copiar los versos muchas veces.
                    En este nivel puedes repetir la canción 99 veces, simplemente añadiendo una línea.

                    ### Desafío
                    Añade el comando correcto en los espacios en blanco y sangra el código correctamente.
                example_code: |
                    ```
                    verso = 99
                    _ 99 {times}
                    {print} verso 'botellas de cerveza en la pared'
                    {print} verso 'botellas de cerveza'
                    {print} 'Toma uno, pásalo'
                    verso = verso - 1
                    {print} verso 'botellas de cerveza en la pared'
                    ```
            11:
                story_text: |
                    Con `{for}` puedes hacer la canción completa de baby shark (incluyendo a todos los tiburones de la familia) en solo 6 líneas!

                    ### Ejercicio 1
                    Puedes hacer el código para baby shark aún mas corto usando un comando `{for}`? Termina el código de ejemplo.
                example_code: "```\nfamilia = bebé, mamá, papá, abuela, abuelo\n_ _ _ _ \n  {print} _\n```\n"
                story_text_2: |
                    ### Ejercicio 2
                    Escribe la canción Cinco monitos saltando en la cama. Mira el texto si no lo recuerdas.

                    **Extra** Escribe la canción El viejo MacDonald tenía una granja, y asegúrate que todos los animales hagan sonidos diferentes usando `{if}`.
                example_code_2: |
                    ```
                    monos = 5, 4, 3, 2, 1
                    ```
            13:
                story_text: |
                    En el nivel 16 hicimos canciones usando listas. Sin embargo estos programas no funcionan bien en este nivel. Los dos puntos del nivel 17 y los paréntesis del nivel 18 aún se tienen que ser añadir.

                    ### Ejercicio 1
                    Se da la canción del Marinero borracho como ejemplo, pero todavía no funciona.
                    ¿Puedes asegurarte de que todo funciona de nuevo? Para ayudarte, hemos puesto _ en los lugares de _algunos_ errores.

                    ### Ejercicio 2
                    Ahora también busca tu canción de Old MacDonald del nivel 16, y corrígela.
                example_code: "```\nlíneas = ['Qué haremos con el marinero borracho', 'Afeitarle el vientre con una navaja oxidada', 'Meterlo en un barco largo hasta que esté sobrio']\n{for} línea {in} líneas _ \n    {for} i {in} {range} 1 {to} 3 _ \n        {print} _ línea _ \n    {print} 'pronto por la mañana'\n    {for} i {in} {range} 1 {to} 3\n        {print} 'Ella se levanta de un camino de heno'\n    {print} 'pronto por la mañana'\n```\n"
    songs_2:
        levels:
            12:
                example_code: |
                    ```
                    {define} twinkle
                        {print} 'Twinkle'
                        {print} _

                    {call} twinkle
                    {print} 'Tan alto sobre el mundo'
                    {print} 'Como un diamante en el cielo'
                    {call} _
                    ```
                story_text: "Las canciones contienen un montón de repeticiones. ¡Podemos capturarlas en una función!\n### Ejercicio\nMira el código de ejemplo con la función. Rellena las dos líneas para que se imprima la canción entera.\n"
            14:
                example_code_2: "```\nobjeto = ['ruedas', 'puertas', _]\nmovimiento = [ 'gira y gira', 'abre y cierra', _]\n```\n"
                story_text_2: "### Ejercicio 2\nAhora crea tu propio código para la canción infantil «Las ruedas del autobús» de la misma manera.\n"
                story_text: "### Ejercicio\n¡Completa la canción infantil!\n"
                example_code: "```\nnumero = ['uno', 'dos', 'tres', 'cuatro', 'cinco', 'seis', 'siete', 'ocho', 'nueve', 'diez']\nobjeto = ['en su tambor', 'en su zapato', 'en su rodilla', 'en su puerta', 'en su colmena', 'en sus bastones', 'arriba en el cielo', 'en su portal', 'en su viña', 'una vez más']\n\n_\n    {print} 'Este viejo hombre'\n    {print} 'Él tocó ' _\n    {print} 'Él tocó knick-knack ' _\n    {print} 'Con un knick-knack paddywhack'\n    {print} 'Le da un hueso al can'\n    {print} 'Este viejo hombre vino rodando a casa'\n    {sleep} 8\n    {clear}\n```\n"
        default_save_name: Canción 2
        name: ¡Canta una canción! 2
        description: Canta una canción 2
    turtle:
        name: La tortuga
        default_save_name: Tortuga
        description: Haz tu propio dibujo
        levels:
            1:
                story_text: |
                    En nivel 1 también puedes usar Hedy para dibujar. Combinando giros y líneas, ¡puede hacer un cuadrado o una escalera!

                    Usando `{forward}` dibujas una línea hacia adelante. El numero detrás del comando determina qué tan lejos caminará la tortuga. `{turn} {right}` gira un cuarto de vuelta en el sentido de las agujas del reloj, `{turn} {left}` gira en sentido contrario a las agujas del reloj.

                    Si quieres ir hacia atrás, puedes utilizar el comando `{forward}` pero con un número negativo. Por ejemplo `{forward} -100`
                story_text_2: |
                    ### Ejercicio
                    Este es el principio de una pequeña escalera, ¿Puedes hacer 5 escalones más?
                example_code_2: "```\n{forward} 20\n{turn} {right}\n{forward} 20\n{turn} {left}\n{forward} 20\n```\n"
                example_code: "```\n{forward} 100\n{turn} {left}\n```\n"
            2:
                story_text: |
                    En el nivel 1 la tortuga sólo podía girar a izquierda o derecha. ¡Eso es un poco aburrido!
                    En el nivel 2 puede apuntar su nariz en todas direcciones. 

                    Use 90 grados para girar un cuarto, 180 grados para girar la mitad, y un círculo completo es 360 grados.

                    ### Ejercicio
                    Este código ahora crea la letra T. ¿Puedes cambiarlo para que sea la letra B?

                    **Extra** Cambia la letra por una letra diferente, como la primera de tu nombre. 
                    También puede hacer varias letras, estableciendo el color a `{color}` `{white}` entre ellas. 
                story_text_2: |
                    Puedes usar variables para en la tortuga `turn`. 

                    ### Ejercicio
                    Cambia el código para que cree un triángulo. Pista: sólo tienes que cambiar el código en un sitio.
                example_code_2: |
                    ```
                    {print} Dibujando figuras
                    ángulo {is} 90
                    {turn} ángulo
                    {forward} 25
                    {turn} ángulo
                    {forward} 25
                    {turn} ángulo
                    {forward} 25
                    ```
                example_code: "```\n{forward} 80\n{turn} 90\n{forward} 50\n{turn} 180\n{forward} 100\n```\n"
            3:
                story_text: |
                    En este nivel, puedes utilizar `{at} {random}` con la tortuga que dibuja. Una elección aleatoria hace que la tortuga camine por un camino diferente cada vez.
                    Utiliza `{at} {random}` para elegir un valor de una lista.
                    ### Ejercicio
                    ¿Puedes copiar y pegar las líneas 2 y 3 para crear un camino más largo?
                example_code: |
                    ```
                    ángulos {is} 10, 50, 90, 150, 250
                    {turn} ángulos {at} {random}
                    {forward} 25
                    ```
            4:
                story_text: |
                    En nivel 3 tienes que usar comillas con `{print}` y `{ask}`. ¡También al dibujar!
                example_code: |
                    ```
                    {print} _ Dibujando figuras _
                    ángulo {is} 90
                    {turn} ángulo
                    {forward} 25
                    {turn} ángulo
                    {forward} 25
                    ```
                story_text_2: |
                    También puedes cambiar los colores de las líneas con el comando `{color}`. Mira el ejemplo.
                    Puedes utilizar el comando `{color} {white}` para hacer líneas "invisibles". Puedes usar estas líneas blancas para mover la tortuga done quieras en la pantalla antes de empezar a dibujar.
                example_code_2: "```\n{color} {white}\n{forward} -80\n{color} {green}\n{forward} 50\n{color} {yellow}\n{forward} 50\n{color} {red}\n{forward} 50\n```\n"
            5:
                story_text: |
                    En nivel 5 puede elegir con `{if}`. Por ejemplo, entre diferentes tipos de figuras.
                example_code: |
                    ```
                    {print} 'Dibujando figuras'
                    figura {is} {ask} '¿Quieres un cuadrado o un triángulo?'
                    {if} figura {is} triángulo ángulo {is} 120
                    {else} ángulo {is} 90
                    {turn} ángulo
                    {forward} 25
                    {turn} ángulo
                    {forward} 25
                    {turn} ángulo
                    {forward} 25
                    {turn} ángulo
                    {forward} 25
                    ```
                story_text_2: |
                    ### Ejercicio
                    Pon los números correctos en este código para hacerlo funcionar.
                    Después de hacer eso, puedes intentar añadir la opción al revés.

                    **Extra** En vez de usar 'derecha' e 'izquierda', haz el programa otra vez usando norte, sur, este, oeste.
                    De esta manera podrás agregar mas direcciones como suroeste, noroeste, etc.
                example_code_2: |
                    ```
                    dirección {is} {ask} 'Quieres ir a la izquierda, a la derecha o seguir derecho?'
                    {if} dirección {is} derecha {turn} _
                    {if} dirección {is} izquierda {turn} _
                    {forward} 100
                    ```
            6:
                story_text: |
                    En nivel 5 puede usar cálculos para dibujar diferentes figuras.
                    Es posible que haya aprendido en la escuela que girar un círculo completo es de 360 grados. Si no, ¡ahora ya lo sabes!
                    Es por eso que también usas 90 grados para un cuadrado. 360 dividido por 4 es 90.
                    Ahora que podemos hacer matemáticas con Hedy, ¡podemos dibujar todas las figuras que queramos!
                example_code: |
                    ```
                    ángulos = {ask} '¿Cuántos ángulos quieres?'
                    ángulo = 360 / ángulos
                    {forward} 50
                    {turn} ángulo
                    {forward} 50
                    {turn} ángulo
                    {forward} 50
                    {turn} ángulo
                    {forward} 50
                    {turn} ángulo
                    {forward} 50
                    {turn} ángulo
                    {forward} 50
                    {turn} ángulo
                    ```
            9:
                story_text: |
                    Ahora que podemos repetir varias líneas, podemos hacer figuras mas fácil.
                    Solo tenemos que poner el ángulo una vez y usar la variable `{repeat}`.

                    ### Ejercicio 1
                    El código de ejemplo crea un cuadrado. Cambia el código para que cree otra figura, como un triangulo o un hexágono.
                    Esto requiere cambiar dos líneas de código.
                    Consejo: Un circulo completo son 360 grados.

                    ### Ejercicio 2
                    Ahora crea un dibujo que consista en mínimo 2 polígonos
                example_code: |
                    ```
                    ángulo = 90
                    {repeat} 4 {times}
                        {turn} ángulo
                        {forward} 50
                    ```
                story_text_2: |
                    **Extra** Podemos mejorar el programa que dibuja diferentes figuras. Completa el código y ¡puedes dibujar cualquier polígono que te guste!
                example_code_2: "```\nfigura = {ask} '¿Cuántos ángulos debo dibujar?'\nángulo = 360 / figura\n{repeat} figura {times}\n    {turn} _\n    {forward} _\n```\n"
            10:
                story_text: |
                    Ahora que podemos usar un `{repeat}` dentro de otro `{repeat}`, podemos crear figuras más complejas

                    ### Ejercicio 1
                    Este código crea tres triángulos negros, cámbialo a cinco cuadrados rosados.

                     **Extra** Crea una figura de tu elección que consista de al menos dos tipos diferentes de formas.
                example_code: "```\n{color} {black}\n{repeat} 3 {times}\n    {repeat} 3 {times}\n        {forward} 10\n        {turn} 120\n    {color} {white}\n    {forward} 50\n    {color} {black}\n```\n"
            11:
                story_text: |
                    En este nivel puedes hacer que la tortuga dibuje una figura.
                    La tortuga recorrerá las distancias de la lista, una a una, dando pasos cada vez más grandes.
                    ### Ejercicio 1
                    Añade un giro de 90 grados en el bucle, de forma que se dibuje una espiral.
                    Añade al menos 5 números a la lista, para que la espiral se haga más grande.
                    **(extra)** ¿Puedes cambiar la espiral a otra forma? ¡Experimenta con los números para el giro!
                    ### Ejercicio 2
                    La espiral está dibujada hacia fuera, ¿haz que vaya hacia dentro?
                example_code: |
                    ```
                    {turn} 90
                    distancias = 10, 20, 30, 40, 50, 60
                    {for} distancia {in} distancias
                        {forward} distancia
                    ```
            12:
                story_text: |
                    Podemos usar funciones para dibujar figuras más complejas con menos código.
                    ### Ejercicio 1
                    Rellena la función para que se creen tres cuadrados. Si quieres que la imagen se vea mejor, puedes hacer que las líneas entre los cuadrados sean blancas.

                    ### Ejercicio 2
                    El código se puede acortar. Pon las últimas líneas en un `{repeat}` para que la figura se mantenga igual.

                    ### Ejercicio 3
                    Crea tu propio dibujo con diferentes figuras.
                    Cambia tanto el número de figuras con el `{repeat}` como la forma de las figuras en el `{define}`
                example_code: |
                    ```
                    {define} cuadrado
                        {repeat} 4 {times}
                            {turn} _
                            {forward} _
                    {call} cuadrado
                    {forward} 50
                    {call} cuadrado
                    {forward} 50
                    {call} cuadrado
                    ```
    turtle_draw_it:
        name: ¡Dibújalo!
        default_save_name: Dibújalo
        description: Dibuja esta imagen con la tortuga
        levels:
            1:
                story_text: |
                    ### Ejercicio
                    ¡Vuelve a crear los dibujos con la tortuga!

                    <div class="w-full flex flex-row gap-2">
                        Rectángulo <img src="https://github.com/hedyorg/hedy/assets/80678586/77aa99d5-cd8f-4969-b49d-e8fed34ac550" width="100">
                        Cuadrado <img src="https://github.com/hedyorg/hedy/assets/80678586/03b96c2c-7b94-4032-9f9f-3f3b13573623" width="200">
                        Escaleras <img src="https://github.com/hedyorg/hedy/assets/80678586/d4301e62-ec66-4031-827c-7d21f73ba106" width="200">
                    </div>
            2:
                story_text: |
                    ### Ejercicio
                    ¡Vuelve a crear los dibujos con la tortuga!

                    <div class="w-full flex flex-row gap-2">
                    Triángulo <img src="https://github.com/hedyorg/hedy/assets/80678586/e974b62c-f0cf-445a-8bd4-5ad9f1f71204" width="100">
                    Flecha <img src="https://github.com/hedyorg/hedy/assets/80678586/803d8f42-9708-448c-82ea-d035697f08c9" width="150">
                    Barco <img src="https://github.com/hedyorg/hedy/assets/80678586/94ef7189-442a-4c8f-827d-12a69203c2e9" width="150">
                    </div>
            3:
                story_text: |
                    ### Ejercicio
                    ¡Vuelve a crear los dibujos con la tortuga!

                    <div class="w-full flex flex-row gap-2">
                    Triángulo <img src="https://github.com/hedyorg/hedy/assets/80678586/71e04d98-9545-4614-9caf-a5f179b756a1" width="150">
                    Estrella <img src="https://github.com/hedyorg/hedy/assets/80678586/421c4d28-cb99-424b-be26-dcae30d65c80" width="150">
                    Flecha <img src="https://github.com/hedyorg/hedy/assets/80678586/3cbebcae-5258-47c5-a6ac-e7ee36c1d1ce" width="200">
                    </div>
            4:
                story_text: |
                    ### Ejercicio
                    ¡Vuelve a crear los dibujos con la tortuga!

                    <div class="w-full flex flex-row gap-2">
                    Estrella coloreada <img src="https://github.com/hedyorg/hedy/assets/80678586/dbe39006-c050-4833-b5c4-f9d1fb1c0781" width="150">
                    Arcoiris <img src="https://github.com/hedyorg/hedy/assets/80678586/2728b10f-9f7f-45ea-964e-5b284033e4f0" width="500">
                    Cuadrados anidados <img src="https://github.com/hedyorg/hedy/assets/80678586/f013f9fa-bc68-4c60-b778-2c457799d6f7" width="200">
                    </div>
                example_code: |
                    **Extra** ¿Preparado/a para un desafío real? Asegúrate que los colores de estas figuras son elegidos aleatoriamente, ¡para que cada vez que ejecutes tus programas parezcan diferentes!

                    ```
                    colores {is} rojo, naranja, amarillo, verde, azul, morado, rosa, marrón, gris, negro
                    color _
                    ```
            5:
                story_text: |
                    ### Ejercicio
                    ¡Vuelve a crear los dibujos con la tortuga!

                    **Extra** ¡Haz un único código que permita al jugador decidir qué letra les gustaría ver! ¿Y podría añadir más letras?

                    <div class="w-full flex flex-row gap-2">
                    F <img src="https://github.com/hedyorg/hedy/assets/80678586/8a021b76-c24b-4e7c-b960-48d57f3bcb20" width="100">
                    E <img src="https://github.com/hedyorg/hedy/assets/80678586/12821803-6422-416a-8e36-9902d14e57a4" width="100">
                    L <img src="https://github.com/hedyorg/hedy/assets/80678586/3af6f919-7b67-4ee7-b923-11e56f2b6b24" width="100">
                    </div>
                example_code: |
                    Pista:
                    ```
                    letra_elegida {is} {ask} '¿Qué letra te gustaría ver? F, E o L?'
                    {if} _
                    ```
            7:
                story_text: |
                    ### Ejercicio
                    ¡Vuelve a crear los dibujos con la tortuga!

                    **Extra** Deja que el jugador elija de qué color será el cuadrado.

                    ***Extra*** ¿Pdrías hacer también la primera letra de tu nombre y la bandera de tu país?

                    <div class="w-full flex flex-row gap-2">
                    Cuadrado <img src="https://github.com/hedyorg/hedy/assets/80678586/03b96c2c-7b94-4032-9f9f-3f3b13573623" width="150">
                    Letras <img src="https://github.com/hedyorg/hedy/assets/80678586/e75f4fa5-f1f5-4b48-806c-916c28e4e8ad" width="100">
                    Bandera <img src="https://github.com/hedyorg/hedy/assets/80678586/877fc337-df80-4185-8005-a6c28904f66e" width="300">
                    </div>
                example_code: |
                    Pista para el cuadrado:
                    ```
                    color_elegido = {ask} _
                    ```
            8:
                story_text: |
                    ### Ejercicio
                    ¡Vuelve a crear los dibujos con la tortuga!

                    <div class="w-full flex flex-row gap-2">
                    Hexágono <img src="https://github.com/hedyorg/hedy/assets/80678586/92e492e1-1593-489b-aaf0-51d2a29755f4" width="200">
                    Triángulo <img src="https://github.com/hedyorg/hedy/assets/80678586/3629a5e6-1f02-4851-aab9-c5430ba4a1f1" width="200">
                    Ventilador <img src="https://github.com/hedyorg/hedy/assets/80678586/1ba2ff71-1230-4fe3-8255-b2c504cf1b4e" width="200">
                    </div>
            9:
                story_text: |
                    ### Ejercicio
                    ¡Vuelve a crear los dibujos con la tortuga!

                    **Extra** El número entre los corchetes indica en cuantas líneas de código puede dibujar esta figura. ¿Puedes hacerlo en el mismo número de líneas?

                    <div class="w-full flex flex-row gap-2">
                    Cuadrado (3) <img src="https://github.com/hedyorg/hedy/assets/80678586/03b96c2c-7b94-4032-9f9f-3f3b13573623" width="200">
                    Estrella coloreada aleatoriamente (5) <img src="https://github.com/hedyorg/hedy/assets/80678586/dbe39006-c050-4833-b5c4-f9d1fb1c0781" width="150">
                    Espiral coloreada aleatoriamente (7) <img src="https://github.com/hedyorg/hedy/assets/80678586/9bcdb3f1-367d-4ae0-878f-d09005424a35" width="150">
                    </div>
            10:
                story_text: |
                    ### Ejercicio
                    ¡Vuelve a crear los dibujos con la tortuga!

                    **Extra** El número entre los corchetes indica en cuantas líneas de código puede dibujar esta figura. ¿Puedes hacerlo en el mismo número de líneas?

                    **Extra** Deja elegir al jugador la bandera de qué pais quieren ver.

                    <div class="w-full flex flex-row gap-2">
                    Cruz (7) <img src="https://github.com/hedyorg/hedy/assets/80678586/76e42c76-aa3f-4863-8eee-ead73c09a186" width="150">
                    Cuadrados anidados coloreados aleatoriamente (8) <img src="https://github.com/hedyorg/hedy/assets/80678586/17f878cc-e893-4c10-b32e-a09a50bf08de" width="200">
                    Banderas <img src="https://github.com/hedyorg/hedy/assets/80678586/877fc337-df80-4185-8005-a6c28904f66e" width="300">
                    </div>
                example_code: |
                    Sugerencia para los cuadrados anidados:
                    ```
                    colores = rojo, azul, naranja, amarillo, rosa, morado, verde, marrón, negro
                    distancia = 120
                    {repeat} 5 {times}
                    _
                    ```
                    Sugerencia para las banderas:
                    ```
                    pais = {ask} '¿De qué país quieres ver la bandera?'
                    {if} pais {is} 'Países Bajos'
                        color_1 = rojo
                        color_2 = blanco
                        color_3 = azul
                    ```
            11:
                story_text: |
                    ### Ejercicio
                    ¡Vuelve a crear los dibujos con la tortuga!

                    <div class="w-full flex flex-row gap-2">
                    Hexágono anidado <img src="https://github.com/hedyorg/hedy/assets/80678586/3629e908-3cd5-44ac-bbcd-1f1cceb15654" width="150">
                    Semáforo  <img src="https://github.com/hedyorg/hedy/assets/80678586/edbbb608-5ff8-4349-85a6-e47809adde43" width="100">
                    </div>
                example_code: |
                    Sugerencia Hexágono anidado:
                    ```
                    distancias = 100, 80, 60, 40, 20
                    {for} distancia {in} distancias
                    _
                    ```

                    Sugerencia Semáforo:
                    ```
                    colores = rojo, amarillo, verde
                    {for} color_elegido {in} colores
                        {color} _
                        {repeat} _
                    ```
                story_text_2: |
                    Luces de Navidad <img src="https://github.com/hedyorg/hedy/assets/80678586/9637ea6d-6edc-4d88-a6f7-10271bfc5371" width="500">
                example_code_2: |
                    Sugerencia Luces de Navidad:

                    Empieza moviendote al lado izquierdo de la pantalla con una línea blanca invisible. ¡Después cuelga las luces de Navidad!
                    ```
                    {color} blanco
                    {turn} -90
                    {forward} 300
                    {turn} 90

                    colores = rojo, azul, amarillo, morado, verde, naranja, rosa
                    {for} color_elegido {in} colores
                    _
                    ```
            12:
                story_text: |
                    ### Ejercicio
                    ¡Vuelve a crear los dibujos con la tortuga!

                    Primero, define una función **por cada forma** que quieras usar en el brazalete. Después, añade las formas al brazalete como este:

                    Programa de Diseño de Brazalete <img src="https://github.com/hedyorg/hedy/assets/80678586/549d7f3a-c492-4b4a-b173-746eb3400951" width="500"> 
                example_code: |
                    Hint Bracelet Programa de diseño
                    ```
                    {define} dibujar_un_cuadrado
                    _

                    {color} blanco
                    {turn} -90
                    {forward} 300
                    {turn} 180

                    {for} i {in} {range} 1 {to} 5
                    	{color} gris
                    	{forward} 100
                    	forma= {ask} '¿Qué tipo de forma le gustaría a continuación en el brazalete?'
                    	color_elegido = {ask} '¿En qué color?'
                    	{color} color_elegido 
                    	{if} forma = 'cuadrado'
                    		{call} dibujar_un_cuadrado
                    ```
            13:
                story_text: |
                    ### Ejercicio
                    ¡Vuelve a crear los dibujos con la tortuga!

                    Calle en diferentes tamaños <img src="https://github.com/hedyorg/hedy/assets/80678586/cdae9d97-d5ef-46f3-8838-24fa7b5b1bec" width="300">
                    Calle coloreada  <img src="https://github.com/hedyorg/hedy/assets/80678586/9893e0bd-c0f8-49bc-a5a7-217182407724" width="300">
                    Snow Storm <img src="https://github.com/hedyorg/hedy/assets/80678586/111b0a1b-b0e1-47c3-b032-81cea05e6bbc" width="300">
                example_code: |
                    La Calle de la Pista en diferentes tamaños
                    ```
                    {define} dibuja_una_casa {with} tamaño
                    _

                    {call} dibuja_una_casa {with} 90
                    {call} dibuja_una_casa {with} 60
                    {call} dibuja_una_casa {with} 30
                    ```

                    Calle de la Pista Coloreada
                    ```
                    {define} dibuja_una_casa {with} color_elegido
                    _
                    ```

                    Tormenta de la Pista de Nieve
                    ```
                    {define} dibujar_copo_nieve {with} longitud, color
                    	_

                    números= 10, 20, 30
                    colores = _

                    {for} i {in} {range} 1 {to} 5
                    	número_aleatorio = _
                    	color_aleatorio = _
                    	{call} dibujar_copo_nieve {with} número_aleatorio , color_aleatorio
                    	{color} blanco
                    	{turn} número_aleatorio * 5
                    	{forward} 80
                    ```
            15:
                story_text: |
                    ### Ejercicio
                    Crea un programa que pregunte al jugador cuántas esquinas debería tener su figura y después crea esa figura.
                    La figura in la imagen es el resultado cuando el jugador introduzca 10.

                    <div class="w-full flex flex-row gap-2">
                     <img src="https://github.com/hedyorg/hedy/assets/80678586/ee32f40e-dea1-4e7c-a813-3ef63671254b" width="300">
                     <img src="https://github.com/hedyorg/hedy/assets/80678586/3621bf77-527d-41e8-a44f-c5a21bb4ffd2" width="200">
                    </div>
                example_code: |
                    ```
                    {define} calcular_angulos {with} cantidad_de_esquinas
                        _ 360 / cantidad_de_esquinas


                    {define} dibujar_figura {with} ángulos
                        _
                            {forward} 400/cantidad_de_esquinas
                            {turn} _

                    cantidad_de_esquinas = {ask} _
                    ángulos = {call} _ {with} _

                    {call} _ {with}
                    {call} _ {with}
                    ```
            16:
                story_text: |
                    ### Ejercicio
                    ¡Vuelve a crear estos dibujos con la tortuga!

                    Espiral <img src="https://github.com/hedyorg/hedy/assets/80678586/6943223c-018b-435b-a391-23723cc7a6ad" width="150">
                example_code: |
                    Espiral
                    ```
                    distancia = 5
                    {while} distancia < 200
                        distancia = distancia + 5
                         _
                    ```
                story_text_2: |
                    Abanico <img src="https://github.com/hedyorg/hedy/assets/80678586/cb671065-b47b-49f0-b298-dcbcd2a5e28f" width="150">
                example_code_2: |
                    Abanico
                    ```
                    {define} dibuja_un_cuadrado {with} lado
                    _

                    i = 100
                    {while} i > 1
                        _ {with} i
                        _
                        i = i - 3
                    ```
                story_text_3: |
                    Estrella <img src="https://github.com/hedyorg/hedy/assets/80678586/17564e0a-63e1-4794-8d41-15ac8c1a5a93" width="150">
                example_code_3: |
                    Estrella
                    Una estrella se suele dibujar usando ángulos de 144 grados. Si por ejemplo lo cambias ligeramente a 143 grados y repites el patrón varias veces con un bucle {while} puedes hacer esta figura.
    while_command:
        default_save_name: comando_mientras
        levels:
            16:
                story_text: |-
                    Vamos a aprender un nuevo bucle, ¡el bucle `{while}`! Continuamos el bucle mientras la sentencia sea verdadera.
                    Así que no olvides cambiar el valor en el bucle.

                    En el código de ejemplo, continuamos hasta que se de una respuesta verdadera.
                    Si nunca se da la respuesta correcta, 'el bucle nunca termina!
                example_code: |
                    ```
                    respuesta = 0
                    {while} respuesta != 25
                        respuesta = {ask} '¿Cuánto es 5 veces 5?'
                    {print} 'La respuesta es correcta'
                    ```
        description: '{while}'
        name: '{while}'
    years:
        name: Año Nuevo
        default_save_name: Cuenta atrás para el Año Nuevo
        description: ¡Cuenta regresiva para el año nuevo!
        levels:
    blackjack:
        name: Blackjack
        default_save_name: Blackjack
        description: Intenta acercarte lo más posible a 21
        levels:
            16:
                story_text: "El Blackjack es un sencillo juego de cartas en el que tienes que acercarte lo más posible a 21 puntos. Tienes dos cartas. Cada carta vale su valor numérico, y las cartas de la cara (Jota, Reina y Rey) valen 10 puntos.\nEl As vale 1 u 11 puntos (puedes elegir). El crupier, tu oponente, también recibe dos cartas.\nSi quieres, puedes coger otra carta, y sus puntos se sumarán a tu total. El repartidor también puede elegir coger otra carta.\nPero ten cuidado de no conseguir más de 21 puntos, porque si lo haces, ¡pierdes!\nEl jugador que se acerque más a 21, sin pasarse, ¡gana!\n\n### Ejercicio\nEn esta aventura codificamos la primera parte de nuestro juego de Blackjack. Crearemos una función para calcular cuántos puntos vale una carta.\n\n***Establezcamos las variables***\nEmpieza haciendo una lista de todas las cartas, del 2 al As. Después haz una lista de las cartas con cara, es decir, Jota, Reina y Rey. Luego elige una carta al azar de la lista de cartas para que sea card_1.\n\n***Crear una función para calcular los puntos***\nCrea una función que calcule cuántos puntos vale una carta.\nTodas las cartas con cara valen 10 puntos, el As vale 11 y todas las demás cartas valen su numeral.\nDevuelve la variable `points` al final de la función.\n\n***Prueba de la función\nPrueba si tu función funciona correctamente. Primero termina el primer comanod `{print}` rellenando qué carta has sacado. Luego termina la segunda línea llamando a la función con carta_1.\nEjecuta el código un par de veces. ¿Estás satisfecho con los resultados? ¡Genial! ¡A continuación, puede eliminar la parte de prueba y pasar a la siguiente aventura!\n"
                example_code: "```\n{print} 'BLACKJACK'\n\n# Establece estas variables\ncard = _\nface_cards = _\ncard_1 =\n\n# Crea una función para calcular los puntos\n{define} calculate_points {with} card:\n    {if} card {in} face_cards:\n        points = _\n    {elif} _\n        _\n    {else}:\n        _\n    _ points\n\n# Prueba tu función\n{print} 'Tu carta es un ' _\n{print} 'Eso vale ' _ ' puntos'.\n```\n"
    blackjack_2:
        description: Blackjack parte 2
        default_save_name: Blackjack_2
        name: Blackjack 2
        levels:
            16:
                story_text: "# ## Ejercicio\nEn esta aventura codificamos la segunda parte de nuestro juego de Blackjack.\n\n***Pegue su código de la aventura anterior***\nEn la aventura anterior, creaste una lista de variables y una función para calcular cuántos puntos vale una carta. Copia tu código y pégalo aquí. Ten en cuenta que no necesitas la parte de prueba, así que si aún no la has eliminado, hazlo ahora.\n\n***Añadir más variables***\nYa has configurado las listas `cards` y `face_cards` y la variable `card_1` . Debajo de esas variables, crea 3 variables más: `card_2` , `dealer_card_1` y `dealer_card_2`. Todas estas variables están configuradas con una carta aleatoria de la lista de cartas.\n\n***Suma puntos***\nPara calcular cuántos puntos has conseguido, llamamos a la función con la carta 1 y lo repetimos para la carta 2. Después sumamos ambas puntuaciones para obtener el total.\nHaz lo mismo con los puntos del crupier, pero asegúrate de utilizar las cartas del crupier y no las tuyas.\n\n***2 ases***\n¡Lo estás haciendo genial! Casi todas las puntuaciones se pueden calcular ahora. Solo hay una excepción: 2 ases. Si obtienes 2 ases, tu total será 12 puntos y no 22 (¡porque 22 puntos sería una pérdida!). Por supuesto, esto también se aplica al crupier.\n\n***Mostrar la puntuación***\nPor último, debes indicarle al programa qué cartas has sacado y cuántos puntos tiene cada una. Luego, debes mostrarle qué cartas tiene el crupier y cuántos puntos tiene.\n\n***Continúa en la siguiente aventura***\n¡Genial! ¡Has terminado esta parte del juego! Copia tu código y ve a la siguiente aventura para aprender a pedir una carta extra y declarar un ganador.\n"
                example_code: "```\n# Pega tu código de la aventura anterior aquí\n\n#Añade estas variables a la lista de variables\ncarta_2 = _\ncrupier_carta_1 = _\ncrupier_carta_2 = _\n\n# Sumar tus puntos\ntus_puntos_1 = {call} _ {with} carta_1\ntus_puntos_2 = _\ntu_total = _\n\n# Sumar los puntos del crupier\ncrupier_puntos_1 = _\n_\n_\n\n# 2 Ases\n{if} carta_1 == 'As' {and} _\n    tu_total = 12\n{if} crupier_carta_1 _\n    crupier_total = _\n\n# Mostrar la puntuación\n{print} 'Has robado un ' _ ' y un ' _ '. Eso son ' _ ' puntos'\n{print} 'El crupier ha robado un ' _ ' y un ' _ '. Eso son ' _ ' puntos'\n```\n"
    tic:
        default_save_name: Tic
        description: ¡Juega una partida de Tres en raya!
        name: Tres en raya
        levels:
            14:
                example_code: "```\n# Crea una lista llamada tablero\n_ = ['.', '.', '.', '.', '.', '.', '.', '.', '.']\n\n# Crea una función que imprima el tablero\n{define} imprimir_tablero\n    _\n    {print} 'TRES EN RAYA'\n    {print} tablero[1] tablero[2] tablero[3]\n    _\n    _\n\n# Llama la función\n```\n"
                story_text: "¡Programemos un juego de Tres en raya!\n\n### Ejercicio\nEn esta aventura comenzaremos creando un tablero vacío.\n\n***Crea una lista llamada tablero*** Esta lista será nuestro tablero de juego. Esta lista está rellena con 9 puntos, ya que todavía no hay 'x' ó 'o' al inicio de nuestro juego.\n\n***Crea una función que imprima el tablero*** Lo primero, limpia la pantalla para que los tableros de juego anteriores se borren. Entonces imprimimos la primera línea de nuestro tablero de Tres en raya. Esta línea consiste en las primeras 3 posiciones de nuestra lista de tablero.\nYa hemos programado esta línea por ti. Ahora completa el trablero imprimiendo las posiciones 4, 5 y 6 en la segunda fila y las posiciones 7, 8 y 9 en la tercera fila.\n\n***Llama a la función que imprime el tablero*** Ahora llama a la función.\n<div class=\"w-full flex flex-row gap-2\">\n\tEjecuta el código. Tu resultado debería parecerse a esto: <img src=\"https://github.com/hedyorg/hedy/assets/80678586/bcbd156e-4b48-4e82-84ae-f86d21b0cbcc\" width=\"100\">\n</div>\n\n***Continua en la siguiente aventura*** En la siguiente aventura aprenderás a como programa el juego en sí.\n"
            15:
                example_code: "```\n# Pega tu código aquí y haz que sea a prueba del nivel 17\n\n# Crea una función que detecte si alguien ha ganado\n{define} detectar_ganador {with} tablero, signo:\n    {if} tablero[1] == tablero[2] {and} tablero[2] == tablero[3] {and} tablero[1] != '.':\n        juego_terminado = 'sí'\n        {print} '¡Jugador ' signo ' gana!'\n    {elif}:\n        _\n    {else}:\n        juego_terminado = 'no'\n{return} _\n```\n"
                story_text: "En el nivel anterior hemos aprendido a como hacer un juego de Tres en raya. El juego funciona, pero es bastante molesto que siga preguntando si ya has ganado.\nAhora que tenemos el comando {elif}, ¡podemos dejar que el juego decida si alguien ha ganado y puede dejar de preguntarnos!\n\n### Ejercicio\n***Pega tu código*** Pega tu código del nivel anterior aquí y hazlo a prueba del nivel 17. En este nivel has aprendido a usar los dos puntos cada vez que creas un bloque de código. Por favor añade los dos puntos en los lugares correctos.\n\n***Crea una función que detecte si alguien ha ganado*** Hemos comenzado la función por ti, pégala debajo de la función `print_field` y acaba la función. Puedes ver que este primer fragmento de código comprueba si las posiciones 1, 2 y 3 son iguales, porque si lo son tienes 3 en fila.\nTambién comprueba si no son un punto, porque si lo son, en la línea podría tener los mismos símbolos en ellos, pero eso es porque todavía está vacía.\nSi se cumplen todas las condiciones, el juego se termina y se imprime al ganador.\nCompleta esta función con todas las posibles maneras de ganar. esto significa que tiene que hacer esto para las otras 2 filas, 3 columnas y 2 diagonales.\nSi has completado todas las demás posiciones, la función debería devolver la variable `game_over` para que la podamos utilizar en nuestro juego.\n\n***Llama la función en el juego*** Ve a la línea `game_over = {ask} 'Did you win?'` y cámbiala a `game_over = {call} detect_winner {with} field, sign`. ¡Ahora la función comprobará si hay un ganador y el juego no tiene que seguir preguntándolo nunca más!\n\n***¡Disfruta de tu juego!*** ¡Gran trabajo! ¡Has completado el juego! ¡Disfruta jugándolo!\n"
    hotel:
        name: hotel
        description: hotel
        default_save_name: hotel
        levels:
            15:
                story_text: "En la aventura anterior has aprendido a utilizar un argumento en una función, y has aprendido a cómo combinarlo con un {ask}.\nTe estarás preguntando por qué utilizar las funciones, porque en el ejemplo las funciones en el son de una línea de código.\nAhora te mostraremos como es una función más grande y también utilizaremos varios argumentos. Verás como es mucho mejor utilizar una función una vez que se vuelve más grande.\nAquí tienes un ejemplo de una función con argumentos combinada con comandos {ask}.\n"
                example_code: "```\n{define} mensaje_bienvenida {with} titulo, apellido, pais, numero_habitacion\n    {print} 'Bienvenido al Hotel Hedy, ' titulo ' ' apellido\n    buen_viaje {is} {ask} '¿Tuviste un buen viaje desde ' pais '?'\n    {if} buen_viaje {is} 'sí'\n        {print} '¡Maravilloso!'\n    {else}\n        {print} 'Siento oir eso.'\n        {print} 'Espero que puedas tener un buen descanso en tu habitación'\n    {print} 'Tu número de habitación es ' numero_habitacion\n\n{print} 'Hola. Por favor, rellena tu información para registrarte.'\ntitulo = {ask} '¿Cuál es tu título (Sr., Sra., Dña., D., etc.)?'\nnombre = {ask} '¿Cómo te apellidas?'\npais_procedencia = {ask} '¿De qué país procede?'\n\n{call} mensaje_bienvenida {with} titulo, nombre, pais_procedencia, 105\n```\n\ntitulo = {ask} '¿Cuál es tu título (Sr., Sra., Dña., D., etc.)?'\nnombre = {ask} '¿Cómo te apellidas?'\npais_procedencia = {ask} '¿De qué país procede?'\n\n{call} mensaje_bienvenida {with} titulo, nombre, pais_procedencia, 105\n"
    calculator_2:
        name: Calculadora 2
        default_save_name: Calculadora 2
        description: Calculadora 2
        levels:
            15:
                example_code: "```\n# Utiliza tu propio código de la aventura anterior.\n```\n"
                story_text: "### Ejercicio 2\n**Esta es la segunda parte de esta aventura.** La aventura comienza en la aventura anterior.\nPor supuesto, no quieres calcular la media de 4 pruebas. Podrías querer calcular la media de 10 pruebas, o solo 2...\nPodemos solucionar este problema añadiendo el argumento y la variable 'candidad_de_pruebas'.\n* Empieza una nueva línea en la línea 3. Establece el argumento candidad_de_pruebas preguntando al alumno cuántas pruebas ha realizado.\n* Cambia el 4 de la línea 4 por el nuevo argumento candidad_de_pruebas.\n* Por último, cambia el 4 en la línea 6 a candidad_de_pruebas\n\nPrueba el nuevo programa. ¿Funciona?\n\n### Ejercicio 3\n¿Querías mejorar aún más el programa? ¡Genial! En el programa anterior solo podías calcular la nota media de una asignatura, pero sería mejor si pudieras calcular la nota media de todas las asignaturas que quisieras!\nNo te diremos cómo hacerlo, pero te daremos un consejo: Empieza tu código en la línea con: {define} calcular_nota_media {with} asignatura.\n"
    hangman:
        name: Ahorcado
        description: Adivina la palabra
        default_save_name: Ahorcado
        levels:
            16:
                story_text: "En esta aventura programamos un juego del ahorcado. Primero haremos algunos preparativos, después programaremos el juego y en tercer lugar añadiremos un dibujo con la tortuga.\n\n### Ejercicio\n***Establece las variables*** En este juego del ahorcado, el jugador 1 elige una respuesta y el jugador 2 tiene que adivinar las letras de esta respuesta.\nPara que el ordenador sepa todas las letras de la palabra, convertiremos la respuesta en una lista de letras. Haremos lo mismo con los intentos del jugador 2.\nComenzaremos el juego con 2 listas vacías. Hemos hecho por ti una lista vacía para la variable respuesta. Ahora haz también una lista vacía para letras_adivinadas.\nDespués rellenamos cuantos errores han cometido. Al iniciar el juego, debería de ser 0.\nLa variable `amount_letters` nos dice cuantas letras forman la respuesta. Pregunta al jugador 1 que nos diga cuántas letras tiene su palabra.\nPor último, le diremos al ordenador que la partida se ha terminado. Utilizamos la variable `game_over` y la establecemos a `False`.\n\n***Elegir la respuesta*** Queremos que el jugador 1 sea capaz de elegir la respuesta. Le preguntaremos tantas veces como sea neceasrio, cuál es la siguiente letra.\nDespués añadiremos esa letra a la respuesta. Por último, añadimos un _ vacío a la lista de letras adivinadas, así que tendremos tantos _ como letras haya en la respuesta.\n\n***Turno del jugador 2***\nDile al jugador 2 que es su turno. Entonces dile al jugador 2 cuantas letras hay en la respuesta. Por último, imprime la lista de `guessed_letters`.\n\n***Ir a la siguiente aventura*** Ahora que se han establecido todas las variables, podemos comenzar a programar el juego. ¡Comprueba la siguiente pestaña para aprender a como hacerlo!\n"
                example_code: "```\n{print} '¡Ahorcado!'\n\n# Establece las variables\nrespuesta = []\nletras_adivinadas = _\nerrores_cometidos = _\ncantidad_letras = {ask} _\n_ = 'Falso'\n\n# Elegir la respuesta\n{for} _\n    letra = {ask} 'Jugador 1, ¿cuál es la letra ' i '?'\n    _\n    {add} '_' {to} _\n\n# Turno jugador 2\n{print} _\n{print} _\n{print} letras_adivinadas\n```\n"
    hangman_2:
        name: Ahorcado 2
        default_save_name: Ahorcado_2
        description: Ahorcado 2
        levels:
            16:
                example_code: "```\n# Pega tu código aquí\n\n# El juego\n{while} juego_terminado _\n    adivina = _\n    {if} _\n        {for} i {in} {range} 1 {to} cantidad_letras:\n            si respuesta[i] == adivina:\n                letras_adivinadas[i] = adivina\n        {print} _\n        {if} letras_adivinadas == _:\n            {print} _\n            juego_terminado = _\n    {else}:\n        {print} _\n        errores_cometidos _\n        {if} _ == 10:\n            {print} _\n            {print} _\n            _\n```\n"
                story_text: "Es momento de programar el juego del ahorcado.\n\n### Ejercicio\n\n***Pega tu código*** Copia tu código de la aventura anterior y pégalo en el campo de programación.\n\n***El juego*** Este juego continua funcionando hasta que termina la partida para el jugador 2. Rellena el comando while debidamente. Ahora, se permite que el jugador 2 adivine una letra, así que pregúntale que adivine una letra.\nTenemos que comprobar que su respuesta sea correcta, así que comprueba que su `guess` se encuentra (en cualquier lugar) de la (lista) `answer`. Después dejamos que el ordenador averigue que letra(s) es la adivinada. Ya hemos programado esta parte por ti.\nDespués, queremos alabar al jugador por encontrar una letra correcta y queremos imprimir la lista `guessed_letters`, para que el jugador vea su progreso.\n\nLa siguiente parte que vamos a programar es lo que ocurre cuando el jugador adivine todas las letras. Así, si su lista de `guessed_letters` es la misma que nuestra lista `answer`.\nSi las listas son iguales, le damos la enhorabuena al jugador 2 por su victoria y establecemos la variable `game_over` a `True`.\n\nDespués, programaremos que ocurre cuando el jugador 2 falla(de ahí el comando`{else}`). Primero, le decimos al jugador que ha fallado su intento. Entonces aumentamos la variable `mistakes_made` en 1.\n\nPara la última parte programaremos que ocurre cuando el jguador 2 cometa 10 errores. Imprimiremos que el jugador 1 ha ganado el juego. Después imprimiremos la respuesta correcta. Y por último estableceremos la variable `game_over` a `True`, para que el juego se detenga.\n\n***Ir a la siguiente aventura*** ¡Gran trabajo! Tu juego es jugable, pero ¿no sería divertido que se dibujara el ahorcado cuando el jugador 2 cometa un error?\n"
    blackjack_3:
        name: Blackjack 3
        default_save_name: Blackjack_3
        description: Blackjack parte 3
        levels:
            16:
                example_code: "```\n# Pega tu código de la aventura anterior aquí\n\n# Carta extra para ti\nhit = {ask} _\n{if} hit == 'sí':\n    carta_3 = _\n    {print} _\n    {if} carta_3 _ 'As':\n        tus_puntos_3 = _\n        tu_total = _\n    {else}:\n       {if} tu_total _\n            _\n        {else}:\n            _\n    {print} _\n\n# Carta extra para el repartidor\n{if} repartidor_total < 17\n_\n```\n"
                story_text: "En las aventuras anteriores has aprendido como robar 2 cartas aleatorias para ti mismo y para el crupier y calcular cuantos puntos habeis obtenido.\nEn esta aventura añadimos la opción de pedir una carta adicional tanto para ti como para el crupier.\n\n### Ejercicio\n***Pega tu código de la aventura anterior*** Lo primero, copia tu código de la aventura anterior y pégalo aquí.\n\n***Carta adicional para ti*** Si quieres, puedes conseguir una carta adicional para conseguir un total lo más cercano posible a 21. Primero pregunta al jugador si quiere una carta adicional.\nSi lo hacen, elige una carta aleatoria e imprime lo que han robado. Si la carta no es un As, puedes llamar a la función y añadir los puntos a tu total.\nEn el caso de que la carta sea un As, no puedes utilizar la función, porque el As puede valer o 1 punto o 11 puntos, dependiendo de cuantos puntos ya tuvieras.\nSi tu total es menor que 11, quieres que el As valga 11 puntos (porque es lo más cercano a 21). Así que añades 11 puntos al total.\nSi el total es mayor o igual a 11, quieres que el As valga 1 punto (porque no quieres tener más de 21 puntos). Así que añades 1 punto al total.\nPor último, imprime tu nuevo total de puntos.\n\n***Carta adicional para el crupier*** El crupier también puede conseguir una carta extra. No hace falta preguntar al crupier, porque siempre quieren una carta extra si su total es menor a 17.\nCopia el código 'Carta adicional para ti' y pégalo en la sección del crupier. Después ajústalo para que el crupier obtenga una carta adicional y se sumen sus puntos a su total.\n"
    blackjack_4:
        description: Blackjack parte 4
        name: Blackjack 4
        default_save_name: Blackjack_4
        levels:
            16:
                example_code: "```\n# Pega tu código de la aventura anterior aquí\n\n# Decidir un ganador\n{if} _\n    {print} '¡Empate! ¡Juega de nuevo!'\n{elif} _\n    {print} '¡Ganaste!'\n{elif} _ :\n    {if} _:\n        {print} _\n    {else}:\n        {print} _\n{else}:\n    _\n```\n"
                story_text: "¡En las últimas 3 aventuras has creado un juego de blackjack que casi funciona! ¡Lo único que queda por hacer es decidir el ganador!\n\n### Ejercicio\n***Pega tu código de la aventura anterior*** Empieza pegando el código que has hecho hasta ahora en el campo de programación.\n\n***Decidir un ganador***\nLo primero de todo, si tú y el crupier teneis la misma puntuación, es un empate.\nEn segundo lugar, si el crupier tieme más de 21 puntos y tú no, tu ganas.\nTercero, si tanto tú como el crupier teneis menos de 22 puntos, tenemos que ver quien está más cerca a 21. Hacemos esto comparando quien tiene la puntuación mayor. Si tu puntuación es mayor que la del crupier, entonces eres el ganador. Si no, el crupier gana.\nPor último, en cualquier otra situación (p. ej., tu tienes más de 21 puntos y el crupier no, o ambos teneis más de 21 puntos) tú pierdes.\n\n***¡Disfruta del juego!***\n¿El juego funciona correctamente? ¡Increible! ¡Has hecho un gran trabajo! ¡Disfruta de tu juego!\nSi no funciona de inmediato, no te preocupes, quizá hayas cometido un error. Mantén la calma y depura tu código con el botón de la mariquita.\n"
    hangman_3:
        name: Ahorcado 3
        description: Ahorcado 3
        levels:
            16:
                example_code: "```\n# Crea una función que dibuje el ahorcado\n{define} dibujar_ahorcado {with} paso:\n    {if} paso == 1:\n        {color} blanco\n        {forward} -100\n        {turn} 90\n        {forward} -50\n        {color} negro\n        {forward} 100\n        {forward} -50\n\n    {if} paso == 2:\n        _\n# Pega tu juego del ahorcado aquí\n\n```\n"
                story_text: "En el juego del ahorcado, los errores se muestran dibujando una parte del ahorcado cada vez que se comete un error.\n¡Ahora añadimos esos dibujos con nuestra tortuga!\n\n# ## Ejercicio\n***Crea una función que dibuje al ahorcado*** Crea una función que dibuje al ahorcado en 10 pasos. Ya hemos realizado el paso 1 para ti.\n\n***Prueba la función*** Prueba la función llamándola con 10. Si estás conforme con la función, elimina la línea que la llama por ahora. Llamaremos a la función cuando el jugador cometa un error.\n\n***Pega tu juego del ahorcado debajo de tu función*** Vuelve a la aventura anterior y copia tu juego del ahorcado. Pega el juego debajo de tu función.\n\n***Llamar a la función cuando el jugador comete un error*** En la línea `mistakes_made = mistakes_made + 1` llamaremos a la función. Queremos que la tortuga dé la misma cantidad de pasos que errores ha cometido el jugador, por lo que llamamos a la función con `mistakes_made` como argumento.\n\n***¡Disfruta tu juego!***\n<div class=\"w-full flex flex-row gap-2\">\n    El ahorcado podría verse así: <img src=\"https://github.com/hedyorg/hedy/assets/80678586/d385b691-5701-4342-b5d9-dfae1589c129\" width=\"100\">\n</div>\n"
        default_save_name: Ahorcado_3
    simon_2:
        default_save_name: Simón
        name: Simón dice 2
        description: Haz un juego de Simón dice
        levels:
            14:
                example_code: "```\n# Pega tu código aquí\n\n\n# Crea una función que cree la secuencia_jugador\n{define} _\n    {for} _\n        _ '¿Cuál es el color número ' i '?'\n        {add} respuesta {to} _\n\n# Configurar\nnivel = _\njuego_terminado = _\n{print} _\n_ 1\n_\n```\n"
                story_text: "¡Continuaremos con nuestro juego de Simón dice!\n\n### Ejercicio\n***Pega tu código aquí*** Pega tu código del nivel anterior aquí. No olvides eliminar la parte que se utilizaba para probar las funciones.\n\n***Crea una función que cree la secuencia_jugador*** La lista `player_sequence` se utiliza para capturar las respuestas del jugador. Primero, definimos la función con el nivel de argumento.\nDespués, preguntamos a nivel de veces qué color han elegido. Llamamos a esa variable `answer`. Después añadimos la variable `answer` a la lista secuencia_jugador.\n\n***Configurar el juego*** Antes de que programemos el juego en la siguiente aventura, necesitaremos algunas variables iniciales. Primero, estableceremos la variable `level` a 1 y la variable `game_over` a Falso.\nEntonces haremos una introducción para el juego. Imprimiremos '¡Bienvenido a Simón dice!' y limpiaremos la pantalla tras 1 segundo.\n\n***¡Continua a la siguiente aventura para completar el juego!*** No olvides copiar tu código y llevártelo a la siguiente aventura.\n"
    simon_3:
        default_save_name: Simón
        name: Simón dice 3
        description: Haz un juego de Simón dice
        levels:
            14:
                example_code: "```\n# Pega tu código aquí\n\n# El juego\n{while} juego_terminado _\n    {print} _\n    _\n    _\n    _ = ['vacía', 'lista']\n    {remove} _\n    {remove} _\n    {call} _\n    {call} _ {with} _\n    {call} _ {with} _\n    {if} secuencia_jugador == _\n        _\n        _\n        _\n    {else}\n        _\n        juego_terminado = _\n```\n"
                story_text: "¡En esta aventura programaremos el juego de Simón dice!\n\n### Ejercicio\n***Pega tu código*** Copia tu código de la aventura anterior y pégalo aquí.\n\n***Programa el juego*** Empezamos asegurándonos que el juego continúa mientras no se termine. Después imprimimos en qué nivel está el jugador, utilizamos la variable para ello. Solo mostramos eso durante 1 segundo y después volvemos a limpiar la pantalla.\nAhora, tenemos que crear la lista vacía secuencia_jugador. Ya hemos programado como rellenar la lista, con nuestra función `player_sequence`, pero nunca hemos hecho la propia lista. Para crear la lista utilizamos el mismo truco que hicimos en la pestaña anterior.\nHaremos un lista con las palabras 'vacía' y 'lista' en ella, y entonces eliminamos ambas palabras. Después, llamaremos a las 3 funciones que hemos creado.\nPor último, tendremos que comprobar si el jugador ha dado las respuestas correctas (por lo que la secuencia_jugador y la secuencia_simon son las mismas).\nSi ese es el caso, If that's the case, elogiaremos al jugador. Espera 1 segundo y aumenta el nivel en 1.\n¿Ha dado el jugador una respuesta incorrecta? Se lo diremos y terminaremos el juego estableciendo juego_terminado a 'Verdadero'\n\n***¡Disfruta del juego!*** ¡Gran trabajo! ¿No funciona tu juego? ¡Utiliza el botón con el icono de la mariquita para depurar tu código!\n"
    tic_2:
        default_save_name: Tic
        description: ¡Juega una partida de Tres en raya!
        name: Tres en raya 2
        levels:
            14:
                example_code: "```\n# Pega tu código de la ventura anterior aquí\n\n# Añadir variables\njuego_terminado = _\nsigno = _\n\n# El juego\n{while} _\n    opcion = _ '¿Jugador ' signo '_?'\n    tablero[opcion] = _\n    _ imprimir_tablero\n    juego_terminado = {ask} _\n    {if} signo = 'o'\n        signo = _\n    _\n        signo = _\n```\n"
                story_text: "En la aventura anterior hemos aprendido a cómo crear un terreno de juego. ¡Ahora aprenderás a cómo crear el juego!\n\n### Ejercicio\n***Pega tu código*** Empieza pegando tu código de la aventura anterior aquí.\n\n***Añade variables*** Debajo de tu lista llamada `field` añadiremos 2 variables más que necesitaremos para programar el juego.\nLa variable `game_over` nos dice si el juego se ha terminado, y debería ser 'no' al inicio del juego.\nLa variable `sign` nos dice si es el turno del jugador x o del jugador o. Establece la variable a 'x'.\n\n***El juego*** Primero utiliza el comando {while}, para asegurar que el juego sigue en curso mientras la variable juego_terminado esté establecida en no.\nDurante el juego, primero preguntamos al jugador que celda elige. Entonces cambiamos el campo con el número que eligan en su signo.\nDespués imprimimos el tablero de nuevo y preguntamos al jugador si ya ha ganado. Por último queremos cambiar a quien le toca, así que si el signo es 'x' debería cambiar a 'o' y a la inversa.\n\n***Prueba tu juego*** ¿Funciona? Genial, ¡diviértete jugando al juego! Si no, utiliza el botón con el icono de la mariquita para depurar tu código.\nSin embargo te habrás dado cuenta de un error en código, ¡puedes robar la celda del otro jugador! Si el otro elige la celda 1, simplemente puedes introducir 1 tras él y robarle su celda.\n¡Eso no es justo! Ve a la siguiente aventura para aprender a solucionar este problema.\n"
    tic_3:
        description: ¡Juega una partida de Tres en raya!
        default_save_name: Tic
        levels:
            14:
                example_code: "```\n# Pega tu código aquí\n\n# Utiliza esto para solucionar el error\n{if} _ = '.'\n    campo[eleccion] = signo\n{else}\n    {print} _\n    _\n```\n"
                story_text: "Habrás notado un error en el código que hiciste en la aventura anterior. ¡Puedes robar la celda de otro jugador! Si el otro jugador elige la celda 1, simplemente puedes introducir 1 tras él y robarle su celda.\n¡Eso no es justo! En esta aventura arreglaremos este error.\n\n### Ejercicio\n***Pega tu código aquí*** Pega tu código de la aventura anterior aquí.\n\n***Arregla el error*** Para arreglar el error reemplazamos la línea que dice `field[choice] = sign`. Esto convierte cualquier celda que el jugador haya elegido en su signo.\nVe a la cabecera que dice 'Utiliza esto para solucionar el error' y completa el código. Primero queremos comprobar si la celda elegida está todavía vacía, tal que `if field[choice] = '.'`. Si este es el caso, se te permite ocuparla.\nDespués, hacemos un comando sino e imprimimos 'Lo sentimos, esta celda ya está ocupada' si la celda no está vacía. Por último, añadimos un comando {sleep} , para que los jugadores puedan leer el texto antes de que se borre de nuevo.\nAhora copia este fragmento de código y reemplaza la línea `field[choice] = sign` con este nuevo fragmento de código.\n\n***¡Juega a tu juego!*** ¡Ahora el juego debería de funcionar correctamente! ¡Buen trabajo!\nEl único defecto es que te puede molestar un poco que el juego te pregunte continuamente si ya has ganado. ¿Quieres corregir esto? ¡Ve al nivel 17 y lo arreglaremos!\n"
        name: Tres en raya 3
    simon:
        default_save_name: Simón
        name: Simón dice
        levels:
        14:
                example_code: "```\n# Haz 2 listas\ncolores = _\n_ = ['vacía', 'lista']\n{remove} _ {from} secuencia_simon\n{remove} _\n\n# Crea una función que añada un color\n_ añadir_color_aleatorio\n    _\n    {add} _\n\n# Crea una función que muestre la secuencia_simon\n{define} _\n    {for} i {in} {range} 1 {to} _\n        {print} _\n        _\n        _\n\n# Prueba tu programa\n{call} _\n{call} mostrar_secuencia_simon {with} 1\n```\n"
                story_text: "¡Hagamos un juego de Simón dice! Simón dice es un juego de memoria en el que a cada jugador se le da un color. Ellos tienen que repetir ese color de nuevo.\nSi lo consigues correctamente se añade un color a la secuencia, por lo que ahora tienen que recordar 2 colores, después 3, después 4, etc. El juego se para tan pronto como un jugador cometa un fallo.\n\n### Ejercicio\nEn esta primera parte de la aventura de Simón dice, dejaremos que el ordenador elija un color aleatorio y lo añada a la lista.\n\n***Haz 2 listas*** Primero, haz una lista llamada `colors` y rellenala con los colores rojo, amarillo, verde y azul.\nDespués haz una lista llamada `simon_sequence`. Esta lista se utilizará como la respuesta.\nAl inicio del juego, esta lista debe estar vacía. Por desgracia, no podemos crear una lista vacía (todavía), así que primero la rellenaremos con las palabras 'vacía' y 'lista' y las eliminaremos inmediatamente de la lista.\n\n***Crear una función que añada un color a la secuencia*** Ahora que tenemos una lista vacia llamada secuencia_simon, podemos empezar a rellenarla con colores aleatorios.\nEsto lo hacemos con una función, así que podemos llamarla cada vez que haya un nivel nuevo en nuestro juego. Crea una función llamada `add_random_color`.\nEntonces crea la variable color_aleatorio y establécela a un color aleatorio. Después, añade este color aleatorio a la secuencia_simon.\n\n***Crea una función que muestre la secuencia_simon*** Empieza nombrando la nueva función `show_simon_sequence` con `level` como argumento. Ahora queremos mostrar cuantos colores como el nivel en el que estemos (en el nivel 1 veremos 1 color, 2 colores para el nivel 2, etc.).\nAsí que repetimos tantas veces `level`, para imprimir `simon_sequence[i]`. Cada vez que se muestra un color, espero 1 segundo y borra la pantalla.\n\n***Prueba tu juego*** Antes de pasar al siguiente nivel, prueba si las funciones funcionan llamándolas a ambas. Si funcionan, deberías ver un color aleatorio en tu pantalla de resultado.\n¡Elimina la parte de prueba de tu código, copia el código y continúa a la siguiente aventura para aprender más sobre el juego de Simón dice!\n"
        description: Haz un juego de Simón dice<|MERGE_RESOLUTION|>--- conflicted
+++ resolved
@@ -1451,46 +1451,6 @@
                     nombre = Hedy
                     respuesta = 20 + 4
                     ```
-<<<<<<< HEAD
-            15:
-                story_text: |
-                    Vamos a aprender más cosas nuevas. Quizá ya las conozcas de matemáticas, el `<` y `>`.
-                    El `<` comprueba si el primer número es menor que el segundo, por ejemplo edad `<` 12 comprueba si edad es menor que 12.
-                    Si quieres comprobar si el primer número es menor o igual que el segundo, puedes usar `<=`, por ejemplo edad `<=` 11.
-                    El `>` comprueba si el primer número es mayor que el segundo, por ejemplo puntos `>` 10 comprueba si puntos es mayor que 10.
-                    Si quieres comprobar si el primer número es mayor o igual que el segundo, puedes usar `>=`, por ejemplo puntos `>=` 11.
-                    Usa estas comparaciones en un `{if}`, tal que así:
-                example_code: |
-                    ```
-                    edad = {ask} '¿Cuántos años tienes?'
-                    {if} edad > 12
-                        {print} '¡Eres mayor que yo!'
-                    ```
-                    ```
-                    edad = {ask} '¿Cuántos años tienes?'
-                    {if} edad  < 12
-                        {print} '¡Eres más joven que yo!'
-                    {else}
-                        {print} 'Eres mayor que yo!'
-                    ```
-                story_text_2: |
-                    A partir de este nivel, si quieres comparar exactamente, puedes usar dos signos de igualdad. Esto es lo que hacen la mayoría de los lenguajes de programación:
-                example_code_2: |
-                    ```
-                    nombre = {ask} '¿Cómo te llamas?'
-                    {if} nombre == 'Hedy'
-                        {print} '¡Cómo molas!'
-                    ```
-                story_text_3: |
-                    También puedes comparar si algo *no* es igual a otra cosa usando `!=` tal que así:
-                example_code_3: |
-                    ```
-                    nombre = {ask} '¿Cómo te llamas?'
-                    {if} nombre != 'Hedy'
-                        {print} 'Tu no eres Hedy'
-                    ```
-=======
->>>>>>> c2717534
         name: '{is}'
     language:
         name: Idioma
