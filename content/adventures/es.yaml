--- conflicted
+++ resolved
@@ -965,35 +965,9 @@
                         {for} sonido {in} sonidos
                             {print} 'Un ' animal ' dice ' sonido
                     ```
-<<<<<<< HEAD
-                start_code: "número_1 = {ask} 'Introduce el primer número:'\nnúmero_2 = {ask} 'Escribe el segundo número:'\nrespuesta_correcta = número_1 * número_2\n{print} número_1 ' por ' número_2 ' es ' respuesta_correcta\n"
-                story_text_3: "**Extra** También puedes dejar que el ordenador haga sumas aleatorias por sí mismo usando random.\n\nAsí eliges un número de tablas para practicar, y de ahí siempre obtienes una suma diferente:\n"
-            14:
-                story_text: "En este nivel puedes programar el juego 'Adivina el número'\n"
-                example_code: "```\n{print} 'Adivina el número'\nnúmeros = 1, 2, 3, 4, 5, 6, 7, 8, 9, 10\nnúmero = números {at} {random}\njuego = 'en marcha'\n{for} i {in} {range} 1 {to} 10\n    {if} juego == 'en marcha'\n        intento = {ask} '¿Que número piensas que es?'\n        {if} intento > número\n            {print} '¡Muy alto!'\n        {if} intento < número\n            {print} '!Muy bajo!'\n        {if} intento == número\n            {print} '¡Ganaste!'\n            juego = 'terminó'\n```\n"
-                start_code: '# pon tú código aquí'
-            12:
-                story_text: "En este nivel puedes hacer una calculadora que funcione para números decimales.\n\n### Ejercicio 1\nRellena los huecos en blanco para completar la calculadora. Recuerda usar un punto y no una coma para los números decimales.\n\n### Ejercicio 2\nCrea un nuevo programa de práctica de matemáticas, pero ahora usa números decimales.\nCrea una lista de números, elige dos a multiplicar y deja que el jugador responda.\n¡Y por supuesto tienes que validar la respuesta! **Extra** Aumenta la dificultad añadiendo vidas: Un jugador pierde una vida por cada respuesta incorrecta y tras fallar tres respuestas el juego termina.\n"
-                example_code: "```\nnúmero1 = {ask} '¿Cuál es el primer número?'\nnúmero2 = {ask} '¿Cuál es el segundo número?'\nrespuesta = _\n{print} número1 ' más ' número2 ' es ' respuesta\n```\n"
-                start_code: '# pon tu código aquí'
-            10:
-                story_text: "¡Este juego de cálculo te ayuda a practicar las tablas de multiplicar!\n### Ejercicio\n¿Puedes añadir más números a la lista para practicar las tablas de multiplicar hasta el 10?\n"
-                example_code: "```\nnúmeros = 1, 2, 3\n{for} número1 {in} números\n    {for} número2 {in} números\n        respuesta = {ask} '¿Cuánto es ' número2 ' por ' número1 '?'\n        correcta = número1 * número2\n        {if} respuesta {is} correcta\n            {print} '¡Muy bien!'\n        {else}\n            {print} 'Te equivocas. La respuesta correcta es ' correcta\n```\n"
-                start_code: '# pon tu código aquí'
-            15:
-                story_text: "Puedes agregar el bucle `{while}` al jugo de la calculadora que aprendiste a hacer en el nivel anterior.\nEsto asegura que el jugador no pueda continuar a la siguiente pregunta si se responde incorrectamente.\n"
-                example_code: "```\npuntaje = 0\n{for} i {in} {range} 0 {to} 9\n    números = 1, 2, 3, 4, 5, 6, 7, 8, 9, 10\n    número1 = números {at} {random}\n    número2 = números {at} {random}\n    correcta = número1 * número2\n    respuesta = 0\n    {while} respuesta != correcta\n        {print} '¿Cuánto es ' número1 ' por ' número2 '?'\n        respuesta = {ask} 'Escribe tu respuesta:'\n        {print} 'Tu respuesta es ' respuesta\n    {print} '¡Buen trabajo!'\n{print} '¡Ganaste!'\n```\n"
-                start_code: '# pon tu código aquí'
-            11:
-                example_code: "```\nnúmero = 10\n{for} i {in} {range} 1 {to} 10\n    {print} i * número\n```\n"
-                story_text: "Con `{for}` puedes simplificar programas de practica de las tablas de multiplicación.\n\n### Ejercicio 1\nMejora el código de ejemplo para que\n\n### Ejercicio 2\nVuelve al código de multiplicación del nivel 10, y modifícalo para que use un `{for}` y `{range}`.\n"
-                start_code: "número = 10\n{for} i {in} {range} 1 {to} 10\n    {print} i * número\n"
-            13:
-=======
                     Nota: Estos códigos no funcionarán así en este nivel. Dirígete a la siguiente pestaña para ver qué partes necesitas corregir.
                 start_code: '{print} ''¡Vayamos a la siguiente pestaña!'''
             17:
->>>>>>> aa8ef7d4
                 story_text: |
                     Ahora vamos a cambiar un poco la indentación. Cada vez que necesitemos una sangría, necesitaremos `:` en la línea anterior a la sangría.
 
