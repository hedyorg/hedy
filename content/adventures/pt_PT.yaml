--- conflicted
+++ resolved
@@ -1055,27 +1055,4 @@
                 example_code: "## Example Hedy code\n```\nname is ask 'What is your name?'\nif name is 'Agent007'\n    a is 'Go to the airport '\nelse\n    a is 'Go to the trainstation '\npassword is ask 'What is the password?'\nif password is 'TOPSECRET'\n    b is 'tomorrow at 02.00'\nelse\n    b is 'today at 10.00'\nprint a + b\n```\n"
                 start_code: '## place your code here'
         image: story.png
-<<<<<<< HEAD
-        default_save_name: language
-    end:
-        levels:
-            7: {}
-            9:
-                story_text: "## End\nThis is the end of the level! Take the quiz now to test your knowledge.\n"
-            1: {}
-            2:
-                story_text: "## End\nThis is the end of the level! Take the quiz now to test your knowledge.\n"
-            3: {}
-            4:
-                story_text: "## End\nThis is the end of the level! Take the quiz now to test your knowledge.\n"
-            5: {}
-            6:
-                story_text: "## End\nThis is the end of the level! Take the quiz now to test your knowledge.\n"
-            8: {}
-            10:
-                story_text: "## End\nThis is the end of the level! Take the quiz now to test your knowledge.\n"
-            11: {}
-        description: Test your Hedy knowledge
-=======
-        default_save_name: language
->>>>>>> b3478f3f
+        default_save_name: language