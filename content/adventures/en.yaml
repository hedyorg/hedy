--- conflicted
+++ resolved
@@ -131,8 +131,6 @@
                     {if} end {is} good {print} name ' takes the sword and the monster quickly runs away'
                     {else} {print} 'The monster eats ' name
                     ```
-<<<<<<< HEAD
-=======
 
 
             6:
@@ -158,7 +156,6 @@
             
                                 
 
->>>>>>> de60fe79
             8:
                 story_text: |
                     In a story, someone says words several times. For example, when someone calls for help or sings a song.
