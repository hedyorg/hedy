adventures:
    default:
        name: "Introduction"
        description: "Level explanation"
        image: "hedy-logo.png"
        default_save_name: "intro"
        levels:
            1:
                story_text: |
                    ## Welcome to Hedy!
                    In Level 1 you can use the commands `{print}`, `{ask}` and `{echo}`.
                    Type your code in the programming field. Or press the green button in the example code block, and the code will be typed for you!
                    Try the code yourself with the green 'Run code' button under the programming field.

                    You can print text to the screen using the `{print}` command.

                example_code: |
                    ## Example code
                    ```
                    {print} Hello!
                    {print} Welcome to Hedy!
                    ```

                story_text_2: |
                    You can also ask for input with `{ask}` and repeat it back with an `{echo}` command.

                story_text_3: |
                    Let's get started! Don't know what to create? In the next tabs you will find ideas for programs to build.
                example_code_2: |
                    ## Example code
                    ```
                    {ask} What is your name?
                    {echo} hello
                    ```

                start_code: "{print} hello world!"
            2:
                story_text: |
                    ## Variables
                    In level 2 we learn two new commands: `{is}` and `{sleep}`.
                    You can name a word with `{is}`. This is called a variable. In this example we made a variable called name and a variable called age. You can use the word name anywhere in your code and it will be replaced by Hedy, like this:

                    This way you no longer need the `{echo}` command!

                example_code: |
                    ## Example code
                    ```
                    name {is} Hedy
                    age {is} 15
                    {print} name is age years old
                    ```
                story_text_2: |
                    `{print}` still works the same, but the `{ask}` command has changed. You need to use a variable in the `{ask}` command as well. It looks like this:
                example_code_2: |
                    ```
                    answer {is} {ask} What is your name?
                    {print} Hello answer
                    ```
                story_text_3: |
                    Another new command in this level is `{sleep}`, which pauses your program for a second. If you type a number behind the {sleep} command, the program pauses for that amount of seconds.
                example_code_3: |
                    ```
                    {print} My favorite colour is...
                    {sleep} 2
                    {print} green!
                    ```
                start_code: "{print} hello world!"
            3:
                story_text: |
                    ## Make a list!
                    In level 3 you can make a list. You can let the computer choose something random from the list. You do that with `{at} {random}`.

                example_code: |
                    ## Example Hedy Code

                    ```
                    animals {is} dog, cat, kangaroo
                    {print} animals {at} {random}
                    ```

                story_text_2: You can also add items to the list with `{add}` and remove items with `{remove}`.

                example_code_2: |
                    ## Example Hedy Code

                    ```
                    animals {is} dog, cat, kangaroo
                    {add} penguin {to_list} animals
                    {remove} cat {from} animals
                    {print} animals {at} {random}
                    ```

                start_code: "{print} hello world!"
            4:
                start_code: "{print} 'Hello world'"
                story_text: |
                    ## 'Quotation marks'
                    In level 4 `{ask}` and `{print}` have changed.

                    You must put text that you want to print between quotation marks.

                    This is useful, because now you can print all the words you want. Also the words you used to store something with `{is}`.

                    Most programming languages also use quotation marks when printing, so we are also getting a step closer to real programming!
                example_code: |
                    ## Example Hedy code
                    ```
                    {print} 'You need to use quotation marks from now on!'
                    answer {is} {ask} 'What do we need to use from now on?'
                    {print} 'We need to use ' answer
                    ```
                story_text_2: |
                    ## Adventures are getting more and more difficult
                    The adventures are now getting more and more difficult in the successive tabs.
                    So it is best to start on the left with the story, and work to the right, in order to be challenged more and more.
            5:
                start_code: |-
                    name {is} {ask} 'what is your name?'
                    {if} name {is} Hedy {print} 'cool!' {else} {print} 'meh'
                story_text: |
                    ## If... else....
                    In level 5 there is something new, the `{if}`! With the `{if}` you can choose between two different options.
                    This code prints nice if you enter Hedy as a name, and boo! if you enter something else.
                    `{ask}` and `{print}` still work like they did in level 4.
                example_code: |
                    ## Example Hedy Code
                    ```
                    name {is} {ask} 'what is your name?'
                    {if} name {is} Hedy {print} 'nice' {else} {print} 'boo!'
                    ```
                story_text_3: |
                    ## Lists
                    When we want to check if something is in a list, we can now use the `{in}` command.
                    This code prints pretty! if you choose green or yellow, and meh otherwise.
                example_code_3: |
                    ```
                    pretty_colors {is} green, yellow
                    color {is} {ask} 'What is your favorite color?'
                    {if} color {in} pretty_colors {print} 'pretty!'
                    {else} {print} 'meh'
                    ```
                story_text_2: |
                    Sometimes code with an `{if}` gets really long and does not fit on the line well. <br> You may also divide the code over two lines, starting the second line at the `{else}` like this:
                example_code_2: |
                    ```
                    name {is} {ask} 'what is your name?'
                    {if} name {is} Hedy {print} 'nice'
                    {else} {print} 'boo!'
                    ```
            6:
                start_code: "{print} '5 times 5 is ' 5 * 5"
                story_text: |
                    ## 1 + 1
                     In this level you learn something new: you can now also calculate.

                     The plus is easy, you write it like with math: `5 + 5` for example. The minus also works fine, it is `5 - 5`.

                     The times is a bit different, because there is no times symbol on your keyboard. Just search, there really isn't!
                     That is why we multiply with the asterisk above 8: `5 * 5`. Read that as "5 times 5" that helps you remember it best.
                example_code: |
                    ## Example Hedy code
                    ```
                    {print} '5 plus 5 is ' 5 + 5
                    {print} '5 minus 5 is ' 5 - 5
                    {print} '5 times 5 is ' 5 * 5
                    ```
                story_text_2: |
                    We also make a change in storing a word in a variable! You may now use `=` instead of  `{is}` when we store a name or a number in a variable, like this:
                example_code_2: |
                    ```
                    name = Hedy
                    answer = 20 + 4
                    ```
            7:
                start_code: "{repeat} 3 {times} {print} 'Hedy is fun!'"
                story_text: |
                    ## Level 7! Level 7!
                    Level 7 adds the `{repeat}` command.  `{repeat}` can be used to execute one line of code multiple times.
                example_code: |
                    ## Example Hedy code
                    ```
                    {repeat} 3 {times} {print} 'Hedy is fun!'
                    ```
            8:
                start_code: |-
                    {repeat} 5 {times}
                        {print} 'Hello folks'
                        {print} 'This will be printed 5 times'
                story_text: |
                    ## Indentation
                    `{ask}` and `{print}` still work as you know them. But `{if}` and `{repeat}` have changed!
                    You can now execute groups of code together, but you will have to *indent* the code.
                    That means putting four spaces at the beginning of the line. You will also have to indent when you just want to create a block of one line.
                example_code: |
                    ## Example Hedy code
                    ```
                    {repeat} 5 {times}
                        {print} 'Hello everyone'
                        {print} 'This is all repeated 5 times'
                    ```
            9:
                start_code: |-
                    {repeat} 3 {times}
                        food = {ask} 'What do you want?'
                        {if} food {is} pizza
                            {print} 'nice!'
                        {else}
                            {print} 'pizza is better'
                story_text: |
                    ## All together now!
                    In this level you can not only use multiple lines with `{if}` and `{repeat}`, but you can also put them together!
                    In the example you see an `{if}` command within a `{repeat}` command. It is also allowed the other way around, and an `{if}` is also allowed in an `{if}` and a `{repeat}` in a `{repeat}`.
                    Give it a try!
                example_code: |
                    ## Example Hedy code
                    ```
                    {repeat} 3 {times}
                        food = {ask} 'What do you want?'
                        {if} food {is} pizza
                            {print} 'nice!'
                        {else}
                            {print} 'pizza is better'
                    ```
            10:
                start_code: |-
                    animals {is} dog, cat, blobfish
                    {for} animal {in} animals
                      {print} 'I love ' animal
                story_text: |-
                    ## For each item in my list...
                    In this level we learn a new code called `{for}`. With `{for}` you can make a list and use all elements.
                    `{for}` creates a block, like `{repeat}` and `{if}` so all lines in the block need to start with spaces.
                example_code: |
                    ## Example Hedy code
                    ```
                    animals {is} dog, cat, blobfish
                    {for} animal {in} animals
                      {print} 'I love ' animal
                    ```
            11:
                start_code: |-
                    {for} counter {in} {range} 1 {to} 5
                        {print} counter
                story_text: |-
                    ## Loops!
                    `{print}` works just the same but we add a new form of the `{for}`. You can now write `{for} counter {in} {range} 1 {to} 5` and use `counter` in your program.
                    Try it out to see what happens! Remember to use indentations after the `{for}` and `{if}` statements (That means starting a sentence with four spaces)
                example_code: |
                    ## Example Hedy code
                    ```
                    {for} counter {in} {range} 1 {to} 5
                        {print} counter
                    ```
            12:
                start_code: |-
                    {print} 'decimal numbers now need to use a dot'
                    {print} 2.5 + 2.5
                story_text: |-
                    ## Numbers and texts
                    **Decimal numbers**
                    So far, Hedy did not allow for decimal numbers like 1.5, but now we do allow that. Note that computers use the `.` for decimal numbers.
                example_code: |
                    ## Example Hedy code
                    ```
                    {print} 'Two and a half plus two and a half is...'
                    {print} 2.5 + 2.5
                    ```
                story_text_2: |
                    **All texts need to be in quotation marks**
                    For this level on you will also have to use quotation marks when storing a text with `=`:
                example_code_2: |
                    ```
                    name = 'Hedy the Robot'
                    {print} 'Hello ' name
                    ```
                story_text_3: |
                    **All items in lists need quotation marks too**
                    Lists are texts, so they need quotation marks too. Mind that each single item on the list has quotation marks.
                    This allows you to save two words as 1 item on the list, for example 'Iron Man'.
                example_code_3: |
                    ```
                    superheroes = 'Spiderman', 'Batman', 'Iron Man'
                    {print} superheroes {at} {random}
                    ```
                story_text_4: |
                    **All text after `{if}` comparisons need quotation marks too**
                example_code_4: |
                    ```
                    name = {ask} 'What is your name?'
                    {if} name = 'Hedy the Robot'
                        {print} 'Hi there!'
                    ```
                story_text_5: |
                    **Numbers don't need quotation marks**
                    For numbers, you do not use quotation marks in the `=`:
                example_code_5: |
                    ```
                    score = 25
                    {print} 'You got ' score
                    ```
                story_text_6: |-
                    **Maths with words** 
                    In this level it is also allowed to use the + sign with texts. For example:
                example_code_6: |
                    ```
                    a = 'Hello '
                    b = 'world!'
                    {print} a + b
                    ```
            13:
                start_code: |-
                    name = {ask} 'what is your name?'
                    age = {ask} 'what is your age?'
                    {if} name {is} 'Hedy' {and} age {is} 2
                        {print} 'You are the real Hedy!'
                story_text: |-
                    ## And... Or..?
                    We are now going to learn `{and}` and `{or}`! If you want to check two statements, you don't have to use two if's but can use `{and}` and `{or}`. If you use `{and}`, both statements, left and right of the `{and}` need to be true. We can also use `{or}`. Then only one statement needs to be correct.
                example_code: |
                    ```
                    name = {ask} 'what is your name?'
                    age = {ask} 'what is your age?'
                    {if} name {is} 'Hedy' {and} age {is} 2
                        {print} 'You are the real Hedy!'
                    ```
            14:
                start_code: |-
                    age = {ask} 'How old are you?'
                    {if} age < 13
                        {print} 'You are younger than me!'
                    else
                        {print} 'You are older than me!'
                story_text: |
                    ## Great, Greater, Greatest!
                    We are going to learn more new items. You might know them already from mathematics, the `<` and `>`.
                    The `<` checks if the first number is smaller than the second, for example `age < 12` checks if `age` {is} smaller than 12.
                    If you want to check if the first number is smaller or equal to the second, you can use `<=`, for example `age <= 11`.
                    The `>` checks if the first number is bigger than the second, for example `points > 10` checks if `points` is larger than 10.
                    If you want to check if the first number is bigger or equal to the second, you can use `>=`, for example `points >= 11`.
                    You use these comparisons in an `{if}`, like this:
                example_code: |
                    ## Example Hedy Code
                    ```
                    age = {ask} 'How old are you?'
                    {if} age > 12
                        {print} 'You are older than I am!'
                    ```
                story_text_2: |
                    From this level on, if you want to compare exactly, you can use two equal signs. This is what most programming languages do:
                example_code_2: |
                    ```
                    name = {ask} 'What is your name?'
                    {if} name == 'Hedy'
                        {print} 'You are cool!'
                    ```
                story_text_3: |
                    You can also compare if something is *not* equal to something else using `!=` like this:
                example_code_3: |
                    ```
                    name = {ask} 'What is your name?'
                    {if} name != 'Hedy'
                        {print} 'You are not Hedy'
                    ```
            15:
                start_code: |-
                    answer = 0
                    {while} answer != 25
                        answer = {ask} 'What is 5 times 5?'
                    {print} 'A correct answer has been given'
                story_text: |-
                    ## More loops!
                    We are going to learn a new loop, the `{while}` loop! We continue the loop as long as the statement is true.
                    So don't forget to change the value in the loop.

                    In the example code, we continue until a correct answer has been given.
                    If the correct answer is never given, the loop never ends!
                example_code: |
                    ## Example Hedy code
                    ```
                    answer = 0
                    {while} answer != 25
                        answer = {ask} 'What is 5 times 5?'
                    {print} 'A correct answer has been given'
                    ```
            16:
                start_code: |-
                    fruit = ['apple', 'banana', 'cherry']
                    {print} fruit
                story_text: |-
                    ## More and more like real code!
                    We are going to make lists the Python way, with square brackets around the lists! We also keep the quotation marks around each item like we have learned in previous levels.
                    You can use the square brackets as well to point out a place in the lists.
                example_code: |
                    ## Example Hedy Code
                    ```
                    friends = ['Ahmed', 'Ben', 'Cayden']
                    lucky_numbers = [15, 18, 6]
                    {for} i {in} {range} 1 {to} 3
                        {print} 'the lucky number of ' friends[i]
                        {print} 'is ' lucky_numbers[i]
                    ```
            17:
                start_code: |-
                    {for} i {in} {range} 1 {to} 10:
                        {print} i
                    {print} 'Ready or not, here I come!'
                story_text: |
                    ## Elif
                    Now we are going to change a little bit with indentation. Every time that we need an indentation, we need `:` at the line before the indentation.

                    In this level you can also use a new command: `{elif}`. `{elif}` is short for {else} {if} and you need it when you you want to make 3 (or more!) options.
                    Check it out!
                    ```
                    prices = ['1 million dollars', 'an apple pie', 'nothing']
                    your_price = prices[{random}]
                    {print} 'You win ' your_price
                    {if} your_price == '1 million dollars' :
                        {print} 'Yeah! You are rich!'
                    {elif} your_price == 'an apple pie' :
                        {print} 'Lovely, an apple pie!'
                    {else}:
                        {print} 'Better luck next time..'
                    ```
            18:
                start_code: |-
                    naam = 'Hedy'
                    {print}('My name is ', naam)
                story_text: |-
                    ## The last level!
                    We arrived at real pythoncode! That means we need to use parentheses with {print} and {range} from now on.
                    That looks like this:
                    ```
                    {print}('my name is Hedy!')
                    ```
                    If you want to print more than one items, you need to separate them by commas.
                    ```
                    name = 'Hedy'
                    {print}('my name is ', name)
                    ```

    story:
        name: "Story"
        description: "Story"
        image: "story.png"
        default_save_name: "Story"
        levels:
            1:
                story_text: |
                    ## Make a story
                    In level 1 you can make a story with a different main character that you enter yourself.

                    As the first line, use this code:

                    ```
                    {ask} who is the star in your story?
                    ```

                    After that first line, start with `{print}` if the sentence needs to be printed.
                    You use `{echo}` if you want your main character to be at the end of the sentence.
                example_code: |
                    ## Example Hedy code


                    ```
                    {ask} The main character of this story is
                    {print} The main character is now going to walk in the forest
                    {echo} He's a bit scared,
                    {print} He hears crazy noises everywhere
                    {print} He's afraid this is a haunted forest
                    ```
                start_code: "{print} Your story starts here"
            2:
                story_text: |
                    ## Story
                    In level 2 you can make your story more fun. Your main character's name can now be anywhere in the sentence.

                    You do have to program a little bit extra for that. You must now name your main character first.

                    You can then put that name anywhere in a sentence.
                example_code: |-
                    ## Example Hedy code

                    ```
                    name {is} {ask} What is the name of the main character?
                    {print} name is now going to run in the woods
                    {print} name is a bit scared
                    {print} Suddenly he hears a crazy noise...
                    {sleep}
                    {print} name is afraid this is a haunted forest
                    ```
                start_code: "{print} Your story"
            3:
                story_text: |
                    ## Story
                    In level 3 you can make your story more fun. You can use randomness for any monster, animal or other obstacle, like this:

                example_code: |
                    ## Example Hedy Code
                    ```
                    animals {is} 🦔, 🐿, 🦉, 🦇
                    {print} He now hears the sound of an animals {at} {random}
                    ```
                story_text_2: |
                    The command `{add}` can also come in handy in your story.
                example_code_2: |
                    ## Example Hedy Code

                    ```
                    {print} He hears a sound
                    animals {is} 🐿, 🦔, 🦇, 🦉
                    animal {is} {ask} What do you think it is?
                    {add} animal {to_list} animals
                    {print} it was a animals {at} {random}
                    ```
                story_text_3: |
                    This is an example of the `{remove}` command in your story
                example_code_3: |
                    ## Example Hedy code

                    ```
                    {print} His backpack got way too heavy.
                    {print} Inside were a bottle of water, a flashlight and a brick.
                    bag {is} water, flashlight, brick
                    dump {is} {ask} Which item should he dump?
                    {remove} dump {from} bag
                    ```
                start_code: "{print} Your story"
            4:
                story_text: |
                    ## Story
                    You may have noticed that there is still a problem in the previous levels. Did you try to print a sentence that contained the word name?
                    You can solve that in this level. You must use quotation marks for everything that you are going to print.
                example_code: |
                    ## Example Hedy code

                    ```
                    name {is} Hans
                    {print} 'The name of the main character is' name
                    {print} name 'is now going to walk in the woods'
                    {print} name 'is a bit scared'
                    animals {is} 🦔, 🐿, 🦉, 🦇
                    {print} 'He hears the sound of an' animals {at} {random}
                    {print} name 'is afraid this is a haunted forest'
                    ```
                start_code: "{print} 'Your story will be printed here!'"
            5:
                story_text: |
                    ## Story
                    In this level you can program different endings, which will make your story even more fun.

                    Think of two endings for your story, for example:

                    - The princess is walking through the forest
                    - She runs into a monster

                    - Happy ending: She takes her sword and the monster quickly runs away
                    - Bad Ending: The monster eats the princess

                    You can also ensure that a name can be entered again. That works just like in the previous levels. You can combine that with an `{if}`, and then you have already made a whole program!
                example_code: |
                    ## Example Hedy code

                    ```
                    name {is} {ask} 'Who is walking in the forest?'
                    {print} name 'walks through the forest'
                    {print} name 'encounter a monster'
                    end {is} {ask} 'Would you like a good or a bad ending?'
                    {if} end {is} good {print} name 'takes the sword and the monster quickly runs away'
                    {else} {print} 'The monster eats' name
                    ```
                start_code: "{print} 'Here your story will start!'"
            7:
                story_text: |
                    ## Story
                    In a story, someone says words several times. For example, when someone calls for help or sings a song.
                    You can put such repetitions in your story, in this level with `{repeat}`.

                example_code: |
                    ## Example Hedy code

                    ```
                    {print} 'The prince kept calling for help'
                    {repeat} 5 {times} {print} 'Help!'
                    {print} 'Why is nobody helping me?'
                    ```

                start_code: "{repeat} 5 {times} {print} 'Help!'"
            8:
                story_text: |
                    ## Story
                    In this level you can use multiple lines in your {if} commands, this way you can upgrade your happy or sad ending!

                example_code: |
                    ## Example Hedy code

                    ```
                    {print} 'OH NO! The T-rex is closing in!'
                    end = {ask} 'Do you want a happy or a sad ending?'
                    {if} end {is} happy
                        {print} 'Just in time Richard jumps back into the time machine!'
                        {print} 'Michael types in the code and...'
                        {print} '💥ZAP!💥'
                        {print} 'They are back in their garage'
                    {else}
                        {print} 'Michael yells COME ON RICHARD! RUN FASTER!'
                        {print} 'But Richard is too slow...'
                        {print} 'The T-rex closes in and eats him in one big bite!🦖'
                    ```
                start_code: "# place your code here"
            9:
                story_text: |
                    ## Story
                    In this level you can use nesting to put {if}, {repeat} or {for} commands inside other {if}, {repeat} or {for} commands. This gives you many options and really helps you to make your story interactive.
                example_code: |
                    ## Example Hedy Code
                    ```
                    {print} 'Robin is walking downtown'
                    location = {ask} 'Is Robin going into a shop, or does she go home?'
                    {if} location {is} shop
                        {print} 'She enters the shop.'
                        {print} 'Robin sees an interesting looking book'
                        book = {ask} 'Does Robin buy the book?'
                        {if} book {is} yes
                            {print} 'Robin buys the book and goes home'
                        {else}
                            {print} 'Robin leaves the shop and goes home'
                    {else}
                        {print} 'Robin goes home'
                    ```
                story_text_2: |-
                    The example above is pretty straightforward, but by nesting {if} you can really elaborate your code and turn your story into a real game. Check out this example!
                example_code_2: |
                    ## Elaborate code
                    ```
                    sword = lost
                    game = on
                    {print} 'Our hero is walking through the forest'
                    {print} 'The path splits two ways'
                    {repeat} 2 {times}
                        {if} game {is} on
                            path = {ask} 'Which path should she choose?'
                            {if} path {is} left
                                {if} sword {is} found
                                    {print} 'Our hero comes across a dragon!'
                                    {print} 'Luckily our hero has a sword to defeat the beast!'
                                    game = over
                                {else}
                                    {print} 'Our hero finds a dragon, but she doesnt have any weapons!'
                                    {print} 'Our hero is beaten by the dragon...'
                                    {print} 'Try again'
                                    game = over
                            {if} path {is} right
                                {if} sword {is} lost
                                    {print} 'Our hero finds a sword'
                                    {print} 'This could come in very handy'
                                    sword = found
                                {else}
                                    {print} 'You have already found the sword. There is nothing left here.'
                                    {print} 'She walks back'
                    ```
                start_code: "# place your code here"
            10:
                story_text: |
                    ## Story
                    In this level you can use the {for} command in your story. In this way you could easily program the children's book 'brown bear, brown bear, what do you see'.

                example_code: |
                    ## Example Hedy code

                    ```
                    animals = red bird, black sheep, green frog, yellow duck, little child
                    {print} 'brown bear'
                    {print} 'brown bear'
                    {print} 'What do you see?'
                    {for} animal {in} animals
                        {print} 'I see a ' animal ' looking at me'
                        {print} animal
                        {print} animal
                        {print} 'What do you see?'
                    {print} 'I see all the animals looking at me!'
                    ```
                start_code: "# place your code here"
            12:
                story_text: |-
                    ## Story
                    In this level you can use the quotation marks to save multiple words in a variable.
                example_code: |
                    ## Example Hedy code
                    ```
                    name = 'The Queen of England'
                    {print} name ' was eating a piece of cake, when suddenly...'
                    ```
                start_code: "# place your code here"
            13:
                story_text: |
                    ## Story
                    By using the `{and}` and `{or}` commands, you can shorten your stories. For example, check out the dragon story.
                example_code: |
                    ## Example Hedy code

                    ```
                    sword = 'lost'
                    game = 'on'
                    {print} 'Our hero is walking through the forest'
                    {print} 'The path splits two ways'
                    {for} i {in} {range} 0 {to} 2
                        {if} game {is} 'on'
                            path = {ask} 'Which path should she choose?'
                            {if} path {is} 'left' {and} sword {is} 'found'
                                {print} 'Our hero comes across a dragon!'
                                {print} 'Luckily our hero has a sword to defeat the beast!'
                                game = 'over'
                            {if} path {is} 'left' {and} sword {is} 'lost'
                                {print} 'Our hero finds a dragon, but she doesnt have any weapons!'
                                {print} 'Our hero is beaten by the dragon...'
                                {print} 'Try again'
                                game = 'over'
                            {if} path {is} 'right' {and} sword {is} 'found'
                                {print} 'You have already found the sword. There is nothing left here.'
                                {print} 'She walks back'
                            {if} path {is} 'right' {and} sword {is} 'lost'
                                {print} 'Our hero finds a sword'
                                {print} 'This could come in very handy'
                                sword = 'found'
                    ```
                start_code: "# place your code here"
            15:
                story_text: |
                    ## Story
                    Using the `{while}` loop can make your stories more interesting. For example, you can use `{while} game {is} 'on'` so you can play until the game is over.
                    Or you can use `{while} sword {is} 'lost'` so the player can't continu the game until they have found something.
                example_code: |
                    ## Example Hedy code

                    ```
                    keys = 'lost'
                    {print} 'You are standing in your garden and you have lost your keys.'
                    {print} 'Where do you want to look for them?'
                    {print} 'You can choose: tree, flowerbed, rock, postbox'
                    {while} keys == 'lost'
                        location = {ask} 'Where do you want to look?'
                        {if} location == 'flowerbed'
                            {print} 'Here they are!'
                            keys = 'found'
                        {else}
                            {print} 'Nope they are not at the ' location
                    {print} 'Now you can enter the house!'
                    ```
                start_code: "# place your code here"
    parrot:
        name: "Parrot"
        description: "Create your own online pet parrot that will copy you!"
        image: "story.png"
        default_save_name: "Parrot"
        levels:
            1:
                story_text: |
                    ## Parrot
                    Create your own online pet parrot that will copy you!
                example_code: |
                    ## Example Hedy code

                    ```
                    {print} Im Hedy the parrot
                    {ask} whats your name?
                    {echo}
                    {echo}
                    ```
                start_code: "{print} Im Hedy the parrot"
            2:
                story_text: |
                    ## Parrot
                    Create your own online pet parrot that will copy you!
                example_code: |
                    ## Example Hedy code

                    ```
                    {print} Im Hedy the parrot
                    name {is} {ask} whats your name?
                    {print} name
                    {sleep}
                    {print} squawk
                    {sleep}
                    {print} name
                    ```
                start_code: "{print} Im Hedy the parrot!"
            3:
                story_text: |
                    ## Parrot
                    Teach your parrot a new word with `{add}`.
                example_code: |
                    ## Example Hedy code

                    ```
                    words {is} squawk, Hedy
                    {print} Train your parrot!
                    new_word {is} {ask} Which word do you want to teach them?
                    {add} new_word {to_list} words
                    {print} 🧒 Say new_word , Hedy!
                    {print} 🦜 words {at} {random}
                    ```
                start_code: "# place your code here"
            5:
                story_text: |
                    ## Parrot
                    Reward your parrot {if} it says the correct word!
                example_code: |
                    ## Example Hedy code

                    ```
                    words {is} squawk, Hedy
                    {print} 'Train your parrot!'
                    new_word {is} {ask} 'Which word do you want to teach them?'
                    {add} new_word {to_list} words
                    said_word {is} words {at} {random}
                    {print} '🧒 Say ' new_word ', Hedy!'
                    {print} '🦜 ' said_word
                    {if} said_word {is} new_word {print} '🧒 Great job, Hedy! 🍪'
                    {else} {print} '🧒 No, Hedy! Say ' new_word
                    ```
                start_code: "# place your code here"
    songs:
        name: "Sing a song!"
        description: "Print a song"
        image: "songs.png"
        default_save_name: "Song"
        levels:
            6:
                story_text: |
                    ## Songs
                    Songs often contain a lot of repetition. Sometimes the repetition is also based on counting.
                    For example, in the well-known song 'Bottles of beer'. You can program that song with a little math.
                example_code: |
                    ## Example Hedy code

                    ```
                    verse = 99
                    {print} verse ' bottles of beer on the wall'
                    {print} verse ' bottles of beer'
                    {print} 'Take one down, pass it around'
                    verse = verse - 1
                    {print} verse ' bottles of beer on the wall'
                    ```

                    You can now repeat lines 2 to 9 as many times as you want by copying the lines.
                start_code: "{print} 'Baby shark'"
            7:
                story_text: |
                    ## Songs
                    Songs often contain a lot of repetition. For example... Baby Shark! If you sing it, you keep singing the same thing:

                    Baby Shark tututudutudu <br>
                    Baby Shark tututudutudu <br>
                    Baby Shark tututudutudu <br>
                    Baby Shark

                    You can make this song much shorter with a `{repeat}`! Can you finish the code?
                example_code: |
                    ## Example Hedy code

                    ```
                    {repeat} _ _ {print} 'Baby Shark tututudutudu'
                    {print} 'Baby Shark'
                    ```

                    After Baby Shark you can of course also program other songs. There are many songs with repetition.
                start_code: "{print} 'Baby Shark'"
            8:
                story_text: |
                    ## Songs
                    In a previous level you've programmed the song 'Bottles of beer'. You made one verse and then had to copy the verses 99 times. In level 7 you can repeat the song 99 times, just by adding one simple line!
                example_code: |
                    ## Example Hedy code

                    ```
                    verse = 99
                    {repeat} 99 {times}
                        {print} verse ' bottles of beer on the wall'
                        {print} verse ' bottles of beer'
                        {print} 'Take one down, pass it around'
                        verse = verse - 1
                        {print} verse ' bottles of beer on the wall'
                    ```
                start_code: "# place your code here"
            10:
                story_text: |
                    ## Songs
                    In this level you can easily make the childrens' song 'Five little monkeys'. Can you make the last chorus?
                    You can also make the whole baby shark song (including all the other sharks in the family) in only 6 lines!
                    Or you can make Old McDonald with all the different animals.
                example_code: |
                    ## 5 Little Monkeys Jumping on the bed
                    ```
                    monkeys = 5, 4, 3, 2
                    {for} monkey {in} monkeys
                        {print} monkey ' little monkeys jumping on the bed'
                        {print} 'One fell off and bumped his head'
                        {print} 'Mama called the doctor and the doctor said'
                        {print} 'NO MORE MONKEYS JUMPING ON THE BED!'
                    ```

                    ## Baby Shark
                    ```
                    sharks = baby, mommy, daddy, grandma, grandpa
                    {for} shark {in} sharks
                        {print} shark 'tututututudu'
                        {print} shark 'tututututudu'
                        {print} shark 'tututututudu'
                        {print} shark
                    ```
                    ## Old McDonald
                    ```
                    animals = pig, dog, cow
                    {for} animal {in} animals
                        {if} animal {is} pig
                            sound = oink
                        {if} animal {is} dog
                            sound = woof
                        {if} animal {is} cow
                            sound = moo
                        {print} 'Old McDonald had a farm'
                        {print} 'E I E I O!'
                        {print} 'and on that farm he had a ' animal
                        {print} 'E I E I O!'
                        {print} 'with a ' sound sound ' here'
                        {print} 'and a ' sound sound ' there'
                        {print} 'here a ' sound
                        {print} 'there a ' sound
                        {print} 'everywhere a ' sound sound
                    ```
                start_code: "# place your code here"
            11:
                story_text: |
                    ## Songs
                    In this level you can use the `{for} i {in} {range}` command to make songs that use counting.
                example_code: |
                    ## 5 little monkeys
                    ```
                    {for} i {in} {range} 5 {to} 1
                        {print} i ' little monkeys jumping on the bed'
                        {print} 'One fell off and bumped his head'
                        {print} 'Mama called the doctor and the doctor said'
                        {if} i {is} 1
                            {print} 'PUT THOSE MONKEYS RIGHT TO BED!'
                        {else}
                            {print} 'NO MORE MONKEYS JUMPING ON THE BED!'
                    ```
                start_code: "# place your code here"
            12:
                story_text: |
                    ## Sing a song!
                    In this song we can make it even easier to program '{if} you're happy and you know it, clap your hands'. Because we can put all of the actions in a variable, check it out:
                example_code: |
                    ## Example Hedy code

                    ```
                    actions = 'clap your hands', 'stomp your feet', 'shout Hurray!'
                    {for} action {in} actions
                        {for} i {in} {range} 1 {to} 2
                            {print} '{if} youre happy and you know it'
                            {print} action
                        {print} '{if} youre happy and you know it and you really want to show it'
                        {print} '{if} youre happy and you know it'
                        {print} action
                    ```
                start_code: "# place your code here"
            16:
                story_text: |
                    ## Sing a song!
                    In this level, you can program a song like OldMacDonald even more quickly. You can connect the right animal to the right sound by simply putting them in the same place in the list.
                    The Drunken Sailor is also quickly made in this level. You only need 8 lines for the entire song, check it out!
                example_code: |
                    ## Old MacDonald
                    ```
                    animals = ['pig', 'dog', 'cow']
                    sounds = ['oink', 'woof', 'moo']
                    {for} i {in} {range} 1 {to} 3
                        animal = animals[i]
                        sound = sounds[i]
                        {print} 'Old McDonald had a farm'
                        {print} 'E I E I O!'
                        {print} 'and on that farm he had a ' animal
                        {print} 'E I E I O!'
                        {print} 'with a ' sound sound ' here'
                        {print} 'and a ' sound sound ' there'
                        {print} 'here a ' sound
                        {print} 'there a ' sound
                        {print} 'everywhere a ' sound sound
                    ```

                    ## Drunken Sailor
                    ```
                    lines = ['what shall we do with the drunken sailor', 'shave his belly with a rusty razor', 'put him in a long boat till hes sober']
                    {for} line {in} lines
                        {for} i {in} {range} 1 {to} 3
                            {print} line
                        {print} 'early in the morning'
                        {for} i {in} {range} 1 {to} 3
                            {print} 'way hay and up she rises'
                        {print} 'early in the morning'
                    ```
                start_code: "# place your code here"
    turtle:
        name: "Turtle"
        description: "Make your own drawing"
        image: "turtle.gif"
        default_save_name: "Turtle"
        levels:
            1:
                story_text: |
                    ## Let's draw
                    You can also use Hedy to draw. By combining turns and lines, you can make a square or stairs!

                    Using `{forward}` you draw a line forwards. The number behind it determines how far the turtle will walk. `{turn} {right}` turns a quarter turn in clockwise direction, `{turn} {left}` turns counter clockwise.

                    This is the start of a little staircase. Can you make it have 5 steps?
                example_code: |
                    ## Example Hedy code

                    ```
                    {turn} {right}
                    {forward} 50
                    {turn} {left}
                    {forward} 50
                    ```
                start_code: "{forward} 50\n{turn} {left}"
            2:
                story_text: |
                    ## Turtle
                    In level 1 the turtle could only turn left or right. That is a bit boring!
                    In level 2 he can point his nose in all directions.

                    Use 90 to turn a quarter. We call this degrees. A full turn is 360 degrees.
                    Can you make a figure with this code? Maybe a triangle or a circle?
                example_code: |
                    ## Example Hedy code


                    ```
                    {print} Drawing figures
                    angle {is} 90
                    {turn} angle
                    {forward} 25
                    {turn} angle
                    {forward} 25
                    ```
                start_code: |-
                    {print} Turtle race!
                    hoek {is} 90
                    {turn} hoek
                    {forward} 25
            3:
                story_text: |
                    ## Searching turtle
                    In this level you can use use `{at} {random}` with the drawing turtle. A random choice makes the turtle walk a different path each time.
                    Use `{at} {random}` to choose a value from a list. You can copy and paste lines 2 and 3 to create a longer random path.
                example_code: |
                    ## Example Hedy code


                    ```
                    angles {is} 10, 50, 90, 150, 250
                    {turn} angles {at} {random}
                    {forward} 25
                    ```
                start_code: |-
                    angles {is} 10, 50, 90, 150, 250
                    {turn} angles {at} {random}
                    {forward} 25
            4:
                story_text: |
                    ## Let's draw
                    In level 4 you have to use quotation marks with `{print}` and `{ask}`. Also when drawing!
                example_code: |
                    ## Example Hedy code

                    ```
                    {print} 'Drawing figures'
                    angle {is} 90
                    {turn} angle
                    {forward} 25
                    {turn} angle
                    {forward} 25
                    ```
                start_code: |-
                    {print} 'Drawing figures'
                    angle {is} 90
                    {turn} angle
                    {forward} 25

            5:
                story_text: |
                    ## Let's draw
                    In level 5 you can make a choice with `{if}`. For example between different types of figures.
                example_code: |
                    ## Example Hedy code

                    ```
                    {print} 'Drawing Figures'
                    figure {is} {ask} 'Do you want a square or a triangle?'
                    {if} figure {is} triangle angle {is} 120
                    {else} angle {is} 90
                    {turn} angle
                    {forward} 25
                    {turn} angle
                    {forward} 25
                    {turn} angle
                    {forward} 25
                    {turn} angle
                    {forward} 25
                    ```
                start_code: |-
                    {print} 'Drawing Figures'
                    figure {is} {ask} 'Do you want a square or a triangle?'
                    {if} figure {is} triangle angle {is} 120 {else} angle {is} 90
                    {turn} angle
                    {forward} 25
            6:
                story_text: |
                    ## Let's draw
                    In this level you can use calculations to draw different figures.
                    You may have learned in school that turning a full circle is 360 degrees. If not, now you know!
                    That's why you also use 90 degrees for a square. 360 divided by 4 is 90.
                    Now that we can do math with Hedy, we can draw all the figures we want!

                example_code: |
                    ## Example Hedy code

                    ```
                    angles = {ask} 'How many angles do you want?'
                    angle = 360 / angles
                    {forward} 50
                    {turn} angle
                    {forward} 50
                    {turn} angle
                    {forward} 50
                    {turn} angle
                    {forward} 50
                    {turn} angle
                    {forward} 50
                    {turn} angle
                    {forward} 50
                    {turn} angle
                    ```
                start_code: |-
                    {print} 'Drawing figures'
            7:
                story_text: |
                    ## Let's draw
                    In this level you can repeat one line of code with `{repeat}`.

                example_code: |
                    ## Example Hedy code

                    ```
                    {print} 'Draw figures'
                    {repeat} 3 {times} {forward} 10
                    ```
                start_code: |-
                    {print} 'Draw figures'
                    {repeat} 3 {times} {forward} 10
            8:
                story_text: |
                    ## Let's draw
                    Now that we can repeat several lines, we can make figures more easily.
                    We only have to set the angle once and then use that variable in the `{repeat}`.

                example_code: |
                    ## Example Hedy code

                    ```
                    angle = 90
                    {repeat} 10 {times}
                        {turn} angle
                        {forward} 50
                    ```
                story_text_2: |
                    ## Interaction
                    Also, we can now improve the program that draws different figures.
                    Can you figure out how far the turtle has to turn here? Finish the code and you can draw any polygon you'd like!

                example_code_2: |
                    ## Example Hedy code

                    ```
                    angles = {ask} 'How many angles should I draw?'
                    angle = 360 / angles
                    {repeat} angle {times}
                        {turn} _
                        {forward} _
                    ```
                start_code: |-
                    angles = {ask} 'How many angles should I draw?'
    dishes:
        name: "Dishes?"
        description: "Use the computer to see who does the dishes (Start at level 2)"
        image: "dishes.png"
        default_save_name: "Dishes"
        levels:
            3:
                story_text: |
                    ## Dishwashing
                    Do you always disagree at home about who should wash the dishes or change the litter box today?
                    Then you can let the computer choose very fairly. You can program that in this level!
                    You first make a list of the members of your family. Then choose '{at} {random}' from the list.
                example_code: |
                    ## Example Hedy code

                    ```
                    people {is} mom, dad, Emma, Sophie
                    {print} people {at} {random}
                    ```
                story_text_2: |
                    ## Hack the dishwashing program!
                    Don't feel like doing the dishes yourself? Hack the program to remove your name from the list.
                example_code_2: |
                    ```
                    people {is} mom, dad, Emma, Sophie
                    your_name {is} {ask} Who are you?
                    {remove} your_name {from} people
                    {print} people {at} {random} does the dishes
                    ```
                start_code: "{print} Who does the dishes?"
            4:
                story_text: |
                    ## Dishwashing
                    With quotation marks you can make your dishwashing planning more beautiful.
                    This time the sample code is not quite complete.

                    Can you complete the code by filling the blanks? Every blank must be replaced with one word of symbol.

                    Tip: Don't forget the quotation marks!
                example_code: |
                    ## Example Hedy code

                    ```
                    people {is} mom, dad, Emma, Sophie
                    {print} _ the dishes are done by _
                    {sleep}
                    {print} people {at} _
                    ```
                start_code: "{print} 'Who does the dishes?'"
            5:
                story_text: |
                    ## Dishwashing
                    With the `{if}` you can now have more fun with choice in the program. You can have your program respond to the choice that the computer has made.

                    Can you finish the code so that it prints 'too bad' when it is your turn and otherwise 'yes!'?
                    Don't forget the quotes!
                example_code: |
                    ## Example Hedy code

                    ```
                    people {is} mom, dad, Emma, Sophie
                    dishwasher {is} people {at} {random}
                    {if} dishwasher {is} Sophie {print} _ too bad I have to do the dishes _ {else} {print} 'luckily no dishes because' _ 'is already washing up'
                    ```
                start_code: "{print} 'Who does the dishes?'"
            6:
                story_text: |
                    ## Dishwashing
                    How often is everyone going to do the dishes? Is that fair? You can count it in this level.
                example_code: |
                    ## Example Hedy code

                    ```
                    people = mom, dad, Emma, Sophie
                    emma_washes = 0
                    dishwasher = people {at} {random}
                    {print} 'The dishwasher is' dishwasher
                    {if} dishwasher {is} Emma emma_washes = emma_washes + 1
                    {print} 'Emma will do the dishes this week' emma_washes 'times'
                    ```

                    Now you can copy lines 3 to 5 a few times (e.g. 7 times for a whole week) to calculate for a whole week again.
                    Do you make the code for the whole week?
                story_text_2: |
                    ## Make it fair
                    If you are extremely unlucky the previous program might choose you to to the dishes for the whole week! That's not fair!
                    To create a fairer system you can use the `{remove}` command to remove the chosen person from the list. This way you don't have to do the dishes again untill everybody has had a turn.

                    Monday and tuesday are ready for you! Can you add the rest of the week?
                    And... can you come up with a solution for when your list is empty?
                example_code_2: |
                    ```
                    people = mom, dad, Emma, Sophie
                    dishwasher = people {at} {random}
                    {print} 'Monday the dishes are done by: ' dishwasher
                    {remove} dishwasher {from} people
                    dishwasher = people {at} {random}
                    {print} 'Tuesday the dishes are done by: ' dishwasher
                    {remove} dishwasher {from} people
                    dishwasher = people {at} {random}
                    ```
                start_code: "{print} 'Who does the dishes?'"
            7:
                story_text: |
                    ## Dishwashing
                    With the `{repeat}` you can repeat pieces of code. You can use this to calculate who will be washing dishes for the entire week.
                example_code: |
                    ## Example Hedy code

                    ```
                    people = mom, dad, Emma, Sophie
                    {repeat} _ _ {print} 'the dishwasher is' _
                    ```
                start_code: "{print} 'Who does the dishes?'"
            10:
                story_text: |
                    ## Dishwashing
                    In this level you could make an even better dish washing shedule.
                example_code: |
                    ## Example Hedy code
                    ```
                    days = Monday, Tuesday, Wednesday, Thursday, Friday, Saturday, Sunday
                    names = mom, dad, Emma, Sophie
                    {for} day {in} days
                        {print} names {at} {random} ' does the dishes on ' day
                    ```
                start_code: "# place your code here"
    dice:
        name: "Dice"
        description: "Make your own dice"
        image: "dice.png"
        default_save_name: "Dice"
        levels:
            3:
                story_text: |
                    ## Dice
                    In this level we can choose from a list. With that we can let the computer choose one side of the die.
                    Take a look at the games you have in your closet at home.
                    Are there games with a (special) die? You can also copy it with this code.
                    For example, the dice of the game Earthworms with the numbers 1 to 5 and an earthworm on it.

                    ![Die of earthworms with 1 to 5 and an earthworm on it](https://cdn.jsdelivr.net/gh/felienne/hedy@24f19e9ac16c981517e7243120bc714912407eb5/coursedata/img/dobbelsteen.jpeg)
                example_code: |
                    ## Example Hedy code

                    ```
                    choices {is} 1, 2, 3, 4, 5, earthworm
                    {print} choices {at} {random}
                    ```
                start_code: "{print} What will the die indicate this time?"
            4:
                story_text: |
                    ## Dice
                    In this level we can make sentences with the die value in the sentence, with quotes of course.
                    This time the sample code is not quite complete. Can you finish the code?
                example_code: |
                    ## Example Hedy code

                    ```
                    choices {is} 1, 2, 3, 4, 5, earthworm
                    {print} _ you threw _
                    {print} _ _ _ <- here you have to program the choice
                    ```
                start_code: "{print} 'What will the die indicate this time?'"
            5:
                story_text: |
                    ## Dice
                    You can also make a die again in this level using the `{if}`.
                    Complete the sample code so that the code says "You can stop throwing" once you have thrown an earthworm.

                    But maybe you want to recreate a die from a completely different game. That's fine too! Then make up your own reaction. Eg 'yes' for 6 and 'pity' for something {else}.
                example_code: |
                    ## Example Hedy code

                    ```
                    choices {is} 1, 2, 3, 4, 5, earthworm
                    throw {is} _
                    {print} 'you have' _ 'thrown'
                    {if} _ {is} earthworm {print} 'You can stop throwing.' _ {print} 'You have to hear it again!'
                    ```
                start_code: "{print} 'What will the die indicate this time?'"
            6:
                story_text: |
                    ## Dice
                    You can also make an Earthworm die again in this, but now you can also calculate how many points have been rolled.
                    You may know that the worm counts 5 points for Earthworms. Now after a roll you can immediately calculate how many points you have thrown.
                    This is the code to calculate points for one die:
                example_code: |
                    ## Example Hedy code

                    ```
                    choices = 1, 2, 3, 4, 5, earthworm
                    points = 0
                    throw = choices {at} {random}
                    {print} 'you threw' throw
                    {if} throw {is} earthworm points = points + 5 {else} points = points + throw
                    {print} 'those are' points ' point'
                    ```
                    Can you make the code so that you get the total score for 8 dice? To do that, you have to cut and paste some lines of the code.
                example_code_2: |
                    ## Looking forward

                    Did you manage to calculate the score for 8 dice? That required a lot of cutting and pasting, right? We are going to make that easier in level 7!
                start_code: "{print} 'What will the die indicate this time?'"
            7:
                story_text: |
                    ## Dice
                    You can also make a die again in level 5. With the `{repeat}` code you can easily roll a whole hand of dice.
                    Try to finish the sample code! The dashes should contain multiple commands and characters.

                    But maybe you want to make a completely different die. Of course you can!
                example_code: |
                    ## Example Hedy code

                    ```
                    choices = 1, 2, 3, 4, 5, earthworm
                    {repeat} _ _ {print} _ _ _
                    ```
                start_code: "{print} 'What will the die indicate this time?'"
            10:
                story_text: |
                    ## Dice
                    Is everybody taking too long throwing the dice? In this level you can let Hedy throw all the dice at once!
                example_code: |
                    ## Example Hedy code

                    ```
                    players = Ann, John, Jesse
                    choices = 1, 2, 3, 4, 5, 6
                    {for} player {in} players
                        {print} player ' throws ' choices {at} {random}
                        {sleep}
                    ```
                start_code: "# place your code here"
            15:
                story_text: |
                    ## Dice
                    In this game you have to throw 6 in as little tries as possible.
                example_code: |
                    ## Example Hedy code

                    ```
                    options = 1, 2, 3, 4, 5, 6
                    {print} 'Throw 6 as fast as you can!'
                    thrown = 0
                    tries = 0
                    {while} thrown != 6
                        thrown = options {at} {random}
                        {print} 'You threw ' thrown
                        tries = tries + 1
                    {print} 'Yes! You have thrown 6 in ' tries ' tries.'
                    ```
                start_code: "# place your code here"
    rock:
        name: "Rock, paper, scissors"
        description: "Make your own rock, paper, scissors game"
        image: "rock.png"
        default_save_name: "Rock"
        levels:
            1:
                story_text: |
                    ## Rock, paper, scissors
                    In level 1 you can start with a rock, paper, scissors  game.

                    With `{ask}` you can make a choice, and with `{echo}` you can repeat that choice.
                example_code: |
                    ## Example Hedy code


                    ```
                    {print} what do you choose?
                    {ask} choose from rock, paper or scissors
                    {echo} so your choice was:
                    ```
                    Instead of using words, you could also use emojis of course: ✊✋✌
                start_code: "{print} Welcome to your own rock scissors paper!"
            2:
                story_text: |
                    ## Rock, paper, scissors
                    In this level you can practise using the variables, so that you can make the rock, paper, scissors game in the next level!

                example_code: |
                    ## Example Hedy code

                    ```
                    choice {is} _
                    {print} I choose choice
                    ```
                start_code: "# place your code here"
            3:
                story_text: |
                    ## Rock, paper, scissors

                    In this level we can enter lists and choose things from them.
                    You first make a list with `{is}`. Then you can let the computer choose something from the list with `{at} {random}`.
                    For example, you can let the computer pick from rock, paper and scissors.

                example_code: |
                    ## Example Hedy code


                    ```
                    choices {is} rock, paper, scissors
                    {print} choices {at} {random}
                    ```
                start_code: "{print} Welcome to your own rock scissors paper!"
            4:
                story_text: |
                    ## Rock, paper, scissors
                    In this level we can further program rock, paper, scissors. But {if} you want to add text, you have to use quotation marks here too.
                    Do you complete the code by entering the correct commands or characters on the underscores?

                example_code: |
                    ## Example Hedy code

                    ```
                    choices {is} rock, paper, scissors
                    {print} _ The computer chose: _ _ {at} _
                    ```
                start_code: "{print} 'Welcome to your own rock scissors paper!'"
            5:
                story_text: |
                    ## Rock, paper, scissors
                    In this level we can determine who won.
                    For that you need the new `{if}` code.

                    Save your choice with the name of choice and the choice of computer as computer choice.
                    Then you can use `{if}` to see {if} they are the same or different.
                    Will you finish the code?
                example_code: |
                    ## Example Hedy code

                    ```
                    options {is} rock, paper, scissors
                    computer_choice {is} _
                    choice {is} {ask} 'What do you choose?'
                    {print} 'you chose ' _
                    {print} 'computer chose ' _
                    {if} _ {is} _ {print} 'tie!' {else} {print} 'no tie'
                    ```

                    Fill in the correct code on the blanks to see {if} it is a draw.

                start_code: "{print} 'Welcome to your own rock scissors paper!'"
            9:
                story_text: |
                    ## Rock, paper, scissors
                    In this level you can program the whole rock, paper, scissors game by nesting the {if}-commands. Can you finish the code?
                example_code: |
                    ## Example Hedy code

                    ```
                    choices {is} rock, paper, scissors
                    your_choice {is} {ask} 'What do you choose?'
                    {print} 'You choose ' your_choice
                    computer_choice {is} choices {at} {random}
                    {print} 'The computer chooses ' computer_choice
                    {if} computer_choice {is} your_choice
                        {print} 'Tie'
                    {if} computer_choice {is} rock
                        {if} your_choice {is} paper
                            {print} 'You win!'
                        {if} your_choice {is} scissors
                            {print} 'You lose!'
                    # finish this code
                    ```
                start_code: "# place your code here"
            10:
                story_text: |
                    ## Rock, Paper, Scissors
                    Feeling too lazy to play the game yourself? Let Hedy play it for you!
                example_code: |
                    ## Example Hedy code

                    ```
                    choices = rock, paper, scissors
                    players = Marleen, Michael
                    {for} player {in} players
                         {print} player ' chooses ' choices {at} {random}
                    ```
                start_code: "# place your code here"
            13:
                story_text: |
                    ## Rock, paper, scissors
                    With the `{and}` command you can shorten your rock, paper, scissors code! Check out the example code below and try to finish it.

                example_code: |
                    ## Example Hedy code

                    ```
                    options = 'rock', 'paper', 'scissors'
                    your_choice = {ask} 'What do you choose?'
                    computer_choice = options {at} {random}
                    {print} 'You choose ' your_choice
                    {print} 'The computer chooses ' computer_choice
                    {if} computer_choice {is} your_choice
                        {print} 'Tie'
                    {if} computer_choice {is} 'rock' {and} your_choice {is} 'paper'
                        {print} 'You win!'
                    {if} computer_choice {is} 'rock' {and} your_choice {is} 'scissors'
                        {print} 'The computer wins!'
                    ```
                start_code: "# place your code here"
            15:
                story_text: |
                    ## Rock, Paper, Scissors
                    Play until you beat the computer! But first, finish the example code...

                example_code: |
                    ## Example Hedy code

                    ```
                    won = 'no'
                    options = 'rock', 'paper', 'scissors'
                    {while} won == 'no'
                        your_choice = {ask} 'What do you choose?'
                        computer_choice = options {at} {random}
                        {print} 'you chose ' your_choice
                        {print} 'the computer chose ' computer_choice
                        {if} computer_choice == your_choice
                            {print} 'Tie!'
                        {if} computer_choice == 'rock' {and} your_choice == 'scissors'
                            {print} 'You lose!'
                        {if} computer_choice == 'rock' {and} your_choice == 'paper'
                            {print} 'You win!'
                            won = 'yes'
                    ```
                start_code: "# place your code here"
    calculator:
        name: "Calculator"
        description: "Create a calculator"
        image: "calculator.png"
        default_save_name: "Calculator"
        levels:
            6:
                story_text: |
                    ## Calculator
                    Now that you can calculate, you can also create a program to practice maths calculations. You can make up the calculations yourself, for example:
                example_code: |
                    ## Example Hedy code

                    ```
                    correct_answer = 11 * 27
                    answer = {ask} 'How much is 11 times 27?'
                    {if} answer {is} correct_answer {print} 'good job!'
                    {else} {print} 'Wrong! It was ' correct_answer
                    ```
                story_text_2: |
                    ## Random numbers
                    You can also let the computer do random sums on its own using random.
                    This is how you choose a number of tables to practice, and from that you always get a different sum:
                example_code_2: |
                    ## Example Hedy code

                    ```
                    tables = 4, 5, 6, 8
                    numbers = 1, 2, 3, 4, 5, 6, 7, 8, 9, 10
                    table = tables {at} {random}
                    number = numbers {at} {random}
                    correct_answer = table * number
                    answer = {ask} 'how much is ' table ' times ' number '?'
                    {if} answer {is} correct_answer {print} 'okay'
                    {else} {print} 'mistake! it was ' correct_answer
                    ```

                start_code: "{print} 'Welcome to this calculator!'"
            9:
                story_text: |
                    ## Calculator
                    In previous levels you've learned how to make a calculator, in this level you can expand that code and make it into a little maths game. Like this...
                example_code: |
                    ## Example Hedy code

                    ```
                    score = 0
                    {repeat} 10 {times}
                        numbers = 1, 2, 3, 4, 5, 6, 7, 8, 9, 10
                        number1 = numbers {at} {random}
                        number2 = numbers {at} {random}
                        correct_answer = number1 * number2
                        {print} 'What is ' number1 ' times ' number2 '?'
                        answer = {ask} 'Type your answer here...'
                        {print} 'Your answer is' answer
                        {if} answer {is} correct_answer
                            score = score + 1
                    {print} 'Great job! Your score is... ' score ' out of 10!'
                    ```
                start_code: "{print} 'Welcome to this calculator!'"
            10:
                story_text: |
                    ## Calculator
                    This calculator game helps you practise your tables of multiplication!
                    If you add more numbers to the list, you can practise all the multiplications.
                example_code: |
                    ## Example Hedy code

                    ```
                    numbers = 1, 2, 3
                    {for} number1 {in} numbers
                        {for} number2 {in} numbers
                            answer = {ask} 'How much is ' number2 ' times ' number1 '?'
                            correct = number1 * number2
                            {if} answer {is} correct
                                {print} 'Great job!'
                            {else}
                                {print} 'Thats wrong. The right answer is ' correct
                    ```
                start_code: "# place your code here"
            12:
                story_text: |
                    ## Calculator
                    Now you can make a calculator that works for decimal numbers.
                example_code: |
                    ## Example Hedy code

                    ```
                    number1 = {ask} 'What is the first number?'
                    number2 = {ask} 'What is the second number?'
                    answer = number1 + number2
                    {print} number1 ' plus ' number2 ' is ' answer
                    ```
                start_code: "# place your code here"
            14:
                story_text: |
                    ## Guess which number
                    In this level you can programm the game 'Guess which number'
                example_code: |
                    ## Example Hedy code

                    ```
                    {print} 'Guess which number'
                    numbers = 1, 2, 3, 4, 5, 6, 7, 8, 9, 10
                    number = numbers {at} {random}
                    game = 'on'
                    {for} i {in} {range} 1 {to} 10
                        {if} game == 'on'
                            guess = {ask} 'Which number do you think it is?'
                            {if} guess > number
                                {print} 'Lower!'
                            {if} guess < number
                                {print} 'Higher!'
                            {if} guess == number
                                {print} 'You win!'
                                game = 'over'
                    ```
                start_code: "# place your code here"
            15:
                story_text: |
                    ## Calculator
                    You can add the `{while}` loop to the calculator game you've learned to make in a previous level.
                    This makes sure the player can't continue to the next question {if} they answer incorrectly.
                example_code: |
                    ## Example Hedy code

                    ```
                    score = 0
                    {for} i {in} {range} 0 {to} 9
                        numbers = 1, 2, 3, 4, 5, 6, 7, 8, 9, 10
                        number1 = numbers {at} {random}
                        number2 = numbers {at} {random}
                        correct = number1 * number2
                        answer = 0
                        {while} answer != correct
                            {print} 'How much is ' number1 ' times ' number2 '?'
                            answer = {ask} 'Fill in your answer:'
                            {print} 'Your answer is ' answer
                        {print} 'Good job!'
                    {print} 'You win!'
                    ```
                start_code: "# place your code here"
    restaurant:
        name: "Restaurant"
        description: "Create your own virtual restaurant"
        image: "restaurant.png"
        default_save_name: "Restaurant"
        levels:
            1:
                story_text: |
                    ## Restaurant
                     In level 1 you can make your own virtual restaurant and take your guests' orders.
                example_code: |
                    ## Example Hedy code

                      ```
                     {print} Welcome to Hedy's restaurant 🍟
                     {ask} What would you like to order?
                     {echo} So you would like to order
                     {print} Thanks you for your order!
                     {print} It's on its way!
                     ```
                story_text_2: |
                    ## Challenge
                    Can you think of more lines to add to your restaurant code? For example, can you {ask} the guests what they'd like to drink, tell them the price, or wish them a pleasant meal?
                start_code: "# place your code here"
            2:
                story_text: |
                    ## Restaurant
                    In level 2 you could expand your restaurant by using variables. In level 1 Hedy could only {echo} the order once and only remember the last thing that was ordered.
                    Now you can use variables and Hedy can remember both the food and the drinks!
                example_code: |
                    ## Example Hedy Code
                    ```
                    {print} Welcome to Hedy's restaurant!
                    {print} Today we're serving pizza or lasagna.
                    food {is} {ask} What would you like to eat?
                    {print} Great choice! The food is my favorite!
                    topping {is} {ask} Would you like meat or veggies on that?
                    {print} food with topping is on its way!
                    drinks {is} {ask} What would you like to drink with that?
                    {print} Thank you for your order.
                    {print} Your food and drinks will be right there!
                    ```
                start_code: "# place your code here"
            3:
                story_text: |
                    ## Random Restaurant
                    Having trouble to decide what you wanna have for dinner? You can let Hedy choose for you!
                    Simply add lists of your favorite (or least favorite) meals and Hedy can randomly choose your dinner.
                    You can also have a bit of fun, by letting Hedy choose the price for your dinner as well! What will you get?

                example_code: |
                    ## Example Hedy code

                    ```
                    {print} Welcome to Hedy's Random Restaurant!
                    {print} The only restaurant that will randomly choose your meal and its price for you!
                    starters {is} salad, soup, carpaccio
                    mains {is} pizza, brussels sprouts, spaghetti
                    desserts {is} brownies, ice cream, french cheeses
                    drinks {is} cola, beer, water
                    prices {is} 1 dollar, 10 dollars, 100 dollars
                    {print} You will start with: starters {at} {random}
                    {print} Then we'll serve: mains {at} {random}
                    {print} And as dessert: desserts {at} {random}
                    {print} You will get a drinks {at} {random} to drink
                    {print} That will be: prices {at} {random}
                    {print} Thank you and enjoy your meal!
                    ```
                story_text_2: |
                    ## Allergies
                    Does your costumer have any allergies or do they dislike certain dishes? Then you can use the `{remove}`command to remove it from your menu.

                example_code_2: |
                    ```
                    {print} Mystery milkshake
                    flavors {is} strawberry, chocolate, vanilla
                    allergies {is} {ask} Are you allergic to any falvors?
                    {remove} allergies {from} flavors
                    {print} You get a flavors {at} {random} milkshake
                    ```
                start_code: "# place your code here"
            4:
                story_text: |
                    ## Restaurant
                    In thsi level you have to use quotation marks when using the `{print}` command.
                    Can you make your code from the previous levels work in this level too by adding the quotation marks?

                    Be careful! In the previous levels apostrophes were allowed in the text, but in this level Hedy will confuse them for quotation marks and the code will not work!
                    So instead of typing  `{print} Today we're serving pizza` , you should type `{print} 'Today we are serving pizza'`
                example_code: |
                    ## Example Hedy Restaurant
                    ```
                    {print} 'Welcome to Hedys restaurant!'
                    {print} 'Today we are serving pizza or lasagna.'
                    food {is} {ask} 'What would you like to eat?'
                    {print} 'Great choice! The ' food ' is my favorite!'
                    topping {is} {ask} 'Would you like meat or veggies on that?'
                    {print} food ' with ' topping ' is on its way!'
                    drinks {is} {ask} 'What would you like to drink with that?'
                    {print} 'Thank you for your order.'
                    {print} 'Your ' food ' and ' drinks ' will be right there!'
                    ```
                start_code: "# place your code here"
            5:
                story_text: |
                    ## Restaurant
                    In this level the {if} command allows you to {ask} your customers questions and give different responses to the answers.
                    In the example below, you see that you can {ask} the customer {if} they want to hear the specials and Hedy can respond accordingly.

                example_code: |
                    ## Example Hedy code

                    ```
                    {print} 'Welcome to Hedys restaurant!'
                    special {is} {ask} 'Would you like to hear our specials today?'
                    {if} special {is} yes {print} 'Todays special is chicken piri piri and rice.' {else} {print} 'No problem.'
                    food {is} {ask} 'What would you like to eat?'
                    {print} 'One ' food ', coming right up!'
                    drink {is} {ask} 'What would you like to drink with that?'
                    {if} drink {is} cola {print} 'Im sorry, we are out of cola!' {else} {print} 'Great choice!'
                    anything {is} {ask} 'Would you like anything {else}?'
                    {print} 'Let me repeat your order...'
                    {print} 'One ' food
                    {if} drink {is} cola {print} 'and...' {else} {print} 'One ' drink
                    {if} anything {is} no {print} 'Thats it!' {else} {print} 'One ' anything
                    {print} 'Thank you for your order and enjoy your meal!'
                    ```
                story_text_2: |
                    ## Challenge
                    Can you think of more questions to {ask} the customers when they are ordering, and make up different responses to their answers by using the {if} command?

                start_code: "# place your code here"
            6:
                story_text: |
                    ## Restaurant
                    In this level you can use maths to calculate the total price of your customer's order, which can make your virtual restaurant more realistic.

                example_code: |
                    ## Example Hedy code (Simple)
                    You can make a simple restaurant code, like this:
                    ```
                    {print} 'Welcome to Hedys restaurant'
                    {print} 'Here is our menu:'
                    {print} 'Our main courses are pizza, lasagne, or spaghetti'
                    main = {ask} 'Which main course would you like?'
                    price = 0
                    {if} main {is} pizza price = 10
                    {if} main {is} lasagne price = 12
                    {if} main {is} spaghetti price = 8
                    {print} 'You have ordered ' main
                    {print} 'That will be ' price ' dollars, please'
                    {print} 'Thank you, enjoy your meal!'
                    ```
                story_text_2: |
                    But you can also add many more things to your virtual restaurant, for example more courses.

                    ## Challenge
                    You can add many more things to your virtual restaurant. For example, can you...
                    - {ask} how many people are coming and multiply the price by that amount?
                    - add another course?
                    - give people a discount when they enter a (secret) couponcode?
                    - add a children's menu?
                    - think of other fun things to add?
                example_code_2: |
                    ## Example Hedy code (Elaborate)
                    In this example there are three courses, which requires more code and more additions in calculating the price.
                    ```
                    {print} 'Welcome to Hedys restaurant'
                    {print} 'Here is our menu:'
                    {print} 'Our starters are salad, soup, or carpaccio'
                    {print} 'Our main courses are pizza, lasagne, or spaghetti'
                    {print} 'Our desserts are brownie, icecream, or milkshake'
                    starter = {ask} 'Which starter would you like to have?'
                    main = {ask} 'Which main course would you like?'
                    dessert = {ask} 'Which dessert do you pick?'
                    price = 0
                    {if} starter {is} soup price = price + 6 {else} price = price + 7
                    {if} main {is} pizza price = price + 10
                    {if} main {is} lasagne price = price + 12
                    {if} main {is} spaghetti price = price + 8
                    {if} dessert {is} brownie price = price + 7
                    {if} dessert {is} icecream price = price + 5
                    {if} dessert {is} milkshake price = price + 4
                    {print} 'You have ordered ' starter ' , ' main ' and ' dessert
                    {print} 'That will be ' price ' dollars, please'
                    {print} 'Thank you, enjoy your meal!'
                    ```
                start_code: "# place your code here"
            7:
                story_text: |
                    ## Restaurant
                    In this level you've learned how to use the {repeat} command to repeat a line of code a certain amount of times.
                    You can use that in your restaurant to {ask} multiple people what they'd like to eat. Like this:
                example_code: |
                    ```
                    {print} 'Welcome to Hedys restaurant!'
                    people = {ask} 'How many people are joining us today?'
                    {repeat} people times food = {ask} 'What would you like to eat?'
                    {print} 'Thanks for your order! Its coming right up!'
                    ```
                start_code: "# place your code here"
            8:
                story_text: |
                    ## Restaurant
                    In this level you can make your virtual restaurant more elaborate by repeating multiple lines of code. Like this:
                example_code: |
                    ```
                    {print} 'Welcome to Hedys restaurant!'
                    people = {ask} 'How many people will be joining us today?'
                    {print} 'Great!'
                    {repeat} people {times}
                        food = {ask} 'What would you like to order?'
                        {print} food
                    {print} 'Thank you for ordering!'
                    {print} 'Enjoy your meal!'
                    ```
                story_text_2: |
                    ## Challenge
                    Of course, this code can be expanded with more items on the menu, offering drinks, and/or multiple courses, so feel free to add as many options as you like!
                start_code: "# place your code here"
            9:
                story_text: |
                    ## Restaurant
                    In this level you can use nesting to make your restaurant more realistic and more fun!
                    For example you would {ask} for sauce {if} somebody orders fries, but you wouldn't {if} someone orders pizza!
                    Check out the example, and try this at your own virtual restaurant!
                example_code: |
                    ## Example Hedy code

                    ```
                    {print} 'Welcome to Hedys restaurant!'
                    people = {ask} 'How many people will be joining us today?'
                    {print} 'Great!'
                    price = 0
                    {repeat} people {times}
                        food = {ask} 'What would you like to order?'
                        {print} food
                        {if} food {is} fries
                            price = price + 3
                            sauce = {ask} 'What kind of sauce would you like with your fries?'
                            {if} sauce {is} no
                                {print} 'no sauce'
                            {else}
                                price = price + 1
                                {print} 'with ' sauce
                        {if} food {is} pizza
                            price = price + 4
                    {print} 'That will be ' price ' dollar'
                    {print} 'Enjoy your meal!'
                    ```
                start_code: "# place your code here"
            10:
                story_text: |
                    ## Restaurant
                    In this level you'll learn how to easily {ask} your guests' orders in a short code.
                example_code: |
                    ## Example Hedy code

                    ```
                    courses = appetizer, main course, dessert
                    {for} course {in} courses
                        food = {ask} 'What would you like to eat as your ' course '?'
                        {print} food ' will be your ' course
                    ```
                story_text_2: |
                    ## Example Hedy code

                    Of course, you could also order for multiple people!
                example_code_2: |
                    ```
                    courses = appetizer, main course, dessert
                    names = Timon, Onno
                    {for} name {in} names
                        {for} course {in} courses
                            food = {ask} name ', what would you like to eat as your ' course '?'
                            {print} name ' orders ' food ' as their ' course
                    ```
                start_code: "courses = appetizer, main course, dessert"
            11:
                story_text: |
                    ## Restaurant
                    We can use the `{for} i {in} {range} 1 {to} 5` to {print} the orders from multiple customers in an orderly manner.
                example_code: |
                    ## Example Hedy code

                    ```
                    {print} 'Welcome to Restaurant Hedy!'
                    people = {ask} 'For how many people would you like to order?'
                    {for} i {in} {range} 1 {to} people
                        {print} 'Order number ' i
                        food = {ask} 'What would you like to eat?'
                        {print} food
                        {if} food {is} fries
                            sauce = {ask} 'What kind of sauce would you like with that?'
                            {print} sauce
                        drinks = {ask} 'What would you like to drink?'
                        {print} drinks
                    price = 4 * people
                    {print} 'That will be ' price ' dollars, please!'
                    ```
                start_code: "# place your code here"
            12:
                story_text: |
                    ## Restaurant
                    From this level on you can use decimal numbers to make you menu more realistic.
                example_code: |
                    ## Example Hedy code

                    ```
                    price = 0
                    food = {ask} 'What would you like to order?'
                    drinks = {ask} 'What would you like to drink?'
                    {if} food {is} 'hamburger'
                        price = price + 6.50
                    {if} food {is} 'pizza'
                        price = price + 5.75
                    {if} drinks {is} 'water'
                        price = price + 1.20
                    {if} drink {is} 'soda'
                        price = price + 2.35
                    {print} 'That will be ' price ' dollar, please'
                    ```
                start_code: "# place your code here"
            13:
                story_text: |
                    ## Restaurant
                    In this level we can use the new commands to upgrade our restaurant.
                    We use `{and}` to see {if} two things are both the case.

                example_code: |
                    ## Example Hedy code
                    ```
                    price = 10
                    food = {ask} 'What would you like to eat?'
                    drinks = {ask} 'What would you like to drink?'
                    {if} food {is} 'sandwich' {and} drinks {is} 'juice'
                        {print} 'Thats our discount menu'
                        price = price - 3
                    {print} 'That will be ' price ' dollars'
                    ```
                story_text_2: |
                    We use `{or}` to see {if} one our of two things is the case.

                example_code_2: |
                    ## Example Hedy code
                    ```
                    drinks = {ask} 'What would you like to drink?'
                    {if} drinks {is} 'water' {or} drinks {is} 'juice'
                        {print} 'Thats a healthy choice'
                    ```
                start_code: "# place your code here"
            15:
                story_text: |
                    ## Restaurant
                    With the `{while}` you can make sure your costumers can keep adding orders until they are done.

                example_code: |
                    ## Example Hedy code

                    ```
                    {print} 'Welcome at McHedy'
                    more = 'yes'
                    {while} more == 'yes'
                        order = {ask} 'What would you like to order?'
                        {print} order
                        more = {ask} 'Would you like to order anything {else}?'
                    {print} 'Thank you!'
                    ```
                start_code: "# place your code here"
    fortune:
        name: "Fortune teller"
        description: "Let Hedy predict the future"
        image: "fortuneteller.png"
        default_save_name: "Fortune Teller"
        levels:
            1:
                story_text: |
                    ## Fortune Teller
                    Have you ever been to a carnival and had your future predicted by a fortune teller? Or have you ever played with a magic eight ball?
                    Then you probably know that they can't really predict your future, but it's still fun to play!

                    In the upcoming levels you can learn how to create your own fortune telling machine!
                    In level 1 you can start off easy by letting Hedy introduce herself as a fortune teller and let her {echo} the players' answers.
                    Like this:
                example_code: |
                    ## Example Hedy code

                    ```
                    {print} Hello, I'm Hedy the fortune teller!
                    {ask} Who are you?
                    {print} Let me take a look in my crystal ball
                    {print} I see... I see...
                    {echo} Your name is
                    ```
                story_text_2: |
                    ## Challenge
                    Hedy now only tells you your name. Can you expand the code so that Hedy can predict more things about you?
                    Obviously, Hedy isn't a very good fortune teller yet, as she can only repeat the answers that were given by the players!
                    Take a look in level 2 to improve your fortune teller.
                start_code: "# place your code here"
            3:
                story_text: |
                    ## Fortune Teller
                    In the previous levels you've created your first fortune telling machine, but Hedy couldn't really predict anything, only {echo}.
                    In this level you can use a variable and the `{at} {random}` command to really let Hedy choose an answer for you. Check out this code for instance:
                example_code: |
                    ## Example Hedy code

                    In this example the player can {ask} Hedy a yes-no question and Hedy will pick a random answer for you.
                    ```
                    {print} I’m Hedy the fortune teller!
                    question {is} {ask} What do you want to know?
                    {print} This is what you want to know: question
                    answers {is} yes, no, maybe
                    {print} My crystal ball says...
                    {sleep} 2
                    {print} answers {at} {random}
                    ```
                story_text_2: |
                    ## Challenges
                    Now, Hedy can only answer yes, no or maybe. Can you give Hedy more answer options, like 'definitely' or '{ask} again'.
                start_code: "# place your code here"
            4:
                story_text: |
                    ## Fortune Teller
                    This level has no new functions, but allows you to practice with using the quotation marks.
                    You can remake your level 3 code, and make sure to add the quotation marks in the right places!

                    Mind that in level 3, we couldn't use the word 'question' as both the name of the variable and a normal word that could be printed.
                    The quotation marks in level 3 make this possible!

                    Important! Mind that now that we're using quotation marks, Hedy will get confused when you use the apostrophe for contractions like I'm or What's.
                    Make sure to remove those apostrophes and change the spelling to Im or Whats.
                example_code: |
                    ## Example Hedy code

                    ```
                    {print} 'Im Hedy the fortune teller!'
                    question {is} {ask} 'What do you want to know?'
                    {print} 'This is your question: ' question
                    answers {is} yes, no, maybe
                    {print} 'My crystal ball says...'
                    {sleep} 2
                    {print} answers {at} {random}
                    ```
                start_code: "# place your code here"
            5:
                story_text: |
                    ## Fortune Teller
                    In thsi level you'll learn to (secretly) tip the odds in your favor, when using the fortune teller!
                    By using `{if}` and `{else}` you can make sure that you will always get a good fotune, while other people might not.
                    Check out this example to find out how.
                example_code: |
                    ## Example Hedy code

                    ```
                    {print} 'Im Hedy the fortune teller!'
                    {print} 'I can predict {if} youll win the lottery tomorrow!'
                    person {is} {ask} 'Who are you?'
                    {if} person {is} Hedy {print} 'You will definitely win!🤩' {else} {print} 'Bad luck! Someone {else} will win!😭'
                    ```
                story_text_2: |
                    ## Hack the program
                    Replace Hedy with your own name in the last line, and Hedy will always predict that you will win the lottery and others won't!
                    Of course this might raise some suspicion with the other players... To avoid that, you can make sure that Hedy does give different answers every time you run the code.
                    But of course, still gives you a positive answer and the other players a negative one.
                example_code_2: |
                    ## Example Hedy code
                    ```
                    {print} 'Im Hedy the fortune teller!'
                    {print} 'I can predict {if} you will win the lottery tomorrow!'
                    person {is} {ask} 'Who are you?'
                    goodanswer {is} Hurray! You win!, You will definitely win!, We have a winner!
                    badanswer {is} Bad luck! Try again!, Another person will win, You lose!
                    {if} person {is} Hedy {print} goodanswer {at} {random} {else} {print} badanswer {at} {random}
                    ```
                story_text_3: |
                    ## Challenges
                    This concept can be used to make may different programs, just be creative! For example you could create a machine that predicts that your favorite sports team will beat all the competitors!
                    Or you could make  Snow White's magic mirror on the wall, to tell everyone you are the fairest of them all!
                    Let your imagination do the work!

                start_code: "# place your code here"
            6:
                story_text: |
                    ## Fortune Teller
                    In this level you can use math in your predictions as a fortune teller. This allows you to make up (silly) formulas to calculate the future.
                    For example you could calculate how rich you'll get or how many kids you will have when you grow up.

                example_code: |
                    ## Example Hedy code

                    ```
                    {print} 'I am Hedy the fortune teller!'
                    {print} 'I can predict how many kids youll get when you grow up!'
                    age = {ask} 'How old are you?'
                    siblings = {ask} 'How many siblings do you have?'
                    length = {ask} 'How tall are you in centimetres?'
                    kids = length / age
                    kids = kids - siblings
                    {print} 'You will get ...'
                    {sleep}
                    {print} kids ' kids!'
                    ```

                    ## Example Silly Fortune Teller
                    If the previous example wasn't silly enough for you, take a look at this one!

                    ```
                    {print} 'Im Hedy the silly fortune teller!'
                    {print} 'I will predict how smart you are!'
                    football = {ask} 'On a scale 1-10 how much do you love football?'
                    bananas = {ask} 'How many bananas did you eat this week?'
                    hygiene = {ask} 'How many times did you wash your hands today?'
                    result = bananas + hygiene
                    result = result * football
                    {print} 'You are ' result ' percent smart.'
                    ```
                start_code: "# place your code here"
            7:
                story_text: |
                    ## Fortune Teller
                    In this level you can use the `{repeat}` command to make your machine tell multiple fortunes at once.
                example_code: |
                    ## Example Hedy code

                    ```
                    {print} 'Im Hedy the fortune teller!'
                    {print} 'You can {ask} 3 questions!'
                    {repeat} 3 {times} question = {ask} 'What do you want to know?'
                    answer = yes, no, maybe
                    {repeat} 3 {times} {print} 'My crystal ball says... ' answer {at} {random}
                    ```
                story_text_2: |
                    ## Challenge
                    As you can see, the questions aren't printed in this example. That's because the variable `question` was changed 3 times.
                    Every time the player fills in the new answer, Hedy overwrites the previous one, so the first answer the player gave is forgotten.
                    This means you can't print all the questions this way.

                    By using 3 different variables instead of 1 (for example `question_1` , `question_2` and `question_3`), you could solve the problem and print the questions.
                    This does mean that you can only use `{repeat}` for the answers, and you will have to ask and print all the questions separately.
                    Can you do it?

                    In the upcoming levels the layout of {repeat} command will change, which enables you to repeat multiple lines at once.
                start_code: "# place your code here"
            8:
                story_text: |
                    ## Fortune Teller
                    In the previous levels you've learned how to use repeat to make the fortune teller answer 3 questions in a row, but we had a problem with printing the questions.
                    Now that problem is solved, because of the new way of using the repeat command.
                    In the next example you can have your fortune teller {ask} 3 questions and also print them!
                example_code: |
                    ## Example Hedy code

                    ```
                    {print} 'I am Hedy the fortune teller!'
                    {print} 'You can {ask} me 3 questions.'
                    answers = yes, no, maybe
                    {repeat} 3 {times}
                       question = {ask} 'What do you want to know?'
                       {print} question
                       {sleep}
                       {print} 'My crystal ball says...' answers {at} {random}
                    ```
                start_code: "# place your code here"
            10:
                story_text: |
                    ## Fortune Teller
                    In this level you'll learn how to program the game MASH (mansion, apartement, shack, house). In this game you can predict for all the players at once, what their future will look like.
                example_code: |
                    ## Example Hedy code

                    ```
                    houses = mansion, apartment, shack, house
                    loves = nobody, a royal, their neighbour, their true love
                    pets = dog, cat, elephant
                    names = Jenna, Ryan, Jim
                    {for} name {in} names
                        {print} name ' lives in a ' houses {at} {random}
                        {print} name ' will marry ' loves {at} {random}
                        {print} name ' will get a ' pets {at} {random} ' as their pet.'
                        {sleep}
                    ```
                story_text_2: We can also make a Harry Potter themed fortune teller.
                example_code_2: |
                    ## Example Hedy code
                    ```
                    houses = Gryffindor, Slytherin, Hufflepuff, Ravenclaw
                    subjects = potions, defence against the dark arts, charms, transfiguration
                    fears = Voldemort, spiders, failing your OWL test
                    names = Harry, Ron, Hermione
                    {for} name in names
                        {print} name ' is placed in ' houses {at} {random}
                        {print} name ' is great at ' subjects {at} {random}
                        {print} name 's greatest fear is ' fears {at} {random}
                    ```
                start_code: "# place your code here"
            12:
                story_text: |
                    ## Fortune Teller
                    In this level you can make your fortunes multiple words. Like in this example below:
                example_code: |
                    ## Example Hedy code

                    ```
                    fortunes = 'you will be rich', 'you will fall in love', 'you will slip on a banana peel'
                    {print} 'I will take a look in my crystall ball for your future.'
                    {print} 'I see... I see...'
                    {sleep}
                    {print} fortunes {at} {random}
                    ```
                start_code: "# place your code here"
    haunted:
        name: "Haunted House"
        description: "Escape from the haunted house"
        image: "hauntedhouse.gif"
        default_save_name: "Haunted House"
        levels:
            1:
                story_text: |
                    ## Haunted house
                    In this adventure you are working towards making a game in which you have to escape from a haunted house by picking the correct door.
                    If you pick the right door you'll survive, but {if} not a terrible monster might...

                    In level 1 we start our haunted house game by making up a scary story and {ask} the player what monster they'll see in the haunted house.
                example_code: |
                    ## Example Hedy code


                    ```
                    {print} How did I get here?
                    {print} I remember my friend telling me to go into the old mansion...
                    {print} and suddenly everything went black.
                    {print} But how did I end up on the floor...?
                    {print} My head hurts like Ive been hit by a baseball bat!
                    {print} What's that sound?
                    {print} Oh no! I feel like Im not alone in this house!
                    {print} I need to get out of here!
                    {print} There are 3 doors in front of me..
                    {ask} Which door should i pick?
                    {echo} I choose door
                    {print} ...?
                    ```
                story_text_2: |
                    ## Challenge
                    Can you finish the scary story? Or make up your own haunted house story?
                start_code: "{print} How did I get here?"
            2:
                story_text: |
                    ## Haunted House
                    In this haunted house you can choose your monsters with emojis. Of course you could also use words.
                example_code: |
                    ## Example Hedy Code
                    ```
                    monster_1 {is} 👻
                    monster_2 {is} 🤡
                    monster_3 {is} 👶
                    {print} You enter the haunted house.
                    {print} Suddenly you see a monster_1
                    {print} You run into the other room, but a monster_2 is waiting there for you!
                    {print} Oh no! Quickly get to the kitchen.
                    {print} But as you enter monster_3 attacks you!
                    ```
                start_code: "monster1 {is} _"
            3:
                story_text: |
                    ## Haunted house game
                    In the previous levels you've made an introduction to your haunted house game, but as you might have noticed the story would always have a dreadful end.
                    In this level you can make your story more interactive by changing the outcome of the game; sometimes you'll get eaten, sometimes you'll escape!
                    Let Hedy decide randomly!
                example_code: |
                    ## Example Hedy code
                    ```
                    {print} Escape from the haunted house!
                    {print} There are 3 doors in front of you...
                    choice {is} {ask} Which door do you choose?
                    {print} You picked door ... choice
                    monsters {is} a zombie, a vampire, NOTHING YOUVE ESCAPED
                    {print} You see...
                    {sleep}
                    {print} monsters {at} {random}
                    ```
                story_text_2: |
                    ## Challenge
                    This story is pretty straight {forward}, maybe you can spook it up a bit by adding a more exciting story.
                    Also you have very limited outcomes right now, there are only 3 options of what's behind the doors. Maybe you can think of more monsters to add to the list!

                    ## Change the game into a tv gameshow!
                    Lastly, we'd like to challenge you to change this game into a gameshow (like the ones on tv) where you choose a door or suitcase and it contains a big price!
                    Can you do it?
                start_code: "# place your code here"
            4:
                story_text: |
                    ## Haunted house
                    In this level you learn how to use quotation marks in your games.
                    Can you make your Haunted House level 4 proof?
                example_code: |
                    ```
                    {print} _Escape from the haunted house!_
                    {print} _There are 3 doors in front of you..._
                    choice {is} {ask} _Which door do you choose?_
                    {print} _You picked door ..._ choice
                    monsters {is} a zombie, a vampire, NOTHING YOUVE ESCAPED
                    {print} _You see..._
                    {sleep}
                    {print} monsters {at} {random}
                     ```

                start_code: "# place your code here"
            5:
                story_text: |
                    ## Haunted House
                    Up until this level the haunted house game always asked the player to choose a door, but as you might have noticed, they didn't really have to answer correctly.
                    If the player filled in a completely random answer, the game would still work and the player might even win (despite not picking a door).
                    In this level you can only win the game by picking the same door Hedy picked randomly.
                example_code: |
                    ## Example Hedy code

                    ```
                    {print} 'Escape from the haunted house!'
                    {print} 'There are 3 doors in front of you...'
                    doors {is} 1, 2, 3
                    monsters {is} werewolf, mummy, vampire, zombie
                    chosen_door {is} {ask} 'Which door do you choose?'
                    {print} 'You chose door...' chosen_door
                    {sleep}
                    correct_door {is} doors {at} {random}
                    {if} chosen_door {is} correct_door {print} 'Great! Youve escaped!'
                    {else} {print} 'Oh no! You are being eaten by a...' monsters {at} {random}
                    ```

                start_code: "# place your code here"
            9:
                story_text: |
                    ## Haunted House
                    In this level you can use nesting, which allows you to make the haunted house even more interactive!

                    ## Challenge
                    Now it's very hard to win this game, can you make it easier to win?
                    For example by only having 1 wrong door and 2 correct doors instead of 1 correct door and 2 wrong ones?
                example_code: |
                    ## Example Hedy code

                    ```
                    {print} 'Escape from the Haunted House!'
                    player = alive
                    doors = 1, 2, 3
                    monsters = zombie, vampire, giant spider
                    {repeat} 3 {times}
                        {if} player {is} alive
                            correct_door {is} doors {at} {random}
                            {print} 'There are 3 doors in front of you...'
                            chosen_door = {ask} 'Which door do you choose?'
                            {if} chosen_door {is} correct_door
                                {print} 'No monsters here!'
                            {else}
                                {print} 'You are eaten by a ' monsters {at} {random}
                                player = dead
                        {else}
                            {print} 'GAME OVER'
                    {if} player {is} alive
                        {print} 'Great! You survived!'
                    ```
                start_code: "{print} 'Escape from the haunted house!'"
            11:
                story_text: |
                    ## Haunted House
                    In this level we've changed the repeat command and we've added a line to our haunted house that tells the player in which room they are.
                example_code: |
                    ## Example Hedy code

                    ```
                    {print} 'Escape from the Haunted House!'
                    player {is} alive
                    doors = 1, 2, 3
                    monsters = zombie, vampire, giant spider
                    {for} i {in} {range} 1 {to} 3
                        {if} player {is} alive
                            correct_door = doors {at} {random}
                            {print} 'Room ' i
                            {print} 'There are 3 doors in front of you...'
                            chosendoor = {ask} 'Which door do you choose?'
                            {if} chosendoor {is} correct_door
                                {print} 'No monsters here!'
                            {else}
                                {print} 'You are eaten by a ' monsters {at} {random}
                                player = dead
                        {else}
                            {print} 'GAME OVER'
                    {if} player {is} alive
                        {print} 'Great! You survived!'
                    ```
                start_code: "{print} 'Escape from the haunted house!'"
            14:
                story_text: |
                    ## Haunted House
                    In this level you can use the `<` and `>` symbol to introduce lives to your game.
                example_code: |
                    ## Example Hedy code

                    ```
                    {print} 'Escape from the haunted house'
                    lives = 3
                    doors = 1, 2, 3
                    monsters = 'the wicked witch', 'a zombie', 'a sleeping 3 headed dog'
                    {for} i {in} {range} 1 {to} 10
                        {if} lives > 0
                            good_door = doors {at} {random}
                            monster = monsters {at} {random}
                            chosen_door = {ask} 'Which door do you choose?'
                            {if} good_door == chosen_door
                                {print} 'You have chosen the correct door'
                            {else}
                                {print} 'You see...' monster
                                {if} monster == 'a sleeping 3 headed dog'
                                    {print} 'Pffieuw.... Its asleep'
                                {else}
                                    {print} 'You lose one life'
                                    lives = lives -1
                        {else}
                            {print} 'GAME OVER'
                    ```
                start_code: "# place your code here"
            16:
                story_text: |
                    ## Haunted House Game
                    This haunted house game uses the connection between the lists you can use in this level.
                    For example: all the properties that belong to the zombie are first in all the lists, witch second and vampire third.
                    Check out the code!
                example_code: |
                    ## Example Hedy code

                    ```
                    numbers = [1, 2, 3]
                    i = numbers[{random}]
                    hint = ['growling', 'a cackling laugh', 'fluttering batwings']
                    monsters = ['zombie', 'witch', 'vampire']
                    bad_fate = ['Your brain is eaten', 'You are forever cursed', 'You are bitten']
                    good_fate = ['You throw the ham. The zombie is distracted and starts etaing it.', 'You set the curtains on fire. The witch flees out of fear for the fire', 'The vampire hates garlic and flees']
                    weapons = ['ham', 'lighter', 'garlic']
                    {print} 'You are standing in front of an old mansion'
                    {print} 'Something is not right here'
                    {print} 'You hear ' hint[i]
                    {print} 'You are going to explore it'
                    {print} 'You enter the kitchen and see a lighter, a raw ham and a garlic.'
                    your_weapon = {ask} 'What do you bring with you?'
                    {print} 'With your ' your_weapon ' you enter the living room'
                    {print} 'There you find a ' monsters[i]
                    needed_weapon = weapons[i]
                    {if} your_weapon == needed_weapon
                        {print} 'You use your ' your_weapon
                        {print} good_fate[i]
                        {print} 'YOU WIN!'
                    {else}
                        {print} 'You have chosen the wrong weapon...'
                        {print} bad_fate[i]
                        {print} 'GAME OVER'
                    ```
                start_code: "# place your code here"
    piggybank:
        name: "Piggy Bank"
        description: "Count your pocketmoney!"
        image: "piggy.png"
        default_save_name: "Piggy Bank"
        levels:
            12:
                story_text: |
                    ## Piggy Bank
                    In this adventure you learn how to make a digital piggy bank, to calculate how much money you have and how long you need to save up to buy what you want!
                example_code: |
                    ## Example Hedy code

                    ```
                    {print} 'The digital piggy bank'
                    wish = {ask} 'What would you like to buy?'
                    price = {ask} 'How much does that cost?'
                    saved = {ask} 'How much money have you saved already?'
                    allowance = {ask} 'How much pocket money do you get per week?'
                    to_save = price - saved
                    weeks = to_save / allowance
                    {print} 'You can buy a ' wish ' in ' weeks ' weeks.'
                    ```
                start_code: "# place your code here"
            14:
                story_text: |
                    ## Piggybank
                    In this level you can let Hedy tell you {if} you have saved up enough money!
                example_code: |
                    ## Example Hedy code

                    ```
                    money = {ask} 'How much money have you saved?'
                    wish = {ask} 'How much money do you need?'
                    allowance = {ask} 'How much pocket money do you get each week?'
                    to_save = wish - money
                    weeks = to_save / allowance
                    {if} wish > money
                        {print} 'You need to save up some more!'
                        {print} 'Youll need ' weeks ' more weeks.'
                    {else}
                        {print} 'Great! You have enough'
                        {print} 'Lets go shopping!'
                    ```
                start_code: "# place your code here"
    quizmaster:
        name: "Quizmaster"
        description: "Make your own quiz!"
        image: "quizmaster.png"
        default_save_name: "Quizmaster"
        levels:
            14:
                story_text: |
                    ## Make your own quiz
                    In this adventure you can make your own quiz! Fill in the blanks, add more questions and enjoy your own quiz!
                    You can make a quiz about anything you like: your hobby, your favorite animal, your favorite book or anything at all!
                example_code: |
                    ## Example Hedy code

                    ```
                    {print} 'Make your own quiz'
                    points_a = 0
                    points_b = 0
                    {print} 'Question'
                    {print} 'Answer option A'
                    {print} 'Answer option B'
                    answer = {ask} 'Which answer?'
                    {if} answer == 'A'
                        points_a = points_a + 1
                    {if} answer == 'B'
                        points_b = points_b + 1
                    {print} 'End of the quiz!'
                    {print} 'Lets see the results!'
                    {if} points_a > points_b
                        {print} 'You belong to the A club'
                    {if} points_b > points_a
                        {print} 'You belong to the B club'
                    ```
                start_code: "# place your code here"
    language:
        name: "Language"
        description: "Practice words in a foreign language"
        image: "languages.png"
        default_save_name: "Language"
        levels:
            5:
                story_text: |
                    ## Learn a new language
                    Make your own program to practice your vocabulary in a new language.
                example_code: |
                    ## Example Hedy code
                    ```
                    {print} 'Learn French!'
                    cat {is} {ask} '🐱'
                    {if} cat {is} chat {print} 'Terrific!'
                    {else} {print} 'No, cat is chat'
                    frog {is} {ask} '🐸'
                    {if} frog {is} grenouille {print} 'Super!'
                    {else} {print} 'No, frog is grenouille'
                    ```
                start_code: "# place your code here"
            16:
                story_text: |
                    ## Learn a new language
                    Make your own program to practice your vocabulary in a new language.

                example_code: |
                    ## Example Hedy code

                    ```
                    french_words = ['bonjour', 'ordinateur', 'pomme de terre']
                    translation = ['hello', 'computer', 'potato']
                    score = 0
                    {for} i {in} {range} 1 {to} 3
                        answer = {ask} 'What does ' french_words[i] ' mean?'
                        correct = translation[i]
                        {if} answer == correct
                            {print} 'Correct!'
                            score = score + 1
                        {else}
                            {print} 'Wrong, ' french_words[i] ' means ' translation[i]
                    {print} 'You gave ' score ' correct answers.'
                    ```
                start_code: "# place your code here"
    secret:
        name: "SuperSpy"
        description: "Make your own spy code"
        image: "story.png"
        default_save_name: "SuperSpy"
        levels:
            12:
                story_text: |
                    ## Make a secret code like a super spy
                    In this adventure you can create your own super spy code. Encode a message that only the right agent can decipher.
                    If the enemy tries to crack the code, they will get some false info to waste their time.
                example_code: |
                    ## Example Hedy code
                    ```
                    name is ask 'What is your name?'
                    if name is 'Agent007'
                        a is 'Go to the airport '
                    else
                        a is 'Go to the trainstation '
                    password is ask 'What is the password?'
                    if password is 'TOPSECRET'
                        b is 'tomorrow at 02.00'
                    else
                        b is 'today at 10.00'
                    print a + b
                    ```
                start_code: "## place your code here"
            13:
                story_text: |
                    ## Superspy
                    The code you made in the previous level can be made a lot easier in this one with the `{and}` command.
                example_code: |
                    ## Example Hedy code
                    ```
                    name is ask 'What is your name?'
                    password is ask 'What is your password?'
                    if name is 'Agent007' and password is 'TOPSECRET'
                        print 'Go to the airport at 02.00'
                    else
                        print 'Go to the trainstation at 10.00'
                     ```
                start_code: "## place your code here"
<<<<<<< HEAD
    blackjack:
        name: "Blackjack"
        description: "Try to get as close to 21 as you can"
        image: "story.png"
        defailt_save_name: "blackjack"
        levels:
            17:
                story_text: |
                    ## Create a game of Blackjack
                    Blackjack is a simple game of cards in which you have to get as close to 21 points as possible. You get two cards. Each card is worth their numeral value, and the face cards (Jack, Queen and King) are worth 10 points.
                    The Ace is worth either 1 or 11 points (you can choose). The dealer, your opponent, also gets two cards.
                    If you want, you can get another card, and its points will be added to your total. The dealer can also choose to take another card.
                    But be carefull not to get more than 21 points, because if you do, you lose!
                    The player who gets closest to 21, without going over it, wins!
=======
    tic:
        name: "Tic Tac Toe"
        description: "Play a game of Tic Tac Toe!"
        image: "story.png"
        default_save_name: "Tic"
        levels:
            13:
                story_text: |
                    ## Tic Tac Toe
                    In this adventure you can program a game of Tic Tac Toe. You can play with two people. Taking turns, you pick a number of the spot (1 - 9) you want to put your sign (x or o) on.
                    The first player that gets 3 in a row (horizontally, vertically or diagonally) wins!
>>>>>>> c67ec65e
                    Have fun!
                example_code: |
                    ## Example Hedy code
                    ```
<<<<<<< HEAD
                    print 'BLACKJACK'
                    cards = [2, 3, 4, 5, 6, 7, 8, 9, 10, 'Jack', 'Queen','King', 'Ace']
                    points = 0
                    dealer_points = 0
                    card_1 = cards[random]
                    card_2 = cards[random]
                    card_3 = cards [random]
                    dealer_card_1 = cards[random]
                    dealer_card_2 = cards[random]
                    dealer_card_3 = cards[random]
                    # Points for card 1
                    if card_1 == 'Jack' or card_1 == 'Queen' or card_1 == 'King':
                        points = points + 10
                    elif card_1 == 'Ace':
                        points = points + 11
                    else:
                        points = points + card_1
                    # Points for card 2
                    if card_2 == 'Jack' or card_2 == 'Queen' or card_2 == 'King':
                        points = points + 10
                    elif card_2 == 'Ace':
                        points = points + 11
                    else:
                        points = points + card_2
                    # Points for dealer card 1
                    if dealer_card_1 == 'Jack' or dealer_card_1 == 'Queen' or dealer_card_1 == 'King':
                        dealer_points = dealer_points + 10
                    elif dealer_card_1 == 'Ace':
                        dealer_points = dealer_points + 11
                    else:
                        dealer_points = dealer_points + dealer_card_1
                    # Points for dealer card 2
                    if dealer_card_2 == 'Jack' or dealer_card_2 == 'Queen' or dealer_card_2 == 'King':
                        dealer_points = dealer_points + 10
                    elif dealer_card_2 == 'Ace':
                        dealer_points = dealer_points + 11
                    else:
                        dealer_points = dealer_points + dealer_card_2
                    # Two Aces
                    if card_1 == 'Ace' and card_2 == 'Ace':
                        points = 12
                    if dealer_card_1 == 'Ace' and dealer_card_2 == 'Ace':
                        dealer_points = 12
                    # Scoreboard
                    print 'You have a ' card_1 ' and a ' card_2 ' (' points ' points)'
                    print 'The dealer has a ' dealer_card_1 ' and a ' dealer_card_2 ' (' dealer_points ' points)'
                    # Extra card for the player
                    hit = ask 'Do you want an extra card?'
                    if hit == 'yes':
                        if card_3 == 'Jack' or card_3 == 'Queen' or card_3 == 'King':
                            points = points + 10
                        elif card_3 == 'Ace':
                            if points > 11:
                                points = points + 11
                            else:
                                points = points + 1
                        else:
                            points = points + card_3
                        print 'You get an extra ' card_3 ' (' points ' points)'
                    else:
                        print 'No extra cards'
                    # Winner
                    if points > 21 or dealer_points > points or dealer_points == 21:
                        print 'You lose'
                    elif dealer_points < 17:
                        print 'The dealer takes an extra card. It is a... ' dealer_card_3
                        if dealer_card_3 == 'Jack' or dealer_card_3 == 'Queen' or dealer_card_3 == 'King':
                            dealer_points = dealer_points + 10
                        elif dealer_card_3 == 'Ace':
                            if dealer_points < 11:
                                dealer_points = dealer_points + 11
                            else:
                                dealer_points = dealer_points + 1
                        else:
                            dealer_points = dealer_points + dealer_card_3
                        print 'The dealer has ' dealer_points ' points now'
                        if dealer_points < 21 and dealer_points > points:
                            print 'You lose'
                        else:
                            print 'You win'
                    elif points > dealer_points and points < 21:
                        print 'You win!'
                    ```
                start_code: "# place your code here"
=======
                    sign = 'x'
                    open_spots = 1, 2, 3, 4, 5, 6, 7, 8, 9
                    game = 'on'
                    spot_1 = '.'
                    spot_2 = '.'
                    spot_3 = '.'
                    spot_4 = '.'
                    spot_5 = '.'
                    spot_6 = '.'
                    spot_7 = '.'
                    spot_8 = '.'
                    spot_9 = '.'
                    {print} 'TIC TAC TOE!'
                    {print} spot_1 spot_2 spot_3
                    {print} spot_4 spot_5 spot_6
                    {print} spot_7 spot_8 spot_9
                    {print} ' '
                    {for} i {in} {range} 1 {to} 9
                        {if} game {is} 'on'
                            choice = {ask} 'Player ' sign ', which spot?'
                            {if} choice {in} open_spots
                                {remove} choice {from} open_spots
                                {if} choice {is} 1
                                    spot_1 = sign
                                {if} choice {is} 2
                                    spot_2 = sign
                                {if} choice {is} 3
                                    spot_3 = sign
                                {if} choice {is} 4
                                    spot_4 = sign
                                {if} choice {is} 5
                                    spot_5 = sign
                                {if} choice {is} 6
                                    spot_6 = sign
                                {if} choice {is} 7
                                    spot_7 = sign
                                {if} choice {is} 8
                                    spot_8 = sign
                                {if} choice {is} 9
                                    spot_9 = sign
                            {else}
                                {print} 'That spot was already taken'
                            {print} spot_1 spot_2 spot_3
                            {print} spot_4 spot_5 spot_6
                            {print} spot_7 spot_8 spot_9
                            {print} ' '
                            winner = {ask} 'Did you win?'
                            {if} winner {is} 'yes'
                                {print} 'Good job, player ' sign '!'
                                game = 'over'
                            {else}
                                {if} sign {is} 'x'
                                    sign = 'o'
                                {else}
                                    sign = 'x'
                    ```
                start_code: "## place your code here"
            14:
                story_text: |
                    ## Tic Tac Toe
                    In the previous levels you've made a tic tac toe game. Now you've learned how to use the = sign, the == sign and the != sign.
                    You can use this knowledge in your new Taic Tac Toe game, like this:
                example_code: |
                    ## Example Hedy code
                    ```
                    sign = 'x'
                    open_spots = 1, 2, 3, 4, 5, 6, 7, 8, 9
                    game = 'on'
                    spot_1 = '.'
                    spot_2 = '.'
                    spot_3 = '.'
                    spot_4 = '.'
                    spot_5 = '.'
                    spot_6 = '.'
                    spot_7 = '.'
                    spot_8 = '.'
                    spot_9 = '.'
                    {print} 'TIC TAC TOE!'
                    {print} spot_1 spot_2 spot_3
                    {print} spot_4 spot_5 spot_6
                    {print} spot_7 spot_8 spot_9
                    {print} ' '
                    {for} i {in} {range} 1 {to} 9
                        {if} game != 'over'
                            choice = {ask} 'Player ' sign ', which spot?'
                            {if} choice {in} open_spots
                                {remove} choice {from} open_spots
                                {if} choice == 1
                                    spot_1 = sign
                                {if} choice == 2
                                    spot_2 = sign
                                {if} choice == 3
                                    spot_3 = sign
                                {if} choice == 4
                                    spot_4 = sign
                                {if} choice == 5
                                    spot_5 = sign
                                {if} choice == 6
                                    spot_6 = sign
                                {if} choice == 7
                                    spot_7 = sign
                                {if} choice == 8
                                    spot_8 = sign
                                {if} choice == 9
                                    spot_9 = sign
                            {else}
                                {print} 'That spot was already taken'
                            {print} spot_1 spot_2 spot_3
                            {print} spot_4 spot_5 spot_6
                            {print} spot_7 spot_8 spot_9
                            {print} ' '
                            winner = {ask} 'Did you win?'
                            {if} winner == 'yes'
                                {print} 'Good job, player ' sign '!'
                                game = 'over'
                            {else}
                                {if} sign == 'x'
                                    sign = 'o'
                                {else}
                                    sign = 'x'
                    ```
                start_code: "## place your code here"
            15:
                story_text: |
                    ## Tic Tac Toe
                    In this level you can improve your Tic Tac Toe game with the {while} loop/ With this loop you can combine the `{if} game != 'over'` and the `{for} i {in} {range} 1 to 9` into one simple line.
                    Check it out:
                example_code: |
                    ## Example Hedy code
                    ```
                    sign = 'x'
                    open_spots = 1, 2, 3, 4, 5, 6, 7, 8, 9
                    game = 'on'
                    spot_1 = '.'
                    spot_2 = '.'
                    spot_3 = '.'
                    spot_4 = '.'
                    spot_5 = '.'
                    spot_6 = '.'
                    spot_7 = '.'
                    spot_8 = '.'
                    spot_9 = '.'
                    {print} 'TIC TAC TOE!'
                    {print} spot_1 spot_2 spot_3
                    {print} spot_4 spot_5 spot_6
                    {print} spot_7 spot_8 spot_9
                    {print} ' '
                    {while} game != 'over'
                        choice = {ask} 'Player ' sign ', which spot?'
                        {if} choice {in} open_spots
                            {remove} choice {from} open_spots
                            {if} choice == 1
                                spot_1 = sign
                            {if} choice == 2
                                spot_2 = sign
                            {if} choice == 3
                                spot_3 = sign
                            {if} choice == 4
                                spot_4 = sign
                            {if} choice == 5
                                spot_5 = sign
                            {if} choice == 6
                                spot_6 = sign
                            {if} choice == 7
                                spot_7 = sign
                            {if} choice == 8
                                spot_8 = sign
                            {if} choice == 9
                                spot_9 = sign
                        {else}
                            {print} 'That spot was already taken'
                        {print} spot_1 spot_2 spot_3
                        {print} spot_4 spot_5 spot_6
                        {print} spot_7 spot_8 spot_9
                        {print} ' '
                        winner = {ask} 'Did you win?'
                        {if} winner == 'yes'
                            {print} 'Good job, player ' sign '!'
                            game = 'over'
                        {else}
                            {if} sign == 'x'
                                sign = 'o'
                            {else}
                                sign = 'x'
                    ```
                start_code: "## place your code here"
            17:
                story_text: |
                    ## Tic Tac Toe
                    In the previous levels the tic tac toe game had an annoying feature. After every move, you had to fill in yourself if you had won or not.
                    This made the game playable, but also quite slow. In this level we have learned the `{elif}` command, that could solve that problem.
                    To use the {elif} to let Hedy check whether or not a player has won is fun, but it also requires a fair amount of extra lines.

                    In the example code you see that we added the requirements to win (3 spots in a row horizontally, vertically or diagonally).
                    You can find them in line 46 to 69. You can see that each time the requirement is met (so if a player has won) the variable game is set to 'over'.
                    This means that the {while} loop will be stopped and the game ends.

                example_code: |
                    ## Example code
                    ```
                    sign = 'x'
                    open_spots = [1, 2, 3, 4, 5, 6, 7, 8, 9]
                    game = 'on'
                    spot_1 = '.'
                    spot_2 = '.'
                    spot_3 = '.'
                    spot_4 = '.'
                    spot_5 = '.'
                    spot_6 = '.'
                    spot_7 = '.'
                    spot_8 = '.'
                    spot_9 = '.'
                    {print} 'TIC TAC TOE!'
                    {print} spot_1 spot_2 spot_3
                    {print} spot_4 spot_5 spot_6
                    {print} spot_7 spot_8 spot_9
                    {print} ' '
                    {while} game != 'over':
                        choice = {ask} 'Player ' sign ', which spot?'
                        {if} choice {in} open_spots:
                            {remove} choice {from} open_spots
                            {if} choice == 1:
                                spot_1 = sign
                            {if} choice == 2:
                                spot_2 = sign
                            {if} choice == 3:
                                spot_3 = sign
                            {if} choice == 4:
                                spot_4 = sign
                            {if} choice == 5:
                                spot_5 = sign
                            {if} choice == 6:
                                spot_6 = sign
                            {if} choice == 7:
                                spot_7 = sign
                            {if} choice == 8:
                                spot_8 = sign
                            {if} choice == 9:
                                spot_9 = sign
                        {else}:
                            {print} 'That spot was already taken'
                        {print} spot_1 spot_2 spot_3
                        {print} spot_4 spot_5 spot_6
                        {print} spot_7 spot_8 spot_9
                        {print} ' '
                        {if} spot_1 == spot_2 {and} spot_2 == spot_3 {and} spot_1 != '.':
                            {print} 'Player ' sign ' wins!'
                            game = 'over'
                        {elif} spot_4 == spot_5 {and} spot_5 == spot_6 {and} spot_4 != '.':
                            {print} 'Player ' sign ' wins!'
                            game = 'over'
                        {elif} spot_7 == spot_8 {and} spot_8 == spot_9 {and} spot_7 != '.':
                            {print} 'Player ' sign ' wins!'
                            game = 'over'
                        {elif} spot_1 == spot_4 {and} spot_4 == spot_7 {and} spot_1 != '.':
                            {print} 'Player ' sign ' wins!'
                            game = 'over'
                        {elif} spot_2 == spot_5 {and} spot_5 == spot_8 {and} spot_2 != '.':
                            {print} 'Player ' sign ' wins!'
                            game = 'over'
                        {elif} spot_3 == spot_6 {and} spot_6 == spot_9 {and} spot_3 != '.':
                            {print} 'Player ' sign ' wins!'
                            game = 'over'
                        {elif} spot_1 == spot_5 {and} spot_5 == spot_9 {and} spot_1 != '.':
                            {print} 'Player ' sign ' wins!'
                            game = 'over'
                        {elif} spot_3 == spot_5 {and} spot_5 == spot_7 {and} spot_3 != '.':
                            {print} 'Player ' sign ' wins!'
                            game = 'over'
                        {else}:
                            {if} sign == 'x':
                                sign = 'o'
                            {else}:
                                sign = 'x'
                    ```

                start_code: "## place your code here"
>>>>>>> c67ec65e
    next:
        name: "What's next?"
        description: "What's Next?"
        image: "hedy-logo.png"
        default_save_name: "Next"
        levels:
            1:
                story_text: |
                    ## What's next?
                    Congratulations! You've reached the end of level 1. Hopefully you've already made some awesome codes, but Hedy has a lot more to discover. 

                    In the first level you might've notice that the `{echo}` command can only save one bit of information at a time. 
                    For example in the restaurant adventure, you could {echo} what the costumer wanted to eat, or what they wanted to drink, but not both in one sentence. 
                example_code: |
                    ## Example code
                    ```
                    {print} Welcome at Hedy's
                    {ask} What would you like to eat?
                    {echo} So you want 
                    {ask} what would you like to drink?
                    {echo} So you want 
                    ```
                story_text_2: |
                    If the player types a hamburger and coke, you can't say `so you would like a hamburger and coke`, but you have to make two separate line. 
                    Also, the `{echo}` command only echoes the word at the end of the sentence. So you can't say `your hamburger is coming right up!`.

                    That changes in level 2. In level 2 you'll learn to work with variables, that allow you to save multiple pieces of information and print them in any place you want.
                    Besides, you'll learn how to work with the `{at} {random}` command, that you can use to make games. 
                    So let's go to the next level!

                start_code: "{print} Let's go!"
            2:
                story_text: |
                    ## What's next?
                    In this level you've learned what a variable is and how you can use it to make your adventures more interactive.
                    But... that's not the only thing you can do with variables! You can also use variables to make lists.
                    And you can even let Hedy pick a random word out of a list, which allows you to make real games!
                    Take a quick look at the next level!
                start_code: "{print} Let's go to the next level!"
            3:
                story_text: |
                    ## What's next?
                    In this level you've been practising with variables, but maybe you've come across this mistake.

                    Try to run this code:
                    ```
                    name {is} Sophie
                    {print} My name is name
                    ```
                    Of course you wanted to print `My name is Sophie` but Hedy prints `My Sophie is Sophie`.
                    In the next level this problem is fixed by using quotation marks.

                start_code: "{print} Let's go to the next level!"
            4:
                story_text: |
                    ## What's next?
                    In the previous levels you've already learned to use `{at} {random}` which made your games different every time you ran the code.
                    But it's not really interactive, the player doesn't have any influence on what happens in the game.

                    In the next level you'll learn the `{if}` command, that allows you to give different responses in your program. This way you can program a secret password for your computer for example.
                    So let's take a peak!

                    ```
                    password {is} {ask} 'What is the correct password?'
                    ```
                start_code: "{print} 'Lets go to the next level!'"
            5:
                story_text: |
                    ## What's next?
                    Now you've reached the end of this level, so you have learned `{ask}` and `{if}`. For example you can {ask} guests what they would like to eat.
                    What you can't yet do though, is calculate the price for everyone's dinner.

                    The next level makes it possible to use addition, subtraction and multiplication in your programs. This way you can calculate the prices in your restaurant, but you could also add a secret code to give your friends and family a discount.
                    Another option in the next level is programming your own maths game, for your little brother or sister to practice their multiplications.
                    Go see for yourself in the next level!
                example_code: |
                    ## Free drinks!
                    ```
                    {print} 'Welcome at McHedy'
                    order {is} {ask} 'What would you like to eat?'
                    {print} 'You would like ' order
                    {if} order {is} hamburger price {is} 5
                    {if} order {is} fries price {is} 2
                    drinks {is} {ask} 'What would you like to drink?'
                    {print} 'You would like ' drinks
                    {print} 'That will be ' price ' dollars for your ' order ' please'
                    {print} 'The drinks are free in this level because Hedy cant calculate the price yet...'
                    ```
                start_code: "{print} 'On to the next level!'"
            6:
                story_text: |
                    ## What's next?
                     Great job! You've reached the end of this level, which means you have practiced with `{if}` and `{else}`. You have probably noticed that your codes are getting longer and longer.
                     For example {if} you want to program 'Happy Birthday'.

                    That's a lot of code for mainly the same words over and over again. Luckily in the next level has a solution with the `{repeat}` command, that allows you to repeat a line of code multiple times.
                example_code: |
                    ## Example Hedy Code
                     ```
                     {print} 'happy birthday to you'
                     {print} 'happy birthday to you'
                     {print} 'happy birthday dear Hedy'
                     {print} 'happy birthday to you'
                     ```
                start_code: "{print} 'On to the next level!'"
            7:
                story_text: |
                    ## What's next?
                    Now you've learned how to repeat one single line of code. This comes in handy, but it's not always enough. Sometimes you want to repeat multiple lines at once.
                    the next level allows you to group a couple of lines of code, and repeat that little group of lines all at once!
                example_code: |
                    ## Example Hedy Code
                    ```
                    {repeat} 5 {times} {print} 'In the next level you can repeat multiple lines of code at once!'
                    ```

                start_code: "{print} 'Lets go to the next level!'"
            8:
                story_text: |
                    ## What's next?
                    Great job! You've reached the end of another level! In this level you've learned to use multiple lines of code in an {if} or {repeat} command. But you can't yet combine the two...
                    Good news! In the next level you will be allowed to put an {if} inside an {if}, or inside a {repeat} command.
                example_code: |
                    ## Example Hedy Code
                    ```
                    answer = {ask} 'Would you like to go to the next level?'
                    {if} answer {is} yes
                        {print} 'Great! You can use the {repeat} commando in the {if} command!'
                        {print} 'Hooray!'
                        {print} 'Hooray!'
                        {print} 'Hooray!'
                    {else}
                        {print} 'Okay, you can stay here for a little longer!'
                    ```
                start_code: "{print} 'Lets go to the next level!'"
            9:
                story_text: |
                    ## What's next?
                    You're doing great! In this level we still face a small problem. You have learned to repeat lines, but what if you'd want to slightly change the line.
                    For example if you want to sing the song '{if} you're happy and you know it'. It would look like this:

                    If you'd also want the next verse 'stomp your feet', and the next one, and the next one, you'd have to change the code completely.
                    In the next level you'll learn the `{for}` command, which allows you to make a list of actions and repeat the code with another action each time!
                    Please take a look!
                example_code: |
                    ## Example Hedy Code
                    ```
                    {repeat} 2 {times}
                        {print} '{if} youre happy and you know it clap your hands'
                    {print} '{if} youre happy and you know it and you really want to show it'
                    {print} '{if} youre happy and you know it clap your hands'
                    ```
                start_code: "{print} 'Lets go to the next level!'"
            10:
                story_text: |
                    ## What's next?
                    You have reached the end of this level, you're doing great! You are about to go to the next level. In the higher levels, Hedy is focussing more and more on teaching you the programming language Python.
                    In Python there is no `{repeat}` command, but there is a command that works like {repeat}. Are you curious to find out how to say `{repeat}` in Python language? Quickly go on to find out!
                start_code: "{print} 'Lets go to the next level!'"
            11:
                story_text: |
                    ## What's next?
                    Maybe you have tried using decimal numbers in your restaurant adventure. If you did, you probably noticed that Hedy didn't understand them yet and always rounded off.
                    From the next level on you can use decimal numbers.

                    Another cool feauture in the next level is that you can use mulitiple words in a variable.
                    For intance, you could already do this...
                example_code: |
                    ```
                    name = {ask} 'Who is your favorite cartoon character?'
                    {print} 'I love watching ' name
                    ```
                    But you couldn't use multiple words in a variable like the example below. This program does not work yet in this level!
                    ```
                    show = SpongeBob SquarePants
                    {print} show 'is my favorite show!'
                    ```
                    Go to the next level to make this code work!
                start_code: "{print} 'Lets go to the next level!'"
            12:
                story_text: |
                    ## What's next?
                    In the previous levels you learned how to put two `{if}`commands inside each other. This works fine, but it does give you very long and unhandy codes like this one:

                    In this system you have to give both the correct username and the correct password.
                    In the next level you will learn the `{and}` command that will make this code a ot shorter and more understandable!
                    Check it out!
                example_code: |
                    ## Example Hedy code
                    ```
                    username {is} {ask} 'What is your username?'
                    password {is} {ask} 'What is your password?'
                    {if} username {is} 'Hedy'
                        {if} password {is} 'secret'
                            {print} 'Welcome Hedy!'
                        {else}
                            {print} 'Access denied'
                    {else}
                        {print} 'Access denied!'
                    ```
                start_code: "{print} 'Lets go to the next level!'"
            13:
                story_text: |
                    ## What's next?
                    With the program below you can calulate {if} you've passed a subject at school (so, a grade of six or higher).
                    You can see this code is extremely inefficient, du to the very long code in line 5.
                    All the different grades from 1 to 5 had to be programmed seperately. Lucky for you, in the next level you'll learn how to do this without this extremely long code!
                example_code: |
                    ## Example Hedy Code
                    ```
                    first_grade = {ask} 'What score did you get on your first test?'
                    second_grade = {ask} 'What score did you get on your second test?'
                    added {is} first_grade + second_grade
                    mean_grade {is} added / 2
                    {if} mean_grade = 1 {or} mean_grade = 2 {or} mean_grade = 3 {or} mean_grade = 4 {or} mean_grade = 5
                        {print} 'Oh no! You have failed the subject...'
                    {else}
                        {print} 'Great! You have passed the subject!'
                    ```
                start_code: "{print} 'Lets go to the next level!'"
            14:
                story_text: |
                    ## What's next?
                    In this game below a code has been made to make sure the player can play on as long as he/she wants...
                    But the code is ineffective and way too long. Also, what {if} the player wants to play 101 games instead of 100?
                    You can't play to infinity?
                    In the next level you will learn a command that makes all of this a lot easier!
                example_code: |
                    ## Example Hedy Code
                    ```
                    game {is} 'on'
                    {for} i {in} {range} 1 {to} 100
                        {if} game {is} 'on'
                            answer = {ask} 'Do you want to continue?'
                            {if} answer {is} 'no'
                                game {is} 'over'
                            {if} answer {is} 'yes'
                                {print} 'Ok we will continue'
                    ```
                start_code: "{print} 'Lets go to the next level!'"
            15:
                story_text: |
                    ## What's next?
                    In the next level we will grow a bit more towards real Python code. thon code. You will also learn how to match two lists together.
                    This way you can program a code in which the correct animal is matched to the right sound.
                    Because the two codes below... Are obviously nonsense!
                example_code: |
                    ```
                    animals = 'chicken', 'horse', 'cow'
                    sounds = 'cluck', 'neigh', 'moo'
                    {for} animal {in} animals
                        {print} 'A ' animal ' says ' sounds {at} {random}
                    ```
                    You could also try to make it work this way, but....
                    ```
                    animals = 'chicken', 'horse', 'cow'
                    sounds = 'cluck', 'neigh', 'moo'
                    {for} animal {in} animals
                        {for} sound {in} sounds
                            {print} 'A ' animal ' says ' sound
                    ```
                start_code: "{print} 'Lets go to the next level!'"
            16:
                story_text: |
                    ## What's next?
                    In the next level it's time for a new command. You might have noticed in the previous levels that `{if}` and `{else}` sometimes aren't enough.
                    For example in this code:
                example_code: |
                    ## Example Hedy code
                    ```
                    {print} 'What is for dinner tonight?'
                    options = ['pizza', 'broccoli', 'green beans']
                    chosen = options {at} {random}
                    {if} chosen = 'pizza'
                        {print} 'Yummy! Pizza!'
                    {else}
                        {print} 'Yikes...'
                    ```
                story_text_2: In this code it would be great to have 2x an `{else}` so you could have one option for the broccoli and one for the green beans. The next level comes with the new command `{elif}` that makes this possible! So check out the next level now!
                start_code: "{print} 'Lets go to the next level!'"
            17:
                story_text: |
                    ## What's next?
                    In the next level you will learn a real Python way to use `{print}`.
                start_code: "{print} 'Lets go to the next level!'"
            18:
                story_text: |
                    ## What's next?
                    Congratulations! You have reached the last level of Hedy! But no worries, we are working very hard to create more levels and new adventures. So please come back later to check out the newest levels!
                start_code: "{print} ('Great job!!!')"<|MERGE_RESOLUTION|>--- conflicted
+++ resolved
@@ -2786,7 +2786,6 @@
                         print 'Go to the trainstation at 10.00'
                      ```
                 start_code: "## place your code here"
-<<<<<<< HEAD
     blackjack:
         name: "Blackjack"
         description: "Try to get as close to 21 as you can"
@@ -2801,24 +2800,11 @@
                     If you want, you can get another card, and its points will be added to your total. The dealer can also choose to take another card.
                     But be carefull not to get more than 21 points, because if you do, you lose!
                     The player who gets closest to 21, without going over it, wins!
-=======
-    tic:
-        name: "Tic Tac Toe"
-        description: "Play a game of Tic Tac Toe!"
-        image: "story.png"
-        default_save_name: "Tic"
-        levels:
-            13:
-                story_text: |
-                    ## Tic Tac Toe
-                    In this adventure you can program a game of Tic Tac Toe. You can play with two people. Taking turns, you pick a number of the spot (1 - 9) you want to put your sign (x or o) on.
-                    The first player that gets 3 in a row (horizontally, vertically or diagonally) wins!
->>>>>>> c67ec65e
+                    
                     Have fun!
                 example_code: |
                     ## Example Hedy code
                     ```
-<<<<<<< HEAD
                     print 'BLACKJACK'
                     cards = [2, 3, 4, 5, 6, 7, 8, 9, 10, 'Jack', 'Queen','King', 'Ace']
                     points = 0
@@ -2903,7 +2889,20 @@
                         print 'You win!'
                     ```
                 start_code: "# place your code here"
-=======
+    tic:
+        name: "Tic Tac Toe"
+        description: "Play a game of Tic Tac Toe!"
+        image: "story.png"
+        default_save_name: "Tic"
+        levels:
+            13:
+                story_text: |
+                    ## Tic Tac Toe
+                    In this adventure you can program a game of Tic Tac Toe. You can play with two people. Taking turns, you pick a number of the spot (1 - 9) you want to put your sign (x or o) on.
+                    The first player that gets 3 in a row (horizontally, vertically or diagonally) wins!
+                example_code: |
+                    ## Example Hedy code
+                    ```
                     sign = 'x'
                     open_spots = 1, 2, 3, 4, 5, 6, 7, 8, 9
                     game = 'on'
@@ -3181,7 +3180,6 @@
                     ```
 
                 start_code: "## place your code here"
->>>>>>> c67ec65e
     next:
         name: "What's next?"
         description: "What's Next?"
