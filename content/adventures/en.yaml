adventures:
    story:
        name: Story
        default_save_name: Story
        description: Make a short story
        levels:
            1:
                story_text: |
                    In level 1 you can make a story with a different main character that you enter yourself.

                    In the first line, use `{ask}` and ask who the main character of the story will be.

                    After that first line, start with `{print}` if the sentence needs to be printed.
                    You use `{echo}` if you want your main character to be at the end of the sentence.
                example_code: |
                    ```
                    {ask} The main character of this story is
                    {print} The main character is now going to walk in the forest
                    {echo} They're a bit scared,
                    {print} They hear crazy noises everywhere
                    {print} They're afraid this is a haunted forest
                    ```
                story_text_2: |
                    ### Exercise
                    Now create your own story of at least 6 lines of code.
                    This story cannot be the same as the example code.
                    Use at least one `{ask}` and one `{echo}` command.
                    You can make it about any topic you like.
                    If you can't think of a topic, use one of our choices: going to the movies, a sports match or a day at the zoo.
                answer_code: |
                    ```
                    {print} Hello kids! Today we're going to the zoo!
                    {ask} Which animal are we going to see first?
                    {echo} Let's head to the
                    {print} Since it is very hot, let's go get some ice cream!
                    {ask} Which flavor do you want?
                    {echo} Good choice! I will also pick the flavor
                    ```

            2:
                story_text: |
                    In level 2 you can make your story more fun. Your main character's name can now be anywhere in the sentence.

                    You do have to program a little bit extra for that. You must now name your main character first.

                    You can then put that name anywhere in a sentence.
                example_code: |-
                    ```
                    name {is} {ask} What is the name of the main character?
                    {print} name is now going to run in the woods
                    {print} name is a bit scared
                    {print} Suddenly she hears a crazy noise...
                    {sleep}
                    {print} name is afraid this is a haunted forest
                    ```
                story_text_2: |
                    ### Exercise
                    Now it's time to add variables to your own story that you've made in the previous level.
                    Go to 'My programs', look for your level 1 story adventure and copy the code. Paste the code in your input screen in this level.

                    This code won't work in this level, because you have not used variables yet.
                    Change the `{ask}` commands and `{echo}` commands in your code to the correct form that you've learned in this level.

                    **Extra** Add a `{sleep}` command to your code to build up tension in your story.
                answer_code: |
                    ```
                    {print} Hello kids! Today we're going to the zoo!  
                    {sleep} 3  
                    animal {is} {ask} Which animal are we going to see first?  
                    {sleep} 1  
                    {print} Let's head to the animal  
                    {sleep}  
                    {print} Since it is very hot, let's go get some ice cream!  
                    {sleep}  
                    flavor {is} {ask} Which flavor do you want?  
                    {sleep} 2  
                    {print} Good choice! I will also pick flavor  

                    ```
            3:
                story_text: |
                    In level 3 you can make your story more fun. You can use randomness for any monster, animal or other obstacle, like this:
                example_code: |
                    ```
                    animals {is} 🦔, 🐿, 🦉, 🦇
                    {print} They now hear the sound of an animals {at} {random}
                    ```
                story_text_2: |
                    The command `{add}` can also come in handy in your story.
                example_code_2: |
                    ```
                    {print} They hear a sound
                    animals {is} 🐿, 🦔, 🦇, 🦉
                    animal {is} {ask} What do you think it is?
                    {add} animal {to_list} animals
                    {print} it was an animals {at} {random}
                    ```
                story_text_3: |
                    This is an example of the `{remove}` command in your story

                    ### Exercise
                    Copy your story from the previous levels into this level.
                    In this level you've learned 3 new commands `{at} {random}` , `{add} {to_list}` and `{remove} {from}`.
                    Add new lines of code to your story, so that all of the new commands are featured at least once in your story.
                example_code_3: |
                    ```
                    {print} His backpack got way too heavy.
                    {print} Inside were a bottle of water, a flashlight and a brick.
                    bag {is} water, flashlight, brick
                    dump {is} {ask} Which item should he dump?
                    {remove} dump {from} bag
                    ```
                answer_code: |
                    ```
                    animals {is} lion, zebra, flamingo
                    {print} Hello kids! Today we're going to the zoo!
                    favorite_animal {is} {ask} Which animal do you wanna go to today?
                    {add} favorite_animal {to} animals
                    {sleep} 2
                    {print} Let's head to the animals {at} {random}
                    {sleep}
                    least_favorite_animal {is} {ask} Which animal do you not want to see?
                    {remove} least_favorite_animal {from} animals
                    {print} Let's go to the animals {at} {random} now!
                    ```
            4:
                story_text: |
                    ### Exercise
                    Copy the example code and finish it by adding quotation marks on the blanks in lines 1 and 2.
                    The blanks in line 3 and 4 should not be replaced by quotation marks, but a `{sleep}` and a `{clear}` command. Can you make it work?

                    ### Exercise 2
                    Go back to the previous level and copy your story code. Make the code work in this level by adding quotation marks in the right spots.
                    Mind: The variables in your own story should be outside of the quotation marks. Just like the second line of the example code. In that line the variable name is placed outside of the quotation marks.
                example_code: |
                    ```
                    name {is} {ask} _ What is your name? _
                    {print} _ The main character is called _ name
                    _
                    _
                    {print} name _ is now going to walk in the woods _
                    {print} name _ is a bit scared _
                    animals {is} 🦔, 🐿, 🦉, 🦇
                    {print} _ He hears the sound of a _ animals {at} {random}
                    {print} name _ is afraid this is a haunted forest _
                    ```
                answer_code: |
                    ```
                    name {is} {ask} 'print What is your name?'
                    {print} 'The main character is called ' name
                    {sleep}
                    {clear}
                    {print} name ' is now going to walk in the woods '
                    {print} name ' is a bit scared '
                    animals {is} 🦔, 🐿, 🦉, 🦇
                    {print} 'He hears the sound of a ' animals {at} {random}
                    {print} name ' is afraid this is a haunted forest '
                    ```
                answer_note: |
                    {sleep} should go before {clear} otherwise the screen will be empty right away.
                answer_note_2: |
                    Own answer
            5:
                story_text: |
                    In this level you can program different endings, which will make your story even more fun.
                    In the example code you can see how to make 2 different endings.

                    ### Exercise 1
                    Write a new short story of at least 6 lines of code about a topic of your choosing.
                    No inspiration? Choose one of these topics: a superhero, a boring school day, stranded on a desert island.

                    Now give the player a change to choose a happy or a bad end, just like in the example code.
                    Program both the endings.

                    ### Exercise 2
                    Copy the story you've created in your own story adventure in the previous levels.
                    Find a way to add at least 2 `{if}` and `{else}` commands to your story.
                    This can be with a happy or bad ending, but you can also try to find other ways to incorporate the commands.
                example_code: |
                    ```
                    name {is} {ask} 'Who is walking in the forest?'
                    {print} name ' walks through the forest'
                    {print} name ' encounters a monster'
                    end {is} {ask} 'Would you like a good or a bad ending?'
                    {if} end {is} good {print} name ' takes the sword and the monster quickly runs away'
                    {else} {print} 'The monster eats ' name
                    ```
                answer_code: |
                    ```
                    name {is} {ask} 'Who is the hero?'
                    {print} 'Oh no the plane is crashing, who is gonna save us?'
                    {print} "Look who is flying through the air, it's " name
                    end {is} {ask} 'Will you save the plane or destroy it?'
                    if end {is} save {print} name "landed the plane, he saved us!"
                    else {print} "Oh no! " name " is destroying the plane, help!"
                    ```
                answer_note_2: |
                    Own answer

            7:
                story_text: |
                    In a story, someone says words several times. For example, when someone calls for help or sings a song.
                    You can put such repetitions in your story, in this level with `{repeat}`.

                    ### Exercise
                    Add repetition to your own story. Go back to your saved programs, choose your story program from a previous level and
                    find a line containing `{print}` and repeat it!
                example_code: |
                    ```
                    {print} 'The prince kept calling for help'
                    {repeat} 5 {times} {print} 'Help!'
                    {print} 'Why is nobody helping me?'
                    ```
                answer_code: |
                    ```
                    {print} 'All the kids wanted to go to the zoo and kept shouting that!'  
                    {repeat} 3 {times} {print} "Let's go to the zoo!"                  
                    ```
            8:
                story_text: |
                    In this level you can use multiple lines in your `{if}` commands, this way you can upgrade your happy or sad ending!

                    ### Exercise 1
                    The example code shows two different endings; one where the characters jump in a time machine and one where they do not.
                    Complete the blanks with at least one sentence per ending.
                    **Extra** Make the story longer. What happens in the story? You can also add a second `{ask}` with different options.

                    ### Exercise 2
                    Go back to your saved programs, choose your story program from level 5. Now write a good and a bad ending of at least three lines long each!
                example_code: |
                    ```
                    {print} 'OH NO! The T-rex is closing in!'
                    end = {ask} 'Do you want a happy or a sad ending?'
                    {if} end {is} happy
                        {print} 'Just in time Richard jumps back into the time machine!'
                        {print} _
                    {else}
                        {print} 'Oh no! Richard is too slow...'
                        {print} _
                    ```
                answer_code: |
                    ```
                    {print} 'OH NO! The T-rex is closing in!'  
                    end = {ask} 'Do you want a happy or a sad ending?'  
                    {if} end {is} happy  
                        {print} 'Just in time Richard jumps back into the time machine!'  
                        {print} 'He teleports to his home and is safe now!'  
                    {else}  
                        {print} 'Oh no! Richard is too slow...'  
                        {print} 'The T-rex eats him!'  
                
                    ```
                answer_code_2: |
                    ```
                        dinosaur {is} {ask} 'Is a T-rex or a velociraptor chasing Richard?'
                        {if} dinosaur {is} T-rex
                            {print} 'OH NO! The T-rex is closing in!'
                        {else}
                            {print} 'OH NO! The velociraptor is closing in!'
                        end {is} {ask} 'Do you want a happy or a sad ending?'
                        {if} end {is} happy
                            {print} 'Just in time Richard jumps back into the time machine!'
                            {print} 'He teleports to his home and is safe now!'
                        {else}
                            {print} 'Oh no! Richard is too slow...'
                            {print} 'The T-rex eats him!'
                    ```
                answer_note_2: |
                    Extra
                answer_note_3: |
                    Own answer

            9:
                story_text: "In this level you can use `{if}` and `{repeat}` commands inside other `{if}` and `{repeat}` commands.\nThis gives you many options and really helps you to make your story interactive.\n\n### Exercise 1\nFinish the code so the `{if}` works correctly.\n\n### Exercise 2\nAdd an `{if}` and `{else}` for the part of the story where Robin goes home too.\n\n### Exercise 3\nGo back to your level 8 story and use at least two `{if}`s inside another `{if}`.\n"
                example_code: |
                    ```
                    {print} 'Robin is walking downtown'
                    location = {ask} 'Is Robin going into a shop, or does she go home?'
                    {if} location {is} shop
                        {print} 'She enters the shop.'
                        {print} 'Robin sees an interesting looking book'
                        book = {ask} 'Does Robin buy the book?'
                        {if} book {is} yes
                        _ {print} 'Robin buys the book and goes home'
                        _ {else}
                        _ {print} 'Robin leaves the shop and goes home'
                    {else}
                        {print} 'Robin goes home'
                    ```
                answer_code: |
                    ```
                    {print} 'Robin is walking downtown'  
                    location = {ask} 'Is Robin going into a shop, or does she go home?'  
                    {if} location {is} shop  
                        {print} 'She enters the shop.'  
                        {print} 'Robin sees an interesting looking book'  
                        book = {ask} 'Does Robin buy the book?'  
                        {if} book {is} yes  
                            {print} 'Robin buys the book and goes home'  
                        {else}  
                            {print} 'Robin leaves the shop and goes home'  
                    {else}  
                        {print} 'Robin goes home'  
                
                    ```
                answer_code_2: |
                    ```
                    {print} 'Robin is walking downtown'
                    location = {ask} 'Is Robin going into a shop, or does she go home?'
                    {if} location {is} shop
                        {print} 'She enters the shop.'
                        {print} 'Robin sees an interesting looking book'
                        book = {ask} 'Does Robin buy the book?'
                        {if} book {is} yes
                            {print} 'Robin buys the book.'
                        {else}
                            {print} 'Robin leaves the shop.'
                    transportation = {ask} 'Does Robin take the bicycle to get home or public transport?'
                    {if} transportation = bicycle
                        {print} 'Robin goes home using her bicycle.'
                    {else}
                        {print} 'Robin goes home with public transport.'

                    ```
                answer_note_3: |
                    Own answer
            10:
                story_text: |
                    In this level you can use the `{for}` command in your story. In this way you could easily program the children's book 'Brown bear, Brown bear, what do you see'.

                    ### Exercise

                    Look at <a href="https://www.yonkerspublicschools.org/cms/lib/NY01814060/Centricity/Domain/1621/Brown%20Bear%20Book.pdf"> the story</a> if you do not know it, and make sure it is printed as in the book.
<<<<<<< HEAD
                example_code: "```\nanimals = _ , _ , _ \n{print} 'Brown bear, Brown bear'\n{print} 'What do you see?'\n```\n"
                answer_code: |
                    ```
                    animals = Red bird, Yellow duck, Blue horse, Green frog, Purple cat, White dog, Black sheep, Goldfish, Teacher
                    {print} 'What do you see?'
                    {for} animal {in} animals
                        {print} 'I see a ' animal ' looking at me.'
                        {repeat} 2 {times}
                            {print} animal ','
                        {print} 'What do u see?'
                        {sleep}
                    {repeat} 2 {times}
                        {print} 'Children, '
                    {print} 'What do you see?'
                    {print} 'We see '
                    {for} animal {in} animals
                        {print} 'a ' animal ','
                    {print} 'looking at us'
                    {print} "That's what we see"              
                    ```
=======
                example_code: "```\nanimals = _ , _ , _\n{print} 'Brown bear, Brown bear'\n{print} 'What do you see?'\n```\n"
>>>>>>> f13466f8
            13:
                story_text: |
                    By using the `{and}` and `{or}` commands, you can make your stories more versatile. You can ask two questions and respond to the combination of answers.

                    ### Exercise 1
                    Look at the example code and finish it. Then add at least 2 more `{if}` codes with `{and}` or `{or}`.

                    ### Exercise 2
                    Find a story from a previous level, and add one `{and}` or `{or}`.
                example_code: |
                    ```
                    {print} 'Our hero is walking through the forest'
                    {print} 'The path splits two ways'
                    path = {ask} 'Which path should she choose?'
                    weapon = {ask} 'What weapon does she draw?'
                    {if} path {is} 'left' {and} weapon {is} 'sword'
                        _
                    ```
                answer_code: |
                    ```
                    {print} 'Our hero is walking through the forest'
                    {print} 'The path splits two ways'
                    path = {ask} 'Which path should she choose?'
                    weapon = {ask} 'What weapon does she draw?'

                    {if} path {is} 'left' {and} weapon {is} 'sword'
                        {print} "Suddenly a troll appears infront of him! He slays it with his mighty sword."

                    {if} path {is} 'right' {and} weapon {is} 'bow'
                        path = {ask} 'After a while the hero sees a cave, will she enter or keep walking?'
                        {if} path {is} 'keep walking' {or} path {is} 'walking'
                            {print} "The hero gets lost in the forest..."
                        {else}
                            {print} "The hero finds a treasure chest!"
                
                    ```
                answer_note_2: |
                    Own answer
            15:
                story_text: |
                    Using the `{while}` loop can make your stories more interesting. For example, you can use `{while} game == 'on'` so you can play until the game is over.
                    Or you can use `{while} sword == 'lost'` so the player can't continue the game until they have found something.

                    ### Exercise
                    The example code shows you how to use the `{while}` loop in a story. Now **think of your own scenario** in which the player has to find something before they can continue.
                example_code: |
                    ```
                    keys = 'lost'
                    {print} 'You are standing in your garden and you have lost your keys.'
                    {print} 'Where do you want to look for them?'
                    {print} 'You can choose: tree, flowerbed, rock, postbox'
                    {while} keys == 'lost'
                        location = {ask} 'Where do you want to look?'
                        {if} location == 'flowerbed'
                            {print} 'Here they are!'
                            keys = 'found'
                        {else}
                            {print} 'Nope they are not at the ' location
                    {print} 'Now you can enter the house!'
                    ```
            18:
                story_text: |
                    We are going to print another story, but now we have to use brackets with `{print}`.

                    ### Exercise 1
                    Create a story of at least 5 sentences. You don't have to use 'name' just yet.
                example_code: |
                    ```
                    {print}('Welcome to this story!')
                    ```
                story_text_2: |
                    ### Exercise 2
                    We have already prepared an `{input}` for you. First, use the `name` variable in your story.
                    Then add a second `{ask}` and use that variable as well.
                    Tip: Remember the commas in a `{print}` between text and variables!
                example_code_2: |
                    ```
                    name = {input}("What's your name?")
                    {print}('Welcome to this story!')
                    ```
    add_remove_command:
        name: '{add} {to_list} & {remove} {from}'
        default_save_name: add_remove_command
        description: introducing {add} {to_list} and {remove} {from}
        levels:
            3:
                story_text: |
                    ## {add} {to_list}
                    You can add items to the list with the `{add} {to_list}` command. To add an item to a list you can simply type: `{add} penguin {to_list} animals` or you can use the `{ask}` command like in the example code.
                example_code: |
                    ```
                    animals {is} dog, cat, kangaroo
                    like {is} {ask} What is your favorite animal?
                    {add} like {to_list} animals
                    {print} I choose animals {at} {random}
                    ```
                story_text_2: |
                    ## {remove} {from}
                    If you can add items to a list, of course you can also take them off. This is done with the `{remove} {from}` command.
                example_code_2: |
                    ```
                    animals {is} dog, cat, kangaroo
                    dislike {is} {ask} What animal do you not like?
                    {remove} dislike {from} animals
                    {print} I choose animals {at} {random}
                    ```
                story_text_3: |
                    ### Exercise
                    Try out the new commands in this virtual restaurant. Add the flavor the player is hoping for to the list and remove the flavors they are allergic to.
                example_code_3: |
                    ```
                    {print} Mystery milkshake
                    flavors {is} strawberry, chocolate, vanilla
                    hope {is} {ask} What flavor are you hoping for?
                    _
                    allergies {is} {ask} Are you allergic to any flavors?
                    _
                    {print} You get a flavors {at} {random} milkshake
                    ```
                answer_code: |
                    ```
                    {print} Mystery milkshake  
                    flavors {is} strawberry, chocolate, vanilla  
                    hope {is} {ask} What flavor are you hoping for?  
                    add hope to flavors  
                    allergies {is} {ask} Are you allergic to any flavors?  
                    remove allergies from flavors  
                    {print} You get a flavors at random milkshake  
                
                    ```
    and_or_command:
        name: '{and} & {or}'
        default_save_name: and or
        description: introducing {and} & {or}
        levels:
            13:
                story_text: |-
                    We are now going to learn `{and}` and `{or}`! If you want to check two statements, you don't have to use two `{if}`s but can use `{and}` and `{or}`.

                    If you use `{and}`, both statements, left and right of the `{and}` need to be true. We can also use `{or}`. Then only one statement needs to be correct.
                example_code: |
                    ```
                    name = {ask} 'what is your name?'
                    age = {ask} 'what is your age?'
                    {if} name {is} 'Hedy' {and} age {is} 2
                        {print} 'You are the real Hedy!'
                    ```
    ask_command:
        name: '{ask}'
        default_save_name: ask_command
        description: Introduction {ask} command
        levels:
            1:
                story_text: |
                    ## The `{ask}` command
                    Now that you can use the `{print}` command, you are ready to learn the next command: `{ask}`. With the `{ask}` command, you can ask a question. Check it out:
                example_code: |
                    ```
                    {print} Hello!
                    {ask} What is your name?
                    ```
                story_text_2: |
                    ## The `{echo}` command
                    If you want the computer to repeat the answer back to you, you can use the `{echo}` command. The answer will be echoed back at the end of the sentence, so in this example after hello.
                example_code_2: |
                    ```
                    {print} Hello!
                    {ask} What is your name?
                    {echo} hello
                    ```
                story_text_3: |
                    ### Exercise
                    Try out the `{ask}` and `{echo}` commands. Firstly, fill in the blanks to make this program work.
                    Then ask 2 more questions using the `{ask}` command, after each `{ask}` use an `{echo}` to print the answer on the screen.
                example_code_3: |
                    ```
                    _ How are you doing?
                    _
                    ```
                answer_code: |
                    ```
                    {print} How are you doing?
                    {ask} What is your name?
                    {echo} Hello
                    {print} My name is Hedy
                    {ask} Where are you from?
                    {echo} I am from the internet, Unfortunately I have never been to
                    {ask} What language do you speak?
                    {echo} I love
                    ```
            2:
                story_text: |
                    ## The `{ask}` command
                    Now that we can use **variables** in our codes, we no longer need the `{echo}` command.
                    We can use variables to store the answers to our questions and this way we can use the answer to multiple questions in our codes.
                    Check it out:

                    This way your code is becoming interactive!
                example_code: |
                    ```
                    name {is} {ask} What is your name?
                    {print} Hello name
                    age {is} {ask} How old are you?
                    {print} name is age years old.
                    ```
                story_text_2: |
                    ### Exercise
                    In the previous adventure you have practised with setting variables with the `{is}` command.
                    You have created at least 3 variables and used them with a `{print}` command.
                    Now, instead of setting the variables we want you to make the variables interactive, like we did in our example.

                    Copy your code from the previous adventure and make the variables interactive by using `{ask}` commands.
                example_code_2: |
                    ```
                    favorite_animal {is} {ask} What is your favorite animal?
                    {print} I like favorite_animal
                    ```
                answer_code: |
                    ```
                    favorite_animal {is} {ask} What is your favorite animal?  
                    {print} Nice! favorite_animal is so cool!  
                    favorite_food {is} {ask} What is your favorite food?  
                    {print} My favorite food is favorite_food too!  
                    favorite_drink {is} {ask} What is your favorite drink?  
                    {print} I love to drink favorite_drink as well!  
                    location {is} {ask} Where do you live?  
                    {print} It sounds fun to live in location!         
                    ```
            18:
                story_text: The final change we will need to make to get Python code is changing `{ask}` into `{input}`.
                example_code: |
                    ```
                    {print}('My name is Hedy!')
                    name = {input}('What is your name?')
                    {print}('So your name is ', name)
                    ```
    blackjack:
        name: Blackjack
        default_save_name: Blackjack
        description: Try to get as close to 21 as you can
        levels:
            17:
                story_text: |
                    Blackjack is a simple game of cards in which you have to get as close to 21 points as possible. You get two cards. Each card is worth their numeral value, and the face cards (Jack, Queen and King) are worth 10 points.
                    The Ace is worth either 1 or 11 points (you can choose). The dealer, your opponent, also gets two cards.
                    If you want, you can get another card, and its points will be added to your total. The dealer can also choose to take another card.
                    But be careful not to get more than 21 points, because if you do, you lose!
                    The player who gets closest to 21, without going over it, wins!

                    ### Exercise
                    In this adventure we code the first part of our Blackjack game. We'll create a function to calculate how many points a card is worth.

                    ***Set the variables***
                    Start by making a list of all the cards, from 2 to Ace. Next make a list of the face cards, so Jack, Queen and King. Then pick a random card from the list of cards to be card_1.

                    ***Create a function to calculate the points***
                    Create a function that calculates how many points a card is worth.
                    All the face cards are worth 10 points, the Ace is worth 11 and all the other cards are worth their numeral.
                    Return the variable `points` at the end of the function.

                    ***Test the function***
                    Test if your function is working properly. Finish the first `{print}` command by filling in which card you've drawn. Then finish the second line by calling the function with card_1.
                    Run the code a couple of times. Are you happy with the results? Great! Then you can remove the testing part and move on to the next adventure!
                example_code: |
                    ```
                    {print} 'BLACKJACK'

                    # Set these variables
                    cards = _
                    face_cards = _
                    card_1 =

                    # Create a function to calculate the points
                    {define} calculate_points {with} card:
                        {if} card {in} face_cards:
                            points = _
                        {elif} _
                            _
                        {else}:
                            _
                        _ points

                    # Test your function
                    {print} 'Your card is a ' _
                    {print} 'That is worth ' _ ' points'.
                    ```
    blackjack_2:
        name: Blackjack 2
        default_save_name: Blackjack_2
        description: Blackjack part 2
        levels:
            17:
                story_text: |
                    ### Exercise
                    In this adventure we code the second part of our Blackjack game.

                    ***Paste your code from the previous adventure***
                    In the previous adventure you've started a list of variables and created a function to calculate how many points a card is worth. Copy your code and paste it here. Mind that you don't need the testing part, so if you haven't removed that yet, please do so now.

                    ***Add more variables***
                    You have already set the lists `cards` and `face_cards` and the variable `card_1`. Underneath those variables create 3 more variables: `card_2`, `dealer_card_1` and `dealer_card_2`. These variables are all set to a random card from the list of cards.

                    ***Add up points***
                    To calculate how many points you have scored we call the function with card 1 and we do it again for card 2. Then we add both these scores together to get your total.
                    Do the same thing for the dealers points, but be sure to use the dealer's cards and not your own!

                    ***2 Aces***
                    You're doing great! Almost all scores can be calculated now. There is only one exception: 2 Aces. If you get 2 Aces, your total is 12 points and not 22 (because 22 points would be losing!). This of course also goes for the dealer.

                    ***Show the score***
                    Lastly, you want to tell the program to tell you which cards you have drawn and how many points that is. Then show which cards the dealer has and how many points they have.

                    ***Continue in the next adventure***
                    Great! You have finished this part of the game! Copy your code and go to the next adventure to learn how to ask for an extra card and to declare a winner.
                example_code: |
                    ```
                    # Paste your code from the previous adventure here

                    # Add these variables to the list of variables
                    card_2 = _
                    dealer_card_1 = _
                    dealer_card_2 = _

                    # Add up your points
                    your_points_1 = {call} _ {with} card_1
                    your_points_2 = _
                    your_total = _

                    # Add up the dealers points
                    dealer_points_1 = _
                    _
                    _

                    # 2 Aces
                    {if} card_1 == 'Ace' {and} _
                        your_total = 12
                    {if} dealer_card_1 _
                        dealer_total = _

                    # Show the score
                    {print} 'You have drawn a ' _ ' and a ' _ '. That is ' _ ' points'
                    {print} 'The dealer has drawn a ' _ ' and a ' _ '. That is ' _ ' points'
                    ```
    blackjack_3:
        name: Blackjack 3
        default_save_name: Blackjack_3
        description: Blackjack part 3
        levels:
            17:
                story_text: |
                    In the previous adventures you have learned how to draw 2 random cards for yourself and for the dealer and to calculate how many points you both got.
                    In this adventure we add the option to ask for an extra card for both you and the dealer.

                    ### Exercise
                    ***Paste your code from the previous adventure*** Firstly, copy your code from the previous adventure and paste it here.

                    ***Extra card for you*** If you want, you can get an extra card to get your total as close to 21 as possible. First ask the player if they want an extra card.
                    If they do, pick a random card and print what they have drawn. If the card is not an Ace, you can call the function and add the points to your total.
                    In case the card is an Ace, you can't use the function, because the Ace can be either 1 point or 11 points, depending on how many points you already have earned.
                    If your total is less than 11, you want the ace to be 11 points (because this is closest to 21). So you add 11 points to your total.
                    If the total is more than or equal to 11, you want the ace to be 1 point (because you don't want more than 21 points). So you add 1 point to your total.
                    Lastly, print your new total of points.

                    ***Extra card for the dealer*** The dealer can also get an extra card. The dealer doesn't need to be asked, because they always get an extra card if their total is less than 17.
                    Copy the 'Extra card for you code' and paste it in the dealers section. Then change it to fit the dealer picking an extra card and getting points added to their total.
                example_code: |
                    ```
                    # Paste your code from the previous adventure here

                    # Extra card for you
                    hit = {ask} _
                    {if} hit == 'yes':
                        card_3 = _
                        {print} _
                        {if} card_3 _ 'Ace':
                            your_points_3 = _
                            your_total = _
                        {else}:
                            {if} your_total _
                                _
                            {else}:
                                _
                        {print} _

                    # Extra card for the dealer
                    {if} dealer_total < 17:
                        _
                    ```
    blackjack_4:
        name: Blackjack 4
        default_save_name: Blackjack_4
        description: Blackjack part 4
        levels:
            17:
                story_text: |
                    In the last 3 adventures you have almost created a working blackjack game! The only thing left to do is to decide a winner!

                    ### Exercise
                    ***Paste your code from the previous adventure*** Start by pasting the code that you've made so far into your programming field.

                    ***Decide a winner***
                    Firstly, if you and the dealer have an equal amount of points, it's a draw.
                    Secondly, if the dealer has more than 21 points and you don't, you are the winner.
                    Thirdly, if both you and the dealer have less than 22 points, we have to see who came closest to 21. We do that by comparing who has the highest score. Is your total higher than the dealer's total, then you are the winner. If not, the dealer wins.
                    Lastly, in all other scenarios (e.g. you have more than 21 points and the dealer doesn't, or you both have more than 21 points) you are the loser.

                    ***Enjoy the game!***
                    Does your game work properly? Amazing! You have done a great job! Enjoy your game!
                    If it doesn't work right away, no worries, you might have made a mistake. Just keep calm and debug your code using the ladybug button.
                example_code: |
                    ```
                    # Paste your code from the previous adventure here

                    # Decide a winner
                    {if} _
                        {print} 'Its a draw! Play again!'
                    {elif} _
                        {print} 'You win!'
                    {elif} _ :
                        {if} _:
                            {print} _
                        {else}:
                            {print} _
                    {else}:
                        _
                    ```
    calculator:
        name: Calculator
        default_save_name: Calculator
        description: Create a calculator
        levels:
            6:
                story_text: |
                    Now that you can do maths, you can make a calculator yourself!
                example_code: |
                    ```
                    number_1 = {ask} 'Fill in the first number:'
                    number_2 = {ask} 'Fill in the second number:'
                    correct_answer = number_1 * number_2
                    {print} number_1 ' times ' number_2 ' is ' correct_answer
                    ```
                story_text_2: |
                    ### Exercise
                    The calculator above will calculate the answer for you, but you can also make a program to test your own maths skills, like this:
                    Fill in the blanks to make it complete!
                example_code_2: |
                    ```
                    correct_answer = 11 * 27
                    answer = {ask} 'How much is 11 times 27?'
                    {if} answer {is} _ {print} 'good job!'
                    {else} {print} 'Wrong! It was ' _
                    ```
                story_text_3: |
                    **Extra** You can also let the computer do random products on its own using `{random}`.
                example_code_3: |-
                    ```
                    numbers = 1, 2, 3, 4, 5, 6, 7, 8, 9, 10
                    number_1 = _
                    number_2 = _
                    correct_answer = number_1 * number_2
                    given_answer = {ask} 'What is ' number_1 ' times ' number_2 '?'
                    {if} _
                    {else} _
                    ```
                answer_code: |
                    ```
                    correct_answer = 11 * 27
                    answer = {ask} 'How much is 11 times 27?'
                    {if} answer {is} correct_answer 
                    {print} 'good job!'
                    {else} 
                    {print} 'Wrong! It was ' correct_answer
                    ```
                answer_code_2: |
                    ```
                    numbers = 1, 2, 3, 4, 5, 6, 7, 8, 9, 10  
                    number_1 = numbers {at} {random}  
                    number_2 = numbers {at} {random}  
                    correct_answer = number_1 * number_2  
                    given_answer = {ask} 'What is ' number_1 ' times ' number_2 '?'  
                    {if} given_answer {is} correct_answer {print} 'Good job!'  
                    {else} {print} 'Wrong! It was ' correct_answer  

                    ```
            9:
                story_text: |
                    In a previous level, you've created a calculator. In this level, you can expand that code so it asks multiple questions.

                    ### Exercise 1
                    Can you finish line 10 to get the code to work?

                    ### Exercise 2
                    Give the player feedback when they enter an answer, like `{print} 'Correct!'` or `{print} 'Wrong! The correct answer is ' correct_answer`.
                example_code: |
                    ```
                    score = 0
                    {repeat} 10 {times}
                        numbers = 1, 2, 3, 4, 5, 6, 7, 8, 9, 10
                        number_1 = numbers {at} {random}
                        number_2 = numbers {at} {random}
                        correct_answer = number_1 * number_2
                        {print} 'What is ' number_1 ' times ' number_2 '?'
                        answer = {ask} 'Type your answer here...'
                        {print} 'Your answer is ' answer
                        {if} _ {is} _
                            score = score + 1
                    {print} 'Great job! Your score is... ' score ' out of 10!'
                    ```
                answer_code: |
                    ```
                    score = 0
                    {repeat} 10 {times}
                        numbers = 1, 2, 3, 4, 5, 6, 7, 8, 9, 10
                        number_1 = numbers {at} {random}
                        number_2 = numbers {at} {random}
                        correct_answer = number_1 * number_2
                        {print} 'What is ' number_1 ' times ' number_2 '?'
                        answer = {ask} 'Type your answer here...'
                        {print} 'Your answer is ' answer
                        {if} answer {is} correct_answer
                            score = score + 1
                    {print} 'Great job! Your score is... ' score ' out of 10!'

                    ```
                answer_code_2: |
                    ```
                    score = 0  
                    {repeat} 10 {times}  
                        numbers = 1, 2, 3, 4, 5, 6, 7, 8, 9, 10  
                        number_1 = numbers {at} {random}  
                        number_2 = numbers {at} {random}  
                        correct_answer = number_1 * number_2  
                        {print} 'What is ' number_1 ' times ' number_2 '?'  
                        answer = {ask} 'Type your answer here...'  
                        {print} 'Your answer is ' answer  
                        {if} answer {is} correct_answer  
                            score = score + 1  
                            {print} 'Correct!'  
                        {else}  
                            {print} 'Wrong!'  
                    {print} 'Great job! Your score is... ' score ' out of 10!' 

                    ```
            10:
                story_text: |
                    This calculator game helps you practise your tables of multiplication!
                    ### Exercise
                    Fill in the blanks. We want this program to ask the player these questions:
                    ```
                    How much is 1 times 1?
                    How much is 1 times 2?
                    How much is 1 times 3?
                    How much is 2 times 1?
                    How much is 2 times 2?
                    How much is 2 times 3?
                    How much is 3 times 1?
                    How much is 3 times 2?
                    How much is 3 times 3?
                    _
                    ```
                example_code: |
                    ```
                    numbers = 1, 2, 3
                    {for} _
                        {for} _
                            answer = {ask} _
                            correct = number_1 * number_2
                            {if} answer {is} correct
                                {print} 'Great job!'
                            {else}
                                {print} 'That is wrong. The right answer is ' correct
                    ```
                answer_code: |
                    ```
                    numbers = 1, 2, 3
                    {for} number_1 {in} numbers
                        {for} number_2 {in} numbers
                            answer = {ask} "How much is " number_1 " times " number_2
                            correct = number_1 * number_2
                            {if} answer {is} correct
                                {print} 'Great job!'
                            {else}
                                {print} 'That is wrong. The right answer is ' correct

                    ```
            11:
                story_text: |
                    With a `{for}` you can simplify tables of multiplication practise program.

                    ### Exercise 1
                    Improve the example code such that it prints a nice multiplication table: <br> "1 times 10 is 10", "2 times 10 is 20", etc.

                    ### Exercise 2
                    Go back to your level 10 multiplication code, and modify it so that it uses a `{for}` and `{range}`.
                example_code: |
                    ```
                    number = 10
                    {for} i {in} {range} 1 {to} 10
                        {print} i * number
                    ```
                answer_code: |
                    ```
                    number = 10
                    {for} i {in} {range} 1 {to} 10
                        {print} i ' times ' number ' is ' i * number

                    ```
                answer_code_2: |
                    ```
                    {for} number_1 {in} {range} 1 {to} 3
                    {for} number_2 {in} {range} 1 {to} 3
                        answer = {ask} "How much is " number_1 " times " number_2
                        correct = number_1 * number_2
                        {if} answer {is} correct
                            {print} 'Great job!'
                        {else}
                            {print} 'That is wrong. The right answer is ' correct
                    ```
            12:
                story_text: |
                    In this level, you can make a calculator that works for decimal numbers.

                    ### Exercise 1
                    Fill out the blanks to complete the calculator. Remember to use a period and not a comma for decimal numbers.

                    ### Exercise 2
                    Create a new mathematics practice program, but now use decimal numbers.
                    Create a list of numbers, choose two to multiple and let the player answer.
                    And of course you have to validate the answer! **Extra** Increase the difficulty by adding lives: A player loses a life for a wrong answer and after three wrong answers the game ends.
                example_code: |
                    ```
                    number1 = {ask} 'What is the first number?'
                    number2 = {ask} 'What is the second number?'
                    answer = _
                    {print} number1 ' plus ' number2 ' is ' _
                    ```
                answer_code: |
                    ```
                    number1 = {ask} 'What is the first number?'  
                    number2 = {ask} 'What is the second number?'  
                    answer = number1 * number2  
                    {print} number1 ' times ' number2 ' is ' answer

                    ```
            
            13:
                story_text: |
                    ### Exercise 1
                    Let's make the practice program a bit harder. The player now has to answers two questions correctly. Fill out the blanks to complete the program.

                    ### Exercise 2
                    Sometimes, calculations have multiple correct answers. For example, 10 can be divided by 5 and by 2. So the question 'What number divides 10?' can be answered by 2 and by 5.
                    Ask for a calculation that has multiple correct answers, ask the player to answer it, and determine if it is correct using `{or}`.
                    Empty the programming field and create your own solution.
                example_code: |
                    ```
                    answer1 = {ask} 'What is 10 times 7?'
                    answer2 = {ask} 'What is 6 times 7?'
                    {if} _ _ _ _ _ _ _
                        {print} _
                    ```
                answer_code: |
                    ```
                    answer1 = {ask} 'What is 10 times 7?'
                    answer2 = {ask} 'What is 6 times 7?'
                    {if} answer1 = 70 {and} answer2 = 42
                        {print} "Correct!"

                    ```
                answer_code_2: |
                    ```
                    answer = {ask} "What number divides 12"
                    {if} answer {is} 1 {or} answer {is} 2 {or} answer {is} 3 {or} answer {is} 4 {or} answer {is} 6 {or} answer {is} 12
                        {print} "Correct!"
                    {else}
                        {print} "Wrong!"

                    ```
            14:
                story_text: |
                    In this adventure you will build a calculator that calculates your mean grade for you. If you get your calculator to work, you can move on to the next adventure, which allows you to add two extra features.

                    ### Exercise 1
                    Fill in the blanks to get the calculator to work.
                    * Start with the fourth line, add a question to figure out what grade the student got.
                    * In the fifth line you'll want to calculate the total of all grades, so the total = total + grade.
                    * Then we get to set the return value. We want to return the mean, so the total divided by the amount of tests (4).
                    * Lastly we finish the code by calling the function in line 8.

                    Did you get it? Awesome! Would you like to add even more to your calculator? **This adventure continues in the next adventure!**
                example_code: |
                    ```
                    {define} calculate_mean_grade
                        total = 0
                        {for} i {in} {range} 1 {to} 4
                            grade = {ask} _
                            total = total + _
                        {return} _ / 4

                    mean_grade = {call} _
                    {print} 'Your mean grade is ' mean_grade
                    ```
                
            15:
                story_text: |
                    You can add the `{while}` loop to the calculator game you've learned to make in a previous level.
                    This makes sure the player can't continue to the next question if they answer incorrectly.

                    ### Exercise
                    Add the `{while}` loop in the function, ask the player what number_1 times number_2 is and print their answer.
                    Then `{call}` the function.
                example_code: |
                    ```
                    {define} new_question
                        numbers = 1, 2, 3, 4, 5, 6, 7, 8, 9, 10
                        number_1 = numbers {at} {random}
                        number_2 = numbers {at} {random}
                        correct = number_1 * number_2
                        answer = 0
                        _
                        _
                        _
                        {print} 'Well done!'

                    {print} 'Give 10 correct answers to win!'
                    {for} i {in} {range} 1 {to} 10
                        _
                    {print} 'You win!'
                    ```
    calculator_2:
        name: Calculator 2
        default_save_name: Calculator 2
        description: Calculator 2
        levels:
            14:
                story_text: |
                    ### Exercise 2
                    **This is the second part of this adventure.** The adventure starts in the previous adventure.
                    Of course, you don't always want to calculate the mean of 4 tests. You might want to calculate the mean of 10 tests or only 2...
                    We can fix this problem by adding the argument and variable 'amount_of_tests'.
                    * Start a new line on line 3. Set the amount_of_tests argument by asking the student how many tests they have made.
                    * Change the 4 in line 4 to the new argument amount_of_tests.
                    * Lastly, change the 4 in line 6 to amount_of_tests

                    Try out your new program. Does it work?

                    ### Exercise 3
                    Did you want to make your program even better? Great! In the previous program you could only calculate the mean grade of 1 subject, but it would be better if you could calculate the mean grade for all subjects you want!
                    We won't tell you how to do it, but we will give you one tip: Start your code in line 1 with: {define} calculate_mean_grade {with} subject.
                example_code: |
                    ```
                    # Use your own code from the previous adventure.
                    ```
    clear_command:
        name: '{clear}'
        default_save_name: clear_command
        description: '{clear} command'
        levels:
            4:
                story_text: |
                    Time for a new command! With `{clear}` you can clear all the text from your output screen. This way you can prevent your screen getting too full of text.
                    Beware! If you are using a `{clear}` command, you might need to use a `{sleep}` above it. Otherwise Hedy will clear your screen without giving you the time to read as you can see in the example!
                example_code: |
                    ```
                    {print} '3'
                    {clear}
                    {print} '2'
                    {clear}
                    {print} '1'
                    {clear}
                    {print} 'wait for it...'
                    {sleep} 3
                    {clear}
                    {print} 'SURPRISE!'
                    ```
    debugging:
        name: debugging
        default_save_name: debugging
        description: debugging adventure
        levels:
            1:
                story_text: |-
                    Welcome to a debugging adventure. Debugging a code means getting rid of mistakes in the code.
                    That means that in these debugging adventures, we will show you code that does not work yet.
                    You will have to figure out what's wrong and correct the mistakes.

                    ### Exercise
                    Debug this code. Good luck!
                example_code: |
                    **Warning! This code needs to be debugged!**
                    ```
                    {print} I love programming
                    Do you love programming too?
                    {echo}
                    {print} What are your hobbies?
                    {echo} Your hobbies are
                    ```
                answer_code: |
                    ```
                    {print} I love programming  
                    {ask} Do you love programming too?  
                    {print} Alright!  
                    {ask} What are your hobbies?  
                    {echo} Your hobbies are
                    ```
            2:
                story_text: |-
                    Welcome to a debugging adventure. Debugging a code means getting rid of mistakes in the code.
                    That means that in these debugging adventures, we will give you a code that does not work yet.
                    You will have to figure out what's wrong and correct the mistakes.

                    ### Exercise
                    Debug this code. Good luck!
                example_code: |
                    **Warning! This code needs to be debugged!**
                    ```
                    destination {ask} Where are you going on holidays?
                    {print} The flight to dstination leaves at 3 pm.
                    {ask} Did you check in your luggage yet?
                    {echo}
                    {print} Let me print your boarding pass for you.
                    {sleep}
                    Here you go! Have a nice trip!
                    ```
            3:
                story_text: |-
                    Welcome to a debugging adventure. Debugging a code means getting rid of mistakes in the code.
                    That means that in these debugging adventures, we will give you a code that does not work yet.
                    You will have to figure out what's wrong and correct the mistakes.

                    ### Exercise
                    Debug this code. Good luck!
                example_code: |
                    **Warning! This code needs to be debugged!**
                    ```
                    movie_choices {is} dracula, fast and furious, home alone, barbie
                    chosen_movie {is} movies {at} {random}
                    {print} Tonight we will watch chosen _movies
                    like {ask} Do you like that movie?
                    {print} Tomorrow we will watch something else.
                    {add} chosen_movie {to_list} movie_choices
                    {print} Tomorrow we will watch tomorrows_movie
                    tomorrows_movie {is} movie_choices {at} {random}
                    I'll go get the popcorn! {print}
                    ```
            4:
                story_text: |-
                    ### Exercise
                    Debug this code. Good luck!
                example_code: |
                    **Warning! This code needs to be debugged!**
                    ```
                    {print} 'Welcome to the online library!
                    {ask} What genre of books do you like?
                    {print} You like genre
                    author {is} {ask} 'Who's your favorite author?'
                    {print} 'author is your favorite author'
                    {print} Hmmm... i think you should try... books {at} {random}
                    ```
            5:
                story_text: |-
                    ### Exercise
                    Debug this code. Good luck!
                example_code: |
                    **Warning! This code needs to be debugged!**
                    ```
                    {print} Welcome to Swimming Pool Hedy!
                    class {is} {ask} 'Are you here to join a class today?'
                    {if} class yes
                    {print} 'Great! You're joining a class!
                    {print} {else} 'You will not be joining a class'
                    discount {is} 'Do you have a discount code?'
                    {if} discount {is} yes
                    discount_answer {is} {ask} 'What's your discount code?'
                    discount_codes = Senior4231, Student8786, NewMember6709
                    {if} discount_answer {is} {in} discount_cods
                    {print} 'That will be $3,50'
                    'That will be $5,50'
                    {print} 'Have a nice swim!'
                    ```
            6:
                story_text: |-
                    ### Exercise
                    Debug this code. Good luck!
                example_code: |
                    **Warning! This code needs to be debugged!**
                    ```
                    {print} 'Vending machine'
                    chosen_product = {ask} 'Please select a product'
                    1_dollar_products = coke orange juice water
                    2_dollar_products = chocolate, cookie, muesli bar
                    3dollar_prodcuts = potato chips, beef jerky, banana bread
                    {if} chosen {is} {in} 1_dollar_products
                    price = 1
                    {if} chosen_product {is} 2_dollar_products
                    price = 2
                    {else} chosen_product {in} 3_dollar_products
                    price = 3
                    amount_of_products = '{ask} How many of ' chosen_product would you like to have?'
                    total = price + amount_of_product
                    {print} 'That will be $' price 'please'
                    ```
            7:
                story_text: |-
                    ### Exercise
                    Surprise! This program looks more like an output than a code. And yet, we don't want you to just add `{print}` commands in front of each line.
                    Fix this program to turn it into the nursery rhyme 'Brother John (Frère Jacques)' by using the `{repeat}` command of course!
                example_code: |
                    **Warning! This code needs to be debugged!**
                    ```
                    Are you sleeping?
                    Brother John!
                    Morning bells are ringing!
                    Ding, dang, dong!
                    ```
            8:
                story_text: |-
                    ### Exercise
                    Debug this code. Good luck!
                example_code: |-
                    **Warning! This code needs to be debugged!**
                    ```
                    {print} 'Welcome to Manicures and Pedicures by Hedy'
                    bodypart = {ask} 'Are you getting your fingernails or toenails done today? Or both?'
                    {if} bodyparts {is} both
                            {print} That will be $25'
                            price = 25
                        {else}
                            {print} That will be $18'
                            price = 18
                    color = {ask} What color would you like?
                    sparkles = {ask} 'Would you like some sparkles with that?'
                    {if} sparkles {is} yes
                        {print} 'We charge $3 extra for that'
                    price = price + 3
                    {else} {print} 'No sparkles' {print} 'So no extra charge'
                    {sleep} 5
                    {print} 'All done! That will be $' price ' please!'
                    {print} 'Thank you! Byebye!'
                    ```
            9:
                story_text: |-
                    ### Exercise
                    Debug this code. Good luck!
                example_code: |
                    **Warning! This code needs to be debugged!**
                    ```
                    {print} 'Welcome to our sandwich shop'
                    amount 'How many sandwiches would you like to buy?'
                    {repeat} amount {times}
                    {ask} {is} {ask} 'What kind or bread would you like your sandwich to be?'
                    types_of_bread {is} white, wheat, rye, garlic, gluten free
                    {if} chosen_bread in types_of_bread
                    {print} 'Lovely!'
                    {else}
                    'I'm sorry we don't sell that'
                    topping {is} {ask} 'What kind of topping would you like?'
                    sauce {is} {ask} 'What kind of sauce would you like?'
                    {print} One chosen_bread with topping and sauce.
                    price = amount * 6
                    {print} 'That will be 'price dollar' please'
                    ```
            10:
                story_text: |-
                    ### Exercise
                    Debug this code. Good luck!
                example_code: |
                    **Warning! This code needs to be debugged!**
                    ```
                    names = Muad Hasan Samira Noura
                    activities = fly a kite, go swimming, go hiking, catch tan in the sun
                    {for} name {is} names
                    {print} At the beach name loves to activity {at} {random}
                    ```
            11:
                story_text: |-
                    ### Exercise
                    Debug this calendar program. The output of this program is supposed to look like a list of dates.
                    For example:

                    ```
                    Hedy calendar
                    Here are all the days of November
                    November 1
                    November 2
                    November 3
                    ```
                    And so on.

                    Mind that you have to test your code extra carefully for the month February, because the amount of days in this month changes in leap years.
                example_code: |
                    **Warning! This code needs to be debugged!**
                    ```
                    {print} 'Hedy calendar'
                    months_with_31 days = January, March, May, July, September, October, December
                    months_with_30_days = April, June, August, November
                    month = {ask} 'Which month would you like to see?'
                    {if} month {in} months_with_31_days
                        days = 31
                        {if} month {in} months_with30_days
                            days = 30
                    {if} month = February
                        leap_years = 2020, 2024, 2028, 2036, 2040, 2044, 2028
                        year = {ask} 'What year is it?'
                    {if} year {in} leap_years
                        days = 29
                    {else}
                        days = 28

                    {print} 'Here are all the days of ' moth
                    {for} i {in} {range} 1 {to} days
                        {print} month i
                    ```
            12:
                story_text: |-
                    ### Exercise
                    Debug this code. Good luck!
                example_code: |
                    **Warning! This code needs to be debugged!**
                    ```
                    {define} greet
                    greetings = 'Hello', 'Hi there', 'Goodevening'
                        {print} greetings {at} {random}

                    {define} take_order
                        food = {ask} 'What would you like to eat?'
                        {print} 'One food'
                        drink = 'What would you like to drink?'
                        {print} 'One ' drink
                        more = {ask} 'Would you like anything else?'
                            {if} more {is} 'no'
                        {print} 'Alright'
                            {else}
                            {print} 'And ' more
                    {print} 'Thank you'

                    {print} 'Welcome to our restaurant'
                    people = {ask} 'How many people are in your party tonight?'
                    {for} i {in} {range} 0 {to} people
                        {call} greet_customer
                    ```
            13:
                story_text: |-
                    ### Exercise
                    Debug this code. Good luck!
                example_code: |
                    **Warning! This code needs to be debugged!**
                    ```
                    {define}movie_recommendation {with} name
                        action_movies == 'Die Hard', 'Fast and Furious', 'Inglorious Bastards'
                        romance_movies = 'Love Actually', 'The Notebook', 'Titanic'
                        comedy_movies = 'Mr Bean' 'Barbie''Deadpool'
                        kids_movies = 'Minions', 'Paddington', 'Encanto'
                        {if} name {is} 'Camila' {or} name {is} 'Manuel'
                            recommended_movie = kids_movie {at} {random}
                        {if} name {is} 'Pedro' {or} 'Gabriella'
                                mood = {ask} 'What you in the mood for?'
                            {if} mood {is} 'action'
                                recommended_movie = comedy_movies {at} {random}
                            {if} mood {is} 'romance'
                                recommended_movie = romance_movies
                        {if} mood {is} 'comedy'
                                recommended_movie = comedy_movies {at} {random}

                    {print} 'I would recommend ' recommended_movie ' for ' name

                    name = {ask} 'Who is watching?'
                    recommendation = {ask} 'Would you like a recommendation?'
                    {if} recommendaion {is} 'yes'
                    {print} movie_recommendation {with} name
                    {else}
                    {print} 'No problem!'
                    ```
            14:
                story_text: |-
                    ### Exercise
                    Debug this code. Good luck!
                example_code: |
                    **Warning! This code needs to be debugged!**
                    ```
                    {define} calculate_heartbeat
                        {print} 'Press your fingertips gently against the side of your neck'
                        {print} '(just under your jawline)'
                        {print} 'Count the number of beats you feel for 15 seconds'
                        beats == {ask} 'How many beats do you feel in 15 seconds?'
                        heartbeat = beats*4
                        {print} 'Your heartbeat is ' heartbeat
                        {if} heartbeat >= 60 {or} heartbeat <= 100
                            {print} 'Your heartbeat seems fine'
                        {else}
                            {if} heartbeat > 60
                                {print} 'Your heartbeat seems to be too low'
                            {if} heartbeat < 100
                                {print} 'Your heartbeat seems to be too high'
                            {print} 'You might want to contact a medical professional'

                    measure_heartbeat = {ask} 'Would you like to measure your heartbeat?'
                    {if} measure_heartbeat = 'yes'
                        {call} measure_heartbeat
                    {else}
                        'no problem'
                    ```
            15:
                story_text: |-
                    ### Exercise
                    Debug this random children's story. Good luck!
                example_code: |
                    **Warning! This code needs to be debugged!**
                    ```
                    names = 'Tanya', 'Romy', 'Kayla', 'Aldrin', 'Ali'
                    verbs='walking', 'skipping', 'cycling', 'driving', 'running'
                    locations = 'on a mountaintop', 'in the supermarket', 'to the swimming pool'
                    hiding_spots = 'behind a tree', under a table', in a box'
                    sounds = 'a trumpet', 'a car crash', 'thunder'
                    causes_of_noise = 'a television', 'a kid with firecrackers', 'a magic elephant', 'a dream'

                    chosen_ name = names {at} {random}
                    chosen_verb = verbs {at} {random}
                    chosen_location = 'locations {at} {random}'
                    chosen_sounds = noises {at} {random}
                    chosen_spot = hiding_spots {random}
                    chosen_causes = causes_of_noise {at} {random}

                    {print} chosen_name ' was ' chosen_verb ' ' chosen_location
                    {print} 'when they suddenly heard a sound like ' sounds {at} {random}
                    {print} chosen_name ' looked around, but they couldn't discover where the noise came from'
                    {print} chosen_name ' hid ' chosen_spot'
                    {print} 'They tried to look around, but couldn't see anything from there'
                    hidden = 'yes'
                    {while} hidden = 'yes'
                        {print} chosen_name 'still didn't see anything'
                    answer = {ask} 'does ' chosen_name ' move from their hiding spot?'
                        {if} answer = 'yes'
                            hidden == 'no'
                    {print} 'chosen_name moved from' chosen_spot
                    {print} 'And then they saw it was just' chosen_cause
                    {print} chosen_name 'laughed and went on with their day'
                    {print} The End
                    ```
            16:
                story_text: |-
                    ### Exercise
                    Debug this code. Good luck!
                    Tip: Make sure that you only see your score once in the end.
                example_code: |
                    **Warning! This code needs to be debugged!**
                    ```
                    country = ['The Netherlands', 'Poland', 'Turkey', 'Zimbabwe', 'Thailand', 'Brasil', 'Peru', 'Australia', 'India', 'Romania' ]
                    capitals = 'Amsterdam', 'Warsaw' 'Istanbul', 'Harare', 'Bangkok', 'Brasilia', 'Lima', 'Canberra', 'New Delhi', 'Bucharest'
                    score = 0
                    {for} i {in} {range} 0 {to} 10
                        answer = {ask} 'What's the capital of ' countries[i]
                        correct = capital[i]
                        {if} answer = correct
                            {print} 'Correct!'
                        score = score + 1
                        {else}
                            {print} 'Wrong,' capitals[i] 'is the capital of' countries[i]
                        {print} 'You scored ' score ' out of 10'

                    ```
            17:
                story_text: |-
                    ### Exercise
                    Debug this code. Good luck!
                example_code: |
                    **Warning! This code needs to be debugged!**
                    ```
                    {define} food_order
                        toppings = {ask} 'pepperoni, tuna, veggie or cheese?'
                        size = {ask} 'big, medium or small?'
                        number_of_pizza = {ask} 'How many these pizzas would you like?'

                        {print} 'YOU ORDERED'
                        {print} number_of_pizzas ' size  ' topping ' pizza'

                    {define} drinks_order
                        drink = {ask} 'water, coke, icetea, lemonade or coffee?'
                        number_of_drinks = {ask} 'How many of these drinks would you like?'

                        {print} 'YOU ORDERED'
                        {print} number_of_drinks ' ' drink

                    'Welcome to Hedy pizza'
                    more_food = {ask} 'Would you like to order a pizza?'
                    {while} more_food = 'yes'
                        {return} food_order
                        more_food = {ask} 'Would you like to order a pizza?'
                    more_drinks = {ask} 'Would you like to order some drinks?'
                    {while} more_drinks == 'yes'
                        {call} drink_order
                        more_drinks == {ask} 'Would you like to order more drinks?'


                    {print} 'Thanks for ordering!'
                    ```
            18:
                story_text: |-
                    ### Exercise
                    Debug this Old MacDonald program from level 16. Good luck!
                example_code: |
                    **Warning! This code needs to be debugged!**
                    ```
                    animals = ['pig', 'dog', 'cow']
                    sounds = ['oink', 'woof', 'moo']
                    {for} i {in} {range} 1 {to} 3
                        animal = animals[i]
                        sound = sounds[i]
                        {print} 'Old MacDonald had a farm'
                        {print} 'E I E I O!'
                        {print} 'and on that farm he had a ' animal
                        {print} 'E I E I O!'
                        {print} 'with a ' sound sound ' here'
                        {print} 'and a ' sound sound ' there'
                        {print} 'here a ' sound
                        {print} 'there a ' sound
                        {print} 'everywhere a ' sound sound
                    ```
    default:
        name: Introduction
        default_save_name: intro
        description: Level explanation
        levels:
            1:
                story_text: |
                    Welcome to Hedy! Here you can learn how to program step by step.

                    Try the code yourself! The yellow button copies the example code to your programming field.
                    Then push the green 'Run code' button under the programming field to run the code.

                    Ready? Then go to the next adventure to learn how to make your own codes!
                example_code: |
                    ```
                    {print} Hello world!
                    ```
            2:
                story_text: |
                    Congratulations! You've reached level 2. Hopefully you've already made some awesome codes!
                    In the first level you might have noticed that the `{echo}` command can only save one bit of information at a time.
                    For example in the restaurant adventure, you could echo what the customer wanted to eat, or what they wanted to drink, but not both in one sentence.

                    That changes in level 2. In level 2 you'll learn to work with variables, that allow you to save multiple pieces of information and print them in any place you want.
                    So let's go to the next adventure!
                example_code: |
                    **Warning! This code does not work!**
                    In Hedy commands will change sometimes. `{echo}` for example only works in level 1. In this level you'll learn a better way to echo answers back.
                    ```
                    {print} Welcome at Hedy's
                    {ask} What would you like to eat?
                    {echo} So you want
                    {ask} what would you like to drink?
                    {echo} So you want
                    ```
            3:
                story_text: |
                    In the previous level you've learned what a variable is and how you can use it to make your adventures more interactive.
                    But... that's not the only thing you can do with variables! You can also use variables to make lists.
                    And you can even let Hedy pick a random word out of a list, which allows you to make real games!
                    Take a quick look at the next adventure!
            4:
                story_text: |
                    In the previous levels you've been practising with variables, but you may have come across this problem.
                    You might have tried to run a code like this:

                    Of course you wanted to print

                    `My name is Sophie`

                    but Hedy prints

                    `My Sophie is Sophie`.

                    In this level this problem is fixed by using quotation marks.
                example_code: |
                    ```
                    name {is} Sophie
                    {print} My name is name
                    ```
            5:
                story_text: |
                    In the previous levels you've already learned to use `{at} {random}` which made your games different every time you ran the code.
                    But it's not really interactive, the player doesn't have any influence on what happens in the game.

                    In this level you'll learn the `{if}` command, that allows you to give different responses in your program. This way you can program a secret password for your computer for example.
                    So let's go to next adventure for the new command!
                example_code: |
                    ```
                    password {is} {ask} 'What is the correct password?'
                    ```
            6:
                story_text: |
                    In the previous level you have practiced with `{ask}` and `{if}`. For example you can ask guests what they would like to eat.
                    What you can't yet do though, is calculate the price for everyone's dinner.

                    This level makes it possible to use addition, subtraction and multiplication in your programs. This way you can calculate the prices in your restaurant, but you could also add a secret code to give your friends and family a discount.
                    Another option in this level is programming your own maths game, for your little brother or sister to practice their multiplications.
                    Go see for yourself!
                example_code: |
                    ```
                    food_price {is} 0
                    drink_price {is} 0
                    total_price {is} 0
                    {print} 'Welcome to McHedy'
                    order {is} {ask} 'What would you like to eat?'
                    {if} order {is} hamburger food_price {is} 5
                    {if} order {is} fries food_price {is} 2
                    drink {is} {ask} 'What would you like to drink?'
                    {if} drink {is} water drink_price {is} 0
                    {else} drink_price {is} 3
                    total_price {is} food_price + drink_price
                    {print} 'That will be ' total_price ' dollars, please'
                    ```
            7:
                story_text: |
                    Great job! You've reached the next level, which means you have practiced with `{if}` and `{else}`. You have probably noticed that your codes are getting longer and longer.
                    For example if you want to program 'Happy Birthday'.

                    That's a lot of code for mainly the same words over and over again. Luckily in the next adventure you'll learn a solution with the `{repeat}` command, that allows you to repeat a line of code multiple times.
                example_code: |
                    ```
                    {print} 'happy birthday to you'
                    {print} 'happy birthday to you'
                    {print} 'happy birthday dear Hedy'
                    {print} 'happy birthday to you'
                    ```
            8:
                story_text: |
                    Now you've learned how to repeat one single line of code. This comes in handy, but it's not always enough. Sometimes you want to repeat multiple lines at once.
                    This level allows you to group a couple of lines of code, and repeat that little group of lines all at once!
                example_code: |
                    ```
                    {repeat} 5 {times} {print} 'In the next adventure you can repeat multiple lines of code at once!'
                    ```
            9:
                story_text: |
                    Great job! You've reached another new level! In the previous level you've learned to use multiple lines of code in an `{if}` or `{repeat}` command. But you can't yet combine the two...
                    Good news! In this level you will be allowed to put an `{if}` inside an `{if}`, or inside a `{repeat}` command. Putting a block of code inside another block of code is called nesting.
                example_code: |
                    ```
                    answer = {ask} 'Are you ready to learn something new?'
                    {if} answer {is} yes
                        {print} 'Great! You can learn to use the repeat command in the if command!'
                        {print} 'Hooray!'
                        {print} 'Hooray!'
                        {print} 'Hooray!'
                    {else}
                        {print} 'Maybe you should practice some more in the previous level'
            10:
                story_text: |
                    You're doing great! In the previous levels we still faced a small problem. You have learned to repeat lines, but what if you'd want to slightly change the line.
                    For example if you want to sing the song 'if you're happy and you know it'. It would look like this:

                    If you'd also want the next verse 'stomp your feet', and the next one, and the next one, you'd have to change the code completely.
                    In this level you'll learn the `{for}` command, which allows you to make a list of actions and repeat the code with another action each time!
                    Please take a look!
                example_code: |
                    ```
                    {repeat} 2 {times}
                        {print} 'if youre happy and you know it clap your hands'
                    {print} 'if youre happy and you know it and you really want to show it'
                    {print} 'if youre happy and you know it clap your hands'
                    ```
            11:
                story_text: |
                    You have reached level 11, you're doing great! In the higher levels, Hedy is focussing more and more on teaching you the programming language Python.
                    In Python there is no `{repeat}` command, but there is a command that works like {repeat}. Are you curious to find out how to say `{repeat}` in Python language? Quickly go on to find out!
            12:
                story_text: |
                    Maybe you have tried using decimal numbers in your restaurant adventure. If you did, you probably noticed that Hedy didn't understand them yet and always rounded off.
                    From this level on you can use decimal numbers.
                example_code: |
                    ```
                    burger = 5
                    drink = 2
                    total = burger + drink
                    {print} 'You have ordered a burger and a drink'
                    {print} 'That costs ' total ' dollars please'
                    ```
            13:
                story_text: |
                    In the previous levels you've learned how to put two `{if}` commands inside each other. This works fine, but it does give you very long and unhandy codes like this one:

                    In this system you have to give both the correct username and the correct password.
                    In this level you will learn the `{and}` command that will make this code a lot shorter and more understandable!
                    Check it out!
                example_code: |
                    ```
                    username = {ask} 'What is your username?'
                    password = {ask} 'What is your password?'
                    {if} username {is} 'Hedy'
                        {if} password {is} 'secret'
                            {print} 'Welcome Hedy!'
                        {else}
                            {print} 'Access denied'
                    {else}
                        {print} 'Access denied!'
                    ```
            14:
                story_text: |
                    With the example code you can calculate if you've passed a subject at school (so, a grade of six or higher).
                    You can see this code is extremely inefficient, due to the very long code in line 5.
                    All the different grades from 1 to 5 had to be programmed separately. Lucky for you, in this level you'll learn how to do this without this extremely long code!
                example_code: |
                    ```
                    first_grade = {ask} 'What score did you get on your first test?'
                    second_grade = {ask} 'What score did you get on your second test?'
                    added = first_grade + second_grade
                    mean_grade = added / 2
                    {if} mean_grade = 1 {or} mean_grade = 2 {or} mean_grade = 3 {or} mean_grade = 4 {or} mean_grade = 5
                        {print} 'Oh no! You have failed the subject...'
                    {else}
                        {print} 'Great! You have passed the subject!'
                    ```
            15:
                story_text: |
                    In this game below a code has been made to make sure the player can play on as long as they want...
                    But the code is ineffective and way too long. Also, what if the player wants to play 101 games instead of 100?
                    You can't play to infinity?
                    In this level you will learn a command that makes all of this a lot easier!
                example_code: |
                    ```
                    game = 'on'
                    {for} i {in} {range} 1 {to} 100
                        {if} game == 'on'
                            answer = {ask} 'Do you want to continue?'
                            {if} answer == 'no'
                                game = 'over'
                            {if} answer == 'yes'
                                {print} 'Ok we will continue'
                    ```
            16:
                story_text: |
                    In this level we will grow a bit more towards real Python code. You will also learn how to match two lists together.
                    This way you can program a code in which the correct animal is matched to the right sound.
                    Because the two codes below... Are obviously nonsense!
                example_code: |-
                    ```
                    animals = 'chicken', 'horse', 'cow'
                    sounds = 'cluck', 'neigh', 'moo'
                    {for} animal {in} animals
                        {print} 'A ' animal ' says ' sounds {at} {random}
                    ```
                    You could also try to make it work this way, but....
                    ```
                    animals = 'chicken', 'horse', 'cow'
                    sounds = 'cluck', 'neigh', 'moo'
                    {for} animal {in} animals
                        {for} sound {in} sounds
                            {print} 'A ' animal ' says ' sound
                    ```
                    Note: These codes will not work like this in this level. Head to the next adventure to see which parts you need to correct.
            17:
                story_text: |
                    Now we are going to change indentation a little bit. Every time that we need an indentation, we need `:` at the line before the indentation.

                    In this level you can also use a new command: `{elif}`. `{elif}` is short for `{else} {if}` and you need it when you want to make 3 (or more!) options.
                    Check it out!
            18:
                story_text: |
                    Congratulations! You have reached the last level of Hedy! The code you have created here can be copied to real Python environments like Replit or PyCharm, and you can continue learning there!
                    Note however that Python can only read English commands, so if you have been using other languages, you will need to switch to English now.
    dice:
        name: Dice
        default_save_name: Dice
        description: Make your own dice
        levels:
            3:
                story_text: |
                    In this level we can choose from a list. With that we can let the computer choose one side of the die.
                    Take a look at the games you have in your closet at home.
                    Are there games with a (special) die? You can also copy it with this code.
                    For example, the dice of the game Earthworms with the numbers 1 to 5 and an earthworm on it.

                    ![Die of earthworms with 1 to 5 and an earthworm on it](https://cdn.jsdelivr.net/gh/felienne/hedy@24f19e9ac16c981517e7243120bc714912407eb5/coursedata/img/dobbelsteen.jpeg)
                example_code: |
                    ```
                    choices {is} 1, 2, 3, 4, 5, earthworm
                    {print} You threw _ {at} {random} !
                    ```
                story_text_2: |
                    ### Exercise
                    The dice in the example above are dice for a specific game. Can you make normal dice?
                    Or other special dice from a different game?
                example_code_2: |
                    ```
                    choices {is} _
                    ```
                answer_code: |
                    ```
                    choices {is} 1, 2, 3, 4, 5, star  
                    {print} You threw choices at random !  

                    ```
            4:
                story_text: |
                    In this level you can also create dice. But this time you can try it yourself, without an example code!

                    ### Exercise
                    Make your own dice in this level.
                    Tip: If you have no idea how to make dice. Take a peek at your dice from the previous level, but don't forget to add quotation marks.
                answer_code: |
                    ```
                    choices {is} 1, 2, 3, 4, 5, 6  
                    {print} "The number you have thrown is " choices at random "!"  

                    ```
            5:
                story_text: |
                    We are going to add the `{if}` and `{else}` commands to our dice!

                    ### Exercise
                    Complete the sample code so that the code says "You can stop throwing" once you have thrown an earthworm. It should say "You have to throw again" if you've thrown anything else.
                    **Extra** Maybe you want to recreate a die from a completely different game. That's fine too! Then make up your own reaction, e.g. 'yes' for 6 and 'pity' for something else.
                example_code: |
                    ```
                    choices {is} 1, 2, 3, 4, 5, earthworm
                    throw {is} choices {at} {random}
                    {print} 'you have thrown ' throw
                    _ throw {is} earthworm {print} 'You can stop throwing.'
                    _ {print} 'You have to throw it again!'
                    ```
                answer_code: |
                    ```
                    choices {is} 1, 2, 3, 4, 5, earthworm
                    throw {is} choices {at} {random}
                    {print} 'you have thrown ' throw
                    if throw {is} earthworm {print} 'You can stop throwing.'
                    else {print} 'You have to throw it again!'
                    ```
            6:
                story_text: |
                    You can also make an Earthworm die again in this, but now you can also calculate how many points have been rolled.
                    You may know that the worm counts 5 points for Earthworms. Now after a roll you can immediately calculate how many points you have thrown.
                    This is the code to calculate points for one die:

                    ### Exercise
                    Can you make the code so that you get the total score for 8 dice? To do that, you have to copy and paste some lines of the code.
                example_code: |
                    ```
                    choices = 1, 2, 3, 4, 5, earthworm
                    points = 0
                    throw = choices {at} {random}
                    {print} 'you threw ' throw
                    {if} throw {is} earthworm points = points + 5 {else} points = points + throw
                    {print} 'those are ' points ' points'
                    ```
                example_code_2: |
                    Did you manage to calculate the score for 8 dice? That required a lot of copy and pasting, right? We are going to make that easier in level 7!
                answer_code: |
                    ```
                    choices = 1, 2, 3, 4, 5, earthworm  
                    points = 0  

                    throw = choices {at} {random}  
                    {print} 'you threw ' throw  
                    {if} throw {is} earthworm points = points + 5 {else} points = points + throw  
                    {print} 'those are ' points ' points'  

                    throw = choices {at} {random}  
                    {print} 'you threw ' throw  
                    {if} throw {is} earthworm points = points + 5 {else} points = points + throw  
                    {print} 'those are ' points ' points'  

                    throw = choices {at} {random}  
                    {print} 'you threw ' throw  
                    {if} throw {is} earthworm points = points + 5 {else} points = points + throw  
                    {print} 'those are ' points ' points'  

                    throw = choices {at} {random}   
                    {print} 'you threw ' throw  
                    {if} throw {is} earthworm points = points + 5 {else} points = points + throw  
                    {print} 'those are ' points ' points'  

                    throw = choices {at} {random}  
                    {print} 'you threw ' throw  
                    {if} throw {is} earthworm points = points + 5 {else} points = points + throw  
                    {print} 'those are ' points ' points'  

                    throw = choices {at} {random}  
                    {print} 'you threw ' throw  
                    {if} throw {is} earthworm points = points + 5 {else} points = points + throw  
                    {print} 'those are ' points ' points'  

                    throw = choices {at} {random}    
                    {print} 'you threw ' throw  
                    {if} throw {is} earthworm points = points + 5 {else} points = points + throw  
                    {print} 'those are ' points ' points'  

                    throw = choices {at} {random}  
                    {print} 'you threw ' throw  
                    {if} throw {is} earthworm points = points + 5 {else} points = points + throw  
                    {print} 'those are ' points ' points'  

                    ```
            7:
                story_text: |
                    You can also make a dice again in this level. With the `{repeat}` code you can easily roll a whole hand of dice.

                    ### Exercise
                    Try to finish the sample code! **Extra** Think of a game you know that involves a dice and program that using a `{repeat}`.
                example_code: |
                    ```
                    choices = 1, 2, 3, 4, 5, 6
                    _ _ _ _ _ _ _
                    ```
                answer_code: |
                    ```
                    choices = 1, 2, 3, 4, 5, 6
                    repeat 5 times print choices at random

                    ```
            10:
                story_text: |
                    ### Exercise
                    Is everybody taking too long throwing the dice? In this level you can let Hedy throw all the dice at once!
                    Change the names into names of your friends or family, and finish the code.
                example_code: |
                    ```
                    players = Ann, John, Jesse
                    choices = 1, 2, 3, 4, 5, 6
                    _ _ _ _
                        {print} player ' throws ' choices {at} {random}
                        {sleep}
                    ```
                answer_code: |
                    ```
                    players = Ann, John, Jesse
                    choices = 1, 2, 3, 4, 5, 6
                    {for} player {in} players
                        {print} player ' throws ' choices {at} {random}
                        {sleep}

                    ```
            15:
                story_text: |
                    ### Exercise
                    In this level you can create a little game in which you'll have to throw 6 as fast as possible.
                    We have started the code, it's up to you to get the game to work!

                    Firstly, add a `{while}` loop that checks if 6 has been thrown or not.
                    As long as you haven't thrown 6 already, throw the dice on a random number.
                    Print what the player has thrown.
                    Add a try to the amount of tries
                    Wait a second before you throw again, or - in case you've thrown a 6 - before the game ends.
                example_code: |
                    ```
                    options = 1, 2, 3, 4, 5, 6
                    {print} 'Throw 6 as fast as you can!'
                    thrown = 0
                    tries = 0
                    _
                    _
                    _
                    _
                    _
                    {print} 'Yes! You have thrown 6 in ' tries ' tries.'
                    ```
                answer_code: |
                    ```
                
                    ```
    dishes:
        name: Dishes?
        default_save_name: Dishes
        description: Use the computer to see who does the dishes
        levels:
            3:
                story_text: |
                    Do you always disagree at home about who should wash the dishes or change the litter box today?
                    Then you can let the computer choose very fairly. You can program that in this level!
                example_code: |
                    ```
                    people {is} mom, dad, Emma, Sophie
                    {print} people {at} {random} has to do the dishes
                    ```
                story_text_2: |
                    ### Exercise
                    Make your own version of the dishwasher program. Firstly make a list of your family members.
                    Then think of a task that needs to be done, and let the computer decide who has to do the task with the `{at} {random}` command.

                    **Extra** Don't feel like doing the dishes yourself? Hack the program by removing your name from the list with the `{remove}` `{from}` command.
                answer_code: |
                    ```
                    people {is} mom, dad, sister, myself  
                    remove myself from people  
                    {print} people at random has to take out the trash  

                    ```
            4:
                story_text: |
                    With quotation marks you can make your dishwashing program even better.

                    ### Exercise
                    First, fill in right symbols or commands on the blanks to make this example program work.
                    Did you get it? Great! Now copy your own code from the previous level and make it work in this level by adding quotation marks in the right spots.
                example_code: |
                    ```
                    people {is} mom, dad, Emma, Sophie
                    {print} _ the dishes are done by _
                    {sleep}
                    {print} people {at} _
                    ```
                answer_code: |
                    ```
                    people {is} mom, dad, Emma, Sophie  
                    {print} "the dishes are done by"  
                    sleep  
                    {print} people at random  

                    ```
            5:
                story_text: |
                    With the `{if}` you can now have more fun with choice in the program. You can have your program respond to the choice that the computer has made.
                    ### Exercise
                    Can you finish the code so that it prints 'too bad' when it is your turn and otherwise 'yes!'?
                    Don't forget the quotes!
                example_code: |
                    ```
                    people {is} mom, dad, Emma, Sophie
                    dishwasher {is} people {at} {random}
                    _ dishwasher {is} Sophie {print} _ too bad I have to do the dishes _
                    _ {print} 'luckily no dishes because ' _ ' is already washing up'
                    ```
                answer_code: |
                    ```
                    people {is} mom, dad, Emma, Sophie
                    dishwasher {is} people {at} {random}
                    if dishwasher {is} Sophie {print} 'too bad I have to do the dishes '
                    else {print} 'luckily no dishes because ' dishwasher ' is already washing up'

                    ```
            6:
                story_text: |
                    How often is everyone going to do the dishes? Is that fair? You can count it in this level.
                example_code: |
                    ```
                    people = mom, dad, Emma, Sophie
                    emma_washes = 0
                    dishwasher = people {at} {random}
                    {print} 'The dishwasher is' dishwasher
                    {if} dishwasher {is} Emma emma_washes = emma_washes + 1
                    {print} 'Emma will do the dishes this week' emma_washes 'times'
                    ```

                    Now you can copy lines 3 to 5 a few times (e.g. 7 times for a whole week) to calculate for a whole week again.
                    Do you make the code for the whole week?
                story_text_2: |
                    If you are extremely unlucky the previous program might choose you to do the dishes for the whole week! That's not fair!
                    To create a fairer system you can use the `{remove}` command to remove the chosen person from the list. This way you don't have to do the dishes again until everybody has had a turn.

                    Monday and Tuesday are ready for you! Can you add the rest of the week?
                    And… can you come up with a solution for when your list is empty?
                example_code_2: |
                    ```
                    people = mom, dad, Emma, Sophie
                    dishwasher = people {at} {random}
                    {print} 'Monday the dishes are done by: ' dishwasher
                    {remove} dishwasher {from} people
                    dishwasher = people {at} {random}
                    {print} 'Tuesday the dishes are done by: ' dishwasher
                    {remove} dishwasher {from} people
                    ```
                answer_code: |
                    ```
                    people = mom, dad, Emma, Sophie
                    dishwasher = {people at random}
                    {print} 'Monday the dishes are done by: ' dishwasher
                    {remove} dishwasher {from} people

                    dishwasher = {people at random}
                    {print} 'Tuesday the dishes are done by: ' dishwasher
                    {remove} dishwasher {from} people

                    dishwasher = {people at random}
                    {print} 'Wednesday the dishes are done by: ' dishwasher
                    {remove} dishwasher {from} people

                    dishwasher = {people at random}
                    {print} 'Thursday the dishes are done by: ' dishwasher
                    {remove} dishwasher {from} people

                    people = mom, dad, Emma, Sophie
                    dishwasher = {people at random}
                    {print} 'Friday the dishes are done by: ' dishwasher
                    {remove} dishwasher {from} people

                    dishwasher = {people at random}
                    {print} 'Saturday the dishes are done by: ' dishwasher
                    {remove} dishwasher {from} people

                    dishwasher = {people at random}
                    {print} 'Sunday the dishes are done by: ' dishwasher
                    {remove} dishwasher {from} people

                    ```
            7:
                story_text: |
                    With the `{repeat}` you can repeat pieces of code. You can use this to calculate who will be washing dishes for multiple days!
                    ### Exercise
                    Use the `{repeat}` command to decide on who needs to wash the dishes for an entire week. Each blank needs to be filled with one command or number!
                    **Extra** Can you think of other tasks in the house? Adapt the code so it decides on three household chores. Do not forget to print what tasks it concerns!
                example_code: |
                    ```
                    people = mom, dad, Emma, Sophie
                    {repeat} _ _ {print} 'Dishwashing will be done by ' _ _ _
                    ```
                answer_code: |
                    ```
                    people = mom, dad, Emma, Sophie  
                    {repeat} 7 {times} {print} 'Dishwashing will be done by ' people {at} {random}  
                    {repeat} 7 {times} {print} 'Laundry will be done by ' people {at} {random}  
                    {repeat} 7 {times} {print} 'Cooking will be done by ' people {at} {random}

                    ```
            10:
                story_text: |
                    In this level you can make a schedule for the whole week in an easy way!

                    ### Exercise
                    Add a second chore, such as vacuuming or tidying up, and make sure it is also divided for the whole week.
                    <br> **Extra** The program is not fair, you can be unlucky and wash up all week. How could you make the program more fair?
                example_code: |
                    ```
                    days = Monday, Tuesday, Wednesday, Thursday, Friday, Saturday, Sunday
                    names = mom, dad, Emma, Sophie
                    {for} day {in} days
                        {print} names {at} {random} ' does the dishes on ' day
                    ```
                answer_code: |
                    ```
                    days = Monday, Tuesday, Wednesday, Thursday, Friday, Saturday, Sunday
                    names = mom, dad, Emma, Sophie

                    {for} day {in} days
                        {print} names {at} random ' does the dishes on ' day

                    {for} day {in} days
                        {print} names {at} random ' takes out the trash on ' day

                    ```
    elif_command:
        name: '{elif}'
        default_save_name: elif
        description: '{elif}'
        levels:
            17:
                story_text: |
                    In this level you can also use a new command: `{elif}`. `{elif}` is a combination of the keywords `{else}` and `{if}` and you need it when you want to make 3 (or more!) options.
                    Check it out!
                example_code: |
                    ```
                    prizes = ['1 million dollars', 'an apple pie', 'nothing']
                    your_prize = prizes[{random}]
                    {print} 'You win ' your_prize
                    {if} your_prize == '1 million dollars' :
                        {print} 'Yeah! You are rich!'
                    {elif} your_prize == 'an apple pie' :
                        {print} 'Lovely, an apple pie!'
                    {else}:
                        {print} 'Better luck next time..'
                    ```
    for_command:
        name: '{for}'
        default_save_name: for
        description: '{for} command'
        levels:
            10:
                story_text: |-
                    ## For
                    In this level we learn a new code called `{for}`. With `{for}` you can make a list and use all elements.
                    `{for}` creates a block, like `{repeat}` and `{if}` so all lines in the block need to start with 4 spaces.
                example_code: |
                    ```
                    animals = dog, cat, blobfish
                    {for} animal {in} animals
                        {print} 'I love ' animal
                    ```
                story_text_2: |
                    ### Exercise
                    Finish this code by adding `{for} action {in} actions` to line 2.
                example_code_2: |
                    ```
                    actions = clap your hands, stomp your feet, shout Hurray!
                    _
                        {repeat} 2 {times}
                            {print} 'If youre happy and you know it, ' action
                            {sleep} 2
                        {print} 'If youre happy and you know it, and you really want to show it'
                        {print} 'If youre happy and you know it, ' action
                        {sleep} 3
                    ```
                answer_code: |
                    ```
                    actions = clap your hands, stomp your feet, shout Hurray!
                    {for} action {in} actions
                        {repeat} 2 {times}
                            {print} 'If youre happy and you know it, ' action
                            {sleep} 2
                        {print} 'If youre happy and you know it, and you really want to show it'
                        {print} 'If youre happy and you know it, ' action
                        {sleep} 3

                    ```
            11:
                story_text: |-
                    In this level, we add a new form of the `{for}`. In earlier levels, we used `{for}` with a list, but we can also use `{for}` with numbers.
                    We do that by adding a variable name, followed by `{in}` `{range}`. We then write the number to start at, `{to}` and the number to end at.

                    Try the example to see what happens! In this level again, you will need to use indentations in lines below the `{for}` statements.
                example_code: |
                    ```
                    {for} counter {in} {range} 1 {to} 10
                        {print} counter
                    {print} 'Ready or not. Here I come!'
                    ```
            17:
                story_text: |
                    Now we are going to change indentation a little bit. Every time that we need an indentation, we need `:` at the line before the indentation.
                example_code: |
                    ```
                    {for} i {in} {range} 1 {to} 10:
                        {print} i
                    {print} 'Ready or not, here I come!'
                    ```
            18:
                story_text: |
                    Lastly, we'll turn `{for} i {in} {range} 1 {to} 5` into real Python code, like this:
                example_code: |
                    ```
                    {for} i {in} {range}(1,5):
                        {print} (i)
                    ```
    fortune:
        name: Fortune teller
        default_save_name: Fortune Teller
        description: Let Hedy predict the future
        levels:
            1:
                story_text: |
                    Have you ever been to a carnival and had your future predicted by a fortune teller? Or have you ever played with a magic eight ball?
                    Then you probably know that they can't really predict your future, but it's still fun to play!

                    In the upcoming levels you can learn how to create your own fortune telling machine!
                    In level 1 you can start off easy by letting Hedy introduce herself as a fortune teller and let her `{echo}` the players' answers.
                    Like this:
                example_code: |
                    ```
                    _ Hello, I'm Hedy the fortune teller!
                    _ Who are you?
                    _ Let me take a look in my crystal ball
                    _ I see... I see...
                    _ Your name is
                    ```
                story_text_2: |
                    ### Exercise
                    Copy the example code into your input screen and fill in the blanks to make the code work.
                    **Extra** Change the code and let the fortune teller not only predict your name, but also your age, your favorite sports team or something else about yourself.
                answer_code: |
                    ```
                    {print} Hello, I'm Hedy the fortune teller!  
                    {ask} Who are you?  
                    {print} Let me take a look in my crystal ball  
                    {print} I see... I see...  
                    {echo} Your name is  
                    {ask} How many years have you been living?  
                    {print} Interesting  
                    {echo} My crystal ball tells me you are  
                    {ask} What sport do you play?  
                    {print} The ball... the ball...  
                    {print} It tells me your favorite sport...  
                    {echo} It tells me you play

                    ```
            
            3:
                story_text: |
                    In the previous levels you've created your first fortune telling machine, but Hedy couldn't really predict anything, only `{echo}`.
                    In this level you can use a variable and the `{at} {random}` command to really let Hedy choose an answer for you. Check out this code for instance:
                example_code: |
                    ```
                    {print} I’m Hedy the fortune teller!
                    question {is} {ask} What do you want to know?
                    {print} This is what you want to know: question
                    answers {is} yes, no, maybe
                    {print} My crystal ball says...
                    {sleep} 2
                    {print} answers {at} {random}
                    ```
                story_text_2: |
                    ### Exercise
                    Now, Hedy can only answer yes, no or maybe. Can you give Hedy more answer options, like 'definitely' or 'ask again'.
                answer_code: |
                    ```
                    {print} I’m Hedy the fortune teller!  
                    question {is} {ask} What do you want to know?  
                    {print} This is what you want to know: question  
                    answers {is} yes, no, maybe, definitely, {ask} again  
                    {print} My crystal ball says...  
                    sleep 2  
                    {print} answers at random  

                    ```

            4:
                story_text: |
                    ### Exercise
                    We have removed all the quotation marks from this example code, can you add them in all the right places?

                    ### Exercise 2
                    Go back to the previous level and copy your fortune teller code. Make the code work in this level by adding quotation marks in the right spots.
                example_code: |
                    ```
                    _ Add the quotation marks to this code _
                    {print} Im Hedy the fortune teller!
                    question {is} {ask} What do you want to know?
                    {print} This is your question:  question
                    answers {is} yes, no, maybe
                    {print} My crystal ball says...
                    {sleep} 2
                    {print} answers {at} {random}
                    ```
                answer_code: |
                    ```
                    {print} "Im Hedy the fortune teller!"
                    question {is} {ask} "What do you want to know?"
                    {print} "This is your question: " question
                    answers {is} yes, no, maybe
                    {print} "My crystal ball says..."
                    {sleep} 2
                    {print} answers {at} {random}

                    ```

            5:
                story_text: |
                    ### Exercise
                    In the example code you see how to make a fortune teller program that allows you to tip the odds in your favor. This cheating program always tells you that you will win the lottery, but your friends will never win.

                    Use this to make your own program, be creative! For example you could create a code that predicts that:
                    * your favorite sports team will beat all the competitors!
                    * your favorite movie will be chosen for movie night!
                    * you win tickets to your favorite show!
                    * you are the fairest of them all, like Snow White's magic mirror.
                    Let your imagination do the work!

                    Your program has to exist of at least 10 lines of code and need to have at least one `{if}` and `{else}` command.
                example_code: |
                    ```
                    friends {is} Jordan, Lucy, Dave
                    {print} 'I can predict if you will win the lottery tomorrow!'
                    person {is} {ask} 'Who are you?'
                    good_answer {is} Hurray! You win!, You will definitely win!, We have a winner!
                    bad_answer {is} Bad luck! Try again!, Another person will win, You lose!
                    {if} person {in} friends {print} good_answer {at} {random}
                    {else} {print} bad_answer {at} {random}
                    ```
                answer_code: |
                    ```
                    friends {is} Jordan, Lucy, Dave  
                    {print} 'I can predict the future...'  
                    {sleep} 2  
                    {clear}  
                    {print} 'I can predict whether your sports favorite team will win or not'  
                    person {is} {ask} 'Who are you?'  
                    good_answer {is} Hurray! Your team will win!, Your team will definitely win!, Your team will win! Hooray!  
                    bad_answer {is} Bad luck! Your team won't win!, Bummer... Your favorite sports team will lose..., Your favorite team will lose  
                    {if} person {is} {in} friends {print} bad_answer {at random}  
                    {else} {print} good_answer {at random} 

                    ```

            6:
                story_text: |
                    In this level you can use math in your predictions as a fortune teller. This allows you to make up (silly) formulas to calculate the future.
                    For example you could calculate how rich you'll get or how many kids you will have when you grow up.



                    ### Exercise
                    Can you think of your own (silly) fortune telling machine?
                example_code: |
                    ```
                    {print} 'I am Hedy the fortune teller!'
                    {print} 'I can predict how many kids youll get when you grow up!'
                    age = {ask} 'How old are you?'
                    siblings = {ask} 'How many siblings do you have?'
                    length = {ask} 'How tall are you in centimetres?'
                    kids = length / age
                    kids = kids - siblings
                    {print} 'You will get ...'
                    {sleep}
                    {print} kids ' kids!'
                    ```
                answer_note: |
                    Own answer

            7:
                story_text: |
                    ### Exercise
                    Finish this program that tells you if your crush loves you back or not.
                example_code: |
                    ```
                    {print} 'I have a flower with magic petals'
                    {print} 'If you pick the petals the flower will tell you if your crush loves you back'
                    amount = {ask} 'How many petals do you want to pick?'
                    options = they love you, they love you not
                    _ _ _ _ options {at} {random}
                    ```
                answer_code: |
                    ```
                    {print} 'I have a flower with magic petals'  
                    {print} 'If you pick the petals the flower will tell you if your crush loves you back'  
                    amount = {ask} 'How many petals do you want to pick?'  
                    options = they love you, they love you not  
                    {repeat} amount {times} {print} options {at} {random} 

                    ```

            8:
                story_text: |
                    In the next example you can have your fortune teller ask multiple questions and also print them!

                    ### Exercise
                    Can you fill in right command on the blanks?
                example_code: |
                    ```
                    {print} 'I am Hedy the fortune teller!'
                    {print} 'You can ask me 3 questions.'
                    answers = yes, no, maybe
                    _ _ _
                       question = {ask} 'What do you want to know?'
                       {print} question
                       {sleep}
                       {print} 'My crystal ball says... ' answers {at} {random}
                    ```
                answer_code: |
                    ```
                    {print} 'I am Hedy the fortune teller!'  
                    {print} 'You can ask me 3 questions.'  
                    answers = yes, no, maybe  
                    {repeat} 3 {times}  
                    question = {ask} 'What do you want to know?'  
                    {print} question  
                    {sleep}  
                    {print} 'My crystal ball says... ' answers {at} {random}  

                    ```

            10:
                story_text: |
                    In this level you'll learn how to program the game MASH (mansion, apartment, shack, house). In this game you can predict for all the players at once, what their future will look like.

                    ### Exercise
                    Fill in the blanks by using the new command that you've learned this level.
                example_code: |
                    ```
                    houses = mansion, apartment, shack, house
                    loves = nobody, a royal, their neighbour, their true love
                    pets = dog, cat, elephant
                    names = Jenna, Ryan, Jim
                    _
                        {print} name ' lives in a ' houses {at} {random}
                        {print} name ' will marry ' loves {at} {random}
                        {print} name ' will get a ' pets {at} {random} ' as their pet.'
                        {sleep}
                    ```
                answer_code: |
                    ```
                    houses = mansion, apartment, shack, house
                    loves = nobody, a royal, their neighbour, their true love
                    pets = dog, cat, elephant
                    names = Jenna, Ryan, Jim
                    {for} name {in} names
                        {print} name ' lives in a ' houses {at} {random}
                        {print} name ' will marry ' loves {at} {random}
                        {print} name ' will get a ' pets {at} {random} ' as their pet.'
                        {sleep}

                    ```

            12:
                story_text: |-
                    From level 12 on, you will also have to use quotation marks in lists, before and after each item.

                    ### Exercise
                    Add two predictions to the list
                example_code: |
                    ```
                    fortunes = 'you will slip on a banana peel', _
                    {print} 'I will take a look in my crystal ball for your future.'
                    {print} 'I see... I see...'
                    {sleep}
                    {print} fortunes {at} {random}
                    ```
                answer_code: |
                    ```
                    fortunes = 'you will slip on a banana peel', 'you will win the lottery', 'you will marry your soulmate'
                    {print} 'I will take a look in my crystal ball for your future.'
                    {print} 'I see... I see...'
                    {sleep}
                    {print} fortunes {at} {random}

                    ```

    functions:
        name: functions
        default_save_name: functions
        description: functions
        levels:
            12:
                story_text: |
                    In this level you'll learn how to use **functions**. A function is a block of code you can easily use multiple times. Using functions helps us organize pieces of code that we can use again and again.
                    To create a function, use `{define}` and give the function a name. Then put all the lines you want in the function in a indented block under the `{define}` line.
                    Leave one empty line in your code to make it look nice and neat. Great job! You have created a function!

                    Now, whenever we need that block of code, we just use <code>{call}</code> with the function's name to call it up! We don't have to type that block of code again.

                    Check out this example code of a game of Twister. The function 'turn' contains a block of code that chooses which limb should go where.

                    ### Exercise
                    Finish this code by setting the 2 variables chosen_limb and chosen_color.
                    Then, choose how many times you want to call the function to give the twister spinner a spin.

                    ### Exercise 2
                    Improve your code by adding a variable called 'people'. Use the variable to give all the players their own command in the game.
                    For example: 'Ahmed, right hand on green' or 'Jessica, left foot on yellow'.
                example_code: |
                    ```
                    sides = 'left', 'right'
                    limbs = 'hand', 'foot'
                    colors = 'red', 'blue', 'green', 'yellow'

                    {define} turn
                        chosen_side = sides {at} {random}
                        chosen_limb = limbs _
                        chosen_color = colors _
                        {print} chosen_side ' ' chosen_limb ' on ' chosen_color

                    {print} 'Lets play a game of Twister!'
                    {for} i {in} {range} 1 {to} _
                        {call} turn
                        {sleep} 2
                    ```
            13:
                story_text: |
                    Now that you've learned how to use functions, you'll learn how to use a function with an argument.
                    An **argument** is a variable that is used within a function. It is not used outside the function.

                    For example in this code we've programmed the first verse of the song 'My Bonnie is over the ocean'.
                    In this example code the argument 'place' is used. Place is a variable that is only used in the function, so an argument.
                    To use 'place' we have placed `{with} place` after `{define} song`.
                    When the function is called, the computer will replace the argument 'place', with the piece of text after `{call} song {with}`.

                    ### Exercise
                    The next verse of this song goes:

                    ```not_hedy_code
                    Last night as I lay on my pillow
                    Last night as I lay on my bed
                    Last night as I lay on my pillow
                    I dreamed that my Bonnie is dead
                    ```

                    Can you program this verse in the same way as the example?
                example_code: |
                    ```
                    {define} song {with} place
                        {print} 'My Bonnie is over the ' place

                    {call} song {with} 'ocean'
                    {call} song {with} 'sea'
                    {call} song {with} 'ocean'
                    ```
            14:
                story_text: |
                    In the previous levels you have learned to create functions and use arguments with them. Another great use of a function is to let it calculate something for you.
                    You can give the function a calculation and it will give you the answer of the calculation. This answer is called a **return value**.

                    For example, in this code the function calculate_new_price will calculate the new price of any item. It will give you the new price as a return value.

                    ### Exercise
                    Finish this code. We have already made the variable new_price for you, you only need to set it.
                    You should finish the line of code by calling the function that calculates the new price.
                example_code: |
                    ```
                    {define} calculate_new_price {with} amount, percentage
                        percentage = percentage / 100
                        discount_amount = amount * percentage
                        {return} amount - discount_amount

                    old_price = {ask} 'How much is on the price tag?'
                    discount = {ask} 'What percentage is the discount?'

                    new_price = _ calculate_new_price {with} old_price, _
                    {print} 'The new price is ' new_price ' dollar'
                    ```
            18:
                story_text: |
                    Let's make functions the Pythons way! To define a function, we no longer use:

                    `{define} name_function {with} argument_1, argument_2:`

                    but we use:

                    `{def} name_function(argument_1, argument_2):`.


                    If you don't want to use arguments, you just leave the space between the parentheses empty.
                    To call a function, we don't need the `{call}` command anymore. You just type the name of the function.
                example_code: |
                    ```
                    {def} calculate_score(answer, correct_answer):
                        {if} answer == correct_answer:
                            score = 1
                        {elif} answer == '?':
                            score = 0
                        {else}:
                            score = -1
                        {return} score

                    answer = {input} ('Where can you find the Eiffel Tower?')
                    correct_answer = 'Paris'
                    score = calculate_score(answer, correct_answer)
                    {print} ('Your score is... ', score)
                    ```
    guess_my_number:
        name: Guess my number
        default_save_name: guess my number
        description: guess my number
        levels:
            14:
                story_text: |
                    In this level you can program the game 'Guess my number'

                    ### Exercise
                    Fill in the correct symbols on the blanks to get the game to work.
                example_code: |
                    ```
                    {print} 'Guess my number'
                    numbers = 1, 2, 3, 4, 5, 6, 7, 8, 9, 10
                    number = numbers {at} {random}
                    game = 'on'
                    {for} i {in} {range} 1 {to} 10
                        {if} game == 'on'
                            guess = {ask} 'Which number do you think it is?'
                            {if} guess _ number
                                {print} 'Lower!'
                            {if} guess _ number
                                {print} 'Higher!'
                            {if} guess _ number
                                {print} 'You win!'
                                game = 'over'
                    ```
    hangman:
        name: Hangman
        default_save_name: Hangman
        description: Guess the word
        levels:
            17:
                story_text: |
                    In this adventure we program a game of hangman. First we make some preparations, then we program the game and in the third part we add a drawing with the turtle.

                    ### Exercise
                    ***Set the variables*** In this game of hangman, Player 1 chooses an answer and Player 2 has to guess the letters in this answer.
                    To let the computer know all the letters in the word, we will turn the answer into a list of letters. We also do this with the guesses Player 2 makes.
                    We will start the game with 2 empty lists. We have made an empty list for the variable answer for you. Now make an empty list for guessed_letters as well.
                    Then we fill in how many mistakes were made. At the start of the game, this should be 0.
                    The variable `amount_letters` tells us how many letters are in the answer. Ask Player 1 to tell us how many letters their word has.
                    Lastly we tell the computer if the game is over. We use the variable `game_over` and set it to `False`.

                    ***Choosing the answer*** We want Player 1 to be able to choose the answer. We'll ask them, as many times as necessary, what the next letter is.
                    Then we add that letter to the answer. Lastly, we add an empty _ to the list of guessed letters, so we get as many _s as there are letters in the answer.

                    ***Player 2's turn***
                    Tell Player 2 its their turn. Then tell Player 2 how many letters there are in the answer. Finally, print the list of `guessed_letters`.

                    ***Go to the next adventure*** Now that all the starting variables are set, we can start programming the game itself. Check out the next tab to learn how!
                example_code: |
                    ```
                    {print} 'Hangman!'

                    # Set the variables
                    answer = []
                    guessed_letters = _
                    mistakes_made = _
                    amount_letters = {ask} _
                    _ = 'False'

                    # Choosing the answer
                    {for} _
                        letter = {ask} 'Player 1, what is letter ' i '?'
                        _
                        {add} '_' {to_list} _

                    # Player 2 turn
                    {print} _
                    {print} _
                    {print} guessed_letters
                    ```
    hangman_2:
        name: Hangman 2
        default_save_name: Hangman_2
        description: Hangman 2
        levels:
            17:
                story_text: |
                    Now it's time to program the hangman game.

                    ### Exercise

                    ***Paste your code*** Copy your code from the previous adventure and paste the code in the programming field.

                    ***The game*** This game continues playing until Player 2 is game over. Fill in the `{while}` command accordingly. Now, Player 2 is allowed to guess a letter, so ask Player 2 to guess a letter.
                    We need to check if their answer is correct, so check if their `guess` is (somewhere) in the (list) `answer`. Then we let the computer figure out which of the letter(s) is the guess. We have already programmed that part for you.
                    Next, we want to compliment the player for finding a correct letter and we want to print the list `guessed_letters`, so the player can see their progress.

                    The next part we're going to program is what happens when the player has guessed all of the letters. So, if their list of `guessed_letters` is the same as our list `answer`.
                    If the lists are the same, congratulate Player 2 with their victory and set the variable `game_over` to `True`.

                    Next, we'll program what happens when Player 2 guesses wrong (so the `{else}` command). First, tell the player that their guess was wrong. Then increase the `mistakes_made` variable by 1.

                    For the last part we'll program what happens when Player 2 has made 10 mistakes. We'll print that Player 1 has won the game. Then we'll print the correct answer. And finally, we'll set our `game_over` variable to `True`, so the game stops.

                    ***Go to the next adventure*** Amazing work! Your game is playable, but wouldn't it be fun if the hangman was actually drawn when Player 2 makes a mistake?
                example_code: |
                    ```
                    # Paste your code here

                    # The game
                    {while} game_over _
                        guess = _
                        {if} _
                            {for} i {in} {range} 1 {to} amount_letters:
                                {if} answer[i] == guess:
                                    guessed_letters[i] = guess
                            {print} _
                            {if} guessed_letters == _:
                                {print} _
                                game_over = _
                        {else}:
                            {print} _
                            mistakes_made _
                            {if} _ == 10:
                                {print} _
                                {print} _
                                _
                    ```
    hangman_3:
        name: Hangman 3
        default_save_name: Hangman_3
        description: Hangman 3
        levels:
            17:
                story_text: |
                    In a game of hangman the mistakes are shown by drawing a part of the hangman each time a mistake has been made.
                    We now add those drawings with our turtle!

                    ### Exercise
                    ***Create a function that draws the hangman*** Create a function that draws the hangman in 10 steps. We have already made step 1 for you.

                    ***Test the function*** Test the function by calling the function with 10. If you are happy with the function, remove the line that calls the function for now. We will call the function when the player makes a mistake.

                    ***Paste your hangman game under your function*** Go back to the previous adventure and copy your hangman game. Paste the game underneath your function.

                    ***Call the function when the player makes a mistake*** Under the line `mistakes_made = mistakes_made + 1` we will call the function. We want the turtle to take the same amount of steps as the player has made mistakes, so we call the function with `mistakes_made` as argument.

                    ***Enjoy your game!***
                    <div class="w-full flex flex-row gap-2">
                        The hangman could look like this <img src="https://github.com/hedyorg/hedy/assets/80678586/d385b691-5701-4342-b5d9-dfae1589c129" width="100">
                    </div>
                example_code: |
                    ```
                    # Create a function that draws the hangman
                    {define} draw_hangman {with} step:
                        {if} step == 1:
                            {color} '{white}'
                            {forward} -100
                            {turn} 90
                            {forward} -50
                            {color} '{black}'
                            {forward} 100
                            {forward} -50

                        {if} step == 2:
                            _
                    # Paste your hangman game here

                    ```
    harry_potter:
        name: Harry Potter
        default_save_name: Harry Potter
        description: Harry Potter adventures
        levels:
            10:
                story_text: |
                    ### Exercise
                    We can also make a Harry Potter themed fortune teller. Fill in blanks such that 9 lines are printed.
                    **Extra** Change the theme of the fortune teller into something else, such as your favorite book, film or tv show.
                example_code: |
                    ```
                    houses = Gryffindor, Slytherin, Hufflepuff, Ravenclaw
                    subjects = potions, defence against the dark arts, charms, transfiguration
                    fears = Voldemort, spiders, failing your OWL test
                    names = Harry, Ron, Hermione
                    _
                    _ {print} name ' is placed in ' houses {at} {random}
                    _ {print} name ' is great at ' subjects {at} {random}
                    _ {print} name 's greatest fear is ' fears {at} {random}
                    ```
    haunted:
        name: Haunted House
        default_save_name: Haunted House
        description: Escape from the haunted house
        levels:
            1:
                story_text: |
                    In this adventure you are working towards making a game in which you have to escape from a haunted house by picking the correct door.
                    If you pick the right door you'll survive, but if not a terrible monster might...

                    In level 1 we start our haunted house game by making up a scary story and ask the player what monster they'll see in the haunted house.
                example_code: |
                    ```
                    {print} How did I get here?
                    {print} I remember my friend telling me to go into the old mansion...
                    {print} and suddenly everything went black.
                    {print} But how did I end up on the floor...?
                    {print} My head hurts like Ive been hit by a baseball bat!
                    {print} What's that sound?
                    {print} Oh no! I feel like Im not alone in this house!
                    {print} I need to get out of here!
                    {print} There are 3 doors in front of me..
                    {ask} Which door should i pick?
                    {echo} I choose door
                    {print} ...?
                    ```
                story_text_2: |
                    ### Exercise
                    Copy the example code to your input screen by clicking the yellow button.
                    Now finish the story by adding at least 5 lines of code.
                    Remember to start each line of codes with a `{print}` command.
            2:
                story_text: |
                    In this haunted house you can choose your monsters with emojis. Of course you could also use words.
                example_code: |
                    ```
                    monster_1 {is} 👻
                    monster_2 {is} 🤡
                    monster_3 {is} 👶
                    {print} You enter the haunted house.
                    {print} Suddenly you see a monster_1
                    {print} You run into the other room...
                    {print} But a monster_2 is waiting there for you!
                    {print} Oh no! Quickly get to the kitchen.
                    {print} But as you enter monster_3 attacks you!
                    ```
                story_text_2: |
                    ### Exercise
                    In the example above the monsters are predetermined. So each time you run your code, the output is the same.
                    Can you add `{ask}` commands to make the haunted house interactive and have the players choose the monsters they come across?
                example_code_2: |
                    ```
                    monster_1 {is} _
                    monster_2 {is} _
                    monster_3 {is} _
                    {print} You enter the haunted house.
                    {print} Suddenly you see a monster_1
                    {print} You run into the other room...
                    {print} But a monster_2 is waiting there for you!
                    {print} Oh no! Quickly get to the kitchen.
                    {print} But as you enter monster_3 attacks you!
                    ```
            3:
                story_text: |
                    In the previous levels you've made an introduction to your haunted house game, but as you might have noticed the story would always have a dreadful end.
                    In this level you can make your story more interactive by changing the outcome of the game; sometimes you'll get eaten, sometimes you'll escape!
                    Let Hedy decide randomly!

                    ### Exercise
                    Copy the example codes and fill in the blanks to make it work!

                    **Extra** This story is pretty straight forward, maybe you can spook it up a bit by adding a more exciting story.
                    Also you have very limited outcomes right now, there are only 3 options of what's behind the doors. Maybe you can think of more monsters to add to the list!
                example_code: |
                    ```
                    _ Escape from the haunted house!
                    _ There are 3 doors in front of you...
                    _ _ _ Which door do you choose?
                    _ You picked door ... choice
                    monsters _ a zombie, a vampire, NOTHING YOUVE ESCAPED
                    _ You see...
                    {sleep}
                    _ _ _ _
                    ```
            4:
                story_text: |
                    In this level you learn how to use quotation marks in your games.

                    ### Exercise
                    Can you make your Haunted House level 4 proof?

                    ### Exercise 2
                    Go back to the previous level and copy your haunted house code. Make the code work in this level by adding quotation marks in the right spots.
                example_code: |
                    ```
                    _ Add quotation marks to this code _
                    {print} Escape from the haunted house!
                    {print} There are 3 doors in front of you...
                    choice {is} {ask} Which door do you choose?
                    {print} You picked door ... choice
                    monsters {is} a zombie, a vampire, NOTHING YOUVE ESCAPED
                    {print} You see...
                    {sleep}
                    {print} monsters {at} {random}
                     ```
            5:
                story_text: |
                    Up until this level the haunted house game always asked the player to choose a door, but as you might have noticed, they didn't really have to answer correctly.
                    If the player filled in a completely random answer, the game would still work and the player might even win (despite not picking a door).
                    In this level you can only win the game by picking the same door Hedy picked randomly.

                    ### Exercise
                    Can you find the 4 missing words to complete the code?
                example_code: |
                    ```
                    {print} 'Escape from the haunted house!'
                    {print} 'There are 3 doors in front of you...'
                    doors {is} 1, 2, 3
                    monsters {is} werewolf, mummy, vampire, zombie
                    chosen_door {is} {ask} 'Which door do you choose?'
                    {print} 'You chose door...' chosen_door
                    {sleep}
                    correct_door {is} doors {at} {random}
                    _ _ _ _ {print} 'Great! Youve escaped!'
                    {else} {print} 'Oh no! You are being eaten by a...' monsters {at} {random}
                    ```
            9:
                story_text: "In this level you can use nesting, which allows you to make the haunted house even more interactive!\n\n### Exercise\nNow it's very hard to win this game, can you make it easier to win?\nChange your code so it only has one wrong door and two correct doors instead of one correct door and two wrong ones?\nTip: This means changing the variable correct_door into wrong_door, and switching the `{if}` and `{else}` code.\nAnd of course you may also change the story and make it your own. Change the monsters or make it a happy game show where you get a gift!\n"
                example_code: |
                    ```
                    {print} 'Escape from the Haunted House!'
                    player = alive
                    doors = 1, 2, 3
                    monsters = zombie, vampire, giant spider
                    {repeat} 3 {times}
                        {if} player {is} alive
                            correct_door {is} doors {at} {random}
                            {print} 'There are 3 doors in front of you...'
                            chosen_door = {ask} 'Which door do you choose?'
                            {if} chosen_door {is} correct_door
                                {print} 'No monsters here!'
                            {else}
                                {print} 'You are eaten by a ' monsters {at} {random}
                                player = dead
                        {else}
                            {print} 'GAME OVER'
                    {if} player {is} alive
                        {print} 'Great! You survived!'
                    ```
            11:
                story_text: "In this level we've changed the `{for}` command so we can tell the player where they are.\n\n### Exercise 1\nFinish the program so the player knows which room they are in.\n\n### Exercise 2\nMake the program into an adventure by following these steps:\n\n1. Make a list of choices (like: fight or flight)\n2. Make sure the player can choose an option with `{ask}`\n3. Is answer correct? Then they may proceed to the next monster. Do they give a wrong answer? Let the player know with a `{print}`.\n\n**Extra** If you make a wrong choice, a monster is still shown! How could you change that?\n"
                example_code: |
                    ```
                    {print} 'Escape from the Haunted House!'
                    monsters = zombie, vampire, giant spider
                    _
                        {print} 'Room ' i
                        monster = monsters {at} {random}
                    ```
            14:
                story_text: |
                    ### Exercise
                    In this level you can use the `<` and `>` symbol to introduce lives to your game.
                    Make sure the player loses a life when they come across the wrong monster and that the game stops if you have no lives left.
                example_code: |
                    ```
                    {print} 'Escape from the haunted house'
                    lives = 3
                    doors = 1, 2, 3
                    monsters = 'the wicked witch', 'a zombie', 'a sleeping 3 headed dog'
                    {for} i {in} {range} 1 {to} 10
                        {if} lives _
                            good_door = doors {at} {random}
                            monster = monsters {at} {random}
                            chosen_door = {ask} 'Which door do you choose?'
                            {if} good_door == chosen_door
                                {print} 'You have chosen the correct door'
                            {else}
                                {print} 'You see...' monster
                                {if} monster == 'a sleeping 3 headed dog'
                                    {print} 'Pffieuw.... Its asleep'
                                {else}
                                    {print} 'You lose one life'
                                    lives = _
                        {else}
                            {print} 'GAME OVER'
                    ```
            16:
                story_text: |
                    ### Exercise
                    This haunted house game uses the connection between the lists you can use in this level.
                    For example: all the properties that belong to the zombie are first in all the lists, witch second and vampire third.
                    Check out the code and fill in `weapons[i]`, `monsters[i]` , `bad_fate[i]`, `good_fate[i]`, `hint[i]` on the correct blanks to get the code to work!
                example_code: |
                    ```
                    numbers = [1, 2, 3]
                    i = numbers[{random}]
                    hint = ['growling', 'a cackling laugh', 'fluttering batwings']
                    monsters = ['zombie', 'witch', 'vampire']
                    bad_fate = ['Your brain is eaten', 'You are forever cursed', 'You are bitten']
                    good_fate = ['You throw the ham. The zombie is distracted and starts eating it.', 'You set the curtains on fire. The witch flees out of fear for the fire', 'The vampire hates garlic and flees']
                    weapons = ['ham', 'lighter', 'garlic']
                    {print} 'You are standing in front of an old mansion'
                    {print} 'Something is not right here'
                    {print} 'You hear ' _
                    {print} 'You are going to explore it'
                    {print} 'You enter the kitchen and see a lighter, a raw ham and a garlic.'
                    your_weapon = {ask} 'What do you bring with you?'
                    {print} 'With your ' your_weapon ' you enter the living room'
                    {print} 'There you find a ' _
                    needed_weapon = _
                    {if} your_weapon == needed_weapon
                        {print} 'You use your ' your_weapon
                        {print} _
                        {print} 'YOU WIN!'
                    {else}
                        {print} 'You have chosen the wrong weapon...'
                        {print} _
                        {print} 'GAME OVER'
                    ```
    hotel:
        name: hotel
        default_save_name: hotel
        description: hotel
        levels:
            13:
                story_text: |
                    In the previous adventure you have learned how to use an argument in a function, and you've learned how to combine it with an {ask}.
                    You might have wondered why you would use functions, because the functions in the example were only one line of code.
                    Now we will show you what a bigger function looks like and we will use multiple arguments now as well. You'll see how much better it is to use a function once the function gets bigger.
                    Here is an example of a function with arguments combined with `{ask}` commands.
                example_code: |
                    ```
                    {define} welcome_message {with} title, last_name, country, room_number
                        {print} 'Welcome to Hotel Hedy, ' title ' ' last_name
                        nice_trip {is} {ask} 'Did you have a nice trip from, ' country '?'
                        {if} nice_trip {is} 'yes'
                            {print} 'Lovely!'
                        {else}
                            {print} 'Sorry to hear that.'
                            {print} 'Hopefully you can take a nice rest in you room.'
                        {print} 'Your room number is ' room_number

                    {print} 'Hello. Please fill in your information to check in.'
                    title = {ask} 'What is your title (mr, mrs, ms, dr, etc.)?'
                    name = {ask} 'What is you last name?'
                    homecountry = {ask} 'What country do you come from?'

                    {call} welcome_message {with} title, name, homecountry, 105
                    ```

                    title = {ask} 'What is your title (mr, mrs, ms, dr, etc.)?'
                    name = {ask} 'What is you last name?'
                    homecountry = {ask} 'What country do you come from?'

                    {call} welcome_message {with} title, name, homecountry, 105
    if_command:
        name: '{if} & {else}'
        default_save_name: if_command
        description: Introducing the {if} command
        levels:
            5:
                story_text: |
                    ## If... else....
                    In level 5 there is something new, the `{if}`! With the `{if}` you can choose between two different options.
                    This code prints nice if you enter Hedy as a name, and boo! if you enter something else.
                    `{ask}` and `{print}` still work like they did in level 4.
                example_code: |
                    ```
                    name {is} {ask} 'what is your name?'
                    {if} name {is} Hedy {print} 'nice' {else} {print} 'boo!'
                    ```
                story_text_2: |
                    Sometimes code with an `{if}` gets really long and does not fit on the line well. <br> You may also divide the code over two lines, starting the second line at the `{else}` like this:
                example_code_2: |
                    ```
                    name {is} {ask} 'what is your name?'
                    {if} name {is} Hedy {print} 'nice'
                    {else} {print} 'boo!'
                    ```
                story_text_3: |
                    ### Exercise
                    Try to create your own code with `{if}` and `{else}`. You can use the example code if you want.
                example_code_3: |
                    ```
                    answer {is} {ask} '2 + 2 = ?'
                    _ _ _ 4 _ 'Great job!'
                    _ _ 'No 2 + 2 = 4'
                    ```
            8:
                story_text: |
                    ## If... Else...
                    You have learned to repeat a block of lines of code after a `{repeat}` command.
                    Now you can also use indentation to make blocks after a `{if}` or `{else}` command.
                    Check out the example code.

                    ### Exercise
                    Add an `{else}` command to the example code. Make a block of line using indentation. You do this by starting each line with 4 spaces.
                example_code: |
                    ```
                    name = {ask} 'What is your name?'
                    {if} name {is} Hedy
                        {print} 'Welcome Hedy'
                        {print} 'You can play on your computer!'
                    ```
            9:
                story_text: |
                    In this level you can also put an `{if}` command inside another `{if}` command.
                example_code: |
                    ```
                    continue = {ask} 'Do you want to continue?'
                    {if} continue = yes
                        sure = {ask} 'Are you sure?'
                        {if} sure {is} yes
                            {print} 'We will continue'
                        {else}
                            {print} 'You are not sure'
                    {else}
                        {print} 'You do not want to continue'
                    ```
    in_command:
        name: '{in}'
        default_save_name: in_command
        description: Introducing the {in} command
        levels:
            5:
                story_text: |
                    ## Lists
                    When we want to check if something is in a list, we can now use the `{in}` command.
                    This code prints pretty! if you choose green or yellow, and meh otherwise.
                example_code: |
                    ```
                    pretty_colors {is} green, yellow
                    favorite_color {is} {ask} 'What is your favorite color?'
                    {if} favorite_color {in} pretty_colors {print} 'pretty!'
                    {else} {print} 'meh'
                    ```
                story_text_2: |
                    ### Exercise
                    Finish the example code by filling in the blanks with commands that you've learned.
                    When you've finished the code, try to create a code of your own and use a question that you've thought of yourself.
                example_code_2: |
                    ```
                    animals {is} dog, cow, sheep
                    answer {is} {ask} 'What is your favorite animal?'
                    _ answer _ animals _ 'Mine too!'
                    _ _ 'My favorite animals are dogs, cows and sheep'
                    ```
    is_command:
        name: '{is}'
        default_save_name: is_command
        description: introducing {is} command
        levels:
            2:
                story_text: |
                    ## Variables
                    You can name a word with `{is}`. This is called a **variable**. In this example we made a variable called name and a variable called age. You can use the word name anywhere in your code and it will be replaced by Hedy, like this:
                example_code: |
                    ```
                    name {is} Hedy
                    age {is} 15
                    {print} name is age years old
                    ```
                story_text_2: |
                    ### Exercise
                    Time to make your own variables!
                    In the example code we made an example of the variable `favorite_animal`. In line 1 the variable is set, and in line 2 we used the variable in a `{print}` command.
                    Firstly, finish our example by filling in your favorite animal on the blank. Then make at least 3 of these codes yourself. Pick a variable, and set the variable with the `{is}` command. Then use it with a `{print}` command, just like we did.
                example_code_2: |
                    ```
                    favorite_animal {is} _
                    {print} I like favorite_animal
                    ```
            6:
                story_text: |
                    We also make a change in storing a word in a variable! You may now use `=` instead of `{is}` when we store a name or a number in a variable, like this:
                example_code: |
                    ```
                    name = Hedy
                    answer = 20 + 4
                    ```
            14:
                story_text: |
                    We are going to learn more new items. You might know them already from mathematics, the `<` and `>`.
                    The `<` checks if the first number is smaller than the second, for example age `<` 12 checks if age is smaller than 12.
                    If you want to check if the first number is smaller or equal to the second, you can use `<=`, for example age `<=` 11.
                    The `>` checks if the first number is bigger than the second, for example points `>` 10 checks if points is larger than 10.
                    If you want to check if the first number is bigger or equal to the second, you can use `>=`, for example points `>=` 11.
                    You use these comparisons in an `{if}`, like this:
                example_code: |
                    ```
                    age = {ask} 'How old are you?'
                    {if} age > 12
                        {print} 'You are older than I am!'
                    ```
                    ```
                    age = {ask} 'How old are you?'
                    {if} age < 12
                        {print} 'You are younger than me!'
                    {else}
                        {print} 'You are older than me!'
                    ```
                story_text_2: |
                    From this level on, if you want to compare exactly, you can use two equal signs. This is what most programming languages do:
                example_code_2: |
                    ```
                    name = {ask} 'What is your name?'
                    {if} name == 'Hedy'
                        {print} 'You are cool!'
                    ```
                story_text_3: |
                    You can also compare if something is *not* equal to something else using `!=` like this:
                example_code_3: |
                    ```
                    name = {ask} 'What is your name?'
                    {if} name != 'Hedy'
                        {print} 'You are not Hedy'
                    ```
    language:
        name: Language
        default_save_name: Language
        description: Practice words in a foreign language
        levels:
            5:
                story_text: |
                    Make your own program to practice your vocabulary in a new language.

                    ### Exercise
                    Make the code longer by adding at least 3 more words for the player to learn.
                    **Extra** Of course, you can choose to use a different language than French. You can change to code to any language you'd like to learn.
                example_code: |
                    ```
                    {print} 'Learn French!'
                    cat {is} {ask} '🐱'
                    {if} cat {is} chat {print} 'Terrific!'
                    {else} {print} 'No, cat is chat'
                    frog {is} {ask} '🐸'
                    {if} frog {is} grenouille {print} 'Super!'
                    {else} {print} 'No, frog is grenouille'
                    ```
            16:
                story_text: |
                    ### Exercise
                    Take a look at the example code. This is a program to practise French vocabulary. Now make your own program to practice your vocabulary in a new language.
                    If you don't know any other languages, you can use Google translate or you can use emojis and your native language.
                example_code: |
                    ```
                    french_words = ['bonjour', 'ordinateur', 'pomme de terre']
                    translation = ['hello', 'computer', 'potato']
                    score = 0
                    {for} i {in} {range} 1 {to} 3
                        answer = {ask} 'What does ' french_words[i] ' mean?'
                        correct = translation[i]
                        {if} answer == correct
                            {print} 'Correct!'
                            score = score + 1
                        {else}
                            {print} 'Wrong, ' french_words[i] ' means ' translation[i]
                    {print} 'You gave ' score ' correct answers.'
                    ```
    maths:
        name: maths
        default_save_name: maths
        description: Introducing maths
        levels:
            6:
                story_text: |
                    In this level you learn something new: you can now also calculate.

                    The plus is easy, you write it like with math: `5 + 5` for example. The minus also works fine, it is `5 - 5`.

                    The times is a bit different, because there is no times symbol on your keyboard. Just search, there really isn't!
                    That is why we multiply with the asterisk above 8: `5 * 5`. Read that as "5 times 5" that helps you remember it best.
                example_code: |
                    ```
                    {print} '5 plus 5 is ' 5 + 5
                    {print} '5 minus 5 is ' 5 - 5
                    {print} '5 times 5 is ' 5 * 5
                    {print} '5 divided by 5 is ' 5 / 5
                    ```
            12:
                story_text: |-
                    **Decimal numbers**
                    So far, Hedy did not allow for decimal numbers like 1.5, but now we do allow that. Note that computers use the `.` for decimal numbers.
                example_code: |
                    ```
                    {print} 'Two and a half plus two and a half is...'
                    {print} 2.5 + 2.5
                    ```
                story_text_2: |-
                    **Maths with words**
                    In this level you can also do addition with words like this:
                example_code_2: |
                    ```
                    a = 'Hello '
                    b = 'world!'
                    {print} a + b
                    ```
    music:
        name: music
        default_save_name: music
        description: Play a tune!
        levels:
            1:
                story_text: |-
                    In this level you'll learn how to use the `{play}` command to play a tune!

                    Type `{play}` followed by the note you want to play. The scale goes C-D-E-F-G-A-B.
                    As you can see there are 7 different letters, but we can play more than just 7 notes.
                    Type a number between 0 and 9 behind the letter to choose the scale, for example after B4 comes C5.
                    C0 is the lowest note you can play, B9 is the highest.

                    ### Exercise
                    Try out the example code and then play around with it! Can you create your own melody?
                    In the next level you'll learn how to play some existing songs.
                example_code: |-
                    ```
                    {play} C4
                    {play} D4
                    {play} E4
                    {play} F4
                    {play} G4
                    {play} A4
                    {play} B4
                    {play} C5
                    ```
            2:
                story_text: |
                    ### Exercise
                    Finish the songs! We have started the codes for some melodies.
                example_code: |
                    ```
                    {print} Old Mac Donald had a farm
                    {play} C5
                    {play} C5
                    {play} C5
                    {play} G4
                    {play} A4
                    {play} A4
                    {play} G4
                    ```
                story_text_2: As you can see, you can also use the `{sleep}` command to add a little pause in the song.
                example_code_2: |
                    ```
                    {print} Twinkle Twinkle Little Star
                    {play} C
                    {play} C
                    {play} G
                    {play} G
                    {play} A
                    {play} A
                    {play} G
                    {sleep} 1
                    {play} F
                    {play} F
                    ```
            3:
                story_text: |
                    Create a random melody!

                    ### Exercise
                    The example code creates a random melody, but it's very short and not many notes are used.
                    Add more notes to the list and create a longer melody by copying the last line a couple more times.
                example_code: |
                    ```
                    notes {is} A4, B4, C4
                    {play} notes {at} {random}
                    {play} notes {at} {random}
                    {play} notes {at} {random}
                    ```
            4:
                story_text: |
                    Use the `{clear}` command to create a karaoke machine!

                    ### Exercise
                    Finish the karaoke version of 'Mary had a little lamb'.
                    Then, create a karaoke version of any song you'd like!
                example_code: |
                    ```
                    {print} 'Mary had a little lamb'
                    {play} E
                    {play} D
                    {play} C
                    {play} D
                    {play} E
                    {play} E
                    {play} E
                    {clear}
                    {print} 'Little lamb, little lamb'
                    {play} D
                    {play} D
                    {play} D
                    {play} E
                    {play} E
                    {play} E
                    {clear}
                    {print} 'Mary had a little lamb'
                    {play} E
                    ```
            5:
                story_text: |
                    You don't always have to use the `{play}` command to play a whole song, sometimes you just want to play one note.
                    For example, if you want to make a quiz, you can play a happy high note if the answer is right and a sad low note if the answer is wrong.

                    ### Exercise
                    Finish the first question by adding a line of code that plays a C3 note if the wrong answer is given.
                    Then think of 3 more questions to add to this quiz.
                example_code: |
                    ```
                    answer {is} {ask} 'What is the capital of Zimbabwe?'
                    {if} answer {is} Harare {play} C6
                    _
                    ```
            6:
                story_text: "Instead of playing notes, you can also play numbers now. Simply type `{play} 1` for the lowest note, `{play} 70` for the highest note, or anything in between.\n\n### Exercise\nThis calls for musical maths! Try out the example code a couple of times with different starting numbers.\nThen, see if you can compose a song using the numbers.\n"
                example_code: |
                    ```
                    number = {ask} 'Say a starting number between 1 and 67'
                    {print} number
                    {play} number
                    number = number + 1
                    {print} number
                    {play} number
                    number = number + 1
                    {print} number
                    {play} number
                    ```
            7:
                story_text: |
                    Using the `{repeat}` command can make your codes for melodies a lot shorter!

                    ### Exercise
                    Finish the code for Twinkle Twinkle Little Star by using the `{repeat}` command.
                    Then go back to the songs you've made in the previous levels. Can you shorten those codes too?
                example_code: |
                    ```
                    {print} 'Twinkle Twinkle Little Star'
                    {repeat} 2 {times} {play} C4
                    {repeat} 2 {times} {play} G4
                    _
                    ```
            8:
                story_text: |
                    Now that we can use the `{repeat}` command for multiple lines, we can make songs even more easily!

                    ### Exercise
                    Finish the song of Brother John (Frère Jacques). Don't forget to use `{repeat}`!
                example_code: |
                    ```
                    {print} 'Brother John'
                    {repeat} 2 {times}
                        {play} C
                        {play} D
                        {play} E
                        {play} C
                    {repeat} 2 {times}
                        {play} E
                        {play} F
                        {play} G
                        {sleep} 1
                    ```
            9:
                story_text: |
                    From this level on you can - among other things - use a `{repeat}` command inside a `{repeat}` command.
                    That makes songs like 'Happy birthday' even shorter!

                    ### Exercise
                    Finish the song!
                example_code: |
                    ```
                    first_time = yes
                    {repeat} 2 {times}
                        {repeat} 2 {times}
                            {play} C
                        {play} D
                        {play} C
                        {if} first_time {is} yes
                            {play} F
                            {play} E
                            first_time {is} no
                        {else}
                            _
                    ```
            12:
                story_text: |
                    Use functions in your songs! As you can see in the example code, you can make a function for each line of Twinkle Twinkle Little Star. Once you've programmed the first three lines, all you have to do is call the functions in the order you want them played in.

                    ### Exercise
                    Finish the song of Twinkle Twinkle Little Star.
                    Then look back at all the songs you've programmed in the levels before, can you make those codes better and shorter using functions too?
                example_code: |
                    ```
                    {define} first_line
                        {play} C
                        {play} C
                        {play} G
                        {play} G
                        {play} A
                        {play} A
                        {play} G
                        {sleep}

                    {define} second_line
                        {play} F
                        {play} F
                        {play} E
                        {play} E
                        {play} D
                        {play} D
                        {play} C
                        {sleep}

                    {define} third_line
                        {play} G
                        {play} G
                        {play} F
                        {play} F
                        {play} E
                        {play} E
                        {play} D
                        {sleep}

                    {call} _
                    {call} _
                    {call} _
                    {call} _
                    {call} _
                    {call} _
                    ```
            13:
                story_text: |
                    You can use a function with an argument for songs that have line that are almost the same, but slightly different each time.
                    One example is the song 'Yankee Doodle'. The first 4 notes of the first lines are the same, but each time they are followed by a different couple of notes.

                    ### Exercise
                    Can you finish the song of Yankee Doodle?
                    Can you think of another song to program this way?
                example_code: |
                    ```
                    {print} 'Yankee Doodle'
                    {define} _ {with} note_1, note_2, note_3
                        {play} C4
                        {play} C4
                        {play} D4
                        {play} E4
                        {play} _
                        {play} _
                        {play} _

                    {call} line_1 {with} 29, 31, 30
                    {call} line_1 {with} 29, 28, 0
                    {call} line_1 {with} 32, 31, 30

                    {play} C4
                    {play} B3
                    {play} G3
                    {play} A3
                    {play} B3
                    {play} C4
                    {play} C4
                    ```
            14:
                story_text: |
                    You can program music for fun, but you can also use the musical notes to make something useful like a fire alarm!

                    ### Exercise
                    Make sure the fire alarm rings when there is a fire!
                example_code: |
                    ```
                    {define} fire_alarm
                        {print} 'FIRE!'
                        note = 40
                        {for} i {in} {range} 1 {to} 100
                            {if} note _ 50
                                note = note + 5
                                {play} _
                            {else}
                                note = 40

                    fire = {ask} 'Is there a fire?'
                    {if} fire _ 'yes'
                        {call} fire_alarm
                    ```
            15:
                story_text: |
                    **Warning** This adventure can become extremely annoying!
                    We can also use the `{while}` command to repeat a song forever.

                    ### Exercise
                    Finish the never-ending song.
                example_code: |
                    ```
                    {define} song
                        {play} _

                    yes_or_no = {ask} 'Do you want to hear my never-ending song?'
                    {while} yes_or_no = 'yes'
                        {call} song
                        {print} '🥳'
                    ```
            16:
                story_text: |
                    Upgrade your Old MacDonald code!

                    ### Exercise
                    Take your code from the 'Sing a Song' adventure and add musical notes to it!
                    You can make a function for each line in the song and call that function after the line is printed.
                    We defined the first line for you and called it in the code. Can you finish the whole song?
                example_code: |
                    ```
                    {define} line_1
                        {for} i {in} {range} 1 {to} 3
                            {play} G
                        {play} D
                        {for} i {in} {range} 1 {to} 2
                            {play} E
                        {play} D

                    animals = ['pig', 'dog', 'cow']
                    sounds = ['oink', 'woof', 'moo']
                    {for} i {in} {range} 1 {to} 3
                        animal = animals[i]
                        sound = sounds[i]
                        {print} 'Old MacDonald had a farm'
                        {call} line_1
                        {print} 'E I E I O!'
                        _
                    ```
            17:
                story_text: |
                    You can use the {elif} to create different options.

                    ### Exercise
                    Firstly, add colons to get the code to work.
                    Then finish this code by adding at least 2 other songs for other moods. For example a happy song and an angry song.
                example_code: |
                    ```
                    {define} scary_song
                        {for} i {in} {range} 1 {to} 3
                            {play} G
                        {play} E
                        {sleep} 2
                        {for} i {in} {range} 1 {to} 3
                            {play} F
                        {play} D

                    mood = {ask} 'Which emotion are you feeling?'
                    {if} mood {is} 'fear'
                        {call} scary_song
                    {elif} _
                    ```
            18:
                story_text: |
                    ### Exercise
                    Even in this last level of Hedy we can make some music! Be careful of all the syntax that is needed now.
                    Take a good look at how the functions are defined and called upon in the example code.
                    Finish the song!
                example_code: |
                    ```
                    {def} line_1():
                        {for} i {in} {range}(1, 5):
                            {play} A
                        {play} D
                        {play} F
                        {play} A

                    {def} line_2():
                        {for} i {in} {range}(1, 5):
                            {play} G
                        {play} C
                        {play} E
                        {play} G

                    {def} line_3():
                    _

                    {print} ('The drunken sailor')
                    {print} ('What shall we do with the drunken sailor?')
                    line_1()
                    line_2()
                    line_3()
                    {print} ('Early in the morning')
                    ```
    parrot:
        name: Parrot
        default_save_name: Parrot
        description: Create your own online pet parrot that will copy you!
        levels:
            1:
                story_text: |
                    Create your own online pet parrot that will copy you!
                example_code: |
                    ```
                    {print} Im Hedy the parrot
                    {ask} whats your name?
                    {echo}
                    {echo}
                    ```
                story_text_2: |
                    ### Exercise
                    Copy the example code to your input screen by clicking on the yellow button.
                    Make the parrot ask a different question. Fill in the blanks in the example!
                    **Extra** You can also let the parrot ask multiple questions. Type in some more lines of code beneath your own code.
                example_code_2: |
                    ```
                    {print} Im Hedy the parrot
                    {ask} _
                    {echo}
                    {echo}

                answer_code: |
                    ```
                    {print} Im Hedy the parrot
                    {ask} Where are you from?
                    {echo}
                    {echo}
                    {ask} How old are you?
                    {echo}
                    {echo}
                    ```

            2:
                story_text: |
                    In the previous level you've made a parrot that will repeat after you. In this level we'll make the parrot interactive using a variable and `{ask}` command.
                    We will also make the parrot more life-like by adding `{sleep}` commands after something is said.
                example_code: |
                    ```
                    {print} Im Hedy the parrot
                    name _ _ what is your name?
                    {print} name
                    _
                    {print} squawk
                    _
                    {print} name
                    ```
                story_text_2: |
                    ### Exercise
                    Firstly, finish line 2 with an `{is}` and an `{ask}` command.
                    Then fill in a `{sleep}` command on line 4 and 6 to let the parrot stay quiet for a little bit.

                    **Extra** Can you make the parrot ask for more then only your name by adding more lines of code?
            3:
                story_text: |
                    Teach your parrot a new word with `{add}`.
                    ### Exercise
                    Can you add the `{add} {to_list}` command to get the code to work?
                example_code: |
                    ```
                    words {is} squawk, Hedy
                    {print} Train your parrot!
                    new_word {is} {ask} Which word do you want to teach them?
                    _ new_word _ words
                    {print} 🧒 Say new_word, Hedy!
                    {print} 🦜 words {at} {random}
                    ```
            4:
                story_text: |
                    In this level we have to use quotation marks with the commands `{ask}` and `{print}`.
                    ### Exercise
                    Complete the code by filling in quotation marks on the blanks.
                example_code: |
                    ```
                    words {is} squawk, Hedy
                    {print} _ Train your parrot! _
                    new_word {is} {ask} _ Which word do you want to teach them? _
                    {add} new_word {to_list} words
                    {print} _ 🧒 Say _ new_word _, Hedy!_
                    {print} _ 🦜 _ words {at} {random}
                    ```
            5:
                story_text: |
                    Reward your parrot if it says the correct word!

                    ### Exercise
                    Finish the code by filling in the 4 missing commands.
                example_code: |
                    ```
                    words {is} squawk, Hedy
                    {print} 'Train your parrot!'
                    new_word {is} {ask} 'Which word do you want to teach them?'
                    {add} new_word {to_list} words
                    said_word {is} words {at} {random}
                    {print} '🧒 Say ' new_word ', Hedy!'
                    {print} '🦜 ' said_word
                    _ said_word {is} new_word _ '🧒 Great job, Hedy! 🍪'
                    _ _ '🧒 No, Hedy! Say ' new_word
                    ```
    piggybank:
        name: Piggy Bank
        default_save_name: Piggy Bank
        description: Count your pocket money!
        levels:
            12:
                story_text: |
                    In this adventure you learn how to make a digital piggy bank.

                    ### Exercise
                    Finish the code to calculate how much money you have and how long you need to save up to buy what you want!
                    **Extra** Maybe you have already saved some money? Deduct that from the amount you will have to save up.
                example_code: |
                    ```
                    {print} 'The digital piggy bank'
                    wish = {ask} 'What would you like to buy?'
                    price = {ask} 'How much does that cost?'
                    saved = {ask} 'How much money have you saved already?'
                    allowance = {ask} 'How much pocket money do you get per week?'
                    to_save = price - saved
                    weeks = to_save / allowance
                    {print} 'You can buy a ' _ ' in ' _ ' weeks.'
                    ```
            14:
                story_text: |
                    ### Exercise
                    In this level you can let Hedy tell you if you have saved up enough money!
                    Finish this code by filling in the blanks!
                example_code: |
                    ```
                    _ calculate_budget {with} wish, money, allowance
                        to_save = wish - money
                        weeks = to_save / allowance
                        {if} wish _ money
                            {print} 'You need to save up some more!'
                            {print} 'Youll need ' weeks ' more weeks.'
                        {else}
                            {print} 'Great! You have enough'
                            {print} 'Lets go shopping!'

                    money = {ask} 'How much money have you saved?'
                    wish = {ask} 'How much money do you need?'
                    allowance = {ask} 'How much pocket money do you get each week?'

                    {call} _
                    ```
    pressit:
        name: Key presses
        default_save_name: Pressed
        description: Try linking a keyboard key to a command!
        levels:
            5:
                story_text: |
                    In this level there is another new keyword: `{pressed}`!
                    With `{pressed}` you can use keys on your keyboard to control what lines are used.

                    ### Exercise
                    Look at the example and add one more line of code that reacts to a key press.
                example_code: |
                    ```
                    {print} 'Do you want a good (g) or bad (b) ending?'
                    {if} g {is} {pressed} {print} 'They lived happily ever after ❤'
                    {else} {print} 'The prince was eaten by a hippopotamus 😭'
                    ```
                story_text_2: |
                    You can also link turtle commands to keys.

                    ### Exercise
                    Copy the lines a few times so you can create a larger drawing.
                example_code_2: |
                    ```
                    {if} y {is} {pressed} {forward} 15
                    {else} {turn} 90
                    ```
            7:
                story_text: |
                    Now that you have learned about `{repeat}`, we can press keys multiple times.
                    You can use it to make the turtle walk forward and turn.

                    ### Exercise
                    The code you have seen in level 5 only checks the key once. Copy the example code and add a `{repeat}` to it, so that you can press the keys many times.
                    Use this code to draw something nice.
                example_code: |
                    ```
                    {if} x {is} {pressed} {forward} 15 {else} {turn} 90
                    ```
            9:
                story_text: |
                    Now that you know how to combine statements, you can create a touch type tool with `{pressed}`.

                    ### Exercise
                    Finish the code. Each time a random letter should be chosen, which you have to press. You get a point for a correct press, and two points deduction for a wrong press.
                    **Extra** Clear the screen after each letter, and show the user how many points they have scored.
                example_code: |
                    ```
                    points = 0
                    letters = a, b, c, d, e
                    {repeat} 10 {times}
                        letter = _ _ _
                        {print} 'Press the letter ' letter
                        {if} letter {is} {pressed}
                        _
                        _
                        _
                    ```
    print_command:
        name: '{print}'
        default_save_name: print
        description: Introduction print command
        levels:
            1:
                story_text: |
                    ## The {print} command
                    You can print text to the screen using the `{print}` command.
                example_code: |
                    ```
                    {print} Hi there, programmer!
                    {print} Welcome to Hedy!
                    ```
                story_text_2: |
                    ### Exercise
                    In Hedy you will find exercises in every adventure. An exercise allows you to practise the new commands and concepts, and lets you give your own twist to the example codes.
                    In this exercise you will see a pink blank space. You have to fill something in the place of the blank space before the code can be run.

                    Fill in the `{print}` command in the blank space and then add five more lines of code. Each line has to start with a `{print}` command.
                    Have fun!
                example_code_2: |
                    ```
                    _ Hello!
                    ```
            18:
                story_text: |-
                    We arrived at real Python code! That means we need to use parentheses with `{print}` and `{range}` from now on.
                    It also means you can use Hedy code from this level in any Python environment as long as you use the English commands. If you haven't until now, you can switch the toggle in the commands menu to do so.
                example_code: |
                    ```
                    {print}('Hello!')
                    {for} i {in} {range}(1, 10):
                        {print}('This is line ', i)
                    ```
                story_text_2: If you want to print more than one item, you need to separate them by commas.
                example_code_2: |
                    ```
                    temperature = 25
                    {print}('It is ', temperature, ' degrees outside')
                    ```
                    ```
                    name = 'Hedy'
                    {print}('My name is ', name)
                    ```
    quizmaster:
        name: Quizmaster
        default_save_name: Quizmaster
        description: Make your own quiz!
        levels:
            14:
                story_text: |
                    ### Exercise
                    In this adventure you can make your own quiz! Fill in the blanks, add more questions and enjoy your own quiz!
                    You can make a quiz about anything you like: your hobby, your favorite animal, your favorite book or anything at all!
                example_code: |
                    ```
                    {print} 'Make your own quiz'
                    points_a = 0
                    points_b = 0
                    {print} 'Question'
                    {print} 'Answer option A'
                    {print} 'Answer option B'
                    answer = {ask} 'Which answer?'
                    {if} answer == 'A'
                        points_a = points_a + 1
                    {if} answer == 'B'
                        points_b = points_b + 1
                    {print} 'End of the quiz!'
                    {print} 'Lets see the results!'
                    {if} points_a > points_b
                        {print} 'You belong to the A club'
                    {if} points_b > points_a
                        {print} 'You belong to the B club'
                    ```
    quotation_marks:
        name: '''quotation marks'''
        default_save_name: quotation_marks
        description: Introduction quotation marks
        levels:
            4:
                story_text: |
                    ## 'Quotation marks'
                    In level 4 `{ask}` and `{print}` have changed.
                    You must put text that you want to print between quotation marks.
                    This is useful, because now you can print all the words you want. Also the words you used to store something with `{is}`.
                    Most programming languages also use quotation marks when printing, so we are also getting a step closer to real programming!
                example_code: |
                    ```
                    {print} 'You need to use quotation marks from now on!'
                    answer {is} {ask} 'What do we need to use from now on?'
                    {print} 'We need to use ' answer
                    ```
                story_text_2: |
                    ## Contractions
                    Important! Mind that now that we're using quotation marks, Hedy will get confused when you use the apostrophe for contractions like I'm or What's.
                    Make sure to use double quotes when you're using an apostrophe in you line!
                    Check out the example code to see the wrong way of using apostrophes.
                example_code_2: |
                    ```
                    _ This is the wrong way of using apostrophes _
                    {print} 'I'm babysitting my sister's kids'
                    {print} 'What's more fun than that?'
                    _ This is how you solve it _
                    {print} "I'm babysitting my sister's kids"
                    {print} "What's more fun than that?"
                    ```
            12:
                story_text: |
                    **All texts need to be in quotation marks**
                    For this level on you will also have to use quotation marks when storing a text with `=`:
                example_code: |
                    ```
                    name = 'Hedy the Robot'
                    {print} 'Hello ' name
                    ```
                story_text_2: |
                    **All items in lists need quotation marks too**
                    Lists are texts, so they need quotation marks too. Mind that each single item on the list has quotation marks.
                    This allows you to save two words as 1 item on the list, for example 'Black Widow'.
                example_code_2: |
                    ```
                    superheroes = 'Spiderman', 'Batman', 'Black Widow'
                    {print} superheroes {at} {random}
                    ```
                story_text_3: |
                    **All text after `{if}` comparisons need quotation marks too**
                example_code_3: |
                    ```
                    name = {ask} 'What is your name?'
                    {if} name = 'Hedy the Robot'
                        {print} 'Hi there!'
                    ```
                story_text_4: |
                    **Numbers don't need quotation marks**
                    For numbers, you do not use quotation marks in the `=`:
                example_code_4: |
                    ```
                    score = 25
                    {print} 'You got ' score
                    ```
    random_command:
        name: '{random}'
        default_save_name: random_command
        description: introducing {at} {random} command
        levels:
            3:
                story_text: |
                    ## At random
                    In this level you can make a list using the `{is}` command. You can let the computer choose a random item from that list. You do that with `{at} {random}`.
                example_code: |
                    ```
                    animals {is} dogs, cats, kangaroos
                    {print} animals {at} {random}
                    ```
                story_text_2: |
                    You can use the `{at} {random}` command in a sentence as well.
                example_code_2: |
                    ```
                    food {is} sandwich, slice of pizza, salad, burrito
                    {print} I am going to have a food {at} {random} for lunch.
                    ```
                story_text_3: |
                    ### Exercise
                    Try out the `{at} {random}` command by making your own gameshow (like the ones on tv) where you choose a door or suitcase and it contains a big prize!
                    Can you do it? We have already put the first lines into the example code.
                example_code_3: |
                    ```
                    {print} The big gameshow!
                    {print} There are 3 suitcases in front of you...
                    chosen {is} {ask} Which suitcase do you choose?
                    prizes {is} _
                    _
                    ```
            16:
                story_text: |-
                    We are going to make lists the Python way, with square brackets around the lists! We also keep the quotation marks around each item like we have learned in previous levels.
                    We use square brackets to point out a place in a list. For example: `friends[1]` is the first name on the list of friends, as you can see in the first part of the example code.
                    The second part of the example code shows you that we can also match 2 lists using the variable i.
                example_code: |
                    ```
                    friends = ['Ahmed', 'Ben', 'Cayden']
                    {print} friends[1] ' is the first friend on the list.'
                    {print} friends[2] ' is the second friend on the list.'
                    {print} friends[3] ' is the third friend on the list.'
                    #now we will match 2 lists using the variable i
                    lucky_numbers = [15, 18, 6]
                    {for} i {in} {range} 1 {to} 3
                        {print} friends[i] 's lucky number is ' lucky_numbers[i]
                    ```
                story_text_2: |-
                    Now that you've learned to use the brackets in lists, you can also start using the {at} {random} command in the Python way!
                    You simply type the name of your list with `[{random}]` behind it!
                example_code_2: |-
                    ```
                    fruit = ['apple', 'banana', 'cherry']
                    {print} fruit[{random}]
                    ```
    repeat_command:
        name: '{repeat}'
        default_save_name: repeat_command
        description: '{repeat} command'
        levels:
            7:
                story_text: |
                    ## Repeat! Repeat! Repeat!
                    Level 7 adds the `{repeat}` command. `{repeat}` can be used to execute one line of code multiple times. Like this:

                    ### Exercise
                    Play around with the `{repeat}` command. Can you make the happy birthday song in only 3 lines of code instead of 4 now?
                example_code: |
                    ```
                    {repeat} 3 {times} {print} 'Hedy is fun!'
                    ```
            8:
                story_text: |
                    ### Repeat commands and indentation
                    In this level you can repeat multiple lines of code with only 1 `{repeat}` command.
                    You do this by making a block of lines that you want to repeat.
                    The lines in this block will need **indentation** .
                    That means putting four spaces at the beginning of each line. You will also have to indent when you just want to create a block of one line.
                example_code: |
                    ```
                    {repeat} 5 {times}
                        {print} 'Hello everyone'
                        {print} 'This is all repeated 5 times'
                    ```
            9:
                story_text: |
                    Great job! You've reached another new level! In the previous level you've learned to use multiple lines of code in an `{if}` or `{repeat}` command.
                    But you can't yet combine the two...

                    Good news! In this level you will be allowed to put an `{if}` inside an `{if}`, `{repeat}` inside a `{repeat}` command and in each other.
                    Give it a try!
                example_code: |
                    ```
                    {repeat} 3 {times}
                        order = {ask} 'What would you like to order?'
                        {if} order {is} pizza
                            {print} 'Yammie'
                        {else}
                            {print} 'pizza is better!'
                    ```
    repeat_command_2:
        name: '{repeat} 2'
        default_save_name: repeat_command_2
        description: '{repeat} command 2'
        levels:
            7:
                story_text: |
                    ## Repeat with other commands and with variables
                    You have practiced the `{repeat}` command in combination with the `{print}` command now, but did you know you could also use other commands with `{repeat}` ?
                    In this example code you can see that `{repeat}` can also be used with an `{ask}`, `{if}` or `{else}` command.
                example_code: |
                    ```
                    {repeat} 2 {times} answer = {ask} 'Did you know you could ask a question multiple times?'
                    {if} answer {is} yes {repeat} 2 {times} {print} 'You knew that already!'
                    {else} {repeat} 3 {times} {print} 'You have learned something new!'
                    ```
                story_text_2: |
                    Another interesting thing you can do with the `{repeat}` command is using variables to set the amount of times something should be repeated. In the example code you can see that we first ask the person how old they are.
                    Then, in line 3, the question is repeated 'age' times. So we have used the variable 'age' with the `{repeat}` command.
                example_code_2: |
                    ```
                    {print} 'Yay! It is your birthday!'
                    age = {ask} 'How old are you now?'
                    {repeat} age {times} {print} 'Hip Hip Hurray!'
                    ```
            8:
                story_text: |
                    ### In the block or not?
                    In this level you have to think carefully which lines of code should be in the block and which shouldn't.
                    For example: If you want to sing the song *the muffin man*. You only want the line with 'the muffin man' to be repeated twice.
                    This means the last line shouldn't start with indentation as it doesn't belong to the block.
                    If you do start the last line with indentation the song will turn out wrong.

                    ### Exercise
                    Each line in the example code starts with a blank. Remove the blanks and try to figure out which line need indentation and which don't to make the muffin man song.
                example_code: |
                    ```
                    _ {print} 'Do you know the muffin man?'
                    _ {repeat} 2 {times}
                    _ {print} 'The muffin man'
                    _ {print} 'Do you know the muffin man, who lives on Drury Lane?'
                    ```
    restaurant:
        name: Restaurant
        default_save_name: Restaurant
        description: Create your own virtual restaurant
        levels:
            1:
                story_text: |
                    In level 1 you can make your own virtual restaurant and take your guests' orders.
                story_text_2: |
                    ### Exercise
                    Copy the example code into your input screen by clicking the yellow button.
                    Firstly, fill in the correct command on the blanks to make to code work properly.
                    Then add at least 4 more lines of code to the restaurant program.
                    Ask the customer what they would like to drink and ask if they want to pay with cash or card.
                    Lastly, think of a nice way to say goodbye to your customer.
                example_code_2: |
                    ```
                    {print} Welcome to Hedy's restaurant 🍟
                    _ What would you like to order?
                    {echo} So you would like to order
                    {print} Thank you for your order!
                    {print} It's on its way!
                    ```
            2:
                story_text: |
                    In level 2 you could expand your restaurant by using variables. In level 1 Hedy could only `{echo}` the order once and only remember the last thing that was ordered.
                    Now you can use variables and Hedy can remember both the food and the toppings!
                example_code: |
                    ```
                    {print} Welcome to Hedy's restaurant!
                    {print} Today we're serving pizza or lasagna.
                    food {is} {ask} What would you like to eat?
                    {print} Great choice! The food is my favorite!
                    topping {is} {ask} Would you like meat or veggies on that?
                    {print} food with topping is on its way!
                    ```
                story_text_2: |
                    ### Exercise
                    Copy your own restaurant code from to previous level to the input screen below.
                    Fix the code by replacing the `{ask}` and `{echo}` commands and using variables, like you've learned in this level.

                    Now that your code is working again, it's time to add something more.
                    Look at the last line of the example code: `{print} food with topping is on its way!`
                    In this single line 2 variables have been used to create a summary of the order.
                    Now add your own summary of the food and drinks ordered by the customer.

                    **Extra** Now that you've learned how to use variables, you can use as many variables in one line as you'd like. Can you add more variables to your code, like eat in or take-away, cash or card, with or without a straw etc.?
            3:
                story_text: |
                    Having trouble to decide what you wanna have for dinner? You can let Hedy choose for you!
                    Simply add lists of your favorite (or least favorite) meals and Hedy can randomly choose your dinner.
                    You can also have a bit of fun, by letting Hedy choose the price for your dinner as well! What will you get?
                example_code: |
                    ```
                    dishes {is} spaghetti, brussels sprouts, hamburgers
                    {print} You will have dishes {at} {random} tonight!
                    prices {is} 1 euro, 10 euros, 100 euros
                    {print} That will be prices {at} {random} please.
                    ```
                story_text_2: |
                    ### Exercise
                    Now make your own version of the random restaurant.
                    Make a list of starts, mains, desserts, drinks and prices yourself.
                    Then use `{print}` and `{at} {random}` commands to tell the customer what will be on their menu tonight.
                example_code_2: |
                    ```
                    {print} Welcome to your own random restaurant!
                    starters {is} _
                    mains {is} _
                    desserts {is} _
                    drinks {is} _
                    prices {is} _
                    _
                    ```
            4:
                story_text: |
                    In the restaurant you have to use quotation marks too when using the `{print}` or `{ask}` command.

                    ### Exercise
                    Add the quotation marks to this code to make it work! Be careful: variables should not be in quotation marks.
                    Then, use the `{clear}` command to only show one line at a time in your output screen.

                    ### Exercise 2
                    Go back to the previous level and copy your restaurant code. Make the code work in this level by adding quotation marks in the right spots and add some `{clear}` commands.
                example_code: |
                    ```
                    _ Add the quotation marks to this code _
                    {print} Welcome to Restaurant Chez Hedy!
                    {print} Today we are serving pizza or lasagna.
                    food {is} {ask} What would you like to eat?
                    {print} Great choice! The  food  is my favorite!
                    topping {is} {ask} Would you like meat or veggies on that?
                    {print} food  with  topping  is on its way!
                    drinks {is} {ask} What would you like to drink with that?
                    {print} Thank you for your order.
                    {print} Your  food  and  drinks  will be right there!
                    ```
            5:
                story_text: |
                    ### Exercise
                    The example code shows how you could program that you've run out of a menu item in your restaurant.
                    Copy your own restaurant code from the previous levels. Create a problem in your restaurant and code it, like the example code did.
                    For instance, you could also run out of a menu item, or you don't take credit cards, or the ice cream machine is broken.

                    **Extra** Have you programmed the problem and programmed appropriate responses? Then try to add more `{if}` and `{else}` commands into your code.
                    Try to add an `{if}` after every `{ask}` command in your code to make the code as interactive as possible!
                example_code: |
                    ```
                    drinks_in_stock {is} water, lemonade, cola, orange juice
                    drink {is} {ask} 'What would you like to drink?'
                    {if} drink {in} drinks_in_stock {print} 'One ' drink 'coming up!'
                    {else} {print} 'Sorry, we do not sell that'
                    ```
            6:
                story_text: |
                    In this level you can use maths to calculate the total price of your customer's order, which can make your virtual restaurant more realistic.
                    But you can also add many more things to your virtual restaurant, for example more courses.

                    ### Exercise
                    You can add many more things to your virtual restaurant. For example, can you...
                    - ask how many people are coming and multiply the price by that amount?
                    - add another course?
                    - give people a discount when they enter a (secret) coupon code?
                    - add a children's menu?
                    - think of other fun things to add?
                example_code: |
                    You can make a simple restaurant code, like this:
                    ```
                    {print} 'Welcome to Restaurant Chez Hedy'
                    {print} 'Here is our menu:'
                    {print} 'Our main courses are pizza, lasagne, or spaghetti'
                    main = {ask} 'Which main course would you like?'
                    price = 0
                    {if} main {is} pizza price = 10
                    {if} main {is} lasagne price = 12
                    {if} main {is} spaghetti price = 8
                    {print} 'You have ordered ' main
                    {print} 'That will be ' price ' dollars, please'
                    {print} 'Thank you, enjoy your meal!'
                    ```
            7:
                story_text: |
                    In this level you've learned how to use the `{repeat}` command to repeat a line of code a certain amount of times.
                    You can use that in your restaurant to `{ask}` multiple people what they'd like to eat.

                    ### Exercise
                    Can you complete the code? Hedy needs to repeat this question as many times as there are people. So if there are 5 people, the question needs to be asked 5 times.
                    **Extra** Expand your code with more questions, for example about drinks or sauce.
                example_code: |
                    ```
                    {print} 'Welcome to Restaurant Chez Hedy'
                    people = {ask} 'How many people are joining us today?'
                    ```
            8:
                story_text: |
                    In this level you can make your virtual restaurant more elaborate by repeating multiple lines of code. Like this:

                    ### Exercise
                    This code can be expanded with more items on the menu, for example offering drinks, and/or multiple courses or desserts. Add at least one more item.
                    **Extra** Add even more items, as many options as you like!
                example_code: |
                    ```
                    {print} 'Welcome to Restaurant Chez Hedy!'
                    people = {ask} 'How many people will be joining us today?'
                    {print} 'Great!'
                    {repeat} people {times}
                        food = {ask} 'What would you like to order?'
                        {print} food
                    {print} 'Thank you for ordering!'
                    {print} 'Enjoy your meal!'
                    ```
            9:
                story_text: "In this level you can use nesting to make your restaurant more realistic and more fun!\n\n### Exercise\nThe indentation was removed in the example code.\nCan you figure out how much indentation each line needs in order for the code to work properly?\nIf the customer orders pizza, Hedy shouldn't ask what sauce the customer wants.\n\n**Extra** A restaurant does not stock all sauces. Make a list of available sauces and give a reply with each order whether you sell it. <br>\n**Extra** Pizzas have toppings. Ask customers what they want.<br>\n**Extra** Do customers want a drink? Ask them too! <br>\n"
                example_code: |
                    ```
                    {print} 'Welcome to Restaurant Chez Hedy!'
                    people = {ask} 'How many people will be joining us today?'
                    {print} 'Great!'
                    price = 0
                    {repeat} people {times}
                    _ food = {ask} 'What would you like to order?'
                    _ {print} food
                    _ {if} food {is} fries
                    _ price = price + 3
                    _ sauce = {ask} 'What kind of sauce would you like with your fries?'
                    _ {if} sauce {is} no
                    _ {print} 'no sauce'
                    _ {else}
                    _ price = price + 1
                    _ {print} 'with ' sauce
                    _ {if} food {is} pizza
                    _ price = price + 4
                    {print} 'That will be ' price ' dollar'
                    {print} 'Enjoy your meal!'
                    ```
            10:
                story_text: |
                    In this level you'll learn how to easily ask orders for different courses.

                    ### Exercise 1
                    Finish the code with an `{ask}` on the blanks such that the customer is asked what they want to eat for each course.
                example_code: "```\ncourses = appetizer, main course, dessert\n{for} course {in} courses\n    {print} 'What is your order for ' course '?'\n    _\n    _\n```\n"
                story_text_2: |
                    ### Exercise
                    Of course, you could also order for multiple people!
                    Can you add the correct amount of indentation before each line to make the code work properly?
                    Tip: some lines don't need any indentation at all.
                example_code_2: |
                    ```
                    _ courses = appetizer, main course, dessert
                    _ names = Timon, Ono
                    _ {for} name {in} names
                    _ {for} course {in} courses
                    _ food = {ask} name ', what would you like to eat as your ' course '?'
                    _ {print} name ' orders ' food ' as their ' course
                    ```
            11:
                story_text: |
                    We can use the `{for}` with `{range}` to print the orders from multiple customers in an orderly manner.

                    ### Exercise
                    Finish the restaurant code, so that you can ask for the order of multiple people. Print the order number each time: 'Order 1', 'Order 2', etc.
                    Are you not sure how to go about this? Have a peek at your level 8 code.

                    **Extra** In level 9 the restaurant also used prices. You can add that here too!
                example_code: |
                    ```
                    {print} 'Welcome to Restaurant Hedy!'
                    people = {ask} 'For how many people would you like to order?'
                    {print} 'So you want to order for ' people ' people.'
                    {print} "Let's go!"
                    ```
            12:
                story_text: |
                    From this level on, you can use decimal numbers to make your menu more realistic.

                    ### Exercise
                    Can you think of a code to give your friends and family a 15% discount?
                example_code: |
                    ```
                    price = 0.0
                    food = {ask} 'What would you like to order?'
                    drink = {ask} 'What would you like to drink?'
                    {if} food {is} 'hamburger'
                        price = price + 6.50
                    {if} food {is} 'pizza'
                        price = price + 5.75
                    {if} drink {is} 'water'
                        price = price + 1.20
                    {if} drink {is} 'soda'
                        price = price + 2.35
                    {print} 'That will be ' price ' dollar, please'
                    ```
            13:
                story_text: |
                    In this level you will learn new commands to extend your code even further.

                    ### Exercise 1
                    Place a `{and}` and a `{or}` in the logical place in the program.

                    ### Exercise 2
                    Expand your restaurant with at least one more `{and}` and one `{or}`.
                    For example, create a special discount coupon that only applies to pizza, or give your customer a free drink
                    with fries and pancakes. Or something completely different of course!
                example_code: |
                    ```
                    price = 10
                    food = {ask} 'What would you like to eat?'
                    drinks = {ask} 'What would you like to drink?'
                    {if} food {is} 'sandwich' _ drinks {is} 'juice'
                        {print} 'That is our discount menu'
                        price = price - 3
                    {if} drinks {is} 'water' _ drinks {is} 'juice'
                        {print} 'That is a healthy choice'
                    {print} 'That will be ' price ' dollars'
                    ```
            15:
                story_text: |
                    With the `{while}` you can make sure your customers can keep adding orders until they are done.

                    ### Exercise
                    Correctly add the `{while}` command to this code.
                example_code: |
                    ```
                    {print} 'Welcome at McHedy'
                    more = 'yes'
                    _
                        order = {ask} 'What would you like to order?'
                        {print} order
                        more = {ask} 'Would you like to order anything else?'
                    {print} 'Thank you!'
                    ```
    rock:
        name: Rock, paper, scissors
        default_save_name: Rock_2
        description: Make your own rock, paper, scissors game
        levels:
            1:
                story_text: |
                    In level 1 you can start with a rock, paper, scissors game.

                    With `{ask}` you can make a choice, and with `{echo}` you can repeat that choice.
                example_code: |
                    ```
                    {print} what do you choose?
                    {ask} choose from rock, paper or scissors
                    {echo} so your choice was:
                    ```
                story_text_2: |
                    ### Exercise
                    Instead of using words, you could also use emojis: ✊✋✌
                    Can you create a code using emojis?
                example_code_2: |
                    ```
                    {print} what do you choose?
                    {ask} choose from _
                    {echo} so your choice was:
                    ```
            2:
                story_text: |
                    In this level you can practise using the variables, so that you can make the rock, paper, scissors game in the next level!
                    ### Exercise
                    Finish the code by filling in the **variable** on the blank.
                    This game is not very interactive, but no worries! In the next adventure you'll learn how to use variables with the `{ask}` command to make your game interactive!
                example_code: |-
                    ```
                    choice {is} rock
                    {print} I choose _
                    ```
            3:
                story_text: |
                    You can use the `{at} {random}` command to let the computer pick rock, paper or scissors!

                    ### Exercise
                    Finish the code by using the `{at} {random}` command.
                example_code: |
                    ```
                    choices {is} rock, paper, scissors
                    {print} choices _
                    ```
                story_text_2: |
                    **Extra** Make a two player game. Firstly ask the two players to fill in their names. Then let the computer randomly pick their choices.
                example_code_2: |
                    ```
                    choices {is} rock, paper, scissors
                    player_1 {is} {ask} Name of player 1:
                    _
                    ```
            4:
                story_text: |
                    In this level we can further program rock, paper, scissors. But if you want to add text, you have to use quotation marks here too.
                    ### Exercise
                    Fill in quotation marks on the blanks. Mind that the variable `choices` should be outside the quotes.
                example_code: |
                    ```
                    choices {is} rock, paper, scissors
                    {print} _The computer chooses..._ choices {at} {random}
                    ```
            5:
                story_text: |
                    In this level we can determine whether it's a tie or not. For that you need the new `{if}` code.

                    ### Exercise
                    Finish the code by filling in the blanks:
                    * Let the computer pick a random option
                    * Ask the player what they want to choose
                    * Fill in the correct variables in line 4 and 5
                    * Finish line 6 so that Hedy can check whether it's a tie or not.
                example_code: |
                    ```
                    options {is} rock, paper, scissors
                    computer_choice {is} _
                    choice {is} _
                    {print} 'you chose ' _
                    {print} 'computer chose ' _
                    {if} _ {is} _ {print} 'tie!' {else} {print} 'no tie'
                    ```

                    Fill in the correct code on the blanks to see if it is a draw.
            9:
                story_text: "In this level you can program the whole rock, paper, scissors game by nesting the `{if}` commands.\n\n### Exercise\nCan you finish the code? The program must tell who has won for every combination.\n\n**Extra** Want to play more than one game? Expand the code so that you can play multiple rounds. You can even use an `{ask}` to ask the user how many rounds they want to play.\n"
                example_code: |
                    ```
                    choices = rock, paper, scissors
                    your_choice {is} {ask} 'What do you choose?'
                    {print} 'You choose ' your_choice
                    computer_choice {is} choices {at} {random}
                    {print} 'The computer chooses ' computer_choice
                    {if} computer_choice {is} your_choice
                        {print} 'Tie'
                    {if} computer_choice {is} rock
                        {if} your_choice {is} paper
                            {print} 'You win!'
                        {if} your_choice {is} scissors
                            {print} 'You lose!'
                    # finish this code
                    ```
            10:
                story_text: |
                    ### Exercise
                    In the previous levels you have often made your own rock paper scissors game. Can you finish the code and use the `{for}` command properly to get the game to work?
                example_code: |
                    ```
                    choices = _
                    players = _
                    {for} _
                    ```
            13:
                story_text: |
                    With the `{and}` command you can shorten your rock, paper, scissors code! Check out the example code.

                    ### Exercise
                    Finish the code such that a winner is always decided on. Run your code a few times to verify there is always a winner printed.
                example_code: |
                    ```
                    options = 'rock', 'paper', 'scissors'
                    your_choice = {ask} 'What do you choose?'
                    computer_choice = options {at} {random}
                    {print} 'You choose ' your_choice
                    {print} 'The computer chooses ' computer_choice
                    {if} computer_choice {is} your_choice
                        {print} 'Tie'
                    {if} computer_choice {is} 'rock' {and} your_choice {is} 'paper'
                        {print} 'You win!'
                    {if} computer_choice {is} 'rock' {and} your_choice {is} 'scissors'
                        {print} 'The computer wins!'
                    _
                    ```
            15:
                story_text: |
                    ### Exercise
                    Play until you beat the computer! But first, finish the example code...
                example_code: |
                    ```
                    won = 'no'
                    options = 'rock', 'paper', 'scissors'
                    {while} won == 'no'
                        your_choice = {ask} 'What do you choose?'
                        computer_choice = options {at} {random}
                        {print} 'you chose ' your_choice
                        {print} 'the computer chose ' computer_choice
                        {if} computer_choice == your_choice
                            {print} 'Tie!'
                        {if} computer_choice == 'rock' {and} your_choice == 'scissors'
                            {print} 'You lose!'
                        {if} computer_choice == 'rock' {and} your_choice == 'paper'
                            {print} 'You win!'
                            won = 'yes'
                    _
                    ```
    rock_2:
        name: Rock, paper, scissors 2
        default_save_name: rock_2
        description: Part 2 of rock, paper, scissors
        levels:
            2:
                story_text: |
                    Now that you have learned how to use the `{ask}` command, you can make your rock, paper, scissors code interactive too!

                    ### Exercise
                    Make the rock, paper, scissors code interactive by adding the `{ask}` command and a question to your rock, paper, scissors code.
                example_code: |
                    ```
                    choice {is} _
                    {print} I choose choice
                    ```
    secret:
        name: SuperSpy
        default_save_name: SuperSpy
        description: Make your own spy code
        levels:
            12:
                story_text: |
                    In this adventure you can create your own super spy code. Encode a message that only the right agent can decipher.
                    If the enemy tries to crack the code, they will get some false info to waste their time.

                    ### Exercise 1
                    Make your own secret code for your superspy and return both parts only to the real spy.

                    ### Exercise 2
                    Add a third component to the code, like a piece of clothing or an object.
                example_code: |
                    ```
                    name = {ask} 'What is your name?'
                    {if} name {is} _
                        a = 'Go to the airport '
                    {else}
                        a = 'Go to the train station '
                    password = {ask} 'What is the password?'
                    {if} password {is} _
                        b = 'tomorrow at 02.00'
                    {else}
                        b = 'today at 10.00'
                    {print} _ _ _
                    ```
            13:
                story_text: |
                    We can simplify the superspy code with `{and}`, such that we only need one `{if}`.

                    ### Exercise 1
                    Complete the code by filling the right command on the blank. Tip: The superspy has to answer BOTH questions correctly, before they get the confidential information!

                    ### Exercise 2
                    We want to confuse the enemy even more! Create a list with fake answers and select one at random when a wrong answer is given.
                example_code: |
                    ```
                    name = {ask} 'What is your name?'
                    password = {ask} 'What is your password?'
                    {if} name {is} 'Agent007' _ password {is} 'TOPSECRET'
                        {print} 'Go to the airport at 02.00'
                    {else}
                        {print} 'Go to the train station at 10.00'
                     ```
    simon:
        name: Simon Says
        default_save_name: Simon
        description: Make a game of Simon Says
        levels:
            16:
                story_text: |
                    Let's make a game of Simon Says! Simon Says is a memory game in which the player will be given a color. They have to repeat that color back.
                    If they get it right a color is added to the sequence, so they now have to remember 2 colors, then 3, then 4 etc. the game stops as soon as the player makes a mistake.

                    ### Exercise
                    In this first part of the Simon Says adventure, we'll let the computer pick a random color and add it to a list.

                    ***Make 2 lists*** First, make a list called `colors` and fill it with the colors red, yellow, green and blue.
                    Then make a list called `simon_sequence`. This list will be used as the answer.
                    At the start of the game this lists need to be empty. unfortunately, we can't create an empty list (yet), so we'll fill it with the words 'empty' and 'list' and we'll remove them from the list immediately.

                    ***Create a function that adds a color to the sequence*** Now that we have an empty list called simon_sequence, we can start filling it with random colors.
                    We do that with a function, so we can call it everytime there's a new level in our game. Create a function called `add_random_color`.
                    Then create the variable random_color and set it to a random color. Next, add this random color to the simon_sequence.

                    ***Create a function that shows the simon_sequence*** Start by naming the new function `show_simon_sequence` with `level` as an argument. Now we want to show as many colors as the level we are in (in level 1 you see 1 color, in level 2 you see 2 colors etc).
                    So we repeat `level` times, to print the `simon_sequence[i]`. Each time a color is shown, wait for 1 second and then clear the screen.

                    ***Test your program*** Before you go to the next level, test if the functions are working by calling both of the functions. If they're working you should see a random color in your output screen.
                    Remove this testing part of your code, copy the code and continue to the next adventure to learn more about the simon says game!
                example_code: |
                    ```
                    # Make 2 lists
                    colors = _
                    _ = ['empty', 'list']
                    {remove} _ {from} simon_sequence
                    {remove} _

                    # Create a function that adds a color
                    _ add_random_color
                        _
                        {add} _

                    # Create a function that shows the simon_sequence
                    {define} _
                        {for} i {in} {range} 1 {to} _
                            {print} _
                            _
                            _

                    # Test your program
                    {call} _
                    {call} show_simon_sequence {with} 1
                    ```
    simon_2:
        name: Simon Says 2
        default_save_name: Simon
        description: Make a game of Simon Says
        levels:
            16:
                story_text: |
                    We'll continue with our Simon Says game!

                    ### Exercise
                    ***Paste your code here*** Paste your code from the previous level here. Don't forget to remove the part that was just used for testing the functions.

                    ***Create a function that creates the player_sequence*** The list `player_sequence` is used to capture the answers of the player. First we define the function with the argument level.
                    Next, we ask level times what the color is that they choose. We call that variable `answer`. Then we add the variable `answer` to the list player_sequence.

                    ***Setting up the game*** Before we program the game in the next adventure, we'll need some starting variables. First, we'll set the variable `level` to 1 and the variable `game_over` to False.
                    Then we make an introduction for the game. We'll print 'Welcome to Simon Says!' and clear the screen after 1 second.

                    ***Continue to the next adventure to finish the game!*** Don't forget to copy your code and take it with you to the next adventure.
                example_code: |
                    ```
                    # Paste your code here


                    # Create a function that creates the player_sequence
                    {define} _
                        {for} _
                            _ 'What is color number ' i '?'
                            {add} answer {to_list} _

                    # Set up
                    level = _
                    game_over = _
                    {print} _
                    _ 1
                    _
                    ```
    simon_3:
        name: Simon Says 3
        default_save_name: Simon
        description: Make a game of Simon Says
        levels:
            16:
                story_text: |
                    In this adventure we'll program the game of Simon Says!

                    ### Exercise
                    ***Paste your code*** Copy your code from the previous adventure and paste it here.

                    ***Program the game*** We start by making sure the game goes on while the game isn't over. Then we print what level the player is on, we use the variable level for that. We only show that for 1 second and then we clear the screen again.
                    Now, we have to create the empty list player_sequence. We've already programmed how to fill the list, with our function `player_sequence`, but we never made the list itself. To create the list we use the same trick as we did in the previous tab.
                    We'll make a list with the words 'empty' and 'list' on it, and then we remove both these words. Next, we'll call all of the 3 functions that we've created.
                    Lastly, we'll have to check if the player gave the correct answers (so if the player_sequence and the simon_sequence are the same).
                    If that's the case, we'll compliment the player. Wait for 1 second and increase the level with 1.
                    Did the player give the wrong answer, we'll tell them and end the game by setting game_over to 'True'

                    ***Enjoy your game!*** Great job! Does your game not work? Use the ladybug button to debug your code!
                example_code: |
                    ```
                    # Paste your code here

                    # The game
                    {while} game_over _
                        {print} _
                        _
                        _
                        _ = ['empty', 'list']
                        {remove} _
                        {remove} _
                        {call} _
                        {call} _ {with} _
                        {call} _ {with} _
                        {if} player_sequence == _
                            _
                            _
                            _
                        {else}
                            _
                            game_over = _
                    ```
    sleep_command:
        name: '{sleep}'
        default_save_name: sleep_command
        description: introducing {sleep} command
        levels:
            2:
                story_text: |
                    Another new command in this level is `{sleep}`, which pauses your program for a second. If you type a number behind the `{sleep}` command, the program pauses for that amount of seconds.

                    ### Exercise
                    Practise this new command by making a code of your own in which you use the `{sleep}` command at least 3 times. With each `{sleep}` command the pausing time should differ.
                example_code: |
                    ```
                    {print} My favorite color is...
                    {sleep} 2
                    {print} green!
                    ```
    songs:
        name: Sing a song!
        default_save_name: Song
        description: Print a song
        levels:
            6:
                story_text: |
                    Songs often contain a lot of repetition. Sometimes the repetition is also based on counting.
                    For example, in the well-known song 'Bottles of beer'. You can program that song with a little math.

                    Tip: Use the read aloud function to let Hedy sing the song to you!

                    ### Exercise
                    You can now repeat lines 2 to 7 as many times as you want by copying the lines.
                example_code: |
                    ```
                    verse = 99
                    {print} verse ' bottles of beer on the wall'
                    {print} verse ' bottles of beer'
                    {print} 'Take one down, pass it around'
                    verse = verse - 1
                    {print} verse ' bottles of beer on the wall'
                    {sleep}
                    ```
                story_text_2: |
                    This children's song counts down from 5 little monkeys to 1 monkey.
                    If you copy line 2 - 7 and paste it under the code, you can sing the whole song!
                example_code_2: |
                    ```
                    number = 6
                    number = number - 1
                    {print} number ' little monkeys jumping on the bed'
                    {print} 'One fell off and bumped his head'
                    {print} 'Mama called the doctor and the doctor said'
                    {print} 'NO MORE MONKEYS JUMPING ON THE BED!'
                    {sleep}
                    ```
            7:
                story_text: |
                    Songs often contain a lot of repetition. For example... Baby Shark! If you sing it, you keep singing the same thing:

                    Baby Shark tututudutudu <br>
                    Baby Shark tututudutudu <br>
                    Baby Shark tututudutudu <br>
                    Baby Shark

                    ### Exercise
                    You can print the song Baby Shark with a `{repeat}`? Finish the code by replacing the blanks?
                    **Extra** After Baby Shark you can of course also program other songs. There are many songs with repetition!
                    Can you think of one more song and print it?
                example_code: |
                    ```
                    {repeat} _ _ {print} 'Baby Shark tututudutudu'
                    {print} 'Baby Shark'
                    ```
            8:
                story_text: |
                    In a previous level you've programmed the song 'Bottles of beer'. But without the `{repeat}` command, you had to copy the verses many times.
                    In this level you can repeat the song 99 times, just by adding one simple line!

                    ### Exercise
                    Add the right command on the blanks and indent the code correctly.
                example_code: |
                    ```
                    verse = 99
                    _ 99 {times}
                    {print} verse ' bottles of beer on the wall'
                    {print} verse ' bottles of beer'
                    {print} 'Take one down, pass it around'
                    verse = verse - 1
                    {print} verse ' bottles of beer on the wall'
                    ```
            10:
                story_text: |
                    With `{for}` you can print make the whole baby shark song (including all the other sharks in the family) in only 6 lines!

                    ### Exercise 1
                    Can you make the baby shark code even shorter by using a `{for}` command? Finish the example code.
                example_code: "```\nfamily = baby, mammy, daddy, grandma, grandpa\n_ _ _ _\n  {print} _\n```\n"
                story_text_2: |
                    ### Exercise 2
                    Print the song Five little monkeys jumping on the bed. Look up the text if you don't remember.

                    **Extra** Print the song Old MacDonald had a farm, and make sure all animals make a different sound, using an `{if}`.
                example_code_2: |
                    ```
                    monkeys = 5, 4, 3, 2, 1
                    ```
            11:
                story_text: |
                    In this level you can use the `{for}` with `{range}` to make songs that use counting, like the 5 little monkeys.

                    ### Exercise 1
                    Fill in the blanks and make the code work! If you don't remember the song text, look it up yourself.

                    ### Exercise 2
                    The final line of the song is different from the others. Print this line inside the `{for}`, and use an `{if}` to make it work correctly.
                example_code: |
                    ```
                    _ monkeys _ _ 5 _ 1
                        {print} monkeys ' little monkeys jumping on the bed'
                        _
                    ```
            12:
                story_text: |
                    In this song we can make it even easier to program 'if you're happy and you know it, clap your hands'. Because we can put all of the actions in a variable, check it out:

                    ### Exercise
                    Can you add the right amount of indentation to each line to make the song play correctly?
                    Hint: Not all lines need indentation.
                example_code: |
                    ```
                    _ actions = 'clap your hands', 'stomp your feet', 'shout Hurray!'
                    _ {for} action {in} actions
                    _ {for} i {in} {range} 1 {to} 2
                    _ {print} 'if youre happy and you know it'
                    _ {print} action
                    _ {print} 'if youre happy and you know it and you really want to show it'
                    _ {print} 'if youre happy and you know it'
                    _ {print} action
                    ```
            13:
                story_text: |
                    In the previous adventure you have learned how to use an argument in a function, but did you know that you could combine them with `{ask}` commands as well?
                    In this example we have changed the 'My Bonnie' program and made it interactive. You are now asked where Bonnie is.
                example_code: |
                    ```
                    {define} song {with} place
                        {print} 'My Bonnie is ' place

                    chosen_place = {ask} 'Where do you want Bonnie to be?'
                    synonym = {ask} 'What is another word for that?'

                    {call} song {with} chosen_place
                    {call} song {with} synonym
                    {call} song {with} chosen_place
                    ```
            16:
                story_text: |
                    In this level, you can program a song like OldMacDonald even more quickly. You can connect the right animal to the right sound by simply putting them in the same place in the list.
                    The Drunken Sailor is also quickly made in this level. You only need 8 lines for the entire song, check it out!

                    ### Exercise
                    Complete the Old MacDonald song by setting the variable `animal` to `animals[i]` and `sound` to `sounds[i]`.
                example_code: |
                    ```
                    animals = ['pig', 'dog', 'cow']
                    sounds = ['oink', 'woof', 'moo']
                    {for} i {in} {range} 1 {to} 3
                        animal = _
                        sound = _
                        {print} 'Old MacDonald had a farm'
                        {print} 'E I E I O!'
                        {print} 'and on that farm he had a ' animal
                        {print} 'E I E I O!'
                        {print} 'with a ' sound sound ' here'
                        {print} 'and a ' sound sound ' there'
                        {print} 'here a ' sound
                        {print} 'there a ' sound
                        {print} 'everywhere a ' sound sound
                    ```

                    ```
                    lines = ['what shall we do with the drunken sailor', 'shave his belly with a rusty razor', 'put him in a long boat till hes sober']
                    {for} line {in} lines
                        {for} i {in} {range} 1 {to} 3
                            {print} line
                        {print} 'early in the morning'
                        {for} i {in} {range} 1 {to} 3
                            {print} 'way hay and up she rises'
                        {print} 'early in the morning'
                    ```
            18:
                story_text: |
                    In level 16 we made songs using lists. These programs however are no longer working properly in this level. The colons from level 17 and the brackets from level 18 still need to be added.

                    ### Exercise 1
                    The Drunken sailor song is given as sample code, but not yet working.
                    Can you make sure everything works again? To help you, we've put _ in the places of _some_ errors.

                    ### Exercise 2
                    Now also look up your Old MacDonald song from level 16, and correct it.
                example_code: |
                    ```
                    lines = ['what shall we do with the drunken sailor', 'shave his belly with a rusty razor', 'put him in a long boat till hes sober']
                    {for} line {in} lines _
                        {for} i {in} {range} 1 {to} 3 _
                            {print} _ line _
                        {print} 'early in the morning'
                        {for} i {in} {range} 1 {to} 3
                            {print} 'way hay and up she rises'
                        {print} 'early in the morning'
                    ```
    songs_2:
        name: Sing a song! 2
        default_save_name: Song 2
        description: Sing a song 2
        levels:
            12:
                story_text: |
                    Songs contain a lot of repetition. We can capture it with a function!
                    ### Exercise
                    Look at the example code with the function. Fill out the two lines so the full song is printed.
                example_code: |
                    ```
                    {define} twinkle
                        {print} 'Twinkle'
                        {print} _

                    {call} twinkle
                    {print} 'Up above the world so high'
                    {print} 'Like a diamond in the sky'
                    {call} _
                    ```
            16:
                story_text: |
                    ### Exercise
                    Finish the nursery rhyme!
                example_code: |
                    ```
                    number = ['one', 'two', 'three', 'four', 'five', 'six', 'seven', 'eight', 'nine', 'ten']
                    object = ['on his drum', 'on his shoe', 'on his knee', 'on his door', 'on his hive', 'on his sticks', 'up in heaven', 'on his gate', 'on his vine', 'once again']

                    _
                        {print} 'This old man'
                        {print} 'He played ' _
                        {print} 'He played knick-knack ' _
                        {print} 'With a knick-knack paddywhack'
                        {print} 'Give the dog a bone'
                        {print} 'This old man came rolling home'
                        {sleep} 8
                        {clear}
                    ```
                story_text_2: |
                    ### Exercise 2
                    Now create your own code for the nursery rhyme 'The wheels on the bus' on the same way!
                example_code_2: |
                    ```
                    object = ['wheels', 'doors', _]
                    movement = [ 'round and round', 'open and shut', _]
                    ```
    tic:
        name: Tic-Tac-Toe
        default_save_name: Tic
        description: Play a game of Tic Tac Toe!
        levels:
            16:
                story_text: |
                    Let's program a game of tic-tac-toe!

                    ### Exercise
                    In this adventure we'll start with creating an empty field.

                    ***Create a list called field*** This list will be our playing field. This list is filled with 9 dots, since there are no x's and o's yet at the start of our game.

                    ***Create a function that prints the field*** Firstly, clear the screen so the old playing fields will be removed. Then we print the first line of our Tic Tac Toe field. This line consists of the first 3 spots in our list field.
                    We have already programmed this line for you. Now finish the field by printing spot 4, 5, and 6 on the second row and spot 7, 8 and 9 in the third row.

                    ***Call the function that prints the field*** Now call the function.
                    <div class="w-full flex flex-row gap-2">
                        Run the code. Your output should look like this: <img src="https://github.com/hedyorg/hedy/assets/80678586/bcbd156e-4b48-4e82-84ae-f86d21b0cbcc" width="100">
                    </div>

                    ***Continue in the next adventure*** In the next adventure you'll learn how to program the game itself.
                example_code: |
                    ```
                    # Create a list called field
                    _ = ['.', '.', '.', '.', '.', '.', '.', '.', '.']

                    # Create a function that prints the field
                    {define} print_field
                        _
                        {print} 'TIC TAC TOE'
                        {print} field[1] field[2] field[3]
                        _
                        _

                    # Call the function
                    ```
            17:
                story_text: |
                    In the previous level you've learned how to make a tic-tac-toe game. The game works, but is quite annoying as it keeps asking you if you've won yet.
                    Now that we have the `{elif}` command, we can let the game decide if someone has won and it can stop asking us!

                    ### Exercise
                    ***Paste your code*** Paste your code from the previous level here and make it level 17 proof. In this level you've learned to use a colon everytime you create a block of code. Please add the colons in the correct spots.

                    ***Create a function that detects if someone's won*** We have started the function for you, paste it under the function `print_field` and finish the function. You can see that this first piece of code checks to see if spot 1, 2 and 3 are the same, because if they are you have 3 in a row.
                    It also checks if they are not a dot, because if they are, the line might have the same symbols on them, but that's just because it's still empty.
                    If all these conditions are met, the game is over and the winner is printed.
                    Finish this function with all possible ways to win. This means you have to make this for the other 2 rows, 3 columns and 2 diagonals.
                    If you've finished all the other options, the function should return the variable `game_over` so we can use it in our game.

                    ***Call the function in the game*** Go to the line `game_over = {ask} 'Did you win?'` and change it to `game_over = {call} detect_winner {with} field, sign`. Now the function will check if there's a winner and the game doesn't need to keep asking anymore!

                    ***Enjoy your game!*** Great job! You have finished the game! Enjoy playing it!

                example_code: |
                    ```
                    # Paste your code here and make it level 17 proof

                    # Create a function that detects if someone has won
                    {define} detect_winner {with} field, sign:
                        {if} field[1] == field[2] {and} field[2] == field[3] {and} field[1] != '.':
                            game_over = 'yes'
                            {print} 'Player ' sign 'wins!'
                        {elif}:
                            _
                        {else}:
                            game_over = 'no'
                    {return} _
                    ```
    tic_2:
        name: Tic-Tac-Toe 2
        default_save_name: Tic
        description: Play a game of Tic Tac Toe!
        levels:
            16:
                story_text: |
                    In the previous adventure you've learned how to create a playing field. Now you'll learn how to create the game!

                    ### Exercise
                    ***Paste your code*** Start by pasting your code from the previous adventure here.

                    ***Add variables*** Underneath your list called `field` we'll add 2 more variables that we'll need to program the game.
                    The variable `game_over` tells us if the game is over, and should be 'no' at the start of the game.
                    The variable `sign` tells us if it's the turn of player x or player o. Set the variable to 'x'.

                    ***The game*** First use a `{while}` command, to make sure the game keeps on playing the variable while game_over is set to no.
                    During the game, we first ask the player which spot they choose. Then we change the field with the number they chose into their sign.
                    Then we print the field again and we ask the player if they've won yet. Lastly we want to switch whose turn it is, so if the sign is 'x' it should be 'o' and the other way around.

                    ***Test your game*** Does your game work? Great, have fun playing the game! If not, use the ladybug button to debug your code.
                    You might have noticed one mistake in the code though, you can steal the other player's spot! If the other person chose spot 1, you could simply enter 1 after them and steal their spot.
                    That's not fair! Go to the next adventure to learn how to fix this problem.
                example_code: |
                    ```
                    # Paste your code from the previous adventure here

                    # Add variables
                    game_over = _
                    sign = _

                    # The game
                    {while} _
                        choice = _ 'Player ' sign '_?'
                        field[choice] = _
                        _ print_field
                        game_over = {ask} _
                        {if} sign = 'o'
                            sign = _
                        _
                            sign = _
                    ```
    tic_3:
        name: Tic-Tac-Toe 3
        default_save_name: Tic
        description: Play a game of Tic Tac Toe!
        levels:
            16:
                story_text: |
                    You might have noticed one mistake in the code you've made in the previous adventure. You can steal the other player's spot! If the other person chose spot 1, you could simply enter 1 after them and steal their spot.
                    That's not fair! In this adventure we'll fix that mistake.

                    ### Exercise
                    ***Paste your code here*** Paste your code from the previous adventure here.

                    ***Fix the mistake*** To fix the mistake we replace the line that says `field[choice] = sign`. This turns any spot that the player has chosen into their sign.
                    Go to the header that says 'Use this to fix the mistake' and finish the code. We first want to check if the chosen spot is still empty, so `if field[choice] = '.'`. If that is the case, you are allowed to take it.
                    Then we make an else command and print 'Sorry, this spot is already taken' if the spot is not empty. Lastly, we add a `{sleep}` command, so the players can actually read the text before it gets cleared again.
                    Now copy this piece of code and replace the line `field[choice] = sign` with this new piece of code.

                    ***Play your game!*** Now the game should work properly! Good job!
                    The only flaw is that you can get a bit annoyed that the game keeps asking you if you've won yet. Do you want to fix that? Go to level 17 and we'll fix it!
                example_code: |
                    ```
                    # Paste your code here

                    # Use this to fix the mistake
                    {if} _ = '.'
                        field[choice] = sign
                    {else}
                        {print} _
                        _
                    ```
    turtle:
        name: Turtle
        default_save_name: Turtle
        description: Make your own drawing
        levels:
            1:
                story_text: |
                    You can also use Hedy to draw. By combining turns and lines, you can make a square or stairs!

                    Using `{forward}` you draw a line forwards. The number behind it determines how far the turtle will walk. `{turn} {right}` turns a quarter turn in clockwise direction, `{turn} {left}` turns counter clockwise.

                    If you want to go backwards, you use the `{forward}` command but with a negative number. So for example `{forward} -100`
                example_code: |
                    ```
                    {forward} 100
                    {turn} {left}
                    ```
                story_text_2: |
                    ### Exercise
                    This is the start of a little staircase. Can you make it have 5 steps?
                example_code_2: |
                    ```
                    {forward} 20
                    {turn} {right}
                    {forward} 20
                    {turn} {left}
                    {forward} 20
                    ```
            2:
                story_text: |
                    In level 1 the turtle could only turn left or right. That is a bit boring!
                    In level 2 he can point his nose in all directions.

                    Use 90 degrees to turn a quarter, 180 to turn half, and a full circle is 360 degrees.

                    ### Exercise
                    This code now creates the letter T. Can you change it to make the letter B?

                    **Extra** Change the letter into a different letter, like the first one of your name.
                    You can also make multiple letters, by setting the color to `{color}` `{white}` in between.

                example_code: |
                    ```
                    {forward} 80
                    {turn} 90
                    {forward} 50
                    {turn} 180
                    {forward} 100
                    ```
                story_text_2: |
                    You can use variables to in the turtle `turn`.

                    ### Exercise
                    Change the code such that it creates a triangle. Hint: you only have to change the code in one place.

                example_code_2: |
                    ```
                    {print} Drawing figures
                    angle {is} 90
                    {turn} angle
                    {forward} 25
                    {turn} angle
                    {forward} 25
                    {turn} angle
                    {forward} 25
                    ```
            3:
                story_text: |
                    In this level you can use `{at} {random}` with the drawing turtle. A random choice makes the turtle walk a different path each time.
                    Use `{at} {random}` to choose a value from a list.
                    ### Exercise
                    Can you copy and paste lines 2 and 3 to create a longer random path?
                example_code: |
                    ```
                    angles {is} 10, 50, 90, 150, 250
                    {turn} angles {at} {random}
                    {forward} 25
                    ```
            4:
                story_text: |
                    In level 4 you have to use quotation marks with `{print}` and `{ask}`. Also when drawing!
                example_code: |
                    ```
                    {print} _ Drawing figures _
                    angle {is} 90
                    {turn} angle
                    {forward} 25
                    {turn} angle
                    {forward} 25
                    ```
                story_text_2: |
                    You can also change the color of the lines with the command `{color}`. Check out the example.
                    You can also use the command `{color} {white}` to make 'invisible' lines. You could use these white lines to move the turtle anywhere in the screen before you start drawing.
                example_code_2: |
                    ```
                    {color} {white}
                    {forward} -80
                    {color} {green}
                    {forward} 50
                    {color} {yellow}
                    {forward} 50
                    {color} {red}
                    {forward} 50
                    ```
            5:
                story_text: |
                    In level 5 you can make a choice with `{if}`. For example between different types of figures.
                example_code: |
                    ```
                    {print} 'Drawing Figures'
                    figure {is} {ask} 'Do you want a square or a triangle?'
                    {if} figure {is} triangle angle {is} 120
                    {else} angle {is} 90
                    {turn} angle
                    {forward} 25
                    {turn} angle
                    {forward} 25
                    {turn} angle
                    {forward} 25
                    {turn} angle
                    {forward} 25
                    ```
                story_text_2: |
                    ### Exercise
                    Fill in the correct numbers in this code to get it to work.
                    After you've done that, you can try to add the option backwards.

                    **Extra** Instead of using 'left' and 'right', remake the program with North, East, South and West.
                    This way you could add even more directions like Northeast and Southwest etc.
                example_code_2: |
                    ```
                    direction {is} {ask} 'Do you want to go left, right, or straight ahead?'
                    {if} direction {is} left {turn} _
                    {if} direction {is} right {turn} _
                    {forward} 100
                    ```
            6:
                story_text: |
                    In this level you can use calculations to draw different figures.
                    You may have learned in school that turning a full circle is 360 degrees. If not, now you know!
                    That's why you also use 90 degrees for a square. 360 divided by 4 is 90.
                    Now that we can do math with Hedy, we can draw all the figures we want!
                example_code: |
                    ```
                    angles = {ask} 'How many angles do you want?'
                    angle = 360 / angles
                    {forward} 50
                    {turn} angle
                    {forward} 50
                    {turn} angle
                    {forward} 50
                    {turn} angle
                    {forward} 50
                    {turn} angle
                    {forward} 50
                    {turn} angle
                    {forward} 50
                    {turn} angle
                    ```
            8:
                story_text: "Now that we can repeat several lines, we can make figures more easily.\nWe only have to set the angle once and then use that variable in the `{repeat}`.\n\n### Exercise 1\nThe example code creates a square. Change the code so that it create another figure, such as a triangle or a hexagon.\nThis requires a change to two lines of code.\nTip: An entire circle is 360 degrees.\n\n### Exercise 2\nNow create a drawing consisting of at least two polygons.\n"
                example_code: |
                    ```
                    angle = 90
                    {repeat} 4 {times}
                        {turn} angle
                        {forward} 50
                    ```
                story_text_2: |
                    **Extra** We can now improve the program that draws different figures. Finish the code and you can draw any polygon you'd like!
                example_code_2: |
                    ```
                    figure = {ask} 'How many angles should I draw?'
                    angle = 360 / figure
                    {repeat} figure {times}
                        {turn} _
                        {forward} _
                    ```
            9:
                story_text: |
                    Now that we can use a `{repeat}` inside a `{repeat}`, we can create more complex figures.

                    ### Exercise 1
                    This code creates three black triangles, change that into five pink squares.

                     **Extra** Create a figure of your own choosing consisting of at least two different shapes types.
                example_code: |
                    ```
                    {color} {black}
                    {repeat} 3 {times}
                        {repeat} 3 {times}
                            {forward} 10
                            {turn} 120
                        {color} {white}
                        {forward} 50
                        {color} {black}
                    ```
            10:
                story_text: |
                    In this level you can make the turtle draw a figure.
                    The turtle will travel the distances in the list, one by one, making bigger and bigger steps.
                    ### Exercise 1
                    Add a 90 degree turn in the loop, so that a spiral is drawn.
                    Add at least 5 numbers to the list, so the spiral grows larger.
                    **(extra)** can you change the spiral into another shape? Experiment with numbers for the turn!
                    ### Exercise 2
                    The spiral is drawn outwards, make it go inwards?
                example_code: |
                    ```
                    {turn} 90
                    distances = 10, 20, 30, 40, 50, 60
                    {for} distance {in} distances
                        {forward} distance
                    ```
            12:
                story_text: |
                    We can use functions to draw more complex figures with less code.
                    ### Exercise 1
                    Fill the function so that three squares are created. If you want the image to look nicer, you can make the lines between the squares white.

                    ### Exercise 2
                    The code can be made even shorter. Place the final lines into a `{repeat}` so the figure remains the same.

                    ### Exercise 3
                    Create your own drawing with different figures.
                    Change both the number of figures with the `{repeat}` and the shape of the figures in the `{define}`
                example_code: |
                    ```
                    {define} square
                        {repeat} 4 {times}
                            {turn} _
                            {forward} _
                    {call} square
                    {forward} 50
                    {call} square
                    {forward} 50
                    {call} square
                    ```
    turtle_draw_it:
        name: Draw it!
        default_save_name: Draw it
        description: Draw this picture with the turtle
        levels:
            1:
                story_text: |
                    ### Exercise
                    Recreate the drawings with the turtle!

                    <div class="w-full flex flex-row gap-2">
                        Rectangle <img src="https://github.com/hedyorg/hedy/assets/80678586/77aa99d5-cd8f-4969-b49d-e8fed34ac550" width="100">
                        Square <img src="https://github.com/hedyorg/hedy/assets/80678586/03b96c2c-7b94-4032-9f9f-3f3b13573623" width="200">
                        Stairs <img src="https://github.com/hedyorg/hedy/assets/80678586/d4301e62-ec66-4031-827c-7d21f73ba106" width="200">
                    </div>
            2:
                story_text: |
                    ### Exercise
                    Recreate the drawings with the turtle!

                    <div class="w-full flex flex-row gap-2">
                    Triangle <img src="https://github.com/hedyorg/hedy/assets/80678586/e974b62c-f0cf-445a-8bd4-5ad9f1f71204" width="100">
                    Arrow <img src="https://github.com/hedyorg/hedy/assets/80678586/803d8f42-9708-448c-82ea-d035697f08c9" width="150">
                    Boat <img src="https://github.com/hedyorg/hedy/assets/80678586/94ef7189-442a-4c8f-827d-12a69203c2e9" width="150">
                    </div>
            3:
                story_text: |
                    ### Exercise
                    Recreate the drawings with the turtle!

                    <div class="w-full flex flex-row gap-2">
                    Triangle <img src="https://github.com/hedyorg/hedy/assets/80678586/71e04d98-9545-4614-9caf-a5f179b756a1" width="150">
                    Star <img src="https://github.com/hedyorg/hedy/assets/80678586/421c4d28-cb99-424b-be26-dcae30d65c80" width="150">
                    Arrow <img src="https://github.com/hedyorg/hedy/assets/80678586/3cbebcae-5258-47c5-a6ac-e7ee36c1d1ce" width="200">
                    </div>
            4:
                story_text: |
                    ### Exercise
                    Recreate the drawings with the turtle!

                    <div class="w-full flex flex-row gap-2">
                    Colored Star <img src="https://github.com/hedyorg/hedy/assets/80678586/dbe39006-c050-4833-b5c4-f9d1fb1c0781" width="150">
                    Rainbow <img src="https://github.com/hedyorg/hedy/assets/80678586/2728b10f-9f7f-45ea-964e-5b284033e4f0" width="500">
                    Nested squares <img src="https://github.com/hedyorg/hedy/assets/80678586/f013f9fa-bc68-4c60-b778-2c457799d6f7" width="200">
                    </div>
                example_code: |
                    **Extra** Up for a real challenge? Make sure that the colors of these figures are selected randomly, so that each time you run your programs they'll look differently!

                    ```
                    colors {is} {red}, {orange}, {yellow}, {green}, {blue}, {purple}, {pink}, {brown}, {gray}, {black}
                    {color} _
                    ```
            5:
                story_text: |
                    ### Exercise
                    Recreate the drawings with the turtle!

                    **Extra** Make only one code that lets the player decide which letter they'd like to see! And can you add even more letters?

                    <div class="w-full flex flex-row gap-2">
                    F <img src="https://github.com/hedyorg/hedy/assets/80678586/8a021b76-c24b-4e7c-b960-48d57f3bcb20" width="100">
                    E <img src="https://github.com/hedyorg/hedy/assets/80678586/12821803-6422-416a-8e36-9902d14e57a4" width="100">
                    L <img src="https://github.com/hedyorg/hedy/assets/80678586/3af6f919-7b67-4ee7-b923-11e56f2b6b24" width="100">
                    </div>
                example_code: |
                    Hint:
                    ```
                    chosen_letter {is} {ask} 'Which letter would you like to see? F, E or L?'
                    {if} _
                    ```
            6:
                story_text: |
                    ### Exercise
                    Recreate the drawings with the turtle!

                    **Extra** Let the player decide which color the square should be.

                    ***Extra*** Can you make the letter of your own first name and the flag of your own country too?

                    <div class="w-full flex flex-row gap-2">
                    Square <img src="https://github.com/hedyorg/hedy/assets/80678586/03b96c2c-7b94-4032-9f9f-3f3b13573623" width="150">
                    Letters <img src="https://github.com/hedyorg/hedy/assets/80678586/e75f4fa5-f1f5-4b48-806c-916c28e4e8ad" width="100">
                    Flag <img src="https://github.com/hedyorg/hedy/assets/80678586/877fc337-df80-4185-8005-a6c28904f66e" width="300">
                    </div>
                example_code: |
                    Hint for the square:
                    ```
                    chosen_color = {ask} _
                    ```
            7:
                story_text: |
                    ### Exercise
                    Recreate the drawings with the turtle!

                    <div class="w-full flex flex-row gap-2">
                    Hexagon <img src="https://github.com/hedyorg/hedy/assets/80678586/92e492e1-1593-489b-aaf0-51d2a29755f4" width="200">
                    Triangle <img src="https://github.com/hedyorg/hedy/assets/80678586/3629a5e6-1f02-4851-aab9-c5430ba4a1f1" width="200">
                    Fan <img src="https://github.com/hedyorg/hedy/assets/80678586/1ba2ff71-1230-4fe3-8255-b2c504cf1b4e" width="200">
                    </div>
            8:
                story_text: |
                    ### Exercise
                    Recreate the drawings with the turtle!

                    **Extra** The number in brackets indicates in how many lines of code this figure can be drawn. Can you do it in the same amount of lines?

                    <div class="w-full flex flex-row gap-2">
                    Square (3) <img src="https://github.com/hedyorg/hedy/assets/80678586/03b96c2c-7b94-4032-9f9f-3f3b13573623" width="200">
                    Randomly colored star (5) <img src="https://github.com/hedyorg/hedy/assets/80678586/dbe39006-c050-4833-b5c4-f9d1fb1c0781" width="150">
                    Randomly colored spiral (7) <img src="https://github.com/hedyorg/hedy/assets/80678586/9bcdb3f1-367d-4ae0-878f-d09005424a35" width="150">
                    </div>
            9:
                story_text: |
                    ### Exercise
                    Recreate the drawings with the turtle!

                    **Extra** The number in brackets indicates in how many lines of code this figure can be drawn. Can you do it in the same amount of lines?

                    **Extra** Give the player a choice which country they would like to see the flag of.

                    <div class="w-full flex flex-row gap-2">
                    Cross (7) <img src="https://github.com/hedyorg/hedy/assets/80678586/76e42c76-aa3f-4863-8eee-ead73c09a186" width="150">
                    Randomly colored nested squares (8) <img src="https://github.com/hedyorg/hedy/assets/80678586/17f878cc-e893-4c10-b32e-a09a50bf08de" width="200">
                    Flags <img src="https://github.com/hedyorg/hedy/assets/80678586/877fc337-df80-4185-8005-a6c28904f66e" width="300">
                    </div>
                example_code: |
                    Hint for the nested squares:
                    ```
                    colors = {red}, {blue}, {orange}, {yellow}, {pink}, {purple}, {green}, {brown}, {black}
                    distance = 120
                    {repeat} 5 {times}
                    _
                    ```
                    Hint for the flags:
                    ```
                    country = {ask} 'which country would you like to see the flag of?'
                    {if} country {is} 'the Netherlands'
                        color_1 = {red}
                        color_2 = {white}
                        color_3 = {blue}
                    ```
            10:
                story_text: |
                    ### Exercise
                    Recreate the drawings with the turtle!

                    <div class="w-full flex flex-row gap-2">
                    Nested Hexagon <img src="https://github.com/hedyorg/hedy/assets/80678586/3629e908-3cd5-44ac-bbcd-1f1cceb15654" width="150">
                    Traffic lights <img src="https://github.com/hedyorg/hedy/assets/80678586/edbbb608-5ff8-4349-85a6-e47809adde43" width="100">
                    </div>
                example_code: |
                    Hint Nested Hexagon:
                    ```
                    distances = 100, 80, 60, 40, 20
                    {for} distance {in} distances
                    _
                    ```

                    Hint Traffic Lights:
                    ```
                    colors = {red}, {yellow}, {green}
                    {for} chosen_color {in} colors
                        {color} _
                        {repeat} _
                    ```
                story_text_2: |
                    Christmas lights <img src="https://github.com/hedyorg/hedy/assets/80678586/9637ea6d-6edc-4d88-a6f7-10271bfc5371" width="500">
                example_code_2: |
                    Hint Christmas Lights:

                    Start by moving to the left side of the screen with an invisible white line. Then hang up the Christmas lights!
                    ```
                    {color} {white}
                    {turn} -90
                    {forward} 300
                    {turn} 90

                    colors = {red}, {blue}, {yellow}, {purple}, {green}, {orange}, {pink}
                    {for} chosen_color {in} colors
                    _
                    ```
            11:
                story_text: |
                    ### Exercise
                    Recreate the drawings with the turtle!

                    <div class="w-full flex flex-row gap-2">
                    Beehive (6) <img src="https://github.com/hedyorg/hedy/assets/80678586/ec02469c-907b-4695-9382-d39a8f3c00ec" width="150">
                    Fan (5) <img src="https://github.com/hedyorg/hedy/assets/80678586/a032ab35-c70c-4e67-9b4e-036a03ecce87" width="150">
                    Snowflake (13) <img src="https://github.com/hedyorg/hedy/assets/80678586/90f56bbb-86e5-448d-8aec-16f8c2c05cf2" width="150">
                    </div>
                example_code: |
                    Hint Beehive:
                    ```
                    {for} amount_of_combs {in} {range} 1 {to} _
                        {for} walls_of_one_comb {in} {range} 1 {to} _
                            {forward} _
                            {turn} _
                        {forward} _
                        {turn} _
                    ```

                    Hint Fan:
                    Start out like the fan you made in level 7. Or take a peak at the hint for the beehive, because the codes are very similar.

                    Hint Snowflake: Start by making one 'leg' and repeat it 6 times.
            12:
                story_text: |
                    ### Exercise
                    Recreate the drawings with the turtle!

                    Firstly, define a function **for each shape** you want to use on the bracelet. Then, add the shapes to the bracelet like this:

                    Bracelet Designing program <img src="https://github.com/hedyorg/hedy/assets/80678586/549d7f3a-c492-4b4a-b173-746eb3400951" width="500">
                example_code: |
                    Hint Bracelet Designing program
                    ```
                    {define} draw_a_square
                    _

                    {color} {white}
                    {turn} -90
                    {forward} 300
                    {turn} 180

                    {for} i {in} {range} 1 {to} 5
                        {color} {gray}
                        {forward} 100
                        shape = {ask} 'What kind of shape would you like next on the bracelet?'
                        chosen_color = {ask} 'In which color?'
                        {color} chosen_color
                        {if} shape = 'square'
                            {call} draw_a_square
                    ```
            13:
                story_text: |
                    ### Exercise
                    Recreate the drawings with the turtle!

                    Street in different sizes <img src="https://github.com/hedyorg/hedy/assets/80678586/cdae9d97-d5ef-46f3-8838-24fa7b5b1bec" width="300">
                    Colored street <img src="https://github.com/hedyorg/hedy/assets/80678586/9893e0bd-c0f8-49bc-a5a7-217182407724" width="300">
                    Snow Storm <img src="https://github.com/hedyorg/hedy/assets/80678586/111b0a1b-b0e1-47c3-b032-81cea05e6bbc" width="300">
                example_code: |
                    Hint Street in different sizes
                    ```
                    {define} draw_a_house {with} size
                    _

                    {call} draw_a_house {with} 90
                    {call} draw_a_house {with} 60
                    {call} draw_a_house {with} 30
                    ```

                    Hint Colored street
                    ```
                    {define} draw_a_house {with} chosen_color
                    _
                    ```

                    Hint Snow Storm
                    ```
                    {define} draw_snowflake {with} length, color
                        _

                    numbers = 10, 20, 30
                    colors = _

                    {for} i {in} {range} 1 {to} 5
                        random_number = _
                        random_color = _
                        {call} draw_snowflake {with} random_number, random_color
                        {color} {white}
                        {turn} random_number * 5
                        {forward} 80
                    ```
            14:
                story_text: |
                    ### Exercise
                    Create a program that asks the player how many corners their figure should have and then creates that figure.
                    The figure in the image is the output when the player fills in 10.

                    <div class="w-full flex flex-row gap-2">
                     <img src="https://github.com/hedyorg/hedy/assets/80678586/ee32f40e-dea1-4e7c-a813-3ef63671254b" width="300">
                     <img src="https://github.com/hedyorg/hedy/assets/80678586/3621bf77-527d-41e8-a44f-c5a21bb4ffd2" width="200">
                    </div>
                example_code: |
                    ```
                    {define} calculate_degrees {with} amount_of_corners
                        _ 360 / amount_of_corners


                    {define} draw_figure {with} degrees
                        _
                            {forward} 400/amount_of_corners
                            {turn} _

                    amount_of_corners = {ask} _
                    degrees = {call} _ {with} _

                    {call} _ {with}
                    {call} _ {with}
                    ```
            15:
                story_text: |
                    ### Exercise
                    Recreate the drawings with the turtle!

                    Spiral <img src="https://github.com/hedyorg/hedy/assets/80678586/6943223c-018b-435b-a391-23723cc7a6ad" width="150">
                example_code: |
                    Spiral
                    ```
                    distance = 5
                    {while} distance < 200
                        distance = distance + 5
                         _
                    ```
                story_text_2: |
                    Fan <img src="https://github.com/hedyorg/hedy/assets/80678586/cb671065-b47b-49f0-b298-dcbcd2a5e28f" width="150">
                example_code_2: |
                    Fan
                    ```
                    {define} draw_a_square {with} side
                    _

                    i = 100
                    {while} i > 1
                        _ {with} i
                        _
                        i = i - 3
                    ```
                story_text_3: |
                    Star <img src="https://github.com/hedyorg/hedy/assets/80678586/17564e0a-63e1-4794-8d41-15ac8c1a5a93" width="150">
                example_code_3: |
                    Star
                    A star is usually drawn using 144-degree-turns. If you change this slightly to 143 degrees for example and repeat the pattern multiple times with a {while} loop you can make this figure.
    while_command:
        name: '{while}'
        default_save_name: while_command
        description: '{while}'
        levels:
            15:
                story_text: |-
                    We are going to learn a new loop, the `{while}` loop! We continue the loop as long as the statement is true.
                    So don't forget to change the value in the loop.

                    In the example code, we continue until a correct answer has been given.
                    If the correct answer is never given, the loop never ends!
                example_code: |
                    ```
                    answer = 0
                    {while} answer != 25
                        answer = {ask} 'What is 5 times 5?'
                    {print} 'A correct answer has been given'
                    ```
    years:
        name: New Year's
        default_save_name: New Year's Countdown
        description: Countdown to the New Year!
        levels:
            11:
                story_text: |
                    In this level you can use the `{for}` number `{in}` `{range}` command to countdown to the New Year.

                    ### Exercise
                    Fill in the blanks and make the code work!
                example_code: |
                    ```
                    {for} number {in} {range} _ {to} _
                        {print} number
                        {sleep}
                    {print} 'Happy New Year!'
                    ```<|MERGE_RESOLUTION|>--- conflicted
+++ resolved
@@ -331,8 +331,7 @@
                     ### Exercise
 
                     Look at <a href="https://www.yonkerspublicschools.org/cms/lib/NY01814060/Centricity/Domain/1621/Brown%20Bear%20Book.pdf"> the story</a> if you do not know it, and make sure it is printed as in the book.
-<<<<<<< HEAD
-                example_code: "```\nanimals = _ , _ , _ \n{print} 'Brown bear, Brown bear'\n{print} 'What do you see?'\n```\n"
+                example_code: "```\nanimals = _ , _ , _\n{print} 'Brown bear, Brown bear'\n{print} 'What do you see?'\n```\n"
                 answer_code: |
                     ```
                     animals = Red bird, Yellow duck, Blue horse, Green frog, Purple cat, White dog, Black sheep, Goldfish, Teacher
@@ -352,9 +351,6 @@
                     {print} 'looking at us'
                     {print} "That's what we see"              
                     ```
-=======
-                example_code: "```\nanimals = _ , _ , _\n{print} 'Brown bear, Brown bear'\n{print} 'What do you see?'\n```\n"
->>>>>>> f13466f8
             13:
                 story_text: |
                     By using the `{and}` and `{or}` commands, you can make your stories more versatile. You can ask two questions and respond to the combination of answers.
@@ -999,7 +995,7 @@
                     {print} number1 ' times ' number2 ' is ' answer
 
                     ```
-            
+
             13:
                 story_text: |
                     ### Exercise 1
@@ -1057,7 +1053,7 @@
                     mean_grade = {call} _
                     {print} 'Your mean grade is ' mean_grade
                     ```
-                
+
             15:
                 story_text: |
                     You can add the `{while}` loop to the calculator game you've learned to make in a previous level.
@@ -2328,7 +2324,7 @@
                     {echo} It tells me you play
 
                     ```
-            
+
             3:
                 story_text: |
                     In the previous levels you've created your first fortune telling machine, but Hedy couldn't really predict anything, only `{echo}`.
