--- conflicted
+++ resolved
@@ -14,18 +14,10 @@
                 start_code: "{print} hello world!"
             2:
                 story_text: |
-<<<<<<< HEAD
                     ## Level 2
                     Congratulations! You've reached level 2. Hopefully you've already made some awesome codes!
                     In the first level you might've notice that the `{echo}` command can only save one bit of information at a time.
                     For example in the restaurant adventure, you could echo what the costumer wanted to eat, or what they wanted to drink, but not both in one sentence.
-=======
-                    In level 2 we learn two new commands: `{is}` and `{sleep}`.
-                    You can name a word with `{is}`. This is called a variable. In this example we made a variable called name and a variable called age. You can use the word name anywhere in your code and it will be replaced by Hedy, like this:
-
-                    This way you no longer need the `{echo}` command!
-
->>>>>>> ab72f77c
                 example_code: |
                     ```
                     {print} Welcome at Hedy's
@@ -43,37 +35,15 @@
                 start_code: "{print} hello world!"
             3:
                 story_text: |
-<<<<<<< HEAD
                     ## Welcome to level 3
                     In the previous level you've learned what a variable is and how you can use it to make your adventures more interactive.
                     But... that's not the only thing you can do with variables! You can also use variables to make lists.
                     And you can even let Hedy pick a random word out of a list, which allows you to make real games!
                     Take a quick look at the next tab!
-=======
-                    In level 3 you can make a list. You can let the computer choose something random from the list. You do that with `{at} {random}`.
-
-                example_code: |
-                    ```
-                    animals {is} dog, cat, kangaroo
-                    {print} animals {at} {random}
-                    ```
-
-                story_text_2: You can also add items to the list with `{add}` and remove items with `{remove}`.
-
-                example_code_2: |
-                    ```
-                    animals {is} dog, cat, kangaroo
-                    {add} penguin {to_list} animals
-                    {remove} cat {from} animals
-                    {print} animals {at} {random}
-                    ```
-
->>>>>>> ab72f77c
                 start_code: "{print} hello world!"
             4:
                 start_code: "{print} 'Hello world'"
                 story_text: |
-<<<<<<< HEAD
                     In the previous levels you've been practising with variables, but you may have come across this problem.
                     You might have tried to run a code like this:
 
@@ -86,16 +56,6 @@
                     `My Sophie is Sophie`.
 
                     In this level this problem is fixed by using quotation marks.
-=======
-                    In level 4 `{ask}` and `{print}` have changed.
-                    You must put text that you want to print between quotation marks.
-                    This is useful, because now you can print all the words you want. Also the words you used to store something with `{is}`.
-                    Most programming languages also use quotation marks when printing, so we are also getting a step closer to real programming!
-                story_text_2: |
-                    Important! Mind that now that we're using quotation marks, Hedy will get confused when you use the apostrophe for contractions like I'm or What's.
-                    Make sure to remove those apostrophes and change the spelling to I am or What is.
-                    Check out the example code to see the wrong way of using apostrophes.
->>>>>>> ab72f77c
                 example_code: |
                     ```
                     name {is} Sophie
@@ -103,7 +63,6 @@
                     ```
             5:
                 story_text: |
-<<<<<<< HEAD
                     In the previous levels you've already learned to use `{at} {random}` which made your games different every time you ran the code.
                     But it's not really interactive, the player doesn't have any influence on what happens in the game.
 
@@ -112,43 +71,15 @@
                 example_code: |
                     ```
                     password {is} {ask} 'What is the correct password?'
-=======
-                    In level 5 there is something new, the `{if}`! With the `{if}` you can choose between two different options.
-                    This code prints nice if you enter Hedy as a name, and boo! if you enter something else.
-                    `{ask}` and `{print}` still work like they did in level 4.
-                example_code: |
-                    ```
-                    name {is} {ask} 'what is your name?'
-                    {if} name {is} Hedy {print} 'nice' {else} {print} 'boo!'
-                    ```
-                story_text_3: |
-                    When we want to check if something is in a list, we can now use the `{in}` command.
-                    This code prints pretty! if you choose green or yellow, and meh otherwise.
-                example_code_3: |
-                    ```
-                    pretty_colors {is} green, yellow
-                    favorite_color {is} {ask} 'What is your favorite color?'
-                    {if} favorite_color {in} pretty_colors {print} 'pretty!'
-                    {else} {print} 'meh'
-                    ```
-                story_text_2: |
-                    Sometimes code with an `{if}` gets really long and does not fit on the line well. <br> You may also divide the code over two lines, starting the second line at the `{else}` like this:
-                example_code_2: |
->>>>>>> ab72f77c
                     ```
                 start_code: |-
                     name {is} {ask} 'what is your name?'
                     {if} name {is} Hedy {print} 'cool!' {else} {print} 'meh'
             6:
                 story_text: |
-<<<<<<< HEAD
+
                     Now you've reached the end of this level, so you have learned `{ask}` and `{if}`. For example you can ask guests what they would like to eat.
                     What you can't yet do though, is calculate the price for everyone's dinner.
-=======
-                     In this level you learn something new: you can now also calculate.
-
-                     The plus is easy, you write it like with math: `5 + 5` for example. The minus also works fine, it is `5 - 5`.
->>>>>>> ab72f77c
 
                     The next level makes it possible to use addition, subtraction and multiplication in your programs. This way you can calculate the prices in your restaurant, but you could also add a secret code to give your friends and family a discount.
                     Another option in the next level is programming your own maths game, for your little brother or sister to practice their multiplications.
@@ -1109,13 +1040,8 @@
                     {echo}
             2:
                 story_text: |
-<<<<<<< HEAD
-                    ## Parrot
                     In the previous level you've made a parrot that will repeat after you. In this level we'll make the parrot interactive using a variable and `{ask}` command.
                     We will also make the parrot more life-like by adding `{sleep}` commands after something is said.
-=======
-                    Create your own online pet parrot that will copy you!
->>>>>>> ab72f77c
                 example_code: |
                     ```
                     {print} Im Hedy the parrot
@@ -1942,11 +1868,7 @@
                 start_code: "# place your code here"
             3:
                 story_text: |
-<<<<<<< HEAD
-                    ## Rock, paper, scissors
                     You can use the `{at} {random}` command to let the computer pick rock, paper or scissors!
-=======
->>>>>>> ab72f77c
 
                     ### Exercise
                     Finish the code by using the `{at} {random}` command.
@@ -1980,7 +1902,7 @@
                     * Let the computer pick a random option
                     * Ask the player what they want to choose
                     * Fill in the correct variables in line 4 and 5
-                    * Programm line 6 so that Hedy can check whether it's a tie or not.
+                    * Finish line 6 so that Hedy can check whether it's a tie or not.
                 example_code: |
                     ```
                     options {is} rock, paper, scissors
@@ -2112,24 +2034,10 @@
                     {else} {print} 'Wrong! It was ' _
                     ```
                 story_text_3: |
-<<<<<<< HEAD
+
                     **Extra** You can also let the computer do random sums on its own using random.
-=======
-                    You can also let the computer do random sums on its own using random.
->>>>>>> ab72f77c
+
                     This is how you choose a number of tables to practice, and from that you always get a different sum:
-                example_code_3: |
-                    ```
-                    tables = 4, 5, 6, 8
-                    numbers = 1, 2, 3, 4, 5, 6, 7, 8, 9, 10
-                    table = tables {at} {random}
-                    number = numbers {at} {random}
-                    correct_answer = table * number
-                    answer = {ask} 'how much is ' table ' times ' number '?'
-                    {if} answer {is} correct_answer {print} 'okay'
-                    {else} {print} 'mistake! it was ' correct_answer
-                    ```
-
                 start_code: "{print} 'Welcome to this calculator!'"
             9:
                 story_text: |
@@ -2350,20 +2258,6 @@
                     prices {is} _
                     _
                     ```
-<<<<<<< HEAD
-=======
-                story_text_3: |
-                    **Extra** Does your costumer have any allergies or do they dislike certain dishes? Then you can use the `{remove}`command to remove it from your menu.
-
-                example_code_3: |
-                    ```
-                    {print} Mystery milkshake
-                    flavors {is} strawberry, chocolate, vanilla
-                    allergies {is} {ask} Are you allergic to any falvors?
-                    _
-                    {print} You get a flavors {at} {random} milkshake
-                    ```
->>>>>>> ab72f77c
                 start_code: "# place your code here"
             4:
                 story_text: |
@@ -2390,29 +2284,6 @@
                 start_code: "# place your code here"
             5:
                 story_text: |
-<<<<<<< HEAD
-=======
-                    In this level the `{if}` command allows you to `{ask}` your customers questions and give different responses to the answers.
-                    In the example below, you see that you can `{ask}` the customer `{if}` they want to hear the specials and Hedy can respond accordingly.
-
-                example_code: |
-                    ```
-                    {print} 'Welcome to Restaurant Chez Hedy!'
-                    special {is} {ask} 'Would you like to hear our specials today?'
-                    {if} special {is} yes {print} 'Todays special is chicken piri piri and rice.' {else} {print} 'No problem.'
-                    food {is} {ask} 'What would you like to eat?'
-                    {print} 'One ' food ', coming right up!'
-                    drink {is} {ask} 'What would you like to drink with that?'
-                    {if} drink {is} cola {print} 'Im sorry, we are out of cola!' {else} {print} 'Great choice!'
-                    anything {is} {ask} 'Would you like anything else?'
-                    {print} 'Let me repeat your order...'
-                    {print} 'One ' food
-                    {if} drink {is} cola {print} 'and...' {else} {print} 'One ' drink
-                    {if} anything {is} no {print} 'Thats it!' {else} {print} 'One ' anything
-                    {print} 'Thank you for your order and enjoy your meal!'
-                    ```
-                story_text_2: |
->>>>>>> ab72f77c
                     ### Exercise
                     The example code shows how you could program that you've run out of a menu item in your restaurant.
                     Copy your own restaurant code from the previous levels. Create a problem in your restaurant and code it, like the example code did.
@@ -2700,13 +2571,6 @@
                     ```
                 start_code: "# place your code here"
             5:
-<<<<<<< HEAD
-=======
-                story_text: |
-                    In this level you'll learn to (secretly) tip the odds in your favor, when using the fortune teller!
-                    By using `{if}` and `{else}` you can make sure that you will always get a good fotune, while other people might not.
-                    Check out this example to find out how.
->>>>>>> ab72f77c
                 example_code: |
                     ```
                     friends {is} Jordan, Lucy, Dave
@@ -2754,21 +2618,6 @@
                     {sleep}
                     {print} kids ' kids!'
                     ```
-<<<<<<< HEAD
-=======
-
-                    If the previous example wasn't silly enough for you, take a look at this one!
-                    ```
-                    {print} 'Im Hedy the silly fortune teller!'
-                    {print} 'I will predict how smart you are!'
-                    football = {ask} 'On a scale 1-10 how much do you love football?'
-                    bananas = {ask} 'How many bananas did you eat this week?'
-                    hygiene = {ask} 'How many times did you wash your hands today?'
-                    result = bananas + hygiene
-                    result = result * football
-                    {print} 'You are ' result ' percent smart.'
-                    ```
->>>>>>> ab72f77c
                 start_code: "# place your code here"
             7:
                 story_text: |
@@ -2945,26 +2794,6 @@
                     {sleep}
                     _ _ _ _
                     ```
-<<<<<<< HEAD
-=======
-                story_text_2: |
-                    ### Exercise
-                    Copy the example codes and fill in the blanks to make it work!
-
-                    **Extra** This story is pretty straight forward, maybe you can spook it up a bit by adding a more exciting story.
-                    Also you have very limited outcomes right now, there are only 3 options of what's behind the doors. Maybe you can think of more monsters to add to the list!
-                story_text_3: |
-                    ### Exercise
-                    Lastly, we'd like to challenge you to change this game into a gameshow (like the ones on tv) where you choose a door or suitcase and it contains a big price!
-                    Can you do it? We have already put the first lines into the example code.
-                example_code_3: |
-                    ```
-                    {print} The big gameshow!
-                    {print} There are 3 suitcases in front of you...
-                    {print} One of them contains _
-                    _
-                    ```
->>>>>>> ab72f77c
                 start_code: "# place your code here"
             4:
                 story_text: |
