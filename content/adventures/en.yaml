--- conflicted
+++ resolved
@@ -2383,20 +2383,13 @@
                     {else} {print} 'Wrong! It was ' _
                     ```
                 story_text_3: |
-
-                      **Extra** You can also let the computer do random sums on its own using random.
-
-<<<<<<< HEAD
+                    **Extra** You can also let the computer do random sums on its own using random.
                     This is how you choose a number of tables to practice, and from that you always get a different sum:
                 start_code: |
                     number_1 = {ask} 'Fill in the first number:'
                     number_2 = {ask} 'Fill in the second number:'
                     correct_answer = number_1 * number_2
                     {print} number_1 ' times ' number_2 ' is ' correct_answer
-=======
-                      This is how you choose a number of tables to practice, and from that you always get a different sum:
-                start_code: "{print} 'Welcome to this calculator!'"
->>>>>>> 02ccfe5b
             9:
                 story_text: |
                     In level 6 you created a calculator, in this level you can expand that code so it asks multiple questions.
