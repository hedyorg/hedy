--- conflicted
+++ resolved
@@ -5135,7 +5135,6 @@
                      <img src="https://github.com/hedyorg/hedy/assets/80678586/ee32f40e-dea1-4e7c-a813-3ef63671254b" width="300">
                      <img src="https://github.com/hedyorg/hedy/assets/80678586/3621bf77-527d-41e8-a44f-c5a21bb4ffd2" width="200">
                     </div>
-<<<<<<< HEAD
                 example_code: |
                     ```
                     {define} calculate_degrees {with} amount_of_corners
@@ -5153,9 +5152,6 @@
                     {call} _ {with}
                     {call} _ {with}
                     ```
-=======
-                example_code: ''
->>>>>>> 35f20746
                 start_code: '## Recreate the drawings with the turtle! '
             15:
                 story_text: |
