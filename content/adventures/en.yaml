adventures:
    story:
        name: Story
        default_save_name: Story
        description: Story
        levels:
            1:
                story_text: |
                    In level 1 you can make a story with a different main character that you enter yourself.

                    In the first line, use `{ask}` and ask who the main character of the story will be.

                    After that first line, start with `{print}` if the sentence needs to be printed.
                    You use `{echo}` if you want your main character to be at the end of the sentence.
                example_code: |
                    ```
                    {ask} The main character of this story is
                    {print} The main character is now going to walk in the forest
                    {echo} He's a bit scared,
                    {print} He hears crazy noises everywhere
                    {print} He's afraid this is a haunted forest
                    ```
                story_text_2: |
                    ### Exercise
                    Now create your own story of at least 6 lines of code.
                    This story cannot be the same as the example code.
                    Use at least one `{ask}` and one `{echo}` command.
                    You can make it about any topic you like.
                    If you can't think of a topic, use one of our choices: going to the movies, a sports match or a day at the zoo.
            2:
                story_text: |
                    In level 2 you can make your story more fun. Your main character's name can now be anywhere in the sentence.

                    You do have to program a little bit extra for that. You must now name your main character first.

                    You can then put that name anywhere in a sentence.
                example_code: |-
                    ```
                    name {is} {ask} What is the name of the main character?
                    {print} name is now going to run in the woods
                    {print} name is a bit scared
                    {print} Suddenly he hears a crazy noise...
                    {sleep}
                    {print} name is afraid this is a haunted forest
                    ```
                story_text_2: |
                    ### Exercise
                    Now it's time to add variables to your own story that you've made in the previous level.
                    Go to 'My programs', look for your level 1 story adventure and copy the code. Paste the code in your input screen in this level.

                    This code won't work in this level, because you have not used variables yet.
                    Change the `{ask}` commands and `{echo}` commands in your code to the correct form that you've learned in this level.

                    **Extra** Add a `{sleep}` command to your code to build up tension in your story.
            3:
                story_text: |
                    In level 3 you can make your story more fun. You can use randomness for any monster, animal or other obstacle, like this:
                example_code: |
                    ```
                    animals {is} 🦔, 🐿, 🦉, 🦇
                    {print} He now hears the sound of an animals {at} {random}
                    ```
                story_text_2: |
                    The command `{add}` can also come in handy in your story.
                example_code_2: |
                    ```
                    {print} He hears a sound
                    animals {is} 🐿, 🦔, 🦇, 🦉
                    animal {is} {ask} What do you think it is?
                    {add} animal {to_list} animals
                    {print} it was an animals {at} {random}
                    ```
                story_text_3: |
                    This is an example of the `{remove}` command in your story

                    ### Exercise
                    Copy your story from the previous levels into this level.
                    In this level you've learned 3 new commands `{at} {random}` , `{add} {to}` and `{remove} {from}`.
                    Add new lines of code to your story, so that all of the new commands are featured at least once in your story.
                example_code_3: |
                    ```
                    {print} His backpack got way too heavy.
                    {print} Inside were a bottle of water, a flashlight and a brick.
                    bag {is} water, flashlight, brick
                    dump {is} {ask} Which item should he dump?
                    {remove} dump {from} bag
                    ```
            4:
                story_text: |
                    You may have noticed that there is still a problem in the previous levels. Did you try to print a sentence that contained the word name? i.e. `{print}` my name is name.
                    You can solve that in this level. You must use quotation marks for everything that you are going to print.

                    ### Exercise
                    Copy the example code and finish it by adding quotation marks on the blanks in lines 1 and 2.
                    The blanks in line 3 and 4 should not be replaced by quotation marks, but a `{sleep}` and a `{clear}` command. Can you make it work?

                    ### Exercise 2
                    Go back to the previous level and copy your story code. Make the code work in this level by adding quotation marks in the right spots.
                    Mind: The variables in your own story should be outside of the quotation marks. Just like the second line of the example code. In that line the variable name is placed outside of the quotation marks.
                example_code: |
                    ```
                    name {is} {ask} _ What is your name? _
                    {print}  _ The main character is called _ name
                    _
                    _
                    {print} name  _ is now going to walk in the woods _
                    {print} name _ is a bit scared _
                    animals {is} 🦔, 🐿, 🦉, 🦇
                    {print} _ He hears the sound of a _ animals {at} {random}
                    {print} name _ is afraid this is a haunted forest _
                    ```
            5:
                story_text: |
                    In this level you can program different endings, which will make your story even more fun.
                    In the example code you can see how to make 2 different endings.

                    ### Exercise 1
                    Write a new short story of at least 6 lines of code about a topic of your choosing.
                    No inspiration? Choose one of these topics: a superhero, a boring school day, stranded on a desert island.

                    Now give the player a change to choose a happy or a bad end, just like in the example code.
                    Program both the endings.

                    ### Exercise 2
                    Copy the story you've created in your own story adventure in the previous levels.
                    Find a way to add at least 2 `{if}` and `{else}` commands to your story.
                    This can be with a happy or bad ending, but you can also try to find other ways to incoporate the commands.
                example_code: |
                    ```
                    name {is} {ask} 'Who is walking in the forest?'
                    {print} name ' walks through the forest'
                    {print} name ' encounters a monster'
                    end {is} {ask} 'Would you like a good or a bad ending?'
                    {if} end {is} good {print} name ' takes the sword and the monster quickly runs away'
                    {else} {print} 'The monster eats ' name
                    ```
            7:
                story_text: |
                    In a story, someone says words several times. For example, when someone calls for help or sings a song.
                    You can put such repetitions in your story, in this level with `{repeat}`.

                    ### Exercise
                    Add repetition to your own story. Go back to your saved programs, choose your story program from a previous level and
                    find a line containing `{print}` and repeat it!
                example_code: |
                    ```
                    {print} 'The prince kept calling for help'
                    {repeat} 5 {times} {print} 'Help!'
                    {print} 'Why is nobody helping me?'
                    ```
            8:
                story_text: |
                    In this level you can use multiple lines in your `{if}` commands, this way you can upgrade your happy or sad ending!

                    ### Exercise 1
                    The example code shows two different endings; one where the characters jump in a time machine and one where they do not.
                    Complete the blanks with at least one sentence per ending.
                    **Extra** Make the story longer. What happens in the story? You can also add a second `{ask}` with different options.

                    ### Exercise 2
                    Go back to your saved programs, choose your story program from level 5. Now write a good and a bad ending of at least three lines long each!
                example_code: |
                    ```
                    {print} 'OH NO! The T-rex is closing in!'
                    end = {ask} 'Do you want a happy or a sad ending?'
                    {if} end {is} happy
                        {print} 'Just in time Richard jumps back into the time machine!'
                        {print} _
                    {else}
                        {print} 'Oh no! Richard is too slow...'
                        {print} _
                    ```
            9:
                story_text: "In this level you can use `{if}` and `{repeat}` commands inside other `{if}` and `{repeat}` commands. \nThis gives you many options and really helps you to make your story interactive.\n\n### Exercise 1\nFinish the code so the `{if}` works correctly.\n\n### Exercise 2\nAdd\
                    \ an `{if}` and `{else}` for the part of the story where Robin goes home too.\n\n### Exercise 3\nGo back to your level 8 story and use at least two `{if}`s inside another `{if}`.\n"
                example_code: |
                    ```
                    {print} 'Robin is walking downtown'
                    location = {ask} 'Is Robin going into a shop, or does she go home?'
                    {if} location {is} shop
                        {print} 'She enters the shop.'
                        {print} 'Robin sees an interesting looking book'
                        book = {ask} 'Does Robin buy the book?'
                        {if} book {is} yes
                        _ {print} 'Robin buys the book and goes home'
                        _ {else}
                        _ {print} 'Robin leaves the shop and goes home'
                    {else}
                        {print} 'Robin goes home'
                    ```
            10:
                story_text: |
                    In this level you can use the {for} command in your story. In this way you could easily program the children's book 'Brown bear, Brown bear, what do you see'.

                    ### Exercise

                    Look at <a href="https://www.yonkerspublicschools.org/cms/lib/NY01814060/Centricity/Domain/1621/Brown%20Bear%20Book.pdf"> the story</a> if you do not know it, and make sure it is printed as in the book.
                example_code: "```\nanimals = _ , _ , _ \n{print} 'Brown bear, Brown bear'\n{print} 'What do you see?'\n```\n"
            12:
                story_text: |-
                    In this level quotation marks will be needed to save multiple words in a variable.

                    ### Exercise

                    Find a story from a previous level, any level is ok. Now make sure quotation marks are added in the right places.
                example_code: |
                    ```
                    name = 'The Queen of England'
                    {print} name ' was eating a piece of cake, when suddenly...'
                    ```
            13:
                story_text: |
                    By using the `{and}` and `{or}` commands, you can make your stories more versatile. You can ask two questions and respond to the combination of answers.

                    ### Exercise 1
                    Look at the example code and finish it. Then add at least 2 more `{if}` codes with `{and}` or `{or}`.

                    ### Exercise 2
                    Find a story from a previous level, and add one `{and}` or `{or}`.
                example_code: |
                    ```
                    {print} 'Our hero is walking through the forest'
                    {print} 'The path splits two ways'
                    path = {ask} 'Which path should she choose?'
                    weapon = {ask} 'What weapon does she draw?'
                    {if} path {is} 'left' {and} weapon {is} 'sword'
                        _
                    ```
            15:
                story_text: |
                    Using the `{while}` loop can make your stories more interesting. For example, you can use `{while} game == 'on'` so you can play until the game is over.
                    Or you can use `{while} sword == 'lost'` so the player can't continue the game until they have found something.

                    ### Exercise
                    The example code shows you how to use the `{while}` loop in a story. Now **think of your own scenario** in which the player has to find something before they can continue.
                example_code: |
                    ```
                    keys = 'lost'
                    {print} 'You are standing in your garden and you have lost your keys.'
                    {print} 'Where do you want to look for them?'
                    {print} 'You can choose: tree, flowerbed, rock, postbox'
                    {while} keys == 'lost'
                        location = {ask} 'Where do you want to look?'
                        {if} location == 'flowerbed'
                            {print} 'Here they are!'
                            keys = 'found'
                        {else}
                            {print} 'Nope they are not at the ' location
                    {print} 'Now you can enter the house!'
                    ```
            18:
                story_text: |
                    We are going to print another story, but now we have to use brackets with `{print}`.

                    ### Exercise 1
                    Create a story of at least 5 sentences. You don't have to use 'name' just yet.
                example_code: |
                    ```
                    {print}('Welcome to this story!')
                    ```
                story_text_2: |
                    ### Exercise 2
                    We have already prepared an `{input}` for you. First, use the `name` variable in your story.
                    Then add a second `{ask}` and use that variable as well.
                    Tip: Remember the commas in a `{print}` between text and variables!
                example_code_2: |
                    ```
                    naam = {input}("What's your name?")
                    {print}('Welcome to this story!')
                    ```
    add_remove_command:
        name: '{add} {to} & {remove} {from}'
        default_save_name: add_remove_command
        description: introducing add to and remove from
        levels:
            3:
                story_text: |
                    ## Add to
                    You can add items to the list with the `{add} {to}` command. To add an item to a list you can simply type: `{add} penguin {to} animals` or you can use the `{ask}` command like in the example code.
                example_code: |
                    ```
                    animals {is} dog, cat, kangaroo
                    like {is} {ask} What is your favorite animal?
                    {add} like {to_list} animals
                    {print} I choose animals {at} {random}
                    ```
                story_text_2: |
                    ## Remove from
                    If you can add items to a list, of course you can also take them off. This is done with the `{remove} {from}` command.
                example_code_2: |
                    ```
                    animals {is} dog, cat, kangaroo
                    dislike {is} {ask} What animal do you not like?
                    {remove} dislike {from} animals
                    {print} I choose animals {at} {random}
                    ```
                story_text_3: |
                    ### Exercise
                    Try out the new commands in this virtual restaurant. Add the flavor the player is hoping for to the list and remove the flavors they are allergic to.
                example_code_3: |
                    ```
                    {print} Mystery milkshake
                    flavors {is} strawberry, chocolate, vanilla
                    hope {is} {ask} What flavor are you hoping for?
                    _
                    allergies {is} {ask} Are you allergic to any flavors?
                    _
                    {print} You get a flavors {at} {random} milkshake
                    ```
    and_or_command:
        name: '{and} & {or}'
        default_save_name: and or
        description: introducing and or
        levels:
            13:
                story_text: |-
                    We are now going to learn `{and}` and `{or}`! If you want to check two statements, you don't have to use two `{if}`s but can use `{and}` and `{or}`.

                    If you use `{and}`, both statements, left and right of the `{and}` need to be true. We can also use `{or}`. Then only one statement needs to be correct.
                example_code: |
                    ```
                    name = {ask} 'what is your name?'
                    age = {ask} 'what is your age?'
                    {if} name {is} 'Hedy' {and} age {is} 2
                        {print} 'You are the real Hedy!'
                    ```
    ask_command:
        name: '{ask}'
        default_save_name: ask_command
        description: Introduction ask command
        levels:
            1:
                story_text: |
                    ## The ask command
                    Now that you can use the `{print}` command, you are ready to learn the next command: `{ask}`. With the `{ask}` command, you can ask a question. Check it out:
                example_code: |
                    ```
                    {print} Hello!
                    {ask} What is your name?
                    ```
                story_text_2: |
                    ## The `{echo}` command
                    If you want the computer to repeat the answer back to you, you can use the `{echo}` command. The answer will be echoed back at the end of the sentence, so in this example after hello.
                example_code_2: |
                    ```
                    {print} Hello!
                    {ask} What is your name?
                    {echo} hello
                    ```
                story_text_3: |
                    ### Exercise
                    Try out the `{ask}` and `{echo}` commands. Firstly, fill in the blanks to make this program work.
                    Then ask 2 more questions using the `{ask}` command, after each `{ask}` use an `{echo}` to print the answer on the screen.
                example_code_3: |
                    ```
                    _ How are you doing?
                    _
                    ```
            2:
                story_text: |
                    ## The ask command
                    Now that we can use **variables** in our codes, we no longer need the `{echo}` command.
                    We can use variables to store the answers to our questions and this way we can use the answer to multiple questions in our codes.
                    Check it out:

                    This way your code is becoming interactive!
                example_code: |
                    ```
                    name {is} {ask} What is your name?
                    {print} Hello name
                    age {is} {ask} How old are you?
                    {print} name is age years old.
                    ```
                story_text_2: |
                    ### Exercise
                    In the previous tab you have practised with setting variables with the `{is}` command.
                    You have created at least 3 variables and used them with a print command.
                    Now, instead of setting the variables we want you to make the variables interactive, like we did in our example.

                    Copy your code from the previous tab and make the variables interactive by using `{ask}` commands.
                example_code_2: |
                    ```
                    favorite_animals {is} {ask} What is your favorite animal?
                    {print} I like favorite_animals
                    ```
            18:
                story_text: The final change we will need to make to get Python code is changing `{ask}` into `{input}`.
                example_code: |
                    ```
                    {print}('My name is Hedy!')
                    name = {input}('What is your name?')
                    {print}('So your name is ', name)
                    ```
    blackjack:
        name: Blackjack
        default_save_name: Blackjack
        description: Try to get as close to 21 as you can
        levels:
            17:
                story_text: |
                    Blackjack is a simple game of cards in which you have to get as close to 21 points as possible. You get two cards. Each card is worth their numeral value, and the face cards (Jack, Queen and King) are worth 10 points.
                    The Ace is worth either 1 or 11 points (you can choose). The dealer, your opponent, also gets two cards.
                    If you want, you can get another card, and its points will be added to your total. The dealer can also choose to take another card.
                    But be careful not to get more than 21 points, because if you do, you lose!
                    The player who gets closest to 21, without going over it, wins!

                    Have fun!
                example_code: |
                    ```
                    {print} 'BLACKJACK'
                    cards = [2, 3, 4, 5, 6, 7, 8, 9, 10, 'Jack', 'Queen','King', 'Ace']
                    points = 0
                    dealer_points = 0
                    card_1 = cards[{random}]
                    card_2 = cards[{random}]
                    card_3 = cards [{random}]
                    dealer_card_1 = cards[{random}]
                    dealer_card_2 = cards[{random}]
                    dealer_card_3 = cards[{random}]
                    # Points for card 1
                    {if} card_1 == 'Jack' {or} card_1 == 'Queen' {or} card_1 == 'King':
                        points = points + 10
                    {elif} card_1 == 'Ace':
                        points = points + 11
                    {else}:
                        points = points + card_1
                    # Points for card 2
                    {if} card_2 == 'Jack' {or} card_2 == 'Queen' {or} card_2 == 'King':
                        points = points + 10
                    {elif} card_2 == 'Ace':
                        points = points + 11
                    {else}:
                        points = points + card_2
                    # Points for dealer card 1
                    {if} dealer_card_1 == 'Jack' {or} dealer_card_1 == 'Queen' {or} dealer_card_1 == 'King':
                        dealer_points = dealer_points + 10
                    {elif} dealer_card_1 == 'Ace':
                        dealer_points = dealer_points + 11
                    {else}:
                        dealer_points = dealer_points + dealer_card_1
                    # Points for dealer card 2
                    {if} dealer_card_2 == 'Jack' {or} dealer_card_2 == 'Queen' {or} dealer_card_2 == 'King':
                        dealer_points = dealer_points + 10
                    {elif} dealer_card_2 == 'Ace':
                        dealer_points = dealer_points + 11
                    {else}:
                        dealer_points = dealer_points + dealer_card_2
                    # Two Aces
                    {if} card_1 == 'Ace' {and} card_2 == 'Ace':
                        points = 12
                    {if} dealer_card_1 == 'Ace' {and} dealer_card_2 == 'Ace':
                        dealer_points = 12
                    # Scoreboard
                    {print} 'You have a ' card_1 ' and a ' card_2 ' (' points ' points)'
                    {print} 'The dealer has a ' dealer_card_1 ' and a ' dealer_card_2 ' (' dealer_points ' points)'
                    # Extra card for the player
                    hit = {ask} 'Do you want an extra card?'
                    {if} hit == 'yes':
                        {if} card_3 == 'Jack' {or} card_3 == 'Queen' {or} card_3 == 'King':
                            points = points + 10
                        {elif} card_3 == 'Ace':
                            {if} points > 11:
                                points = points + 11
                            {else}:
                                points = points + 1
                        {else}:
                            points = points + card_3
                        {print} 'You get an extra ' card_3 ' (' points ' points)'
                    {else}:
                        {print} 'No extra cards'
                    # Winner
                    {if} points > 21 {or} dealer_points > points {or} dealer_points == 21:
                        {print} 'You lose'
                    {elif} dealer_points < 17:
                        {print} 'The dealer takes an extra card. It is a... ' dealer_card_3
                        {if} dealer_card_3 == 'Jack' {or} dealer_card_3 == 'Queen' {or} dealer_card_3 == 'King':
                            dealer_points = dealer_points + 10
                        {elif} dealer_card_3 == 'Ace':
                            {if} dealer_points < 11:
                                dealer_points = dealer_points + 11
                            {else}:
                                dealer_points = dealer_points + 1
                        {else}:
                            dealer_points = dealer_points + dealer_card_3
                        {print} 'The dealer has ' dealer_points ' points now'
                        {if} dealer_points < 21 {and} dealer_points > points:
                            {print} 'You lose'
                        {else}:
                            {print} 'You win'
                    {elif} points > dealer_points {and} points < 21:
                        {print} 'You win!'
                    ```
    calculator:
        name: Calculator
        default_save_name: Calculator
        description: Create a calculator
        levels:
            6:
                story_text: |
                    Now that you can do maths, you can make a calculator yourself!
                example_code: |
                    ```
                    number_1 = {ask} 'Fill in the first number:'
                    number_2 = {ask} 'Fill in the second number:'
                    correct_answer = number_1 * number_2
                    {print} number_1 ' times ' number_2 ' is ' correct_answer
                    ```
                story_text_2: |
                    ### Exercise
                    The calculator above will calculate the answer for you, but you can also make a program to test your own maths skills, like this:
                    Fill in the blanks to make it complete!
                example_code_2: |
                    ```
                    correct_answer = 11 * 27
                    answer = {ask} 'How much is 11 times 27?'
                    {if} answer {is} _ {print} 'good job!'
                    {else} {print} 'Wrong! It was ' _
                    ```
                story_text_3: |
                    **Extra** You can also let the computer do random products on its own using `{random}`.
                example_code_3: |-
                    ```
                    numbers = 1, 2, 3, 4, 5, 6, 7, 8, 9, 10
                    number_1 = _
                    number_2 = _
                    correct_answer = number_1 * number_2
                    given_answer = {ask} 'What is ' number_1 ' times ' number_2 '?'
                    {if} _
                    {else} _
                    ```
            9:
                story_text: |
                    In level 6 you created a calculator, in this level you can expand that code so it asks multiple questions.

                    ### Exercise 1
                    Can you finish line 10 to make to program work?

                    ### Exercise 2
                    Give the player feedback when the enter a right or wrong answer. To achieve that, expand your program with an `{else}`.
                example_code: |
                    ```
                    score = 0
                    {repeat} 10 {times}
                        numbers = 1, 2, 3, 4, 5, 6, 7, 8, 9, 10
                        number1 = numbers {at} {random}
                        number2 = numbers {at} {random}
                        correct_answer = number1 * number2
                        {print} 'What is ' number1 ' times ' number2 '?'
                        answer = {ask} 'Type your answer here...'
                        {print} 'Your answer is' answer
                        {if} _ {is} _
                            score = score + 1
                    {print} 'Great job! Your score is... ' score ' out of 10!'
                    ```
            10:
                story_text: |
                    This calculator game helps you practise your tables of multiplication!
                    ### Exercise
                    Can you add more numbers to the list, so you can practise the multiplication tables until 10?
                example_code: |
                    ```
                    numbers = 1, 2, 3
                    {for} number1 {in} numbers
                        {for} number2 {in} numbers
                            answer = {ask} 'How much is ' number2 ' times ' number1 '?'
                            correct = number1 * number2
                            {if} answer {is} correct
                                {print} 'Great job!'
                            {else}
                                {print} 'That is wrong. The right answer is ' correct
                    ```
            11:
                story_text: |
                    With a `{for}` you can simplify tables of multiplication practise program.

                    ### Exercise 1
                    Improve the example code such that it prints a nice multiplication table: <br> "1 times 10 is 10", "2 times 10 is 20", etc.

                    ### Exercise 2
                    Go back to your level 10 multiplication code, and modify it so that it uses a `{for}` and `{range}`.
                example_code: |
                    ```
                    number = 10
                    {for} i {in} {range} 1 {to} 10
                        {print} i * number
                    ```
            12:
                story_text: |
                    In this level, you can make a calculator that works for decimal numbers.

                    ### Exercise 1
                    Fill out the blanks to complete the calculator. Remember to use a period and not a comma for decimal numbers.

                    ### Exercise 2
                    Create a new mathematics practice program, but now use decimal numbers.
                    Create a list of numbers, choose two to multiple and let the player answer.
                    And of course you have to validate the answer! **Extra** Increase the difficulty by adding lives: A player loses a life for a wrong answer and after three wrong answers the game ends.
                example_code: |
                    ```
                    number1 = {ask} 'What is the first number?'
                    number2 = {ask} 'What is the second number?'
                    answer = _
                    {print} number1 ' plus ' number2 ' is ' _
                    ```
            13:
                story_text: |
                    ### Exercise 1
                    Let's make the practice program a bit harder. The player now has to answers two questions correctly. Fill out the blanks to complete the program.

                    ### Exercise 2 Extra
                    Sometimes, calculations have multiple correct answers. For example, 10 can be divided by 5 and by 2. So the question 'What number divides 10?' can be answered by 2 and by 5.
                    Ask for a calculation that has multiple correct answers, ask the player to answer it, and determine if it is correct using `{or}`.
                    Empty the programming field and create your own solution.
                example_code: |
                    ```
                    answer1 = {ask} 'What is 10 times 7?'
                    answer2 = {ask} 'What is 6 times 7?'
                    {if} _ _ _ _ _ _ _
                        {print} _
                    ```
            14:
                story_text: |
                    In this adventure you will build a calculator that calculates your mean grade for you. If you get your calculator to work, you can move on to the next adventure, which allows you to add two extra features.

                    ### Exercise 1
                    Fill in the blanks to get the calculator to work.
                    * Start with the fourth line, add a question to figure out what grade the student got.
                    * In the fifth line you'll want to calculate the total of all grades, so the total = total + grade.
                    * Then we get to set the return value. We want to return the mean, so the total devided by the amount of tests (4).
                    * Lastly we finish the code by calling the function in line 8.

                    Did you get it? Awesome! Would you like to add even more to your calculator? **This adventure continues in the next tab!**
                example_code: |
                    ```
                    {define} calculate_mean_grade
                        total = 0
                        {for} i {in} {range} 1 {to} 4
                            grade = {ask} _
                            total = total + _
                            return _ / 4

                    mean_grade = {call} _
                    {print} 'Your mean grade is ' mean_grade
                    ```

                            total = total + _
                            return _ / 4

                    mean_grade = {call} _
                    {print} 'Your mean grade is ' mean_grade
            15:
                story_text: |
                    You can add the `{while}` loop to the calculator game you've learned to make in a previous level.
                    This makes sure the player can't continue to the next question if they answer incorrectly.

                    ### Exercise
                    Add the `{while}` loop in the function, ask the player what number_1 times number_2 is and print their answer.
                    Then `{call}` the function.
                example_code: |
                    ```
                    {define} new_question
                        numbers = 1, 2, 3, 4, 5, 6, 7, 8, 9, 10
                        number_1 = numbers {at} {random}
                        number_2 = numbers {at} {random}
                        correct = number_1 * number_2
                        answer = 0
                        _
                        _
                        _
                        {print} 'Well done!'

                    {print} 'Give 10 correct answers to win!'
                    {for} i {in} {range} 1 {to} 10
                        _
                    {print} 'You win!'
                    ```
    calculator_2:
        name: Calculator 2
        default_save_name: Calculator 2
        description: Calculator 2
        levels:
            14:
                story_text: |
                    ### Exercise 2
                    **This is the second part of this adventure.** The adventure starts in the previous tab.
                    Of course, you don't always want to calculate the mean of 4 tests. You might want to calculate the mean of 10 tests or only 2...
                    We can fix this problem by adding the argument and variable 'amount_of_tests'.
                    * Start a new line on line 3. Set the amount_of_tests argument by asking the student how many tests they have made.
                    * Change the 4 in line 4 to the new argument amount_of_tests.
                    * Lastly, change the 4 in line 6 to amount_of_tests

                    Try out your new program. Does it work?

                    ### Exercise 3
                    Did you want to make your program even better? Great! In the previous program you could only calculate the mean grade of 1 subject, but it would be better if you could calculate the mean grade for all subjects you want!
                    We won't tell you how to do it, but we will give you one tip: Start your code in line 1 with: define calculate_mean_grade with subject.
                example_code: |
                    ```
                    # Use your own code from the previous adventure.
                    ```
    clear_command:
        name: '{clear}'
        default_save_name: clear_command
        description: clear command
        levels:
            4:
                story_text: |
                    Time for a new command! With `{clear}` you can clear all the text form your output screen. This way you can prevent your screen getting too full of text.
                    Beware! If you are using a `{clear}` command, remember to use a `{sleep}` above it. Otherwise Hedy will clear your screen without giving you the time to read!
                example_code: |
                    ```
                    {print} '3'
                    {sleep}
                    {clear}
                    {print} '2'
                    {sleep}
                    {clear}
                    {print} '1'
                    {sleep}
                    {clear}
                    {print} 'SURPRISE!'
                    ```
    debugging:
        name: debugging
        default_save_name: debugging
        description: debugging adventure
        levels:
            1:
                story_text: |-
                    Welcome to a debugging adventure. Debugging a code means getting rid of mistakes in the code.
                    That means that in these debugging adventures, we will show you code that does not work yet.
                    You will have to figure out what's wrong and correct the mistakes.

                    ### Exercise
                    Debug this code. Good luck!
                example_code: |
                    **Warning! This code needs to be debugged!**
                    ```
                    {print} I love programming
                    Do you love programming too?
                    {echo}
                    {print} What are your hobbies?
                    {echo} Your hobbies are
                    ```
            2:
                story_text: |-
                    Welcome to a debugging adventure. Debugging a code means getting rid of mistakes in the code.
                    That means that in these debugging adventures, we will give you a code that does not work yet.
                    You will have to figure out what's wrong and correct the mistakes.

                    ### Exercise
                    Debug this code. Good luck!
                example_code: |
                    **Warning! This code needs to be debugged!**
                    ```
                    destination {ask} Where are you going on holidays?
                    {print} The flight to dstination leaves at 3 pm.
                    {ask} Did you check in your luggage yet?
                    {echo}
                    {print} Let me print your boarding pass for you.
                    {sleep}
                    Here you go! Have a nice trip!
                    ```
            3:
                story_text: |-
                    Welcome to a debugging adventure. Debugging a code means getting rid of mistakes in the code.
                    That means that in these debugging adventures, we will give you a code that does not work yet.
                    You will have to figure out what's wrong and correct the mistakes.

                    ### Exercise
                    Debug this code. Good luck!
                example_code: |
                    **Warning! This code needs to be debugged!**
                    ```
                    movie_choices {is} dracula, fast and furious, home alone, barbie
                    chosen_movie {is} movies {at} {random}
                    {print} Tonight we will watch chosen _movies
                    like {ask} Do you like that movie?
                    {print} Tomorrow we will watch something else.
                    {add} chosen_movie {to} movie_choices
                    {print} Tomorrow we will watch tomorrows_movie
                    tomorrows_movie {is} movie_choices {at} {random}
                    I'll go get the popcorn! {print}
                    ```
            4:
                story_text: |-
                    ### Exercise
                    Debug this code. Good luck!
                example_code: |
                    **Warning! This code needs to be debugged!**
                    ```
                    {print} 'Welcome to the online library!
                    {ask} What genre of books do you like?
                    {print} You like genre
                    author {is} {ask} 'Who's your favorite author?'
                    {print} 'author is your favorite author'
                    {print} Hmmm... i think you should try... books {at} {random}
                    ```
            5:
                story_text: |-
                    ### Exercise
                    Debug this code. Good luck!
                example_code: |
                    **Warning! This code needs to be debugged!**
                    ```
                    {print} Welcome to Swimming Pool Hedy!
                    class {is} {ask} 'Are you here to join a class today?'
                    {if} class yes
                        {print} 'Great! You are joining a class!'
                        {print} {else} 'You will not be joining a class'
                    discount {is} {ask} 'Do you have a discount code?'
                    {if} discount {is} yes
                    discount_answer {is} {ask} 'What is your discount code?'
                    discount_codes = Senior4231, Student8786, NewMember6709
                    {if} discount_answer {is} {in} discount_codes
                        {print} 'That will be $3,50'
                            {else} 'That code is not valid'
                    {else} 'That will be $5,50'
                    {print} 'Have a nice swim!'
                    ```

                        {print} 'That will be $3,50'
                            {else} 'That code is not valid'
                    {else} 'That will be $5,50'
                    {print} 'Have a nice swim!'
            6:
                story_text: |-
                    ### Exercise
                    Debug this code. Good luck!
                example_code: |
                    **Warning! This code needs to be debugged!**
                    ```
                    {print} 'Vending machine'
                    chosen_product = {ask} 'Please select a product'
                    1_dollar_products = coke orange juice water
                    2_dollar_products = chocolate, cookie, museli bar
                    3dollar_prodcuts = potato chips, beef jerky, banana bread
                    {if} chosen {is} {in} 1_dollar_products
                    price = 1
                    {if} chosen_product {is} 2_dollar_products
                    price = 2
                    {else} chosen_product {in} 3_dollar_products
                    price = 3
                    amount_of_products = '{ask} How many of ' chosen_product would you like to have?'
                    total = price + amount_of_product
                    {print} 'That will be $' price 'please'
                    ```

                    total = price + amount_of_product
                    {print} 'That will be $' price 'please'
            7:
                story_text: |-
                    ### Exercise
                    Surprise! This program looks more like an output than a code. And yet, we don't want you to just add `{print}` commands in front of each line.
                    Fix this program to turn it into the nursery rhyme 'Brother John (Frère Jacques)' by using the {repeat} command of course!
                example_code: |
                    **Warning! This code needs to be debugged!**
                    ```
                    Are you sleeping?
                    Brother John!
                    Morning bells are ringing!
                    Ding, dang, dong!
                    ```
            8:
                story_text: |-
                    ### Exercise
                    Debug this code. Good luck!
                example_code: |-
                    **Warning! This code needs to be debugged!**
                    ```
                    {print} 'Welcome to Manicures and Pedicures by Hedy'
                    bodypart = {ask} 'Are you getting your fingernails or toenails done today? Or both?'
                    {if} bodyparts {is} both
                            {print} That will be $25'
                            price = 25
                        {else}
                            {print} That will be $18'
                            price = 18
                    color = {ask} What color would you like?
                    sparkles = {ask} 'Would you like some sparkles with that?'
                    {if} sparkles {is} yes
                        {print} 'We charge $3 extra for that'
                    price = price + 3
                    {else} {print} 'No sparkles' {print} 'So no extra charge'
                    {sleep} 5
                    {print} 'All done! That will be $' price ' please!'
                    {print} 'Thank you! Byebye!'
                    ```

                            {print} That will be $25'
                            price = 25
                        {else}
                            {print} That will be $18'
                            price = 18
                    color = {ask} What color would you like?
                    sparkles = {ask} 'Would you like some sparkles with that?'
                    {if} sparkles {is} yes
                        {print} 'We charge $3 extra for that'
                    price = price + 3
                    {else} {print} 'No sparkles' {print} 'So no extra charge'
                    {sleep} 5
                    {print} 'All done! That will be $' price ' please!'
                    {print} 'Thank you! Byebye!'
            9:
                story_text: |-
                    ### Exercise
                    Debug this code. Good luck!
                example_code: |
                    **Warning! This code needs to be debugged!**
                    ```
                    {print} 'Welcome to our sandwich shop'
                    amount 'How many sandwiches would you like to buy?'
                    {repeat} amount {times}
                    {ask} {is} {ask} 'What kind or bread would you like your sandwich to be?'
                    types_of_bread {is} white, wheat, rye, garlic, gluten free
                    {if} chosen_bread in types_of_bread
                    {print} 'Lovely!'
                    {else}
                    'I'm sorry we don't sell that'
                    topping {is} {ask} 'What kind of topping would you like?'
                    sauce {is} {ask} 'What kind of sauce would you like?'
                    {print} One chosen_bread with topping and sauce.
                    price = amount * 6
                    {print} 'That will be 'price dollar' please'
                    ```
            10:
                story_text: |-
                    ### Exercise
                    Debug this code. Good luck!
                example_code: |
                    **Warning! This code needs to be debugged!**
                    ```
                    names = Muad Hasan Samira Noura
                    activities = fly a kite, go swimming, go hiking, catch tan in the sun
                    {for} name {is} names
                    {print} At the beach name loves to activity {at} {random}
                    ```
            11:
                story_text: |-
                    ### Exercise
                    Debug this calender program. The output of this program is supposed to look like a list of dates.
                    For example:

                    ```
                    Hedy calender
                    Here are all the days of November
                    November 1
                    November 2
                    November 3
                    ```
                    And so on.

                    Mind that you have to test your code extra carefully for the month February, because the amount of days in this month changes in leap years.
                example_code: |
                    **Warning! This code needs to be debugged!**
                    ```
                    print 'Hedy calender'
                    months_with_31 days = January, March, May, July, September, October, December
                    months_with_30_days = April, June, August, November
                    month = ask 'Which month would you like to see?'
                    if month in months_with_31_days
                        days = 31
                        if month in months_with30_days
                            days = 30
                    if month = February
                        leap_years = 2020, 2024, 2028, 2036, 2040, 2044, 2028
                        year = ask 'What year is it?'
                    if year in leap_years
                        days = 29
                    else
                        days = 28

                    print 'Here are all the days of ' moth
                    for i in range 1 to days
                        print month i
                    ```
            12:
                story_text: |-
                    ### Exercise
                    Debug this code. Good luck!
                example_code: |
                    **Warning! This code needs to be debugged!**
                    ```
                    define greet
                    greetings = 'Hello', 'Hi there', 'Goodevening'
                        print greetings at random

                    define take_order
                        food = ask 'What would you like to eat?'
                        print 'One food'
                        drink = 'What would you like to drink?'
                        print 'One ' drink
                        more = ask 'Would you like anything else?'
                            if more is 'no'
                        print 'Alright'
                            else
                            print 'And ' more
                    print 'Thank you'

                    print 'Welcome to our restaurant'
                    people = ask 'How many people are in your party tonight?'
                    for i in range 0 to people
                        call greet_costumer
                    ```
            13:
                story_text: |-
                    ### Exercise
                    Debug this code. Good luck!
                example_code: |
                    **Warning! This code needs to be debugged!**
                    ```
                    defin movie_recommendation with name
                        action_movies == 'Die Hard', 'Fast and Furious', 'Inglorious Bastards'
                        romance_movies = 'Love Actually', 'The Notebook', 'Titanic'
                        comedy_movies = 'Mr Bean' 'Barbie''Deadpool'
                        kids_movies = 'Minions', 'Paddington', 'Encanto'
                        if name is 'Camila' or name is 'Manuel'
                            recommended_movie = kids_movie at random
                        if name is 'Pedro' or 'Gabriella'
                                mood = ask 'What you in the mood for?'
                            if mood is 'action'
                                recommended_movie = comedy_movies at random
                            if mood is 'romance'
                                recommended_movie = romance_movies
                        if mood is 'comedy'
                                recommended_movie = comedy_movies at random

                    print 'I would recommend ' recommended_movie ' for ' name

                    name = ask 'Who is watching?'
                    recommendation = ask 'Would you like a recommendation?'
                    if recommendaion is 'yes'
                    print movie_recommendation with name
                    else
                    print 'No problem!'
                    ```
            14:
                story_text: |-
                    ### Exercise
                    Debug this code. Good luck!
                example_code: |
                    **Warning! This code needs to be debugged!**
                    ```
                    define calculate_heartbeat
                        print 'Press your fingertips gently against the side of your neck'
                        print '(just under your jawline)'
                        print 'Count the number of beats you feel for 15 seconds'
                        beats == ask 'How many beats do you feel in 15 seconds?'
                        heartbeat = beats*4
                        print 'Your heartbeat is ' heartbeat
                        if heartbeat >= 60 or heartbeat <= 100
                            print 'Your heartbeat seems fine'
                        else
                            if heartbeat > 60
                                print 'Your heartbeat seems to be too low'
                            if heartbeat < 100
                                print 'Your heartbeat seems to be too high'
                            print 'You might want to contact a medical professional'

                    measure_heartbeat = ask 'Would you like to measure your heartbeat?'
                    if measure_heartbeat = 'yes'
                        call measure_heartbeat
                    else
                        'no problem'
                    ```

                        print '(just under your jawline)'
                        print 'Count the number of beats you feel for 15 seconds'
                        beats == ask 'How many beats do you feel in 15 seconds?'
                        heartbeat = beats*4
                        print 'Your heartbeat is ' heartbeat
                        if heartbeat >= 60 or heartbeat <= 100
                            print 'Your heartbeat seems fine'
                        else
                            if heartbeat > 60
                                print 'Your heartbeat seems to be too low'
                            if heartbeat < 100
                                print 'Your heartbeat seems to be too high'
                            print 'You might want to contact a medical professional'

                    measure_heartbeat = ask 'Would you like to measure your heartbeat?'
                    if measure_heartbeat = 'yes'
                        call measure_heartbeat
                    else
                        'no problem'
            15:
                story_text: |-
                    ### Exercise
                    Debug this random children's story. Good luck!
                example_code: |
                    **Warning! This code needs to be debugged!**
                    ```
                    names = 'Tanya', 'Romy', 'Kayla', 'Aldrin', 'Ali'
                    verbs='walking', 'skipping', 'cycling', 'driving', 'running'
                    locations = 'on a mountaintop', 'in the supermarket', 'to the swimming pool'
                    hiding_spots = 'behind a tree', under a table', in a box'
                    sounds = 'a trumpet', 'a car crash', 'thunder'
                    causes_of_noise = 'a television', 'a kid with firecrackers', 'a magic elephant', 'a dream'

                    chosen_ name = names at random
                    chosen_verb = verbs at random
                    chosen_location = 'locations at random'
                    chosen_sounds = noises at random
                    chosen_spot = hiding_spots random
                    chosen_causes = causes_of_noise at random

                    print chosen_name ' was ' chosen_verb ' ' chosen_location
                    print 'when they suddenly heard a sound like ' sounds at random
                    print chosen_name ' looked around, but they couldn't discover where the noise came from'
                    print chosen_name ' hid ' chosen_spot'
                    print 'They tried to look around, but couldn't see anything from there'
                    hidden = 'yes'
                    while hidden = 'yes'
                        print chosen_name 'still didn't see anything'
                    answer = ask 'does ' chosen_name ' move from their hiding spot?'
                        if answer = 'yes'
                            hidden == 'no'
                    print 'chosen_name moved from' chosen_spot
                    print 'And then they saw it was just' chosen_cause
                    print chosen_name 'laughed and went on with their day'
                    print The End
                    ```
            16:
                story_text: |-
                    ### Exercise
                    Debug this code. Good luck!
                    Tip: Make sure that you only see your score once in the end.
                example_code: |
                    **Warning! This code needs to be debugged!**
                    ```
                    country = ['The Netherlands', 'Poland', 'Turkey', 'Zimbabwe', 'Thailand', 'Brasil', 'Peru', 'Australia', 'India', 'Romania' ]
                    capitals = 'Amsterdam', 'Warshaw' 'Istanbul', 'Harare', 'Bangkok', 'Brasilia', 'Lima', 'Canberra', 'New Delhi', 'Bucharest'
                    score = 0
                    for i in range 0 to 10
                        answer = ask 'What's the capital of ' countries[i]
                        correct = capital[i]
                        if answer = correct
                            print 'Correct!'
                        score = score + 1
                        else
                            print 'Wrong,' capitals[i] 'in the capital of' countries[i]
                        print 'You scored ' score ' out of 10'

                    ```
            17:
                story_text: |-
                    ### Exercise
                    Debug this code. Good luck!
                example_code: |
                    **Warning! This code needs to be debugged!**
                    ```
                    define food_order
                        toppings = ask 'pepperoni, tuna, veggie or cheese?'
                        size = ask 'big, medium or small?'
                        number_of_pizza = ask 'How many these pizzas would you like?'

                        print 'YOU ORDERED'
                        print number_of_pizzas ' size  ' topping ' pizza'

                    define drinks_order
                        drink = ask 'water, coke, icetea, lemonade or coffee?'
                        number_of_drinks = ask 'How many of these drinks would you like?'

                        print 'YOU ORDERED'
                        print number_of_drinks ' ' drink

                    'Welcome to Hedy pizza'
                    more_food = ask 'Would you like to order a pizza?'
                    while more_food = 'yes'
                        return food_order
                        more_food = ask 'Would you like to order a pizza?'
                    more_drinks = ask 'Would you like to order some drinks?'
                    while more_drinks == 'yes'
                        call drink_order
                        more_drinks == ask 'Would you like to order more drinks?'


                    print 'Thanks for ordering!'
                    ```
            18:
                story_text: |-
                    ### Exercise
                    Debug this Old MacDonald program from level 16. Good luck!
                example_code: |
                    **Warning! This code needs to be debugged!**
                    ```
                    animals = ['pig', 'dog', 'cow']
                    sounds = ['oink', 'woof', 'moo']
                    for i in range 1 to 3
                        animal = animals[i]
                        sound = sounds[i]
                        print 'Old McDonald had a farm'
                        print 'E I E I O!'
                        print 'and on that farm he had a ' animal
                        print 'E I E I O!'
                        print 'with a ' sound sound ' here'
                        print 'and a ' sound sound ' there'
                        print 'here a ' sound
                        print 'there a ' sound
                        print 'everywhere a ' sound sound
                    ```
    default:
        name: Introduction
        default_save_name: intro
        description: Level explanation
        levels:
            1:
                story_text: |
                    Welcome to  Hedy! In Level 1 you can start by printing a story.

                    Try the code yourself with the green 'Run code' button under the programming field.

                    Ready? Then go to the next tab to learn your first command!
            2:
                story_text: |
                    Congratulations! You've reached level 2. Hopefully you've already made some awesome codes!
                    In the first level you might've notice that the `{echo}` command can only save one bit of information at a time.
                    For example in the restaurant adventure, you could echo what the costumer wanted to eat, or what they wanted to drink, but not both in one sentence.
                example_code: |
                    **Warning! This code does not work!**
                    In Hedy commands will change sometimes. `{echo}` for example only works in level 1. In this level you'll learn a better way to echo answers back.
                    ```
                    {print} Welcome at Hedy's
                    {ask} What would you like to eat?
                    {echo} So you want
                    {ask} what would you like to drink?
                    {echo} So you want
                    ```
                story_text_2: |
                    If the player types a hamburger and coke, you can't say "so you would like a hamburger and coke", but you have to make two separate line.
                    Also, the `{echo}` command only echoes the word at the end of the sentence. So you can't say "your hamburger is coming right up!".

                    That changes in level 2. In level 2 you'll learn to work with variables, that allow you to save multiple pieces of information and print them in any place you want.
                    So let's go to the next tab!
            3:
                story_text: |
                    In the previous level you've learned what a variable is and how you can use it to make your adventures more interactive.
                    But... that's not the only thing you can do with variables! You can also use variables to make lists.
                    And you can even let Hedy pick a random word out of a list, which allows you to make real games!
                    Take a quick look at the next tab!
            4:
                story_text: |
                    In the previous levels you've been practising with variables, but you may have come across this problem.
                    You might have tried to run a code like this:

                    Of course you wanted to print

                    `My name is Sophie`

                    but Hedy prints

                    `My Sophie is Sophie`.

                    In this level this problem is fixed by using quotation marks.
                example_code: |
                    ```
                    name {is} Sophie
                    {print} My name is name
                    ```
            5:
                story_text: |
                    In the previous levels you've already learned to use `{at} {random}` which made your games different every time you ran the code.
                    But it's not really interactive, the player doesn't have any influence on what happens in the game.

                    In this level you'll learn the `{if}` command, that allows you to give different responses in your program. This way you can program a secret password for your computer for example.
                    So let's go to next tab for the new command!
                example_code: |
                    ```
                    password {is} {ask} 'What is the correct password?'
                    ```
            6:
                story_text: |
                    In the previous level you have practiced with `{ask}` and `{if}`. For example you can ask guests what they would like to eat.
                    What you can't yet do though, is calculate the price for everyone's dinner.

                    The next level makes it possible to use addition, subtraction and multiplication in your programs. This way you can calculate the prices in your restaurant, but you could also add a secret code to give your friends and family a discount.
                    Another option in the next level is programming your own maths game, for your little brother or sister to practice their multiplications.
                    Go see for yourself!
                example_code: |
                    ```
                    food_price {is} 0
                    drink_price {is} 0
                    total_price {is} 0
                    {print} 'Welcome to McHedy'
                    order {is} {ask} 'What would you like to eat?'
                    {if} order {is} hamburger food_price {is} 5
                    {if} order {is} fries food_price {is} 2
                    drink {is} {ask} 'What would you like to drink?'
                    {if} drink {is} water drink_price {is} 0
                    {else} drink_price {is} 3
                    total_price {is} food_price + drink_price
                    {print} 'That will be ' total_price ' dollars, please'
                    ```
            7:
                story_text: |
                    Great job! You've reached the next level, which means you have practiced with `{if}` and `{else}`. You have probably noticed that your codes are getting longer and longer.
                    For example if you want to program 'Happy Birthday'.

                    That's a lot of code for mainly the same words over and over again. Luckily in the next tab you'll learn a solution with the `{repeat}` command, that allows you to repeat a line of code multiple times.
                example_code: |
                    ```
                    {print} 'happy birthday to you'
                    {print} 'happy birthday to you'
                    {print} 'happy birthday dear Hedy'
                    {print} 'happy birthday to you'
                    ```
            8:
                story_text: |
                    Now you've learned how to repeat one single line of code. This comes in handy, but it's not always enough. Sometimes you want to repeat multiple lines at once.
                    This level allows you to group a couple of lines of code, and repeat that little group of lines all at once!
                example_code: |
                    ```
                    {repeat} 5 {times} {print} 'In the next tab you can repeat multiple lines of code at once!'
                    ```
            9:
                story_text: |
                    Great job! You've reached another new level! In the previous level you've learned to use multiple lines of code in an {if} or {repeat} command. But you can't yet combine the two...
                    Good news! In this level you will be allowed to put an {if} inside an {if}, or inside a {repeat} command.
                example_code: |
                    ```
                    answer = {ask} 'Are you ready to learn something new?'
                    {if} answer {is} yes
                        {print} 'Great! You can learn to use the repeat command in the if command!'
                        {print} 'Hooray!'
                        {print} 'Hooray!'
                        {print} 'Hooray!'
                    {else}
                        {print} 'Maybe you should practice some more in the previous level'
            10:
                story_text: |
                    You're doing great! In the previous levels we still faced a small problem. You have learned to repeat lines, but what if you'd want to slightly change the line.
                    For example if you want to sing the song 'if you're happy and you know it'. It would look like this:

                    If you'd also want the next verse 'stomp your feet', and the next one, and the next one, you'd have to change the code completely.
                    In this level you'll learn the `{for}` command, which allows you to make a list of actions and repeat the code with another action each time!
                    Please take a look!
                example_code: |
                    ```
                    {repeat} 2 {times}
                        {print} 'if youre happy and you know it clap your hands'
                    {print} 'if youre happy and you know it and you really want to show it'
                    {print} 'if youre happy and you know it clap your hands'
                    ```
            11:
                story_text: |
                    You have reached level 11, you're doing great! In the higher levels, Hedy is focussing more and more on teaching you the programming language Python.
                    In Python there is no `{repeat}` command, but there is a command that works like {repeat}. Are you curious to find out how to say `{repeat}` in Python language? Quickly go on to find out!
            12:
                story_text: |
                    Maybe you have tried using decimal numbers in your restaurant adventure. If you did, you probably noticed that Hedy didn't understand them yet and always rounded off.
                    From this level on you can use decimal numbers.
                example_code: |
                    ```
                    burger = 5
                    drink = 2
                    total = burger + drink
                    print 'You have ordered a burger and a drink'
                    print 'That costs ' total ' dollars please'
                    ```
            13:
                story_text: |
                    In the previous levels you learned how to put two `{if}`commands inside each other. This works fine, but it does give you very long and unhandy codes like this one:

                    In this system you have to give both the correct username and the correct password.
                    In this level you will learn the `{and}` command that will make this code a lot shorter and more understandable!
                    Check it out!
                example_code: |
                    ```
                    username = {ask} 'What is your username?'
                    password = {ask} 'What is your password?'
                    {if} username {is} 'Hedy'
                        {if} password {is} 'secret'
                            {print} 'Welcome Hedy!'
                        {else}
                            {print} 'Access denied'
                    {else}
                        {print} 'Access denied!'
                    ```
            14:
                story_text: |
                    With the program below you can calculate if you've passed a subject at school (so, a grade of six or higher).
                    You can see this code is extremely inefficient, due to the very long code in line 5.
                    All the different grades from 1 to 5 had to be programmed separately. Lucky for you, in this level you'll learn how to do this without this extremely long code!
                example_code: |
                    ```
                    first_grade = {ask} 'What score did you get on your first test?'
                    second_grade = {ask} 'What score did you get on your second test?'
                    added = first_grade + second_grade
                    mean_grade = added / 2
                    {if} mean_grade = 1 {or} mean_grade = 2 {or} mean_grade = 3 {or} mean_grade = 4 {or} mean_grade = 5
                        {print} 'Oh no! You have failed the subject...'
                    {else}
                        {print} 'Great! You have passed the subject!'
                    ```
            15:
                story_text: |
                    In this game below a code has been made to make sure the player can play on as long as they want...
                    But the code is ineffective and way too long. Also, what if the player wants to play 101 games instead of 100?
                    You can't play to infinity?
                    In this level you will learn a command that makes all of this a lot easier!
                example_code: |
                    ```
                    game = 'on'
                    {for} i {in} {range} 1 {to} 100
                        {if} game == 'on'
                            answer = {ask} 'Do you want to continue?'
                            {if} answer == 'no'
                                game = 'over'
                            {if} answer == 'yes'
                                {print} 'Ok we will continue'
                    ```
            16:
                story_text: |
                    In this level we will grow a bit more towards real Python code. You will also learn how to match two lists together.
                    This way you can program a code in which the correct animal is matched to the right sound.
                    Because the two codes below... Are obviously nonsense!
                example_code: |-
                    ```
                    animals = 'chicken', 'horse', 'cow'
                    sounds = 'cluck', 'neigh', 'moo'
                    {for} animal {in} animals
                        {print} 'A ' animal ' says ' sounds {at} {random}
                    ```
                    You could also try to make it work this way, but....
                    ```
                    animals = 'chicken', 'horse', 'cow'
                    sounds = 'cluck', 'neigh', 'moo'
                    {for} animal {in} animals
                        {for} sound {in} sounds
                            {print} 'A ' animal ' says ' sound
                    ```
                    Note: These codes will not work like this in this level. Head to the next tab to see which parts you need to correct.
            17:
                story_text: |
                    Now we are going to change indentation a little bit. Every time that we need an indentation, we need `:` at the line before the indentation.

                    In this level you can also use a new command: `{elif}`. `{elif}` is short for {else} {if} and you need it when you want to make 3 (or more!) options.
                    Check it out!
            18:
                story_text: |
                    Congratulations! You have reached the last level of Hedy! The code you have created here can be copied to real Python environments like replit or PyCharm, and you can continue learning there!
                    Note however that Python can only read English commands, so if you have been using other languages, you will need to switch to English now.
    dice:
        name: Dice
        default_save_name: Dice
        description: Make your own dice
        levels:
            3:
                story_text: |
                    In this level we can choose from a list. With that we can let the computer choose one side of the die.
                    Take a look at the games you have in your closet at home.
                    Are there games with a (special) die? You can also copy it with this code.
                    For example, the dice of the game Earthworms with the numbers 1 to 5 and an earthworm on it.

                    ![Die of earthworms with 1 to 5 and an earthworm on it](https://cdn.jsdelivr.net/gh/felienne/hedy@24f19e9ac16c981517e7243120bc714912407eb5/coursedata/img/dobbelsteen.jpeg)
                example_code: |
                    ```
                    choices {is} 1, 2, 3, 4, 5, earthworm
                    {print} You threw _ {at} {random} !
                    ```
                story_text_2: |
                    ### Exercise
                    The dice in the example above are dice for a specific game. Can you make normal dice?
                    Or other special dice from a different game?
                example_code_2: |
                    ```
                    choices {is} _
                    ```
            4:
                story_text: |
                    In this level you can also create dice. But this time you can try it yourself, without an example code!

                    ### Exercise
                    Make your own dice in this level.
                    Tip: If you have no idea how to make dice. Take a peek at your dice from the previous level, but don't forget to add quotation marks.
            5:
                story_text: |
                    We are going to add the `{if}` and `{else}` commands to our dice!

                    ### Exercise
                    Complete the sample code so that the code says "You can stop throwing" once you have thrown an earthworm. It should say "You have to throw again" if you've thrown anything else.
                    **Extra** Maybe you want to recreate a die from a completely different game. That's fine too! Then make up your own reaction, e.g. 'yes' for 6 and 'pity' for something else.
                example_code: |
                    ```
                    choices {is} 1, 2, 3, 4, 5, earthworm
                    throw {is} choices {at} {random}
                    {print} 'you have thrown ' throw
                    _ throw {is} earthworm {print} 'You can stop throwing.'
                    _ {print} 'You have to throw it again!'
                    ```
            6:
                story_text: |
                    You can also make an Earthworm die again in this, but now you can also calculate how many points have been rolled.
                    You may know that the worm counts 5 points for Earthworms. Now after a roll you can immediately calculate how many points you have thrown.
                    This is the code to calculate points for one die:

                    ### Exercise
                    Can you make the code so that you get the total score for 8 dice? To do that, you have to copy and paste some lines of the code.
                example_code: |
                    ```
                    choices = 1, 2, 3, 4, 5, earthworm
                    points = 0
                    throw = choices {at} {random}
                    {print} 'you threw ' throw
                    {if} throw {is} earthworm points = points + 5 {else} points = points + throw
                    {print} 'those are ' points ' points'
                    ```
                example_code_2: |
                    Did you manage to calculate the score for 8 dice? That required a lot of copy and pasting, right? We are going to make that easier in level 7!
            7:
                story_text: |
                    You can also make a dice again in this level. With the `{repeat}` code you can easily roll a whole hand of dice.

                    ### Exercise
                    Try to finish the sample code!  **Extra** Think of a game you know that involves a dice and program that using a `{repeat}`.
                example_code: |
                    ```
                    choices = 1, 2, 3, 4, 5, 6
                    _ _ _ _ _ _ _
                    ```
            10:
                story_text: |
                    ### Exercise
                    Is everybody taking too long throwing the dice? In this level you can let Hedy throw all the dice at once!
                    Change the names into names of your friends or family, and finish the code so they each roll.
                example_code: |
                    ```
                    players = Ann, John, Jesse
                    choices = 1, 2, 3, 4, 5, 6
                    _ _ _ _
                        {print} player ' throws ' choices {at} {random}
                        {sleep}
                    ```
            15:
                story_text: |
                    ### Exercise
                    In this level you can create a little game in which you'll have to throw 6 as fast as possible.
                    We have started the code, it's up to you to get the game to work!

                    Firstly, add a `{while}` loop that checks if 6 has been thrown or not.
                    As long as you haven't thrown 6 already, throw the dice on a random number.
                    Print what the player has thrown.
                    Add a try to the amount of tries
                    Wait a second before you throw again, or - in case you've thrown a 6 - before the game ends.
                example_code: |
                    ```
                    options = 1, 2, 3, 4, 5, 6
                    {print} 'Throw 6 as fast as you can!'
                    thrown = 0
                    tries = 0
                    _
                    _
                    _
                    _
                    _
                    {print} 'Yes! You have thrown 6 in ' tries ' tries.'
                    ```
    dishes:
        name: Dishes?
        default_save_name: Dishes
        description: Use the computer to see who does the dishes
        levels:
            3:
                story_text: |
                    Do you always disagree at home about who should wash the dishes or change the litter box today?
                    Then you can let the computer choose very fairly. You can program that in this level!
                example_code: |
                    ```
                    people {is} mom, dad, Emma, Sophie
                    {print} people {at} {random} has to do the dishes
                    ```
                story_text_2: |
                    ### Exercise
                    Make your own version of the dishwasher program. Firstly make a list of your family members.
                    Then think of a task that needs to be done, and let the computer decide who has to do the task with the `{at} {random}` command.

                    **Extra** Don't feel like doing the dishes yourself? Hack the program by removing your name from the list with the `{remove}` `{from}` command.
            4:
                story_text: |
                    With quotation marks you can make your dishwashing program even better.

                    ### Exercise
                    First, fill in right symbols or commands on the blanks to make this example program work.
                    Did you get it? Great! Now copy your own code from the previous level and make it work in this level by adding quotation marks in the right spots.
                example_code: |
                    ```
                    people {is} mom, dad, Emma, Sophie
                    {print} _ the dishes are done by _
                    {sleep}
                    {print} people {at} _
                    ```
            5:
                story_text: |
                    With the `{if}` you can now have more fun with choice in the program. You can have your program respond to the choice that the computer has made.
                    ### Exercise
                    Can you finish the code so that it prints 'too bad' when it is your turn and otherwise 'yes!'?
                    Don't forget the quotes!
                example_code: |
                    ```
                    people {is} mom, dad, Emma, Sophie
                    dishwasher {is} people {at} {random}
                    _ dishwasher {is} Sophie {print} _ too bad I have to do the dishes _
                    _ {print} 'luckily no dishes because ' _ ' is already washing up'
                    ```
            6:
                story_text: |
                    How often is everyone going to do the dishes? Is that fair? You can count it in this level.
                example_code: |
                    ```
                    people = mom, dad, Emma, Sophie
                    emma_washes = 0
                    dishwasher = people {at} {random}
                    {print} 'The dishwasher is' dishwasher
                    {if} dishwasher {is} Emma emma_washes = emma_washes + 1
                    {print} 'Emma will do the dishes this week' emma_washes 'times'
                    ```

                    Now you can copy lines 3 to 5 a few times (e.g. 7 times for a whole week) to calculate for a whole week again.
                    Do you make the code for the whole week?
                story_text_2: |
                    If you are extremely unlucky the previous program might choose you to do the dishes for the whole week! That's not fair!
                    To create a fairer system you can use the `{remove}` command to remove the chosen person from the list. This way you don't have to do the dishes again until everybody has had a turn.

                    Monday and Tuesday are ready for you! Can you add the rest of the week?
                    And… can you come up with a solution for when your list is empty?
                example_code_2: |
                    ```
                    people = mom, dad, Emma, Sophie
                    dishwasher = people {at} {random}
                    {print} 'Monday the dishes are done by: ' dishwasher
                    {remove} dishwasher {from} people
                    dishwasher = people {at} {random}
                    {print} 'Tuesday the dishes are done by: ' dishwasher
                    {remove} dishwasher {from} people
                    ```
            7:
                story_text: |
                    With the `{repeat}` you can repeat pieces of code. You can use this to calculate who will be washing dishes for multiple days!
                    ### Exercise
                    Use the `{repeat}` command to decide on who needs to wash the dishes for an entire week. Each blank needs to be filled with one command or number!
                    **Extra** Can you think of other tasks in the house? Adapt the code so it decides on three household chores. Do not forget to print what tasks it concerns!
                example_code: |
                    ```
                    people = mom, dad, Emma, Sophie
                    {repeat} _ _ {print} 'Dishwashing will be done by ' _ _ _
                    ```
            10:
                story_text: |
                    In this level you can make a schedule for the whole week in an easy way!

                    ### Exercise
                    Add a second chore, such as vacuuming or tidying up, and make sure it is also divided for the whole week.
                    <br> **Extra** The program is not fair, you can be unlucky and wash up all week. How could you make the program more fair?
                example_code: |
                    ```
                    days = Monday, Tuesday, Wednesday, Thursday, Friday, Saturday, Sunday
                    names = mom, dad, Emma, Sophie
                    {for} day {in} days
                        {print} names {at} {random} ' does the dishes on ' day
                    ```
    elif_command:
        name: '{elif}'
        default_save_name: elif
        description: elif
        levels:
            17:
                story_text: |
                    In this level you can also use a new command: `{elif}`. `{elif}` is a combination of the keywords `{else}` and `{if}` and you need it when you want to make 3 (or more!) options.
                    Check it out!
                example_code: |
                    ```
                    prices = ['1 million dollars', 'an apple pie', 'nothing']
                    your_price = prices[{random}]
                    {print} 'You win ' your_price
                    {if} your_price == '1 million dollars' :
                        {print} 'Yeah! You are rich!'
                    {elif} your_price == 'an apple pie' :
                        {print} 'Lovely, an apple pie!'
                    {else}:
                        {print} 'Better luck next time..'
                    ```
    for_command:
        name: '{for}'
        default_save_name: for
        description: for command
        levels:
            10:
                story_text: |-
                    ## For
                    In this level we learn a new code called `{for}`. With `{for}` you can make a list and use all elements.
                    `{for}` creates a block, like `{repeat}` and `{if}` so all lines in the block need to start with 4 spaces.
                example_code: |
                    ```
                    animals = dog, cat, blobfish
                    {for} animal {in} animals
                        {print} 'I love ' animal
                    ```
            11:
                story_text: |-
                    In this level, we add a new form of the `{for}`. In earlier levels, we used `{for}` with a list, but we can also use `{for}` with numbers.
                    We do that by adding a variable name, followed by  `{in}` `{range}`. We then write the number to start at, `{to}` and the number to end at.

                    Try the example to see what happens! In this level again, you will need to use indentations in lines below the `{for}` statements.
                example_code: |
                    ```
                    {for} counter {in} {range} 1 {to} 10
                        {print} counter
                    {print} 'Ready or not. Here I come!'
                    ```
            17:
                story_text: |
                    Now we are going to change indentation a little bit. Every time that we need an indentation, we need `:` at the line before the indentation.
                example_code: |
                    ```
                    {for} i {in} {range} 1 {to} 10:
                        {print} i
                    {print} 'Ready or not, here I come!'
                    ```
    fortune:
        name: Fortune teller
        default_save_name: Fortune Teller
        description: Let Hedy predict the future
        levels:
            1:
                story_text: |
                    Have you ever been to a carnival and had your future predicted by a fortune teller? Or have you ever played with a magic eight ball?
                    Then you probably know that they can't really predict your future, but it's still fun to play!

                    In the upcoming levels you can learn how to create your own fortune telling machine!
                    In level 1 you can start off easy by letting Hedy introduce herself as a fortune teller and let her `{echo}` the players' answers.
                    Like this:
                example_code: |
                    ```
                    _ Hello, I'm Hedy the fortune teller!
                    _ Who are you?
                    _ Let me take a look in my crystal ball
                    _ I see... I see...
                    _ Your name is
                    ```
                story_text_2: |
                    ### Exercise
                    Copy the example code into your input screen and fill in the blanks to make the code work.
                    **Extra** Change the code and let the fortune teller not only predict your name, but also your age, your favorite sports team or something else about yourself.
            3:
                story_text: |
                    In the previous levels you've created your first fortune telling machine, but Hedy couldn't really predict anything, only `{echo}`.
                    In this level you can use a variable and the `{at} {random}` command to really let Hedy choose an answer for you. Check out this code for instance:
                example_code: |
                    ```
                    {print} I’m Hedy the fortune teller!
                    question {is} {ask} What do you want to know?
                    {print} This is what you want to know: question
                    answers {is} yes, no, maybe
                    {print} My crystal ball says...
                    {sleep} 2
                    {print} answers {at} {random}
                    ```
                story_text_2: |
                    ### Exercise
                    Now, Hedy can only answer yes, no or maybe. Can you give Hedy more answer options, like 'definitely' or 'ask again'.
            4:
                story_text: |
                    This level has no new functions, but allows you to practice with using the quotation marks.
                    You can remake your level 3 code, and make sure to add the quotation marks in the right places!

                    Mind that in level 3, we couldn't use the word 'question' as both the name of the variable and a normal word that could be printed.
                    The quotation marks in level 4 make this possible!

                    ### Exercise
                    We have removed all the quotation marks from this example code, can you add them in all the right places?

                    ### Exercise 2
                    Go back to the previous level and copy your fortune teller code. Make the code work in this level by adding quotation marks in the right spots.
                example_code: |
                    ```
                    _ Add the quotation marks to this code _
                    {print} Im Hedy the fortune teller!
                    question {is} {ask} What do you want to know?
                    {print} This is your question:  question
                    answers {is} yes, no, maybe
                    {print} My crystal ball says...
                    {sleep} 2
                    {print} answers {at} {random}
                    ```
            5:
                story_text: |
                    ### Exercise
                    In the example code you see how to make a fortune teller program that allows you to tip the odds in your favor. This cheating program always tells you that you will win the lottery, but your friends will never win.

                    Use this to make your own program, be creative! For example you could create a code that predicts that:
                    * your favorite sports team will beat all the competitors!
                    * your favorite movie will be chosen for movie night!
                    * you win tickets to your favorite show!
                    * you are the fairest of them all, like Snow White's magic mirror.
                    Let your imagination do the work!

                    Your program has to exist of at least 10 lines of code and need to have at least one `{if}` and `{else}` command.
                example_code: |
                    ```
                    friends {is} Jordan, Lucy, Dave
                    {print} 'I can predict if you will win the lottery tomorrow!'
                    person {is} {ask} 'Who are you?'
                    good_answer {is} Hurray! You win!, You will definitely win!, We have a winner!
                    bad_answer {is} Bad luck! Try again!, Another person will win, You lose!
                    {if} person {in} friends {print} good_answer {at} {random}
                    {else} {print} bad_answer {at} {random}
                    ```
            6:
                story_text: |
                    In this level you can use math in your predictions as a fortune teller. This allows you to make up (silly) formulas to calculate the future.
                    For example you could calculate how rich you'll get or how many kids you will have when you grow up.



                    ### Exercise
                    Can you think of your own (silly) fortune telling machine?
                example_code: |
                    ```
                    {print} 'I am Hedy the fortune teller!'
                    {print} 'I can predict how many kids youll get when you grow up!'
                    age = {ask} 'How old are you?'
                    siblings = {ask} 'How many siblings do you have?'
                    length = {ask} 'How tall are you in centimetres?'
                    kids = length / age
                    kids = kids - siblings
                    {print} 'You will get ...'
                    {sleep}
                    {print} kids ' kids!'
                    ```
            7:
                story_text: |
                    ### Exercise
                    Finish this program that tells you if your crush loves you back or not.
                example_code: |
                    ```
                    {print} 'I have a flower with magic petals'
                    {print} 'If you pick the petals the flower will tell you if your crush loves you back'
                    amount = {ask} 'How many petals do you want to pick?'
                    options = they love you, they love you not
                    _ _ _ _ options {at} {random}
                    ```
            8:
                story_text: |
                    In the next example you can have your fortune teller ask multiple questions and also print them!

                    ### Exercise
                    Can you fill in right command on the blanks?
                example_code: |
                    ```
                    {print} 'I am Hedy the fortune teller!'
                    {print} 'You can ask me 3 questions.'
                    answers = yes, no, maybe
                    _ _ _
                       question = {ask} 'What do you want to know?'
                       {print} question
                       {sleep}
                       {print} 'My crystal ball says... ' answers {at} {random}
                    ```
            10:
                story_text: |
                    In this level you'll learn how to program the game MASH (mansion, apartment, shack, house). In this game you can predict for all the players at once, what their future will look like.

                    ### Exercise
                    Fil in the blanks by using the new command that you've learned this level.
                example_code: |
                    ```
                    houses = mansion, apartment, shack, house
                    loves = nobody, a royal, their neighbour, their true love
                    pets = dog, cat, elephant
                    names = Jenna, Ryan, Jim
                    _
                        {print} name ' lives in a ' houses {at} {random}
                        {print} name ' will marry ' loves {at} {random}
                        {print} name ' will get a ' pets {at} {random} ' as their pet.'
                        {sleep}
                    ```
            12:
                story_text: |-
                    From level 12 on, you will also have to use quotation marks in lists, before and after each item.

                    ### Exercise
                    Add two predictions to the list
                example_code: |
                    ```
                    fortunes = 'you will slip on a banana peel', _
                    {print} 'I will take a look in my crystal ball for your future.'
                    {print} 'I see... I see...'
                    {sleep}
                    {print} fortunes {at} {random}
                    ```
    functions:
        name: functions
        default_save_name: functions
        description: functions
        levels:
            12:
                story_text: |
                    In this level you'll learn how to use **functions**. A function is a block of code you can easily use multiple times. Using functions helps us organize pieces of code that we can use again and again.
                    To create a function, use `{define}` and give the function a name. Then put all the lines you want in the function in a indented block under the `{define}` line.
                    Leave one empty line in your code to make it look nice and neat. Great job! You have created a function!

                    Now, whenever we need that block of code, we just use <code>{call}</code> with the function's name to call it up! We don't have to type that block of code again.

                    Check out this example code of a game of Twister. The function 'turn' contains a block of code that chooses which limb should go where.

                    ### Exercise
                    Finish this code by setting the 2 variables chosen_limb and chosen_color.
                    Then, choose how many times you want to call the function to give the twister spinner a spin.

                    ### Exercise 2
                    Improve your code by adding a variable called 'people'. Use the variable to give all the players their own command in the game.
                    For example: 'Ahmed, right hand on green' or 'Jessica, left foot on yellow'.
                example_code: |
                    ```
                    sides = 'left', 'right'
                    limbs = 'hand', 'foot'
                    colors = 'red', 'blue', 'green', 'yellow'

                    {define} turn
                        chosen_side = sides {at} {random}
                        chosen_limb = limbs _
                        chosen_color = colors _
                        {print} chosen_side ' ' chosen_limb ' on ' chosen_color

                    {print} 'Lets play a game of Twister!'
                    {for} i {in} {range} 1 to _
                        {call} turn
                        {sleep} 2
                    ```
            13:
                story_text: |
                    Now that you've learned how to use functions, you'll learn how to use a function with an argument.
                    An **argument** is a variable that is used within a function. It is not used outside the function.

                    For example in this code we've programmed the first verse of the song 'My Bonnie is over the ocean'.
                    In this example code the argument `place` is used. Place is a variable that is only used in the function, so an argument.
                    To use `place` we have programmed the line `define song with place`.
                    When the function is called, computer will replace the argument `place`, with the piece of text after `call song with`.

                    ### Exercise
                    The next verse of this song goes:

                    Last night as I lay on my pillow
                    Last night as I lay on my bed
                    Last night as I lay on my pillow
                    I dreamed that my Bonnie is dead

                    Can you program this verse in the same way as the example?
                example_code: |
                    ```
                    {define} song {with} place
                        {print} 'My Bonnie is over the ' place

                    {call} song {with} 'ocean'
                    {call} song {with} 'sea'
                    {call} song {with} 'ocean'
                    ```
            14:
                story_text: |
                    In the previous levels you have learned to create functions and use arguments with them. Another great use of a function is to let it calculate something for you.
                    You can give the function a calculation and it will give you the answer of the calculation. This answer is called a **return value**.

                    For example, in this code the function calculate_new_price will calculate the new price of any item. It will give you the new price as a return value.

                    ### Exercise
                    Finish this code. We have already made the variable new_price for you, you only need to set it.
                    You should finish the line of code by calling the function that calculates the new price.
                example_code: |
                    ```
                    {define} calculate_new_price {with} amount, percentage
                        percentage = percentage / 100
                        discount_amount = amount * percentage
                        return amount - discount_amount

                    old_price = {ask} 'How much is on the price tag?'
                    discount = {ask} 'What percentage is the discount?'

                    new_price = _ calculate_new_price {with} old_price, _
                    {print} 'The new price is ' new_price ' dollar'
                    ```
    guess_my_number:
        name: Guess my number
        default_save_name: guess my number
        description: guess my number
        levels:
            14:
                story_text: |
                    In this level you can program the game 'Guess my number'

                    ### Exercise
                    Fill in the correct symbols on the blanks to get the game to work.
                example_code: |
                    ```
                    {print} 'Guess my number'
                    numbers = 1, 2, 3, 4, 5, 6, 7, 8, 9, 10
                    number = numbers {at} {random}
                    game = 'on'
                    {for} i {in} {range} 1 {to} 10
                        {if} game == 'on'
                            guess = {ask} 'Which number do you think it is?'
                            {if} guess _ number
                                {print} 'Lower!'
                            {if} guess _ number
                                {print} 'Higher!'
                            {if} guess _ number
                                {print} 'You win!'
                                game = 'over'
                    ```
    harry_potter:
        name: Harry Potter
        default_save_name: Harry Potter
        description: Harry Potter adventures
        levels:
            10:
                story_text: |
                    ### Exercise
                    We can also make a Harry Potter themed fortune teller. Fill in blanks such that 9 lines are printed.
                    **Extra** Change the theme of the fortune teller into something else, such as your favorite book, film or tv show.
                example_code: |
                    ```
                    houses = Gryffindor, Slytherin, Hufflepuff, Ravenclaw
                    subjects = potions, defence against the dark arts, charms, transfiguration
                    fears = Voldemort, spiders, failing your OWL test
                    names = Harry, Ron, Hermione
                    _
                    _ {print} name ' is placed in ' houses {at} {random}
                    _ {print} name ' is great at ' subjects {at} {random}
                    _ {print} name 's greatest fear is ' fears {at} {random}
                    ```
    haunted:
        name: Haunted House
        default_save_name: Haunted House
        description: Escape from the haunted house
        levels:
            1:
                story_text: |
                    In this adventure you are working towards making a game in which you have to escape from a haunted house by picking the correct door.
                    If you pick the right door you'll survive, but if not a terrible monster might...

                    In level 1 we start our haunted house game by making up a scary story and ask the player what monster they'll see in the haunted house.
                example_code: |
                    ```
                    {print} How did I get here?
                    {print} I remember my friend telling me to go into the old mansion...
                    {print} and suddenly everything went black.
                    {print} But how did I end up on the floor...?
                    {print} My head hurts like Ive been hit by a baseball bat!
                    {print} What's that sound?
                    {print} Oh no! I feel like Im not alone in this house!
                    {print} I need to get out of here!
                    {print} There are 3 doors in front of me..
                    {ask} Which door should i pick?
                    {echo} I choose door
                    {print} ...?
                    ```
                story_text_2: |
                    ### Exercise
                    Copy the example code to your input screen by clicking the yellow button.
                    Now finish the story by adding at least 5 lines of code.
                    Remember to start each line of codes with a `{print}` command.
            2:
                story_text: |
                    In this haunted house you can choose your monsters with emojis. Of course you could also use words.
                example_code: |
                    ```
                    monster_1 {is} 👻
                    monster_2 {is} 🤡
                    monster_3 {is} 👶
                    {print} You enter the haunted house.
                    {print} Suddenly you see a monster_1
                    {print} You run into the other room...
                    {print} But a monster_2 is waiting there for you!
                    {print} Oh no! Quickly get to the kitchen.
                    {print} But as you enter monster_3 attacks you!
                    ```
                story_text_2: |
                    ### Exercise
                    In the example above the monsters are predetermined. So each time you run your code, the output is the same.
                    Can you add `{ask}` commands to make the haunted house interactive and have the players choose the monsters they come across?
                example_code_2: |
                    ```
                    monster_1 {is} _
                    monster_2 {is} _
                    monster_3 {is} _
                    {print} You enter the haunted house.
                    {print} Suddenly you see a monster_1
                    {print} You run into the other room...
                    {print} But a monster_2 is waiting there for you!
                    {print} Oh no! Quickly get to the kitchen.
                    {print} But as you enter monster_3 attacks you!
                    ```
            3:
                story_text: |
                    In the previous levels you've made an introduction to your haunted house game, but as you might have noticed the story would always have a dreadful end.
                    In this level you can make your story more interactive by changing the outcome of the game; sometimes you'll get eaten, sometimes you'll escape!
                    Let Hedy decide randomly!

                    ### Exercise
                    Copy the example codes and fill in the blanks to make it work!

                    **Extra** This story is pretty straight forward, maybe you can spook it up a bit by adding a more exciting story.
                    Also you have very limited outcomes right now, there are only 3 options of what's behind the doors. Maybe you can think of more monsters to add to the list!
                example_code: |
                    ```
                    _ Escape from the haunted house!
                    _ There are 3 doors in front of you...
                    _ _ _ Which door do you choose?
                    _ You picked door ... choice
                    monsters _ a zombie, a vampire, NOTHING YOUVE ESCAPED
                    _ You see...
                    {sleep}
                    _ _ _ _
                    ```
            4:
                story_text: |
                    In this level you learn how to use quotation marks in your games.

                    ### Exercise
                    Can you make your Haunted House level 4 proof?

                    ### Exercise 2
                    Go back to the previous level and copy your haunted house code. Make the code work in this level by adding quotation marks in the right spots.
                example_code: |
                    ```
                    _ Add quotation marks to this code _
                    {print} Escape from the haunted house!
                    {print} There are 3 doors in front of you...
                    choice {is} {ask} Which door do you choose?
                    {print} You picked door ... choice
                    monsters {is} a zombie, a vampire, NOTHING YOUVE ESCAPED
                    {print} You see...
                    {sleep}
                    {print} monsters {at} {random}
                     ```
            5:
                story_text: |
                    Up until this level the haunted house game always asked the player to choose a door, but as you might have noticed, they didn't really have to answer correctly.
                    If the player filled in a completely random answer, the game would still work and the player might even win (despite not picking a door).
                    In this level you can only win the game by picking the same door Hedy picked randomly.

                    ### Exercise
                    Can you find the 4 missing words to complete the code?
                example_code: |
                    ```
                    {print} 'Escape from the haunted house!'
                    {print} 'There are 3 doors in front of you...'
                    doors {is} 1, 2, 3
                    monsters {is} werewolf, mummy, vampire, zombie
                    chosen_door {is} {ask} 'Which door do you choose?'
                    {print} 'You chose door...' chosen_door
                    {sleep}
                    correct_door {is} doors {at} {random}
                    _ _ _ _ {print} 'Great! Youve escaped!'
                    {else} {print} 'Oh no! You are being eaten by a...' monsters {at} {random}
                    ```
            9:
                story_text: "In this level you can use nesting, which allows you to make the haunted house even more interactive!\n\n### Exercise\nNow it's very hard to win this game, can you make it easier to win?\nChange your code so it only has one wrong door and two correct doors instead of one correct\
                    \ door and two wrong ones? \nTip: This means changing the variable correct_door into wrong_door, and switching the `{if}` and `{else}` code.\nAnd of course you may also change the story and make it your own. Change the monsters or make it a happy game show where you get a gift!\n"
                example_code: |
                    ```
                    {print} 'Escape from the Haunted House!'
                    player = alive
                    doors = 1, 2, 3
                    monsters = zombie, vampire, giant spider
                    {repeat} 3 {times}
                        {if} player {is} alive
                            correct_door {is} doors {at} {random}
                            {print} 'There are 3 doors in front of you...'
                            chosen_door = {ask} 'Which door do you choose?'
                            {if} chosen_door {is} correct_door
                                {print} 'No monsters here!'
                            {else}
                                {print} 'You are eaten by a ' monsters {at} {random}
                                player = dead
                        {else}
                            {print} 'GAME OVER'
                    {if} player {is} alive
                        {print} 'Great! You survived!'
                    ```
            11:
                story_text: "In this level we've changed the `{for}` command so we can tell the player where they are. \n\n### Exercise 1\nFinish the program so the player knows which room they are in.\n\n### Exercise 2\nMake the program into an adventure by following these steps:\n\n1. Make a list of\
                    \ choices (like: fight or flight)\n2. Make sure the player can choose an option with `{ask}`\n3. Is answer correct? Then they may proceed to the next monster. Do they give a wrong answer? Let the player know with a `{print}`. \n\n**Extra** If you make a wrong choice, a monster is still\
                    \ shown! How could you change that?\n"
                example_code: |
                    ```
                    {print} 'Escape from the Haunted House!'
                    monsters = zombie, vampire, giant spider
                    _
                        {print} 'Room ' i
                        monster = monsters {at} {random}
                    ```
            14:
                story_text: |
                    ### Exercise
                    In this level you can use the `<` and `>` symbol to introduce lives to your game.
                    Make sure the player loses a life when they come across the wrong monster and that the game stops if you have no lives left.
                example_code: |
                    ```
                    {print} 'Escape from the haunted house'
                    lives = 3
                    doors = 1, 2, 3
                    monsters = 'the wicked witch', 'a zombie', 'a sleeping 3 headed dog'
                    {for} i {in} {range} 1 {to} 10
                        {if} lives _
                            good_door = doors {at} {random}
                            monster = monsters {at} {random}
                            chosen_door = {ask} 'Which door do you choose?'
                            {if} good_door == chosen_door
                                {print} 'You have chosen the correct door'
                            {else}
                                {print} 'You see...' monster
                                {if} monster == 'a sleeping 3 headed dog'
                                    {print} 'Pffieuw.... Its asleep'
                                {else}
                                    {print} 'You lose one life'
                                    lives = _
                        {else}
                            {print} 'GAME OVER'
                    ```
            16:
                story_text: |
                    ### Exercise
                    This haunted house game uses the connection between the lists you can use in this level.
                    For example: all the properties that belong to the zombie are first in all the lists, witch second and vampire third.
                    Check out the code and fill in  `weapons[i]`, `monsters[i]` , `bad_fate[i]`, `good_fate[i]`, `hint[i]` on the correct blanks to get the code to work!
                example_code: |
                    ```
                    numbers = [1, 2, 3]
                    i = numbers[{random}]
                    hint = ['growling', 'a cackling laugh', 'fluttering batwings']
                    monsters = ['zombie', 'witch', 'vampire']
                    bad_fate = ['Your brain is eaten', 'You are forever cursed', 'You are bitten']
                    good_fate = ['You throw the ham. The zombie is distracted and starts eating it.', 'You set the curtains on fire. The witch flees out of fear for the fire', 'The vampire hates garlic and flees']
                    weapons = ['ham', 'lighter', 'garlic']
                    {print} 'You are standing in front of an old mansion'
                    {print} 'Something is not right here'
                    {print} 'You hear ' _
                    {print} 'You are going to explore it'
                    {print} 'You enter the kitchen and see a lighter, a raw ham and a garlic.'
                    your_weapon = {ask} 'What do you bring with you?'
                    {print} 'With your ' your_weapon ' you enter the living room'
                    {print} 'There you find a ' _
                    needed_weapon = _
                    {if} your_weapon == needed_weapon
                        {print} 'You use your ' your_weapon
                        {print} _
                        {print} 'YOU WIN!'
                    {else}
                        {print} 'You have chosen the wrong weapon...'
                        {print} _
                        {print} 'GAME OVER'
                    ```
    hotel:
        name: hotel
        default_save_name: hotel
        description: hotel
        levels:
            13:
                story_text: |
                    In the previous adventure you have learned how to use an argument in a function, and you've learned how to combine it with an {ask}.
                    You might have wondered why you would use functions, because the functions in the example were only one line of code.
                    Now we will show you what a bigger function looks like and we will use multiple agruments now as well. You'll see how much better it is to use a function once the function gets bigger.
                    Here is an example of a function with arguments combined with {ask} commands.
                example_code: |
                    ```
                    {define} welcome_message {with} title, last_name, country, room_number
                        {print} 'Welcome to Hotel Hedy, ' title ' ' last_name
                        nice_trip {is} {ask} 'Did you have a nice trip from, ' country '?'
                        {if} nice_trip {is} 'yes'
                            {print} 'Lovely!'
                        {else}
                            {print} 'Sorry to hear that.'
                            {print} 'Hopefully you can take a nice rest in you room.'
                        {print} 'Your room number is ' room_number

                    {print} 'Hello. Please fill in your information to check in.'
                    title = {ask} 'What is your title (mr, mrs, ms, dr, etc.)?'
                    name = {ask} 'What is you last name?'
                    homecountry = {ask} 'What country do you come from?'

                    {call} welcome_message {with} title, name, homecountry, 105
                    ```

                    title = {ask} 'What is your title (mr, mrs, ms, dr, etc.)?'
                    name = {ask} 'What is you last name?'
                    homecountry = {ask} 'What country do you come from?'

                    {call} welcome_message {with} title, name, homecountry, 105
    if_command:
        name: '{if} & {else}'
        default_save_name: if_command
        description: Introducing the if command
        levels:
            5:
                story_text: |
                    ## If... else....
                    In level 5 there is something new, the `{if}`! With the `{if}` you can choose between two different options.
                    This code prints nice if you enter Hedy as a name, and boo! if you enter something else.
                    `{ask}` and `{print}` still work like they did in level 4.
                example_code: |
                    ```
                    name {is} {ask} 'what is your name?'
                    {if} name {is} Hedy {print} 'nice' {else} {print} 'boo!'
                    ```
                story_text_2: |
                    Sometimes code with an `{if}` gets really long and does not fit on the line well. <br> You may also divide the code over two lines, starting the second line at the `{else}` like this:
                example_code_2: |
                    ```
                    name {is} {ask} 'what is your name?'
                    {if} name {is} Hedy {print} 'nice'
                    {else} {print} 'boo!'
                    ```
                story_text_3: |
                    ### Exercise
                    Try to create your own code with `{if}` and `{else}`. You can use the example code if you want.
                example_code_3: |
                    ```
                    answer {is} {ask} '2 + 2 = ?'
                    _ _ _ 4 _ 'Great job!'
                    _ _ 'No 2 + 2 = 4'
                    ```
            8:
                story_text: |
                    ## If... Else...
                    You have learned to repeat a block of lines of code after a `{repeat}` command.
                    Now you can also use indentation to make blocks after a {if} or {else} command.
                    Check out the example code.

                    ### Exercise
                    Add an {else} command to the example code. Make a block of line using indentation. You do this by starting each line with 4 spaces.
                example_code: |
                    ```
                    name = {ask} 'What is your name?'
                    {if} name {is} Hedy
                        {print} 'Welcome Hedy'
                        {print} 'You can play on your computer!'
                    ```
            9:
                story_text: |
                    In this level you can also put an `{if}` command inside another `{if}` command.
                example_code: |
                    ```
                    continue = {ask} 'Do you want to continue?'
                    {if} continue = yes
                        sure = {ask} 'Are you sure?'
                        {if} sure {is} yes
                            {print} 'We will continue'
                        {else}
                            {print} 'You are not sure'
                    {else}
                        {print} 'You do not want to continue'
                    ```
    in_command:
        name: '{in}'
        default_save_name: in_command
        description: Introducing the in command
        levels:
            5:
                story_text: |
                    ## Lists
                    When we want to check if something is in a list, we can now use the `{in}` command.
                    This code prints pretty! if you choose green or yellow, and meh otherwise.
                example_code: |
                    ```
                    pretty_colors {is} green, yellow
                    favorite_color {is} {ask} 'What is your favorite color?'
                    {if} favorite_color {in} pretty_colors {print} 'pretty!'
                    {else} {print} 'meh'
                    ```
                story_text_2: |
                    ### Exercise
                    Finish the example code by filling in the blanks with commands that you've learned.
                    When you've finished the code, try to create a code of your own and use a question that you've thought of yourself.
                example_code_2: |
                    ```
                    animals {is} dog, cow, sheep
                    answer {is} {ask} 'What is your favorite animal?'
                    _ answer _ animals _ 'Mine too!'
                    _ _ 'My favorite animals are dogs, cows and sheep'
                    ```
    is_command:
        name: '{is}'
        default_save_name: is_command
        description: introducing is command
        levels:
            2:
                story_text: |
                    ## Variables
                    You can name a word with `{is}`. This is called a **variable**. In this example we made a variable called name and a variable called age. You can use the word name anywhere in your code and it will be replaced by Hedy, like this:
                example_code: |
                    ```
                    name {is} Hedy
                    age {is} 15
                    {print} name is age years old
                    ```
                story_text_2: |
                    ### Exercise
                    Time to make your own variables!
                    In the example code we made an example of the variable `favorite_animals`. In line 1 the variable is set, and in line 2 we used the variable in a `{print}` command.
                    Firstly, finish our example by filling in your favorite animal in the blanks. Then make at least 3 of these codes yourself. Pick a variable, and set the variable with the `{is}` command. Then use it with a `{print}` command, just like we did.
                example_code_2: |
                    ```
                    favorite_animals {is} _
                    {print} I like favorite_animals
                    ```
            6:
                story_text: |
                    We also make a change in storing a word in a variable! You may now use `=` instead of  `{is}` when we store a name or a number in a variable, like this:
                example_code: |
                    ```
                    name = Hedy
                    answer = 20 + 4
                    ```

                    answer = 20 + 4
            14:
                story_text: |
                    We are going to learn more new items. You might know them already from mathematics, the `<` and `>`.
                    The `<` checks if the first number is smaller than the second, for example age `<` 12 checks if age is smaller than 12.
                    If you want to check if the first number is smaller or equal to the second, you can use `<=`, for example age `<=` 11.
                    The `>` checks if the first number is bigger than the second, for example points `>` 10 checks if points is larger than 10.
                    If you want to check if the first number is bigger or equal to the second, you can use `>=`, for example points `>=` 11.
                    You use these comparisons in an `{if}`, like this:
                example_code: |
                    ```
                    age = {ask} 'How old are you?'
                    {if} age > 12
                        {print} 'You are older than I am!'
                    ```
                story_text_2: |
                    From this level on, if you want to compare exactly, you can use two equal signs. This is what most programming languages do:
                example_code_2: |
                    ```
                    name = {ask} 'What is your name?'
                    {if} name == 'Hedy'
                        {print} 'You are cool!'
                    ```
                story_text_3: |
                    You can also compare if something is *not* equal to something else using `!=` like this:
                example_code_3: |
                    ```
                    name = {ask} 'What is your name?'
                    {if} name != 'Hedy'
                        {print} 'You are not Hedy'
                    ```

                    {if} age < 13
                        {print} 'You are younger than me!'
                    {else}
                        {print} 'You are older than me!'
    language:
        name: Language
        default_save_name: Language
        description: Practice words in a foreign language
        levels:
            5:
                story_text: |
                    Make your own program to practice your vocabulary in a new language.

                    ### Exercise
                    Make the code longer by adding at least 3 more words for the player to learn.
                    **Extra** Of course, you can choose to use a different language than French. You can change to code to any language you'd like to learn.
                example_code: |
                    ```
                    {print} 'Learn French!'
                    cat {is} {ask} '🐱'
                    {if} cat {is} chat {print} 'Terrific!'
                    {else} {print} 'No, cat is chat'
                    frog {is} {ask} '🐸'
                    {if} frog {is} grenouille {print} 'Super!'
                    {else} {print} 'No, frog is grenouille'
                    ```
            16:
                story_text: |
                    ### Exercise
                    Take a look at the example code. This is a program to practise French vocabulary. Now make your own program to practice your vocabulary in a new language.
                    If you don't know any other languages, you can use Google translate or you can use emojis and your native language.
                example_code: |
                    ```
                    french_words = ['bonjour', 'ordinateur', 'pomme de terre']
                    translation = ['hello', 'computer', 'potato']
                    score = 0
                    {for} i {in} {range} 1 {to} 3
                        answer = {ask} 'What does ' french_words[i] ' mean?'
                        correct = translation[i]
                        {if} answer == correct
                            {print} 'Correct!'
                            score = score + 1
                        {else}
                            {print} 'Wrong, ' french_words[i] ' means ' translation[i]
                    {print} 'You gave ' score ' correct answers.'
                    ```
    maths:
        name: maths
        default_save_name: maths
        description: Introducing maths
        levels:
            6:
                story_text: |
                    ## 1 + 1
                    In this level you learn something new: you can now also calculate.

                    The plus is easy, you write it like with math: `5 + 5` for example. The minus also works fine, it is `5 - 5`.

                    The times is a bit different, because there is no times symbol on your keyboard. Just search, there really isn't!
                    That is why we multiply with the asterisk above 8: `5 * 5`. Read that as "5 times 5" that helps you remember it best.
                example_code: |
                    ```
                    {print} '5 plus 5 is ' 5 + 5
                    {print} '5 minus 5 is ' 5 - 5
                    {print} '5 times 5 is ' 5 * 5
                    {print} '5 divided by 5 is ' 5 / 5
                    ```
            12:
                story_text: |-
                    **Decimal numbers**
                    So far, Hedy did not allow for decimal numbers like 1.5, but now we do allow that. Note that computers use the `.` for decimal numbers.
                example_code: |
                    ```
                    {print} 'Two and a half plus two and a half is...'
                    {print} 2.5 + 2.5
                    ```
                story_text_2: |-
                    **Maths with words**
                    In this level you can also do addition with words like this:
                example_code_2: |
                    ```
                    a = 'Hello '
                    b = 'world!'
                    {print} a + b
                    ```

                    {print} 2.5 + 2.5
    music:
        name: music
        default_save_name: music
        description: Play a tune!
        levels:
            1:
                story_text: |-
                    In this level you'll learn how to use the `{play}` command to play a tune!

                    Type `{play}` followed by the note you want to play. The scale goes C-D-E-F-G-A-B.
                    As you can see there are 7 different letters, but we can play more than just 7 notes.
                    Type a number between 1 and 10 behind the letter to choose the scale, for example after B4 comes C5.
                    C1 is the lowest note you can play, C10 is the highest.

                    ### Exercise
                    Try out the example code and thenplay around with it! Can you create your own melody?
                    In the next level you'll learn how to play some existing songs.
                example_code: |-
                    ```
                    play C4
                    play D4
                    play E4
                    play F4
                    play G4
                    play A4
                    play B4
                    play C5
                    ```
            2:
                story_text: |-
                    Finish the songs! We have started the codes for 3 melodies.
                    As you can see, you can also use the `{sleep}` command to add a little pause in the song.
                example_code: |
                    ```
                    {print} Twinkle Twinkle Little Star
                    {play} C
                    {play} C
                    {play} G
                    {play} G
                    {play} A
                    {play} A
                    {play} G
                    {sleep} 1
                    {play} F
                    {play} F
                example_code_2: |
                    ```
                    {print} Happy Birthday
                    {play} G4
                    {play} G4
                    {play} A4
                    {play} G4
                    {play} C5
                    {play} B4
                    {sleep} 1
                    {play} G4
                    {play} G4
                    ```
                example_code_3: |
                    {print} Old Mac Donald had a farm
                    {play} C5
                    {play} C5
                    {play} C5
                    {play} G4
                    {play} A4
                    {play} A4
                    {play} G4
                    ```
            3:
                story_text: |
                    Create a random melody!

                    ### Exercise
                    The example code creates a random melody, but it's very short and not many notes are used.
                    Add more notes to the list and create a longer melody by copying the last line a couple more times.
                example_code: |
                    ```
                    notes {is} A4, B4, C4
                    {play} notes {at} {random}
                    {play} notes {at} {random}
                    {play} notes {at} {random}
                    ```
            4:
                story_text: |
                    Use the `{clear}` command to create a karaokemachine!

                    ### Exercise
                    Finish the karaoke version of 'Mary had a little lamb'.
                    Then, create a karaoke version of any song you'd like!
                example_code: |
                    ```
                    {print} 'Mary had a little lamb'
                    {play} E
                    {play} D
                    {play} C
                    {play} D
                    {play} E
                    {play} E
                    {play} E
                    {clear}
                    {print} 'Little lamb, little lamb'
                    {play} D
                    {play} D
                    {play} D
                    {play} E
                    {play} E
                    {play} E
                    {clear}
                    {print} 'Mary had a little lamb'
                    {play} E
                    ```
            5:
                story_text: |
                    You don't always have to use the `{play}` command to play a whole song, sometimes you just want to play one note.
                    For example, if you want to make a quiz, you can play a happy high note if the answer is right and a sad low note if the answer is wrong.

                    ### Exercise
                    Finish the first question by adding a line of code that plays a C3 note if the wrong answer is given.
                    Then think of 3 more questions to add to this quiz.
                example_code: |
                    ```
                    answer {is} {ask} 'What is the capital of Zimbabwe?'
                    {if} answer {is} Harare {play} C6
                    _
                    ```
            6:
                story_text: |
                    Instead of playing notes, you can also play numbers now. Simply type `{play} 1` for the lowest note, `{play} 70 for the highest note, or anything in between.

                    ### Exercise
                     This calls for musical maths! Play the note that belongs to the sum of both numbers.

                    Then, see if you can compose a song using the numbers.
                example_code: |
                    ```
                    number_1 = {ask} 'Say a random number'
                    number_2 {is} {ask} 'Say another one!'
                    sum = number_1 + number_2
                    {print} number_1 ' and ' number_2 ' together is ' sum
                    {print} 'This is what ' sum ' sounds like:
                    {play} _
                    ```
            7:
<<<<<<< HEAD
                story_text: |
                    Using the `{repeat}` command can make your codes for melodies a lot shorter!

                    ### Exercise
                    Finish the code for Twinkle Twinkle Little Star by using the `{repeat}`command.
                    Then go back to the songs you've made in the previous levels. Can you shorten those codes too?

=======
>>>>>>> 2d741e80
                example_code: |
                    ```
                    {print} 'Twinkle Twinkle Little Star'
                    {repeat} 2 {times} {play} C4
                    {repeat} 2 {times} {play} G4
                    _
                    ```
                story_code: |
                    Using the `{repeat}` command can make your codes for melodies a lot shorter!

                    ### Exercise
                    Finish the code for Twinkle Twinkle Little Star by using the `{repeat}`command.
                    Then go back to the songs you've made in the previous levels. Can you shorten those codes too?
            8:
                story_text: |
                    Now that we can use the `{repeat}` command for multiple lines, we can make songs even more easily!

                    ### Exercise
                    Finish the song of Brother John (Frère Jaques). Don't forget to use `{repeat}`!
                example_code: |
                    ```
                    {print} 'Borther John'
                    {repeat} 2 {times}
                        {play} C
                        {play} D
                        {play} E
                        {play} C
                    {repeat} 2 {times}
                        {play} E
                        {play} F
                        {play} G
                        {sleep} 1
                    ```
            9:
                story_text: |
                    From this level on you can - among other things - use a {repeat} command inside a {repeat} command.
                    That makes songs like 'Happy birthday' even shorter!

                    ### Exercise
                    Finish the song!
                example_code: |
                    ```
                    first_time {is} yes
                    {repeat} 2 {times}
                        {repeat} 2 {times}
                            {play} D
                        {play} E
                        {play} D
                        {if} first_time {is} yes
                            {play} G
                            first_time {is} no
                        {else} {play} A
                        {play} F
                    _
                    ```
    parrot:
        name: Parrot
        default_save_name: Parrot
        description: Create your own online pet parrot that will copy you!
        levels:
            1:
                story_text: |
                    Create your own online pet parrot that will copy you!
                example_code: |
                    ```
                    {print} Im Hedy the parrot
                    {ask} whats your name?
                    {echo}
                    {echo}
                    ```
                story_text_2: |
                    ### Exercise
                    Copy the example code to your input screen by clicking on the yellow button.
                    Make the parrot ask a different question. Fill in the blanks in the example!
                    **Extra** You can also let the parrot ask multiple questions. Type in some more lines of code beneath your own code.
                example_code_2: |
                    ```
                    {print} Im Hedy the parrot
                    {ask} _
                    {echo}
                    {echo}
            2:
                story_text: |
                    In the previous level you've made a parrot that will repeat after you. In this level we'll make the parrot interactive using a variable and `{ask}` command.
                    We will also make the parrot more life-like by adding `{sleep}` commands after something is said.
                example_code: |
                    ```
                    {print} Im Hedy the parrot
                    name _ _ what is your name?
                    {print} name
                    _
                    {print} squawk
                    _
                    {print} name
                    ```
                story_text_2: |
                    ### Exercise
                    Firstly, finish line 2 with an `{is}` and an `{ask}` command.
                    Then fill in a `{sleep}` command on line 4 and 6 to let the parrot stay quiet for a little bit.

                    **Extra** Can you make the parrot ask for more then only your name by adding more lines of code?
            3:
                story_text: |
                    Teach your parrot a new word with `{add}`.
                    ### Exercise
                    Can you add the `{add} {to}` command to get the code to work?
                example_code: |
                    ```
                    words {is} squawk, Hedy
                    {print} Train your parrot!
                    new_word {is} {ask} Which word do you want to teach them?
                    _ new_word _ words
                    {print} 🧒 Say new_word, Hedy!
                    {print} 🦜 words {at} {random}
                    ```
            4:
                story_text: |
                    In this level we have to use quotation marks with the commands `{ask}` and `{print}`.
                    ### Exercise
                    Complete the code by filling in quotation marks on the blanks.
                example_code: |
                    ```
                    words {is} squawk, Hedy
                    {print} _ Train your parrot! _
                    new_word {is} {ask} _ Which word do you want to teach them? _
                    {add} new_word {to_list} words
                    {print} _ 🧒 Say _ new_word _, Hedy!_
                    {print} _ 🦜 _ words {at} {random}
                    ```
            5:
                story_text: |
                    Reward your parrot if it says the correct word!

                    ### Exercise
                    Finish the code by filling in the 4 missing commands.
                example_code: |
                    ```
                    words {is} squawk, Hedy
                    {print} 'Train your parrot!'
                    new_word {is} {ask} 'Which word do you want to teach them?'
                    {add} new_word {to_list} words
                    said_word {is} words {at} {random}
                    {print} '🧒 Say ' new_word ', Hedy!'
                    {print} '🦜 ' said_word
                    _ said_word {is} new_word _ '🧒 Great job, Hedy! 🍪'
                    _ _ '🧒 No, Hedy! Say ' new_word
                    ```
    piggybank:
        name: Piggy Bank
        default_save_name: Piggy Bank
        description: Count your pocketmoney!
        levels:
            12:
                story_text: |
                    In this adventure you learn how to make a digital piggy bank.

                    ### Exercise
                    Finish the code to calculate how much money you have and how long you need to save up to buy what you want!
                    **Extra** Maybe you have already saved some money? Deduct that from the amount you will have to save up.
                example_code: |
                    ```
                    {print} 'The digital piggy bank'
                    wish = {ask} 'What would you like to buy?'
                    price = {ask} 'How much does that cost?'
                    saved = {ask} 'How much money have you saved already?'
                    allowance = {ask} 'How much pocket money do you get per week?'
                    to_save = price - saved
                    weeks = to_save / allowance
                    {print} 'You can buy a ' _ ' in ' _ ' weeks.'
                    ```
            14:
                story_text: |
                    ### Exercise
                    In this level you can let Hedy tell you if you have saved up enough money!
                    Finish this code by filling in the blanks!
                example_code: |
                    ```
                    _ calculate_budget {with} wish, money, allowance
                        to_save = wish - money
                        weeks = to_save / allowance
                        {if} wish _ money
                            {print} 'You need to save up some more!'
                            {print} 'Youll need ' weeks ' more weeks.'
                        {else}
                            {print} 'Great! You have enough'
                            {print} 'Lets go shopping!'

                    money = {ask} 'How much money have you saved?'
                    wish = {ask} 'How much money do you need?'
                    allowance = {ask} 'How much pocket money do you get each week?'

                    {call} _
                    ```
    pressit:
        name: Key presses
        default_save_name: Pressed
        description: Try linking a keyboard key to a command!
        levels:
            5:
                story_text: |
                    In this level there is another new keyword: `{pressed}`!
                    With `{pressed}` you can use keys on your keyboard to control what lines are used.

                    ### Exercise
                    Look at the example and add one more line of code that reacts to a key press.
                example_code: |
                    ```
                    {print} 'Do you want a good (g) or bad (b) ending?'
                    {if} g {is} {pressed} {print} 'They lived happily ever after ❤'
                    {else} {print} 'The prince was eaten by a hippopotamus 😭'
                    ```
                story_text_2: |
                    You can also link turtle commands to keys.

                    ### Exercise
                    Copy the lines a few times so you can create a larger drawing.
                example_code_2: |
                    ```
                    {if} y {is} {pressed} {forward} 15
                    {else} {turn} 90
                    ```
            7:
                story_text: |
                    Now that you have learned about `{repeat}`, we can press keys multiple times.
                    You can use it to make the turtle walk forward and turn.

                    ### Exercise
                    The code you have seen in level 5 only checks the key once. Copy the example code and add a `{repeat}` to it, so that you can press the keys many times.
                    Use this code to draw something nice.
                example_code: |
                    ```
                    {if} x {is} {pressed} {forward} 15 {else} {turn} 90
                    ```
            9:
                story_text: |
                    Now that you know how to combine statements, you can create a touch type tool with `{pressed}`.

                    ### Exercise
                    Finish the code. Each time a random letter should be chosen, which you have to press. You get a point for a correct press, and and two points deduction for a wrong press.
                    **Extra** Clear the screen after each letter, and show the user how many points they have scored.
                example_code: |
                    ```
                    points = 0
                    letters = a, b, c, d, e
                    {repeat} 10 {times}
                        letter = _ _ _
                        {print} 'Press the letter ' letter
                        {if} letter {is} {pressed}
                        _
                        _
                        _
                    ```
    print_command:
        name: '{print}'
        default_save_name: print
        description: Introduction print command
        levels:
            1:
                story_text: |
                    ## The print command
                    You can print text to the screen using the `{print}` command.
                example_code: |
                    ```
                    {print} Hi there, programmer!
                    {print} Welcome to Hedy!
                    ```
                story_text_2: |
                    ### Exercise
                    In Hedy you will find exercises in every adventure. An exercise allows you to practise the new commands and concepts, and lets you give your own twist to the example codes.
                    In this exercise you will see a pink blank space. You have to fill something in the place of the blank space before the code can be ran.

                    Fill in the `{print}` command in the blank space and then add five more lines of code. Each line has to start with a `{print}` command.
                    Have fun!
                example_code_2: |
                    ```
                    _ Hello!
                    ```
            18:
                story_text: |-
                    We arrived at real Python code! That means we need to use parentheses with `{print}` and `{range}` from now on.
                    It also means you can use Hedy code from this level in any Python environment as long as you use the English commands. If you haven't until now, you can switch the toggle in the commands menu to do so.
                example_code: |
                    ```
                    {print}('Hello!')
                    {for} i {in} {range}(1, 10):
                        {print}('This is line ', i)
                    ```
                story_text_2: If you want to print more than one item, you need to separate them by commas.
                example_code_2: |
                    ```
                    temperature = 25
                    {print}('It is ', temperature, ' degrees outside')
                    ```

                    {print}('My name is ', name)
    quizmaster:
        name: Quizmaster
        default_save_name: Quizmaster
        description: Make your own quiz!
        levels:
            14:
                story_text: |
                    ### Exercise
                    In this adventure you can make your own quiz! Fill in the blanks, add more questions and enjoy your own quiz!
                    You can make a quiz about anything you like: your hobby, your favorite animal, your favorite book or anything at all!
                example_code: |
                    ```
                    {print} 'Make your own quiz'
                    points_a = 0
                    points_b = 0
                    {print} 'Question'
                    {print} 'Answer option A'
                    {print} 'Answer option B'
                    answer = {ask} 'Which answer?'
                    {if} answer == 'A'
                        points_a = points_a + 1
                    {if} answer == 'B'
                        points_b = points_b + 1
                    {print} 'End of the quiz!'
                    {print} 'Lets see the results!'
                    {if} points_a > points_b
                        {print} 'You belong to the A club'
                    {if} points_b > points_a
                        {print} 'You belong to the B club'
                    ```
    quotation_marks:
        name: '''quotation marks'''
        default_save_name: quotation_marks
        description: Introduction quotation marks
        levels:
            4:
                story_text: |
                    ## 'Quotation marks'
                    In level 4 `{ask}` and `{print}` have changed.
                    You must put text that you want to print between quotation marks.
                    This is useful, because now you can print all the words you want. Also the words you used to store something with `{is}`.
                    Most programming languages also use quotation marks when printing, so we are also getting a step closer to real programming!
                example_code: |
                    ```
                    {print} 'You need to use quotation marks from now on!'
                    answer {is} {ask} 'What do we need to use from now on?'
                    {print} 'We need to use ' answer
                    ```
                story_text_2: |
                    ## Contractions
                    Important! Mind that now that we're using quotation marks, Hedy will get confused when you use the apostrophe for contractions like I'm or What's.
                    Make sure to remove those apostrophes and change the spelling to I am or What is.
                    Check out the example code to see the wrong way of using apostrophes.
                example_code_2: |
                    ```
                    _ This is the wrong way of using apostrophes _
                    {print} 'I'm babysitting my sister's kids'
                    {print} 'What's more fun than that?'
                    ```
            12:
                story_text: |
                    **All texts need to be in quotation marks**
                    For this level on you will also have to use quotation marks when storing a text with `=`:
                example_code: |
                    ```
                    name = 'Hedy the Robot'
                    {print} 'Hello ' name
                    ```
                story_text_2: |
                    **All items in lists need quotation marks too**
                    Lists are texts, so they need quotation marks too. Mind that each single item on the list has quotation marks.
                    This allows you to save two words as 1 item on the list, for example 'Iron Man'.
                example_code_2: |
                    ```
                    superheroes = 'Spiderman', 'Batman', 'Iron Man'
                    {print} superheroes {at} {random}
                    ```
                story_text_3: |
                    **All text after `{if}` comparisons need quotation marks too**
                example_code_3: |
                    ```
                    name = {ask} 'What is your name?'
                    {if} name = 'Hedy the Robot'
                        {print} 'Hi there!'
                    ```
                story_text_4: |
                    **Numbers don't need quotation marks**
                    For numbers, you do not use quotation marks in the `=`:
                example_code_4: |
                    ```
                    score = 25
                    {print} 'You got ' score
                    ```
    random_command:
        name: '{random}'
        default_save_name: random_command
        description: introducing at random command
        levels:
            3:
                story_text: |
                    ## At random
                    In this level you can make a list using the `{is}` command. You can let the computer choose a random item from that list. You do that with `{at} {random}`.
                example_code: |
                    ```
                    animals {is} dogs, cats, kangaroos
                    {print} animals {at} {random}
                    ```
                story_text_2: |
                    You can use the `{at} {random}` command in a sentence as well.
                example_code_2: |
                    ```
                    food {is} sandwich, slice of pizza, salad, burrito
                    {print} I am going to have a food {at} {random} for lunch.
                    ```
                story_text_3: |
                    ### Exercise
                    Try out the `{at} {random}` command by making your own gameshow (like the ones on tv) where you choose a door or suitcase and it contains a big price!
                    Can you do it? We have already put the first lines into the example code.
                example_code_3: |
                    ```
                    {print} The big gameshow!
                    {print} There are 3 suitcases in front of you...
                    chosen {is} {ask} Which suitcase do you choose?
                    prices {is} _
                    _
                    ```
            16:
                story_text: |-
                    We are going to make lists the Python way, with square brackets around the lists! We also keep the quotation marks around each item like we have learned in previous levels.
                    We use square brackets to point out a place in a list. For example: `friends[1]` is the first name on the list of friends, as you can see in the first part of the example code.
                    The second part of the example code shows you that we can also match 2 lists using the variable i.
                example_code: |
                    ```
                    friends = ['Ahmed', 'Ben', 'Cayden']
                    {print} friends[1] ' is the first friend on the list.'
                    {print} friends[2] ' is the second friend on the list.'
                    {print} friends[3] ' is the third friend on the list.'
                    #now we will match 2 lists using the variable i
                    lucky_numbers = [15, 18, 6]
                    {for} i {in} {range} 1 {to} 3
                        {print} friends[i] 's lucky number is ' lucky_numbers[i]
                    ```
                story_text_2: |-
                    Now that you've learned to use the brackets in lists, you can also start using the {at} {random} command in the Python way!
                    You simply type the name of your list with `[random]` behind it!
                example_code_2: |-
                    ```
                    fruit = ['apple', 'banana', 'cherry']
                    {print} fruit[random]
                    ```
    repeat_command:
        name: '{repeat}'
        default_save_name: repeat_command
        description: repeat command
        levels:
            7:
                story_text: |
                    ## Repeat! Repeat! Repeat!
                    Level 7 adds the `{repeat}` command.  `{repeat}` can be used to execute one line of code multiple times. Like this:

                    ### Exercise
                    Play around with the repeat command. Can you make the happy birthday song in only 3 lines of code instead of 4 now?
                example_code: |
                    ```
                    {repeat} 3 {times} {print} 'Hedy is fun!'
                    ```
            8:
                story_text: |
                    ### Repeat commands and indentation
                    In this level you can repeat multiple lines of code with only 1 repeat command.
                    You do this by making a block of lines that you want to repeat.
                    The lines in this block will need **indentation** .
                    That means putting four spaces at the beginning of each line. You will also have to indent when you just want to create a block of one line.
                example_code: |
                    ```
                    {repeat} 5 {times}
                        {print} 'Hello everyone'
                        {print} 'This is all repeated 5 times'
                    ```
            9:
                story_text: |
                    In this level you can not only use multiple lines with `{if}` and `{repeat}`, but you can also put them together!
                    In the example you see an `{if}` command within a `{repeat}` command. It is also allowed the other way around, and an `{if}` is also allowed in an `{if}` and a `{repeat}` in a `{repeat}`.
                    Give it a try!
                example_code: |
                    ```
                    {repeat} 3 {times}
                        food = {ask} 'What do you want?'
                        {if} food {is} pizza
                            {print} 'nice!'
                        {else}
                            {print} 'pizza is better'
                    ```
    repeat_command_2:
        name: '{repeat} 2'
        default_save_name: repeat_command_2
        description: repeat command 2
        levels:
            7:
                story_text: |
                    ## Repeat with other commands and with variables
                    You have practiced the `{repeat}` command in combination with the `{print}` command now, but did you know you could also use other commands with `{repeat}` ?
                    In this example code you can see that `{repeat}` can also be used with an `{ask}`, `{if}` or `{else}` command.
                example_code: |
                    ```
                    {repeat} 2 {times} answer = {ask} 'Did you know you could ask a question multiple times?'
                    {if} answer {is} yes {repeat} 2 {times} {print} 'You knew that already!'
                    {else} {repeat} 3 {times} {print} 'You have learned something new!'
                    ```
                story_text_2: |
                    Another interesting thing you can do with the `{repeat}` command is using variables to set the amount of times something should be repeated. In the example code you can see that we first ask the person how old they are.
                    Then, in line 3, the question is repeated 'age' times. So we have used the variable 'age' with the `{repeat}` command.
                example_code_2: |
                    ```
                    {print} 'Yay! It is your birthday!'
                    age = {ask} 'How old are you now?'
                    {repeat} age {times} {print} 'Hip Hip Hurray!'
                    ```
            8:
                story_text: |
                    ### In the block or not?
                    In this level you have to think carefully which lines of code should be in the block and which shouldn't.
                    For example: If you want to sing the song *the muffin man*. You only want the line with 'the muffin man' to be repeated twice.
                    This means the last line shouldn't start with indentation as it doesn't belong to the block.
                    If you do start the last line with indentation the song will turn out wrong.

                    ### Exercise
                    Each line in the example code starts with a blank. Remove the blanks and try to figure out which line need indentation and which don't to make the muffin man song.
                example_code: |
                    ```
                    _ {print} 'Do you know the muffin man?'
                    _ {repeat} 2 {times}
                    _ {print} 'The muffin man'
                    _ {print} 'Do you know the muffin man, who lives on Drury Lane?'
                    ```
    restaurant:
        name: Restaurant
        default_save_name: Restaurant
        description: Create your own virtual restaurant
        levels:
            1:
                story_text: |
                    In level 1 you can make your own virtual restaurant and take your guests' orders.
                example_code: |
                    ```
                    {print} Welcome to Hedy's restaurant 🍟
                    _ What would you like to order?
                    {echo} So you would like to order
                    {print} Thank you for your order!
                    {print} It's on its way!
                    ```
                story_text_2: |
                    ### Exercise
                    Copy the example code into your input screen by clicking the yellow button.
                    Firstly, fill in the correct command on the blanks to make to code work properly.
                    Then add at least 4 more lines of code to the restaurant program.
                    Ask the costumer what they would like to drink and ask if they want to pay with cash or card.
                    Lastly, think of a nice way to say goodbye to your costumer.
            2:
                story_text: |
                    In level 2 you could expand your restaurant by using variables. In level 1 Hedy could only `{echo}` the order once and only remember the last thing that was ordered.
                    Now you can use variables and Hedy can remember both the food and the toppings!
                example_code: |
                    ```
                    {print} Welcome to Hedy's restaurant!
                    {print} Today we're serving pizza or lasagna.
                    food {is} {ask} What would you like to eat?
                    {print} Great choice! The food is my favorite!
                    topping {is} {ask} Would you like meat or veggies on that?
                    {print} food with topping is on its way!
                    ```
                story_text_2: |
                    ### Exercise
                    Copy your own restaurant code from to previous level to the input screen below.
                    Fix the code by replacing the `{ask}` and `{echo}` commands and using variables, like you've learned in this level.

                    Now that your code is working again, it's time to add something more.
                    Look at the last line of the example code: `{print} food with topping is on its way!`
                    In this single line 2 variables have been used to create a summary of the order.
                    Now add your own summary of the food and drinks ordered by the customer.

                    **Extra** Now that you've learned how to use variables, you can use as many variables in one line as you'd like. Can you add more variables to your code, like eat in or take-away, cash or card, with or without a straw etc.?
            3:
                story_text: |
                    Having trouble to decide what you wanna have for dinner? You can let Hedy choose for you!
                    Simply add lists of your favorite (or least favorite) meals and Hedy can randomly choose your dinner.
                    You can also have a bit of fun, by letting Hedy choose the price for your dinner as well! What will you get?
                example_code: |
                    ```
                    dishes {is} spaghetti, brussels sprouts, hamburgers
                    {print} You will have dishes {at} {random} tonight!
                    prices {is} 1 euro, 10 euros, 100 euros
                    {print} That will be prices {at} {random} please.
                    ```
                story_text_2: |
                    ### Exercise
                    Now make your own version of the random restaurant.
                    Make a list of starts, mains, desserts, drinks and prices yourself.
                    Then use `{print}` and `{at} {random}` commands to tell the costumer what will be on their menu tonight.
                example_code_2: |
                    ```
                    {print} Welcome to your own random restaurant!
                    starters {is} _
                    mains {is} _
                    desserts {is} _
                    drinks {is} _
                    prices {is} _
                    _
                    ```
            4:
                story_text: |
                    In this level you have to use quotation marks when using the `{print}` or `{ask}` command.

                    ### Exercise
                    Add the quotation marks to this code to make it work! Be careful: variables should not be in quotation marks.
                    Then, use the `{clear}` command to only show one line at a time in your output screen.

                    ### Exercise 2
                    Go back to the previous level and copy your restaurant code. Make the code work in this level by adding quotation marks in the right spots and add some `{clear}` commands.
                example_code: |
                    ```
                    _ Add the quotation marks to this code _
                    {print} Welcome to Restaurant Chez Hedy!
                    {print} Today we are serving pizza or lasagna.
                    food {is} {ask} What would you like to eat?
                    {print} Great choice! The  food  is my favorite!
                    topping {is} {ask} Would you like meat or veggies on that?
                    {print} food  with  topping  is on its way!
                    drinks {is} {ask} What would you like to drink with that?
                    {print} Thank you for your order.
                    {print} Your  food  and  drinks  will be right there!
                    ```
            5:
                story_text: |
                    ### Exercise
                    The example code shows how you could program that you've run out of a menu item in your restaurant.
                    Copy your own restaurant code from the previous levels. Create a problem in your restaurant and code it, like the example code did.
                    For instance, you could also run out of a menu item, or you don't take credit cards, or the ice cream machine is broken.

                    **Extra** Have you programmed the problem and programmed appropriate responses? Then try to add more `{if}` and `{else}` commands into your code.
                    Try to add an `{if}` after every `{ask}` command in your code to make the code as interactive as possible!
                example_code: |
                    ```
                    drinks_in_stock {is} water, lemonade, cola, orange juice
                    drink {is} {ask} 'What would you like to drink?'
                    {if} drink {in} drinks_in_stock {print} 'One ' drink 'coming up!'
                    {else} {print} 'Sorry, we do not sell that'
                    ```
            6:
                story_text: |
                    In this level you can use maths to calculate the total price of your customer's order, which can make your virtual restaurant more realistic.
                    But you can also add many more things to your virtual restaurant, for example more courses.

                    ### Exercise
                    You can add many more things to your virtual restaurant. For example, can you...
                    - ask how many people are coming and multiply the price by that amount?
                    - add another course?
                    - give people a discount when they enter a (secret) couponcode?
                    - add a children's menu?
                    - think of other fun things to add?
                example_code: |
                    You can make a simple restaurant code, like this:
                    ```
                    {print} 'Welcome to Restaurant Chez Hedy'
                    {print} 'Here is our menu:'
                    {print} 'Our main courses are pizza, lasagne, or spaghetti'
                    main = {ask} 'Which main course would you like?'
                    price = 0
                    {if} main {is} pizza price = 10
                    {if} main {is} lasagne price = 12
                    {if} main {is} spaghetti price = 8
                    {print} 'You have ordered ' main
                    {print} 'That will be ' price ' dollars, please'
                    {print} 'Thank you, enjoy your meal!'
                    ```
            7:
                story_text: |
                    In this level you've learned how to use the `{repeat}` command to repeat a line of code a certain amount of times.
                    You can use that in your restaurant to `{ask}` multiple people what they'd like to eat.

                    ### Exercise
                    Can you complete the code? Hedy needs to repeat this question as many times as there are people. So if there are 5 people, the question needs to be asked 5 times.
                    **Extra** Expand your code with more questions, for example about drinks or sauce.
                example_code: |
                    ```
                    {print} 'Welcome to Restaurant Chez Hedy'
                    people = {ask} 'How many people are joining us today?'
                    ```
            8:
                story_text: |
                    In this level you can make your virtual restaurant more elaborate by repeating multiple lines of code. Like this:
                example_code: |
                    ```
                    {print} 'Welcome to Restaurant Chez Hedy!'
                    people = {ask} 'How many people will be joining us today?'
                    {print} 'Great!'
                    {repeat} people {times}
                        food = {ask} 'What would you like to order?'
                        {print} food
                    {print} 'Thank you for ordering!'
                    {print} 'Enjoy your meal!'
                    ```
                story_text_2: |
                    ### Exercise
                    This code can be expanded with more items on the menu, for example offering drinks, and/or multiple courses or desserts. Add at least one more item.
                    **Extra** Add even more items, as many options as you like!
            9:
                story_text: "In this level you can use nesting to make your restaurant more realistic and more fun!\n\n### Exercise\nThe indentation was removed in the example code. \nCan you figure out how much indentation each line needs in order for the code to work properly?\nIf the customer orders\
                    \ pizza, Hedy shouldn't ask what sauce the costumer wants.\n\n**Extra** A restaurant does not stock all sauces. Make a list of available sauces and give a reply with each order whether you sell it. <br>\n**Extra** Pizzas have toppings. Ask customers what they want.<br>\n**Extra** Do\
                    \ customers want a drink? Ask them too! <br>\n"
                example_code: |
                    ```
                    {print} 'Welcome to Restaurant Chez Hedy!'
                    people = {ask} 'How many people will be joining us today?'
                    {print} 'Great!'
                    price = 0
                    {repeat} people {times}
                    _ food = {ask} 'What would you like to order?'
                    _ {print} food
                    _ {if} food {is} fries
                    _ price = price + 3
                    _ sauce = {ask} 'What kind of sauce would you like with your fries?'
                    _ {if} sauce {is} no
                    _ {print} 'no sauce'
                    _ {else}
                    _ price = price + 1
                    _ {print} 'with ' sauce
                    _ {if} food {is} pizza
                    _ price = price + 4
                    {print} 'That will be ' price ' dollar'
                    {print} 'Enjoy your meal!'
                    ```
            10:
                story_text: |
                    In this level you'll learn how to easily ask orders for different courses.

                    ### Exercise 1
                    Finish the code with an `{ask}` on the blanks such that the customer is asked what they want to eat for each course.
                example_code: "```\ncourses = appetizer, main course, dessert\n{for} course {in} courses\n    {print} 'What is your order for ' course '?'\n    _ \n    _\n```\n"
                story_text_2: |
                    ### Exercise
                    Of course, you could also order for multiple people!
                    Can you add the correct amount of indentation before each line to make the code work properly?
                    Tip: some lines don't need any indentation at all.
                example_code_2: |
                    ```
                    _ courses = appetizer, main course, dessert
                    _ names = Timon, Onno
                    _ {for} name {in} names
                    _ {for} course {in} courses
                    _ food = {ask} name ', what would you like to eat as your ' course '?'
                    _ {print} name ' orders ' food ' as their ' course
                    ```
            11:
                story_text: |
                    We can use the `{for}` with `{range}` to print the orders from multiple customers in an orderly manner.

                    ### Exercise
                    Finish the restaurant code, so that you can ask for the order of multiple people. Print the order number each time: 'Order 1', 'Order 2', etc.
                    Are you not sure how to go about this? Have a peek at your level 8 code.

                    **Extra** In level 9 the restaurant also used prices. You can add that here too!
                example_code: |
                    ```
                    {print} 'Welcome to Restaurant Hedy!'
                    people = {ask} 'For how many people would you like to order?'
                    {print} 'So you want to order for ' people ' people.'
                    {print} "Let's go!"
                    ```
            12:
                story_text: |
                    From this level on you can use decimal numbers to make you menu more realistic.

                    ### Exercise
                    Can you think of a code to give your friends and family a 15% discount?
                example_code: |
                    ```
                    price = 0.0
                    food = {ask} 'What would you like to order?'
                    drink = {ask} 'What would you like to drink?'
                    {if} food {is} 'hamburger'
                        price = price + 6.50
                    {if} food {is} 'pizza'
                        price = price + 5.75
                    {if} drink {is} 'water'
                        price = price + 1.20
                    {if} drink {is} 'soda'
                        price = price + 2.35
                    {print} 'That will be ' price ' dollar, please'
                    ```
            13:
                story_text: |
                    In this level you will learn new commands to extend your code even further.

                    ### Exercise 1
                    Place a `{and}` and a `{or}` in the logical place in the program.

                    ### Exercise 2
                    Expand your restaurant with at least one more `{and}` and one `{or}`.
                    For example, create a special discount coupon that only applies to pizza, or give your customer a free drink
                    with fries and pancakes. Or something completely different of course!
                example_code: |
                    ```
                    price = 10
                    food = {ask} 'What would you like to eat?'
                    drinks = {ask} 'What would you like to drink?'
                    {if} food {is} 'sandwich' _ drinks {is} 'juice'
                        {print} 'That is our discount menu'
                        price = price - 3
                    {if} drinks {is} 'water' _ drinks {is} 'juice'
                        {print} 'That is a healthy choice'
                    {print} 'That will be ' price ' dollars'
                    ```
            15:
                story_text: |
                    With the `{while}` you can make sure your costumers can keep adding orders until they are done.

                    ### Exercise
                    Correctly add the `{while}` command to this code.
                example_code: |
                    ```
                    {print} 'Welcome at McHedy'
                    more = 'yes'
                    _
                        order = {ask} 'What would you like to order?'
                        {print} order
                        more = {ask} 'Would you like to order anything else?'
                    {print} 'Thank you!'
                    ```
    rock:
        name: Rock, paper, scissors
        default_save_name: Rock_2
        description: Make your own rock, paper, scissors game
        levels:
            1:
                story_text: |
                    In level 1 you can start with a rock, paper, scissors  game.

                    With `{ask}` you can make a choice, and with `{echo}` you can repeat that choice.
                example_code: |
                    ```
                    {print} what do you choose?
                    {ask} choose from rock, paper or scissors
                    {echo} so your choice was:
                    ```
                story_text_2: |
                    ### Exercise
                    Instead of using words, you could also use emojis: ✊✋✌
                    Can you create a code using emojis?
                example_code_2: |
                    ```
                    {print} what do you choose?
                    {ask} choose from _
                    {echo} so your choice was:
                    ```
            2:
                story_text: |
                    In this level you can practise using the variables, so that you can make the rock, paper, scissors game in the next level!
                    ### Exercise
                    Finish the code by filling in the **variable** on the blanks.
                    This game is not very interactive, but no worries! In the next tab you'll learn how to use variables with the `{ask}` command to make your game interactive!
                example_code: |-
                    ```
                    choice {is} rock
                    {print} I choose _
                    ```
            3:
                story_text: |
                    You can use the `{at} {random}` command to let the computer pick rock, paper or scissors!

                    ### Exercise
                    Finish the code by using the `{at} {random}` command.
                example_code: |
                    ```
                    choices {is} rock, paper, scissors
                    {print} choices _
                    ```
                story_text_2: |
                    **Extra** Make a two player game. Firstly ask the two players to fill in their names. Then let the computer randomly pick their choices.
                example_code_2: |
                    ```
                    choices {is} rock, paper, scissors
                    player_1 {is} {ask} Name of player 1:
                    _
                    ```
            4:
                story_text: |
                    In this level we can further program rock, paper, scissors. But if you want to add text, you have to use quotation marks here too.
                    ### Exercise
                    Copy your code from the previous level and make it work by using quotation marks after each `{print}` or `{ask}` command.
            5:
                story_text: |
                    In this level we can determine whether it's a tie or not. For that you need the new `{if}` code.

                    ### Exercise
                    Finish the code by filling in the blanks:
                    * Let the computer pick a random option
                    * Ask the player what they want to choose
                    * Fill in the correct variables in line 4 and 5
                    * Finish line 6 so that Hedy can check whether it's a tie or not.
                example_code: |
                    ```
                    options {is} rock, paper, scissors
                    computer_choice {is} _
                    choice {is} _
                    {print} 'you chose ' _
                    {print} 'computer chose ' _
                    {if} _ {is} _ {print} 'tie!' {else} {print} 'no tie'
                    ```

                    Fill in the correct code on the blanks to see if it is a draw.
            9:
                story_text: "In this level you can program the whole rock, paper, scissors game by nesting the `{if}` commands. \n\n### Exercise\nCan you finish the code? The program must tell who has won for every combination.\n\n**Extra** Want to play more than one game? Expand the code so that you\
                    \ can play multiple rounds. You can even use an `{ask}` to ask the user how many rounds they want to play.\n"
                example_code: |
                    ```
                    choices = rock, paper, scissors
                    your_choice {is} {ask} 'What do you choose?'
                    {print} 'You choose ' your_choice
                    computer_choice {is} choices {at} {random}
                    {print} 'The computer chooses ' computer_choice
                    {if} computer_choice {is} your_choice
                        {print} 'Tie'
                    {if} computer_choice {is} rock
                        {if} your_choice {is} paper
                            {print} 'You win!'
                        {if} your_choice {is} scissors
                            {print} 'You lose!'
                    # finish this code
                    ```
            10:
                story_text: |
                    ### Exercise
                    In the previous levels you have often made your own rock paper scissors game. Can you finish the code and use the `{for}` command properly to get the game to work?
                example_code: |
                    ```
                    choices = _
                    players = _
                    {for} _
                    ```
            13:
                story_text: |
                    With the `{and}` command you can shorten your rock, paper, scissors code! Check out the example code.

                    ### Exercise
                    Finish the code such that a winner is always decided on. Run your code a few times to verify there is always a winner printed.
                example_code: |
                    ```
                    options = 'rock', 'paper', 'scissors'
                    your_choice = {ask} 'What do you choose?'
                    computer_choice = options {at} {random}
                    {print} 'You choose ' your_choice
                    {print} 'The computer chooses ' computer_choice
                    {if} computer_choice {is} your_choice
                        {print} 'Tie'
                    {if} computer_choice {is} 'rock' {and} your_choice {is} 'paper'
                        {print} 'You win!'
                    {if} computer_choice {is} 'rock' {and} your_choice {is} 'scissors'
                        {print} 'The computer wins!'
                    _
                    ```
            15:
                story_text: |
                    ### Exercise
                    Play until you beat the computer! But first, finish the example code...
                example_code: |
                    ```
                    won = 'no'
                    options = 'rock', 'paper', 'scissors'
                    {while} won == 'no'
                        your_choice = {ask} 'What do you choose?'
                        computer_choice = options {at} {random}
                        {print} 'you chose ' your_choice
                        {print} 'the computer chose ' computer_choice
                        {if} computer_choice == your_choice
                            {print} 'Tie!'
                        {if} computer_choice == 'rock' {and} your_choice == 'scissors'
                            {print} 'You lose!'
                        {if} computer_choice == 'rock' {and} your_choice == 'paper'
                            {print} 'You win!'
                            won = 'yes'
                    _
                    ```
    rock_2:
        name: Rock, paper, scissors 2
        default_save_name: rock_2
        description: Part 2 of rock, paper, scissors
        levels:
            2:
                story_text: |
                    Now that you have learned how to use the `{ask}` command, you can make your rock, paper, scissors code interactive too!

                    ### Exercise
                    Make the rock, paper, scissors code interactive by adding the `{ask}` command and a question to your rock, paper, scissors code.
                example_code: |
                    ```
                    choice {is} _
                    {print} I choose choice
                    ```
    secret:
        name: SuperSpy
        default_save_name: SuperSpy
        description: Make your own spy code
        levels:
            12:
                story_text: |
                    In this adventure you can create your own super spy code. Encode a message that only the right agent can decipher.
                    If the enemy tries to crack the code, they will get some false info to waste their time.

                    ### Exercise 1
                    Make your own secret code for your superspy and return both parts only to the real spy.

                    ### Exercise 2
                    Add a third component to the code, like a piece of clothing or an object.
                example_code: |
                    ```
                    name = {ask} 'What is your name?'
                    {if} name {is} '_'
                        a = 'Go to the airport '
                    {else}
                        a = 'Go to the trainstation '
                    password = {ask} 'What is the password?'
                    {if} password {is} _
                        b = 'tomorrow at 02.00'
                    {else}
                        b = 'today at 10.00'
                    {print} _ _ _
                    ```
            13:
                story_text: |
                    We can simplify the superspy code with `{and}`, such that we only need one `{if}`.

                    ### Exercise 1
                    Complete the code by filling the right command on the blank. Tip: The superspy has to answer BOTH questions correctly, before they get the confidential information!

                    ### Exercise 2
                    We want confuse the enemy even more! Create a list with fake answers and select one at random when a wrong answer is given.
                example_code: |
                    ```
                    name = {ask} 'What is your name?'
                    password = {ask} 'What is your password?'
                    {if} name {is} 'Agent007' _ password {is} 'TOPSECRET'
                        {print} 'Go to the airport at 02.00'
                    {else}
                        {print} 'Go to the trainstation at 10.00'
                     ```
    sleep_command:
        name: '{sleep}'
        default_save_name: sleep_command
        description: introducing sleep command
        levels:
            2:
                story_text: |
                    Another new command in this level is `{sleep}`, which pauses your program for a second. If you type a number behind the {sleep} command, the program pauses for that amount of seconds.

                    ### Exercise
                    Practise this new command by making a code of your own in which you use the {sleep} command at least 3 times. With each {sleep} command the pausing time should differ.
                example_code: |
                    ```
                    {print} My favorite colour is...
                    {sleep} 2
                    {print} green!
                    ```
    songs:
        name: Sing a song!
        default_save_name: Song
        description: Print a song
        levels:
            6:
                story_text: |
                    Songs often contain a lot of repetition. Sometimes the repetition is also based on counting.
                    For example, in the well-known song 'Bottles of beer'. You can program that song with a little math.

                    Tip: Use the read aloud function to let Hedy sing the song to you!

                    ### Exercise
                    You can now repeat lines 2 to 7 as many times as you want by copying the lines.
                example_code: |
                    ```
                    verse = 99
                    {print} verse ' bottles of beer on the wall'
                    {print} verse ' bottles of beer'
                    {print} 'Take one down, pass it around'
                    verse = verse - 1
                    {print} verse ' bottles of beer on the wall'
                    {sleep}
                    ```
                story_text_2: |
                    This children's song counts down from 5 little monkeys to 1 monkey.
                    If you copy line 2 - 7 and paste it under the the code, you can sing the whole song!
                example_code_2: |
                    ```
                    number = 6
                    number = number - 1
                    {print} number ' little monkeys jumping on the bed'
                    {print} 'One fell off and bumped his head'
                    {print} 'Mama called the doctor and the doctor said'
                    {print} 'NO MORE MONKEYS JUMPING ON THE BED!'
                    {sleep}
                    ```
            7:
                story_text: |
                    Songs often contain a lot of repetition. For example... Baby Shark! If you sing it, you keep singing the same thing:

                    Baby Shark tututudutudu <br>
                    Baby Shark tututudutudu <br>
                    Baby Shark tututudutudu <br>
                    Baby Shark

                    ### Exercise
                    You can print the song Baby Shark with a `{repeat}`? Finish the code by replacing the blanks?
                    **Extra** After Baby Shark you can of course also program other songs. There are many songs with repetition!
                    Can you think of one more song and print it?
                example_code: |
                    ```
                    {repeat} _ _ {print} 'Baby Shark tututudutudu'
                    {print} 'Baby Shark'
                    ```
            8:
                story_text: |
                    In a previous level you've programmed the song 'Bottles of beer'. But without the `{repeat}` command, you had to copy the verses many times.
                    In this level you can repeat the song 99 times, just by adding one simple line!

                    ### Exercise
                    Add the right command on the blanks and indent the code correctly.
                example_code: |
                    ```
                    verse = 99
                    _ 99 {times}
                    {print} verse ' bottles of beer on the wall'
                    {print} verse ' bottles of beer'
                    {print} 'Take one down, pass it around'
                    verse = verse - 1
                    {print} verse ' bottles of beer on the wall'
                    ```
            10:
                story_text: |
                    With `{for}` you can print make the whole baby shark song (including all the other sharks in the family) in only 6 lines!

                    ### Exercise 1
                    Can you make the baby shark code even shorter by using a `{for}` command? Finish the example code.
                example_code: "```\nfamily = baby, mammy, daddy, grandma, grandpa\n_ _ _ _ \n  {print} _\n```\n"
                story_text_2: |
                    ### Exercise 2
                    Print the song Five little moneys jumping on the bed. Look up the text if you don't remember.

                    **Extra** Print the song Old MacDonald had a farm, and make sure all animals make a different sound, using an `{if}`.
                example_code_2: |
                    ```
                    monkeys = 5, 4, 3, 2, 1
                    ```
            11:
                story_text: |
                    In this level you can use the `{for}` with `{range}` to make songs that use counting, like the 5 little monkeys.

                    ### Exercise 1
                    Fill in the blanks and make the code work! If you don't remember the song text, look it up yourself.

                    ### Exercise 2
                    The final line of the song is different from the others. Print this line inside the `{for}`, and use an `{if}` to make it work correctly.
                example_code: |
                    ```
                    _ monkeys _ _ 5 _ 1
                        {print} monkeys ' little monkeys jumping on the bed'
                        _
                    ```
            12:
                story_text: |
                    In this song we can make it even easier to program 'if you're happy and you know it, clap your hands'. Because we can put all of the actions in a variable, check it out:

                    ### Exercise
                    Can you add the right amount of indentation to each line to make the song play correctly?
                    Tip: Not all lines need indentation
                example_code: |
                    ```
                    _ actions = 'clap your hands', 'stomp your feet', 'shout Hurray!'
                    _ {for} action {in} actions
                    _ {for} i {in} {range} 1 {to} 2
                    _ {print} 'if youre happy and you know it'
                    _ {print} action
                    _ {print} 'if youre happy and you know it and you really want to show it'
                    _ {print} 'if youre happy and you know it'
                    _ {print} action
                    ```
            13:
                story_text: |
                    In the previous adventure you have learned how to use an argument in a function, but did you know that you could combine them with {ask} commands as well?
                    In this example we have changed the 'My Bonnie' program and made it interactive. You are now asked where Bonnie is.
                example_code: |
                    ```
                    {define} song {with} place
                        {print} 'My Bonnie is ' place

                    chosen_place = {ask} 'Where do you want Bonnie to be?'
                    synonym = {ask} 'What is another word for that?'

                    {call} song {with} chosen_place
                    {call} song {with} synonym
                    {call} song {with} chosen_place
                    ```
            16:
                story_text: |
                    In this level, you can program a song like OldMacDonald even more quickly. You can connect the right animal to the right sound by simply putting them in the same place in the list.
                    The Drunken Sailor is also quickly made in this level. You only need 8 lines for the entire song, check it out!

                    ### Exercise
                    Complete the Old McDonald song by setting the variable `animal` to `animals[i]` and `sound` to `sounds[i]`.
                example_code: |
                    ```
                    animals = ['pig', 'dog', 'cow']
                    sounds = ['oink', 'woof', 'moo']
                    {for} i {in} {range} 1 {to} 3
                        animal = _
                        sound = _
                        {print} 'Old McDonald had a farm'
                        {print} 'E I E I O!'
                        {print} 'and on that farm he had a ' animal
                        {print} 'E I E I O!'
                        {print} 'with a ' sound sound ' here'
                        {print} 'and a ' sound sound ' there'
                        {print} 'here a ' sound
                        {print} 'there a ' sound
                        {print} 'everywhere a ' sound sound
                    ```

                    ```
                    lines = ['what shall we do with the drunken sailor', 'shave his belly with a rusty razor', 'put him in a long boat till hes sober']
                    {for} line {in} lines
                        {for} i {in} {range} 1 {to} 3
                            {print} line
                        {print} 'early in the morning'
                        {for} i {in} {range} 1 {to} 3
                            {print} 'way hay and up she rises'
                        {print} 'early in the morning'
                    ```
            18:
                story_text: |
                    In level 16 we made songs using lists. These programs however are no longer working properly in this level. The colons from level 17 and the brackets from level 18 still need to be added.

                    ### Exercise 1
                    The Drunken sailor song is given as sample code, but not yet working.
                    Can you make sure everything works again? To help you, we've put _ in the places of _some_ errors.

                    ### Exercise 2
                    Now also look up your Old MacDonald song from level 16, and correct it.
                example_code: |
                    ```
                    lines = ['what shall we do with the drunken sailor', 'shave his belly with a rusty razor', 'put him in a long boat till hes sober']
                    {for} line {in} lines _
                        {for} i {in} {range} 1 {to} 3 _
                            {print} _ line _
                        {print} 'early in the morning'
                        {for} i {in} {range} 1 {to} 3
                            {print} 'way hay and up she rises'
                        {print} 'early in the morning'
                    ```
    songs_2:
        name: Sing a song! 2
        default_save_name: Song 2
        description: Sing a song 2
        levels:
            12:
                story_text: |
                    Songs contain a lot of repetition. We can capture it with a function!
                    ### Exercise
                    Look at the example code with the function. Fill out the two lines so the full song is printed.
                example_code: |
                    ```
                    {define} twinkle
                        {print} 'Twinkle'
                        {print} '...'

                    {call} twinkle
                    {print} 'Up above the world so high'
                    {print} 'Like a diamond in the sky'
                    {call} _
                    ```
    tic:
        name: Tic Tac Toe
        default_save_name: Tic
        description: Play a game of Tic Tac Toe!
        levels:
            13:
                story_text: |
                    In this adventure you can program a game of Tic Tac Toe. You can play with two people. Taking turns, you pick a number of the spot (1 - 9) you want to put your sign (x or o) on.
                    The first player that gets 3 in a row (horizontally, vertically or diagonally) wins!

                    ### Exercise 1
                    The game works, but it has some issues. For example, any player can pick any field, even one already taken! Use an `{if}` whether the spot is taken, and if so, warn the player.

                    ### Exercise 2
                    The game also does not decide who has won. You need to add this by checking whether 3 spots in a row have the same same symbol.

                    ### Exercise 3 Extra
                    You don't always have a friend to play with. Can you create a computer opponent?
                example_code: |
                    ```
                    player = 'x'
                    field = '.', '.', '.', '.', '.', '.', '.', '.', '.'

                    {for} i {in} {range} 1 {to} 9
                        choice = {ask} 'Player ' player ' what spot do you choose?'
                        field {at} choice = player
                        {clear}
                        {print} field {at} 1 field {at} 2 field {at} 3
                        {print} field {at} 4 field {at} 5 field {at} 6
                        {print} field {at} 7 field {at} 8 field {at} 9
                        {if} player = 'x'
                            player = 'o'
                        {else}
                            player = 'x'
                    ```
            14:
                story_text: |
                    In the previous levels you've made a tic tac toe game. Now you've learned how to use the = sign, the == sign and the != sign.
                    You can use this knowledge in your new Tic Tac Toe game, like this:
                example_code: |
                    ```
                    sign = 'x'
                    open_spots = 1, 2, 3, 4, 5, 6, 7, 8, 9
                    game = 'on'
                    spot_1 = '.'
                    spot_2 = '.'
                    spot_3 = '.'
                    spot_4 = '.'
                    spot_5 = '.'
                    spot_6 = '.'
                    spot_7 = '.'
                    spot_8 = '.'
                    spot_9 = '.'
                    {print} 'TIC TAC TOE!'
                    {print} spot_1 spot_2 spot_3
                    {print} spot_4 spot_5 spot_6
                    {print} spot_7 spot_8 spot_9
                    {print} ' '
                    {for} i {in} {range} 1 {to} 9
                        {if} game != 'over'
                            choice = {ask} 'Player ' sign ', which spot?'
                            {if} choice {in} open_spots
                                {remove} choice {from} open_spots
                                {if} choice == 1
                                    spot_1 = sign
                                {if} choice == 2
                                    spot_2 = sign
                                {if} choice == 3
                                    spot_3 = sign
                                {if} choice == 4
                                    spot_4 = sign
                                {if} choice == 5
                                    spot_5 = sign
                                {if} choice == 6
                                    spot_6 = sign
                                {if} choice == 7
                                    spot_7 = sign
                                {if} choice == 8
                                    spot_8 = sign
                                {if} choice == 9
                                    spot_9 = sign
                            {else}
                                {print} 'That spot was already taken'
                            {print} spot_1 spot_2 spot_3
                            {print} spot_4 spot_5 spot_6
                            {print} spot_7 spot_8 spot_9
                            {print} ' '
                            winner = {ask} 'Did you win?'
                            {if} winner == 'yes'
                                {print} 'Good job, player ' sign '!'
                                game = 'over'
                            {else}
                                {if} sign == 'x'
                                    sign = 'o'
                                {else}
                                    sign = 'x'
                    ```
            15:
                story_text: |
                    In this level you can improve your Tic Tac Toe game with the {while} loop. With this loop you can combine the `{if} game != 'over'` and the `{for} i {in} {range} 1 {to} 9` into one simple line.
                    Check it out:
                example_code: |
                    ```
                    sign = 'x'
                    open_spots = 1, 2, 3, 4, 5, 6, 7, 8, 9
                    game = 'on'
                    spot_1 = '.'
                    spot_2 = '.'
                    spot_3 = '.'
                    spot_4 = '.'
                    spot_5 = '.'
                    spot_6 = '.'
                    spot_7 = '.'
                    spot_8 = '.'
                    spot_9 = '.'
                    {print} 'TIC TAC TOE!'
                    {print} spot_1 spot_2 spot_3
                    {print} spot_4 spot_5 spot_6
                    {print} spot_7 spot_8 spot_9
                    {print} ' '
                    {while} game != 'over'
                        choice = {ask} 'Player ' sign ', which spot?'
                        {if} choice {in} open_spots
                            {remove} choice {from} open_spots
                            {if} choice == 1
                                spot_1 = sign
                            {if} choice == 2
                                spot_2 = sign
                            {if} choice == 3
                                spot_3 = sign
                            {if} choice == 4
                                spot_4 = sign
                            {if} choice == 5
                                spot_5 = sign
                            {if} choice == 6
                                spot_6 = sign
                            {if} choice == 7
                                spot_7 = sign
                            {if} choice == 8
                                spot_8 = sign
                            {if} choice == 9
                                spot_9 = sign
                        {else}
                            {print} 'That spot was already taken'
                        {print} spot_1 spot_2 spot_3
                        {print} spot_4 spot_5 spot_6
                        {print} spot_7 spot_8 spot_9
                        {print} ' '
                        winner = {ask} 'Did you win?'
                        {if} winner == 'yes'
                            {print} 'Good job, player ' sign '!'
                            game = 'over'
                        {else}
                            {if} sign == 'x'
                                sign = 'o'
                            {else}
                                sign = 'x'
                    ```
            17:
                story_text: |
                    In the previous levels the tic tac toe game had an annoying feature. After every move, you had to fill in yourself if you had won or not.
                    This made the game playable, but also quite slow. In this level we have learned the `{elif}` command, that could solve that problem.
                    To use the `{elif}` to let Hedy check whether or not a player has won is fun, but it also requires a fair amount of extra lines.

                    In the example code you see that we added the requirements to win (3 spots in a row horizontally, vertically or diagonally).
                    You can find them in line 46 to 69. You can see that each time the requirement is met (so if a player has won) the variable game is set to 'over'.
                    This means that the `{while}` loop will be stopped and the game ends.
                example_code: |
                    ```
                    sign = 'x'
                    open_spots = [1, 2, 3, 4, 5, 6, 7, 8, 9]
                    game = 'on'
                    spot_1 = '.'
                    spot_2 = '.'
                    spot_3 = '.'
                    spot_4 = '.'
                    spot_5 = '.'
                    spot_6 = '.'
                    spot_7 = '.'
                    spot_8 = '.'
                    spot_9 = '.'
                    {print} 'TIC TAC TOE!'
                    {print} spot_1 spot_2 spot_3
                    {print} spot_4 spot_5 spot_6
                    {print} spot_7 spot_8 spot_9
                    {print} ' '
                    {while} game != 'over':
                        choice = {ask} 'Player ' sign ', which spot?'
                        {if} choice {in} open_spots:
                            {remove} choice {from} open_spots
                            {if} choice == 1:
                                spot_1 = sign
                            {if} choice == 2:
                                spot_2 = sign
                            {if} choice == 3:
                                spot_3 = sign
                            {if} choice == 4:
                                spot_4 = sign
                            {if} choice == 5:
                                spot_5 = sign
                            {if} choice == 6:
                                spot_6 = sign
                            {if} choice == 7:
                                spot_7 = sign
                            {if} choice == 8:
                                spot_8 = sign
                            {if} choice == 9:
                                spot_9 = sign
                        {else}:
                            {print} 'That spot was already taken'
                        {print} spot_1 spot_2 spot_3
                        {print} spot_4 spot_5 spot_6
                        {print} spot_7 spot_8 spot_9
                        {print} ' '
                        {if} spot_1 == spot_2 {and} spot_2 == spot_3 {and} spot_1 != '.':
                            {print} 'Player ' sign ' wins!'
                            game = 'over'
                        {elif} spot_4 == spot_5 {and} spot_5 == spot_6 {and} spot_4 != '.':
                            {print} 'Player ' sign ' wins!'
                            game = 'over'
                        {elif} spot_7 == spot_8 {and} spot_8 == spot_9 {and} spot_7 != '.':
                            {print} 'Player ' sign ' wins!'
                            game = 'over'
                        {elif} spot_1 == spot_4 {and} spot_4 == spot_7 {and} spot_1 != '.':
                            {print} 'Player ' sign ' wins!'
                            game = 'over'
                        {elif} spot_2 == spot_5 {and} spot_5 == spot_8 {and} spot_2 != '.':
                            {print} 'Player ' sign ' wins!'
                            game = 'over'
                        {elif} spot_3 == spot_6 {and} spot_6 == spot_9 {and} spot_3 != '.':
                            {print} 'Player ' sign ' wins!'
                            game = 'over'
                        {elif} spot_1 == spot_5 {and} spot_5 == spot_9 {and} spot_1 != '.':
                            {print} 'Player ' sign ' wins!'
                            game = 'over'
                        {elif} spot_3 == spot_5 {and} spot_5 == spot_7 {and} spot_3 != '.':
                            {print} 'Player ' sign ' wins!'
                            game = 'over'
                        {else}:
                            {if} sign == 'x':
                                sign = 'o'
                            {else}:
                                sign = 'x'
                    ```
    turtle:
        name: Turtle
        default_save_name: Turtle
        description: Make your own drawing
        levels:
            1:
                story_text: |
                    You can also use Hedy to draw. By combining turns and lines, you can make a square or stairs!

                    Using `{forward}` you draw a line forwards. The number behind it determines how far the turtle will walk. `{turn} {right}` turns a quarter turn in clockwise direction, `{turn} {left}` turns counter clockwise.

                    If you want to go backwards, you use the `{forward}` command but with a negative number. So for example `{forward} -100`

                    ### Exercise
                    This is the start of a little staircase. Can you make it have 5 steps?
                example_code: |
                    ```
                    {forward} 20
                    {turn} {right}
                    {forward} 20
                    {turn} {left}
                    {forward} 20
                    ```
            2:
                story_text: |
                    In this level you can use variables to make the turtle interactive. For example you can ask the player how many steps the turtle must make.
                example_code: |
                    ```
                    answer {is} {ask} How many steps should the turtle make?
                    {forward} answer
                    ```
                story_text_2: |
                    Also, in level 1 the turtle could only turn left or right. That is a bit boring!
                    In level 2 he can point his nose in all directions.

                    Use 90 to turn a quarter. We call this degrees. A full turn is 360 degrees.

                    ### Exercise
                    Can you make a figure with this code? Maybe a triangle or a circle?
                example_code_2: |
                    ```
                    {print} Drawing figures
                    angle {is} 90
                    {turn} angle
                    {forward} 25
                    {turn} angle
                    {forward} 25
                    ```
            3:
                story_text: |
                    In this level you can use `{at} {random}` with the drawing turtle. A random choice makes the turtle walk a different path each time.
                    Use `{at} {random}` to choose a value from a list.
                    ### Exercise
                    Can you copy and paste lines 2 and 3 to create a longer random path?
                example_code: |
                    ```
                    angles {is} 10, 50, 90, 150, 250
                    {turn} angles {at} {random}
                    {forward} 25
                    ```
            4:
                story_text: |
                    In level 4 you have to use quotation marks with `{print}` and `{ask}`. Also when drawing!
                example_code: |
                    ```
                    {print} _ Drawing figures _
                    angle {is} 90
                    {turn} angle
                    {forward} 25
                    {turn} angle
                    {forward} 25
                    ```
                story_text_2: |
                    You can also change the color of the lines with the command `{color}`. Check out the example.
                    You can also use the command `{color} {white}` to make 'invisible' lines. You could use these white lines to move the turtle anywhere in the screen before you start drawing.
                example_code_2: |
                    ```
                    {color} {white}
                    {forward} -80
                    {color} {green}
                    {forward} 50
                    {color} {yellow}
                    {forward} 50
                    {color} {red}
                    {forward} 50
                    ```
            5:
                story_text: |
                    In level 5 you can make a choice with `{if}`. For example between different types of figures.
                example_code: |
                    ```
                    {print} 'Drawing Figures'
                    figure {is} {ask} 'Do you want a square or a triangle?'
                    {if} figure {is} triangle angle {is} 120
                    {else} angle {is} 90
                    {turn} angle
                    {forward} 25
                    {turn} angle
                    {forward} 25
                    {turn} angle
                    {forward} 25
                    {turn} angle
                    {forward} 25
                    ```
                story_text_2: |
                    ### Exercise
                    Fill in the correct numbers in this code to get it to work.
                    After you've done that, you can try to add the option backwards.

                    **Extra** Instead of using 'left' and 'right', remake the program with North, East, South and West.
                    This way you could add even more directions like Northeast and Southwest etc.
                example_code_2: |
                    ```
                    direction {is} {ask} 'Do you want to go left, right, or straight ahead?'
                    {if} direction {is} left {turn} _
                    {if} direction {is} right {turn} _
                    {forward} 100
                    ```
            6:
                story_text: |
                    In this level you can use calculations to draw different figures.
                    You may have learned in school that turning a full circle is 360 degrees. If not, now you know!
                    That's why you also use 90 degrees for a square. 360 divided by 4 is 90.
                    Now that we can do math with Hedy, we can draw all the figures we want!
                example_code: |
                    ```
                    angles = {ask} 'How many angles do you want?'
                    angle = 360 / angles
                    {forward} 50
                    {turn} angle
                    {forward} 50
                    {turn} angle
                    {forward} 50
                    {turn} angle
                    {forward} 50
                    {turn} angle
                    {forward} 50
                    {turn} angle
                    {forward} 50
                    {turn} angle
                    ```
            8:
                story_text: "Now that we can repeat several lines, we can make figures more easily.\nWe only have to set the angle once and then use that variable in the `{repeat}`.\n\n### Exercise 1\nThe example code creates a square. Change the code so that it create another figure, such as a triangle\
                    \ or a hexagon. \nThis requires a change to two lines of code.\nTip: An entire circle is 360 degrees.\n\n### Exercise 2\nNow create a drawing consisting of at least two polygons.\n"
                example_code: |
                    ```
                    angle = 90
                    {repeat} 4 {times}
                        {turn} angle
                        {forward} 50
                    ```
                story_text_2: |
                    **Extra** We can now improve the program that draws different figures. Finish the code and you can draw any polygon you'd like!
                example_code_2: |
                    ```
                    figure = {ask} 'How many angles should I draw?'
                    angle = 360 / figure
                    {repeat} figure {times}
                        {turn} _
                        {forward} _
                    ``
            9:
                story_text: |
                    Now that we can use a `{repeat}` inside a `{repeat}`, we can create more complex figures.

                    ### Exercise 1
                    This code creates three black triangles, change that into five pink squares.

                     **Extra** Create a figure of your own choosing consisting of at least two different shapes types.
                example_code: |
                    ```
                    {color} {black}
                    {repeat} 3 {times}
                        {repeat} 3 {times}
                            {forward} 10
                            {turn} 120
                        {color} {white}
                        {forward} 50
                        {color} {black}
                    ```
            10:
                story_text: |
                    In this level you can make the turtle draw a figure.
                    The turtle will travel the distances in the list, one by one, making bigger and bigger steps.
                    ### Exercise 1
                    Add a 90 degree turn in the loop, so that a spiral is drawn.
                    Add at least 5 numbers to the list, so the spiral grows larger.
                    **(extra)** can you change the spiral into another shape? Experiment with numbers for the turn!
                    ### Exercise 2
                    The spiral is drawn outwards, make it go inwards?
                example_code: |
                    ```
                    {turn} 90
                    distances = 10, 20, 30, 40, 50, 60
                    {for} distance {in} distances
                        {forward} distance
                    ```
                    ```
            12:
                story_text: |
                    We can use functions to draw more complex figures with less code.
                    ### Exercise 1
                    Fill the function so that three squares are created. If you want the image to look nicer, you can make the lines between the squares white.

                    ### Exercise 2
                    The code can be made even shorter. Place the final lines into a `{repeat}` so the figure remains the same.

                    ### Exercise 3
                    Create your own drawing with different figures.
                    Change both the number of figures with the `{repeat}` and the shape of the figures in the `{define}`
                example_code: |
                    ```
                    {define} square
                        {repeat} 4 {times}
                            {turn} _
                            {forward} _
                    {call} square
                    {forward} 50
                    {call} square
                    {forward} 50
                    {call} square
                    ```
    turtle_draw_it:
        name: Draw it!
        default_save_name: Draw it
        description: Draw this picture with the turtle
        levels:
            1:
                story_text: |
                    ### Exercise
                    Recreate the drawings with the turtle!

                    <div class="w-full flex flex-row gap-2">
                        Rectangle <img src="https://github.com/hedyorg/hedy/assets/80678586/77aa99d5-cd8f-4969-b49d-e8fed34ac550" width="100">
                        Square <img src="https://github.com/hedyorg/hedy/assets/80678586/03b96c2c-7b94-4032-9f9f-3f3b13573623" width="200">
                        Stairs<img src="https://github.com/hedyorg/hedy/assets/80678586/d4301e62-ec66-4031-827c-7d21f73ba106" width="200">
                    </div>
                example_code: ''
            2:
                story_text: |
                    ### Exercise
                    Recreate the drawings with the turtle!

                    <div class="w-full flex flex-row gap-2">
                    Triangle <img src="https://github.com/hedyorg/hedy/assets/80678586/e974b62c-f0cf-445a-8bd4-5ad9f1f71204" width="100">
                    Arrow <img src="https://github.com/hedyorg/hedy/assets/80678586/803d8f42-9708-448c-82ea-d035697f08c9" width="150">
                    Boat <img src="https://github.com/hedyorg/hedy/assets/80678586/94ef7189-442a-4c8f-827d-12a69203c2e9" width="150">
                    </div>
                example_code: ''
            3:
                story_text: |
                    ### Exercise
                    Recreate the drawings with the turtle!

                    <div class="w-full flex flex-row gap-2">
                    Triangle <img src="https://github.com/hedyorg/hedy/assets/80678586/71e04d98-9545-4614-9caf-a5f179b756a1" width="150">
                    Star <img src="https://github.com/hedyorg/hedy/assets/80678586/421c4d28-cb99-424b-be26-dcae30d65c80" width="150">
                    Arrow <img src="https://github.com/hedyorg/hedy/assets/80678586/3cbebcae-5258-47c5-a6ac-e7ee36c1d1ce" width="200">
                    </div>
                example_code: ''
            4:
                story_text: |
                    ### Exercise
                    Recreate the drawings with the turtle!

                    <div class="w-full flex flex-row gap-2">
                    Colored Star <img src="https://github.com/hedyorg/hedy/assets/80678586/dbe39006-c050-4833-b5c4-f9d1fb1c0781" width="150">
                    Rainbow <img src="https://github.com/hedyorg/hedy/assets/80678586/2728b10f-9f7f-45ea-964e-5b284033e4f0" width="500">
                    Nested squares <img src="https://github.com/hedyorg/hedy/assets/80678586/f013f9fa-bc68-4c60-b778-2c457799d6f7" width="200">
                    </div>
                example_code: |
                    **Extra** Up for a real challenge? Make sure that the colors of these figures are selected randomly, so that each time you run your programs they'll look differently!

                    ```
                    colors {is} red, orange, yellow, green, blue, purple, pink, brown, gray, black
                    color _
                    ```
            5:
                story_text: |
                    ### Exercise
                    Recreate the drawings with the turtle!

                    **Extra** Make only one code that lets the player decide which letter they'd like to see! And can you add even more letters?

                    <div class="w-full flex flex-row gap-2">
                    F <img src="https://github.com/hedyorg/hedy/assets/80678586/8a021b76-c24b-4e7c-b960-48d57f3bcb20" width="100">
                    E <img src="https://github.com/hedyorg/hedy/assets/80678586/12821803-6422-416a-8e36-9902d14e57a4" width="100">
                    L <img src="https://github.com/hedyorg/hedy/assets/80678586/3af6f919-7b67-4ee7-b923-11e56f2b6b24" width="100">
                    </div>
                example_code: |
                    Hint:
                    ```
                    chosen_letter {is} {ask} 'Which letter would you like to see? F, E or L?
                    {if} _
                    ```
            6:
                story_text: |
                    ### Exercise
                    Recreate the drawings with the turtle!

                    **Extra** Let the player decide which color the square should be.

                    ***Extra*** Can you make the letter of your own first name and the flag of your own country too?

                    <div class="w-full flex flex-row gap-2">
                    Square <img src="https://github.com/hedyorg/hedy/assets/80678586/03b96c2c-7b94-4032-9f9f-3f3b13573623" width="150">
                    Letters <img src="https://github.com/hedyorg/hedy/assets/80678586/e75f4fa5-f1f5-4b48-806c-916c28e4e8ad" width="100">
                    Flag <img src="https://github.com/hedyorg/hedy/assets/80678586/877fc337-df80-4185-8005-a6c28904f66e" width="300">
                    </div>
                example_code: |
                    Hint for the square:
                    ```
                    chosen_color = {ask} _
                    ```
            7:
                story_text: |
                    ### Exercise
                    Recreate the drawings with the turtle!

                    <div class="w-full flex flex-row gap-2">
                    Hexagon <img src="https://github.com/hedyorg/hedy/assets/80678586/92e492e1-1593-489b-aaf0-51d2a29755f4" width="200">
                    Triangle <img src="https://github.com/hedyorg/hedy/assets/80678586/3629a5e6-1f02-4851-aab9-c5430ba4a1f1" width="200">
                    Fan <img src="https://github.com/hedyorg/hedy/assets/80678586/1ba2ff71-1230-4fe3-8255-b2c504cf1b4e" width="200">
                    </div>
                example_code: ''
            8:
                story_text: |
                    ### Exercise
                    Recreate the drawings with the turtle!

                    **Extra** The number in brackets indicates in how many lines of code this figure can be drawn. Can you do it in the same amount of lines?

                    <div class="w-full flex flex-row gap-2">
                    Square (3) <img src="https://github.com/hedyorg/hedy/assets/80678586/03b96c2c-7b94-4032-9f9f-3f3b13573623" width="200">
                    Randomly colored star (5) <img src="https://github.com/hedyorg/hedy/assets/80678586/dbe39006-c050-4833-b5c4-f9d1fb1c0781" width="150">
                    Randomly colored spiral (7) <img src="https://github.com/hedyorg/hedy/assets/80678586/9bcdb3f1-367d-4ae0-878f-d09005424a35" width="150">
                    </div>
                example_code: ''
            9:
                story_text: |
                    ### Exercise
                    Recreate the drawings with the turtle!

                    **Extra** The number in brackets indicates in how many lines of code this figure can be drawn. Can you do it in the same amount of lines?

                    **Extra** Give the player a choice which country they would like to see the flag of.

                    <div class="w-full flex flex-row gap-2">
                    Cross (7) <img src="https://github.com/hedyorg/hedy/assets/80678586/76e42c76-aa3f-4863-8eee-ead73c09a186" width="150">
                    Randomly colored nested squares (8) <img src="https://github.com/hedyorg/hedy/assets/80678586/17f878cc-e893-4c10-b32e-a09a50bf08de" width="200">
                    Flags <img src="https://github.com/hedyorg/hedy/assets/80678586/877fc337-df80-4185-8005-a6c28904f66e" width="300">
                    </div>
                example_code: |
                    Hint for the nested squares:
                    ```
                    colors = red, blue, orange, yellow, pink, purple, green, brown, black
                    distance = 120
                    repeat 5 times
                    _
                    ```
                    Hint for the flags:
                    ```
                    country = ask 'which country would you like to see the flag of?'
                    if country is 'the Netherlands'
                        color_1 = red
                        color_2 = white
                        color_3 = blue
                    ```
            10:
                story_text: |
                    ### Exercise
                    Recreate the drawings with the turtle!

                    <div class="w-full flex flex-row gap-2">
                    Nested Hexagon <img src="https://github.com/hedyorg/hedy/assets/80678586/3629e908-3cd5-44ac-bbcd-1f1cceb15654" width="150">
                    Traffic lights  <img src="https://github.com/hedyorg/hedy/assets/80678586/edbbb608-5ff8-4349-85a6-e47809adde43" width="100">
                    </div>
                example_code: |
                    Hint Nested Hexagon:
                    ```
                    distances = 100, 80, 60, 40, 20
                    {for} distance {in} distances
                    _
                    ```

                    Hint Traffic Lights:
                    ```
                    colors = red, yellow, green
                    {for} chosen_color {in} colors
                        color _
                        {repeat} _
                    ```
                story_text_2: |
                    Christmas lights <img src="https://github.com/hedyorg/hedy/assets/80678586/9637ea6d-6edc-4d88-a6f7-10271bfc5371" width="500">
                example_code_2: |
                    Hint Christmas Lights:

                    Start by moving to the left side of the screen with an invisible white line. Then hang up the Christmas lights!
                    ```
                    {color} white
                    {turn} -90
                    {forward} 300
                    {turn} 90

                    colors = red, blue, yellow, purple, green, orange, pink
                    {for} chosen_color {in} colors
                    _
                    ```
            11:
                story_text: |
                    ### Exercise
                    Recreate the drawings with the turtle!

                    <div class="w-full flex flex-row gap-2">
                    Beehive (6) <img src="https://github.com/hedyorg/hedy/assets/80678586/ec02469c-907b-4695-9382-d39a8f3c00ec" width="200">
                    Fan (5)  <img src="https://github.com/hedyorg/hedy/assets/80678586/a032ab35-c70c-4e67-9b4e-036a03ecce87" width="200">
                    </div>
                example_code: |
                    Hint Beehive:
                    ```
                    {for} amount_of_combs {in} {range} 1 {to} _
                        {for} walls_of_one_comb {in} {range} 1 {to} _
                            {forward} _
                            {turn} _
                        {forward} _
                        {turn} _
                    ```

                    Hint Fan:
                    Start out like the fan you made in level 7. Or take a peak at the hint for the beehive, because the codes are very similar.
            12:
                story_text: |
                    ### Exercise
                    Recreate the drawings with the turtle!
                example_code: |
                    Hint: Bracelet designing program


                    Firstly, define a function **for each shape** you want to use on the bacelet. Then, add the shapes to the bacelet like this:

                    ```
                    {define} draw_a_square
                    _

                    {color} white
                    {turn} -90
                    {forward} 300
                    {turn} 180

                    {for} i {in} {range} 1 {to} 5
                        {color} gray
                        {forward} 100
                        shape = {ask} 'What kind of shape would you like next on the bracelet?'
                        chosen_color = {ask} 'In which color?'
                        {color} chosen_color
                        {if} shape = 'square'
                            {call} draw_a_square
                    ```
            13:
                story_text: |
                    ### Exercise
                    Recreate the drawings with the turtle!

                    Street in different sizes <img src="https://github.com/hedyorg/hedy/assets/80678586/cdae9d97-d5ef-46f3-8838-24fa7b5b1bec" width="300">
                    Colored street  <img src="https://github.com/hedyorg/hedy/assets/80678586/9893e0bd-c0f8-49bc-a5a7-217182407724" width="300">
                example_code: |
                    Hint Street in different sizes
                    ```
                    {define} draw_a_house {with} size
                    _

                    {call} draw_a_house {with} 90
                    {call} draw_a_house {with} 60
                    {call} draw_a_house {with} 30
                    ```

                    Hint Colored street
                    ```
                    {define} draw_a_house {with} chosen_color
                    _
                    ```
            14:
                story_text: |
                    ### Exercise
                    Create a program that asks the player how many corners their figure should have and then creates that figure.
                    The figure in the image is the output when the player fills in 10.

                    <div class="w-full flex flex-row gap-2">
                     <img src="https://github.com/hedyorg/hedy/assets/80678586/ee32f40e-dea1-4e7c-a813-3ef63671254b" width="300">
                     <img src="https://github.com/hedyorg/hedy/assets/80678586/3621bf77-527d-41e8-a44f-c5a21bb4ffd2" width="200">
                    </div>
                example_code: |
                    ```
                    {define} calculate_degrees {with} amount_of_corners
                        _ 360 / amount_of_corners


                    {define} draw_figure {with} degrees
                        _
                            {forward} 400/amount_of_corners
                            {turn} _

                    amount_of_corners = {ask} _
                    degrees = {call} _ {with} _

                    {call} _ {with}
                    {call} _ {with}
                    ```
            15:
                story_text: |
                    ### Exercise
                    Recreate the drawings with the turtle!

                    Spiral <img src="https://github.com/hedyorg/hedy/assets/80678586/6943223c-018b-435b-a391-23723cc7a6ad" width="150">
                example_code: |
                    Spiral
                    ```
                    distance = 5
                    {while} distance < 200
                        distance = distance + 5
                         _
                    ```
                story_text_2: |
                    Fan <img src="https://github.com/hedyorg/hedy/assets/80678586/cb671065-b47b-49f0-b298-dcbcd2a5e28f" width="150">
                example_code_2: |
                    Fan
                    ```
                    {define} draw_a_square {with} side
                    _

                    i = 100
                    {while} i > 1
                        _ {with} i
                        _
                        i = i - 3
                    ```
                story_text_3: |
                    Star <img src="https://github.com/hedyorg/hedy/assets/80678586/17564e0a-63e1-4794-8d41-15ac8c1a5a93" width="150">
                example_code_3: |
                    Star
                    A star is usually drawn using 144-degree-turns. If you change this slightly to 143 degrees for example and repeat the pattern multiple times with a {while} loop you can make this figure.
    while_command:
        name: '{while}'
        default_save_name: while_command
        description: while
        levels:
            15:
                story_text: |-
                    We are going to learn a new loop, the `{while}` loop! We continue the loop as long as the statement is true.
                    So don't forget to change the value in the loop.

                    In the example code, we continue until a correct answer has been given.
                    If the correct answer is never given, the loop never ends!
                example_code: |
                    ```
                    answer = 0
                    {while} answer != 25
                        answer = {ask} 'What is 5 times 5?'
                    {print} 'A correct answer has been given'
                    ```
    years:
        name: New Year's
        default_save_name: New Year's Countdown
        description: Countdown to the New Year!
        levels:
            11:
                story_text: |
                    In this level you can use the `{for}` number `{in}` `{range}` command to countdown to the New Year.

                    ### Exercise
                    Fill in the blanks and make the code work!
                example_code: |
                    ```
                    {for} number {in} {range} _ {to} _
                        {print} number
                    {print} 'Happy New Year!'
                    ```<|MERGE_RESOLUTION|>--- conflicted
+++ resolved
@@ -2534,7 +2534,7 @@
     music:
         name: music
         default_save_name: music
-        description: Play a tune!
+        description: "Play a tune!"
         levels:
             1:
                 story_text: |-
@@ -2674,7 +2674,6 @@
                     {play} _
                     ```
             7:
-<<<<<<< HEAD
                 story_text: |
                     Using the `{repeat}` command can make your codes for melodies a lot shorter!
 
@@ -2682,8 +2681,6 @@
                     Finish the code for Twinkle Twinkle Little Star by using the `{repeat}`command.
                     Then go back to the songs you've made in the previous levels. Can you shorten those codes too?
 
-=======
->>>>>>> 2d741e80
                 example_code: |
                     ```
                     {print} 'Twinkle Twinkle Little Star'
