<<<<<<< HEAD
{}
=======
adventures:
    story:
        levels:
            1:
                story_text_2: |
                    ### Exercise
                    Can you make your own story in Hedy now by using `{print}` , `{ask}` and `{echo}`?
            2:
                story_text: |
                    In level 2 you can make your story more fun. Your main character's name can now be anywhere in the sentence.

                    You do have to program a little bit extra for that. You must now name your main character first.

                    You can then put that name anywhere in a sentence.

                    ### Exercise
                    Can you make a story using a variable yourself? Can you add even more variables?
                story_text_2: |
                    ### Exercise
                    Now it's time to add variables to your own story that you've made in the previous level.
                    Go to 'My programs', look for your level 1 story adventure and copy the code. Paste the code in your input screen in this level.

                    This code won't work in this level, because you have not used variables yet.
                    Change the `{ask}` commands and `{echo}` commands in your code to the correct form that you've learned in this level.

                    **Extra** Add a sleep command to your code to build up tension in your story.
            3:
                story_text_3: |
                    This is an example of the `{remove}` command in your story

                    ### Exercise
                    Can you use the 3 new commands `{at} {random}` , `{add} {to_list}` and `{remove} {from}` in your own story?
            5:
                story_text: |
                    In this level you can program different endings, which will make your story even more fun.

                    ### Exercise
                    Think of two endings for your story, for example:

                    - The princess is walking through the forest
                    - She runs into a monster

                    - Happy ending: She takes her sword and the monster quickly runs away
                    - Bad Ending: The monster eats the princess

                    You can also ensure that a name can be entered again. That works just like in the previous levels. You can combine that with an `{if}`, and then you have already made a whole program!
                example_code: |
                    ```
                    name {is} {ask} 'Who is walking in the forest?'
                    {print} name 'walks through the forest'
                    {print} name 'encounter a monster'
                    end {is} {ask} 'Would you like a good or a bad ending?'
                    {if} end {is} good {print} name 'takes the sword and the monster quickly runs away'
                    {else} {print} 'The monster eats' name
                    ```
            7:
                story_text: |
                    In a story, someone says words several times. For example, when someone calls for help or sings a song.
                    You can put such repetitions in your story, in this level with `{repeat}`.

                    ### Exercise
                    Can you make your own story with repitition?
            8:
                story_text: |
                    In this level you can use multiple lines in your {if} commands, this way you can upgrade your happy or sad ending!

                    ### Exercise
                    Can you make your own story with two different endings?
                example_code: |
                    ```
                    {print} 'OH NO! The T-rex is closing in!'
                    end = {ask} 'Do you want a happy or a sad ending?'
                    {if} end {is} happy
                        {print} 'Just in time Richard jumps back into the time machine!'
                        {print} 'Michael types in the code and...'
                        {print} '💥ZAP!💥'
                        {print} 'They are back in their garage'
                    {else}
                        {print} 'Michael yells COME ON RICHARD! RUN FASTER!'
                        {print} 'But Richard is too slow...'
                        {print} 'The T-rex closes in and eats him in one big bite!🦖'
                    ```
            9:
                story_text: |
                    In this level you can use nesting to put `{if}`, `{repeat}` or `{for}` commands inside other `{if}`, `{repeat}` or `{for}` commands. This gives you many options and really helps you to make your story interactive.
                example_code: |
                    ```
                    {print} 'Robin is walking downtown'
                    location = {ask} 'Is Robin going into a shop, or does she go home?'
                    {if} location {is} shop
                        {print} 'She enters the shop.'
                        {print} 'Robin sees an interesting looking book'
                        book = {ask} 'Does Robin buy the book?'
                        {if} book {is} yes
                            {print} 'Robin buys the book and goes home'
                        {else}
                            {print} 'Robin leaves the shop and goes home'
                    {else}
                        {print} 'Robin goes home'
                    ```
            10:
                story_text: |
                    In this level you can use the {for} command in your story. In this way you could easily program the children's book 'brown bear, brown bear, what do you see'.
                example_code: |
                    ```
                    animals = red bird, black sheep, green frog, yellow duck, little child
                    {print} 'brown bear'
                    {print} 'brown bear'
                    {print} 'What do you see?'
                    {for} animal {in} animals
                        {print} 'I see a ' animal ' looking at me'
                        {print} animal
                        {print} animal
                        {print} 'What do you see?'
                    {print} 'I see all the animals looking at me!'
                    ```
            12:
                story_text: In this level you can use the quotation marks to save multiple words in a variable.
                example_code: |
                    ```
                    name = 'The Queen of England'
                    {print} name ' was eating a piece of cake, when suddenly...'
                    ```
            13:
                story_text: |
                    By using the `{and}` and `{or}` commands, you can shorten your stories. For example, check out the dragon story.

                    ### Exercise
                    Can you make your own adventure minigame like this?
                example_code: |
                    ```
                    sword = 'lost'
                    game = 'on'
                    {print} 'Our hero is walking through the forest'
                    {print} 'The path splits two ways'
                    {for} i {in} {range} 0 {to} 2
                        {if} game {is} 'on'
                            path = {ask} 'Which path should she choose?'
                            {if} path {is} 'left' {and} sword {is} 'found'
                                {print} 'Our hero comes across a dragon!'
                                {print} 'Luckily our hero has a sword to defeat the beast!'
                                game = 'over'
                            {if} path {is} 'left' {and} sword {is} 'lost'
                                {print} 'Our hero finds a dragon, but she doesnt have any weapons!'
                                {print} 'Our hero is beaten by the dragon...'
                                {print} 'Try again'
                                game = 'over'
                            {if} path {is} 'right' {and} sword {is} 'found'
                                {print} 'You have already found the sword. There is nothing left here.'
                                {print} 'She walks back'
                            {if} path {is} 'right' {and} sword {is} 'lost'
                                {print} 'Our hero finds a sword'
                                {print} 'This could come in very handy'
                                sword = 'found'
                    ```
        name: kwento
    add_remove_command:
        name: '{add} {to} & {remove} {from}'
        description: introducing add to and remove from
        levels:
            3:
                story_text: |
                    ## Add to
                    You can add items to the list with the `{add} {to_list}` command. To add an item to a list you can simply type: `{add} penguin {to} animals` or you can use the `{ask}` command like in the example code.
                story_text_3: |
                    ### Exercise
                    Try out the new commands in this virtual restaurant. Add the flavor the player is hpoing for to the list and remove the flavors they are allergic to.
    and_or_command:
        description: introducing and or
    ask_command:
        description: Introduction ask command
        levels:
            1:
                story_text_2: |
                    ## The echo command
                    If you want the computer to repeat the answer, you can use the `{echo}` command. The answer will then be echoed back at the end of the sentence, so in this example after hello.
    calculator:
        levels:
            6:
                example_code: |
                    ```
                    number_1 {is} {ask} 'Fill in the first number:'
                    number_2 {is} {ask} 'Fill in the second number:'
                    correct_answer = number_1 * number_2
                    {print} number_1 ' times ' number_2 ' is ' correct_answer
                    ```
                story_text_3: |
                    You can also let the computer do random calculations on its own using {random}.
                example_code_3: |
                    numbers = 1, 2, 3, 4, 5, 6, 7, 8, 9, 10
                    number_1 = _
                    number_2 = _
                    correct_answer = number_1 * number_2
                    given_answer = 'What is ' number_1 ' times ' number_2 '?'
                    {if} _
                    {else} _
            9:
                story_text: |
                    In a previous level you've created a calculator, in this level you can expand that code so it asks multiple questions.

                    ### Exercise 1
                    Can you finish line 10 to get the code to work?

                    ### Exercise 2
                    Give the player feedback when the enter an answer, like `{print} 'Correct!'` or `{print} 'Wrong! The correct answer is ' correct_answer`.
            11:
                example_code: |
                    ```
                    number = 10
                    {for} i {in} {range} 1 to 10
                        {print} i * number
                    ```
            12:
                story_text: |
                    Now you can make a calculator that works for decimal numbers. Fill in the blanks to get it to work properly!
                example_code: |
                    ```
                    number1 = {ask} 'What is the first number?'
                    number2 = {ask} 'What is the second number?'
                    answer = _
                    {print} number1 ' plus ' number2 ' is ' answer
                    ```
            14:
                example_code: |
                    ```
                    {define} calculate_mean_grade
                        total = 0
                        {for} i {in} {range} 1 {to} 4
                            grade = {ask} _
                            total = total + _
                            return _ / 4

                    mean_grade = {call} _
                    {print} 'Your mean grade is ' mean_grade
                    ```

                            total = total + _
                            return _ / 4

                    mean_grade = {call} _
                    {print} 'Your mean grade is ' mean_grade
    clear_command:
        description: clear command
    debugging:
        levels:
            3:
                example_code: |
                    **Warning! This code needs to be debugged!**
                    ```
                    movie_choices {is} dracula, fast and furious, home alone, barbie
                    chosen_movie {is} movies {at} {random}
                    {print} Tonight we will watch chosen _movies
                    like {ask} Do you like that movie?
                    {print} Tomorrow we will watch something else.
                    {add} chosen_movie {to} movie_choices
                    {print} Tomorrow we will watch tomorrows_movie
                    tomorrows_movie {is} movie_choices {at} {random}
                    I'll go get the popcorn! {print}
                    ```
            7:
                story_text: |-
                    ### Exercise
                    Surprise! This program looks more like an output than a code. And yet, we don't want you to just add `{print}` commands in front of each line.
                    Fix this program to turn it into the nursery rhyme 'Brother John (Frère Jaques)' by using the {repeat} command of course!
            8:
                example_code: |
                    **Warning! This code needs to be debugged!**
                    ```
                    {print} 'Welcome to Manicures and Pedicures by Hedy'
                    bodypart = {ask} 'Are you getting your fingernails or toenails done today? Or both?'
                    {if} bodyparts {is} both
                            {print} That will be $25'
                            price = 25
                        {else}
                            {print} That will be $18'
                            price = 18
                    color = {ask} What color would you like?
                    sparkles = {ask} 'Would you like some sparkles with that?'
                    {if} sparkles {is} yes
                        {print} 'We charge $3 extra for that'
                    price = price + 3
                    {else} {print} 'No sparkles' {print} 'So no extra charge'
                    {sleep} 5
                    {print} 'All done! That will be $' price ' please!'
                    {print} 'Thank you! Byebye!'
                    ```
            9:
                example_code: |
                    **Warning! This code needs to be debugged!**
                    ```
                    {print} 'Welcome to our sandwich shop'
                    amount 'How many sandwiches would you like to buy?'
                    {repeat} amount {times}
                    {ask} {is} {ask} 'What kind or bread would you like your sandwich to be?'
                    types_of_bread {is} white, wheat, rye, garlic, gluten free
                    {if} chosen_bread in types_of_bread
                    {print} 'Lovely!'
                    {else}
                    'I'm sorry we don't sell that'
                    topping {is} {ask} 'What kind of topping would you like?'
                    sauce {is} {ask} 'What kind of sauce would you like?'
                    {print} One chosen_bread with topping and sauce.
                    price = amount * 6
                    {print} 'That will be 'price dollar' please'
                    ```

                    price = amount * 6
                    {print} 'That will be 'price dollar' please'
            10:
                example_code: |
                    **Warning! This code needs to be debugged!**
                    ```
                    names = Muad Hasan Samira Noura
                    activities = fly a kite, go swimming, go hiking, catch tan in the sun
                    {for} name {is} names
                    {print} At the beach name loves to activity at random
                    ```
            11:
                story_text: |-
                    ### Exercise
                    Debug this calender program. The output of this program is supposed to look like a list of dates.
                    For example:

                    ```
                    Hedy calender
                    Here are all the days of November
                    November 1
                    November 2
                    November 3
                    ```
                    And so on.

                    Mind that you have to test your code extra carefully for the month February, because the amount of days in this month changes in leap years.
                example_code: |
                    **Warning! This code needs to be debugged!**
                    ```
                    print 'Hedy calender'
                    months_with_31 days = January, March, May, July, September, October, December
                    months_with_30_days = April, June, August, November
                    month = ask 'Which month would you like to see?'
                    if month in months_with_31_days
                        days = 31
                        if month in months_with30_days
                            days = 30
                    if month = February
                        leap_years = 2020, 2024, 2028, 2036, 2040, 2044, 2028
                        year = ask 'What year is it?'
                    if year in leap_years
                        days = 29
                    else
                        days = 28

                    print 'Here are all the days of ' moth
                    for i in range 1 to days
                        print month i
                    ```
            12:
                example_code: |
                    **Warning! This code needs to be debugged!**
                    ```
                    define greet
                    greetings = 'Hello', 'Hi there', 'Goodevening'
                        print greetings at random

                    define take_order
                        food = ask 'What would you like to eat?'
                        print 'One food'
                        drink = 'What would you like to drink?'
                        print 'One ' drink
                        more = ask 'Would you like anything else?'
                            if more is 'no'
                        print 'Alright'
                            else
                            print 'And ' more
                    print 'Thank you'

                    print 'Welcome to our restaurant'
                    people = ask 'How many people are in your party tonight?'
                    for i in range 0 to people
                        call greet_costumer
                    ```
            13:
                example_code: |
                    **Warning! This code needs to be debugged!**
                    ```
                    defin movie_recommendation with name
                        action_movies == 'Die Hard', 'Fast and Furious', 'Inglorious Bastards'
                        romance_movies = 'Love Actually', 'The Notebook', 'Titanic'
                        comedy_movies = 'Mr Bean' 'Barbie''Deadpool'
                        kids_movies = 'Minions', 'Paddington', 'Encanto'
                        if name is 'Camila' or name is 'Manuel'
                            recommended_movie = kids_movie at random
                        if name is 'Pedro' or 'Gabriella'
                                mood = ask 'What you in the mood for?'
                            if mood is 'action'
                                recommended_movie = comedy_movies at random
                            if mood is 'romance'
                                recommended_movie = romance_movies
                        if mood is 'comedy'
                                recommended_movie = comedy_movies at random

                    print 'I would recommend ' recommended_movie ' for ' name

                    name = ask 'Who is watching?'
                    recommendation = ask 'Would you like a recommendation?'
                    if recommendaion is 'yes'
                    print movie_recommendation with name
                    else
                    print 'No problem!'
                    ```
            14:
                example_code: |
                    **Warning! This code needs to be debugged!**
                    ```
                    define calculate_heartbeat
                        print 'Press your fingertips gently against the side of your neck'
                        print '(just under your jawline)'
                        print 'Count the number of beats you feel for 15 seconds'
                        beats == ask 'How many beats do you feel in 15 seconds?'
                        heartbeat = beats*4
                        print 'Your heartbeat is ' heartbeat
                        if heartbeat >= 60 or heartbeat <= 100
                            print 'Your heartbeat seems fine'
                        else
                            if heartbeat > 60
                                print 'Your heartbeat seems to be too low'
                            if heartbeat < 100
                                print 'Your heartbeat seems to be too high'
                            print 'You might want to contact a medical professional'

                    measure_heartbeat = ask 'Would you like to measure your heartbeat?'
                    if measure_heartbeat = 'yes'
                        call measure_heartbeat
                    else
                        'no problem'
                    ```

                        print '(just under your jawline)'
                        print 'Count the number of beats you feel for 15 seconds'
                        beats == ask 'How many beats do you feel in 15 seconds?'
                        heartbeat = beats*4
                        print 'Your heartbeat is ' heartbeat
                        if heartbeat >= 60 or heartbeat <= 100
                            print 'Your heartbeat seems fine'
                        else
                            if heartbeat > 60
                                print 'Your heartbeat seems to be too low'
                            if heartbeat < 100
                                print 'Your heartbeat seems to be too high'
                            print 'You might want to contact a medical professional'

                    measure_heartbeat = ask 'Would you like to measure your heartbeat?'
                    if measure_heartbeat = 'yes'
                        call measure_heartbeat
                    else
                        'no problem'
            15:
                example_code: |
                    **Warning! This code needs to be debugged!**
                    ```
                    names = 'Tanya', 'Romy', 'Kayla', 'Aldrin', 'Ali'
                    verbs='walking', 'skipping', 'cycling', 'driving', 'running'
                    locations = 'on a mountaintop', 'in the supermarket', 'to the swimming pool'
                    hiding_spots = 'behind a tree', under a table', in a box'
                    sounds = 'a trumpet', 'a car crash', 'thunder'
                    causes_of_noise = 'a television', 'a kid with firecrackers', 'a magic elephant', 'a dream'

                    chosen_ name = names at random
                    chosen_verb = verbs at random
                    chosen_location = 'locations at random'
                    chosen_sounds = noises at random
                    chosen_spot = hiding_spots random
                    chosen_causes = causes_of_noise at random

                    print chosen_name ' was ' chosen_verb ' ' chosen_location
                    print 'when they suddenly heard a sound like ' sounds at random
                    print chosen_name ' looked around, but they couldn't discover where the noise came from'
                    print chosen_name ' hid ' chosen_spot'
                    print 'They tried to look around, but couldn't see anything from there'
                    hidden = 'yes'
                    while hidden = 'yes'
                        print chosen_name 'still didn't see anything'
                    answer = ask 'does ' chosen_name ' move from their hiding spot?'
                        if answer = 'yes'
                            hidden == 'no'
                    print 'chosen_name moved from' chosen_spot
                    print 'And then they saw it was just' chosen_cause
                    print chosen_name 'laughed and went on with their day'
                    print The End
                    ```
            16:
                example_code: |
                    **Warning! This code needs to be debugged!**
                    ```
                    country = ['The Netherlands', 'Poland', 'Turkey', 'Zimbabwe', 'Thailand', 'Brasil', 'Peru', 'Australia', 'India', 'Romania' ]
                    capitals = 'Amsterdam', 'Warshaw' 'Istanbul', 'Harare', 'Bangkok', 'Brasilia', 'Lima', 'Canberra', 'New Delhi', 'Bucharest'
                    score = 0
                    for i in range 0 to 10
                        answer = ask 'What's the capital of ' countries[i]
                        correct = capital[i]
                        if answer = correct
                            print 'Correct!'
                        score = score + 1
                        else
                            print 'Wrong,' capitals[i] 'in the capital of' countries[i]
                        print 'You scored ' score ' out of 10'

                    ```
            17:
                example_code: |
                    **Warning! This code needs to be debugged!**
                    ```
                    define food_order
                        toppings = ask 'pepperoni, tuna, veggie or cheese?'
                        size = ask 'big, medium or small?'
                        number_of_pizza = ask 'How many these pizzas would you like?'

                        print 'YOU ORDERED'
                        print number_of_pizzas ' size  ' topping ' pizza'

                    define drinks_order
                        drink = ask 'water, coke, icetea, lemonade or coffee?'
                        number_of_drinks = ask 'How many of these drinks would you like?'

                        print 'YOU ORDERED'
                        print number_of_drinks ' ' drink

                    'Welcome to Hedy pizza'
                    more_food = ask 'Would you like to order a pizza?'
                    while more_food = 'yes'
                        return food_order
                        more_food = ask 'Would you like to order a pizza?'
                    more_drinks = ask 'Would you like to order some drinks?'
                    while more_drinks == 'yes'
                        call drink_order
                        more_drinks == ask 'Would you like to order more drinks?'


                    print 'Thanks for ordering!'
                    ```
            18:
                example_code: |
                    **Warning! This code needs to be debugged!**
                    ```
                    animals = ['pig', 'dog', 'cow']
                    sounds = ['oink', 'woof', 'moo']
                    for i in range 1 to 3
                        animal = animals[i]
                        sound = sounds[i]
                        print 'Old MacDonald had a farm'
                        print 'E I E I O!'
                        print 'and on that farm he had a ' animal
                        print 'E I E I O!'
                        print 'with a ' sound sound ' here'
                        print 'and a ' sound sound ' there'
                        print 'here a ' sound
                        print 'there a ' sound
                        print 'everywhere a ' sound sound
                    ```
    default:
        levels:
            1:
                story_text: "In Level 1 you can use the commands `{print}`, `{ask}` and `{echo}`.\n Type your code in the programming field. Or press the green button in the example code block, and the code will be typed for you!\nTry the code yourself with the green 'Run code' button under the programming field.\n\nYou can print text to the screen using the `{print}` command.     \n"
            3:
                story_text: |
                    In level 3 you can make a list. You can let the computer choose something random from the list. You do that with `{at} {random}`.
            4:
                story_text: |
                    In level 4 `{ask}` and `{print}` have changed.

                    You must put text that you want to print between quotation marks.

                    This is useful, because now you can print all the words you want. Also the words you used to store something with `{is}`.

                    Most programming languages also use quotation marks when printing, so we are also getting a step closer to real programming!
                example_code: |
                    ```
                    {print} 'You need to use quotation marks from now on!'
                    answer {is} {ask} 'What do we need to use from now on?'
                    {print} 'We need to use ' answer
                    ```
            5:
                story_text: |
                    In level 5 there is something new, the `{if}`! With the `{if}` you can choose between two different options.
                    This code prints nice if you enter Hedy as a name, and boo! if you enter something else.
                    `{ask}` and `{print}` still work like they did in level 4.
                example_code: |
                    ```
                    name {is} {ask} 'what is your name?'
                    {if} name {is} Hedy {print} 'nice' {else} {print} 'boo!'
                    ```
            6:
                story_text: |
                    In the previous level you have practiced with `{ask}` and `{if}`. For example you can ask guests what they would like to eat.
                    What you can't yet do though, is calculate the price for everyone's dinner.

                    In the previous level you have practiced with `{ask}` and `{if}`. For example you can ask guests what they would like to eat.
                    What you can't yet do though, is calculate the price for everyone's dinner.

                    This level makes it possible to use addition, subtraction and multiplication in your programs. This way you can calculate the prices in your restaurant, but you could also add a secret code to give your friends and family a discount.
                    Another option in this level is programming your own maths game, for your little brother or sister to practice their multiplications.
                    Go see for yourself!
                example_code: |
                    ```
                    {print} '5 plus 5 is ' 5 + 5
                    {print} '5 minus 5 is ' 5 - 5
                    {print} '5 times 5 is ' 5 * 5
                    ```
            7:
                story_text: |
                    Level 7 adds the `{repeat}` command.  `{repeat}` can be used to execute one line of code multiple times.
                example_code: |
                    ```
                    {repeat} 3 {times} {print} 'Hedy is fun!'
                    ```
            8:
                story_text: |
                    `{ask}` and `{print}` still work as you know them. But `{if}`, `{else}` and `{repeat}` have changed!
                    You can now execute groups of code together, but you will have to *indent* the code.
                    That means putting four spaces at the beginning of the line. You will also have to indent when you just want to create a block of one line.
                example_code: |
                    This is how the `{repeat}` command works now:
                    ```
                    {repeat} 5 {times}
                        {print} 'Hello everyone'
                        {print} 'This is all repeated 5 times'
                    ```
                    This is how the `{if}` and `{else}` command work now:

                    ```
                    name = {ask} 'What is your name?'
                    {if} name {is} Hedy
                        {print} 'Welcome Hedy'
                        {print} 'You can play on your computer!'
                    {else}
                        {print} 'INTRUDER!'
                        {print} 'You cannot use this computer!'
                    ```
            10:
                story_text: |-
                    In this level we learn a new code called `{for}`. With `{for}` you can make a list and use all elements.
                    `{for}` creates a block, like `{repeat}` and `{if}` so all lines in the block need to start with spaces.
                example_code: |
                    ```
                    animals {is} dog, cat, blobfish
                    {for} animal {in} animals
                      {print} 'I love ' animal
                    ```
            12:
                story_text: |-
                    **Decimal numbers**
                    So far, Hedy did not allow for decimal numbers like 1.5, but now we do allow that. Note that computers use the `.` for decimal numbers.
                example_code: |
                    ```
                    {print} 'Two and a half plus two and a half is...'
                    {print} 2.5 + 2.5
                    ```

                    {print} 2.5 + 2.5
            13:
                story_text: We are now going to learn `{and}` and `{or}`! If you want to check two statements, you don't have to use two {if}'s but can use `{and}` and `{or}`. If you use `{and}`, both statements, left and right of the `{and}` need to be true. We can also use `{or}`. Then only one statement needs to be correct.
                example_code: |
                    ```
                    name = {ask} 'what is your name?'
                    age = {ask} 'what is your age?'
                    {if} name {is} 'Hedy' {and} age {is} 2
                        {print} 'You are the real Hedy!'
                    ```
            14:
                story_text: |
                    We are going to learn more new items. You might know them already from mathematics, the `<` and `>`.
                    The `<` checks if the first number is smaller than the second, for example age `<` 12 checks if age is smaller than 12.
                    If you want to check if the first number is smaller or equal to the second, you can use `<=`, for example age `<=` 11.
                    The `>` checks if the first number is bigger than the second, for example points `>` 10 checks if points is larger than 10.
                    If you want to check if the first number is bigger or equal to the second, you can use `>=`, for example points `>=` 11.
                    You use these comparisons in an `{if}`, like this:
                example_code: |
                    ```
                    age = {ask} 'How old are you?'
                    {if} age > 12
                        {print} 'You are older than I am!'
                    ```

                    {if} age < 13
                        {print} 'You are younger than me!'
                    {else}
                        {print} 'You are older than me!'
            15:
                story_text: |-
                    We are going to learn a new loop, the `{while}` loop! We continue the loop as long as the statement is true.
                    So don't forget to change the value in the loop.

                    In the example code, we continue until a correct answer has been given.
                    If the correct answer is never given, the loop never ends!
                example_code: |
                    ```
                    answer = 0
                    {while} answer != 25
                        answer = {ask} 'What is 5 times 5?'
                    {print} 'A correct answer has been given'
                    ```
            16:
                story_text: |-
                    We are going to make lists the Python way, with square brackets around the lists! We also keep the quotation marks around each item like we have learned in previous levels.
                    You can use the square brackets as well to point out a place in the lists.
                example_code: |
                    ```
                    friends = ['Ahmed', 'Ben', 'Cayden']
                    {print} friends[1] ' is the first friend on the list.'
                    {print} friends[2] ' is the second friend on the list.'
                    {print} friends[3] ' is the third friend on the list.'
                    #now we will match 2 lists using the variable i
                    lucky_numbers = [15, 18, 6]
                    {for} i {in} {range} 1 {to} 3
                        {print} friends[i] 's lucky number is ' lucky_numbers[i]
                    ```
            17:
                story_text: |-
                    Now we are going to change indentation a little bit. Every time that we need an indentation, we need `:` at the line before the indentation.

                    In this level you can also use a new command: `{elif}`. `{elif}` is short for `{else} {if}` and you need it when you want to make 3 (or more!) options.
                    Check it out!
            18:
                story_text: |-
                    We arrived at real Python code! That means we need to use parentheses with {print} and {range} from now on.
                    {print}('My name is ', name)
    dice:
        levels:
            3:
                example_code: |
                    ```
                    choices {is} 1, 2, 3, 4, 5, earthworm
                    {print} choices {at} {random}
                    ```
            4:
                story_text: |
                    In this level we can make sentences with the die value in the sentence, with quotes of course.
                    This time the sample code is not quite complete. Can you finish the code?
            5:
                story_text: |
                    You can also make a die again in this level using the `{if}`.
                    Complete the sample code so that the code says "You can stop throwing" once you have thrown an earthworm.

                    But maybe you want to recreate a die from a completely different game. That's fine too! Then make up your own reaction. Eg 'yes' for 6 and 'pity' for something {else}.
                example_code: |
                    ```
                    choices {is} 1, 2, 3, 4, 5, earthworm
                    throw {is} _
                    {print} 'you have' _ 'thrown'
                    {if} _ {is} earthworm {print} 'You can stop throwing.' _ {print} 'You have to hear it again!'
                    ```
            6:
                story_text: |
                    You can also make an Earthworm die again in this, but now you can also calculate how many points have been rolled.
                    You may know that the worm counts 5 points for Earthworms. Now after a roll you can immediately calculate how many points you have thrown.
                    This is the code to calculate points for one die:

                    ### Exercise
                    Can you make the code so that you get the total score for 8 dice? To do that, you have to cut and paste some lines of the code.
                example_code: |
                    ```
                    choices = 1, 2, 3, 4, 5, earthworm
                    points = 0
                    throw = choices {at} {random}
                    {print} 'you threw' throw
                    {if} throw {is} earthworm points = points + 5 {else} points = points + throw
                    {print} 'those are' points ' point'
                    ```
                example_code_2: |
                    Did you manage to calculate the score for 8 dice? That required a lot of cutting and pasting, right? We are going to make that easier in level 7!
            7:
                story_text: |
                    You can also make a die again in level 5. With the `{repeat}` code you can easily roll a whole hand of dice.
                    Try to finish the sample code! The dashes should contain multiple commands and characters.

                    But maybe you want to make a completely different die. Of course you can!
                example_code: |
                    ```
                    choices = 1, 2, 3, 4, 5, earthworm
                    {repeat} _ _ {print} _ _ _
                    ```
            10:
                story_text: |
                    Is everybody taking too long throwing the dice? In this level you can let Hedy throw all the dice at once!
                    Can you fill in the correct line of code on the blanks?
                example_code: |
                    ```
                    players = Ann, John, Jesse
                    choices = 1, 2, 3, 4, 5, 6
                    _
                        {print} player ' throws ' choices {at} {random}
                        {sleep}
                    ```
    dishes:
        description: Use the computer to see who does the dishes (Start at level 2)
        levels:
            3:
                story_text: |
                    Do you always disagree at home about who should wash the dishes or change the litter box today?
                    Then you can let the computer choose very fairly. You can program that in this level!
                    You first make a list of the members of your family. Then choose `{at} {random}` from the list.
                example_code: |
                    ```
                    people {is} mom, dad, Emma, Sophie
                    {print} people {at} {random}
                    ```
                story_text_2: |
                    Don't feel like doing the dishes yourself? Hack the program by removing your name from the list with the `{remove}` `{from}` command.
            4:
                story_text: |
                    With quotation marks you can make your dishwashing planning more beautiful.
                    This time the sample code is not quite complete.

                    Can you complete the code by filling the blanks? Every blank must be replaced with one word of symbol.

                    Tip: Don't forget the quotation marks!
            5:
                story_text: |
                    With the `{if}` you can now have more fun with choice in the program. You can have your program respond to the choice that the computer has made.

                    Can you finish the code so that it prints 'too bad' when it is your turn and otherwise 'yes!'?
                    Don't forget the quotes!
                example_code: "```\npeople {is} mom, dad, Emma, Sophie\ndishwasher {is} people {at} {random}\n{if} dishwasher {is} Sophie {print} _ too bad I have to do the dishes _ \n{else} {print} 'luckily no dishes because' _ 'is already washing up'\n```\n"
            6:
                story_text_2: |
                    If you are extremely unlucky the previous program might choose you to to the dishes for the whole week! That's not fair!
                    To create a fairer system you can use the `{remove}` command to remove the chosen person from the list. This way you don't have to do the dishes again untill everybody has had a turn.

                    Monday and tuesday are ready for you! Can you add the rest of the week?
                    And... can you come up with a solution for when your list is empty?
                example_code_2: |
                    ```
                    people = mom, dad, Emma, Sophie
                    dishwasher = people {at} {random}
                    {print} 'Monday the dishes are done by: ' dishwasher
                    {remove} dishwasher {from} people
                    dishwasher = people {at} {random}
                    {print} 'Tuesday the dishes are done by: ' dishwasher
                    {remove} dishwasher {from} people
                    dishwasher = people {at} {random}
                    ```
            7:
                story_text: |
                    With the `{repeat}` you can repeat pieces of code. You can use this to calculate who will be washing dishes for the entire week.
                example_code: |
                    ```
                    people = mom, dad, Emma, Sophie
                    {repeat} _ _ {print} 'the dishwasher is' _
                    ```
            10:
                story_text: |
                    In this level you could make an even better dish washing shedule.
                example_code: |
                    ```
                    days = Monday, Tuesday, Wednesday, Thursday, Friday, Saturday, Sunday
                    names = mom, dad, Emma, Sophie
                    _ day _ days
                        {print} names {at} {random} ' does the dishes on ' day
                    ```
    elif_command:
        description: elif
        levels:
            17:
                example_code: |
                    ```
                    prices = ['1 million dollars', 'an apple pie', 'nothing']
                    your_price = prices[{random}]
                    {print} 'You win ' your_price
                    {if} your_price == '1 million dollars' :
                        {print} 'Yeah! You are rich!'
                    {elif} your_price == 'an apple pie' :
                        {print} 'Lovely, an apple pie!'
                    {else}:
                        {print} 'Better luck next time..'
                    ```
    for_command:
        description: for command
        levels:
            11:
                story_text: |-
                    In this level, we add a new form of the `{for}`. In earlier levels, we used `{for}` with a list, but we can also use `{for}` with numbers.
                    We do that by adding a variable name, followed by  `{in}` `{range}`. We then write the number to start at, `{to}` and the number to end at.
                    Try the example to see what happens! In this level again, you will need to use indentations in lines below the `{for}` statements.
    fortune:
        levels:
            1:
                story_text: |
                    Have you ever been to a carnival and had your future predicted by a fortune teller? Or have you ever played with a magic eight ball?
                    Then you probably know that they can't really predict your future, but it's still fun to play!

                    In the upcoming levels you can learn how to create your own fortune telling machine!
                    In level 1 you can start off easy by letting Hedy introduce herself as a fortune teller and let her {echo} the players' answers.
                    Like this:
                example_code: |
                    ```
                    {print} Hello, I'm Hedy the fortune teller!
                    {ask} Who are you?
                    {print} Let me take a look in my crystal ball
                    {print} I see... I see...
                    {echo} Your name is
                    ```
                story_text_2: |
                    ### Exercise
                    Hedy now only tells you your name. Can you expand the code so that Hedy can predict more things about you?
                    Obviously, Hedy isn't a very good fortune teller yet, as she can only repeat the answers that were given by the players!
                    Take a look in level 2 to improve your fortune teller.
            3:
                story_text: |
                    In the previous levels you've created your first fortune telling machine, but Hedy couldn't really predict anything, only {echo}.
                    In this level you can use a variable and the `{at} {random}` command to really let Hedy choose an answer for you. Check out this code for instance:
            5:
                story_text: |
                    In this level you'll learn to (secretly) tip the odds in your favor, when using the fortune teller!
                    By using `{if}` and `{else}` you can make sure that you will always get a good fotune, while other people might not.
                    Check out this example to find out how.
                example_code: |
                    ```
                    {print} 'Im Hedy the fortune teller!'
                    {print} 'I can predict if youll win the lottery tomorrow!'
                    person {is} {ask} 'Who are you?'
                    {if} person {is} Hedy {print} 'You will definitely win!🤩' {else} {print} 'Bad luck! Someone else will win!😭'
                    ```
            6:
                example_code: |
                    ```
                    {print} 'I am Hedy the fortune teller!'
                    {print} 'I can predict how many kids youll get when you grow up!'
                    age = {ask} 'How old are you?'
                    siblings = {ask} 'How many siblings do you have?'
                    length = {ask} 'How tall are you in centimetres?'
                    kids = length / age
                    kids = kids - siblings
                    {print} 'You will get ...'
                    {sleep}
                    {print} kids ' kids!'
                    ```

                    If the previous example wasn't silly enough for you, take a look at this one!
                    ```
                    {print} 'Im Hedy the silly fortune teller!'
                    {print} 'I will predict how smart you are!'
                    football = {ask} 'On a scale 1-10 how much do you love football?'
                    bananas = {ask} 'How many bananas did you eat this week?'
                    hygiene = {ask} 'How many times did you wash your hands today?'
                    result = bananas + hygiene
                    result = result * football
                    {print} 'You are ' result ' percent smart.'
                    ```
            7:
                story_text: |
                    In this level you can use the `{repeat}` command to make your machine tell multiple fortunes at once.
                example_code: |
                    ```
                    {print} 'Im Hedy the fortune teller!'
                    {print} 'You can ask 3 questions!'
                    {repeat} 3 {times} question = {ask} 'What do you want to know?'
                    answer = yes, no, maybe
                    {repeat} 3 {times} {print} 'My crystal ball says... ' answer {at} {random}
                    ```
            8:
                story_text: |
                    In the previous levels you've learned how to use `{repeat}` to make the fortune teller answer 3 questions in a row, but we had a problem with printing the questions.
                    Now that problem is solved, because of the new way of using the `{repeat}` command.
                    In the next example you can have your fortune teller ask 3 questions and also print them!

                    ### Exercise
                    Can you fill in the `{repeat}` command correctly on the blanks?
                example_code: |
                    ```
                    {print} 'I am Hedy the fortune teller!'
                    {print} 'You can ask me 3 questions.'
                    answers = yes, no, maybe
                    _ _ _
                       question = {ask} 'What do you want to know?'
                       {print} question
                       {sleep}
                       {print} 'My crystal ball says...' answers {at} {random}
                    ```
            10:
                story_text: |
                    In this level you'll learn how to program the game MASH (mansion, apartement, shack, house). In this game you can predict for all the players at once, what their future will look like.
                example_code: |
                    ```
                    houses = mansion, apartment, shack, house
                    loves = nobody, a royal, their neighbour, their true love
                    pets = dog, cat, elephant
                    names = Jenna, Ryan, Jim
                    {for} name {in} names
                        {print} name ' lives in a ' houses {at} {random}
                        {print} name ' will marry ' loves {at} {random}
                        {print} name ' will get a ' pets {at} {random} ' as their pet.'
                        {sleep}
                    ```
            12:
                story_text: |
                    In this level you can make your fortunes multiple words. Can you add more different fortunes to the list?
                example_code: |
                    ```
                    fortunes = 'you will slip on a banana peel', _
                    {print} 'I will take a look in my crystall ball for your future.'
                    {print} 'I see... I see...'
                    {sleep}
                    {print} fortunes {at} {random}
                    ```
    functions:
        levels:
            12:
                example_code: |
                    ```
                    sides = 'left', 'right'
                    limbs = 'hand', 'foot'
                    colors = 'red', 'blue', 'green', 'yellow'

                    {define} turn
                        chosen_side = sides {at} {random}
                        chosen_limb = limbs _
                        chosen_color = colors _
                        {print} chosen_side ' ' chosen_limb ' on ' chosen_color

                    {print} 'Lets play a game of Twister!'
                    {for} i {in} {range} 1 to _
                        {call} turn
                        {sleep} 2
                    ```
            13:
                story_text: |
                    Now that you've learned how to use functions, you'll learn how to use a function with an argument.
                    An **argument** is a variable that is used within a function. It is not used outside the function.

                    For example in this code we've programmed the first verse of the song 'My Bonnie is over the ocean'.
                    In this example code the argument `place` is used. Place is a variable that is only used in the function, so an argument.
                    To use `place` we have programmed the line `define song with place`.
                    When the function is called, computer will replace the argument `place`, with the piece of text after `call song with`.

                    ### Exercise
                    The next verse of this song goes:

                    Last night as I lay on my pillow
                    Last night as I lay on my bed
                    Last night as I lay on my pillow
                    I dreamed that my Bonnie is dead

                    Can you program this verse in the same way as the example?
            14:
                example_code: |
                    ```
                    {define} calculate_new_price {with} amount, percentage
                        percentage = percentage / 100
                        discount_amount = amount * percentage
                        return amount - discount_amount

                    old_price = {ask} 'How much is on the price tag?'
                    discount = {ask} 'What percentage is the discount?'

                    new_price = _ calculate_new_price {with} old_price, _
                    {print} 'The new price is ' new_price ' dollar'
                    ```
    haunted:
        levels:
            1:
                story_text_2: |
                    ### Exercise
                    Can you finish the scary story? Or make up your own haunted house story?
            2:
                example_code: |
                    ```
                    monster_1 {is} 👻
                    monster_2 {is} 🤡
                    monster_3 {is} 👶
                    {print} You enter the haunted house.
                    {print} Suddenly you see a monster_1
                    {print} You run into the other room, but a monster_2 is waiting there for you!
                    {print} Oh no! Quickly get to the kitchen.
                    {print} But as you enter monster_3 attacks you!
                    ```
                example_code_2: |
                    ```
                    monster_1 {is} _
                    monster_2 {is} _
                    monster_3 {is} _
                    {print} You enter the haunted house.
                    {print} Suddenly you see a monster_1
                    {print} You run into the other room, but a monster_2 is waiting there for you!
                    {print} Oh no! Quickly get to the kitchen.
                    {print} But as you enter monster_3 attacks you!
                    ```
            3:
                story_text: |
                    In the previous levels you've made an introduction to your haunted house game, but as you might have noticed the story would always have a dreadful end.
                    In this level you can make your story more interactive by changing the outcome of the game; sometimes you'll get eaten, sometimes you'll escape!
                    Let Hedy decide randomly!
            4:
                story_text: |
                    In this level you learn how to use quotation marks in your games.
                    Can you make your Haunted House level 4 proof?
                example_code: |
                    ```
                    {print} _ Escape from the haunted house! _
                    {print} _ There are 3 doors in front of you... _
                    choice {is} {ask} _ Which door do you choose? _
                    {print} _ You picked door ... _ choice
                    monsters {is} a zombie, a vampire, NOTHING YOUVE ESCAPED
                    {print} _ You see... _
                    {sleep}
                    {print} monsters {at} {random}
                     ```
            9:
                story_text: |
                    In this level you can use nesting, which allows you to make the haunted house even more interactive!

                    ### Exercise
                    Now it's very hard to win this game, can you make it easier to win?
                    For example by only having 1 wrong door and 2 correct doors instead of 1 correct door and 2 wrong ones?
            11:
                story_text: |
                    In this level we've changed the repeat command and we've added a line to our haunted house that tells the player in which room they are.

                    ### Exercise
                    Finish the program with the correct line of code. Mind: There are 3 rooms that the player needs to survive before they win!
                example_code: |
                    ```
                    {print} 'Escape from the Haunted House!'
                    player {is} alive
                    doors = 1, 2, 3
                    monsters = zombie, vampire, giant spider
                    _
                        {if} player {is} alive
                            correct_door = doors {at} {random}
                            {print} 'Room ' i
                            {print} 'There are 3 doors in front of you...'
                            chosendoor = {ask} 'Which door do you choose?'
                            {if} chosendoor {is} correct_door
                                {print} 'No monsters here!'
                            {else}
                                {print} 'You are eaten by a ' monsters {at} {random}
                                player = dead
                        {else}
                            {print} 'GAME OVER'
                    {if} player {is} alive
                        {print} 'Great! You survived!'
                    ```
    if_command:
        description: Introducing the if command
        levels:
            9:
                story_text: |
                    In this level you can also put an {if} command inside another {if} command.
    in_command:
        description: Introducing the in command
        levels:
            5:
                example_code_2: |
                    ```
                    animals is dog, cow, sheep
                    answer is ask 'What is your favorite animal?'
                    _ answer _ animals _ 'Mine too!'
                    _ _ 'My favorite animals are dogs, cows and sheep'
                    ```
    is_command:
        description: introducing is command
        levels:
            2:
                story_text_2: |
                    ### Exercise
                    Time to make your own variables!
                    In the example code we made an example of the variable `favorite_animal`. In line 1 the variable is set, and in line 2 we haved used the variable in a print command.
                    Firstly, finish our example by filling in your favorite animal on the blank. Then make at least 3 of these codes yourself. Pick a variable, and set the variable with the {is} command. Then use it with a {print} command, just like we did.
            14:
                example_code: |
                    ```
                    age = {ask} 'How old are you?'
                    {if} age > 12
                        {print} 'You are older than I am!'
                    ```
                example_code_3: |
                    ```
                    name = {ask} 'What is your name?'
                    {if} name != 'Hedy'
                        {print} 'You are not Hedy'
                    ```

                    {if} age < 13
                        {print} 'You are younger than me!'
                    {else}
                        {print} 'You are older than me!'
    language:
        levels:
            5:
                story_text: |
                    Make your own program to practice your vocabulary in a new language.

                    ### Exercise
                    Can you make this program for a different language? Or can you add more words to the French one?
    maths:
        levels:
            6:
                example_code: |
                    ```
                    {print} '5 plus 5 is ' 5 + 5
                    {print} '5 minus 5 is ' 5 - 5
                    {print} '5 times 5 is ' 5 * 5
                    ```
            12:
                example_code_2: |
                    ```
                    a = 'Hello '
                    b = 'world!'
                    {print} a + b
                    ```

                    {print} 2.5 + 2.5
    music:
        levels:
            6:
                story_text: "Instead of playing notes, you can also play numbers now. Simply type `{play} 1` for the lowest note, `{play} 70` for the highest note, or anything in between.\n\n### Exercise\n This calls for musical maths! Try out the example code a couple of times with different starting numbers. \nThen, see if you can compose a song using the numbers.\n"
    parrot:
        levels:
            1:
                story_text_2: |
                    ### Exercise
                    Can you make the parrot ask a different question? Fill in the blanks in the example!
            2:
                story_text: |
                    Create your own online pet parrot that will copy you!
                example_code: |
                    ```
                    {print} Im Hedy the parrot
                    name {is} {ask} whats your name?
                    {print} name
                    {sleep}
                    {print} squawk
                    {sleep}
                    {print} name
                    ```
                story_text_2: |
                    ### Exercise
                    You can use variables to make the parrot say more than only your name. Can you complete this code?
            3:
                story_text: |
                    Teach your parrot a new word with `{add}`.
                    ### Exercise
                    How can you make your parrot say multiple words?
                example_code: |
                    ```
                    words {is} squawk, Hedy
                    {print} Train your parrot!
                    new_word {is} {ask} Which word do you want to teach them?
                    {add} new_word {to_list} words
                    {print} 🧒 Say new_word, Hedy!
                    {print} 🦜 words {at} {random}
                    ```
            4:
                story_text: |
                    In this level we have to use quotation marks with the commands `{ask}` and `{print}`.
                    Can you complete the code by adding quotation marks?
            5:
                story_text: |
                    Reward your parrot if it says the correct word!
                    Finish the code by filling in the 4 missing commands.
    piggybank:
        levels:
            12:
                story_text: |
                    In this adventure you learn how to make a digital piggy bank.
                    Finish the code to calculate how much money you have and how long you need to save up to buy what you want!
            14:
                example_code: |
                    ```
                    _ calculate_budget with wish, money, allowance
                        to_save = wish - money
                        weeks = to_save / allowance
                        {if} wish _ money
                            {print} 'You need to save up some more!'
                            {print} 'Youll need ' weeks ' more weeks.'
                        {else}
                            {print} 'Great! You have enough'
                            {print} 'Lets go shopping!'

                    money = {ask} 'How much money have you saved?'
                    wish = {ask} 'How much money do you need?'
                    allowance = {ask} 'How much pocket money do you get each week?'

                    {call} calculate_budget with _, _, _
                    ```
    pressit:
        levels:
            9:
                story_text: |
                    Now that you know how to combine statements, you can create a touch type tool with `{pressed}`.

                    ### Exercise
                    Finish the code. Each time a random letter should be chosen, which you have to press. You get a point for a correct press, and and two points deduction for a wrong press.
                    **(extra)** Clear the screen after each letter, and show the user how many points they have scored.
    print_command:
        levels:
            18:
                example_code_2: |
                    ```
                    temperature = 25
                    {print}('It is ', temperature, ' degrees outside')
                    ```

                    {print}('My name is ', name)
    random_command:
        levels:
            16:
                story_text: |-
                    We are going to make lists the Python way, with square brackets around the lists! We also keep the quotation marks around each item like we have learned in previous levels.
                    We use square brackets to point out a place in a list. For example: `friends[1]` is the first name on the list of friends, as you can see in the first part of the example code. The second part of the example code shows you that we can also match 2 lists using the variable i.
    repeat_command:
        description: repeat command
        levels:
            7:
                story_text: |
                    ## Repeat! Repeat! Repeat!
                    Level 7 adds the `{repeat}` command.  `{repeat}` can be used to execute one line of code multiple times. Like this:

                    ### Exercise
                    Play around with the repeat command. Can you make the happy birthday song in only 3 lines of code instead of 4 now?
            9:
                story_text: |
                    Great job! You've reached another new level! In the previous level you've learned to use multiple lines of code in an {if} or {repeat} command. But you can't yet combine the two...
                    Good news! In this level you will be allowed to put an {if} inside an {if}, or inside a {repeat} command. Putting a block of code inside another block of code is called nesting.                     ``` Putting a block of code inside another block of code is called nesting.
                example_code: |
                    ```
                    answer = {ask} 'Are you ready to learn something new?'
                    {if} answer {is} yes
                        {print} 'Great! You can learn to use the repeat command in the if command!'
                        {print} 'Hooray!'
                        {print} 'Hooray!'
                        {print} 'Hooray!'
                    {else}
                        {print} 'Maybe you should practice some more in the previous level'
    repeat_command_2:
        description: repeat command 2
        levels:
            7:
                story_text_2: |
                    Another interesting thing you can so with the `{repeat}` command is using variables to set the amount of times something should be repeated. In the example code you can see that we first ask the person how old they are.
                    Then, in line 3, the question is repeated 'age' times. So we have used the variable 'age' with the `{repeat}` command.
    restaurant:
        levels:
            1:
                story_text_2: |
                    ### Exercise
                    Can you think of more lines to add to your restaurant code? For example, can you {ask} the guests what they'd like to drink, tell them the price, or wish them a pleasant meal?
                example_code_2: |
                    ```
                    {print} Welcome to Hedy's restaurant 🍟
                    {ask} What would you like to order?
                    {echo} So you would like to order
                    {print} Thanks you for your order!
                    {print} It's on its way!
                    ```
            2:
                story_text: |
                    In level 2 you could expand your restaurant by using variables. In level 1 Hedy could only {echo} the order once and only remember the last thing that was ordered.
                    Now you can use variables and Hedy can remember both the food and the toppings!
                story_text_2: |
                    ### Exercise
                    Can you make this code more elaborate? For example by adding drinks to the order? Or...?
            3:
                story_text: |
                    Having trouble to decide what you wanna have for dinner? You can let Hedy choose for you!
                    Simply add lists of your favorite (or least favorite) meals and Hedy can randomly choose your dinner.
                    You can also have a bit of fun, by letting Hedy choose the price for your dinner as well! What will you get?
                    ### Exercise
                    Can you make your own version of the random restaurant?
                example_code: |
                    ```
                    {print} Welcome to Hedy's Random Restaurant!
                    {print} The only restaurant that will randomly choose your meal and its price for you!
                    starters {is} salad, soup, carpaccio
                    mains {is} pizza, brussels sprouts, spaghetti
                    desserts {is} brownies, ice cream, french cheeses
                    drinks {is} cola, beer, water
                    prices {is} 1 dollar, 10 dollars, 100 dollars
                    {print} You will start with: starters {at} {random}
                    {print} Then we'll serve: mains {at} {random}
                    {print} And as dessert: desserts {at} {random}
                    {print} You will get a drinks {at} {random} to drink
                    {print} That will be: prices {at} {random}
                    {print} Thank you and enjoy your meal!
                    ```
                story_text_2: |
                    Does your costumer have any allergies or do they dislike certain dishes? Then you can use the `{remove}`command to remove it from your menu.
                example_code_2: |
                    ```
                    {print} Mystery milkshake
                    flavors {is} strawberry, chocolate, vanilla
                    allergies {is} {ask} Are you allergic to any falvors?
                    _
                    {print} You get a flavors {at} {random} milkshake
                    ```
            4:
                story_text: |
                    ### Exercise
                    Add the quotation marks to this code to make it work! Be careful: variables should not be in quotation marks.
                example_code: |
                    ```
                    _ Add the quotation marks to this code _
                    {print} Welcome to Hedys restaurant!
                    {print} Today we are serving pizza or lasagna.
                    food {is} {ask} What would you like to eat?
                    {print} Great choice! The  food  is my favorite!
                    topping {is} {ask} Would you like meat or veggies on that?
                    {print} food  with  topping  is on its way!
                    drinks {is} {ask} What would you like to drink with that?
                    {print} Thank you for your order.
                    {print} Your  food  and  drinks  will be right there!
                    ```
            5:
                story_text: |
                    In this level the `{if}` command allows you to `{ask}` your customers questions and give different responses to the answers.
                    In the example below, you see that you can `{ask}` the customer `{if}` they want to hear the specials and Hedy can respond accordingly.
                example_code: |
                    ```
                    {print} 'Welcome to Hedys restaurant!'
                    special {is} {ask} 'Would you like to hear our specials today?'
                    {if} special {is} yes {print} 'Todays special is chicken piri piri and rice.' {else} {print} 'No problem.'
                    food {is} {ask} 'What would you like to eat?'
                    {print} 'One ' food ', coming right up!'
                    drink {is} {ask} 'What would you like to drink with that?'
                    {if} drink {is} cola {print} 'Im sorry, we are out of cola!' {else} {print} 'Great choice!'
                    anything {is} {ask} 'Would you like anything {else}?'
                    {print} 'Let me repeat your order...'
                    {print} 'One ' food
                    {if} drink {is} cola {print} 'and...' {else} {print} 'One ' drink
                    {if} anything {is} no {print} 'Thats it!' {else} {print} 'One ' anything
                    {print} 'Thank you for your order and enjoy your meal!'
                    ```
            6:
                story_text: |
                    In this level you can use maths to calculate the total price of your customer's order, which can make your virtual restaurant more realistic.
            7:
                story_text: |
                    In this level you've learned how to use the `{repeat}` command to repeat a line of code a certain amount of times.
                    You can use that in your restaurant to `{ask}` multiple people what they'd like to eat.

                    ### Exercise
                    Can you fill in the blanks? Hedy needs to repeat this question as many times as there are people. So of there are 5 people, the question needs to be asked 5 times.
                example_code: |
                    ```
                    {print} 'Welcome to Hedys restaurant!'
                    people = {ask} 'How many people are joining us today?'
                    {repeat} _ {times} food = {ask} 'What would you like to eat?'
                    {print} 'Thanks for your order! Its coming right up!'
                    ```
            9:
                story_text: |
                    In this level you can use nesting to make your restaurant more realistic and more fun!
                    For example you would ask for sauce if somebody orders fries, but you wouldn't if someone orders pizza!

                    ### Exercise
                    This is a challenge for the real brainiacs! Each line that needs indentation has been given a blank.
                    Can you figure out how much indentation each line needs in order for the code to work propperly?
                    Good luck!
                    TIP: If the customer orders pizza, Hedy shouldn't ask what sauce the costumer wants.
                example_code: |
                    ```
                    {print} 'Welcome to Hedys restaurant!'
                    people = {ask} 'How many people will be joining us today?'
                    {print} 'Great!'
                    price = 0
                    {repeat} people {times}
                    _ food = {ask} 'What would you like to order?'
                    _ {print} food
                    _ {if} food {is} fries
                    _ price = price + 3
                    _ sauce = {ask} 'What kind of sauce would you like with your fries?'
                    _ {if} sauce {is} no
                    _ {print} 'no sauce'
                    _ {else}
                    _ price = price + 1
                    _ {print} 'with ' sauce
                    _ {if} food {is} pizza
                    _ price = price + 4
                    {print} 'That will be ' price ' dollar'
                    {print} 'Enjoy your meal!'
                    ```
            10:
                story_text: |
                    In this level you'll learn how to easily {ask} your guests' orders in a short code.
                example_code: |
                    ```
                    courses = appetizer, main course, dessert
                    {for} course {in} courses
                        food = {ask} 'What would you like to eat as your ' course '?'
                        {print} food ' will be your ' course
                    ```
                story_text_2: |
                    ### Exercise
                    Of course, you could also order for multiple people!
                    Can you add the correct amount of indentation before each line to make the code work properly?
                    TIP: some lines don't need any indentation at all.
                example_code_2: |
                    ```
                    _ courses = appetizer, main course, dessert
                    _ names = Timon, Onno
                    _ {for} name {in} names
                    _ {for} course {in} courses
                    _ food = {ask} name ', what would you like to eat as your ' course '?'
                    _ {print} name ' orders ' food ' as their ' course
                    ```
            11:
                story_text: |
                    We can use the `{for} i {in} {range} 1 {to} 5` to `{print}` the orders from multiple customers in an orderly manner.

                    ### Exercise
                    Can you handle another indentation challenge? Get the code to work properly by adding the right amount of indentation before each line!
                example_code: |
                    ```
                    {print} 'Welcome to Restaurant Hedy!'
                    people = {ask} 'For how many people would you like to order?'
                    {for} i {in} {range} 1 {to} people
                    _ {print} 'Order number ' i
                    _ food = {ask} 'What would you like to eat?'
                    _ {print} food
                    _ {if} food {is} fries
                    _ sauce = {ask} 'What kind of sauce would you like with that?'
                    _ {print} sauce
                    _ drinks = {ask} 'What would you like to drink?'
                    _ {print} drinks
                    price = 4 * people
                    {print} 'That will be ' price ' dollars, please!'
                    ```
            12:
                story_text: |
                    From this level on you can use decimal numbers to make you menu more realistic.

                    ### Exercise
                    Can you think of a code to give your friends and family a 15% discount?
                example_code: |
                    ```
                    price = 0
                    food = {ask} 'What would you like to order?'
                    drink = {ask} 'What would you like to drink?'
                    {if} food {is} 'hamburger'
                        price = price + 6.50
                    {if} food {is} 'pizza'
                        price = price + 5.75
                    {if} drink {is} 'water'
                        price = price + 1.20
                    {if} drink {is} 'soda'
                        price = price + 2.35
                    {print} 'That will be ' price ' dollar, please'
                    ```
            13:
                story_text: |
                    In this level we can use the new commands to upgrade our restaurant.
                    We use `{and}` to see {if} two things are both the case.
                example_code: |
                    ```
                    price = 10
                    food = {ask} 'What would you like to eat?'
                    drinks = {ask} 'What would you like to drink?'
                    {if} food {is} 'sandwich' {and} drinks {is} 'juice'
                        {print} 'Thats our discount menu'
                        price = price - 3
                    {print} 'That will be ' price ' dollars'
                    ```
    rock:
        default_save_name: Rock
        levels:
            2:
                story_text: |
                    In this level you can practise using the variables, so that you can make the rock, paper, scissors game in the next level!
                example_code: |
                    ```
                    _ {is} {ask} rock, paper, or scissors?
                    {print} I choose _
                    ```
            3:
                example_code: |
                    ```
                    choices {is} rock, paper, scissors
                    {print} choices {at} {random}
                    ```
                story_text_2: |
                    ### Exercise
                    Now you only have one player, so can you add a second player?
                    You can even use variables to name player 1 and player 2.
                example_code_2: |
                    ```
                    choices {is} rock, paper, scissors
                    {print} player 1 chooses... choices {at} {random}
                    {print} player 2 _
                    ```
            5:
                story_text: |
                    In this level we can determine who won.
                    For that you need the new `{if}` code.

                    Save your choice with the name of choice and the choice of computer as computer choice.
                    Then you can use `{if}` to see {if} they are the same or different.
                    Will you finish the code?
                example_code: |
                    ```
                    options {is} rock, paper, scissors
                    computer_choice {is} _
                    choice {is} {ask} 'What do you choose?'
                    {print} 'you chose ' _
                    {print} 'computer chose ' _
                    {if} _ {is} _ {print} 'tie!' {else} {print} 'no tie'
                    ```

                    Fill in the correct code on the blanks to see {if} it is a draw.
            9:
                story_text: |
                    In this level you can program the whole rock, paper, scissors game by nesting the {if}-commands. Can you finish the code?
                example_code: |
                    ```
                    choices = rock, paper, scissors
                    your_choice = {ask} 'What do you choose?'
                    {print} 'You choose ' your_choice
                    computer_choice = choices {at} {random}
                    {print} 'The computer chooses ' computer_choice
                    {if} computer_choice {is} your_choice
                        {print} 'Tie'
                    {if} computer_choice {is} rock
                        {if} your_choice {is} paper
                            {print} 'You win!'
                        {if} your_choice {is} scissors
                            {print} 'You lose!'
                    # finish this code
                    ```
            10:
                story_text: |
                    Feeling too lazy to play the game yourself? Let Hedy play it for you!
                    You only have to fill in the names of the players.
                example_code: |
                    ```
                    choices = rock, paper, scissors
                    players = _
                    {for} player {in} players
                         {print} player ' chooses ' choices {at} {random}
                    ```
            13:
                story_text: |
                    With the `{and}` command you can shorten your rock, paper, scissors code! Check out the example code below and try to finish it.
    rock_2:
        levels:
            2:
                story_text: |
                    Now that you have learned how to use the `{ask} command, you can make your rock, paper, scissors code interavtive too!

                    ### Exercise
                    Make the rock, paper, scissors code interactive by adding the `{ask}` command and a question to your rock, paper, scissors code.
                example_code: |
                    ```
                    choice is _
                    {print} I choose choice
                    ```
    secret:
        levels:
            12:
                story_text: |
                    In this adventure you can create your own super spy code. Encode a message that only the right agent can decipher.
                    If the enemy tries to crack the code, they will get some false info to waste their time.

                    ### Exercise
                    Make your own secret code for your superspy. Can you make it consist of even more variables?
                example_code: |
                    ```
                    name {is} {ask} 'What is your name?'
                    {if} name {is} '_'
                        a {is} 'Go to the airport '
                    {else}
                        a {is} 'Go to the trainstation '
                    password {is} {ask} 'What is the password?'
                    {if} password {is} _
                        b {is} 'tomorrow at 02.00'
                    {else}
                        b {is} 'today at 10.00'
                    {print} _ _ _
                    ```
            13:
                story_text: |
                    Can you fill in the right command on the blank? Mind: The superspy has to answer BOTH questions correctly, before they get the confidential information!
    sleep_command:
        description: introducing sleep command
        levels:
            2:
                story_text: |
                    ## The sleep command
                    Another new command in this level is `{sleep}`, which pauses your program for a second. If you type a number behind the {sleep} command, the program pauses for that amount of seconds.
    songs:
        levels:
            6:
                example_code_2: |
                    ```
                    number = 6
                    number = number - 1
                    print number ' little monkeys jumping on the bed'
                    print 'One fell off and bumped his head'
                    print 'Mama called the doctor and the doctor said'
                    print 'NO MORE MONKEYS JUMPING ON THE BED!'
                    sleep
                    ```
            7:
                story_text: |
                    Songs often contain a lot of repetition. For example... Baby Shark! If you sing it, you keep singing the same thing:

                    Baby Shark tututudutudu <br>
                    Baby Shark tututudutudu <br>
                    Baby Shark tututudutudu <br>
                    Baby Shark

                    You can make this song much shorter with a `{repeat}`! Can you finish the code?
                example_code: |
                    ```
                    {repeat} _ _ {print} 'Baby Shark tututudutudu'
                    {print} 'Baby Shark'
                    ```

                    After Baby Shark you can of course also program other songs. There are many songs with repetition.
            8:
                story_text: |
                    In a previous level you've programmed the song 'Bottles of beer'. You made one verse and then had to copy the verses 99 times. In this level you can repeat the song 99 times, just by adding one simple line!
                    Do you know which line of code to add on the blanks?
                example_code: |
                    ```
                    verse = 99
                    _ _ _
                        {print} verse ' bottles of beer on the wall'
                        {print} verse ' bottles of beer'
                        {print} 'Take one down, pass it around'
                        verse = verse - 1
                        {print} verse ' bottles of beer on the wall'
                    ```
            10:
                story_text: |
                    In this level you can easily make the childrens' song 'Five little monkeys'. Can you make the last chorus?
                    You can also make the whole baby shark song (including all the other sharks in the family) in only 6 lines, using `{for}`!
                    Or you can make Old MacDonald with all the different animals.



                    ### Exercises
                    Can you add the last verse of the monkeys on the bed, when there is only one monkey left?

                    Can you make the baby shark code even shorter by using a `{repeat}` command?

                    Can you add new animals to Old MacDonald's farm?
                example_code: |
                    ```
                    monkeys = 5, 4, 3, 2
                    {for} monkey {in} monkeys
                        {print} monkey ' little monkeys jumping on the bed'
                        {print} 'One fell off and bumped his head'
                        {print} 'Mama called the doctor and the doctor said'
                        {print} 'NO MORE MONKEYS JUMPING ON THE BED!'
                    ```

                    ```
                    sharks = baby, mommy, daddy, grandma, grandpa
                    {for} shark {in} sharks
                        {print} shark ' shark tututututudu'
                        {print} shark ' shark tututututudu'
                        {print} shark ' shark tututututudu'
                        {print} shark ' shark'
                    ```
                    ```
                    animals = pig, dog, cow
                    {for} animal {in} animals
                        {if} animal {is} pig
                            sound = oink
                        {if} animal {is} dog
                            sound = woof
                        {if} animal {is} cow
                            sound = moo
                        {print} 'Old MacDonald had a farm'
                        {print} 'E I E I O!'
                        {print} 'and on that farm he had a ' animal
                        {print} 'E I E I O!'
                        {print} 'with a ' sound sound ' here'
                        {print} 'and a ' sound sound ' there'
                        {print} 'here a ' sound
                        {print} 'there a ' sound
                        {print} 'everywhere a ' sound sound
                    ```
                story_text_2: |
                    ### Exercise 2
                    Print the song Five little moneys jumping on the bed. Look up the text if you don't remember.

                    **(extra)** Print the song Old MacDonald had a farm, and make sure all animals make a different sound, using an `{if}`.
            11:
                story_text: |
                    In this level you can use the `{for} i {in} {range}` command to make songs that use counting, like the 5 little monkeys.

                    ### Exercise
                    Fill in the blanks and make the code work!
                example_code: |
                    ```
                    _ _ _ _ 5 _ 1
                        {print} i ' little monkeys jumping on the bed'
                        {print} 'One fell off and bumped his head'
                        {print} 'Mama called the doctor and the doctor said'
                        {if} i {is} 1
                            {print} 'PUT THOSE MONKEYS RIGHT TO BED!'
                        {else}
                            {print} 'NO MORE MONKEYS JUMPING ON THE BED!'
                    ```
    songs_2:
        levels:
            12:
                example_code: |
                    ```
                    {define} twinkle
                        {print} 'Twinkle'
                        {print} '...'

                    {call} twinkle
                    {print} 'Up above the world so high'
                    {print} 'Like a diamond in the sky'
                    {call} _
                    ```
    turtle:
        levels:
            2:
                story_text: |
                    In this level you can use variables to make the turtle interactive. For example you can ask the player how many steps the turtle must make.
                example_code: |
                    ```
                    answer {is} {ask} How many steps should the turtle make?
                    {forward} answer
                    ```
                story_text_2: |
                    Also, in level 1 the turtle could only turn left or right. That is a bit boring!
                    In level 2 he can point his nose in all directions.

                    Use 90 to turn a quarter. We call this degrees. A full turn is 360 degrees.

                    ### Exercise
                    Can you make a figure with this code? Maybe a triangle or a circle?
                example_code_2: |
                    ```
                    {print} Drawing figures
                    angle {is} 90
                    {turn} angle
                    {forward} 25
                    {turn} angle
                    {forward} 25
                    ```
            3:
                story_text: |
                    In this level you can use use `{at} {random}` with the drawing turtle. A random choice makes the turtle walk a different path each time.
                    Use `{at} {random}` to choose a value from a list.
                    ### Exercise
                    Can you copy and paste lines 2 and 3 to create a longer random path?
            5:
                example_code_2: |
                    ```
                    direction {is} {ask} 'Do you want to go left, right, or straight ahead?'
                    if direction is left turn _
                    if direction is right turn _
                    forward 100
                    ```
            8:
                story_text: |
                    Now that we can repeat several lines, we can make figures more easily.
                    We only have to set the angle once and then use that variable in the `{repeat}`.
                example_code: |
                    ```
                    angle = 90
                    {repeat} 10 {times}
                        {turn} angle
                        {forward} 50
                    ```
                story_text_2: |
                    Also, we can now improve the program that draws different figures.
                    Can you figure out how far the turtle has to turn here? Finish the code and you can draw any polygon you'd like!
            9:
                story_text: |
                    Now that we can use a `{repeat}` inside a `{repeat}`, we can create more complex figures.

                    ### Exercise 1
                    This code creates three black triangles, change that into five pink squares.

                     **(extra)** Create a figure of your own choosing consisting of at least two different shapes types.
            10:
                story_text: |
                    In this level you can make the turtle draw a figure.
                    The turtle will travel the distances in the list, one by one, making bigger and bigger steps.
                    ### Exercise 1
                    Add a 90 degree turn in the loop, so that a spiral is drawn.
                    Add at least 5 numbers to the list, so the spiral grows larger.
                     **(extra)** can you change the spiral into another shape? Experiment with numbers for the turn!
                    ### Exercise 2
                    The spiral is drawn outwards, make it go inwards?
    turtle_draw_it:
        levels:
            9:
                example_code: |
                    Hint for the nested squares:
                    ```
                    colors = red, blue, orange, yellow, pink, purple, green, brown, black
                    distance = 120
                    repeat 5 times
                    _
                    ```
                    Hint for the flags:
                    ```
                    country = ask 'which country would you like to see the flag of?'
                    if country is 'the Netherlands'
                        color_1 = red
                        color_2 = white
                        color_3 = blue
                    ```
            10:
                example_code: |
                    Hint Nested Hexagon:
                    ```
                    distances = 100, 80, 60, 40, 20
                    {for} distance {in} distances
                    _
                    ```

                    Hint Traffic Lights:
                    ```
                    colors = red, yellow, green
                    {for} chosen_color {in} colors
                        color _
                        {repeat} _
                    ```
            12:
                story_text: |
                    ### Exercise
                    Recreate the drawings with the turtle!
                    Hint: Bracelet designing program. Firstly, define a function **for each shape** you want to use on the bacelet. Then, add the shapes to the bacelet like this:
                    </div>
                    Bracelet Designing program <img src="https://github.com/hedyorg/hedy/assets/80678586/549d7f3a-c492-4b4a-b173-746eb3400951" width="500">
                example_code: |
                    ```
                    {define} draw_a_square
                    _

                    {color} white
                    {turn} -90
                    {forward} 300
                    {turn} 180

                    {for} i {in} {range} 1 {to} 5
                        {color} gray
                        {forward} 100
                        shape = {ask} 'What kind of shape would you like next on the bracelet?'
                        chosen_color = {ask} 'In which color?'
                        {color} chosen_color
                        {if} shape = 'square'
                            {call} draw_a_square
                    ```
    while_command:
        description: while
    years:
        description: Countdown to the new year!
        levels:
            11:
                story_text: |
                    In this level you can use the `{for} i {in} {range}` command to countdown to the New Year.

                    ### Exercise
                    Fill in the blanks and make the code work!
                example_code: |
                    ```
                    for _ in _ 10 to 1
                        {print} i
                    {print} 'Happy New Year!'
                    ```
>>>>>>> 49beb3f6
<|MERGE_RESOLUTION|>--- conflicted
+++ resolved
@@ -1,1972 +1,3 @@
-<<<<<<< HEAD
-{}
-=======
 adventures:
     story:
-        levels:
-            1:
-                story_text_2: |
-                    ### Exercise
-                    Can you make your own story in Hedy now by using `{print}` , `{ask}` and `{echo}`?
-            2:
-                story_text: |
-                    In level 2 you can make your story more fun. Your main character's name can now be anywhere in the sentence.
-
-                    You do have to program a little bit extra for that. You must now name your main character first.
-
-                    You can then put that name anywhere in a sentence.
-
-                    ### Exercise
-                    Can you make a story using a variable yourself? Can you add even more variables?
-                story_text_2: |
-                    ### Exercise
-                    Now it's time to add variables to your own story that you've made in the previous level.
-                    Go to 'My programs', look for your level 1 story adventure and copy the code. Paste the code in your input screen in this level.
-
-                    This code won't work in this level, because you have not used variables yet.
-                    Change the `{ask}` commands and `{echo}` commands in your code to the correct form that you've learned in this level.
-
-                    **Extra** Add a sleep command to your code to build up tension in your story.
-            3:
-                story_text_3: |
-                    This is an example of the `{remove}` command in your story
-
-                    ### Exercise
-                    Can you use the 3 new commands `{at} {random}` , `{add} {to_list}` and `{remove} {from}` in your own story?
-            5:
-                story_text: |
-                    In this level you can program different endings, which will make your story even more fun.
-
-                    ### Exercise
-                    Think of two endings for your story, for example:
-
-                    - The princess is walking through the forest
-                    - She runs into a monster
-
-                    - Happy ending: She takes her sword and the monster quickly runs away
-                    - Bad Ending: The monster eats the princess
-
-                    You can also ensure that a name can be entered again. That works just like in the previous levels. You can combine that with an `{if}`, and then you have already made a whole program!
-                example_code: |
-                    ```
-                    name {is} {ask} 'Who is walking in the forest?'
-                    {print} name 'walks through the forest'
-                    {print} name 'encounter a monster'
-                    end {is} {ask} 'Would you like a good or a bad ending?'
-                    {if} end {is} good {print} name 'takes the sword and the monster quickly runs away'
-                    {else} {print} 'The monster eats' name
-                    ```
-            7:
-                story_text: |
-                    In a story, someone says words several times. For example, when someone calls for help or sings a song.
-                    You can put such repetitions in your story, in this level with `{repeat}`.
-
-                    ### Exercise
-                    Can you make your own story with repitition?
-            8:
-                story_text: |
-                    In this level you can use multiple lines in your {if} commands, this way you can upgrade your happy or sad ending!
-
-                    ### Exercise
-                    Can you make your own story with two different endings?
-                example_code: |
-                    ```
-                    {print} 'OH NO! The T-rex is closing in!'
-                    end = {ask} 'Do you want a happy or a sad ending?'
-                    {if} end {is} happy
-                        {print} 'Just in time Richard jumps back into the time machine!'
-                        {print} 'Michael types in the code and...'
-                        {print} '💥ZAP!💥'
-                        {print} 'They are back in their garage'
-                    {else}
-                        {print} 'Michael yells COME ON RICHARD! RUN FASTER!'
-                        {print} 'But Richard is too slow...'
-                        {print} 'The T-rex closes in and eats him in one big bite!🦖'
-                    ```
-            9:
-                story_text: |
-                    In this level you can use nesting to put `{if}`, `{repeat}` or `{for}` commands inside other `{if}`, `{repeat}` or `{for}` commands. This gives you many options and really helps you to make your story interactive.
-                example_code: |
-                    ```
-                    {print} 'Robin is walking downtown'
-                    location = {ask} 'Is Robin going into a shop, or does she go home?'
-                    {if} location {is} shop
-                        {print} 'She enters the shop.'
-                        {print} 'Robin sees an interesting looking book'
-                        book = {ask} 'Does Robin buy the book?'
-                        {if} book {is} yes
-                            {print} 'Robin buys the book and goes home'
-                        {else}
-                            {print} 'Robin leaves the shop and goes home'
-                    {else}
-                        {print} 'Robin goes home'
-                    ```
-            10:
-                story_text: |
-                    In this level you can use the {for} command in your story. In this way you could easily program the children's book 'brown bear, brown bear, what do you see'.
-                example_code: |
-                    ```
-                    animals = red bird, black sheep, green frog, yellow duck, little child
-                    {print} 'brown bear'
-                    {print} 'brown bear'
-                    {print} 'What do you see?'
-                    {for} animal {in} animals
-                        {print} 'I see a ' animal ' looking at me'
-                        {print} animal
-                        {print} animal
-                        {print} 'What do you see?'
-                    {print} 'I see all the animals looking at me!'
-                    ```
-            12:
-                story_text: In this level you can use the quotation marks to save multiple words in a variable.
-                example_code: |
-                    ```
-                    name = 'The Queen of England'
-                    {print} name ' was eating a piece of cake, when suddenly...'
-                    ```
-            13:
-                story_text: |
-                    By using the `{and}` and `{or}` commands, you can shorten your stories. For example, check out the dragon story.
-
-                    ### Exercise
-                    Can you make your own adventure minigame like this?
-                example_code: |
-                    ```
-                    sword = 'lost'
-                    game = 'on'
-                    {print} 'Our hero is walking through the forest'
-                    {print} 'The path splits two ways'
-                    {for} i {in} {range} 0 {to} 2
-                        {if} game {is} 'on'
-                            path = {ask} 'Which path should she choose?'
-                            {if} path {is} 'left' {and} sword {is} 'found'
-                                {print} 'Our hero comes across a dragon!'
-                                {print} 'Luckily our hero has a sword to defeat the beast!'
-                                game = 'over'
-                            {if} path {is} 'left' {and} sword {is} 'lost'
-                                {print} 'Our hero finds a dragon, but she doesnt have any weapons!'
-                                {print} 'Our hero is beaten by the dragon...'
-                                {print} 'Try again'
-                                game = 'over'
-                            {if} path {is} 'right' {and} sword {is} 'found'
-                                {print} 'You have already found the sword. There is nothing left here.'
-                                {print} 'She walks back'
-                            {if} path {is} 'right' {and} sword {is} 'lost'
-                                {print} 'Our hero finds a sword'
-                                {print} 'This could come in very handy'
-                                sword = 'found'
-                    ```
-        name: kwento
-    add_remove_command:
-        name: '{add} {to} & {remove} {from}'
-        description: introducing add to and remove from
-        levels:
-            3:
-                story_text: |
-                    ## Add to
-                    You can add items to the list with the `{add} {to_list}` command. To add an item to a list you can simply type: `{add} penguin {to} animals` or you can use the `{ask}` command like in the example code.
-                story_text_3: |
-                    ### Exercise
-                    Try out the new commands in this virtual restaurant. Add the flavor the player is hpoing for to the list and remove the flavors they are allergic to.
-    and_or_command:
-        description: introducing and or
-    ask_command:
-        description: Introduction ask command
-        levels:
-            1:
-                story_text_2: |
-                    ## The echo command
-                    If you want the computer to repeat the answer, you can use the `{echo}` command. The answer will then be echoed back at the end of the sentence, so in this example after hello.
-    calculator:
-        levels:
-            6:
-                example_code: |
-                    ```
-                    number_1 {is} {ask} 'Fill in the first number:'
-                    number_2 {is} {ask} 'Fill in the second number:'
-                    correct_answer = number_1 * number_2
-                    {print} number_1 ' times ' number_2 ' is ' correct_answer
-                    ```
-                story_text_3: |
-                    You can also let the computer do random calculations on its own using {random}.
-                example_code_3: |
-                    numbers = 1, 2, 3, 4, 5, 6, 7, 8, 9, 10
-                    number_1 = _
-                    number_2 = _
-                    correct_answer = number_1 * number_2
-                    given_answer = 'What is ' number_1 ' times ' number_2 '?'
-                    {if} _
-                    {else} _
-            9:
-                story_text: |
-                    In a previous level you've created a calculator, in this level you can expand that code so it asks multiple questions.
-
-                    ### Exercise 1
-                    Can you finish line 10 to get the code to work?
-
-                    ### Exercise 2
-                    Give the player feedback when the enter an answer, like `{print} 'Correct!'` or `{print} 'Wrong! The correct answer is ' correct_answer`.
-            11:
-                example_code: |
-                    ```
-                    number = 10
-                    {for} i {in} {range} 1 to 10
-                        {print} i * number
-                    ```
-            12:
-                story_text: |
-                    Now you can make a calculator that works for decimal numbers. Fill in the blanks to get it to work properly!
-                example_code: |
-                    ```
-                    number1 = {ask} 'What is the first number?'
-                    number2 = {ask} 'What is the second number?'
-                    answer = _
-                    {print} number1 ' plus ' number2 ' is ' answer
-                    ```
-            14:
-                example_code: |
-                    ```
-                    {define} calculate_mean_grade
-                        total = 0
-                        {for} i {in} {range} 1 {to} 4
-                            grade = {ask} _
-                            total = total + _
-                            return _ / 4
-
-                    mean_grade = {call} _
-                    {print} 'Your mean grade is ' mean_grade
-                    ```
-
-                            total = total + _
-                            return _ / 4
-
-                    mean_grade = {call} _
-                    {print} 'Your mean grade is ' mean_grade
-    clear_command:
-        description: clear command
-    debugging:
-        levels:
-            3:
-                example_code: |
-                    **Warning! This code needs to be debugged!**
-                    ```
-                    movie_choices {is} dracula, fast and furious, home alone, barbie
-                    chosen_movie {is} movies {at} {random}
-                    {print} Tonight we will watch chosen _movies
-                    like {ask} Do you like that movie?
-                    {print} Tomorrow we will watch something else.
-                    {add} chosen_movie {to} movie_choices
-                    {print} Tomorrow we will watch tomorrows_movie
-                    tomorrows_movie {is} movie_choices {at} {random}
-                    I'll go get the popcorn! {print}
-                    ```
-            7:
-                story_text: |-
-                    ### Exercise
-                    Surprise! This program looks more like an output than a code. And yet, we don't want you to just add `{print}` commands in front of each line.
-                    Fix this program to turn it into the nursery rhyme 'Brother John (Frère Jaques)' by using the {repeat} command of course!
-            8:
-                example_code: |
-                    **Warning! This code needs to be debugged!**
-                    ```
-                    {print} 'Welcome to Manicures and Pedicures by Hedy'
-                    bodypart = {ask} 'Are you getting your fingernails or toenails done today? Or both?'
-                    {if} bodyparts {is} both
-                            {print} That will be $25'
-                            price = 25
-                        {else}
-                            {print} That will be $18'
-                            price = 18
-                    color = {ask} What color would you like?
-                    sparkles = {ask} 'Would you like some sparkles with that?'
-                    {if} sparkles {is} yes
-                        {print} 'We charge $3 extra for that'
-                    price = price + 3
-                    {else} {print} 'No sparkles' {print} 'So no extra charge'
-                    {sleep} 5
-                    {print} 'All done! That will be $' price ' please!'
-                    {print} 'Thank you! Byebye!'
-                    ```
-            9:
-                example_code: |
-                    **Warning! This code needs to be debugged!**
-                    ```
-                    {print} 'Welcome to our sandwich shop'
-                    amount 'How many sandwiches would you like to buy?'
-                    {repeat} amount {times}
-                    {ask} {is} {ask} 'What kind or bread would you like your sandwich to be?'
-                    types_of_bread {is} white, wheat, rye, garlic, gluten free
-                    {if} chosen_bread in types_of_bread
-                    {print} 'Lovely!'
-                    {else}
-                    'I'm sorry we don't sell that'
-                    topping {is} {ask} 'What kind of topping would you like?'
-                    sauce {is} {ask} 'What kind of sauce would you like?'
-                    {print} One chosen_bread with topping and sauce.
-                    price = amount * 6
-                    {print} 'That will be 'price dollar' please'
-                    ```
-
-                    price = amount * 6
-                    {print} 'That will be 'price dollar' please'
-            10:
-                example_code: |
-                    **Warning! This code needs to be debugged!**
-                    ```
-                    names = Muad Hasan Samira Noura
-                    activities = fly a kite, go swimming, go hiking, catch tan in the sun
-                    {for} name {is} names
-                    {print} At the beach name loves to activity at random
-                    ```
-            11:
-                story_text: |-
-                    ### Exercise
-                    Debug this calender program. The output of this program is supposed to look like a list of dates.
-                    For example:
-
-                    ```
-                    Hedy calender
-                    Here are all the days of November
-                    November 1
-                    November 2
-                    November 3
-                    ```
-                    And so on.
-
-                    Mind that you have to test your code extra carefully for the month February, because the amount of days in this month changes in leap years.
-                example_code: |
-                    **Warning! This code needs to be debugged!**
-                    ```
-                    print 'Hedy calender'
-                    months_with_31 days = January, March, May, July, September, October, December
-                    months_with_30_days = April, June, August, November
-                    month = ask 'Which month would you like to see?'
-                    if month in months_with_31_days
-                        days = 31
-                        if month in months_with30_days
-                            days = 30
-                    if month = February
-                        leap_years = 2020, 2024, 2028, 2036, 2040, 2044, 2028
-                        year = ask 'What year is it?'
-                    if year in leap_years
-                        days = 29
-                    else
-                        days = 28
-
-                    print 'Here are all the days of ' moth
-                    for i in range 1 to days
-                        print month i
-                    ```
-            12:
-                example_code: |
-                    **Warning! This code needs to be debugged!**
-                    ```
-                    define greet
-                    greetings = 'Hello', 'Hi there', 'Goodevening'
-                        print greetings at random
-
-                    define take_order
-                        food = ask 'What would you like to eat?'
-                        print 'One food'
-                        drink = 'What would you like to drink?'
-                        print 'One ' drink
-                        more = ask 'Would you like anything else?'
-                            if more is 'no'
-                        print 'Alright'
-                            else
-                            print 'And ' more
-                    print 'Thank you'
-
-                    print 'Welcome to our restaurant'
-                    people = ask 'How many people are in your party tonight?'
-                    for i in range 0 to people
-                        call greet_costumer
-                    ```
-            13:
-                example_code: |
-                    **Warning! This code needs to be debugged!**
-                    ```
-                    defin movie_recommendation with name
-                        action_movies == 'Die Hard', 'Fast and Furious', 'Inglorious Bastards'
-                        romance_movies = 'Love Actually', 'The Notebook', 'Titanic'
-                        comedy_movies = 'Mr Bean' 'Barbie''Deadpool'
-                        kids_movies = 'Minions', 'Paddington', 'Encanto'
-                        if name is 'Camila' or name is 'Manuel'
-                            recommended_movie = kids_movie at random
-                        if name is 'Pedro' or 'Gabriella'
-                                mood = ask 'What you in the mood for?'
-                            if mood is 'action'
-                                recommended_movie = comedy_movies at random
-                            if mood is 'romance'
-                                recommended_movie = romance_movies
-                        if mood is 'comedy'
-                                recommended_movie = comedy_movies at random
-
-                    print 'I would recommend ' recommended_movie ' for ' name
-
-                    name = ask 'Who is watching?'
-                    recommendation = ask 'Would you like a recommendation?'
-                    if recommendaion is 'yes'
-                    print movie_recommendation with name
-                    else
-                    print 'No problem!'
-                    ```
-            14:
-                example_code: |
-                    **Warning! This code needs to be debugged!**
-                    ```
-                    define calculate_heartbeat
-                        print 'Press your fingertips gently against the side of your neck'
-                        print '(just under your jawline)'
-                        print 'Count the number of beats you feel for 15 seconds'
-                        beats == ask 'How many beats do you feel in 15 seconds?'
-                        heartbeat = beats*4
-                        print 'Your heartbeat is ' heartbeat
-                        if heartbeat >= 60 or heartbeat <= 100
-                            print 'Your heartbeat seems fine'
-                        else
-                            if heartbeat > 60
-                                print 'Your heartbeat seems to be too low'
-                            if heartbeat < 100
-                                print 'Your heartbeat seems to be too high'
-                            print 'You might want to contact a medical professional'
-
-                    measure_heartbeat = ask 'Would you like to measure your heartbeat?'
-                    if measure_heartbeat = 'yes'
-                        call measure_heartbeat
-                    else
-                        'no problem'
-                    ```
-
-                        print '(just under your jawline)'
-                        print 'Count the number of beats you feel for 15 seconds'
-                        beats == ask 'How many beats do you feel in 15 seconds?'
-                        heartbeat = beats*4
-                        print 'Your heartbeat is ' heartbeat
-                        if heartbeat >= 60 or heartbeat <= 100
-                            print 'Your heartbeat seems fine'
-                        else
-                            if heartbeat > 60
-                                print 'Your heartbeat seems to be too low'
-                            if heartbeat < 100
-                                print 'Your heartbeat seems to be too high'
-                            print 'You might want to contact a medical professional'
-
-                    measure_heartbeat = ask 'Would you like to measure your heartbeat?'
-                    if measure_heartbeat = 'yes'
-                        call measure_heartbeat
-                    else
-                        'no problem'
-            15:
-                example_code: |
-                    **Warning! This code needs to be debugged!**
-                    ```
-                    names = 'Tanya', 'Romy', 'Kayla', 'Aldrin', 'Ali'
-                    verbs='walking', 'skipping', 'cycling', 'driving', 'running'
-                    locations = 'on a mountaintop', 'in the supermarket', 'to the swimming pool'
-                    hiding_spots = 'behind a tree', under a table', in a box'
-                    sounds = 'a trumpet', 'a car crash', 'thunder'
-                    causes_of_noise = 'a television', 'a kid with firecrackers', 'a magic elephant', 'a dream'
-
-                    chosen_ name = names at random
-                    chosen_verb = verbs at random
-                    chosen_location = 'locations at random'
-                    chosen_sounds = noises at random
-                    chosen_spot = hiding_spots random
-                    chosen_causes = causes_of_noise at random
-
-                    print chosen_name ' was ' chosen_verb ' ' chosen_location
-                    print 'when they suddenly heard a sound like ' sounds at random
-                    print chosen_name ' looked around, but they couldn't discover where the noise came from'
-                    print chosen_name ' hid ' chosen_spot'
-                    print 'They tried to look around, but couldn't see anything from there'
-                    hidden = 'yes'
-                    while hidden = 'yes'
-                        print chosen_name 'still didn't see anything'
-                    answer = ask 'does ' chosen_name ' move from their hiding spot?'
-                        if answer = 'yes'
-                            hidden == 'no'
-                    print 'chosen_name moved from' chosen_spot
-                    print 'And then they saw it was just' chosen_cause
-                    print chosen_name 'laughed and went on with their day'
-                    print The End
-                    ```
-            16:
-                example_code: |
-                    **Warning! This code needs to be debugged!**
-                    ```
-                    country = ['The Netherlands', 'Poland', 'Turkey', 'Zimbabwe', 'Thailand', 'Brasil', 'Peru', 'Australia', 'India', 'Romania' ]
-                    capitals = 'Amsterdam', 'Warshaw' 'Istanbul', 'Harare', 'Bangkok', 'Brasilia', 'Lima', 'Canberra', 'New Delhi', 'Bucharest'
-                    score = 0
-                    for i in range 0 to 10
-                        answer = ask 'What's the capital of ' countries[i]
-                        correct = capital[i]
-                        if answer = correct
-                            print 'Correct!'
-                        score = score + 1
-                        else
-                            print 'Wrong,' capitals[i] 'in the capital of' countries[i]
-                        print 'You scored ' score ' out of 10'
-
-                    ```
-            17:
-                example_code: |
-                    **Warning! This code needs to be debugged!**
-                    ```
-                    define food_order
-                        toppings = ask 'pepperoni, tuna, veggie or cheese?'
-                        size = ask 'big, medium or small?'
-                        number_of_pizza = ask 'How many these pizzas would you like?'
-
-                        print 'YOU ORDERED'
-                        print number_of_pizzas ' size  ' topping ' pizza'
-
-                    define drinks_order
-                        drink = ask 'water, coke, icetea, lemonade or coffee?'
-                        number_of_drinks = ask 'How many of these drinks would you like?'
-
-                        print 'YOU ORDERED'
-                        print number_of_drinks ' ' drink
-
-                    'Welcome to Hedy pizza'
-                    more_food = ask 'Would you like to order a pizza?'
-                    while more_food = 'yes'
-                        return food_order
-                        more_food = ask 'Would you like to order a pizza?'
-                    more_drinks = ask 'Would you like to order some drinks?'
-                    while more_drinks == 'yes'
-                        call drink_order
-                        more_drinks == ask 'Would you like to order more drinks?'
-
-
-                    print 'Thanks for ordering!'
-                    ```
-            18:
-                example_code: |
-                    **Warning! This code needs to be debugged!**
-                    ```
-                    animals = ['pig', 'dog', 'cow']
-                    sounds = ['oink', 'woof', 'moo']
-                    for i in range 1 to 3
-                        animal = animals[i]
-                        sound = sounds[i]
-                        print 'Old MacDonald had a farm'
-                        print 'E I E I O!'
-                        print 'and on that farm he had a ' animal
-                        print 'E I E I O!'
-                        print 'with a ' sound sound ' here'
-                        print 'and a ' sound sound ' there'
-                        print 'here a ' sound
-                        print 'there a ' sound
-                        print 'everywhere a ' sound sound
-                    ```
-    default:
-        levels:
-            1:
-                story_text: "In Level 1 you can use the commands `{print}`, `{ask}` and `{echo}`.\n Type your code in the programming field. Or press the green button in the example code block, and the code will be typed for you!\nTry the code yourself with the green 'Run code' button under the programming field.\n\nYou can print text to the screen using the `{print}` command.     \n"
-            3:
-                story_text: |
-                    In level 3 you can make a list. You can let the computer choose something random from the list. You do that with `{at} {random}`.
-            4:
-                story_text: |
-                    In level 4 `{ask}` and `{print}` have changed.
-
-                    You must put text that you want to print between quotation marks.
-
-                    This is useful, because now you can print all the words you want. Also the words you used to store something with `{is}`.
-
-                    Most programming languages also use quotation marks when printing, so we are also getting a step closer to real programming!
-                example_code: |
-                    ```
-                    {print} 'You need to use quotation marks from now on!'
-                    answer {is} {ask} 'What do we need to use from now on?'
-                    {print} 'We need to use ' answer
-                    ```
-            5:
-                story_text: |
-                    In level 5 there is something new, the `{if}`! With the `{if}` you can choose between two different options.
-                    This code prints nice if you enter Hedy as a name, and boo! if you enter something else.
-                    `{ask}` and `{print}` still work like they did in level 4.
-                example_code: |
-                    ```
-                    name {is} {ask} 'what is your name?'
-                    {if} name {is} Hedy {print} 'nice' {else} {print} 'boo!'
-                    ```
-            6:
-                story_text: |
-                    In the previous level you have practiced with `{ask}` and `{if}`. For example you can ask guests what they would like to eat.
-                    What you can't yet do though, is calculate the price for everyone's dinner.
-
-                    In the previous level you have practiced with `{ask}` and `{if}`. For example you can ask guests what they would like to eat.
-                    What you can't yet do though, is calculate the price for everyone's dinner.
-
-                    This level makes it possible to use addition, subtraction and multiplication in your programs. This way you can calculate the prices in your restaurant, but you could also add a secret code to give your friends and family a discount.
-                    Another option in this level is programming your own maths game, for your little brother or sister to practice their multiplications.
-                    Go see for yourself!
-                example_code: |
-                    ```
-                    {print} '5 plus 5 is ' 5 + 5
-                    {print} '5 minus 5 is ' 5 - 5
-                    {print} '5 times 5 is ' 5 * 5
-                    ```
-            7:
-                story_text: |
-                    Level 7 adds the `{repeat}` command.  `{repeat}` can be used to execute one line of code multiple times.
-                example_code: |
-                    ```
-                    {repeat} 3 {times} {print} 'Hedy is fun!'
-                    ```
-            8:
-                story_text: |
-                    `{ask}` and `{print}` still work as you know them. But `{if}`, `{else}` and `{repeat}` have changed!
-                    You can now execute groups of code together, but you will have to *indent* the code.
-                    That means putting four spaces at the beginning of the line. You will also have to indent when you just want to create a block of one line.
-                example_code: |
-                    This is how the `{repeat}` command works now:
-                    ```
-                    {repeat} 5 {times}
-                        {print} 'Hello everyone'
-                        {print} 'This is all repeated 5 times'
-                    ```
-                    This is how the `{if}` and `{else}` command work now:
-
-                    ```
-                    name = {ask} 'What is your name?'
-                    {if} name {is} Hedy
-                        {print} 'Welcome Hedy'
-                        {print} 'You can play on your computer!'
-                    {else}
-                        {print} 'INTRUDER!'
-                        {print} 'You cannot use this computer!'
-                    ```
-            10:
-                story_text: |-
-                    In this level we learn a new code called `{for}`. With `{for}` you can make a list and use all elements.
-                    `{for}` creates a block, like `{repeat}` and `{if}` so all lines in the block need to start with spaces.
-                example_code: |
-                    ```
-                    animals {is} dog, cat, blobfish
-                    {for} animal {in} animals
-                      {print} 'I love ' animal
-                    ```
-            12:
-                story_text: |-
-                    **Decimal numbers**
-                    So far, Hedy did not allow for decimal numbers like 1.5, but now we do allow that. Note that computers use the `.` for decimal numbers.
-                example_code: |
-                    ```
-                    {print} 'Two and a half plus two and a half is...'
-                    {print} 2.5 + 2.5
-                    ```
-
-                    {print} 2.5 + 2.5
-            13:
-                story_text: We are now going to learn `{and}` and `{or}`! If you want to check two statements, you don't have to use two {if}'s but can use `{and}` and `{or}`. If you use `{and}`, both statements, left and right of the `{and}` need to be true. We can also use `{or}`. Then only one statement needs to be correct.
-                example_code: |
-                    ```
-                    name = {ask} 'what is your name?'
-                    age = {ask} 'what is your age?'
-                    {if} name {is} 'Hedy' {and} age {is} 2
-                        {print} 'You are the real Hedy!'
-                    ```
-            14:
-                story_text: |
-                    We are going to learn more new items. You might know them already from mathematics, the `<` and `>`.
-                    The `<` checks if the first number is smaller than the second, for example age `<` 12 checks if age is smaller than 12.
-                    If you want to check if the first number is smaller or equal to the second, you can use `<=`, for example age `<=` 11.
-                    The `>` checks if the first number is bigger than the second, for example points `>` 10 checks if points is larger than 10.
-                    If you want to check if the first number is bigger or equal to the second, you can use `>=`, for example points `>=` 11.
-                    You use these comparisons in an `{if}`, like this:
-                example_code: |
-                    ```
-                    age = {ask} 'How old are you?'
-                    {if} age > 12
-                        {print} 'You are older than I am!'
-                    ```
-
-                    {if} age < 13
-                        {print} 'You are younger than me!'
-                    {else}
-                        {print} 'You are older than me!'
-            15:
-                story_text: |-
-                    We are going to learn a new loop, the `{while}` loop! We continue the loop as long as the statement is true.
-                    So don't forget to change the value in the loop.
-
-                    In the example code, we continue until a correct answer has been given.
-                    If the correct answer is never given, the loop never ends!
-                example_code: |
-                    ```
-                    answer = 0
-                    {while} answer != 25
-                        answer = {ask} 'What is 5 times 5?'
-                    {print} 'A correct answer has been given'
-                    ```
-            16:
-                story_text: |-
-                    We are going to make lists the Python way, with square brackets around the lists! We also keep the quotation marks around each item like we have learned in previous levels.
-                    You can use the square brackets as well to point out a place in the lists.
-                example_code: |
-                    ```
-                    friends = ['Ahmed', 'Ben', 'Cayden']
-                    {print} friends[1] ' is the first friend on the list.'
-                    {print} friends[2] ' is the second friend on the list.'
-                    {print} friends[3] ' is the third friend on the list.'
-                    #now we will match 2 lists using the variable i
-                    lucky_numbers = [15, 18, 6]
-                    {for} i {in} {range} 1 {to} 3
-                        {print} friends[i] 's lucky number is ' lucky_numbers[i]
-                    ```
-            17:
-                story_text: |-
-                    Now we are going to change indentation a little bit. Every time that we need an indentation, we need `:` at the line before the indentation.
-
-                    In this level you can also use a new command: `{elif}`. `{elif}` is short for `{else} {if}` and you need it when you want to make 3 (or more!) options.
-                    Check it out!
-            18:
-                story_text: |-
-                    We arrived at real Python code! That means we need to use parentheses with {print} and {range} from now on.
-                    {print}('My name is ', name)
-    dice:
-        levels:
-            3:
-                example_code: |
-                    ```
-                    choices {is} 1, 2, 3, 4, 5, earthworm
-                    {print} choices {at} {random}
-                    ```
-            4:
-                story_text: |
-                    In this level we can make sentences with the die value in the sentence, with quotes of course.
-                    This time the sample code is not quite complete. Can you finish the code?
-            5:
-                story_text: |
-                    You can also make a die again in this level using the `{if}`.
-                    Complete the sample code so that the code says "You can stop throwing" once you have thrown an earthworm.
-
-                    But maybe you want to recreate a die from a completely different game. That's fine too! Then make up your own reaction. Eg 'yes' for 6 and 'pity' for something {else}.
-                example_code: |
-                    ```
-                    choices {is} 1, 2, 3, 4, 5, earthworm
-                    throw {is} _
-                    {print} 'you have' _ 'thrown'
-                    {if} _ {is} earthworm {print} 'You can stop throwing.' _ {print} 'You have to hear it again!'
-                    ```
-            6:
-                story_text: |
-                    You can also make an Earthworm die again in this, but now you can also calculate how many points have been rolled.
-                    You may know that the worm counts 5 points for Earthworms. Now after a roll you can immediately calculate how many points you have thrown.
-                    This is the code to calculate points for one die:
-
-                    ### Exercise
-                    Can you make the code so that you get the total score for 8 dice? To do that, you have to cut and paste some lines of the code.
-                example_code: |
-                    ```
-                    choices = 1, 2, 3, 4, 5, earthworm
-                    points = 0
-                    throw = choices {at} {random}
-                    {print} 'you threw' throw
-                    {if} throw {is} earthworm points = points + 5 {else} points = points + throw
-                    {print} 'those are' points ' point'
-                    ```
-                example_code_2: |
-                    Did you manage to calculate the score for 8 dice? That required a lot of cutting and pasting, right? We are going to make that easier in level 7!
-            7:
-                story_text: |
-                    You can also make a die again in level 5. With the `{repeat}` code you can easily roll a whole hand of dice.
-                    Try to finish the sample code! The dashes should contain multiple commands and characters.
-
-                    But maybe you want to make a completely different die. Of course you can!
-                example_code: |
-                    ```
-                    choices = 1, 2, 3, 4, 5, earthworm
-                    {repeat} _ _ {print} _ _ _
-                    ```
-            10:
-                story_text: |
-                    Is everybody taking too long throwing the dice? In this level you can let Hedy throw all the dice at once!
-                    Can you fill in the correct line of code on the blanks?
-                example_code: |
-                    ```
-                    players = Ann, John, Jesse
-                    choices = 1, 2, 3, 4, 5, 6
-                    _
-                        {print} player ' throws ' choices {at} {random}
-                        {sleep}
-                    ```
-    dishes:
-        description: Use the computer to see who does the dishes (Start at level 2)
-        levels:
-            3:
-                story_text: |
-                    Do you always disagree at home about who should wash the dishes or change the litter box today?
-                    Then you can let the computer choose very fairly. You can program that in this level!
-                    You first make a list of the members of your family. Then choose `{at} {random}` from the list.
-                example_code: |
-                    ```
-                    people {is} mom, dad, Emma, Sophie
-                    {print} people {at} {random}
-                    ```
-                story_text_2: |
-                    Don't feel like doing the dishes yourself? Hack the program by removing your name from the list with the `{remove}` `{from}` command.
-            4:
-                story_text: |
-                    With quotation marks you can make your dishwashing planning more beautiful.
-                    This time the sample code is not quite complete.
-
-                    Can you complete the code by filling the blanks? Every blank must be replaced with one word of symbol.
-
-                    Tip: Don't forget the quotation marks!
-            5:
-                story_text: |
-                    With the `{if}` you can now have more fun with choice in the program. You can have your program respond to the choice that the computer has made.
-
-                    Can you finish the code so that it prints 'too bad' when it is your turn and otherwise 'yes!'?
-                    Don't forget the quotes!
-                example_code: "```\npeople {is} mom, dad, Emma, Sophie\ndishwasher {is} people {at} {random}\n{if} dishwasher {is} Sophie {print} _ too bad I have to do the dishes _ \n{else} {print} 'luckily no dishes because' _ 'is already washing up'\n```\n"
-            6:
-                story_text_2: |
-                    If you are extremely unlucky the previous program might choose you to to the dishes for the whole week! That's not fair!
-                    To create a fairer system you can use the `{remove}` command to remove the chosen person from the list. This way you don't have to do the dishes again untill everybody has had a turn.
-
-                    Monday and tuesday are ready for you! Can you add the rest of the week?
-                    And... can you come up with a solution for when your list is empty?
-                example_code_2: |
-                    ```
-                    people = mom, dad, Emma, Sophie
-                    dishwasher = people {at} {random}
-                    {print} 'Monday the dishes are done by: ' dishwasher
-                    {remove} dishwasher {from} people
-                    dishwasher = people {at} {random}
-                    {print} 'Tuesday the dishes are done by: ' dishwasher
-                    {remove} dishwasher {from} people
-                    dishwasher = people {at} {random}
-                    ```
-            7:
-                story_text: |
-                    With the `{repeat}` you can repeat pieces of code. You can use this to calculate who will be washing dishes for the entire week.
-                example_code: |
-                    ```
-                    people = mom, dad, Emma, Sophie
-                    {repeat} _ _ {print} 'the dishwasher is' _
-                    ```
-            10:
-                story_text: |
-                    In this level you could make an even better dish washing shedule.
-                example_code: |
-                    ```
-                    days = Monday, Tuesday, Wednesday, Thursday, Friday, Saturday, Sunday
-                    names = mom, dad, Emma, Sophie
-                    _ day _ days
-                        {print} names {at} {random} ' does the dishes on ' day
-                    ```
-    elif_command:
-        description: elif
-        levels:
-            17:
-                example_code: |
-                    ```
-                    prices = ['1 million dollars', 'an apple pie', 'nothing']
-                    your_price = prices[{random}]
-                    {print} 'You win ' your_price
-                    {if} your_price == '1 million dollars' :
-                        {print} 'Yeah! You are rich!'
-                    {elif} your_price == 'an apple pie' :
-                        {print} 'Lovely, an apple pie!'
-                    {else}:
-                        {print} 'Better luck next time..'
-                    ```
-    for_command:
-        description: for command
-        levels:
-            11:
-                story_text: |-
-                    In this level, we add a new form of the `{for}`. In earlier levels, we used `{for}` with a list, but we can also use `{for}` with numbers.
-                    We do that by adding a variable name, followed by  `{in}` `{range}`. We then write the number to start at, `{to}` and the number to end at.
-                    Try the example to see what happens! In this level again, you will need to use indentations in lines below the `{for}` statements.
-    fortune:
-        levels:
-            1:
-                story_text: |
-                    Have you ever been to a carnival and had your future predicted by a fortune teller? Or have you ever played with a magic eight ball?
-                    Then you probably know that they can't really predict your future, but it's still fun to play!
-
-                    In the upcoming levels you can learn how to create your own fortune telling machine!
-                    In level 1 you can start off easy by letting Hedy introduce herself as a fortune teller and let her {echo} the players' answers.
-                    Like this:
-                example_code: |
-                    ```
-                    {print} Hello, I'm Hedy the fortune teller!
-                    {ask} Who are you?
-                    {print} Let me take a look in my crystal ball
-                    {print} I see... I see...
-                    {echo} Your name is
-                    ```
-                story_text_2: |
-                    ### Exercise
-                    Hedy now only tells you your name. Can you expand the code so that Hedy can predict more things about you?
-                    Obviously, Hedy isn't a very good fortune teller yet, as she can only repeat the answers that were given by the players!
-                    Take a look in level 2 to improve your fortune teller.
-            3:
-                story_text: |
-                    In the previous levels you've created your first fortune telling machine, but Hedy couldn't really predict anything, only {echo}.
-                    In this level you can use a variable and the `{at} {random}` command to really let Hedy choose an answer for you. Check out this code for instance:
-            5:
-                story_text: |
-                    In this level you'll learn to (secretly) tip the odds in your favor, when using the fortune teller!
-                    By using `{if}` and `{else}` you can make sure that you will always get a good fotune, while other people might not.
-                    Check out this example to find out how.
-                example_code: |
-                    ```
-                    {print} 'Im Hedy the fortune teller!'
-                    {print} 'I can predict if youll win the lottery tomorrow!'
-                    person {is} {ask} 'Who are you?'
-                    {if} person {is} Hedy {print} 'You will definitely win!🤩' {else} {print} 'Bad luck! Someone else will win!😭'
-                    ```
-            6:
-                example_code: |
-                    ```
-                    {print} 'I am Hedy the fortune teller!'
-                    {print} 'I can predict how many kids youll get when you grow up!'
-                    age = {ask} 'How old are you?'
-                    siblings = {ask} 'How many siblings do you have?'
-                    length = {ask} 'How tall are you in centimetres?'
-                    kids = length / age
-                    kids = kids - siblings
-                    {print} 'You will get ...'
-                    {sleep}
-                    {print} kids ' kids!'
-                    ```
-
-                    If the previous example wasn't silly enough for you, take a look at this one!
-                    ```
-                    {print} 'Im Hedy the silly fortune teller!'
-                    {print} 'I will predict how smart you are!'
-                    football = {ask} 'On a scale 1-10 how much do you love football?'
-                    bananas = {ask} 'How many bananas did you eat this week?'
-                    hygiene = {ask} 'How many times did you wash your hands today?'
-                    result = bananas + hygiene
-                    result = result * football
-                    {print} 'You are ' result ' percent smart.'
-                    ```
-            7:
-                story_text: |
-                    In this level you can use the `{repeat}` command to make your machine tell multiple fortunes at once.
-                example_code: |
-                    ```
-                    {print} 'Im Hedy the fortune teller!'
-                    {print} 'You can ask 3 questions!'
-                    {repeat} 3 {times} question = {ask} 'What do you want to know?'
-                    answer = yes, no, maybe
-                    {repeat} 3 {times} {print} 'My crystal ball says... ' answer {at} {random}
-                    ```
-            8:
-                story_text: |
-                    In the previous levels you've learned how to use `{repeat}` to make the fortune teller answer 3 questions in a row, but we had a problem with printing the questions.
-                    Now that problem is solved, because of the new way of using the `{repeat}` command.
-                    In the next example you can have your fortune teller ask 3 questions and also print them!
-
-                    ### Exercise
-                    Can you fill in the `{repeat}` command correctly on the blanks?
-                example_code: |
-                    ```
-                    {print} 'I am Hedy the fortune teller!'
-                    {print} 'You can ask me 3 questions.'
-                    answers = yes, no, maybe
-                    _ _ _
-                       question = {ask} 'What do you want to know?'
-                       {print} question
-                       {sleep}
-                       {print} 'My crystal ball says...' answers {at} {random}
-                    ```
-            10:
-                story_text: |
-                    In this level you'll learn how to program the game MASH (mansion, apartement, shack, house). In this game you can predict for all the players at once, what their future will look like.
-                example_code: |
-                    ```
-                    houses = mansion, apartment, shack, house
-                    loves = nobody, a royal, their neighbour, their true love
-                    pets = dog, cat, elephant
-                    names = Jenna, Ryan, Jim
-                    {for} name {in} names
-                        {print} name ' lives in a ' houses {at} {random}
-                        {print} name ' will marry ' loves {at} {random}
-                        {print} name ' will get a ' pets {at} {random} ' as their pet.'
-                        {sleep}
-                    ```
-            12:
-                story_text: |
-                    In this level you can make your fortunes multiple words. Can you add more different fortunes to the list?
-                example_code: |
-                    ```
-                    fortunes = 'you will slip on a banana peel', _
-                    {print} 'I will take a look in my crystall ball for your future.'
-                    {print} 'I see... I see...'
-                    {sleep}
-                    {print} fortunes {at} {random}
-                    ```
-    functions:
-        levels:
-            12:
-                example_code: |
-                    ```
-                    sides = 'left', 'right'
-                    limbs = 'hand', 'foot'
-                    colors = 'red', 'blue', 'green', 'yellow'
-
-                    {define} turn
-                        chosen_side = sides {at} {random}
-                        chosen_limb = limbs _
-                        chosen_color = colors _
-                        {print} chosen_side ' ' chosen_limb ' on ' chosen_color
-
-                    {print} 'Lets play a game of Twister!'
-                    {for} i {in} {range} 1 to _
-                        {call} turn
-                        {sleep} 2
-                    ```
-            13:
-                story_text: |
-                    Now that you've learned how to use functions, you'll learn how to use a function with an argument.
-                    An **argument** is a variable that is used within a function. It is not used outside the function.
-
-                    For example in this code we've programmed the first verse of the song 'My Bonnie is over the ocean'.
-                    In this example code the argument `place` is used. Place is a variable that is only used in the function, so an argument.
-                    To use `place` we have programmed the line `define song with place`.
-                    When the function is called, computer will replace the argument `place`, with the piece of text after `call song with`.
-
-                    ### Exercise
-                    The next verse of this song goes:
-
-                    Last night as I lay on my pillow
-                    Last night as I lay on my bed
-                    Last night as I lay on my pillow
-                    I dreamed that my Bonnie is dead
-
-                    Can you program this verse in the same way as the example?
-            14:
-                example_code: |
-                    ```
-                    {define} calculate_new_price {with} amount, percentage
-                        percentage = percentage / 100
-                        discount_amount = amount * percentage
-                        return amount - discount_amount
-
-                    old_price = {ask} 'How much is on the price tag?'
-                    discount = {ask} 'What percentage is the discount?'
-
-                    new_price = _ calculate_new_price {with} old_price, _
-                    {print} 'The new price is ' new_price ' dollar'
-                    ```
-    haunted:
-        levels:
-            1:
-                story_text_2: |
-                    ### Exercise
-                    Can you finish the scary story? Or make up your own haunted house story?
-            2:
-                example_code: |
-                    ```
-                    monster_1 {is} 👻
-                    monster_2 {is} 🤡
-                    monster_3 {is} 👶
-                    {print} You enter the haunted house.
-                    {print} Suddenly you see a monster_1
-                    {print} You run into the other room, but a monster_2 is waiting there for you!
-                    {print} Oh no! Quickly get to the kitchen.
-                    {print} But as you enter monster_3 attacks you!
-                    ```
-                example_code_2: |
-                    ```
-                    monster_1 {is} _
-                    monster_2 {is} _
-                    monster_3 {is} _
-                    {print} You enter the haunted house.
-                    {print} Suddenly you see a monster_1
-                    {print} You run into the other room, but a monster_2 is waiting there for you!
-                    {print} Oh no! Quickly get to the kitchen.
-                    {print} But as you enter monster_3 attacks you!
-                    ```
-            3:
-                story_text: |
-                    In the previous levels you've made an introduction to your haunted house game, but as you might have noticed the story would always have a dreadful end.
-                    In this level you can make your story more interactive by changing the outcome of the game; sometimes you'll get eaten, sometimes you'll escape!
-                    Let Hedy decide randomly!
-            4:
-                story_text: |
-                    In this level you learn how to use quotation marks in your games.
-                    Can you make your Haunted House level 4 proof?
-                example_code: |
-                    ```
-                    {print} _ Escape from the haunted house! _
-                    {print} _ There are 3 doors in front of you... _
-                    choice {is} {ask} _ Which door do you choose? _
-                    {print} _ You picked door ... _ choice
-                    monsters {is} a zombie, a vampire, NOTHING YOUVE ESCAPED
-                    {print} _ You see... _
-                    {sleep}
-                    {print} monsters {at} {random}
-                     ```
-            9:
-                story_text: |
-                    In this level you can use nesting, which allows you to make the haunted house even more interactive!
-
-                    ### Exercise
-                    Now it's very hard to win this game, can you make it easier to win?
-                    For example by only having 1 wrong door and 2 correct doors instead of 1 correct door and 2 wrong ones?
-            11:
-                story_text: |
-                    In this level we've changed the repeat command and we've added a line to our haunted house that tells the player in which room they are.
-
-                    ### Exercise
-                    Finish the program with the correct line of code. Mind: There are 3 rooms that the player needs to survive before they win!
-                example_code: |
-                    ```
-                    {print} 'Escape from the Haunted House!'
-                    player {is} alive
-                    doors = 1, 2, 3
-                    monsters = zombie, vampire, giant spider
-                    _
-                        {if} player {is} alive
-                            correct_door = doors {at} {random}
-                            {print} 'Room ' i
-                            {print} 'There are 3 doors in front of you...'
-                            chosendoor = {ask} 'Which door do you choose?'
-                            {if} chosendoor {is} correct_door
-                                {print} 'No monsters here!'
-                            {else}
-                                {print} 'You are eaten by a ' monsters {at} {random}
-                                player = dead
-                        {else}
-                            {print} 'GAME OVER'
-                    {if} player {is} alive
-                        {print} 'Great! You survived!'
-                    ```
-    if_command:
-        description: Introducing the if command
-        levels:
-            9:
-                story_text: |
-                    In this level you can also put an {if} command inside another {if} command.
-    in_command:
-        description: Introducing the in command
-        levels:
-            5:
-                example_code_2: |
-                    ```
-                    animals is dog, cow, sheep
-                    answer is ask 'What is your favorite animal?'
-                    _ answer _ animals _ 'Mine too!'
-                    _ _ 'My favorite animals are dogs, cows and sheep'
-                    ```
-    is_command:
-        description: introducing is command
-        levels:
-            2:
-                story_text_2: |
-                    ### Exercise
-                    Time to make your own variables!
-                    In the example code we made an example of the variable `favorite_animal`. In line 1 the variable is set, and in line 2 we haved used the variable in a print command.
-                    Firstly, finish our example by filling in your favorite animal on the blank. Then make at least 3 of these codes yourself. Pick a variable, and set the variable with the {is} command. Then use it with a {print} command, just like we did.
-            14:
-                example_code: |
-                    ```
-                    age = {ask} 'How old are you?'
-                    {if} age > 12
-                        {print} 'You are older than I am!'
-                    ```
-                example_code_3: |
-                    ```
-                    name = {ask} 'What is your name?'
-                    {if} name != 'Hedy'
-                        {print} 'You are not Hedy'
-                    ```
-
-                    {if} age < 13
-                        {print} 'You are younger than me!'
-                    {else}
-                        {print} 'You are older than me!'
-    language:
-        levels:
-            5:
-                story_text: |
-                    Make your own program to practice your vocabulary in a new language.
-
-                    ### Exercise
-                    Can you make this program for a different language? Or can you add more words to the French one?
-    maths:
-        levels:
-            6:
-                example_code: |
-                    ```
-                    {print} '5 plus 5 is ' 5 + 5
-                    {print} '5 minus 5 is ' 5 - 5
-                    {print} '5 times 5 is ' 5 * 5
-                    ```
-            12:
-                example_code_2: |
-                    ```
-                    a = 'Hello '
-                    b = 'world!'
-                    {print} a + b
-                    ```
-
-                    {print} 2.5 + 2.5
-    music:
-        levels:
-            6:
-                story_text: "Instead of playing notes, you can also play numbers now. Simply type `{play} 1` for the lowest note, `{play} 70` for the highest note, or anything in between.\n\n### Exercise\n This calls for musical maths! Try out the example code a couple of times with different starting numbers. \nThen, see if you can compose a song using the numbers.\n"
-    parrot:
-        levels:
-            1:
-                story_text_2: |
-                    ### Exercise
-                    Can you make the parrot ask a different question? Fill in the blanks in the example!
-            2:
-                story_text: |
-                    Create your own online pet parrot that will copy you!
-                example_code: |
-                    ```
-                    {print} Im Hedy the parrot
-                    name {is} {ask} whats your name?
-                    {print} name
-                    {sleep}
-                    {print} squawk
-                    {sleep}
-                    {print} name
-                    ```
-                story_text_2: |
-                    ### Exercise
-                    You can use variables to make the parrot say more than only your name. Can you complete this code?
-            3:
-                story_text: |
-                    Teach your parrot a new word with `{add}`.
-                    ### Exercise
-                    How can you make your parrot say multiple words?
-                example_code: |
-                    ```
-                    words {is} squawk, Hedy
-                    {print} Train your parrot!
-                    new_word {is} {ask} Which word do you want to teach them?
-                    {add} new_word {to_list} words
-                    {print} 🧒 Say new_word, Hedy!
-                    {print} 🦜 words {at} {random}
-                    ```
-            4:
-                story_text: |
-                    In this level we have to use quotation marks with the commands `{ask}` and `{print}`.
-                    Can you complete the code by adding quotation marks?
-            5:
-                story_text: |
-                    Reward your parrot if it says the correct word!
-                    Finish the code by filling in the 4 missing commands.
-    piggybank:
-        levels:
-            12:
-                story_text: |
-                    In this adventure you learn how to make a digital piggy bank.
-                    Finish the code to calculate how much money you have and how long you need to save up to buy what you want!
-            14:
-                example_code: |
-                    ```
-                    _ calculate_budget with wish, money, allowance
-                        to_save = wish - money
-                        weeks = to_save / allowance
-                        {if} wish _ money
-                            {print} 'You need to save up some more!'
-                            {print} 'Youll need ' weeks ' more weeks.'
-                        {else}
-                            {print} 'Great! You have enough'
-                            {print} 'Lets go shopping!'
-
-                    money = {ask} 'How much money have you saved?'
-                    wish = {ask} 'How much money do you need?'
-                    allowance = {ask} 'How much pocket money do you get each week?'
-
-                    {call} calculate_budget with _, _, _
-                    ```
-    pressit:
-        levels:
-            9:
-                story_text: |
-                    Now that you know how to combine statements, you can create a touch type tool with `{pressed}`.
-
-                    ### Exercise
-                    Finish the code. Each time a random letter should be chosen, which you have to press. You get a point for a correct press, and and two points deduction for a wrong press.
-                    **(extra)** Clear the screen after each letter, and show the user how many points they have scored.
-    print_command:
-        levels:
-            18:
-                example_code_2: |
-                    ```
-                    temperature = 25
-                    {print}('It is ', temperature, ' degrees outside')
-                    ```
-
-                    {print}('My name is ', name)
-    random_command:
-        levels:
-            16:
-                story_text: |-
-                    We are going to make lists the Python way, with square brackets around the lists! We also keep the quotation marks around each item like we have learned in previous levels.
-                    We use square brackets to point out a place in a list. For example: `friends[1]` is the first name on the list of friends, as you can see in the first part of the example code. The second part of the example code shows you that we can also match 2 lists using the variable i.
-    repeat_command:
-        description: repeat command
-        levels:
-            7:
-                story_text: |
-                    ## Repeat! Repeat! Repeat!
-                    Level 7 adds the `{repeat}` command.  `{repeat}` can be used to execute one line of code multiple times. Like this:
-
-                    ### Exercise
-                    Play around with the repeat command. Can you make the happy birthday song in only 3 lines of code instead of 4 now?
-            9:
-                story_text: |
-                    Great job! You've reached another new level! In the previous level you've learned to use multiple lines of code in an {if} or {repeat} command. But you can't yet combine the two...
-                    Good news! In this level you will be allowed to put an {if} inside an {if}, or inside a {repeat} command. Putting a block of code inside another block of code is called nesting.                     ``` Putting a block of code inside another block of code is called nesting.
-                example_code: |
-                    ```
-                    answer = {ask} 'Are you ready to learn something new?'
-                    {if} answer {is} yes
-                        {print} 'Great! You can learn to use the repeat command in the if command!'
-                        {print} 'Hooray!'
-                        {print} 'Hooray!'
-                        {print} 'Hooray!'
-                    {else}
-                        {print} 'Maybe you should practice some more in the previous level'
-    repeat_command_2:
-        description: repeat command 2
-        levels:
-            7:
-                story_text_2: |
-                    Another interesting thing you can so with the `{repeat}` command is using variables to set the amount of times something should be repeated. In the example code you can see that we first ask the person how old they are.
-                    Then, in line 3, the question is repeated 'age' times. So we have used the variable 'age' with the `{repeat}` command.
-    restaurant:
-        levels:
-            1:
-                story_text_2: |
-                    ### Exercise
-                    Can you think of more lines to add to your restaurant code? For example, can you {ask} the guests what they'd like to drink, tell them the price, or wish them a pleasant meal?
-                example_code_2: |
-                    ```
-                    {print} Welcome to Hedy's restaurant 🍟
-                    {ask} What would you like to order?
-                    {echo} So you would like to order
-                    {print} Thanks you for your order!
-                    {print} It's on its way!
-                    ```
-            2:
-                story_text: |
-                    In level 2 you could expand your restaurant by using variables. In level 1 Hedy could only {echo} the order once and only remember the last thing that was ordered.
-                    Now you can use variables and Hedy can remember both the food and the toppings!
-                story_text_2: |
-                    ### Exercise
-                    Can you make this code more elaborate? For example by adding drinks to the order? Or...?
-            3:
-                story_text: |
-                    Having trouble to decide what you wanna have for dinner? You can let Hedy choose for you!
-                    Simply add lists of your favorite (or least favorite) meals and Hedy can randomly choose your dinner.
-                    You can also have a bit of fun, by letting Hedy choose the price for your dinner as well! What will you get?
-                    ### Exercise
-                    Can you make your own version of the random restaurant?
-                example_code: |
-                    ```
-                    {print} Welcome to Hedy's Random Restaurant!
-                    {print} The only restaurant that will randomly choose your meal and its price for you!
-                    starters {is} salad, soup, carpaccio
-                    mains {is} pizza, brussels sprouts, spaghetti
-                    desserts {is} brownies, ice cream, french cheeses
-                    drinks {is} cola, beer, water
-                    prices {is} 1 dollar, 10 dollars, 100 dollars
-                    {print} You will start with: starters {at} {random}
-                    {print} Then we'll serve: mains {at} {random}
-                    {print} And as dessert: desserts {at} {random}
-                    {print} You will get a drinks {at} {random} to drink
-                    {print} That will be: prices {at} {random}
-                    {print} Thank you and enjoy your meal!
-                    ```
-                story_text_2: |
-                    Does your costumer have any allergies or do they dislike certain dishes? Then you can use the `{remove}`command to remove it from your menu.
-                example_code_2: |
-                    ```
-                    {print} Mystery milkshake
-                    flavors {is} strawberry, chocolate, vanilla
-                    allergies {is} {ask} Are you allergic to any falvors?
-                    _
-                    {print} You get a flavors {at} {random} milkshake
-                    ```
-            4:
-                story_text: |
-                    ### Exercise
-                    Add the quotation marks to this code to make it work! Be careful: variables should not be in quotation marks.
-                example_code: |
-                    ```
-                    _ Add the quotation marks to this code _
-                    {print} Welcome to Hedys restaurant!
-                    {print} Today we are serving pizza or lasagna.
-                    food {is} {ask} What would you like to eat?
-                    {print} Great choice! The  food  is my favorite!
-                    topping {is} {ask} Would you like meat or veggies on that?
-                    {print} food  with  topping  is on its way!
-                    drinks {is} {ask} What would you like to drink with that?
-                    {print} Thank you for your order.
-                    {print} Your  food  and  drinks  will be right there!
-                    ```
-            5:
-                story_text: |
-                    In this level the `{if}` command allows you to `{ask}` your customers questions and give different responses to the answers.
-                    In the example below, you see that you can `{ask}` the customer `{if}` they want to hear the specials and Hedy can respond accordingly.
-                example_code: |
-                    ```
-                    {print} 'Welcome to Hedys restaurant!'
-                    special {is} {ask} 'Would you like to hear our specials today?'
-                    {if} special {is} yes {print} 'Todays special is chicken piri piri and rice.' {else} {print} 'No problem.'
-                    food {is} {ask} 'What would you like to eat?'
-                    {print} 'One ' food ', coming right up!'
-                    drink {is} {ask} 'What would you like to drink with that?'
-                    {if} drink {is} cola {print} 'Im sorry, we are out of cola!' {else} {print} 'Great choice!'
-                    anything {is} {ask} 'Would you like anything {else}?'
-                    {print} 'Let me repeat your order...'
-                    {print} 'One ' food
-                    {if} drink {is} cola {print} 'and...' {else} {print} 'One ' drink
-                    {if} anything {is} no {print} 'Thats it!' {else} {print} 'One ' anything
-                    {print} 'Thank you for your order and enjoy your meal!'
-                    ```
-            6:
-                story_text: |
-                    In this level you can use maths to calculate the total price of your customer's order, which can make your virtual restaurant more realistic.
-            7:
-                story_text: |
-                    In this level you've learned how to use the `{repeat}` command to repeat a line of code a certain amount of times.
-                    You can use that in your restaurant to `{ask}` multiple people what they'd like to eat.
-
-                    ### Exercise
-                    Can you fill in the blanks? Hedy needs to repeat this question as many times as there are people. So of there are 5 people, the question needs to be asked 5 times.
-                example_code: |
-                    ```
-                    {print} 'Welcome to Hedys restaurant!'
-                    people = {ask} 'How many people are joining us today?'
-                    {repeat} _ {times} food = {ask} 'What would you like to eat?'
-                    {print} 'Thanks for your order! Its coming right up!'
-                    ```
-            9:
-                story_text: |
-                    In this level you can use nesting to make your restaurant more realistic and more fun!
-                    For example you would ask for sauce if somebody orders fries, but you wouldn't if someone orders pizza!
-
-                    ### Exercise
-                    This is a challenge for the real brainiacs! Each line that needs indentation has been given a blank.
-                    Can you figure out how much indentation each line needs in order for the code to work propperly?
-                    Good luck!
-                    TIP: If the customer orders pizza, Hedy shouldn't ask what sauce the costumer wants.
-                example_code: |
-                    ```
-                    {print} 'Welcome to Hedys restaurant!'
-                    people = {ask} 'How many people will be joining us today?'
-                    {print} 'Great!'
-                    price = 0
-                    {repeat} people {times}
-                    _ food = {ask} 'What would you like to order?'
-                    _ {print} food
-                    _ {if} food {is} fries
-                    _ price = price + 3
-                    _ sauce = {ask} 'What kind of sauce would you like with your fries?'
-                    _ {if} sauce {is} no
-                    _ {print} 'no sauce'
-                    _ {else}
-                    _ price = price + 1
-                    _ {print} 'with ' sauce
-                    _ {if} food {is} pizza
-                    _ price = price + 4
-                    {print} 'That will be ' price ' dollar'
-                    {print} 'Enjoy your meal!'
-                    ```
-            10:
-                story_text: |
-                    In this level you'll learn how to easily {ask} your guests' orders in a short code.
-                example_code: |
-                    ```
-                    courses = appetizer, main course, dessert
-                    {for} course {in} courses
-                        food = {ask} 'What would you like to eat as your ' course '?'
-                        {print} food ' will be your ' course
-                    ```
-                story_text_2: |
-                    ### Exercise
-                    Of course, you could also order for multiple people!
-                    Can you add the correct amount of indentation before each line to make the code work properly?
-                    TIP: some lines don't need any indentation at all.
-                example_code_2: |
-                    ```
-                    _ courses = appetizer, main course, dessert
-                    _ names = Timon, Onno
-                    _ {for} name {in} names
-                    _ {for} course {in} courses
-                    _ food = {ask} name ', what would you like to eat as your ' course '?'
-                    _ {print} name ' orders ' food ' as their ' course
-                    ```
-            11:
-                story_text: |
-                    We can use the `{for} i {in} {range} 1 {to} 5` to `{print}` the orders from multiple customers in an orderly manner.
-
-                    ### Exercise
-                    Can you handle another indentation challenge? Get the code to work properly by adding the right amount of indentation before each line!
-                example_code: |
-                    ```
-                    {print} 'Welcome to Restaurant Hedy!'
-                    people = {ask} 'For how many people would you like to order?'
-                    {for} i {in} {range} 1 {to} people
-                    _ {print} 'Order number ' i
-                    _ food = {ask} 'What would you like to eat?'
-                    _ {print} food
-                    _ {if} food {is} fries
-                    _ sauce = {ask} 'What kind of sauce would you like with that?'
-                    _ {print} sauce
-                    _ drinks = {ask} 'What would you like to drink?'
-                    _ {print} drinks
-                    price = 4 * people
-                    {print} 'That will be ' price ' dollars, please!'
-                    ```
-            12:
-                story_text: |
-                    From this level on you can use decimal numbers to make you menu more realistic.
-
-                    ### Exercise
-                    Can you think of a code to give your friends and family a 15% discount?
-                example_code: |
-                    ```
-                    price = 0
-                    food = {ask} 'What would you like to order?'
-                    drink = {ask} 'What would you like to drink?'
-                    {if} food {is} 'hamburger'
-                        price = price + 6.50
-                    {if} food {is} 'pizza'
-                        price = price + 5.75
-                    {if} drink {is} 'water'
-                        price = price + 1.20
-                    {if} drink {is} 'soda'
-                        price = price + 2.35
-                    {print} 'That will be ' price ' dollar, please'
-                    ```
-            13:
-                story_text: |
-                    In this level we can use the new commands to upgrade our restaurant.
-                    We use `{and}` to see {if} two things are both the case.
-                example_code: |
-                    ```
-                    price = 10
-                    food = {ask} 'What would you like to eat?'
-                    drinks = {ask} 'What would you like to drink?'
-                    {if} food {is} 'sandwich' {and} drinks {is} 'juice'
-                        {print} 'Thats our discount menu'
-                        price = price - 3
-                    {print} 'That will be ' price ' dollars'
-                    ```
-    rock:
-        default_save_name: Rock
-        levels:
-            2:
-                story_text: |
-                    In this level you can practise using the variables, so that you can make the rock, paper, scissors game in the next level!
-                example_code: |
-                    ```
-                    _ {is} {ask} rock, paper, or scissors?
-                    {print} I choose _
-                    ```
-            3:
-                example_code: |
-                    ```
-                    choices {is} rock, paper, scissors
-                    {print} choices {at} {random}
-                    ```
-                story_text_2: |
-                    ### Exercise
-                    Now you only have one player, so can you add a second player?
-                    You can even use variables to name player 1 and player 2.
-                example_code_2: |
-                    ```
-                    choices {is} rock, paper, scissors
-                    {print} player 1 chooses... choices {at} {random}
-                    {print} player 2 _
-                    ```
-            5:
-                story_text: |
-                    In this level we can determine who won.
-                    For that you need the new `{if}` code.
-
-                    Save your choice with the name of choice and the choice of computer as computer choice.
-                    Then you can use `{if}` to see {if} they are the same or different.
-                    Will you finish the code?
-                example_code: |
-                    ```
-                    options {is} rock, paper, scissors
-                    computer_choice {is} _
-                    choice {is} {ask} 'What do you choose?'
-                    {print} 'you chose ' _
-                    {print} 'computer chose ' _
-                    {if} _ {is} _ {print} 'tie!' {else} {print} 'no tie'
-                    ```
-
-                    Fill in the correct code on the blanks to see {if} it is a draw.
-            9:
-                story_text: |
-                    In this level you can program the whole rock, paper, scissors game by nesting the {if}-commands. Can you finish the code?
-                example_code: |
-                    ```
-                    choices = rock, paper, scissors
-                    your_choice = {ask} 'What do you choose?'
-                    {print} 'You choose ' your_choice
-                    computer_choice = choices {at} {random}
-                    {print} 'The computer chooses ' computer_choice
-                    {if} computer_choice {is} your_choice
-                        {print} 'Tie'
-                    {if} computer_choice {is} rock
-                        {if} your_choice {is} paper
-                            {print} 'You win!'
-                        {if} your_choice {is} scissors
-                            {print} 'You lose!'
-                    # finish this code
-                    ```
-            10:
-                story_text: |
-                    Feeling too lazy to play the game yourself? Let Hedy play it for you!
-                    You only have to fill in the names of the players.
-                example_code: |
-                    ```
-                    choices = rock, paper, scissors
-                    players = _
-                    {for} player {in} players
-                         {print} player ' chooses ' choices {at} {random}
-                    ```
-            13:
-                story_text: |
-                    With the `{and}` command you can shorten your rock, paper, scissors code! Check out the example code below and try to finish it.
-    rock_2:
-        levels:
-            2:
-                story_text: |
-                    Now that you have learned how to use the `{ask} command, you can make your rock, paper, scissors code interavtive too!
-
-                    ### Exercise
-                    Make the rock, paper, scissors code interactive by adding the `{ask}` command and a question to your rock, paper, scissors code.
-                example_code: |
-                    ```
-                    choice is _
-                    {print} I choose choice
-                    ```
-    secret:
-        levels:
-            12:
-                story_text: |
-                    In this adventure you can create your own super spy code. Encode a message that only the right agent can decipher.
-                    If the enemy tries to crack the code, they will get some false info to waste their time.
-
-                    ### Exercise
-                    Make your own secret code for your superspy. Can you make it consist of even more variables?
-                example_code: |
-                    ```
-                    name {is} {ask} 'What is your name?'
-                    {if} name {is} '_'
-                        a {is} 'Go to the airport '
-                    {else}
-                        a {is} 'Go to the trainstation '
-                    password {is} {ask} 'What is the password?'
-                    {if} password {is} _
-                        b {is} 'tomorrow at 02.00'
-                    {else}
-                        b {is} 'today at 10.00'
-                    {print} _ _ _
-                    ```
-            13:
-                story_text: |
-                    Can you fill in the right command on the blank? Mind: The superspy has to answer BOTH questions correctly, before they get the confidential information!
-    sleep_command:
-        description: introducing sleep command
-        levels:
-            2:
-                story_text: |
-                    ## The sleep command
-                    Another new command in this level is `{sleep}`, which pauses your program for a second. If you type a number behind the {sleep} command, the program pauses for that amount of seconds.
-    songs:
-        levels:
-            6:
-                example_code_2: |
-                    ```
-                    number = 6
-                    number = number - 1
-                    print number ' little monkeys jumping on the bed'
-                    print 'One fell off and bumped his head'
-                    print 'Mama called the doctor and the doctor said'
-                    print 'NO MORE MONKEYS JUMPING ON THE BED!'
-                    sleep
-                    ```
-            7:
-                story_text: |
-                    Songs often contain a lot of repetition. For example... Baby Shark! If you sing it, you keep singing the same thing:
-
-                    Baby Shark tututudutudu <br>
-                    Baby Shark tututudutudu <br>
-                    Baby Shark tututudutudu <br>
-                    Baby Shark
-
-                    You can make this song much shorter with a `{repeat}`! Can you finish the code?
-                example_code: |
-                    ```
-                    {repeat} _ _ {print} 'Baby Shark tututudutudu'
-                    {print} 'Baby Shark'
-                    ```
-
-                    After Baby Shark you can of course also program other songs. There are many songs with repetition.
-            8:
-                story_text: |
-                    In a previous level you've programmed the song 'Bottles of beer'. You made one verse and then had to copy the verses 99 times. In this level you can repeat the song 99 times, just by adding one simple line!
-                    Do you know which line of code to add on the blanks?
-                example_code: |
-                    ```
-                    verse = 99
-                    _ _ _
-                        {print} verse ' bottles of beer on the wall'
-                        {print} verse ' bottles of beer'
-                        {print} 'Take one down, pass it around'
-                        verse = verse - 1
-                        {print} verse ' bottles of beer on the wall'
-                    ```
-            10:
-                story_text: |
-                    In this level you can easily make the childrens' song 'Five little monkeys'. Can you make the last chorus?
-                    You can also make the whole baby shark song (including all the other sharks in the family) in only 6 lines, using `{for}`!
-                    Or you can make Old MacDonald with all the different animals.
-
-
-
-                    ### Exercises
-                    Can you add the last verse of the monkeys on the bed, when there is only one monkey left?
-
-                    Can you make the baby shark code even shorter by using a `{repeat}` command?
-
-                    Can you add new animals to Old MacDonald's farm?
-                example_code: |
-                    ```
-                    monkeys = 5, 4, 3, 2
-                    {for} monkey {in} monkeys
-                        {print} monkey ' little monkeys jumping on the bed'
-                        {print} 'One fell off and bumped his head'
-                        {print} 'Mama called the doctor and the doctor said'
-                        {print} 'NO MORE MONKEYS JUMPING ON THE BED!'
-                    ```
-
-                    ```
-                    sharks = baby, mommy, daddy, grandma, grandpa
-                    {for} shark {in} sharks
-                        {print} shark ' shark tututututudu'
-                        {print} shark ' shark tututututudu'
-                        {print} shark ' shark tututututudu'
-                        {print} shark ' shark'
-                    ```
-                    ```
-                    animals = pig, dog, cow
-                    {for} animal {in} animals
-                        {if} animal {is} pig
-                            sound = oink
-                        {if} animal {is} dog
-                            sound = woof
-                        {if} animal {is} cow
-                            sound = moo
-                        {print} 'Old MacDonald had a farm'
-                        {print} 'E I E I O!'
-                        {print} 'and on that farm he had a ' animal
-                        {print} 'E I E I O!'
-                        {print} 'with a ' sound sound ' here'
-                        {print} 'and a ' sound sound ' there'
-                        {print} 'here a ' sound
-                        {print} 'there a ' sound
-                        {print} 'everywhere a ' sound sound
-                    ```
-                story_text_2: |
-                    ### Exercise 2
-                    Print the song Five little moneys jumping on the bed. Look up the text if you don't remember.
-
-                    **(extra)** Print the song Old MacDonald had a farm, and make sure all animals make a different sound, using an `{if}`.
-            11:
-                story_text: |
-                    In this level you can use the `{for} i {in} {range}` command to make songs that use counting, like the 5 little monkeys.
-
-                    ### Exercise
-                    Fill in the blanks and make the code work!
-                example_code: |
-                    ```
-                    _ _ _ _ 5 _ 1
-                        {print} i ' little monkeys jumping on the bed'
-                        {print} 'One fell off and bumped his head'
-                        {print} 'Mama called the doctor and the doctor said'
-                        {if} i {is} 1
-                            {print} 'PUT THOSE MONKEYS RIGHT TO BED!'
-                        {else}
-                            {print} 'NO MORE MONKEYS JUMPING ON THE BED!'
-                    ```
-    songs_2:
-        levels:
-            12:
-                example_code: |
-                    ```
-                    {define} twinkle
-                        {print} 'Twinkle'
-                        {print} '...'
-
-                    {call} twinkle
-                    {print} 'Up above the world so high'
-                    {print} 'Like a diamond in the sky'
-                    {call} _
-                    ```
-    turtle:
-        levels:
-            2:
-                story_text: |
-                    In this level you can use variables to make the turtle interactive. For example you can ask the player how many steps the turtle must make.
-                example_code: |
-                    ```
-                    answer {is} {ask} How many steps should the turtle make?
-                    {forward} answer
-                    ```
-                story_text_2: |
-                    Also, in level 1 the turtle could only turn left or right. That is a bit boring!
-                    In level 2 he can point his nose in all directions.
-
-                    Use 90 to turn a quarter. We call this degrees. A full turn is 360 degrees.
-
-                    ### Exercise
-                    Can you make a figure with this code? Maybe a triangle or a circle?
-                example_code_2: |
-                    ```
-                    {print} Drawing figures
-                    angle {is} 90
-                    {turn} angle
-                    {forward} 25
-                    {turn} angle
-                    {forward} 25
-                    ```
-            3:
-                story_text: |
-                    In this level you can use use `{at} {random}` with the drawing turtle. A random choice makes the turtle walk a different path each time.
-                    Use `{at} {random}` to choose a value from a list.
-                    ### Exercise
-                    Can you copy and paste lines 2 and 3 to create a longer random path?
-            5:
-                example_code_2: |
-                    ```
-                    direction {is} {ask} 'Do you want to go left, right, or straight ahead?'
-                    if direction is left turn _
-                    if direction is right turn _
-                    forward 100
-                    ```
-            8:
-                story_text: |
-                    Now that we can repeat several lines, we can make figures more easily.
-                    We only have to set the angle once and then use that variable in the `{repeat}`.
-                example_code: |
-                    ```
-                    angle = 90
-                    {repeat} 10 {times}
-                        {turn} angle
-                        {forward} 50
-                    ```
-                story_text_2: |
-                    Also, we can now improve the program that draws different figures.
-                    Can you figure out how far the turtle has to turn here? Finish the code and you can draw any polygon you'd like!
-            9:
-                story_text: |
-                    Now that we can use a `{repeat}` inside a `{repeat}`, we can create more complex figures.
-
-                    ### Exercise 1
-                    This code creates three black triangles, change that into five pink squares.
-
-                     **(extra)** Create a figure of your own choosing consisting of at least two different shapes types.
-            10:
-                story_text: |
-                    In this level you can make the turtle draw a figure.
-                    The turtle will travel the distances in the list, one by one, making bigger and bigger steps.
-                    ### Exercise 1
-                    Add a 90 degree turn in the loop, so that a spiral is drawn.
-                    Add at least 5 numbers to the list, so the spiral grows larger.
-                     **(extra)** can you change the spiral into another shape? Experiment with numbers for the turn!
-                    ### Exercise 2
-                    The spiral is drawn outwards, make it go inwards?
-    turtle_draw_it:
-        levels:
-            9:
-                example_code: |
-                    Hint for the nested squares:
-                    ```
-                    colors = red, blue, orange, yellow, pink, purple, green, brown, black
-                    distance = 120
-                    repeat 5 times
-                    _
-                    ```
-                    Hint for the flags:
-                    ```
-                    country = ask 'which country would you like to see the flag of?'
-                    if country is 'the Netherlands'
-                        color_1 = red
-                        color_2 = white
-                        color_3 = blue
-                    ```
-            10:
-                example_code: |
-                    Hint Nested Hexagon:
-                    ```
-                    distances = 100, 80, 60, 40, 20
-                    {for} distance {in} distances
-                    _
-                    ```
-
-                    Hint Traffic Lights:
-                    ```
-                    colors = red, yellow, green
-                    {for} chosen_color {in} colors
-                        color _
-                        {repeat} _
-                    ```
-            12:
-                story_text: |
-                    ### Exercise
-                    Recreate the drawings with the turtle!
-                    Hint: Bracelet designing program. Firstly, define a function **for each shape** you want to use on the bacelet. Then, add the shapes to the bacelet like this:
-                    </div>
-                    Bracelet Designing program <img src="https://github.com/hedyorg/hedy/assets/80678586/549d7f3a-c492-4b4a-b173-746eb3400951" width="500">
-                example_code: |
-                    ```
-                    {define} draw_a_square
-                    _
-
-                    {color} white
-                    {turn} -90
-                    {forward} 300
-                    {turn} 180
-
-                    {for} i {in} {range} 1 {to} 5
-                        {color} gray
-                        {forward} 100
-                        shape = {ask} 'What kind of shape would you like next on the bracelet?'
-                        chosen_color = {ask} 'In which color?'
-                        {color} chosen_color
-                        {if} shape = 'square'
-                            {call} draw_a_square
-                    ```
-    while_command:
-        description: while
-    years:
-        description: Countdown to the new year!
-        levels:
-            11:
-                story_text: |
-                    In this level you can use the `{for} i {in} {range}` command to countdown to the New Year.
-
-                    ### Exercise
-                    Fill in the blanks and make the code work!
-                example_code: |
-                    ```
-                    for _ in _ 10 to 1
-                        {print} i
-                    {print} 'Happy New Year!'
-                    ```
->>>>>>> 49beb3f6
+        name: kwento