--- conflicted
+++ resolved
@@ -228,13 +228,7 @@
             16:
                 start_code: "الفاكهة = [\"تفاح\"، \"موز\"، \"كرز\"]\n{print} الفاكهة"
                 story_text: "## المزيد والمزيد من البرمجة الحقيقية\nسنتعلم الان كيفية كتابة القائمة باستخدام طريقة لغة البرمجة بايثون (python) عن طريق احاطة القائمة بالأقواس المربعة (أو المعقوفتان)! نستمر بوضع علامات الاقتباس حول كل عنصر نصي (كلمة اواسم مثلا) كما في المستويات السابقة. \nيمكننا استخدام الأقواس المربعة أيضا للاشارة الى مكان محدد في القائمة."
-<<<<<<< HEAD
                 example_code: |-
-                    
-=======
-                example_code: |4-
-
->>>>>>> 77bb3f62
                     ```
                     صديقي = ["أحمد"، "علاء"، "سامر"]
                     رقم_الحظ = [١٥، ١٨، ٦]
@@ -292,12 +286,7 @@
                     ```
                 story_text_2: |
                     The command `{add}` can also come in handy in your story. For example
-
-<<<<<<< HEAD
                 example_code_2: |
-=======
-                example_code_2: |4
->>>>>>> 77bb3f62
 
                     {print} He hears a sound
                     animals {is} 🐿, 🦔, 🦇, 🦉
@@ -377,22 +366,14 @@
                 start_code: '# place your code here'
             7:
                 start_code: "{print} 'Baby Shark'"
-<<<<<<< HEAD
-                story_text: "## Songs\nSongs often contain a lot of repetition. For example... Baby Shark! If you sing it, you keep singing the same thing:\n\nBaby Shark tututudutudu <br>\nBaby Shark tututudutudu <br>\nBaby Shark tututudutudu <br>\nBaby Shark\n\nYou can make this song much shorter with a `{repeat}`! Can you finish the code?\n"
-=======
                 story_text: "## أغاني\nعادة ما تحتوي الأغاني على الكثير من التكرار. على سبيل المثال... بيبي شارك! اذا غنيتها فأنت فعلياً تقوم بتكرار غناء نفس المقطع:\n\nبيبي شارك توتوتودوتودو <br>\nبيبي شارك توتوتودوتودو <br>\nبيبي شارك توتوتودوتودو <br>\nبيبي شارك\n\nيمكنك أن تصنع هذه الأغنية بعدد قليل من الأوامر البرمجية باستعمال `{repeat}`! هل يمكنك إكمال الكود؟\n"
->>>>>>> 77bb3f62
                 example_code: "```\n{repeat} _ _ {print} 'Baby Shark tututudutudu'\n{print} 'Baby Shark'\n```\n\nAfter Baby Shark you can of course also program other songs. There are many songs with repetition.\n"
             6:
                 start_code: "{print} 'Baby shark'"
                 example_code: "```\nverse = 99\n{print} verse ' bottles of beer on the wall'\n{print} verse ' bottles of beer'\n{print} 'Take one down, pass it around'\nverse = verse - 1\n{print} verse ' bottles of beer on the wall'\n```\n\nYou can now repeat lines 2 to 9 as many times as you want by copying the lines.\n"
                 story_text: "## Songs\nSongs often contain a lot of repetition. Sometimes the repetition is also based on counting.\nFor example, in the well-known song 'Bottles of beer'. You can program that song with a little math.\n"
             12:
-<<<<<<< HEAD
-                story_text: "## Sing a song!\nIn this song we can make it even easier to program '{if} you're happy and you know it, clap your hands'. Because we can put all of the actions in a variable, check it out:\n"
-=======
                 story_text: "## غنّ أغنية\nIn this song we can make it even easier to program '{if} you're happy and you know it, clap your hands'. Because we can put all of the actions in a variable, check it out:\n"
->>>>>>> 77bb3f62
                 example_code: "```\nactions = 'clap your hands', 'stomp your feet', 'shout Hurray!'\n{for} action {in} actions\n    {for} i {in} {range} 1 {to} 2\n        {print} '{if} youre happy and you know it'\n        {print} action\n    {print} '{if} youre happy and you know it and you really want to show it'\n    {print} '{if} youre happy and you know it'\n    {print} action\n```\n"
                 start_code: '# place your code here'
             11:
@@ -783,21 +764,12 @@
                 example_code: "```\nfrench_words = ['bonjour', 'ordinateur', 'pomme de terre']\ntranslation = ['hello', 'computer', 'potato']\nscore = 0\n{for} i {in} {range} 1 {to} 3\n    answer = {ask} 'What does ' french_words[i] ' mean?'\n    correct = translation[i]\n    {if} answer == correct\n        {print} 'Correct!'\n        score = score + 1\n    {else}\n        {print} 'Wrong, ' french_words[i] ' means ' translation[i]\n{print} 'You gave ' score ' correct answers.'\n```\n"
                 start_code: '# place your code here'
             5:
-<<<<<<< HEAD
-                story_text: "## Learn a new language\nMake your own program to practice your vocabulary in a new language.\n\n```\n{print} 'Learn French!'\ncat {is} {ask} '\U0001F431'\n{if} cat {is} chat {print} 'Terrific!'\n{else} {print} 'No, cat is chat'\nfrog {is} {ask} '\U0001F438'\n{if} frog {is} grenouille {print} 'Super!'\n{else} {print} 'No, frog is grenouille'\n```\n"
-                start_code: '# place your code here'
-                example_code: "```\n{print} 'Learn French!'\ncat {is} {ask} '\U0001F431'\n{if} cat {is} chat {print} 'Terrific!'\n{else} {print} 'No, cat is chat'\nfrog {is} {ask} '\U0001F438'\n{if} frog {is} grenouille {print} 'Super!'\n{else} {print} 'No, frog is grenouille'\n```\n"
-        name: Language
-        description: Practice words in a foreign language
-        default_save_name: language
-=======
                 story_text: "## تعلم لغة جديدة\nاصنع برنامجك الخاص لتتدرب على مفردات بلغة جديدة.\n"
                 start_code: '# place your code here'
                 example_code: "```\n{print} 'Learn French!'\ncat {is} {ask} '\U0001F431'\n{if} cat {is} chat {print} 'Terrific!'\n{else} {print} 'No, cat is chat'\nfrog {is} {ask} '\U0001F438'\n{if} frog {is} grenouille {print} 'Super!'\n{else} {print} 'No, frog is grenouille'\n```\n"
         name: لغة
         description: تدرب على كلمات من لغة جديدة
         default_save_name: لغة
->>>>>>> 77bb3f62
     next:
         name: ما التالي؟
         levels:
