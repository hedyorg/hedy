--- conflicted
+++ resolved
@@ -814,27 +814,4 @@
         name: SuperSpy
         description: Make your own spy code
         image: story.png
-<<<<<<< HEAD
-        default_save_name: language
-    end:
-        levels:
-            5: {}
-            7:
-                start_code: '# place your code here'
-            1: {}
-            2:
-                start_code: '# place your code here'
-            3: {}
-            4:
-                start_code: '# place your code here'
-            6: {}
-            8:
-                start_code: '# place your code here'
-            9: {}
-            10:
-                start_code: '# place your code here'
-            11: {}
-        description: Test your Hedy knowledge
-=======
-        default_save_name: language
->>>>>>> b3478f3f
+        default_save_name: language