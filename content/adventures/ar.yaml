--- conflicted
+++ resolved
@@ -219,34 +219,23 @@
                 example_code_3: "```\nاسمك = {ask} \"ما اسمك؟\"\n{if} اسمك!= \"هيدي\" \n    {print} \"أنت لست هيدي!\"\n```\n"
             15:
                 story_text: "## المزيد من دورات التكرار\nسنتعلم نوعا جديداً من دورات التكرار، التكرار باستخدام الأمر `{while}`! يستمر تنفيذ الكود طالما لا تزال نتيجة الفحص الذي نقوم به صالحة/صحيحة. \nلذلك يجب علينا ألا ننسى أن نغير قيمة المتغير الذي نفحصه في داخل دورة التكرار. \n\nفي المثال التوضيحي، يستمر الكود في التنفيذ (سؤال نتيجة الضرب) حتى نحصل على اجابة صحيحة.\nاذا لم يتم اعطاء اجابة صحيحة فتستمر دورة التكرار (والبرنامج ككل) في التتنفيذ الى الأبد!"
-<<<<<<< HEAD
                 start_code: |
                     الاجابة = 0
                     {while} الاجابة != 25
                         الاجابة = {ask} "ما ناتج ٥ ضرب ٥؟"
                     {print} "تم الاجابة بشكل صحيح"
-
-=======
-                start_code: "الاجابة = ٠ \n{while} الاجابة != 25 \n    الاجابة = {ask} \"ما ناتج ٥ ضرب ٥؟\"\n{print} \"تم الاجابة بشكل صحيح\""
->>>>>>> 4d26c388
                 example_code: "## مثال ثوضيحي\n```\nالاجابة = ٠ \n{while} الاجابة != 25 \n    الاجابة = {ask} \"ما ناتج ٥ ضرب ٥؟\"\n{print} \"تم الاجابة بشكل صحيح\"\n```\n"
             16:
                 start_code: "الفاكهة = [\"تفاح\"، \"موز\"، \"كرز\"]\n{print} الفاكهة"
                 story_text: "## المزيد والمزيد من البرمجة الحقيقية\nسنتعلم الان كيفية كتابة القائمة باستخدام طريقة لغة البرمجة بايثون (python) عن طريق احاطة القائمة بالأقواس المربعة (أو المعقوفتان)! نستمر بوضع علامات الاقتباس حول كل عنصر نصي (كلمة اواسم مثلا) كما في المستويات السابقة. \nيمكننا استخدام الأقواس المربعة أيضا للاشارة الى مكان محدد في القائمة."
                 example_code: "## مثال توضيحي\n```\nصديقي = [\"أحمد\"، \"علاء\"، \"سامر\"]\nرقم_الحظ = [١٥، ١٨، ٦]\n{for} ن {in}{range} ١ {to} ٣\n    {print} \"رقم الحظ ل\" صديقي[ن]\n    {print} \" هو ... \" رقم_الحظ[ن]\n```\n"
             17:
-<<<<<<< HEAD
                 start_code: |
                     {for} ف {in} {range} 1 {to} 10:
                         {print} ف
                     {print} "يجب أن تكون مستعداً الان! أنا قـــــادم :)"
-                story_text: "Now we are going to change a little bit with indentation. Every time that we need an indentation, we need `:` at the line before the indentation.\n\nIn this level you can also use a new command: `{elif}`. `{elif}` is short for {else} {if} and you need it when you you want to make 3 (or more!) options.\nCheck it out!\n```\nprices = ['1 million dollars', 'an apple pie', 'nothing']\nyour_price = prices[random]\n{print} 'You win ' your_price\n{if} your_price == '1 million dollars' :\n    {print} 'Yeah! You are rich!'\n{elif} your_price == 'an apple pie' :\n    {print} 'Lovely, an apple pie!'\n{else}:\n    {print} 'Better luck next time..'\n```\n"
-                example_code: "## Example Hedy Code\n```\nprices = ['1 million dollars', 'an apple pie', 'nothing']\nyour_price = prices[{random}]\n{print} 'You win ' your_price\n{if} your_price == '1 million dollars' :\n    {print} 'Yeah! You are rich!'\n{elif} your_price == 'an apple pie' :\n    {print} 'Lovely, an apple pie!'\n{else}:\n    {print} 'Better luck next time..'\n```\n"
-=======
-                start_code: "{for} ن {in}{range} ١ {to} ١٠:\n    {print} ن\n{print} \"يجب أن تكون مستعداً الان! أنا قـــــادم :)\""
                 story_text: "## وإلا اذا\nالان سنقوم بتغيير جديد يتعلق بالإزاحة. كل مرة نقوم فيها بالإزاحة يجب علينا أن نستخدم `:` في السطر الذي يسبق الإزاحة.\n\nأيضاً بمقدورنا في هذا المستوى أن نستخدم أمراً جديداً: `{elif}`. نحتاج أن نستعمل `{elif}`عندما نريد أن نختار بين ٣ خيارات (أو أكثر). \nفلنجربها الان!"
                 example_code: "## مثال توضيحي\n```\nالجوائز = [\"مليون دولار\"، \"فطيرة التفاح\"، \"لا شيء\"]\nجائزتك = الجوائز[{random}]\n{print} \"لقد فزت بجائزة \" جائزتك\n{if} جائزتك == \"مليون دولار\":\n    {print} \"واو لقد صرت غنياً!\"\n{elif} جائزتك == \"فطيرة التفاح\":\n    {print} \"هذا لذيذ! أنا أحب فطيرة التفاح.\"\n{else}:\n    {print} \"حظاً أفضل المرة القادمة!\"\n```\n"
->>>>>>> 4d26c388
             18:
                 start_code: "اسمي = \"هيدي\"\n{print} (\" أنا اسمي هو \"، اسمي)"
                 story_text: "##المستوى الأخير!\nلقد وصلنا الى كود البايثون python الحقيقي! هذا يعني أناا بحاجة الى استخدام الأقواس مع الأوامر {print} و {range} من الان وصاعداً."
