adventures:
    default:
        name: "Introduction"
        description: "Level explanation"
        image: "hedy-logo.png"
        default_save_name: "intro"
        levels:
            1:
                story_text: |+
                    Üdvözlünk a Hedynél! Az első szinten a `print`, `ask` és `echo` parancsokat használhatod.

                    A baloldali sávban az 1. szint összes parancsát láthatod.

                    Nyomd meg a kék gombot és a kód megjelenik a programozási ablakban!

                    Próbáld ki a kódot a 'Kód futtatása' gomb megnyomásával a bal oldali programozási
                    ablak alatt.

                    Nem tudod mit is csinálj? A következő füleken találsz néhány ötletet.

                start_code: "print Helló világ!"
                example_code: "## Example code\n```\n{print} Hello!\n{print} Welcome to Hedy!\n```\n"
                story_text_2: "You can also ask for input and repeat it back with an `{echo}` command.\nTry the code to your left again.\n\nDon't know what to create? In the next tabs you will find ideas for programs to build.\n"
                example_code_2: "## Example code\n```\n{ask} What is your name?\n{echo} hello\n```\n"
                story_text_3: "Let's get started! Don't know what to create? In the next tabs you will find ideas for programs to build.\n"
            2:
                story_text: |
                    A 2. szinten valami újat tanulunk. El tudsz nevezni egy szót az 'is' utasítással.

                    Ha azt a kódot írod, hogy 'nev is Hedy' akkor a nev (nem használunk ékezetet) szót
                    mindenhol használhatod a kódodban és a Hedy értéket kapja.

                    Jegyezd meg: 'ask' megváltozott, egy szó segítségével elmentheted a választ, mint itt:
                    ```
                    valasz is ask Mi a neved?
                    ```

                    A print utasítás úgy működik, mint az 1. szinten, de az echo utasításra már nem lesz
                    szükséged.
                start_code: "print Helló világ!"
                example_code: "## Example code\n```\nname {is} Hedy\nage {is} 15\n{print} name is age years old\n```\n"
                story_text_2: "`{print}` still works the same, but the `{ask}` command has changed. You need to use a variable in the `{ask}` command as well. It looks like this:\n"
                example_code_2: "```\nanswer {is} {ask} What is your name?\n{print} Hello answer\n```\n"
                story_text_3: "Another new command in this level is `{sleep}`, which pauses your program for a second. If you type a number behind the {sleep} command, the program pauses for that amount of seconds.\n"
                example_code_3: "```\n{print} My favorite colour is...\n{sleep} 2\n{print} green!\n```\n"
            3:
                story_text: |
                    A 3. szinten készíthetsz listát is. Kérheted a számítógépet, hogy véletlenszerűen
                    válasszon valamit a listából. Ezt az `at random` utasítással teheted meg.

                    ```
                    allatok is kutya, cica, kenguru
                    print allatok at random
                    ```

                    A baloldali sávban a 3. szint összes parancsát láthatod. A következő füleken különböző
                    feladatokat találsz.
                start_code: "print Helló világ!"
                story_text_2: You can also add items to the list with `{add}` and remove items with `{remove}`.
                example_code: "## Example Hedy Code\n\n```\nanimals {is} dog, cat, kangaroo\n{print} animals {at} {random}\n```\n"
                example_code_2: "## Example Hedy Code\n\n```\nanimals {is} dog, cat, kangaroo\n{add} penguin {to_list} animals\n{remove} cat {from} animals\n{print} animals {at} {random}\n```\n"
            4:
                start_code: "print 'Helló világ'"
                story_text: |-
                    `ask` ugyanolyan, a 4. szinten, mint eddig, de `print` most más lesz.

                    Amit ki akarsz íratni, idézőjelbe kell tenned.

                    Ez hasznos, mert most már mindent kiírathatsz, amit csak akarsz. Az 'is' utasítással
                    definiálhatod azt a szót, amiben a szöveget tárolod.

                    A legtöbb programozási nyelv idézőjelet (szimpla idézőjel, más néven aposztróf) használ
                    a kiíratáshoz, így egy kicsit közelebb kerülünk az igazi programozáshoz.

                    ## A feladatok egyre nehezebbek lesznek. 
                    Most is megtalálod a parancsokat a baloldalon, a feladatokat pedig a füleken. A feladatok egyre nehezebbé válnak az egymást követő füleken. A legjobb, ha a baloldalon kezded a feladatokat a történettel és így haladsz jobbra a nagyobb kihívást jelentő feladatok felé.
                example_code: "## Example Hedy code\n```\nprint 'You need to use quotation marks from now on!'\nanswer is ask 'What do we need to use from now on?'\nprint 'We need to use ' answer\n```\n"
                story_text_2: "## Adventures are getting more and more difficult\nThe adventures are now getting more and more difficult in the successive tabs.\nSo it is best to start on the left with the story, and work to the right, in order to be challenged more and more.\n"
            5:
                start_code: |-
                    nev is ask 'Hogy hívnak?'
                    if nev is Hedy print 'klassz!' else print 'ajaj'
                story_text: |-
                    `ask` és `print` ugyanúgy működnek, mint a 4. szinten. A 5. szinten hozzájön az `if`
                    parancs! Az 'if' paranccsal két különböző lehetőség között választhatsz.

                    ## Hedy Code példa

                    ```
                    nev is ask mi a neved?
                    if nev is Hedy print 'klassz' else print 'úhh'
                    ```
                    Ez a kód kiírja, hogy klassz, ha a Hedy nevet adod meg névként, és úhh-t, ha valami
                    mást írsz be.

                    ## A feladatok egyre nehezebbek lesznek.

                    A feladatok a 5. szinten a füleken egyre nehezebbek lesznek. Csináld őket balról jobbra
                    haladva.
                story_text_2: "Sometimes code with an `{if}` gets really long and does not fit on the line well. <br> You may also divide the code over two lines, starting the second line at the `{else}` like this:\n"
                example_code_2: "```\nname {is} {ask} 'what is your name?'\n{if} name {is} Hedy {print} 'nice'\n{else} {print} 'boo!'\n```\n"
                example_code: "## Example Hedy Code\n```\nname {is} {ask} 'what is your name?'\n{if} name {is} Hedy {print} 'nice' {else} {print} 'boo!'\n```\n"
                story_text_3: "## Lists\nWhen we want to check if something is in a list, we can now use the `{in}` command.\nThis code prints pretty! if you choose green or yellow, and meh otherwise.\n"
                example_code_3: "```\npretty_colors {is} green, yellow\ncolor {is} {ask} 'What is your favorite color?'\n{if} color {in} pretty_colors {print} 'pretty!'\n{else} {print} 'meh'\n```\n"
            6:
                start_code: "print '5-ször 5 az ' 5 * 5"
                story_text: |-
                    `ask`, `print` és `if` még mindig ugyanolyanok, mint a 5. szinten.
                    De a 6. szinten jön valami új, tudsz majd számolni.

                    Az összeadás könnyű, ugyanúgy írod, mint a matekban: `5+5`. A kivonás is jól működik,
                    így írjuk: `5-5`

                    A szorzás egy kicsit különbözik, ugyanis nincs szorzásjel a billentyűzeten. Nézd meg,
                    tényleg nincs! Ezért használjuk a *-t: `5*5`. Olvasd ezt "5-ször 5-nek", így könnyen
                    megjegyzed.
                    ## Hedy Code példa
                    ```
                    print '5 plusz 5 egyenlő ' 5 + 5
                    print '5 mínusz 5 egyenlő ' 5 - 5
                    print '5 ször 5 egyenlő ' 5 * 5
                    ```
                example_code: "## Example Hedy code\n```\n{print} '5 plus 5 is ' 5 + 5\n{print} '5 minus 5 is ' 5 - 5\n{print} '5 {times} 5 is ' 5 * 5\n```\n"
                story_text_2: "We also make a change in storing a word in a variable! You may now use `=` instead of  `{is}` when we store a name or a number in a variable, like this:\n"
                example_code_2: "```\nname = Hedy\nanswer = 20 + 4\n```\n"
            7:
                start_code: "repeat 3 times print 'A Hedy szórakoztató!'"
                story_text: |4

                    `ask`, `print` és `if` ugyanúgy működik mint a 5. és az 6. szinten szinten.
                    De az 7. szinten megjelenik a `repeat` parancs. A ‘repeat’ utasítást parancsok
                    ismételt végrehajtásánál lehet használni.

                    ## Hedy code példa
                    ```
                    repeat 3 times print 'A Hedy vicces'
                    ```
                example_code: "## Example Hedy code\n```\n{repeat} 3 {times} {print} 'Hedy {is} fun!'\n```\n"
            8:
                start_code: |-
                    repeat 5 times
                        print 'Sziasztok'
                        print 'Ez 5-szor lett kiírva'
                story_text: |-
                    `ask` és `print` még mindig úgy működik, ahogyan ismered. De az `if` és a `repeat` utasítások megváltoztak!
                    Most különböző utasítások egy csoportját futtathatod egyszerre, de behúzással
                    tagolnod kell a kódot.
                    Ez azt jelenti, hogy négy szóközt kell tennünk a sor elejére. Ez akkor is érvényes, ha csak
                    egy sor blokkját akarod létrehozni.

                    ## Hedy Code példa
                    ```
                    repeat 5 times
                      print 'Sziasztok'
                      print 'Ez 5-ször ismétlődik'
                    ```
                example_code: "## Example Hedy code\n```\n{repeat} 5 {times}\n    {print} 'Hello everyone'\n    {print} 'This is all repeated 5 times'\n```\n"
            9:
                start_code: |-
                    repeat 3 times
                        food = ask 'What do you want?'
                        if food is 'pizza'
                            print 'nice!'
                        else
                            print 'pizza is better'
                story_text: |
                    In this level you can not only use multiple lines with `if` and `repeat`, but you can also put them together!
                    In the example you see an `if` command within a `repeat` command. It is also allowed the other way around, and an `if` is also allowed in an `if` and a `repeat` in a `repeat`.
                    Give it a try!

                    ## Example Hedy code
                    ```
                    repeat 3 times
                        food = ask 'What do you want?'
                        if food is 'pizza'
                            print 'nice!'
                        else
                            print 'pizza is better'
                    ```
                example_code: "## Example Hedy code\n```\n{repeat} 3 {times}\n    food = {ask} 'What do you want?'\n    {if} food {is} pizza\n        {print} 'nice!'\n    else\n        {print} 'pizza is better'\n```\n"
            10:
                start_code: |-
                    animals is dog, cat, blobfish
                    for animal in animals
                      print 'I love ' animal
                story_text: |
                    In this level we learn a new code called `for`. With `for` you can make a list and use all elements.
                    `for` creates a block, like `repeat` and `if` so all lines in the block need to start with spaces.

                    ## Example Hedy code
                    ```
                    animals is dog, cat, blobfish
                    for animal in animals
                      print 'I love ' animal
                    ```
                example_code: "## Example Hedy code\n```\nanimals {is} dog, cat, blobfish\n{for} animal {in} animals\n  {print} 'I love ' animal\n```\n"
            11:
                start_code: |-
                    for i in range 1 to 10
                        print i
                    print 'Aki bújt, aki nem, megyek!'
                story_text: "`print` ugyanúgy működik, mint eddig, de a `repeat` utasítást `for` helyettesíti! `for i in range 1 to 5` utasításokat fogod használni, `repeat 5 times` helyett. Használhatsz `i` -t is a programban! Ne felejts el behúzásokat használni a `for` és `if` utasítások után (ez azt jelenti, hogy egy sort négy szóközzel kell kezdned) "
                example_code: "## Example Hedy code\n```\nfor counter in range 1 to 5\n    print counter\n```\n"
            12:
                start_code: |-
                    print 'decimal numbers now need to use a dot'
                    print 2.5 + 2.5
                story_text: |
                    So far, Hedy did not allow for decimal numbers like 1.5, but now we do allow that. Note that cmputers use the . for decimal numbers.

                    For this level on you will also have to use quotation marks when storing a text with `is`:

                    ```
                    name = 'Hedy'
                    print 'Hello ' name
                    ```

                    For numbers, you do not use quotation marks in the `is`:
                    ```
                    score = 25
                    print 'You got ' score
                    ```
                example_code_2: "```\nname = 'Hedy the Robot'\n{print} 'Hello ' name\n```\n"
                story_text_4: "**All text after `{if}` comparisons need quotation marks too**\n"
                example_code_4: "```\nname = {ask} 'What is your name?'\n{if} name = 'Hedy the Robot'\n    {print} 'Hi there!'\n```\n"
                story_text_5: "**Numbers don't need quotation marks**\nFor numbers, you do not use quotation marks in the `=`:\n"
                example_code_5: "```\nscore = 25\n{print} 'You got ' score\n```\n"
                example_code: "## Example Hedy code\n```\n{print} 'Two and a half plus two and a half is...'\n{print} 2.5 + 2.5\n```\n"
                story_text_2: "**All texts need to be in quotation marks**\nFor this level on you will also have to use quotation marks when storing a text with `=`:\n"
                story_text_3: "**All items in lists need quotation marks too**\nLists are texts, so they need quotation marks too. Mind that each single item on the list has quotation marks.\nThis allows you to save two words as 1 item on the list, for example 'Iron Man'.\n"
                example_code_3: "```\nsuperheroes = 'Spiderman', 'Batman', 'Iron Man'\n{print} superheroes {at} {random}\n```\n"
                story_text_6: "**Maths with words** In this level it is also allowed to use the + sign with texts. For example:\n"
                example_code_6: "```\na = 'Hello '\nb = 'world!'\nprint a + b\n```\n"
            13:
                start_code: |
                    name = ask 'what is your name?'
                    age = ask 'what is your age?'
                    if name is 'Hedy' and age is 2
                        print 'You are the real Hedy!'
                story_text: |
                    Most megtanuljuk `and` és ` or` kifejezések használatát! Ha két állítást szeretnél
                    ellenőrizni, akkor nem kell kettő `if` utasítást használnod, használhatod az `and` és
                    az  `or` parancsokat. Ha az `and` parancsot használod, akkor az `and` bal és jobb
                    oldalán mindkét állításnak igaznak kell lennie. Használhatjuk az `or` kifejezést is.
                    Ekkor csak egy állításnak kell helyesnek lennie.
                #16:
                #    start_code: |-
                #        # Ez egy olyan program amely néhány matematikai kérdést fog feltenni
                #        for i in range(1, 10):
                #            # Ki fogjuk kérdezni az 5 ös szorzótáblát
                #            valasz is input('Mennyi ' i ' szorozva 5-tel?')
                #            # Leellenőrizzük hogy a valasz megegyezik-e a mi eredményünkkel
                #            helyes_valasz is i * 5
                #            if valasz is helyes_valasz:
                #                print(valasz ' helyes')
                #            else:
                #                print ('Ez hibás, feltételezem ennyi: ' i*5)
                #    story_text: |-
                #        Ha nagyobb programokat készítesz, meg kell találnod a módját, hogy emlékezz
                #        arra, melyik kódrészlet mit csinál. Ehhez megjegyzéseket használunk. Egy
                #        megjegyzés a következőképpen néz ki:
                #         "# Ez egy megjegyzés". A # után minden láthatatlan lesz a kód számára
                #    commands:
                #    -   name: Megjegyzés
                #        explanation: |
                #            Oda teszünk megjegyzést, ahova csak akarunk.
                #        example: |
                #            #Ez egy megjegyzés
                #        demo_code: |
                #            # Ez a program kiírja hogy szia
                #            # Ez Hedy-ben készült
                #            # Ez nem csinál mást mint kiírja Szia
                #            print('szia!')
                #20:
                #    start_code: |-
                #        gyumolcs = ['alma', 'banán', 'cseresznye']
                #        for i in range(1, 3):
                #            print(gyumolcs[i])
                #    story_text: A for ciklussal egy listában is mindent láthatunk. Mivel a listában három dolog van, a ciklust 1-től 3-ig vesszük. Most mindent kiíratunk a ciklusban.
                #    commands:
                #    -   name: Lista hossza
                #        explanation: A `length` utasítással láthatjuk a lista méretét. A példában szereplő lista hossza 3, mert három dolog van a listában
                #        example: length(lista)
                #        demo_code: |-
                #            gyumolcs = ['alma', 'banán', 'cseresznye']
                #            print('a lista hossza ' length(gyumolcs))
                #            for i in range(1, length(gyumolcs)):
                #                print(gyumolcs[i])
                #21:
                #    start_code: |-
                #        print('Mennyi 5+3?')
                #        valasz = 5+3
                #        print('a válasz:')
                #        print(valasz)
                #        if valasz == 8:
                #            print('Ez helyes')
                #        else:
                #            print('Ó nem, ez hibás!')
                #    story_text: 'Most megváltoztatjuk a következőt: "=" és "==". A "=" kifejezést akkor használjuk, ha értéket szeretnénk hozzárendelni egy változóhoz. Ha 8 -at szeretnél rendelni az valasz nevű változóhoz, akkor valasz = 8. `==` jelet akkor használjuk, ha azt akarjuk látni, hogy két dolog ugyanaz-e.'
                #    commands:
                #    -   name: Összehasonlítás
                #        explanation: Ha összehasonlítani akarunk, akkor a == jelet használjuk. 5+3 == 8 ellenőrzi, hogy az 5+3 egyenlő -e 8 -cal
                #        example: 'Például: 5+3 == 8'
                #        demo_code: |-
                #            if 5+3 == 8:
                #                print('5+3 valóban 8')
                #            else:
                #                print('Ezt nem íratjuk ki, mert az 5+3 az 8!')
                #    -   name: Érték hozzárendelése
                #        explanation: Ha azt akarjuk mondani, hogy a valasz nevű változó értéke 8, akkor a valasz = 8 utasítást használjuk.
                #        example: |-
                #            Például: valasz = 8
                #        demo_code: |-
                #            print('Mennyi 5+3?')
                #            valasz = 5+3
                #            print('a válasz most:')
                #            print(valasz)
                #    -   name: Összehasonlítás és érték hozzárendelése
                #        explanation: Ha két értéket akarunk összehasonlítani, akkor a "==" jelet használjuk. Ha változót akarunk hozzárendelni, akkor a "=" karaktert használjuk.
                #        example: 'Például: 5+3 == 8, valasz=8'
                #        demo_code: |-
                #            print('Mennyi 5+3?')
                #            valasz = 5+3
                #            print('a válasz:')
                #            print(valasz)
                #            if valasz == 8:
                #                print('Ez helyes')
                #            else:
                #                print('Ó nem, ez hibás!')
                example_code: "```\nname = ask 'what is your name?'\nage = ask 'what is your age?'\nif name is 'Hedy' and age is 2\n    print 'You are the real Hedy!'\n```\n"
            14:
                start_code: |
                    kor = ask 'Hány éves vagy?'
                    if kor < 13
                     print 'Fiatalabb vagy nálam!'
                    else
                     print 'Idősebb vagy nálam!'
                story_text: |
                    További új elemeket fogunk megtanulni! Lehet, hogy már a matematikából ismered
                    ezeket a jeleket, a `<` és a `>`. A `<` ellenőrzi, hogy az első szám kisebb-e, mint a
                    második, például `4 < 5`. A `>` ellenőrzi, hogy az első szám nagyobb-e, mint a
                    második, például `6 > 5`.
                story_text_2: "From this level on, if you want to compare exactly, you can use two equal signs. This is what most programming languages do:\n"
                example_code_2: "```\nname = {ask} 'What is your name?'\n{if} name == 'Hedy'\n    {print} 'You are coo!'\n```\n"
                example_code: "## Example Hedy Code\n```\nage = {ask} 'How old are you?'\n{if} age > 12\n    {print} 'You are older than I am!'\n```\n"
                story_text_3: "You can also compare if something is *not* equal to something else using `!=` like this:\n"
                example_code_3: "```\nname = {ask} 'What is your name?'\n{if} name != 'Hedy'\n    {print} 'You are not Hedy'\n```\n"
            15:
                start_code: |-
                    valasz = 0
                    while valasz != 25
                      valasz = ask 'Mennyi 5-ször 5?'
                    print 'A helyes válasz megadásra került'
                story_text: |
                    Tanulni fogunk egy új ciklust, a `while` ciklust! Addig folytatjuk a ciklust, amíg az állítás
                    igaz / érvényes! Tehát a példakódnál addig folytatjuk, amíg meg nem adják a helyes
                    választ. Ha soha nem adják meg a helyes választ, akkor a ciklus soha nem ér véget!
                example_code: "## Example Hedy code\n```\nanswer = 0\nwhile answer != 25\n    answer = ask 'What is 5 times 5?'\nprint 'A correct answer has been given'\n```\n"
            16:
                start_code: |-
                    gyumolcs = ['alma', 'banán', 'cseresznye']
                    print gyumolcs
                story_text: "Listáknál szögletes zárójelet fogunk használni! A lista egyes elemeit aposztrófok (') közé tesszük. "
                example_code: "## Example Hedy Code\n```\nfriends = ['Ahmed', 'Ben', 'Cayden']\nlucky_numbers = [15, 18, 6]\n{for} i {in} {range} 1 {to} 3\n    {print} 'the lucky number of ' friends[i]\n    {print} 'is ' lucky_numbers[i]\n```\n"
            17:
                start_code: |-
                    for i in range 1 to 10:
                        print i
                    print 'Aki bújt, aki nem, megyek!'
                story_text: "Most egy kicsit meg fogjuk változtatni a behúzást. Minden alkalommal, amikor behúzást használunk, az előző sor végére`:` jelet teszünk."
            18:
                start_code: "naam = 'Hedy'\n{print}('My name is ', naam)"
                story_text: "We arrived at real pythoncode! That means we need to use parentheses with {print} and {range} from now on.\nThat looks like this:\n```\n{print}('my name is Hedy!')\n```\nIf you want to print more thant one items, you need to separate them by commas.\n```\nnaam = 'Hedy'\n{print}('my name is ', naam)\n```"
    story:
        name: A történet
        default_save_name: Történet
        description: Készíts egy interaktív történetet
        image: story.png
        levels:
            1:
                story_text: |-
                    ## Készíts egy történetet
                    Az 1. szinten elkészíthetsz egy történetet egy másik főszereplővel, amelyet te magad adsz meg.

                    Első sorként használd ezt a kódot:

                    ```
                    ask ki a történeted főszereplője?
                    ```

                    Az első sor után kezdd a `print` utasítással, ha a mondatot ki kell íratni.
                    Akkor használd az `echo` szót, ha azt szeretnéd, hogy főszereplő neve a mondat végén legyen.

                example_code: |
                    ## Példa Hedy kódra
                    ```
                    ask A történet főszereplője
                    print A főszereplő most az erdőben fog sétálni
                    echo Kicsit fél, aki
                    print Őrült zajokat hall mindenütt
                    print Fél, hogy ez egy kísértetjárta erdő
                    ```

                    ## Mi a következő lépés?
                    Kár, hogy most már csak olyan mondatokat lehet készíteni, amelyekben a főszereplő a mondat végén van? Miután ezzel a történettel gyakoroltál, folytasd a 2., majd a 3. szinttel, ahol egyre bonyolultabb programokat készíthetsz.
                start_code: print A történeted itt kezdődik
            2:
                start_code: print A te történeted
                story_text: |+
                    ## Történet
                    A 2. szinten szórakoztatóbbá teheted a történetedet. Fő karaktered neve mostantól
                    bárhol lehet a mondatban.

                    Ehhez egy kicsit fel kell javítanod a kódodat. Most először el kell nevezned a főszereplődet. Olyan nevet válassz, amely nem tartalmaz ékezetes betűt.

                    Ezt a nevet bárhol elhelyezheted a mondatban.

                example_code: |
                    ## Példa Hedy kódra
                    ```
                    nev is ask Mi a neve a főszereplőnek?
                    print nev most futni fog az erdőben
                    print nev kissé fél
                    print Őrült zajokat hall mindenütt
                    print nev fél hogy ez egy kísértetjárta erdő
                    ```

            7:
                story_text: |-
                    ## Történet
                    A történetben valaki bizonyos szavakat többször is elmond. Például, ha valaki segítséget kér vagy elénekel egy dalt.
                    Az ilyen ismétlést beírhatod a 6. szintbe tartozó történetbe a 'repeat' paranccsal.

                    ## Példa Hedy kód
                    ```
                    print 'A herceg folyamatosan segítséget kért'
                    repeat 5 times print 'Segítség!'
                    print 'Miért nem segít nekem senki?'
                    ```
                start_code: repeat 5 times print 'Segítség!'
                example_code: "## Example Hedy code\n\n```\n{print} 'The prince kept calling for help'\n{repeat} 5 {times} {print} 'Help!'\n{print} 'Why is nobody helping me?'\n```\n"
            5:
                story_text: |-
                    ## Történet a 4. szinten
                    Amit a 4. szinten megtehetsz, az még szórakoztatóbbá varázsolja történetedet. A 4.
                    szinten a történethez különböző végződéseket programozhatsz.
                    Gondolj például a történet két különböző végére:
                    - A hercegnő sétál az erdőn
                    - Összefut egy szörnyeteggel
                    - Boldog befejezés: Előveszi a kardját, és a szörny gyorsan elszalad
                    - Rossz befejezés: A szörny megeszi a hercegnőt
                    Biztosíthatod azt is, hogy egy név újra beírható legyen. Ez ugyanúgy működik, mint a 3.
                    szinten. Kombinálhatod ezt egy `if`-fel, és akkor már készítettél is egy egész programot!
                    ## Példa Hedy kód
                    ```
                    nev is ask 'Ki jár az erdőben?'
                    print nev ' sétál az erdőn'
                    print nev ' találkozik egy szörnnyel'
                    vege is ask ' Egy jó vagy rossz véget szeretnél?'
                    if vege is jó print nev ' előveszi a kardot és a szörny gyorsan elszalad' else print 'A szörny megeszi ' nev '-t'
                    ```
                start_code: print 'Itt lesz hamarosan a történeted!'
                example_code: "## Example Hedy code\n\n```\nname {is} {ask} Who is walking in the forest?\n{print} name 'walks through the forest'\n{print} name 'encounter a monster'\nend {is} {ask} Would you like a good or a bad ending?\n{if} end {is} good {print} name 'takes the sword and the monster quickly runs away'\n{else} {print} 'The monster eats' name\n```\n"
            4:
                start_code: print 'A történeted ide lesz írva!'
                story_text: |-
                    ## Történet a 3. szinten
                    Lehet, hogy észrevetted, hogy még mindig van hiba a 2. szinten.
                    Véletlenül megpróbáltál olyan mondatot készíteni, amely tartalmazza a nev szót?
                    Ezt meg tudod oldani a 3. szinten.

                    Idézőjeleket kell használnod minden kiíratáshoz.
                example_code: |
                    ## Példa Hedy kódra
                    ```
                    nev is Jancsi
                    print 'A fő karakter neve ' nev
                    print nev ' most az erdőben jár'
                    print nev ' egy kicsit fél'
                    allatok is bagoly, sündisznó, páncélos
                    print 'Hallja a következő állat hangját: ' allatok at random
                    print nev ' fél, hogy ez egy kísértetjárta erdő'
                    ```
            3:
                start_code: print A te történeted
                story_text: |4

                    ## Véletlenszerűség
                    Hozzáadhatsz valami véletlenszerűt is a történetéhez. Bármilyen szörnyet, állatot vagy
                    más akadályt.
                    Így hangzik:
                    ```
                    allatok is bagoly, sündisznó, tatu
                    print Most hallja a allatok at random hangját
                    ```
                example_code: |
                    ## Example Hedy Code

                    ```
                    animals {is} 🦔, 🐿, 🦉, 🦇
                    {print} He now hears the sound of an animals {at} {random}
                    ```
                story_text_2: |
                    The command `{add}` can also come in handy in your story. For example

                example_code_2: |
                    ## Example Hedy Code

                    {print} He hears a sound
                    animals {is} 🐿, 🦔, 🦇, 🦉
                    animal {is} {ask} What do you think it is?
                    {add} animal {to_list} animals
                    {print} it was a animals {at} {random}
                    ```
                story_text_3: |
                    This is an example of the `{remove}` command in your story
                example_code_3: |
                    ## Example Hedy code

                    ```
                    {print} His backpack got way too heavy.
                    {print} Inside were a bottle of water, a flashlight and a brick.
                    bag {is} water, flashlight, brick
                    dump {is} {ask} Which item should he dump?
                    {remove} dump {from} bag
                    ```
            8:
                story_text: "## Story\nIn this level you can use multiple lines in your {if} commands, this way you can upgrade your happy or sad ending!\n"
                example_code: "## Example Hedy code\n\n```\n{print} 'OH NO! The T-rex is closing in!'\nend = {ask} 'Do you want a happy or a sad ending?'\n{if} end {is} happy\n    {print} 'Just in time Richard jumps back into the time machine!'\n    {print} 'Michael types in the code and...'\n    {print} '\U0001F4A5ZAP!\U0001F4A5'\n    {print} 'They are back in their garage'\n{else}\n    {print} 'Michael yells COME ON RICHARD! RUN FASTER!'\n    {print} 'But Richard is too slow...'\n    {print} 'The T-rex closes in and eats him in one big bite!\U0001F996'\n```\n"
                start_code: '# place your code here'
            12:
                story_text: "## Story\nIn this level you can use the quotation marks to save multiple words in a variable.\n"
                example_code: "## Example Hedy code\n\n\n```\nname = 'The Queen of England'\n{print} name ' was eating a piece of cake, when suddenly...'\n```\n"
                start_code: '# place your code here'
            9:
                example_code: "## Example Hedy Code\n```\n{print} 'Robin is walking downtown'\nlocation = {ask} 'Is Robin going into a shop, or does she go home?'\n{if} location {is} shop\n    {print} 'She enters the shop.'\n    {print} 'Robin sees an interesting looking book'\n    book = {ask} 'Does Robin buy the book?'\n    {if} book {is} yes\n        {print} 'Robin buys the book and goes home'\n    {else}\n        {print} 'Robin leaves the shop and goes home'\n{else}\n    {print} 'Robin goes home'\n```\n"
                story_text_2: "The example above is pretty straightforward, but with nesting you can really elaborate your code and turn your story into a real game. Check out this example!\n"
                example_code_2: "## Elaborate code\n```\nsword = lost\ngame = on\n{print} 'Our hero is walking through the forest'\n{print} 'The path splits two ways'\n{repeat} 2 {times}\n    {if} game {is} on\n        path = {ask} 'Which path should she choose?'\n        {if} path {is} left\n            {if} sword {is} found\n                {print} 'Our hero comes across a dragon!'\n                {print} 'Luckily our hero has a sword to defeat the beast!'\n                game = over\n            {else}\n                {print} 'Our hero finds a dragon, but she doesnt have any weapons!'\n                {print} 'Our hero is beaten by the dragon...'\n                {print} 'Try again'\n                game = over\n        {if} path {is} right\n            {if} sword {is} lost\n                {print} 'Our hero finds a sword'\n                {print} 'This could come in very handy'\n                sword = found\n            {else}\n                {print} 'You have already found the sword. There is nothing left here.'\n                {print} 'She walks back'\n```\n"
                story_text: "## Story\nIn this level you can use nesting to put {if}, {repeat} or {for} commands inside other {if}, {repeat} or {for} commands. This gives you many options and really helps you to make your story interactive.\n"
                start_code: '# place your code here'
            15:
                example_code: "## Example Hedy code\n\n```\nkeys = 'lost'\n{print} 'You are standing in your garden and you have lost your keys.'\n{print} 'Where do you want to look for them?'\n{print} 'You can choose: tree, flowerbed, rock, postbox'\n{while} keys == 'lost'\n    location = {ask} 'Where do you want to look?'\n    {if} location == 'flowerbed'\n        {print} 'Here they are!'\n        keys = 'found'\n    {else}\n        {print} 'Nope they are not at the ' location\n{print} 'Now you can enter the house!'\n"
                story_text: "## Story\nUsing the `{while}` loop can make your stories more interesting. For example, you can use `{while} game {is} 'on'` so you can play until the game is over.\nOr you can use `{while} sword {is} 'lost'` so the player can't continu the game until they have found something.\n"
                start_code: '# place your code here'
            10:
                story_text: "## Story\nIn this level you can use the {for} command in your story. In this way you could easily program the children's book 'brown bear, brown bear, what do you see'.\n"
                example_code: "## Example Hedy code\n\n```\nanimals = red bird, black sheep, green frog, yellow duck, little child\n{print} 'brown bear'\n{print} 'brown bear'\n{print} 'What do you see?'\n{for} animal {in} animals\n    {print} 'I see a ' animal ' looking at me'\n    {print} animal\n    {print} animal\n    {print} 'What do you see?'\n{print} 'I see all the animals looking at me!'\n```\n"
                start_code: '# place your code here'
            13:
                story_text: "## Story\nBy using the `{and}` and `{or}` commands, you can shorten your stories. For example, check out the dragon story.\n"
                example_code: "## Example Hedy code\n\n```\nsword = 'lost'\ngame = 'on'\n{print} 'Our hero is walking through the forest'\n{print} 'The path splits two ways'\n{for} i {in} {range} 0 {to} 2\n    {if} game {is} 'on'\n        path = {ask} 'Which path should she choose?'\n        {if} path {is} 'left' {and} sword {is} 'found'\n            {print} 'Our hero comes across a dragon!'\n            {print} 'Luckily our hero has a sword to defeat the beast!'\n            game = 'over'\n        {if} path {is} 'left' {and} sword {is} 'lost'\n            {print} 'Our hero finds a dragon, but she doesnt have any weapons!'\n            {print} 'Our hero is beaten by the dragon...'\n            {print} 'Try again'\n            game = 'over'\n        {if} path {is} 'right' {and} sword {is} 'found'\n            {print} 'You have already found the sword. There is nothing left here.'\n            {print} 'She walks back'\n        {if} path {is} 'right' {and} sword {is} 'lost'\n            {print} 'Our hero finds a sword'\n            {print} 'This could come in very handy'\n            sword = 'found'\n```\n"
                start_code: '# place your code here'
    songs:
        image: songs.png
        name: Énekelj egy dalt!
        default_save_name: Dal
        description: Dal kiíratása
        levels:
            8:
                start_code: print 'Üveg sör'
                story_text: |-
                    ## Dalok
                    A 6. szinten a "Üveg sör" dalt programoztad. Egy verset alkottál, majd 99 -szer kellett lemásolnod a verssorokat. A 7. szinten 99 alkalommal ismételheted meg a dalt, csak egy egyszerű sor hozzáadásával!

                example_code: |
                    ## Példa Hedy kódra
                    ```
                    verssor = 99
                    print verssor ' üveg sör a falon'
                    print verssor ' üveg sör'
                    print 'Vegyél egyet, add tovább'
                    verssor = verssor - 1
                    print verssor 'üveg sör a falon'
                    ```
            7:
                start_code: print 'Baby Shark'
                story_text: |-
                    ## Dalok az 5. szinten
                    A dalok gyakran sok ismétlést tartalmaznak. Például... Baby Shark! Ha elénekled, ugyanazt énekled folyamatosan:

                    Baby Shark tututudutudu <br>
                    Baby Shark tututudutudu <br>
                    Baby Shark tututudutudu <br>
                    Baby Shark

                    ezt a dalt sokkal rövidebbé teheted egy `repeat` utasítással! Be tudod fejezni a kódot?

                    ## Példa Hedy kód
                    ```
                    repeat _ _ print 'Baby Shark tututudutudu'
                    print 'Baby Shark'
                    ```

                    A Baby Shark után természetesen más dalokat is programozhat. Sok dal van ismétléssel.
                example_code: "## Example Hedy code\n\n```\n{repeat} _ _ {print} 'Baby Shark tututudutudu'\n{print} 'Baby Shark'\n```\n\nAfter Baby Shark you can of course also program other songs. There are many songs with repetition.\n"
            6:
                start_code: print 'Baby shark'
                story_text: |-
                    ## Dalok
                    A dalok gyakran sok ismétlést tartalmaznak. Néha az ismétlés alapja a számlálás is.
                    Például a jól ismert dalban „üveg sör”. Programozhatod azt a dalt egy kis matekkal.

                    ## Példa Hedy kódr
                    ```
                    verssor = 99
                    print verssor ' üveg sör a falon'
                    print verssor ' üveg sör'
                    print 'Vegyél egyet, add tovább'
                    verssor = verssor - 1
                    print verssor ' üveg sör a falon'
                    ```
                    Most megismételheted a 2–9. Sort, ahányszor csak akarod, a sorok másolásával.

                    # Előretekintve
                    Az 5. szinten megtanultunk 1 sort megismételni az `repeat` szóval, így:

                    * repeat 3 times print 'Baby Shark Tutududududu'

                    De ahogyan ebben a leckében látni fogod, néha több sort is meg akarsz együtt ismételni. Ezt meg lehet tenni vágással és beillesztéssel, de ez sok munka. A 7. szinten megtanulod, hogyan kell ezt könnyebben megtenni.
                example_code: "## Example Hedy code\n\n```\nverse = 99\n{print} verse ' bottles of beer on the wall'\n{print} verse ' bottles of beer'\n{print} 'Take one down, pass it around'\nverse = verse - 1\n{print} verse ' bottles of beer on the wall'\n```\n\nYou can now repeat lines 2 to 9 as many times as you want by copying the lines.\n"
            12:
                story_text: "## Sing a song!\nIn this song we can make it even easier to program '{if} you're happy and you know it, clap your hands'. Because we can put all of the actions in a variable, check it out:\n"
                example_code: "## Example Hedy code\n\n```\nactions = 'clap your hands', 'stomp your feet', 'shout Hurray!'\n{for} action {in} actions\n    {for} i {in} {range} 1 {to} 2\n        {print} '{if} youre happy and you know it'\n        {print} action\n    {print} '{if} youre happy and you know it and you really want to show it'\n    {print} '{if} youre happy and you know it'\n    {print} action\n```\n"
                start_code: '# place your code here'
            11:
                story_text: "## Songs\nIn this level you can use the `{for} i {in} {range}` command to make songs that use counting.\n"
                example_code: "## 5 little monkeys\n```\n{for} i {in} {range} 5 {to} 1\n    {print} i ' little monkeys jumping on the bed'\n    {print} 'One fell off and bumped his head'\n    {print} 'Mama called the doctor and the doctor said'\n    {if} i {is} 1\n        {print} 'PUT THOSE MONKEYS RIGHT TO BED!'\n    {else}\n        {print} 'NO MORE MONKEYS JUMPING ON THE BED!'\n```\n"
                start_code: '# place your code here'
            10:
                example_code: "## 5 Little Monkeys Jumping on the bed\n```\nmonkeys = 5, 4, 3, 2\n{for} monkey {in} monkeys\n    {print} monkey ' little monkeys jumping on the bed'\n    {print} 'One fell off and bumped his head'\n    {print} 'Mama called the doctor and the doctor said'\n    {print} 'NO MORE MONKEYS JUMPING ON THE BED!'\n```\n\n## Baby Shark\n```\nsharks = baby, mommy, daddy, grandma, grandpa\n{for} shark {in} sharks\n    {print} shark 'tututututudu'\n    {print} shark 'tututututudu'\n    {print} shark 'tututututudu'\n    {print} shark\n```\n## Old McDonald\n```\nanimals = pig, dog, cow\n{for} animal {in} animals\n    {if} animal {is} pig\n        sound = oink\n    {if} animal {is} dog\n        sound = woof\n    {if} animal {is} cow\n        sound = moo\n    {print} 'Old McDonald had a farm'\n    {print} 'E I E I O!'\n    {print} 'and on that farm he had a ' animal\n    {print} 'E I E I O!'\n    {print} 'with a ' sound sound ' here'\n    {print} 'and a ' sound sound ' there'\n    {print} 'here a ' sound\n    {print} 'there a ' sound\n    {print} 'everywhere a ' sound sound\n```\n"
                story_text: "## Songs\nIn this level you can easily make the childrens' song 'Five little monkeys'. Can you make the last chorus?\nYou can also make the whole baby shark song (including all the other sharks in the family) in only 6 lines!\nOr you can make Old McDonald with all the different animals.\n"
                start_code: '# place your code here'
            16:
                story_text: "## Sing a song!\nIn this level, you can program a song like OldMacDonald even more quickly. You can connect the right animal to the right sound by simply putting them in the same place in the list.\nThe Drunken Sailor is also quickly made in this level. You only need 8 lines for the entire song, check it out!\n\n## Old MacDonald\n```\nanimals = ['pig', 'dog', 'cow']\nsounds = ['oink', 'woof', 'moo']\n{for} i {in} {range} 1 {to} 3\n    animal = animals[i]\n    sound = sounds[i]\n    {print} 'Old McDonald had a farm'\n    {print} 'E I E I O!'\n    {print} 'and on that farm he had a ' animal\n    {print} 'E I E I O!'\n    {print} 'with a ' sound sound ' here'\n    {print} 'and a ' sound sound ' there'\n    {print} 'here a ' sound\n    {print} 'there a ' sound\n    {print} 'everywhere a ' sound sound\n```\n\n## Drunken Sailor\n```\nlines = ['what shall we do with the drunken sailor', 'shave his belly with a rusty razor', 'put him in a long boat till hes sober']\n{for} line {in} lines\n    {for} i {in} {range} 1 {to} 3\n        {print} line\n    {print} 'early in the morning'\n    {for} i {in} {range} 1 {to} 3\n        {print} 'way hay and up she rises'\n    {print} 'early in the morning'\n```\n"
                start_code: '# place your code here'
                example_code: "## Old MacDonald\n```\nanimals = ['pig', 'dog', 'cow']\nsounds = ['oink', 'woof', 'moo']\n{for} i {in} {range} 1 {to} 3\n    animal = animals[i]\n    sound = sounds[i]\n    {print} 'Old McDonald had a farm'\n    {print} 'E I E I O!'\n    {print} 'and on that farm he had a ' animal\n    {print} 'E I E I O!'\n    {print} 'with a ' sound sound ' here'\n    {print} 'and a ' sound sound ' there'\n    {print} 'here a ' sound\n    {print} 'there a ' sound\n    {print} 'everywhere a ' sound sound\n```\n\n## Drunken Sailor\n```\nlines = ['what shall we do with the drunken sailor', 'shave his belly with a rusty razor', 'put him in a long boat till hes sober']\n{for} line {in} lines\n    {for} i {in} {range} 1 {to} 3\n        {print} line\n    {print} 'early in the morning'\n    {for} i {in} {range} 1 {to} 3\n        {print} 'way hay and up she rises'\n    {print} 'early in the morning'\n```\n"
    dishes:
        image: dishes.png
        name: Ki mosogat?
        default_save_name: mosogat
        description: Használd a számítógépet, hogy lásd, ki mosogat (Kezdd a 2. szinten)
        levels:
            7:
                start_code: print 'Ki mosogat?'
                story_text: |-
                    ## Mosogatóprogram az 6. szinten
                    Az `repeat` segítségével megismételheted a kódrészleteket. Ennek segítségével
                    kiszámíthatod, hogy kik fogj mosogatni az egész héten.
                    ## Példa Hedy kód
                    ```
                    emberek is anya, apa, Edit, Gizi
                    repeat _ _ print 'a mosogató:' _
                    ```
                example_code: "## Example Hedy code\n\n```\npeople = mom, dad, Emma, Sophie\n{repeat} _ _ {print} 'the dishwasher is' _\n```\n"
            6:
                start_code: print 'Ki mosogat?'
                story_text: |-
                    ## Mosogatóprogram
                    Ki milyen gyakran mosogat? Ez igazságos? Ezt megszámolhatod a 5. szinten.

                    ## Példa Hedy kód
                    ```
                    emberek = anya, apa, Edit, Gizi
                    edit_mosogat = 0
                    mosogato = emberek at random
                    print 'A mosogató' mosogato
                    if mosogato is Edit edit_mosogat = edit_mosogat + 1
                    print 'Edit ezen a héten' edit_mosogat 'alkalommal mosogatott'
                    ```

                    Most néhányszor átmásolhatod a 3–5-ös sorokat (pl. az egész hétre 7-szer), hogy ismét egy egész hétre számoljon.
                    Elkészíted az egész hét kódját?

                    ## Mi a következő lépés?
                    Most sokat kell másolnod és beillesztened, igaz? Ezt a 7. szinten javítjuk.
                    Ezen a szinten a vége a mosogató kalandnak! De még mindig sok kaland van más szinteken, például egy számológéppel, egy interaktív történettel és egy bonyolultabb játékkal.
                example_code: "## Example Hedy code\n\n```\npeople = mom, dad, Emma, Sophie\nemma_washes = 0\ndishwasher = people {at} {random}\n{print} 'The dishwasher is' dishwasher\n{if} dishwasher {is} Emma emma_washes = emma_washes + 1\n{print} 'Emma will do the dishes this week' emma_washes 'times'\n```\n\nNow you can copy lines 3 to 5 a few times (e.g. 7 times for a whole week) to calculate for a whole week again.\nDo you make the code for the whole week?\n"
                story_text_2: "## Make it fair\nIf you are extremely unlucky the previous program might choose you to to the dishes for the whole week! That's not fair!\nTo create a fairer system you can use the `{remove}` command to remove the chosen person from the list. This way you don't have to do the dishes again untill everybody has had a turn.\n\nMonday and tuesday are ready for you! Can you add the rest of the week?\nAnd... can you come up with a solution for when your list is empty?\n"
                example_code_2: "```\npeople = mom, dad, Emma, Sophie\ndishwasher = people {at} {random}\n{print} 'Monday the dishes are done by: ' dishwasher\n{remove} dishwasher {from} people\ndishwasher = people {at} {random}\n{print} 'Tuesday the dishes are done by: ' dishwasher\n{remove} dishwasher {from} people\ndishwasher = people {at} {random}\n```\n"
            5:
                start_code: print 'Ki mosogat?'
                story_text: |-
                    ## Mosogatóprogram
                    Az `if` segítségével most szórakoztatóbbá teheted a választást a programban.
                    Megkérheted a programot, hogy válaszoljon a számítógép választására.
                    Befejezheted a kódot úgy, hogy „túl rosszul” írja ki, amikor rajtad a sor, és egyébként
                    „igen!”?
                    Ne felejtsd el az idézeteket!
                    ## Example Hedy code
                    ```
                    emberek is anya, apa, Edit, Gizi
                    mosogato is emberek at random
                    if mosogato is Gizi print _ sajnos mosogatnom kell _ else print 'szerencsére nem én,
                    mert' _ 'már mosogat'
                    ```
                example_code: "## Example Hedy code\n\n```\npeople {is} mom, dad, Emma, Sophie\ndishwasher {is} people {at} {random}\n{if} dishwasher {is} Sophie {print} _ too bad I have to do the dishes _ {else} {print} 'luckily no dishes because' _ 'is already washing up'\n```\n"
            4:
                start_code: print 'Ki mosogat?'
                story_text: |-
                    ## Mosogatóprogram

                    Az idézőjelek segítségével szebbé teheted a mosogatás tervezését.
                    Ezúttal a minta kód nem egészen teljes.
                    Ki tudod egészíteni a kódot a helyes parancsok vagy karakterek pontokra történő
                    beírásával?
                    Minden üres helyet egy paranccsal kell kicserélni.
                    Tipp: Ne felejtsd el az idézőjeleket
                    ## Példa Hedy kód
                    ```
                    emberek is anya, apa, Edit, Gizi
                    print _ ő mosogat: _
                    print emberek at _
                    ```
                example_code: "## Example Hedy code\n\n```\npeople {is} mom, dad, Emma, Sophie\n{print} _ the dishes are done by _\n{sleep}\n{print} people {at} _\n```\n"
            3:
                start_code: |-
                    print Ki mosogat?
                story_text: |-
                    ## Mosogatóprogram
                    Otthon általában nem értesz egyet abban, hogy kinek kell ma mosogatnia vagy kicserélnie az alomdobozt?

                    Ezután hagyhatod, hogy a számítógép nagyon tisztességesen válasszon. Ezt beprogramozhatod a 2. szinten!

                    Először állítsd össze a családja tagjainak listáját. Ezután válaszd az 'at random' lehetőséget a listából.

                    ## Példa Hedy kód
                    ```
                    emberek is anya, apa, Edit, Gizi
                    print emberek at random
                    ```

                    ## Mi a következő lépés?
                    Véletlenül megpróbáltál olyan mondatot alkotni, amely az emberek szót tartalmazta?

                    Pl. `print Ezek közül az emberek közül választottam`. Próbáld ki, ha még nem tetted meg.

                    Ez nem működik megfelelően! Aztán megkapod: [apu, anya, Edit, Gizi] közül választottam. Ezt meg tudod majd oldani a 3. szinten.
                example_code: "## Example Hedy code\n\n```\npeople {is} mom, dad, Emma, Sophie\n{print} people {at} {random}\n```\n## Hack the dishwashing program!\nDon't feel like doing the dishes yourself? Hack the program to remove your name from the list.\n\n```\npeople {is} mom, dad, Emma, Sophie\nyour_name {is} {ask} Who are you?\n{remove} your_name {from} people\n{print} people {at} {random} does the dishes\n```\n"
                story_text_2: "## Hack the dishwashing program!\nDon't feel like doing the dishes yourself? Hack the program to remove your name from the list.\n"
                example_code_2: "```\npeople {is} mom, dad, Emma, Sophie\nyour_name {is} {ask} Who are you?\n{remove} your_name {from} people\n{print} people {at} {random} does the dishes\n```\n"
            10:
                story_text: "## Dishwashing\nIn this level you could make an even better dish washing shedule.\n"
                example_code: "## Example Hedy code\n```\ndays = Monday, Tuesday, Wednesday, Thursday, Friday, Saturday, Sunday\nnames = mom, dad, Emma, Sophie\n{for} day {in} days\n    {print} names {at} {random} ' does the dishes on ' day\n```\n"
                start_code: '# place your code here'
    dice:
        description: Készítsd el a saját kockádat
        name: Készítsd el a saját kockádat
        default_save_name: Kocka
        image: dice.png
        levels:
            7:
                story_text: |-
                    ## Kocka az 6. szinten
                    Az 5. szinten ismét készíthetsz kockát . A `repeat` kóddal könnyedén dobhatsz egy
                    csomó dobókockát.
                    Próbáld meg befejezni a mintakódot! A kötőjeleknek több parancsot és karaktert
                    kell tartalmazniuk.
                    De talán teljesen más kockát akarsz készíteni. Természetesen lehet!

                    ## Példa Hedy kód
                    ```
                    dobások is 1, 2, 3, 4, 5, giliszta
                    repeat _ _ print _ _
                    ```
                start_code: print 'Mit dobunk ezúttal?'
                example_code: "## Example Hedy code\n\n```\nchoices = 1, 2, 3, 4, 5, earthworm\n{repeat} _ _ {print} _ _ _\n```\n"
            6:
                story_text: |-
                    ## Kocka
                    Azt is megteheted, hogy újra egy giliszta kockát csinálsz a 6. szinten, de most kiszámíthatod azt is, hogy hány pontot dobtál.

                    Lehet, hogy tudod, hogy a giliszta 5 pontot számít a játékban. Most egy dobás után azonnal kiszámíthatod, hány pontot dobott.

                    Ez az a kód, amely kiszámítja a pontokat egy dobáshoz:

                    ## Példa Hedy kód
                    ```
                    dobasok = 1, 2, 3, 4, 5, giliszta
                    pontok = 0
                    dobas = dobasok at random
                    print 'a dobásod' dobas
                    if dobas is giliszta pontok = pontok + 5 else pontok = pontok + dobas
                    print 'Pontok:' pontok
                    ```

                    Át tudod alakítani a kódot, hogy megkapd a 8 kockadobás összpontszámát? Ehhez ki kell vágnod és be kell illesztened a kód egyes sorait.

                    ## Előretekintés

                    Sikerült kiszámolni a 8 kocka pontszámát? Ehhez sok vágás és beillesztés kellett, igaz? Ezt megkönnyítjük a 7. szinten!
                start_code: print 'Mit dobunk ezúttal?'
                example_code: "## Example Hedy code\n\n```\nchoices = 1, 2, 3, 4, 5, earthworm\npoints = 0\nthrow = choices {at} {random}\n{print} 'you threw' throw\n{if} throw {is} earthworm points = points + 5 {else} points = points + throw\n{print} 'those are' points ' point'\n```\nCan you make the code so that you get the total score for 8 dice? To do that, you have to cut and paste some lines of the code.\n"
                example_code_2: "## Looking forward\n\nDid you manage to calculate the score for 8 dice? That required a lot of cutting and pasting, right? We are going to make that easier in level 7!\n"
            5:
                story_text: |-
                    ## Kocka
                    Ismét készíthetsz egy kockát a 4. szinten az `if` használatával.
                    Töltsd ki a mintakódot úgy, hogy a kód azt mondja: "Megállíthatod a dobást", miután
                    földigilisztát dobtál.
                    De lehet, hogy újra létre akarsz hozni egy kockát egy teljesen más játékból. Ez is
                    rendben van! Ezután állítsd be a saját reakcióját. Pl. „Igen” 6-ra és „kár” valami másra.
                    ## Példa Hedy kód
                    ```
                    dobasok is 1, 2, 3, 4, 5, giliszta
                    dobas _
                    print 'Te' _ 'dobtál'
                    if _ is giliszta print 'Megállhatsz.' _ print 'Dobj újra!'
                    ```
                start_code: print 'Mit dobunk ezúttal?'
                example_code: "## Example Hedy code\n\n```\nchoices {is} 1, 2, 3, 4, 5, earthworm\nthrow {is} _\n{print} 'you have' _ 'thrown'\n{if} _ {is} earthworm {print} 'You can stop throwing.' _ {print} 'You have to hear it again!'\n```\n"
            4:
                story_text: |-
                    ## Kocka
                    A 3. szinten mondatokat készíthetünk a változó értékével, természetesen idézőjelekkel.
                    Ezúttal a minta kód nem egészen teljes. Be tudod fejezni a kódot?
                    ## Példa Hedy kód
                    ```
                    dobasok is 1, 2, 3, 4, 5, earthworm
                    print _ te jössz _
                    print _ _ _ <- itt kell beprogramozni a dobást
                    ```
                start_code: print 'Mit dobunk ezúttal?'
                example_code: "## Example Hedy code\n\n```\nchoices {is} 1, 2, 3, 4, 5, earthworm\n{print} _ you threw _\n{print} _ _ _ <- here you have to program the choice\n```\n"
            3:
                start_code: print Mit dobunk ezúttal?
                story_text: |-
                    ## Kocka
                    A 2. szinten választhatunk egy listából. Ezzel hagyhatjuk, hogy a számítógép válassza ki
                    a kocka egyik oldalát.
                    Vess egy pillantást azokra a játékokra, amelyek otthon vannak a szekrényedben.
                    Vannak (speciális) kockával játszott játékok? Ezzel a kóddal másolhatod is.
                    Például a Giliszta játék kockája a 1–5-ig számokkal és egy gilisztával.
                    ! [Giliszta játék kockája a 1–5-ig számokkal és egy gilisztával]
                    ## Példa Hedy kód
                    ```
                    dobasok is 1, 2, 3, 4, 5, giliszta
                    print dobasok at random
                    ```
                    ## Mi a következő lépés?
                    Véletlenül megpróbáltál olyan mondatot megfogalmazni, amely tartalmazza a
                    dobásokat?
                    Például. `print Választottam a dobasok közül`. Próbáld ki, ha még nem tetted meg.
                    Ez nem működik megfelelően! Aztán megkapod: Az [1, 2, 3, 4, 5, földigiliszta] közül
                    választottam. Ezt meg tudod majd oldani a 3. szinten.
                example_code: "## Example Hedy code\n\n```\nchoices {is} 1, 2, 3, 4, 5, earthworm\n{print} choices {at} {random}\n```\n"
            10:
                story_text: "## Dice\nIs everybody taking too long throwing the dice? In this level you can let Hedy throw all the dice at once!\n"
                example_code: "## Example Hedy code\n\n```\nplayers = Ann, John, Jesse\nchoices = 1, 2, 3, 4, 5, 6\n{for} player {in} players\n    {print} player ' throws ' choices {at} {random}\n    {sleep}\n```\n"
                start_code: '# place your code here'
            15:
                story_text: "## Dice\nIn this game you have to throw 6 in as little tries as possible.\n"
                example_code: "## Example Hedy code\n\n```\noptions = 1, 2, 3, 4, 5, 6\n{print} 'Throw 6 as fast as you can!'\nthrown = 0\ntries = 0\n{while} thrown != 6\n    thrown = options {at} {random}\n    {print} 'You threw ' thrown\n    tries = tries + 1\n{print} 'Yes! You have thrown 6 in ' tries ' tries.'\n```\n"
                start_code: '# place your code here'
    rock:
        description: Készíts saját kő, papír, olló játékot
        default_save_name: Kő
        name: Kő, papír, olló
        image: rock.png
        levels:
            1:
                start_code: print Üdvözlünk saját kő, papír olló játékodon!
                story_text: |-
                    ## Kő, papír, olló
                    Az 1. szinten kezdhetsz egy kő, papír, olló játékkal.

                    A `ask` utasítással választhatsz, és az` echo'-val megismételheted ezt a választást.

                    ## Példa Hedy kód

                    ```
                    print Mit választottál?
                    ask Válassz kő, papír és olló közül
                    echo ez volt a választásod:
                    ```

                    ## Mi a következő lépés?
                    Az ismétlés természetesen kissé unalmas, mert a számítógép nem választ semmit. Ezt később mi magunk is elkészítjük.
                example_code: "## Example Hedy code\n\n\n```\n{print} what do you choose?\n{ask} choose {from} rock, paper or scissors\n{echo} so your choice was:\n```\nInstead of using words, you could also use emojis of course: ✊✋✌\n"
            5:
                start_code: print 'Üdvözlünk saját kő, papír olló játékodon!'
                story_text: |-
                    ## Kő, papír, olló
                    A 4. szinten meghatározhatjuk, hogy ki nyert.
                    Ehhez szükséged van az új `if` kódra.

                    Mentsd el a a számítógép választását egy tetszőleges névvel.
                    Ezután használhatod az `if' utasítást, hogy lásd, azonosak-e vagy különböznek-e.
                    Befejezed a kódot?

                    ## Példa Hedy kód
                    ```
                    lehetoseg is kő, papír, olló
                    szamitogepe is _
                    valaszt is ask Mit választasz?
                    print 'ezt választottad: ' _
                    print 'a számítógép választása: ' _
                    if _ is _ print 'döntetlen!' else print 'nem döntetlen'
                    if valaszt is kő and szamitogepe is papír print 'számítógép nyert'
                    ```

                    Először töltsd ki a helyes kódot a pontok helyén, és nézd meg, hogy döntetlen-e.

                example_code: "## Example Hedy code\n\n```\noptions {is} rock, paper, scissors\ncomputer_choice {is} _\nchoice {is} {ask} What do you choose?\n{print} 'you chose ' _\n{print} 'computer chose ' _\n{if} _ {is} _ {print} 'tie!' {else} {print} 'no tie'\n```\n\nFill in the correct code on the blanks to see {if} it is a draw.\n"
            4:
                start_code: print 'Üdvözlünk saját kő, papír olló játékodon!'
                story_text: |
                    ## Kő, papír, olló
                    A 3. szinten tovább programozhatunk kő, papírt, ollót. De ha szöveget szeretnél
                    hozzáadni, akkor itt is idézőjeleket kell használnod.
                    Egészítsd ki a kódot úgy, hogy a helyes parancsokat vagy karaktereket írd be a
                    aláhúzásokra?
                    ## Példa Hedy
                    ```
                    valasztas is kő, papír, olló
                    print _ A számítógép ezt választotta: _ _ at _
                    ```
                example_code: "## Example Hedy code\n\n```\nchoices {is} rock, paper, scissors\n{print} _ The computer chose: _ _ {at} _\n```\n"
            3:
                story_text: |
                    ## Kő, papír, olló
                    A 2. szinten listákat írhatunk be, és választhatunk belőlük dolgokat.
                    Először készíts egy listát az `is` segítségével. Ezután hagyhatod, hogy a számítógép a `at
                    random` segítségével válasszon ki valamit a listából.
                    Például megengedheted, hogy a számítógép kő, papír és olló közül válogasson.
                    ## Példa Hedy kód
                    ```
                    valasztas is kő, papír, olló
                    print valasztas at random
                    ```
                    Újra használhatod a `ask'-t a 2. szinten. Kiírathatod számítógép a választását?
                    Vigyázz, a `ask` most másképp működik, mint az 1. szinten. Előtte el kell nevezni.
                    ## Előretekintés
                    Véletlenül megpróbáltál olyan mondatot megfogalmazni, amely tartalmazza a valasztas
                    változót?
                    Például. ```print Az enyém: valasztas```. Próbáld ki, ha még nem tetted meg.
                    Ez nem működik megfelelően! Aztán megkapod: a [kő, papír, olló] közül választottam.
                    Ezt meg tudod majd oldani a 3. szinten.
                start_code: print Üdvözlünk saját kő papír olló játékodon!
                example_code: "## Example Hedy code\n\n\n```\nchoices {is} rock, paper, scissors\n{print} choices {at} {random}\n```\n"
            10:
                story_text: "## Rock, Paper, Scissors\nFeeling too lazy to play the game yourself? Let Hedy play it for you!\n"
                example_code: "## Example Hedy code\n\n```\nchoices = rock, paper, scissors\nplayers = Marleen, Michael\n{for} player {in} players\n     {print} player ' chooses ' choices {at} {random}\n```\n"
                start_code: '# place your code here'
            9:
                example_code: "## Example Hedy code\n\n```\nchoices {is} rock, paper, scisscors\nyour_choice {is} {ask} 'What do you choose?'\n{print} 'You choose ' your_choice\ncomputer_choice {is} choices {at} {random}\n{print} 'The computer chooses ' computer_choice\n{if} computer_choice {is} your_choice\n    {print} 'Tie'\n{if} computer_choice {is} 'rock'\n    {if} your_choice {is} 'paper'\n        {print} 'You win!'\n    {if} your_choice {is} 'scissors'\n        {print} 'You lose!'\n```\n"
                story_text: "## Rock, paper, scissors\nIn this level you can program the whole rock, paper, scissors game by nesting the {if}-commands. Can you finish the code?\n"
                start_code: '# place your code here'
            2:
                story_text: "## Rock, paper, scissors\nIn this level you can practise using the variables, so that you can make the rock, paper, scissors game in the next level!\n"
                example_code: "## Example Hedy code\n\n```\nchoice {is} _\n{print} I choose choice\n```\n"
                start_code: '# place your code here'
            15:
                story_text: "## Rock, Paper, Scissors\nPlay until you beat the computer! But first, finish the example code...\n"
                example_code: "## Example Hedy code\n\n```\nwon = 'no'\noptions = 'rock', 'paper', 'scissors'\n{while} won == 'no'\n    your_choice = {ask} 'What do you choose?'\n    computer_choice = options {at} {random}\n    {print} 'you chose ' your_choice\n    {print} 'the computer chose ' computer_choice\n    {if} computer_choice == your_choice\n        {print} 'Tie!'\n    {if} computer_choice == 'rock' {and} your_choice == 'scissors'\n        {print} 'You lose!'\n    {if} computer_choice == 'rock' {and} your_choice == 'paper'\n        {print} 'You win!'\n        won = 'yes'\n"
                start_code: '# place your code here'
            13:
                example_code: "## Example Hedy code\n\n```\noptions = 'rock', 'paper', 'scissors'\nyour_choice = {ask} 'What do you choose?'\ncomputer_choice = options {at} {random}\n{print} 'You choose ' your_choice\n{print} 'The computer chooses ' computer_choice\n{if} computer_choice {is} your_choice\n    {print} 'Tie'\n{if} computer_choice {is} 'rock' {and} your_choice {is} 'paper'\n    {print} 'You win!'\n{if} computer_choice {is} 'rock' {and} your_choice {is} 'scissors'\n    {print} 'The computer wins!'\n```\n"
                story_text: "## Rock, paper, scissors\nWith the `{and}` command you can shorten your rock, paper, scissors code! Check out the example code below and try to finish it.\n"
                start_code: '# place your code here'
    calculator:
        name: Számológép
        description: Készíts számológépet
        default_save_name: Számológép
        image: calculator.png
        levels:
            9:
                story_text: |-
                    ## Számológép
                    A 6. szinten megtanultad a számológép készítését, a 7. szinten kibővítheted ezt a kódot, és egy kis matematikai játékot készíthetsz belőle. Mint ez...

                    ## Példa Hedy kód
                    ```
                    pontszam = 0
                    repeat 10 times
                        szamok = 1, 2, 3, 4, 5, 6, 7, 8, 9, 10
                        szam1 = szamok at random
                        szam2 = szamok at random
                        helyesvalasz = szam1 * szam2
                        print 'Mennyi ' szam1 ' * ' szam2 '?'
                        valasz = ask 'Gépeld ide a válaszodat...'
                        print 'A válaszod: ' valasz
                        if valasz is helyesvalasz
                            pontszam = pontszam + 1
                    print 'Szép munka! A pontszámod... ' pontszam ' a 10-ből!'
                    ```
                start_code: print 'Üdvözölünk a számológépnél!'
                example_code: "## Example Hedy code\n\n```\nscore = 0\n{repeat} 10 {times}\n    numbers = 1, 2, 3, 4, 5, 6, 7, 8, 9, 10\n    number1 = numbers {at} {random}\n    number2 = numbers {at} {random}\n    correct_answer = number1 * number2\n    {print} 'What is ' number1 ' times ' number2 '?'\n    answer = {ask} 'Type your answer here...'\n    {print} 'Your answer is' answer\n    {if} answer {is} correct_answer\n        score = score + 1\n{print} 'Great job! Your score is... ' score ' out of 10!'\n```\n"
            6:
                story_text: |-
                    ## Számológép
                    Most, hogy tudsz számolni, létrehozhatsz egy programot is a matematikai számítások gyakorlásához. A számításokat magad is elkészítheted, például:

                    ## Example Hedy code
                    ```
                    jo_valasz = 11 * 27
                    valasz = ask 'Mennyi 11 és 27 szorzata?'
                    if valasz is jo_valasz print 'nagyszerű!'
                    else print 'Nem jó! Ennyi: ' jo_valasz
                    ```
                    ## Véletlen számok
                    Azt is engedélyezheted, hogy a számítógép véletlenszerű számításokat végezzen véletlenszámok használatával.

                    Így válassz ki pár táblázatot a gyakorláshoz, és ettől mindig más eredményt kapsz
                    ## Példa Hedy kód
                    ```
                    tablazat = 4, 5, 6, 8
                    szamok = 1, 2, 3, 4, 5, 6, 7, 8, 9, 10
                    tabla = tablazat at random
                    szam = szamok at random
                    jo_valasz = tabla * szam
                    valasz = ask 'Mennyi ' tabla ' és ' szam ' szorzata?'
                    if valasz is jo_valasz print 'rendben'
                    else print 'hiba! ennyi: ' jo_valasz
                    ```
                start_code: print 'Üdvözlünk a számológépnél!'
                example_code_2: "## Example Hedy code\n\n```\ntables = 4, 5, 6, 8\nnumbers = 1, 2, 3, 4, 5, 6, 7, 8, 9, 10\ntable = tables {at} {random}\nnumber = numbers {at} {random}\ncorrect_answer = table * number\nanswer = {ask} 'how much is ' table ' times ' number '?'\n{if} answer {is} correct_answer {print} 'okay'\n{else} {print} 'mistake! it was ' correct_answer\n```\n"
                story_text_2: "## Random numbers\nYou can also let the computer do random sums on its own using random.\nThis is how you choose a number of tables to practice, and from that you always get a different sum:\n"
                example_code: "## Example Hedy code\n\n```\ncorrect_answer = 11 * 27\nanswer = {ask} 'How much is 11 times 27?'\n{if} answer {is} correct_answer {print} 'good job!'\n{else} {print} 'Wrong! It was ' correct_answer\n```\n"
            14:
                story_text: "## Guess which number\nIn this level you can programm the game 'Guess which number'\n"
                example_code: "## Example Hedy code\n\n```\n{print} 'Guess which number'\nnumbers = 1, 2, 3, 4, 5, 6, 7, 8, 9, 10\nnumber = numbers {at} {random}\ngame = 'on'\n{for} i {in} {range} 1 {to} 10\n    {if} game == 'on'\n        guess = {ask} 'Which number do you think it is?'\n        {if} guess > number\n            {print} 'Lower!'\n        {if} guess < number\n            {print} 'Higher!'\n        {if} guess == number\n            {print} 'You win!'\n            game = 'over'\n"
                start_code: '# place your code here'
            12:
                story_text: "## Calculator\nNow you can make a calculator that works for decimal numbers.\n"
                example_code: "## Example Hedy code\n\n```\nnumber1 = {ask} 'What is the first number?'\nnumber2 = {ask} 'What is the second number?'\nanswer = number1 + number2\n{print} number1 ' plus ' number2 ' is ' answer\n"
                start_code: '# place your code here'
            10:
                story_text: "## Calculator\nThis calculator game helps you practise your tables of multiplication!\nIf you add more numbers to the list, you can practise all the multiplications.\n"
                example_code: "## Example Hedy code\n\n```\nnumbers = 1, 2, 3\n{for} number1 {in} numbers\n    {for} number2 {in} numbers\n        answer = {ask} 'How much is ' number2 ' times ' number1 '?'\n        correct = number1 * number2\n        {if} answer {is} correct\n            {print} 'Great job!'\n        {else}\n            {print} 'Thats wrong. The right answer is ' correct\n```\n"
                start_code: '# place your code here'
            15:
                example_code: "## Example Hedy code\n\n```\nscore = 0\n{for} i {in} {range} 0 {to} 9\n    numbers = 1, 2, 3, 4, 5, 6, 7, 8, 9, 10\n    number1 = numbers {at} {random}\n    number2 = numbers {at} {random}\n    correct = number1 * number2\n    answer = 0\n    {while} answer != correct\n        {print} 'How much is ' number1 ' times ' number2 '?'\n        answer = {ask} 'Fill in your answer:'\n        {print} 'Your answer is ' answer\n    {print} 'Good job!'\n{print} 'You win!'\n```\n"
                story_text: "## Calculator\nYou can add the `{while}` loop to the calculator game you've learned to make in a previous level.\nThis makes sure the player can't continue to the next question {if} they answer incorrectly.\n"
                start_code: '# place your code here'
    restaurant:
        name: Étterem
        default_save_name: Étterem
        image: "restaurant.png"
        description: Készíts virtuális éttermet
        levels:
            1:
                start_code: '# place your code here'
                story_text: |-
                    ## Étterem
                    Az 1. szinten elkészítheted saját virtuális éttermedet és fogadhatod vendégei megrendeléseit.

                    ## Példa Hedy kód
                    ```
                    print Üdvözlünk a Hedy étteremben
                    ask Mit rendelsz?
                    echo Szóval ezt szeretnéd megrendelni
                    print Köszönjük a rendelésedet!
                    print Már úton van!
                    ```

                    ## Kihívás
                    Tudnál még egy sort felvenni az éttermi kódodba? Megkérdezheted például a vendégeket, hogy mit szeretnének inni, megmondod-e nekik az árat, vagy kívánsz-e nekik jó étvágyat?
                example_code: "## Example Hedy code\n\n  ```\n {print} Welcome to Hedy's restaurant \U0001F35F\n {ask} What would you like to order?\n {echo} So you would like to order\n {print} Thanks you for your order!\n {print} It's on its way!\n ```\n\n## Challenge\nCan you think of more lines to add to your restaurant code? For example, can you {ask} the guests what they'd like to drink, tell them the price, or wish them a pleasant meal?\n"
                story_text_2: "## Challenge\nCan you think of more lines to add to your restaurant code? For example, can you {ask} the guests what they'd like to drink, tell them the price, or wish them a pleasant meal?\n"
            2:
                start_code: '# place your code here'
                story_text: |-
                    ## Étterem
                    A 2. szinten változók segítségével bővítheted éttermedet. Az 1. szinten Hedy csak egyszer tudta visszhangozni a sorrendet, és csak az utolsó dologra emlékezett, amit rendeltek.
                    Most már használhatsz változókat, és Hedy emlékszik mind az ételekre, mind az italokra!

                    ## Példa Hedy étterem
                    ```
                    print Üdvözlünk a Hedy étteremben!
                    print Ma pizzát vagy lasagnat szolgálunk fel.
                    etel is ask Mit szeretnél enni?
                    print Jó választás! A etel a kedvencem!
                    feltet is ask 'Szeretnél rá húst vagy zöldséget?'
                    print etel rajta feltet úton van!
                    ital is ask 'Mit szeretnél inni?'
                    print Köszönjük a rendelésedet.
                    print A etel és ital mindjárt itt lesz!
                    ```
                example_code: "## Example Hedy Code\n```\n{print} Welcome to Hedy's restaurant!\n{print} Today we're serving pizza or lasagna.\nfood {is} {ask} What would you like to eat?\n{print} Great choice! The food is my favorite!\ntopping {is} {ask} Would you like meat or veggies on that?\n{print} food with topping is on its way!\ndrinks {is} {ask} What would you like to drink with that?\n{print} Thank you for your order.\n{print} Your food and drinks will be right there!\n```\n"
            11:
                start_code: print 'Üdvözlünk a Hedy étteremben!'
                story_text: |-
                    ## Étterem
                    Az "for i in 1 in 5" tartományban használhatjuk a több vásárló megrendeléseinek rendezett kiíratására.

                example_code: |
                    ## Példa Hedy kódra
                    ```
                    print 'Üdvözlünk a Hedynél!'
                    emberek is ask 'Hány ember számára rendelsz?'
                    for i in range 1 to emberek
                        print 'Rendelésszám ' i
                        etel is ask 'Mit szeretnél enni?'
                        print etel
                        if etel is sültkrumpli
                            szosz is ask 'Milyen szószt szeretnél hozzá?'
                            print szosz
                        ital is ask 'Mit szeretnél inni?'
                        print ital
                    ar is 400 * emberek
                    print 'Ez ' ar ' forint lesz, kérem'
                    ```
            9:
                start_code: print 'Üdvözlünk a Hedy étteremben!'
                story_text: |-
                    ## Étterem
                    A 7. szinten több sor kód megismétlésével bonyolultabbá teheted virtuális éttermedet. Mint ez:

                    ```
                    print 'Üdvözlünk a Hedy étteremben!'
                    emberek is ask 'Hány ember jön ma??'
                    print 'Nagyszerű!'
                    print 'A mai menü pizza vagy saláta'
                    ar is 0
                    repeat emberek times
                        etel is ask 'Mit szeretnél rendelni?'
                        print etel
                        if etel is pizza
                            ar is ar + 1000
                        else
                            ar is ar + 800
                    print 'Köszönjük rendelésedet!'
                    print 'Ez ' ar ' forint lesz'
                    print 'Köszönöm, jó étvágyat!!'
                    ```

                    ## Kihívás
                    Természetesen ez a kód bővíthető a menü további elemeivel, italokkal és/vagy több fogással, így nyugodtan adj hozzá annyi lehetőséget, amennyit csak akarsz!
                example_code: "## Example Hedy code\n\n```\n{print} 'Welcome to Hedys restaurant!'\npeople = {ask} 'How many people will be joining us today?'\n{print} 'Great!'\nprice = 0\n{repeat} people {times}\n    food = {ask} 'What would you like to order?'\n    {print} food\n    {if} food {is} fries\n        price = price + 3\n        sauce = {ask} 'What kind of sauce would you like with your fries?'\n        {if} sauce {is} no\n            {print} 'no sauce'\n        {else}\n            price = price + 1\n            {print} 'with ' sauce\n    {if} food {is} pizza\n        price = price + 4\n{print} 'That will be ' price ' dollar'\n{print} 'Enjoy your meal!'\n```\n"
            7:
                start_code: print 'Üdvözlünk a Hedy étteremben!'
                story_text: |-
                    ## Étterem
                    Az 6. szinten megtanultad, hogyan használhatod az ismétlés parancsot egy kódsor megismétlésére bizonyos számú alkalommal.
                    Ezt használhatod éttermedben, hogy megkérdezz több embert, hogy mit szeretnének enni. Mint ez:

                    ```
                    print 'Üdvözlünk a Hedy étteremben!'
                    emberek is ask 'Hány ember jön ma?'
                    repeat emberek times food is ask 'Mit szeretnél ennit?'
                    print 'Köszönjük megrendelésedet! Mindjárt jön!'
                    ```
                    Az 5. szinten több embert is megkérdezhetsz, hogy mit szeretnének enni, de nem lehet minden egyes rendelést külön kiíratni, mert csak egy kódsort ismételhetsz meg.
                    A 7. szinten megtanulhatod, hogyan kell több sor kódot egyszerre megismételni, ami lehetővé teszi több rendelés kérését és kiíratását is!
                example_code: "```\n{print} 'Welcome to Hedys restaurant!'\npeople = {ask} 'How many people are joining us today?'\n{repeat} people times food = {ask} 'What would you like to eat?'\n{print} 'Thanks for your order! Its coming right up!'\n```\n"
            6:
                start_code: '# place your code here'
                story_text: |-
                    ## Étterem
                    A 5. szinten matematikai számításokkal kiszámíthatod az ügyfelek megrendelésének teljes árát, ami reálisabbá teheti a virtuális éttermet.

                example_code: |
                    ## Példa Hedy kódra (egyszerű)
                    Készíthetsz egyszerű éttermi kódot, például:
                    ```
                    print 'Üdvözlünk a Hedy Étteremben'
                    print 'Ez a menünk:'
                    print 'Fő ételeink: pizza, lasagne vagy spagetti'
                    foetel is ask 'Melyik főételt szeretnéd?'
                    ar is 0
                    if foetel is pizza ar is 1000
                    if foetel is lasagne ar is 1200
                    if foetel is spagetti ar is 800
                    print 'Ezt rendelted: ' foetel
                    print 'Ez ' ar ' forint lesz, kérem'
                    print 'Köszönöm, jó étvágyat!'
                    ```

                    De még sok mindent hozzáadhatsz a virtuális éttermedhez, például több tanfolyamot.

                    ## Példa Hedy-kódra (kidolgozás)
                    Ebben a példában három tanfolyam létezik, amelyek több kódot és további kiegészítéseket igényelnek az ár kiszámításakor.
                    ```
                    print 'Üdvözlünk a Hedy Étteremben'
                    print 'Ez a menünk:'
                    print 'Előételeink: saláta, leves, vagy sajt'
                    print 'Fő ételeink: pizza, lasagne vagy spagetti'
                    print 'Desszertjeink: piskóta, fagyi vagy turmix'
                    eloetel is ask 'Melyik előételt szeretnéd?'
                    foetel is ask 'Melyik főételt szeretnéd?'
                    desszert is ask 'Melyik desszertet választod?'
                    ar is 0
                    if eloetel is leves ar is ar + 600 else ar is ar + 700
                    if foetel is pizza ar is ar + 1000
                    if foetel is lasagne ar is ar + 1200
                    if foetel is spagetti ar is ar + 800
                    if desszert  is piskóta ar is ar + 700
                    if desszert  is fagyi ar is ar + 500
                    if desszert is turmix ar is ar + 400
                    print 'Ezt rendelted: ' eloetel ' , ' foetel ' és ' desszert
                    print 'Ez ' ar ' forint lesz, kérem'
                    print 'Köszönöm, jó étvágyat!'
                    ```
                    ## Kihívás
                    Hozzáadhatsz még sok mindent a virtuális éttermedhez, például:
                    - kérdezd meg, hány ember jön, és szorozd meg az árat ezzel az értékkel
                    - felveszel egy másik ételt?
                    - kedvezményt adsz az embereknek, amikor (titkos) kuponkódot adnak meg?
                    - adsz hozzá gyermekmenüt?
                    - gondolsz más szórakoztató dolgokra?
                story_text_2: "But you can also add many more things to your virtual restaurant, for example more courses.\n"
                example_code_2: "## Example Hedy code(Elaborate)\nIn this example there are three courses, which requires more code and more additions in calculating the price.\n```\n{print} 'Welcome to Hedys restaurant'\n{print} 'Here is our menu:'\n{print} 'Our starters are salad, soup, or carpaccio'\n{print} 'Our main courses are pizza, lasagne, or spaghetti'\n{print} 'Our desserts are brownie, icecream, or milkshake'\nstarter = {ask} 'Which starter would you like to have?'\nmain = {ask} 'Which main course would you like?'\ndessert = {ask} 'Which dessert do you pick?'\nprice = 0\n{if} starter {is} soup price = price + 6 {else} price = price + 7\n{if} main {is} pizza price = price + 10\n{if} main {is} lasagne price = price + 12\n{if} main {is} spaghetti price = price + 8\n{if} dessert {is} brownie price = price + 7\n{if} dessert {is} icecream price = price + 5\n{if} dessert {is} milkshake price = price + 4\n{print} 'You have ordered ' starter ' , ' main ' and ' dessert\n{print} 'That will be ' price ' dollars, please'\n{print} 'Thank you, enjoy your meal!'\n```\n## Challenge\nYou can add many more things to your virtual restaurant. For example, can you...\n- {ask} how many people are coming and multiply the price by that amount?\n- add another course?\n- give people a discount when they enter a (secret) couponcode?\n- add a children's menu?\n- think of other fun things to add?\n"
            5:
                start_code: '# place your code here'
                story_text: |-
                    ## Étterem
                    A 4. szinten az if parancs lehetővé teszi, hogy kérdéseket tegyél fel ügyfeleidnek, és különböző módon felelj a válaszaikra.
                    Az alábbi példában láthatod, hogy megkérdezheted az ügyfeledet, hogy szeretné-e hallani a különlegességeket, és Hedy ennek megfelelően válaszolhat.

                example_code: |
                    ## Példa Hedy kódra
                    ```
                    print 'Üdvözlünk a Hedy Étteremben!'
                    kulonleges is ask 'Szeretnél hallani ma a különlegességeinkről?'
                    if kulonleges is igen print 'Mai különlegességünk piri piri csirke és rizs.' else print 'Nem probléma.'
                    etel is ask 'Mit szeretnél enni?'
                    print 'Egy ' etel', mindjárt jön!'
                    ital is ask 'Mit szeretnél inni hozzá?'
                    if ital is kóla print 'Sajnálom a kóla kifogyott!' else print 'Jó választás!!'
                    mas is ask 'Szeretnél valami mást?'
                    print 'Hadd ismételjem el a rendelésedet...'
                    print 'Egy ' etel
                    if ital is kóla print 'és...' else print 'Egy ' ital
                    if mas is nem print 'Ez minden!' else print 'Egy  ' mas
                    print 'Köszönjük a rendelésedet, jó étvágyat !'
                    ```

                    ## Kihívás
                    Tudnál még több kérdést feltenni az ügyfeleknek, amikor rendelnek, és különböző  módon felelni a válaszaikra az if paranccsal?
                story_text_2: "## Challenge\nCan you think of more questions to {ask} the customers when they are ordering, and make up different responses to their answers by using the {if} command?\n"
            4:
                start_code: '# place your code here'
                story_text: |-
                    ## Étterem
                    A 3. szinten idézőjeleket fogunk alkalmazni, amikor a `print` parancsot használjuk.
                    Tudod-e idézőjelek hozzáadásával működtetni a 2. szintű kódodat a 3. szinten?

                    Légy óvatos! A 2. szinten aposztrófokat engedélyeztek a szövegben, de a 3. szinten Hedy összetéveszti őket idézőjelekkel, és a kód nem fog működni!
                    Tehát ahelyett, hogy beírnád a `print ma pizzát szolgálunk fel` kifejezést, írd be a `print` 
                     ma pizzát szolgálunk fel` parancsot.

                    ## Példa Hedy Étterem
                    ```
                    print 'Üdvözlünk a Hedy Étteremben!'
                    print 'Ma pizzát vagy lasagnat szolgálunk fel.'
                    etel is ask 'Mit szeretnél enni?'
                    print 'Jó választás! A(z) ' etel ' nekem is kedvencem!'
                    feltet is ask 'Szeretnél hús vagy zöldséget rá?'
                    print etel ' , rajta a(z) ' feltet ' már úton van!'
                    ital is ask 'Mit szeretnél inni hozzá?'
                    print 'Köszönjük a rendelésedet.'
                    print 'A(z) ' etel ' és a(z) ' ital ' mindjárt itt lesz!'
                    ```
                example_code: "## Example Hedy Restaurant\n```\n{print} 'Welcome to Hedys restaurant!'\n{print} 'Today we are serving pizza or lasagna.'\nfood {is} {ask} 'What would you like to eat?'\n{print} 'Great choice! The ' food ' is my favorite!'\ntopping {is} {ask} 'Would you like meat or veggies on that?'\n{print} food ' with ' topping ' is on its way!'\ndrinks {is} {ask} 'What would you like to drink with that?'\n{print} 'Thank you for your order.'\n{print} 'Your ' food ' and ' drinks ' will be right there!'\n```\n"
            3:
                start_code: '# place your code here'
                story_text: |-
                    ## Véletlenszerű étterem
                    Nehezen tudod eldönteni, mit szeretnél vacsorázni? Engedheted, hogy Hedy válasszon neked!
                    Egyszerűen add hozzá kedvenc (vagy legkevésbé kedvenc) ételeidnek listáját, és Hedy véletlenszerűen választhatja ki a vacsorádat.
                    Szórakozhatsz egy kicsit, ha hagyod, hogy Hedy megválassza a vacsora árát is! Mit fogsz kapni?

                    ## Példa Hedy Code véletlenszerű étterem

                    ```
                    print Üdvözöljük a Hedy's Random étteremben!
                    print Az egyetlen étterem amely véletlenszerűen kiválasztja az étkezést és annak árát az Ön számára!
                    eloetelek is saláta, leves, sajt
                    foetel is pizza, kelbimbó, spagetti
                    desszertek is brownie, fagylalt, francia sajtok
                    ital is kóla, sör, víz
                    arak is 1000 forint, 2000 forint, 3000 forint
                    print A következővel indul: eloetelek at random
                    print Ezután kiszolgáljuk: foetel at random
                    print És desszertként: desszertek at random
                    print Igyon egy italt
                    print Ez lesz: arak at random
                    print Köszönöm és élvezze az étkezést!
                    ```
                example_code: "## Example Hedy code\n\n```\n{print} Welcome to Hedy's Random Restaurant!\n{print} The only restaurant that will randomly choose your meal and its price for you!\nstarters {is} salad, soup, carpaccio\nmains {is} pizza, brussels sprouts, spaghetti\ndesserts {is} brownies, ice cream, french cheeses\ndrinks {is} cola, beer, water\nprices {is} 1 dollar, 10 dollars, 100 dollars\n{print} You will start with: starters {at} {random}\n{print} Then we'll serve: mains {at} {random}\n{print} And as dessert: desserts {at} {random}\n{print} You will get a drinks {at} {random} to drink\n{print} That will be: prices {at} {random}\n{print} Thank you and enjoy your meal!\n```\n"
                story_text_2: "## Allergies\nDoes your costumer have any allergies or do they dislike certain dishes? Then you can use the `{remove}`command to remove it from your menu.\n"
                example_code_2: "```\n{print} Mystery milkshake\nflavors {is} strawberry, chocolate, vanilla\nallergies {is} {ask} Are you allergic to any falvors?\n{remove} allergies {from} flavors\n{print} You get a flavors {at} {random} milkshake\n```\n"
            15:
                example_code: "## Example Hedy code\n\n```\n{print} 'Welcome at McHedy'\nmore = 'yes'\n{while} more == 'yes'\n    order = {ask} 'What would you like to order?'\n    {print} order\n    more = {ask} 'Would you like to order anything {else}?'\n{print} 'Thank you!'\n"
                story_text: "## Restaurant\nWith the `{while}` you can make sure your costumers can keep adding orders until they are done.\n"
                start_code: '# place your code here'
            12:
                story_text: "## Restaurant\nFrom this level on you can use decimal numbers to make you menu more realistic.\n"
                example_code: "## Example Hedy code\n\n```\nprice = 0\nfood = {ask} 'What would you like to order?'\ndrinks = {ask} 'What would you like to drink?'\n{if} food {is} 'hamburger'\n    price = price + 6.50\n{if} food {is} 'pizza'\n    price = price + 5.75\n{if} drinks {is} 'water'\n    price = price + 1.20\n{if} drink {is} 'soda'\n    price = price + 2.35\n{print} 'That will be ' price ' dollar, please'\n```\n"
                start_code: '# place your code here'
            10:
                story_text: "## Restaurant\nIn this level you'll learn how to easily {ask} your guests' orders in a short code.\n"
                story_text_2: "## Example Hedy code\n\nOf course, you could also order for multiple people!\n"
                example_code_2: "```\ncourses = appetizer, main course, dessert\nnames = Timon, Onno\n{for} name {in} names\n    {for} course {in} courses\n        food = {ask} name ', what would you like to eat as your ' course '?'\n        {print} name ' orders ' food ' as their ' course\n```\n"
                start_code: courses = appetizer, main course, dessert
                example_code: "## Example Hedy code\n\n```\ncourses = appetizer, main course, dessert\n{for} course {in} courses\n    food = {ask} 'What would you like to eat as your ' course '?'\n    {print} food ' will be your ' course\n```\n"
            8:
                example_code: "```\n{print} 'Welcome to Hedys restaurant!'\npeople = {ask} 'How many people will be joining us today?'\n{print} 'Great!'\n{repeat} people {times}\n    food = {ask} 'What would you like to order?'\n    {print} food\n{print} 'Thank you for ordering!'\n{print} 'Enjoy your meal!'\n```\n\n## Challenge\nOf course, this code can be expanded with more items on the menu, offering drinks, and/or multiple courses, so feel free to add as many options as you like!\n"
                story_text: "## Restaurant\nIn this level you can make your virtual restaurant more elaborate by repeating multiple lines of code. Like this:\n"
                start_code: '# place your code here'
                story_text_2: "## Challenge\nOf course, this code can be expanded with more items on the menu, offering drinks, and/or multiple courses, so feel free to add as many options as you like!\n"
            13:
                story_text: "## Restaurant\nIn this level we can use the new commands to upgrade our restaurant.\nWe use `{and}` to see {if} two things are both the case.\n"
                example_code: "## Example Hedy code\n```\nprice = 10\nfood = {ask} 'What would you like to eat?'\ndrinks = {ask} 'What would you like to drink?'\n{if} food {is} 'sandwich' {and} drinks {is} 'juice'\n    {print} 'Thats our discount menu'\n    price = price - 3\n{print} 'That will be ' price ' dollars'\n```\n"
                story_text_2: "We use `{or}` to see {if} one our of two things is the case.\n"
                example_code_2: "## Example Hedy code\n```\ndrinks = {ask} 'What would you like to drink?'\n{if} drinks {is} 'water' {or} drinks {is} 'juice'\n    {print} 'Thats a healthy choice'\n```\n"
                start_code: '# place your code here'
    turtle:
        name: Teknős
        description: Készíts saját rajzot
        image: turtle.gif
        default_save_name: teknős
        levels:
            1:
                story_text: |-
                    ## Rajzoljunk
                    Az 1. szinten Hedy segítségével rajzolhatsz is. A fordulatok és vonalak kombinálásával négyzetet vagy lépcsőt készíthetsz!

                    Az "előre" segítségével húzhatsz egy vonalat előre. A mögötte lévő szám határozza meg, hogy a teknős mennyit fog gyalogolni. "jobbra fordul" negyed fordulatot forgat az óramutató járásával megegyező irányba, "balra fordul" az óramutató járásával ellentétes irányba fordul

                    Ez egy kis lépcső kezdete. El tudod érni az 5 lépést?

                example_code: |
                    ## Példa Hedy kódra
                    ```
                    forward 50
                    turn left
                    forward 50
                    turn right
                    ```
                start_code: |-
                    forward 50
                    turn left
            2:
                story_text: |-
                    Az 1. szinten a teknős csak balra vagy jobbra tudott fordulni. Ez egy kicsit unalmas!
                    A 2. szinten minden irányba tudja mutatni az orrát.

                    Használd a 90-et a negyed fordulathoz. Ezeket fokoknak hívjuk. A teljes fordulat 360 fok.
                    Tudsz ábrát készíteni ezzel a kóddal? Talán egy háromszög vagy egy kör?

                example_code: |
                    ## Példa Hedy kódra

                    ```
                    print Ábrák rajzolása
                    angle is 90
                    turn angle
                    forward 25
                    turn angle
                    forward 25
                    ```

                start_code: |-
                    print Turtle race!
                    angle is 90
                    turn angle
                    forward 25
            8:
                story_text: |-
                    ## Rajzoljunk
                    Most, hogy több sort megismételhetünk, könnyebben készíthetünk alakzatokat.
                    Csak egyszer kell beállítani a szöget, majd ezt a változót használni a `repeat` utasítással.

                    ## Példa Hedy kód
                    ```
                    szog is 90
                    repeat 10 times
                        turn szog
                        forward 50
                    ```
                    ## Kölcsönhatás
                    Továbbá javíthatjuk azt a programot, amely különböző alakzatokat rajzol.
                    Kitalálod, mennyit kell itt fordulnia a teknősnek? Fejezd be a kódot, és rajzolhatsz tetszőleges sokszöget!

                    ## Example Hedy code
                    ```
                    szogek is ask 'How many angles should I draw?'
                    szog is 360 / szogek
                    repeat szog times
                        turn _
                        forward_
                    ```
                start_code: szogek is ask 'Hány szöget kell rajzolnom?'
                story_text_2: "## Interaction\nAlso, we can now improve the program that draws different figures.\nCan you figure out how far the turtle has to turn here? Finish the code and you can draw any polygon you'd like!\n"
                example_code: "## Example Hedy code\n\n```\nangle = 90\n{repeat} 10 {times}\n    {turn} angle\n    {forward} 50\n```\n"
                example_code_2: "## Example Hedy code\n\n```\nangles = {ask} 'How many angles should I draw?'\nangle = 360 / angles\n{repeat} angle {times}\n    {turn} _\n    {forward} _\n```\n"
            7:
                story_text: |-
                    ## Rajzoljunk
                    A 6. szinten megismételheted a kód egyik sorát a `repeat` utasítással.

                    ## Példa Hedy kód
                    ```
                    print 'Alakzat rajzolása'
                    repeat 3 times forward 10
                    ```
                start_code: |-
                    print 'Alakzat rajzolása'
                    repeat 3 times forward 10
                example_code: "## Example Hedy code\n\n```\n{print} 'Draw figures'\n{repeat} 3 {times} {forward} 10\n```\n"
            6:
                story_text: |-
                    ## Rajzoljunk
                    Az 5. szinten számítások segítségével különböző alakzatokat rajzolhatsz.
                    Lehet, hogy az iskolában már tanultad, hogy a teljes kör fordulata 360 fokos. Ha nem, most már tudod!
                    Ezért is használsz 90 fokot egy négyzethez. 360 osztva 4 -gyel 90.
                    Most, hogy tudunk matematikázni Hedyvel, megrajzolhatjuk az összes kívánt alakzatot!
                    ## Example Hedy code
                    ```
                    szogek is ask 'Hány szöget akarsz?'
                    szog is 360 / szogek
                    forward 50
                    turn szog
                    forward 50
                    turn szog
                    forward 50
                    turn szog
                    forward 50
                    turn szog
                    forward 50
                    turn szog
                    forward 50
                    turn szog
                    ```
                start_code: print 'Alakzatok rajzolása'
                example_code: "## Example Hedy code\n\n```\nangles = {ask} 'How many angles do you want?'\nangle = 360 / angles\n{forward} 50\n{turn} angle\n{forward} 50\n{turn} angle\n{forward} 50\n{turn} angle\n{forward} 50\n{turn} angle\n{forward} 50\n{turn} angle\n{forward} 50\n{turn} angle\n```\n"
            5:
                story_text: |-
                    ## Rajzoljunk
                    A 4. szinten választást hozhatsz létre az `if` utasítással. Például választhatsz különböző típusú alakzatok között.

                    ## Példa Hedy kód
                    ```
                    print 'Ábrák rajzolása'
                    alakzat is ask 'Négyzetet vagy háromszöget akarsz rajzolni?'
                    if alakzat is háromszög szog is 120 else szog is 90
                    turn szog
                    forward 25
                    turn szog
                    forward 25
                    turn szog
                    forward 25
                    turn szog
                    forward 25
                    ```
                start_code: |
                    print 'Alakzatok rajzolása'
                    alakzat is ask 'Négyzetet vagy háromszöget akarsz rajzolni?'
                    if alakzat is háromszög szog is 120 else szog is 90
                    turn szog
                    forward 25
                example_code: "## Example Hedy code\n\n```\n{print} 'Drawing Figures'\nfigure {is} {ask} 'Do you want a square or a triangle?'\n{if} figure {is} triangle angle {is} 120\n{else} angle {is} 90\n{turn} angle\n{forward} 25\n{turn} angle\n{forward} 25\n{turn} angle\n{forward} 25\n{turn} angle\n{forward} 25\n```\n"
            4:
                story_text: |-
                    ## Rajz
                    A 3. szinten idézőjeleket kell használni a "print" és az "ask" szöveggel. A teknős használata közben is

                example_code: |
                    ## Példa Hedy kódra
                    ```
                    print 'Teknős verseny'
                    irany is ask 'Hány fokot forduljon?'
                    turn irany
                    tavolsag is ask 'Milyen messze menjen?'
                    forward tavolsag
                    ```
                start_code: |-
                    print 'Teknős verseny'
                    irany is ask 'Hány fokot forduljon?'
                    turn irany
                    tavolsag is ask 'Milyen messze menjen?'
                    forward tavolsag
            3:
                story_text: |-
                    ## Searching turtle
                    Iin level 3 you can use use `random` with the drawing turtle. A random choice makes the turtle walk a different path each time.
                    Use `at random` to choose a value from a list. You can copy and paste lines 2 and 3 so create a longer random path.

                    ## Example Hedy code

                    ```
                    angles is 10, 50, 90, 150, 250
                    turn angles at random
                    forward 25
                    ```
                start_code: |-
                    angles is 10, 50, 90, 150, 250
                    turn angles at random
                    forward 25
                example_code: "## Example Hedy code\n\n\n```\nangles {is} 10, 50, 90, 150, 250\n{turn} angles {at} {random}\n{forward} 25\n```\n"
    fortune:
        name: Jósnő
        description: Hadd jósolja meg Hedy a jövőt
        image: fortuneteller.png
        default_save_name: Jósnő
        levels:
            1:
                start_code: print Szia, Hedy, a jósnő vagyok!
                story_text: |-
                    ## Jósnő
                    Voltál már fesztiválon, és egy jósnő megjósolta a jövődet? Vagy játszottál már varázslatos nyolc labdával?
                    Akkor valószínűleg tudod, hogy nem igazán tudják megjósolni a jövődet, de ettől még szórakoztató játszani!

                    A következő szinteken megtanulhatod, hogyan kell saját jósnőt létrehozni!
                    Az 1. szinten könnyen kezdheted, ha hagyod, hogy Hedy jósnőként mutatkozzon be, és hagyja, hogy visszhangozza a játékosok válaszait.
                    Mint ez:

                example_code: |
                    ## Példa Hedy kódra
                    ```
                    print Szia, Hedy, a jósnő vagyok!
                    ask Ki vagy te?
                    print Hadd nézzek bele a kristálygömbömbe
                    print Látom... Látom...
                    echo A neved
                    ```
                    ## Kihívás
                    Hedy most csak a nevedet mondja meg. Ki tudod bővíteni a kódot, hogy Hedy több dolgot meg tudjon jósolni rólad?

                    Nyilvánvaló, hogy Hedy még nem túl jó jósnő, hiszen csak meg tudja ismételni a játékosok által adott válaszokat!
                    Vess egy pillantást a 2. szintre, hogy fejleszd a jósnődet.
                story_text_2: "## Challenge\nHedy now only tells you your name. Can you expand the code so that Hedy can predict more things about you?\nObviously, Hedy isn't a very good fortune teller yet, as she can only repeat the answers that were given by the players!\nTake a look in level 2 to improve your fortune teller.\n"
            8:
                start_code: |-
                    print 'Hedy a jósnő vagyok!'
                    print 'Feltehetsz 3 kérdést.'
                story_text: |-
                    ## Jósnő
                    Az 5. szinten megtanultad, hogyan kell használni az ismétlést, hogy a jósnő 3 kérdésre válaszoljon egymás után, de problémánk adódott a kérdések kiíratásával.
                    A 7. szinten ez a probléma megoldódott az ismétlés parancs új módjának köszönhetően.
                    A következő példában a jósnő 3 kérdést tehet fel, és kiírathatja őket!

                    ## Példa Hedy -kódra
                    ```
                    print 'Hedy a jósnő vagyok!'
                    print 'Feltehetsz 3 kérdést.'
                    valasz is igen, nem, talán
                    repeat 3 times
                       kerdes is ask 'Mit akarsz tudni?'
                       print kerdes
                       print 'A kristálygömböm azt mondja...' valasz at random
                    ```
                example_code: "## Example Hedy code\n\n```\n{print} 'I am Hedy the fortune teller!'\n{print} 'You can {ask} me 3 questions.'\nanswers = yes, no, maybe\n{repeat} 3 {times}\n   question = {ask} 'What do you want to know?'\n   {print} question\n   {sleep}\n   {print} 'My crystal ball says...' answers {at} {random}\n```\n"
            7:
                story_text: |-
                    ## Jósnő
                    Az 6. szinten a `repeat` paranccsal beállíthatod, hogy a gép egyszerre több jóslatot mondjon.

                    ## Példa Hedy -kódra
                    ```
                    print 'Hedy, a jósnő vagyok!'
                    print 'Feltehetsz 3 kérdést!'
                    repeat 3 times kerdes is ask 'Mit akarsz tudni?'
                    valasz is igen, nem, talan
                    repeat 3 times print 'A kristálygömböm azt mondja... ' valasz at random
                    ```
                    ## Kihívás
                    Amint láthatod, a kérdések ebben a példában nincsenek kiíratva. Ennek az az oka, hogy a `kérdés` változót háromszor módosult.
                    Valahányszor a játékos kitölti az új választ, Hedy felülírja az előzőt, így a játékos első válaszát elfelejti.
                    Ez azt jelenti, hogy így nem tudja kiíratni az összes kérdést.

                    Ha 1 helyett 3 különböző változót használsz (például `kerdes1`,` kerdes2` és `kerdes3`), megoldhatod a problémát, és kiírathatod a kérdéseket.
                    Ez azt jelenti, hogy a válaszoknál csak az "repeat" utasítást kell használnod, és az összes kérdést külön kell feltenned és ki kell íratnod.
                    Meg tudod csinálni?

                    A 7. szinten az ismétlés parancs elrendezése megváltozik, ami lehetővé teszi több sor ismétlését egyszerre.
                start_code: |-
                    print 'Hedy, a jósnő vagyok!'
                    print 'Feltehetsz 3 kérdést!'
                example_code: "## Example Hedy code\n\n```\n{print} 'Im Hedy the fortune teller!'\n{print} 'You can {ask} 3 questions!'\n{repeat} 3 {times} question = {ask} 'What do you want to know?'\nanswer = yes, no, maybe\n{repeat} 3 {times} {print} 'My crystal ball says... ' answer {at} {random}\n```\n\n## Challenge\nAs you can see, the questions aren't printed in this example. That's because the variable `question` was changed 3 times.\nEvery time the player fills in the new answer, Hedy overwrites the previous one, so the first answer the player gave is forgotten.\nThis means you can't print all the questions this way.\n\nBy using 3 different variables instead of 1 (for example `question1` , `question2` and `question3`), you could solve the problem and print the questions.\nThis does mean that you can only use `{repeat}` for the answers, and you will have to ask and print all the questions separately.\nCan you do it?\n\nIn the upcoming levels the layout of {repeat} command will change, which enables you to repeat multiple lines at once.\n"
                story_text_2: "## Challenge\nAs you can see, the questions aren't printed in this example. That's because the variable `question` was changed 3 times.\nEvery time the player fills in the new answer, Hedy overwrites the previous one, so the first answer the player gave is forgotten.\nThis means you can't print all the questions this way.\n\nBy using 3 different variables instead of 1 (for example `question_1` , `question_2` and `question_3`), you could solve the problem and print the questions.\nThis does mean that you can only use `{repeat}` for the answers, and you will have to ask and print all the questions separately.\nCan you do it?\n\nIn the upcoming levels the layout of {repeat} command will change, which enables you to repeat multiple lines at once.\n"
            6:
                story_text: |-
                    ## Jósnő
                    A 5. szinten jövendőmondóként használhatod a matematikát előrejelzéseidben. Ez lehetővé teszi (buta) képletek kitalálását a jövő kiszámításához.
                    Például kiszámíthatod, hogy milyen gazdag leszel, vagy hány gyermeked lesz, ha felnősz.

                    ## Példa Hedy -kódra
                    ```
                    print 'Hedy, a jósnő vagyok!'
                    print 'Meg tudom jósolni, hány gyermeked lesz, ha felnősz!'
                    kor is ask 'Hány éves vagy?'
                    testver is ask 'Hány testvéred van?'
                    magassag is ask 'Hány cm magas vagy?'
                    gyerekek is magassag / kor
                    gyerekek is gyerekek - testver
                    print 'Neked ...'
                    print gyerekek ' gyereked lesz!'
                    ```
                    ## Példa a buta jósnőre
                    Ha az előző példa nem volt elég buta a számodra, akkor nézd meg ezt!

                    ```
                    print 'Hedy vagyok a buta jósnő!'
                    print 'Meg tudom jósolni, milyen okos vagy!'
                    foci is ask '1-10-es skálás mennyire szereted a focit?'
                    banan is ask 'Hány banánt ettél a héten?'
                    higienia is ask 'Hányszor mostad meg a kezed ma?'
                    eredmeny is banan + higienia
                    eredmeny is eredmeny * foci
                    print 'Te ' eredmeny ' százalék okos vagy.'
                    ```
                start_code: |-
                    print 'Hedy, a jósnő vagyok!'
                    print 'Meg tudom jósolni, hány gyermeked lesz, ha felnősz!'
                example_code: "## Example Hedy code\n\n```\n{print} 'I am Hedy the fortune teller!'\n{print} 'I can predict how many kids youll get when you grow up!'\nage = {ask} 'How old are you?'\nsiblings = {ask} 'How many siblings do you have?'\nlength = {ask} 'How tall are you in centimetres?'\nkids = length / age\nkids = kids - siblings\n{print} 'You will get ...'\n{sleep}\n{print} kids ' kids!'\n```\n\n## Example Silly Fortune Teller\nIf the previous example wasn't silly enough for you, take a look at this one!\n\n```\n{print} 'Im Hedy the silly fortune teller!'\n{print} 'I will predict how smart you are!'\nfootball = {ask} 'On a scale 1-10 how much do you love football?'\nbananas = {ask} 'How many bananas did you eat this week?'\nhygiene = {ask} 'How many times did you wash your hands today?'\nresult = bananas + hygiene\nresult = result * football\n{print} 'You are ' result ' percent smart.'\n```\n"
            5:
                story_text: |-
                    ## Jós
                    A 4. szinten megtanulod (titokban) az esélyeket a magad javára billenteni a jósnő használata során!
                    Az `if` és `else` használatával bebiztosíthatod, hogy mindig jó szerencsét kapj, míg mások nem.
                    Tekintsd meg ezt a példát, hogy megtudd, hogyan.

                    ## Példa Hedy -kódra
                    ```
                    print 'Szia, Hedy, a jósnő vagyok'
                    print 'Meg tudom jósolni, nyersz-e a lottón holnap!'
                    szemely is ask 'Ki vagy te?'
                    if szemely is Hedy print 'Bizonyosan nyerni fogsz!' else print 'Balszerencse! Valaki más nyer!'
                    ```

                    Cseréld le Hedyt a saját nevedre az utolsó sorban, és Hedy mindig azt jósolja, hogy te nyersz a lottón, mások nem!
                    Természetesen ez gyanakvást kelthet a többi játékossal szemben ... Ennek elkerülése érdekében gondoskodhatsz arról, hogy Hedy minden alkalommal más válaszokat adjon a kód futtatásakor.
                    De természetesen neked továbbra is pozitív választ ad, a többi játékosnak pedig negatív választ.

                    ## Példa Hedy -kódra 2
                    ```
                    print 'Szia, Hedy, a jósnő vagyok'
                    print 'Meg tudom jósolni, nyersz-e a lottón holnap!'
                    szemely is ask 'Ki vagy te?'
                    jovalasz is Hurrá! Nyerni fogsz!, Bizonyára nyerni fogsz!, Van egy nyertesünk!
                    rosszvalasz is Balszerencse!, Valaki más nyer!, Te veszteni fogsz!
                    if szemely is Hedy print jovalasz at random else print rosszvalasz at random
                    ```

                    ## Kihívások
                    Ezeb az elven különféle programokat lehet készíteni, csak légy kreatív! Például létrehozhatsz egy olyan gépet, amely megjósolja, hogy kedvenc sportcsapatod legyőzi az összes versenytársat!
                    Vagy elkészítheted Hófehérke varázslatos tükrét a falon, hogy elmondd mindenkinek, hogy te vagy a legbecsületesebb!
                    Hagyd, hogy a fantáziád végezze a munkádat!
                start_code: print 'Szia, Hedy, a jósnő vagyok!'
                story_text_2: "Replace Hedy with your own name in the last line, and Hedy will always predict that you will win the lottery and others won't!\nOf course this might raise some suspicion with the other players... To avoid that, you can make sure that Hedy does give different answers every time you run the code.\nBut of course, still gives you a positive answer and the other players a negative one.\n"
                example_code: "## Example Hedy code\n\n```\n{print} 'Im Hedy the fortune teller!'\n{print} 'I can predict {if} youll win the lottery tomorrow!'\nperson {is} {ask} 'Who are you?'\n{if} person {is} Hedy {print} 'You will definitely win!\U0001F929' {else} {print} 'Bad luck! Someone {else} will win!\U0001F62D'\n```\n"
                example_code_2: "## Example Hedy code\n```\n{print} 'Im Hedy the fortune teller!'\n{print} 'I can predict {if} you will win the lottery tomorrow!'\nperson {is} {ask} 'Who are you?'\ngoodanswer {is} Hurray! You win!, You will definitely win!, We have a winner!\nbadanswer {is} Bad luck! Try again!, Another person will win, You lose!\n{if} person {is} Hedy {print} goodanswer {at} {random} {else} {print} badanswer {at} {random}\n```\n\n## Challenges\nThis concept can be used to make may different programs, just be creative! For example you could create a machine that predicts that your favorite sports team will beat all the competitors!\nOr you could make  Snow White's magic mirror on the wall, to tell everyone you are the fairest of them all!\nLet your imagination do the work!\n"
                story_text_3: "## Challenges\nThis concept can be used to make may different programs, just be creative! For example you could create a machine that predicts that your favorite sports team will beat all the competitors!\nOr you could make  Snow White's magic mirror on the wall, to tell everyone you are the fairest of them all!\nLet your imagination do the work!\n"
            4:
                start_code: print 'Szia, Hedy, a jósnő vagyok!'
                story_text: |-
                    ## Jósnő
                    A 3. szint nem tartalmaz új funkciókat, de lehetővé teszi az idézőjelek használatának gyakorlását.
                    Újra elkészítheted a 2. szintű kódot, és ügyelj arra, hogy az idézőjeleket a megfelelő helyre írd!

                    Ne feledd, hogy a 2. szinten nem használhattuk a „kerdes” szót a változó nevének és egy normál kiíratható szónak sem.
                    A 3. szintű idézőjelek lehetővé teszik ezt!

                    Fontos! Ne feledd, hogy most, amikor idézőjeleket használunk, Hedy összezavarodik, amikor az aposztrófot más szövegösszefüggésben használod.


                    ## Példa Hedy -kódra
                    ```
                    print 'Szia, Hedy, a jósnő vagyok!'
                    kerdes is ask 'Mit akarsz tudni?'
                    print 'Ez az amit tudni akarsz: ' kerdes
                    valasz is igen, nem, talan
                    print 'A kristálygömböm azt mondja... ' valasz at random
                    ```
                example_code: "## Example Hedy code\n\n```\n{print} 'Im Hedy the fortune teller!'\nquestion {is} {ask} 'What do you want to know?'\n{print} 'This is your question: ' question\nanswers {is} yes, no, maybe\n{print} 'My crystal ball says...'\n{sleep} 2\n{print} answers {at} {random}\n```\n"
            3:
                start_code: print Szia Hedy a jósnő vagyok!
                story_text: |-
                    ## Jósnő
                    Az 1. szinten megalkottad első jóslásgépedet, de Hedy nem tudott igazán megjósolni semmit, csak visszhangot.
                    A 2. szinten használhatsz egy változót és az `at random`  parancsot, hogy valóban engedd, hogy Hedy válaszoljon Neked. Nézd meg például ezt a kódot:

                    ## Példa Hedy -kódra
                    Ebben a példában a játékos igen-nem kérdést tehet fel Hedynek, és Hedy véletlenszerű választ ad.
                    ```
                    print Szia Hedy a jósnő vagyok!
                    kerdes is ask Mit akarsz tudni?
                    print Ez az amit tudni akarsz: kerdes
                    valasz is igen, nem, talan
                    print A kristálygömböm azt mondja... valasz at random
                    ```

                    ## Kihívások
                    Most Hedy csak igennel, nemmel vagy talán válaszolhat. Adhatsz Hedynek több válaszlehetőséget, például „határozottan” vagy „kérdezz újra”
                example_code: "## Example Hedy code\n\nIn this example the player can {ask} Hedy a yes-no question and Hedy will pick a random answer for you.\n```\n{print} I’m Hedy the fortune teller!\nquestion {is} {ask} What do you want to know?\n{print} This is what you want to know: question\nanswers {is} yes, no, maybe\n{print} My crystal ball says...\n{sleep} 2\n{print} answers {at} {random}\n```\n\n## Challenges\nNow, Hedy can only answer yes, no or maybe. Can you give Hedy more answer options, like 'definitely' or '{ask} again'.\n"
                story_text_2: "## Challenges\nNow, Hedy can only answer yes, no or maybe. Can you give Hedy more answer options, like 'definitely' or '{ask} again'.\n"
            12:
                story_text: "## Fortune Teller\nIn this level you can make your fortunes multiple words. Like in this example below:\n"
                example_code: "## Example Hedy code\n\n```\nfortunes = 'you will be rich', 'you will fall in love', 'you will slip on a banana peel'\n{print} 'I will take a look in my crystall ball for your future.'\n{print} 'I see... I see...'\n{sleep}\n{print} fortunes {at} {random}\n```\n"
                start_code: '# place your code here'
            10:
                story_text: "## Fortune Teller\nIn this level you'll learn how to program the game MASH (mansion, apartement, shack, house). In this game you can predict for all the players at once, what their future will look like.\n"
                story_text_2: We can also make a Harry Potter themed fortune teller.
                example_code: "## Example Hedy code\n\n```\nhouses = mansion, apartment, shack, house\nloves = nobody, a royal, their neighbour, their true love\npets = dog, cat, elephant\nnames = Jenna, Ryan, Jim\n{for} name {in} names\n    {print} name ' lives in a ' houses {at} {random}\n    {print} name ' will marry ' loves {at} {random}\n    {print} name ' will get a ' pets {at} {random} ' as their pet.'\n    {sleep}\n```\n"
                example_code_2: "## Example Hedy code\n```\nhouses = Gryffindor, Slytherin, Hufflepuff, Ravenclaw\nsubjects = potions, defence against the dark arts, charms, transfiguration\nfears = Voldemort, spiders, failing your OWL test\nnames = Harry, Ron, Hermione\n{for} name in names\n    {print} name ' is placed in ' houses {at} {random}\n    {print} name ' is great at ' subjects {at} {random}\n    {print} name 's greatest fear is ' fears {at} {random}\n```\n"
                start_code: '# place your code here'
    haunted:
        name: Kísértetház
        description: menekülés a kísértetjárta házból
        image: "hauntedhouse.gif"
        default_save_name: Kísértetház
        levels:
            1:
                story_text: |-
                    ## Kísértetház játék
                    Ebben a kalandban egy olyan játék létrehozásán dolgozol, amelyben a megfelelő ajtó kiválasztásával menekülnöd kell egy kísértetjárta házból.
                    Ha a megfelelő ajtót választod, túléled, de ha nem, egy rettenetes szörnyeteg ...

                    Az 1. szinten elkezdjük a kísértetjárta ház játékunkat egy ijesztő történet kitalálásával, és megkérdezzük a játékost, hogy milyen szörnyet látnak a kísértetjárta házban.

                example_code: |
                    ## Példa Hedy kódra

                    ```
                    print Hogyan kerültem ide?
                    print Emlékszem, a barátom azt mondta, menjek be a régi kastélyba ...
                    print és hirtelen minden elsötétült.
                    print De hogy kerületem a padlóra...?
                    print és fejem úgy fáj, mintha egy baseball ütővel ütötték volna meg!
                    print Mi ez a hang?
                    print Ó, nem! Úgy érzem, nem vagyok egyedül ebben a házban!
                    print El kell mennem innen!
                    print Három ajtó van előttem ...
                    ask Melyik ajtót válasszam?
                    echo Az ajtó, amit választok
                    print ...?
                    ```
                    ## Kihívás
                    Be tudod fejezni az ijesztő történetet? Vagy kitalálsz egy saját kísértetáz történetet?
                start_code: print Hogy kerültem ide?
                story_text_2: "## Challenge\nCan you finish the scary story? Or make up your own haunted house story?\n"
            11:
                story_text: |-
                    ## Kísértetház
                    A 8. szinten megváltoztattuk az ismétlés parancsot, és hozzáadtunk egy sort a kísértetjárta házunkhoz, amely megmondja a játékosnak, hogy melyik szobában vannak.

                    ## Példa Hedy -kódra
                    ```
                    print 'Szabadulj ki a kísértetházból'
                    jatekos is elo
                    ajtok is 1, 2, 3
                    szornyek is  vampir, zombi, oriaspok
                    for i in range 1 to 3
                        if jatekos is elo
                            helyesajto is ajtok at random
                            print 'Három ajtó van előtted...'
                            valasztottajto is ask 'Melyik ajtót választod?'
                            if valasztottajto is helyesajto
                                print 'Itt nincs szörny!'
                            else
                                print 'Megevett a(z) ' szornyek at random
                                jatekos is halott
                        else
                            print 'GAME OVER'
                    if jatekos is elo
                        print 'Nagyszerű! Túlélted!'
                    ```
                start_code: print 'Szabadulj ki a kísértetházból'
                example_code: "## Example Hedy code\n\n```\n{print} 'Escape from the Haunted House!'\nplayer {is} alive\ndoors = 1, 2, 3\nmonsters = zombie, vampire, giant spider\n{for} i {in} {range} 1 {to} 3\n    {if} player {is} alive\n        correct_door = doors {at} {random}\n        {print} 'Room ' i\n        {print} 'There are 3 doors in front of you...'\n        chosendoor = {ask} 'Which door do you choose?'\n        {if} chosendoor {is} correct_door\n            {print} 'No monsters here!'\n        {else}\n            {print} 'You are eaten by a ' monsters {at} {random}\n            player = dead\n    {else}\n        {print} 'GAME OVER'\n{if} player {is} alive\n    {print} 'Great! You survived!'\n```\n"
            5:
                story_text: |-
                    ## Kísértetház
                    Eddig a szintig a kísértetjárta ház játék mindig arra kérte a játékost, hogy válasszon egy ajtót, de ahogy észrevettétek, nem igazán kellett helyesen válaszolniuk.
                    Abban az esetben, ha a játékos teljesen véletlenszerű választ adott, a játék továbbra is működne, és a játékos akár nyerhet is (annak ellenére, hogy nem választott ajtót).
                    A 4. szinten csak akkor nyerheti meg a játékot, ha ugyanazt az ajtót választja, amelyet Hedy véletlenszerűen választott ki.

                example_code: |
                    ## Példa Hedy kódra
                    ```
                    print 'Szabadulj ki a kísértetházból!'
                    print 'Három ajtó van előtted...'
                    ajtok is 1,2,3
                    szornyek is verfarkas, mumia, vampir, zombi
                    valasztottajto is ask 'Melyik ajtót választod?'
                    print 'Az ajtó, amit választottál...' valasztottajto
                    helyesajto is ajtok at random
                    if valasztottajto is helyesajto print 'Nagyszerű! Kiszabadultál!'
                    else print 'Jaj ne! Megevett a ...' szornyek at random
                    ```
                start_code: print 'Szabadulj ki a kísértetházból'
            4:
                story_text: |-
                    ## Kísértetház
                    A 3. szinten megtanulod használni az idézőjeleket a játékaidban.
                    Át tudod alakítani a kisértetház játékot úgy, hogy megfeleljen a 3. szintnek?
                start_code: print 'Szabadulj ki a kísértetházból'
                example_code: "```\n{print} _Escape from the haunted house!_\n{print} _There are 3 doors in front of you..._\nchoice {is} {ask} _Which door do you choose?_\n{print} _You picked door ..._ choice\nmonsters {is} a zombie, a vampire, NOTHING YOUVE ESCAPED\n{print} _You see..._\n{sleep}\n{print} monsters {at} {random}\n ```\n"
            3:
                story_text: |-
                    ## Kísértetház játék
                    Az 1. szinten bemutatkoztál a kísértetház játékodnak, de ahogy észrevetted, a történetnek mindig rettenetes vége lesz.
                    A 2. szinten interaktívabbá teheted a történetet a játék kimenetelének megváltoztatásával; néha megesznek, néha megmenekülsz!
                    Hadd döntsön Hedy véletlenszerűen!

                    ## Példa Hedy -kódra
                    ```
                    print Szabadulj ki a kísértetházból!
                    print Három ajtó van előtted...
                    valaszt is ask Melyik ajtót választod?
                    print Ezt az ajtót választottad ... valaszt
                    szornyek is a zombi, a vámpír, SEMMI, AMITŐL ELMENEKÜLHETSZ
                    print Amit látsz...
                    print szornyek at random
                    ```
                    ## Kihívás
                    Ez a történet meglehetősen egyszerű, talán egy kicsit érdekesebbé teheted egy izgalmasabb történet hozzáadásával.
                    Továbbá nagyon korlátozott eredményeket érhetsz el, csak 3 lehetőség van arra, hogy mi van az ajtók mögött. Talán még több szörnyetegre gondolhatsz, amelyet felvehetsz a listába!

                    ## Változtasd a játékot tévéműsorrá!
                    Végezetül szeretnénk egy kihívást küldeni Neked,  hogy változtasd meg ezt a játékot olyan játékműsorrá (mint amilyenek a tévében vannak), ahol a játékosok ajtót vagy bőröndöt választanak, és valamelyik nagy díjat tartalmaz!
                    Meg tudod csinálni?
                start_code: print 'Szabadulj ki a kísértetházból'
                example_code: "## Example Hedy code\n\n```\n{print} Escape from the haunted house!\n{print} There are 3 doors in front of you...\nchoice {is} {ask} Which door do you choose?\n{print} You picked door ... choice\nmonsters {is} a zombie, a vampire, NOTHING YOUVE ESCAPED\n{print} You see...\n{sleep}\n{print} monsters {at} {random}\n```\n\n## Challenge\nThis story is pretty straight {forward}, maybe you can spook it up a bit by adding a more exciting story.\nAlso you have very limited outcomes right now, there are only 3 options of what's behind the doors. Maybe you can think of more monsters to add to the list!\n\n## Change the game into a tv gameshow!\nLastly, we'd like to challenge you to change this game into a gameshow (like the ones on tv) where you choose a door or suitcase and it contains a big price!\nCan you do it?\n"
                story_text_2: "## Challenge\nThis story is pretty straight {forward}, maybe you can spook it up a bit by adding a more exciting story.\nAlso you have very limited outcomes right now, there are only 3 options of what's behind the doors. Maybe you can think of more monsters to add to the list!\n\n## Change the game into a tv gameshow!\nLastly, we'd like to challenge you to change this game into a gameshow (like the ones on tv) where you choose a door or suitcase and it contains a big price!\nCan you do it?\n"
            14:
                story_text: "## Haunted House\nIn this level you can use the `<` and `>` symbol to introduce lives to your game.\n"
                example_code: "## Example Hedy code\n\n```\n{print} 'Escape from the haunted house'\nlives = 3\ndoors = 1, 2, 3\nmonsters = 'the wicked witch', 'a zombie', 'a sleeping 3 headed dog'\n{for} i {in} {range} 1 {to} 10\n    {if} lives > 0\n        good_door = doors {at} {random}\n        monster = monsters {at} {random}\n        chosen_door = {ask} 'Which door do you choose?'\n        {if} good_door == chosen_door\n            {print} 'You have chosen the correct door'\n        {else}\n            {print} 'You see...' monster\n            {if} monster == 'a sleeping 3 headed dog'\n                {print} 'Pffieuw.... Its asleep'\n            {else}\n                {print} 'You lose one life'\n                lives = lives -1\n    {else}\n        {print} 'GAME OVER'\n```\n"
                start_code: '# place your code here'
            9:
                story_text: "## Haunted House\nIn this level you can use nesting, which allows you to make the haunted house even more interactive!\n"
                start_code: "{print} 'Escape from the haunted house!'"
                example_code: "## Example Hedy code\n\n```\n{print} 'Escape from the Haunted House!'\nplayer = alive\ndoors = 1, 2, 3\nmonsters = zombie, vampire, giant spider\n{repeat} 3 {times}\n    {if} player {is} alive\n        correct_door {is} doors {at} {random}\n        {print} 'There are 3 doors in front of you...'\n        chosen_door = {ask} 'Which door do you choose?'\n        {if} chosen_door {is} correct_door\n            {print} 'No monsters here!'\n        {else}\n            {print} 'You are eaten by a ' monsters {at} {random}\n            player = dead\n    {else}\n        {print} 'GAME OVER'\n{if} player {is} alive\n    {print} 'Great! You survived!'\n```\n## Challenge\nNow it's very hard to win this game, can you make it easier to win?\nFor example by only having 1 wrong door and 2 correct doors instead of 1 correct door en 2 wrong ones?\n"
            16:
                story_text: "## Haunted House Game\nThis haunted house game uses the connection between the lists you can use in this level.\nFor example: all the properties that belong to the zombie are first in all the lists, witch second and vampire third.\nCheck out the code!\n"
                example_code: "## Example Hedy code\n\n```\nnumbers = [1, 2, 3]\ni = numbers[random]\nhint = ['growling', 'a cackling laugh', 'fluttering batwings']\nmonsters = ['zombie', 'witch', 'vampire']\nbad_fate = ['Your brain is eaten', 'You are forever cursed', 'You are bitten']\ngood_fate = ['You throw the ham. The zombie is distracted and starts etaing it.', 'You set the curtains on fire. The witch flees out of fear for the fire', 'The vampire hates garlic and flees']\nweapons = ['ham', 'lighter', 'garlic']\n{print} 'You are standing in front of an old mension'\n{print} 'Something is not right here'\n{print} 'You hear ' hint[i]\n{print} 'You are going to explore it'\n{print} 'You enter the kitchen en see a lighter, a raw ham and a garlic.'\nyour_weapon = {ask} 'What do you bring with you?'\n{print} 'With your ' your_weapon ' you enter the living room'\n{print} 'There you find a ' monsters[i]\nneeded_weapon = weapons[i]\n{if} your_weapon == needed_weapon\n    {print} 'You use your ' your_weapon\n    {print} good_fate[i]\n    {print} 'YOU WIN!'\n{else}\n    {print} 'You have chosen the wrong weapon...'\n    {print} bad_fate[i]\n    {print} 'GAME OVER'\n```\n"
                start_code: '# place your code here'
            2:
                start_code: monster1 {is} _
                story_text: "## Haunted House\nIn this haunted house you can choose your monsters with emojis. Of course you could also use words.\n\n## Example Hedy Code\n```\nmonster1 {is} \U0001F47B\nmonster2 {is} \U0001F921\nmonster3 {is} \U0001F476\n{print} You enter the haunted house.\n{print} Suddenly you see a monster1\n{print} You run into the other room, but a monster2 is waiting there for you!\n{print} Oh no! Quickly get to the kitchen.\n{print} But as you enter monster3 attacks you!\n```\n"
                example_code: "## Example Hedy Code\n```\nmonster_1 {is} \U0001F47B\nmonster_2 {is} \U0001F921\nmonster_3 {is} \U0001F476\n{print} You enter the haunted house.\n{print} Suddenly you see a monster_1\n{print} You run into the other room, but a monster_2 is waiting there for you!\n{print} Oh no! Quickly get to the kitchen.\n{print} But as you enter monster_3 attacks you!\n```\n"
    next:
        name: Mi a következő lépés?
        description: Mi a következő lépés?
        default_save_name: következő
        levels:
            1:
                story_text: |-
                    ## Mi a következő lépés?
                    Gratulálunk! Elérted az 1. szint végét. Remélhetőleg már készítettél néhány fantasztikus kódot, de Hedyben még sok mindent felfedezhetsz.

                    Az első szinten észrevehetted, hogy az "echo" parancs egyszerre csak egy bit információt tud menteni.
                    Például az éttermi kalandban visszhangozhattad, hogy mit akart enni a vevő, vagy mit akart inni, de nem mindkettőt egy mondatban.
                    ```
                    print Üdvözlünk a Hedynél
                    ask Mit szeretnél enni?
                    echo Szóval ezt akarod
                    ask Mit akarsz inni?
                    echo Szóval ezt akarod
                    ```
                    Ha a játékos hamburgert és kólát ír be, akkor nem mondhatja azt, hogy "Szóval ezt akarod..  hamburger és kóla", két külön sort kell készíteni.
                    Ezenkívül az "echo" parancs csak a mondat végén visszhangozza a szót. Tehát nem mondhatod, hogy „A hamburger hamarosan jön neked!”.

                    Ez megváltoztatja a 2. szintet. A 2. szinten megtanulhatsz olyan változókkal dolgozni, amelyek lehetővé teszik több információ mentését és kiíratását a kívánt helyre.
                    Ezen kívül megtanulod, hogyan kell dolgozni a "véletlenszerű" paranccsal, amellyel játékokat készíthetsz.
                    Menjünk tehát a következő szintre!
                start_code: print Menjünk!
                story_text_2: "If the player types a hamburger and coke, you can't say `so you would like a hamburger and coke`, but you have to make two separate line. \nAlso, the `{echo}` command only echoes the word at the end of the sentence. So you can't say `your hamburger is coming right up!`.\n\nThat changes in level 2. In level 2 you'll learn to work with variables, that allow you to save multiple pieces of information and print them in any place you want.\nBesides, you'll learn how to work with the `{at} {random}` command, that you can use to make games. \nSo let's go to the next level!\n"
                example_code: "## Example code\n```\n{print} Welcome at Hedy's\n{ask} What would you like to eat?\n{echo} So you want \n{ask} what would you like to drink?\n{echo} So you want \n```\n"
            2:
                story_text: |-
                    ## Mi a következő lépés?
                    A 2. szinten a változókkal gyakoroltál, de talán találkoztál ezzel a hibával.

                    Próbálja meg futtatni ezt a kódot:
                    ```
                    nevem is Zita
                    print A nevem nevem
                    ```
                    Természetesen azt akartad kiíratni, hogy  "A nevem Zita", de Hedy az írja ki, hogy "A Zita Zita".
                    A 3. szinten ezt a problémát idézőjelek segítségével oldják meg.
                start_code: print Menjünk a következő szintre!
# The sample code makes an invalid equality check, commenting out for now
#            10:
#                story_text: |-
#                    ## Mi a következő lépés?
#                    A kódod egyre jobban hasonlít egy python kódra, remek! A 9. szinten megtanulsz egy újabb kis lépést, hogy még inkább hasonlítson a pythonra.
#                    Egy másik nagyszerű dolog, amit a 9. szinten tanulsz, egy új parancs. A 8. szinten észrevehetted, hogy néha használhatsz egy másik "else" utasítást a kódban.
#                    Például:
#                    ```
#                    print 'Mi van ma ebédre?'
#                    lehetosegek is pizza, broccoli, green beans
#                    valasztott is lehetosegek at random
#                    if lehetosegek is pizza
#                        print 'Nyami! Pizza!'
#                    else
#                        print 'Jaj...'
#                    ```
#                    Ebben a kódban jó lenne, ha lenne 2x egy másik, hogy legyen egy lehetőség a brokkolihoz és egy a zöldbabhoz. A 9. szint az "elif" új paranccsal érkezik, amely ezt lehetővé teszi!
#                    Tehát nézd meg a következő szintet most!
#                start_code: print 'Menjünk a következő szintre!'
            8:
                story_text: |-
                    ## Mi a következő lépés?
                    Elérted a 7. szint végét, remekül csinálod! A 8. szintre készülsz. A magasabb szinteken Hedy egyre inkább a Python programozási nyelv megtanítására összpontosít.
                    A Pythonban nincs `repeat` parancs, de van olyan parancs, amely úgy működik, mint az repeat. Kíváncsi vagy, hogyan működik "repeat" parancs "valódi" programozási nyelven? Gyorsan lépj a 8. szintre, hogy megtudd!
                start_code: print 'Menjünk a következő szintre!'
                example_code: "## Example Hedy Code\n```\nanswer = {ask} 'Would you like to go to the next level?'\n{if} answer {is} yes\n    {print} 'Great! You can use the {repeat} commando in the {if} command!'\n    {print} 'Hooray!'\n    {print} 'Hooray!'\n    {print} 'Hooray!'\n{else}\n    {print} 'Okay, you can stay here for a little longer!'\n```\n"
            7:
                story_text: |-
                    ## Mi a következő lépés?
                    Az 5. szinten megtanultad, hogyan ismételj meg egyetlen kódsort. Ez jól jön, de nem mindig. Néha több sort szeretnél megismételni egy helyen.
                    A 7. szint lehetővé teszi, hogy csoportosíts pár sor kódot, és megismételd ezt a kis sorcsoportot egyszerre!

                    ```
                    repeat 5 times print 'A 7. szinten egyszerre több sor kódot is megismételhetsz!'
                    ```
                start_code: print 'Menjünk a következő szintre!'
                example_code: "## Example Hedy Code\n```\n{repeat} 5 {times} {print} 'In the next level you can repeat multiple lines of code at once!'\n```\n"
            6:
                story_text: |-
                    ## Mi a következő lépés?
                    Most elérted az 5. szint végét, tehát megtanultad, hogyan kell megismételni egy kód sort. Például kódolhatod az éttermedett, hogy több vendégtől megkérdezhesd, mit szeretne enni.
                    Amit azonban még nem tehetsz meg, az, hogy kiszámítsd mindenkinek a vacsorája árát.

                    A 6. szint lehetővé teszi az összeadás, kivonás és szorzás használatát a programokban. Így kiszámíthatod az étteremben az árakat, de hozzáadhat egy titkos kódot is, hogy barátaid és családjuk kedvezményben részesülhessenek.
                    Egy másik lehetőség a 6. szinten a saját matematikai játék programozása, hogy a kistestvéred gyakorolja a szorzást.
                    Menj és nézd meg magadnak ezt a következő szinten!
                start_code: "print 'Menjünk a következő szintre!'"
                example_code: "## Example Hedy Code\n ```\n {print} 'happy birthday to you'\n {print} 'happy birthday to you'\n {print} 'happy birthday dear Hedy'\n {print} 'happy birthday to you'\n ```\n"
            5:
                story_text: |-
                    ## Mi a következő lépés?
                    Nagyszerű munka! Elérted a 4. szint végét, ami azt jelenti, hogy gyakoroltál az "if" és az "else" kifejezésekkel. Valószínűleg észrevetted, hogy a kódok egyre hosszabbak.
                    Például, ha „Boldog születésnapot” szeretnél programozni
                    ```
                    print 'boldog születésnapot'
                    print 'boldog születésnapot'
                    print 'boldog születésnapot kedves Hedy'
                    print 'boldog születésnapot'
                    ```
                    Ez sok kód főleg ugyanazokra a szavakra újra és újra. Szerencsére az 5. szinten van egy megoldás az "repeat" paranccsal, amely lehetővé teszi egy kódsor többszörös megismétlését.
                start_code: "print 'Menjünk a következő szintre!'"
                example_code: "## Free drinks!\n```\n{print} 'Welcome at McHedy'\norder {is} {ask} 'What would you like to eat?'\n{print} 'You would like ' order\n{if} order {is} hamburger price {is} 5\n{if} order {is} fries price {is} 2\ndrinks {is} {ask} 'What would you like to drink?'\n{print} 'You would like ' drinks\n{print} 'That will be ' price ' dollars for your ' order ' please'\n{print} 'The drinks are free in this level because Hedy cant calculate the price yet...'\n```\n"
            4:
                story_text: |-
                    ## Mi a következő lépés?
                    A 2. és 3. szinten már megtanultad a "at random" használatát, ami a játékot minden alkalommal mássá tette, amikor a kódot futtattad.
                    De ez nem igazán interaktív, a játékosnak nincs befolyása arra, ami a játékban történik.

                    A 4. szinten meg fogod tanulni az "if" parancsot, amely lehetővé teszi, hogy különböző válaszokat adjon a programban. Így például titkos jelszót programozhatsz a számítógépedhez.
                    Vegyünk tehát egy csúcsot a 4 -es szinten.
                start_code: print 'Menjünk a következő szintre!'
            3:
                story_text: |-
                    ## Mi a következő lépés?
                    A 2. szinten a változókkal gyakoroltál, de talán találkoztál ezzel a hibával.

                    Próbálja meg futtatni ezt a kódot:
                    ```
                    nevem is Zita
                    print A nevem nevem
                    ```
                    Természetesen azt akartad kiíratni, hogy  "A nevem Zita", de Hedy az írja ki, hogy "A Zita Zita".
                    A 3. szinten ezt a problémát idézőjelek segítségével oldják meg.
                start_code: print Menjünk a következő szintre!
            9:
                start_code: "{print} 'Lets go to the next level!'"
                story_text: "## What's next?\nYou're doing great! In this level we still face a small problem. You have learned to repeat lines, but what {if} you'd want to slightly change the line.\nFor example {if} you want to sing the song '{if} you're happy and you knwo it'\n\nIt would look like this:\n```\n{repeat} 2 {times}\n    {print} '{if} youre happy and you know it clap your hands'\n{print} '{if} youre happy and you know it and you really want to show it'\n{print} '{if} youre happy and you know it clap your hands'\n```\n\nIf you'd also want the next verse 'stomp your feet', and the next one, and the next one, you'd have to change the code completely.\nIn the next level you'll learn the `{for}` command, which allows you to make a list of actions and repeat the code with another action each time!\nPlease take a look!\n"
                example_code: "## Example Hedy Code\n```\n{repeat} 2 {times}\n    {print} '{if} youre happy and you know it clap your hands'\n{print} '{if} youre happy and you know it and you really want to show it'\n{print} '{if} youre happy and you know it clap your hands'\n```\n"
            10:
                story_text: "## What's next?\nYou have reached the end of this level, you're doing great! You are about to go to the next level. In the higher levels, Hedy is focussing more and more on teaching you the programming language Python.\nIn Python there is no `{repeat}` command, but there is a command that works like {repeat}. Are you curious to find out how to say `{repeat}` in Python language? Quickly go on to find out!\n"
                start_code: "{print} 'Lets go to the next level!'"
            14:
                start_code: "{print} 'Lets go to the next level!'"
                story_text: "## What's next?\nIn this game below a code has been made to make sure the player can play on as long as he/she wants...\nBut the code is ineffective and way too long. Also, what {if} the player wants to play 101 games instead of 100?\nYou can't play to infinity?\nIn the next level you will learn a command that makes all of this a lot easier!\n```\ngame {is} 'on'\n{for} i {in} {range} 1 {to} 100\n    {if} game {is} 'on'\n        answer = {ask} 'Do you want to continue?'\n        {if} answer {is} 'no'\n            game {is} 'over'\n        {if} answer {is} 'yes'\n            {print} 'Ok we will continue'\n```\n"
                example_code: "## Example Hedy Code\n```\ngame {is} 'on'\n{for} i {in} {range} 1 {to} 100\n    {if} game {is} 'on'\n        answer = {ask} 'Do you want to continue?'\n        {if} answer {is} 'no'\n            game {is} 'over'\n        {if} answer {is} 'yes'\n            {print} 'Ok we will continue'\n```\n"
            18:
                story_text: "## What's next?\nCongratulations! You have reached the last level of Hedy! But no worries, we are working very hard to create more levels and new adventures. So please come back later to check out the newest levels!\n"
                start_code: "{print} ('Great job!!!')"
            11:
                start_code: "{print} 'Lets go to the next level!'"
                story_text: "## What's next?\nMaybe you have tried using decimal numbers in your restaurant adventure. If you did, you probably noticed that Hedy didn't understand them yet and always rounded off.\nFrom the next level on you can use decimal numbers.\n\nAnother cool feauture in the next level is that you can use mulitiple words in a variable.\nFor intance, you could already do this...\n```\nname = {ask} 'Who is your favorite cartoon character?'\n{print} 'I love watching ' name\n```\nBut you couldn't use multiple words in a variable like the example below. This program does not work yet in this level!\n```\nshow = SpongeBob SquarePants\n{print} show 'is my favorite show!'\n```\nGo to the next level to make this code work!\n"
                example_code: "```\nname = {ask} 'Who is your favorite cartoon character?'\n{print} 'I love watching ' name\n```\nBut you couldn't use multiple words in a variable like the example below. This program does not work yet in this level!\n```\nshow = SpongeBob SquarePants\n{print} show 'is my favorite show!'\n```\nGo to the next level to make this code work!\n"
            15:
                start_code: "{print} 'Lets go to the next level!'"
                story_text: "## What's next?\nIn the next level we will grow a bit more towards real Python code. thon code. You will also learn how to match two lists together.\nThis way you can program a code in which the correct animal is matched to the right sound.\nBecause the two codes below... Are obviously nonsense!\n```\nanimals = 'chicken', 'horse', 'cow'\nsounds = 'cluck', 'neigh', 'moo'\n{for} animal {in} animals\n    {print} 'A ' animal ' says ' sounds {at} {random}\n```\nYou could also try to make it work this way, but....\n```\nanimals = 'chicken', 'horse', 'cow'\nsounds = 'cluck', 'neigh', 'moo'\n{for} animal {in} animals\n    {for} sound {in} sounds\n        {print} 'A ' animal ' says ' sound\n```\n"
                example_code: "```\nanimals = 'chicken', 'horse', 'cow'\nsounds = 'cluck', 'neigh', 'moo'\n{for} animal {in} animals\n    {print} 'A ' animal ' says ' sounds {at} {random}\n```\nYou could also try to make it work this way, but....\n```\nanimals = 'chicken', 'horse', 'cow'\nsounds = 'cluck', 'neigh', 'moo'\n{for} animal {in} animals\n    {for} sound {in} sounds\n        {print} 'A ' animal ' says ' sound\n```\n"
            12:
                story_text: "## What's next?\nIn the previous levels you learned how to put two `{if}`commands inside each other. This works fine, but it does give you very long and unhandy codes like this one:\n```\nusername {is} {ask} 'What is your username?'\npassword {is} {ask} 'What is your password?'\n{if} username {is} 'Hedy'\n    {if} password {is} 'secret'\n        {print} 'Welcome Hedy!'\n    {else}\n        {print} 'Access denied'\n{else}\n    {print} 'Access denied!'\n```\nIn this system you have to give both the correct username and the correct password.\nIn the next level you will learn the `{and}` command that will make this code a ot shorter and more understandable!\nCheck it out!\n"
                start_code: "{print} 'Lets go to the next level!'"
                example_code: "## Example Hedy code\n```\nusername {is} {ask} 'What is your username?'\npassword {is} {ask} 'What is your password?'\n{if} username {is} 'Hedy'\n    {if} password {is} 'secret'\n        {print} 'Welcome Hedy!'\n    {else}\n        {print} 'Access denied'\n{else}\n    {print} 'Access denied!'\n```\n"
            13:
                story_text: "## What's next?\nWith the program below you can calulate {if} you've passed a subject at school (so, a grade of six or higher).\nYou can see this code is extremely inefficient, du to the very long code in line 5.\nAll the different grades from 1 to 5 had to be programmed seperately. Lucky for you, in the next level you'll learn how to do this without this extremely long code!\n```\nfirst_grade = {ask} 'What score did you get on your first test?'\nsecond_grade = {ask} 'What score did you get on your second test?'\nadded {is} first_grade + second_grade\nmean_grade {is} added / 2\n{if} mean_grade = 1 {or} mean_grade = 2 {or} mean_grade = 3 {or} mean_grade = 4 {or} mean_grade = 5\n    {print} 'Oh no! You have failed the subject...'\n{else}\n    {print} 'Great! You have passed the subject!'\n```\n"
                start_code: "{print} 'Lets go to the next level!'"
                example_code: "## Example Hedy Code\n```\nfirst_grade = {ask} 'What score did you get on your first test?'\nsecond_grade = {ask} 'What score did you get on your second test?'\nadded {is} first_grade + second_grade\nmean_grade {is} added / 2\n{if} mean_grade = 1 {or} mean_grade = 2 {or} mean_grade = 3 {or} mean_grade = 4 {or} mean_grade = 5\n    {print} 'Oh no! You have failed the subject...'\n{else}\n    {print} 'Great! You have passed the subject!'\n```\n"
            16:
                story_text: "## What's next?\nIn the next level it's time for a new command. You might have noticed in the previous levels that `{if}` and `{else}` sometimes aren't enough.\nFor example in this code:\n```\n{print} 'What is for dinner tonight?'\noptions = ['pizza', 'broccoli', 'green beans']\nchosen = options {at} {random}\n{if} chosen = pizza\n    {print} 'Yummy! Pizza!'\n{else}\n    {print} 'Yikes...'\n```\nIn this code it would be great to have 2x an `{else}` so you could have one option for the broccoli and one for the green beans. The next level comes with the new command `{elif}` that makes this possible!\nSo check out the next level now!\n"
                start_code: "{print} 'Lets go to the next level!'"
                example_code: "## Example Hedy code\n```\n{print} 'What is for dinner tonight?'\noptions = ['pizza', 'broccoli', 'green beans']\nchosen = options {at} {random}\n{if} chosen = 'pizza'\n    {print} 'Yummy! Pizza!'\n{else}\n    {print} 'Yikes...'\n```\n"
                story_text_2: In this code it would be great to have 2x an `{else}` so you could have one option for the broccoli and one for the green beans. The next level comes with the new command `{elif}` that makes this possible! So check out the next level now!
            17:
                story_text: "## What's next?\nIn the next level you will learn a real Python way to use `{print}`.\n"
                start_code: "{print} 'Lets go to the next level!'"
        image: ' '
    parrot:
        name: Parrot
        levels:
            2:
                story_text: "## Parrot\nCreate your own online pet parrot that will copy you!\n"
                example_code: "## Example Hedy code\n\n```\n{print} Im Hedy the parrot\nname {is} {ask} whats your name?\n{print} name\n{sleep}\n{print} squawk\n{sleep}\n{print} name\n```\n"
                start_code: '{print} Im Hedy the parrot!'
            1:
                story_text: "## Parrot\nCreate your own online pet parrot that will copy you!\n"
                example_code: "## Example Hedy code\n\n```\n{print} Im Hedy the parrot\n{ask} whats your name?\n{echo}\n{echo}\n```\n"
                start_code: '{print} Im Hedy the parrot'
            3:
                example_code: "## Example Hedy code\n\n```\nwords {is} squawk, Hedy\n{print} Train your parrot!\nnew_word {is} {ask} Which word do you want to teach them?\n{add} new_word {to_list} words\n{print} \U0001F9D2 Say new_word , Hedy!\n{print} \U0001F99C words {at} {random}\n```\n"
                story_text: "## Parrot\nTeach your parrot a new word with `{add}`.\n"
                start_code: '# place your code here'
            5:
                story_text: "## Parrot\nReward your parrot {if} it says the correct word!\n"
                example_code: "## Example Hedy code\n\n```\nwords {is} squawk, Hedy\n{print} 'Train your parrot!'\nnew_word {is} {ask} 'Which word do you want to teach them?'\n{add} new_word {to_list} words\nsaid_word {is} words {at} {random}\n{print} '\U0001F9D2 Say ' new_word ', Hedy!'\n{print} '\U0001F99C ' said_word\n{if} said_word {is} new_word {print} '\U0001F9D2 Great job, Hedy! \U0001F36A'\n{else} {print} '\U0001F9D2 No, Hedy! Say ' new_word\n```\n"
                start_code: '# place your code here'
        image: story.png
        description: Create your own online pet parrot that will copy you!
        default_save_name: Parrot
    piggybank:
        name: Piggy Bank
        description: Count your pocketmoney!
        image: piggy.png
        levels:
            14:
                story_text: "## Piggybank\nIn this level you can let Hedy tell you {if} you have saved up enough money!\n"
                example_code: "## Example Hedy code\n\n```\nmoney = {ask} 'How much money have you saved?'\nwish = {ask} 'How much money do you need?'\nallowance = {ask} 'How much pocket money do you get each week?'\nto_save = wish - money\nweeks = to_save / allowance\n{if} wish > money\n    {print} 'You need to save up some more!'\n    {print} 'Youll need ' weeks ' more weeks.'\n{else}\n    {print} 'Great! You have enough'\n    {print} 'Lets go shopping!'\n```\n"
                start_code: '# place your code here'
            12:
                story_text: "## Piggy Bank\nIn this adventure you learn how to make a digital piggy bank, to calculate how much money you have and how long you need to save up to buy what you want!\n"
                example_code: "## Example Hedy code\n\n```\n{print} 'The digital piggy bank'\nwish = {ask} 'What would you like to buy?'\nprice = {ask} 'How much does that cost?'\nsaved = {ask} 'How much money have you saved already?'\nallowance = {ask} 'How much pocket money do you get per week?'\nto_save = price - saved\nweeks = to_save / allowance\n{print} 'You can buy a ' wish ' in ' weeks ' weeks.'\n"
                start_code: '# place your code here'
        default_save_name: Piggy Bank
    quizmaster:
        image: quizmaster.png
        description: Make your own quiz!
        default_save_name: Quizmaster
        name: Quizmaster
        levels:
            14:
                story_text: "## Make your own quiz\nIn this adventure you can make your own quiz! Fill in the blanks, add more questions and enjoy your own quiz!\nYou can make a quiz about anything you like: your hobby, your favorite animal, your favorite book or anything at all!\n"
                example_code: "## Example Hedy code\n\n```\n{print} 'Make your own quiz'\npoints_a = 0\npoints_b = 0\n{print} 'Question'\n{print} 'Answer option A'\n{print} 'Answer option B'\nanswer = {ask} 'Which answer?'\n{if} answer == 'A'\n    points_a = points_a + 1\n{if} answer == 'B'\n    points_b = points_b + 1\n{print} 'End of the quiz!'\n{print} 'Lets see the results!'\n{if} points_a > points_b\n    {print} 'You belong to the A club'\n{if} points_b > points_a\n    {print} 'You belong to the B club'\n```\n"
                start_code: '# place your code here'
    language:
        name: Language
        description: Practice words in a foreign language
        image: languages.png
        default_save_name: language
        levels:
            16:
                story_text: "## Learn a new language\nMake your own program to practice your vocabulary in a new language.\n"
                example_code: "## Example Hedy code\n\n```\nfrench_words = ['bonjour', 'ordinateur', 'pomme de terre']\ntranslation = ['hello', 'computer', 'potato']\nscore = 0\n{for} i {in} {range} 1 {to} 3\n    answer = {ask} 'What does ' french_words[i] ' mean?'\n    correct = translation[i]\n    {if} answer == correct\n        {print} 'Correct!'\n        score = score + 1\n    {else}\n        {print} 'Wrong, ' french_words[i] ' means ' translation[i]\n{print} 'You gave ' score ' correct answers.'\n```\n"
                start_code: '# place your code here'
            5:
                story_text: "## Learn a new language\nMake your own program to practice your vocabulary in a new language.\n\n## Example Hedy code\n```\n{print} 'Learn French!'\ncat {is} {ask} '\U0001F431'\n{if} cat {is} chat {print} 'Terrific!'\n{else} {print} 'No, cat is chat'\nfrog {is} {ask} '\U0001F438'\n{if} frog {is} grenouille {print} 'Super!'\n{else} {print} 'No, frog is grenouille'\n```\n"
                start_code: '# place your code here'
                example_code: "## Example Hedy code\n```\n{print} 'Learn French!'\ncat {is} {ask} '\U0001F431'\n{if} cat {is} chat {print} 'Terrific!'\n{else} {print} 'No, cat is chat'\nfrog {is} {ask} '\U0001F438'\n{if} frog {is} grenouille {print} 'Super!'\n{else} {print} 'No, frog is grenouille'\n```\n"
    secret:
        default_save_name: language
        levels:
            12:
                story_text: "## Make a secret code like a super spy\nIn this adventure you can create your own super spy code. Encode a message that only the right agent can decipher.\nIf the enemy tries to crack the code, they will get some false info to waste their time.\n"
                example_code: "## Example Hedy code\n```\nname is ask 'What is your name?'\nif name is 'Agent007'\n    a is 'Go to the airport '\nelse\n    a is 'Go to the trainstation '\npassword is ask 'What is the password?'\nif password is 'TOPSECRET'\n    b is 'tomorrow at 02.00'\nelse\n    b is 'today at 10.00'\nprint a + b\n```\n"
                start_code: '## place your code here'
            13:
                story_text: "## Superspy\nThe code you made in the previous level can be made a lot easier in this one with the `{and}` command.\n"
                example_code: "## Example Hedy code\n```\nname is ask 'What is your name?'\npassword is ask 'What is your password?'\nif name is 'Agent007' and password is 'TOPSECRET'\n    print 'Go to the airport at 02.00'\nelse\n    print 'Go to the trainstation at 10.00'\n ```\n"
                start_code: '## place your code here'
        name: SuperSpy
        description: Make your own spy code
<<<<<<< HEAD
        image: story.png
    end:
        levels:
            2: {}
            6:
                story_text: "## End\nThis is the end of the level! Take the quiz now to test your knowledge.\n"
            7: {}
            9:
                story_text: "## End\nThis is the end of the level! Take the quiz now to test your knowledge.\n"
            1: {}
            3:
                story_text: "## End\nThis is the end of the level! Take the quiz now to test your knowledge.\n"
            4: {}
            5:
                story_text: "## End\nThis is the end of the level! Take the quiz now to test your knowledge.\n"
            8: {}
            10:
                story_text: "## End\nThis is the end of the level! Take the quiz now to test your knowledge.\n"
            11: {}
        description: Test your Hedy knowledge
=======
        image: story.png
>>>>>>> b3478f3f
<|MERGE_RESOLUTION|>--- conflicted
+++ resolved
@@ -2067,27 +2067,4 @@
                 start_code: '## place your code here'
         name: SuperSpy
         description: Make your own spy code
-<<<<<<< HEAD
-        image: story.png
-    end:
-        levels:
-            2: {}
-            6:
-                story_text: "## End\nThis is the end of the level! Take the quiz now to test your knowledge.\n"
-            7: {}
-            9:
-                story_text: "## End\nThis is the end of the level! Take the quiz now to test your knowledge.\n"
-            1: {}
-            3:
-                story_text: "## End\nThis is the end of the level! Take the quiz now to test your knowledge.\n"
-            4: {}
-            5:
-                story_text: "## End\nThis is the end of the level! Take the quiz now to test your knowledge.\n"
-            8: {}
-            10:
-                story_text: "## End\nThis is the end of the level! Take the quiz now to test your knowledge.\n"
-            11: {}
-        description: Test your Hedy knowledge
-=======
-        image: story.png
->>>>>>> b3478f3f
+        image: story.png