adventures:
    default:
        name: "Introduction"
        description: "Level explanation"
        image: "hedy-logo.png"
        default_save_name: "intro"
        levels:
            1:
                story_text: |+
                    Üdvözlünk a Hedynél! Az első szinten a `print`, `ask` és `echo` parancsokat használhatod.

                    A baloldali sávban az 1. szint összes parancsát láthatod.

                    Nyomd meg a kék gombot és a kód megjelenik a programozási ablakban!

                    Próbáld ki a kódot a 'Kód futtatása' gomb megnyomásával a bal oldali programozási
                    ablak alatt.

                    Nem tudod mit is csinálj? A következő füleken találsz néhány ötletet.

                start_code: "print Helló világ!"
                example_code: "## Example code\n```\n{print} Hello!\n{print} Welcome to Hedy!\n```\n"
                story_text_2: "You can also ask for input and repeat it back with an `{echo}` command.\nTry the code to your left again.\n\nDon't know what to create? In the next tabs you will find ideas for programs to build.\n"
                example_code_2: "## Example code\n```\n{ask} What is your name?\n{echo} hello\n```\n"
                story_text_3: "Let's get started! Don't know what to create? In the next tabs you will find ideas for programs to build.\n"
            2:
                story_text: |
                    A 2. szinten valami újat tanulunk. El tudsz nevezni egy szót az 'is' utasítással.

                    Ha azt a kódot írod, hogy 'nev is Hedy' akkor a nev (nem használunk ékezetet) szót
                    mindenhol használhatod a kódodban és a Hedy értéket kapja.

                    Jegyezd meg: 'ask' megváltozott, egy szó segítségével elmentheted a választ, mint itt:
                    ```
                    valasz is ask Mi a neved?
                    ```

                    A print utasítás úgy működik, mint az 1. szinten, de az echo utasításra már nem lesz
                    szükséged.
                start_code: "print Helló világ!"
                example_code: "## Example code\n```\nname {is} Hedy\nage {is} 15\n{print} name is age years old\n```\n"
                story_text_2: "`{print}` still works the same, but the `{ask}` command has changed. You need to use a variable in the `{ask}` command as well. It looks like this:\n"
                example_code_2: "```\nanswer {is} {ask} What is your name?\n{print} Hello answer\n```\n"
                story_text_3: "Another new command in this level is `{sleep}`, which pauses your program for a second. If you type a number behind the {sleep} command, the program pauses for that amount of seconds.\n"
                example_code_3: "```\n{print} My favorite colour is...\n{sleep} 2\n{print} green!\n```\n"
            3:
                story_text: |
                    A 3. szinten készíthetsz listát is. Kérheted a számítógépet, hogy véletlenszerűen
                    válasszon valamit a listából. Ezt az `at random` utasítással teheted meg.

                    ```
                    allatok is kutya, cica, kenguru
                    print allatok at random
                    ```

                    A baloldali sávban a 3. szint összes parancsát láthatod. A következő füleken különböző
                    feladatokat találsz.
                start_code: "print Helló világ!"
                story_text_2: You can also add items to the list with `{add}` and remove items with `{remove}`.
                example_code: "## Example Hedy Code\n\n```\nanimals {is} dog, cat, kangaroo\n{print} animals {at} {random}\n```\n"
                example_code_2: "## Example Hedy Code\n\n```\nanimals {is} dog, cat, kangaroo\n{add} penguin {to_list} animals\n{remove} cat {from} animals\n{print} animals {at} {random}\n```\n"
            4:
                start_code: "print 'Helló világ'"
                story_text: |-
                    `ask` ugyanolyan, a 4. szinten, mint eddig, de `print` most más lesz.

                    Amit ki akarsz íratni, idézőjelbe kell tenned.

                    Ez hasznos, mert most már mindent kiírathatsz, amit csak akarsz. Az 'is' utasítással
                    definiálhatod azt a szót, amiben a szöveget tárolod.

                    A legtöbb programozási nyelv idézőjelet (szimpla idézőjel, más néven aposztróf) használ
                    a kiíratáshoz, így egy kicsit közelebb kerülünk az igazi programozáshoz.

                    ## A feladatok egyre nehezebbek lesznek. 
                    Most is megtalálod a parancsokat a baloldalon, a feladatokat pedig a füleken. A feladatok egyre nehezebbé válnak az egymást követő füleken. A legjobb, ha a baloldalon kezded a feladatokat a történettel és így haladsz jobbra a nagyobb kihívást jelentő feladatok felé.
                example_code: "## Example Hedy code\n```\nprint 'You need to use quotation marks from now on!'\nanswer is ask 'What do we need to use from now on?'\nprint 'We need to use ' answer\n```\n"
                story_text_2: "## Adventures are getting more and more difficult\nThe adventures are now getting more and more difficult in the successive tabs.\nSo it is best to start on the left with the story, and work to the right, in order to be challenged more and more.\n"
            5:
                start_code: |-
                    nev is ask 'Hogy hívnak?'
                    if nev is Hedy print 'klassz!' else print 'ajaj'
                story_text: |-
                    `ask` és `print` ugyanúgy működnek, mint a 4. szinten. A 5. szinten hozzájön az `if`
                    parancs! Az 'if' paranccsal két különböző lehetőség között választhatsz.

                    ## Hedy Code példa

                    ```
                    nev is ask mi a neved?
                    if nev is Hedy print 'klassz' else print 'úhh'
                    ```
                    Ez a kód kiírja, hogy klassz, ha a Hedy nevet adod meg névként, és úhh-t, ha valami
                    mást írsz be.

                    ## A feladatok egyre nehezebbek lesznek.

                    A feladatok a 5. szinten a füleken egyre nehezebbek lesznek. Csináld őket balról jobbra
                    haladva.
                story_text_2: "Sometimes code with an `{if}` gets really long and does not fit on the line well. <br> You may also divide the code over two lines, starting the second line at the `{else}` like this:\n"
                example_code_2: "```\nname {is} {ask} 'what is your name?'\n{if} name {is} Hedy {print} 'nice'\n{else} {print} 'boo!'\n```\n"
                example_code: "## Example Hedy Code\n```\nname {is} {ask} 'what is your name?'\n{if} name {is} Hedy {print} 'nice' {else} {print} 'boo!'\n```\n"
                story_text_3: "## Lists\nWhen we want to check if something is in a list, we can now use the `{in}` command.\nThis code prints pretty! if you choose green or yellow, and meh otherwise.\n"
                example_code_3: "```\npretty_colors {is} green, yellow\ncolor {is} {ask} 'What is your favorite color?'\n{if} color {in} pretty_colors {print} 'pretty!'\n{else} {print} 'meh'\n```\n"
            6:
                start_code: "print '5-ször 5 az ' 5 * 5"
                story_text: |-
                    `ask`, `print` és `if` még mindig ugyanolyanok, mint a 5. szinten.
                    De a 6. szinten jön valami új, tudsz majd számolni.

                    Az összeadás könnyű, ugyanúgy írod, mint a matekban: `5+5`. A kivonás is jól működik,
                    így írjuk: `5-5`

                    A szorzás egy kicsit különbözik, ugyanis nincs szorzásjel a billentyűzeten. Nézd meg,
                    tényleg nincs! Ezért használjuk a *-t: `5*5`. Olvasd ezt "5-ször 5-nek", így könnyen
                    megjegyzed.
                    ## Hedy Code példa
                    ```
                    print '5 plusz 5 egyenlő ' 5 + 5
                    print '5 mínusz 5 egyenlő ' 5 - 5
                    print '5 ször 5 egyenlő ' 5 * 5
                    ```
                example_code: "## Example Hedy code\n```\n{print} '5 plus 5 is ' 5 + 5\n{print} '5 minus 5 is ' 5 - 5\n{print} '5 {times} 5 is ' 5 * 5\n```\n"
                story_text_2: "We also make a change in storing a word in a variable! You may now use `=` instead of  `{is}` when we store a name or a number in a variable, like this:\n"
                example_code_2: "```\nname = Hedy\nanswer = 20 + 4\n```\n"
            7:
                start_code: "repeat 3 times print 'A Hedy szórakoztató!'"
                story_text: |4

                    `ask`, `print` és `if` ugyanúgy működik mint a 5. és az 6. szinten szinten.
                    De az 7. szinten megjelenik a `repeat` parancs. A ‘repeat’ utasítást parancsok
                    ismételt végrehajtásánál lehet használni.

                    ## Hedy code példa
                    ```
                    repeat 3 times print 'A Hedy vicces'
                    ```
                example_code: "## Example Hedy code\n```\n{repeat} 3 {times} {print} 'Hedy {is} fun!'\n```\n"
            8:
                start_code: |-
                    repeat 5 times
                        print 'Sziasztok'
                        print 'Ez 5-szor lett kiírva'
                story_text: |-
                    `ask` és `print` még mindig úgy működik, ahogyan ismered. De az `if` és a `repeat` utasítások megváltoztak!
                    Most különböző utasítások egy csoportját futtathatod egyszerre, de behúzással
                    tagolnod kell a kódot.
                    Ez azt jelenti, hogy négy szóközt kell tennünk a sor elejére. Ez akkor is érvényes, ha csak
                    egy sor blokkját akarod létrehozni.

                    ## Hedy Code példa
                    ```
                    repeat 5 times
                      print 'Sziasztok'
                      print 'Ez 5-ször ismétlődik'
                    ```
                example_code: "## Example Hedy code\n```\n{repeat} 5 {times}\n    {print} 'Hello everyone'\n    {print} 'This is all repeated 5 times'\n```\n"
            9:
                start_code: |-
                    repeat 3 times
                        food = ask 'What do you want?'
                        if food is 'pizza'
                            print 'nice!'
                        else
                            print 'pizza is better'
                story_text: |
                    In this level you can not only use multiple lines with `if` and `repeat`, but you can also put them together!
                    In the example you see an `if` command within a `repeat` command. It is also allowed the other way around, and an `if` is also allowed in an `if` and a `repeat` in a `repeat`.
                    Give it a try!

                    ## Example Hedy code
                    ```
                    repeat 3 times
                        food = ask 'What do you want?'
                        if food is 'pizza'
                            print 'nice!'
                        else
                            print 'pizza is better'
                    ```
                example_code: "## Example Hedy code\n```\n{repeat} 3 {times}\n    food = {ask} 'What do you want?'\n    {if} food {is} pizza\n        {print} 'nice!'\n    else\n        {print} 'pizza is better'\n```\n"
            10:
                start_code: |-
                    animals is dog, cat, blobfish
                    for animal in animals
                      print 'I love ' animal
                story_text: |
                    In this level we learn a new code called `for`. With `for` you can make a list and use all elements.
                    `for` creates a block, like `repeat` and `if` so all lines in the block need to start with spaces.

                    ## Example Hedy code
                    ```
                    animals is dog, cat, blobfish
                    for animal in animals
                      print 'I love ' animal
                    ```
                example_code: "## Example Hedy code\n```\nanimals {is} dog, cat, blobfish\n{for} animal {in} animals\n  {print} 'I love ' animal\n```\n"
            11:
                start_code: |-
                    for i in range 1 to 10
                        print i
                    print 'Aki bújt, aki nem, megyek!'
                story_text: "`print` ugyanúgy működik, mint eddig, de a `repeat` utasítást `for` helyettesíti! `for i in range 1 to 5` utasításokat fogod használni, `repeat 5 times` helyett. Használhatsz `i` -t is a programban! Ne felejts el behúzásokat használni a `for` és `if` utasítások után (ez azt jelenti, hogy egy sort négy szóközzel kell kezdned) "
                example_code: "## Example Hedy code\n```\nfor counter in range 1 to 5\n    print counter\n```\n"
            12:
                start_code: |-
                    print 'decimal numbers now need to use a dot'
                    print 2.5 + 2.5
                story_text: |
                    So far, Hedy did not allow for decimal numbers like 1.5, but now we do allow that. Note that cmputers use the . for decimal numbers.

                    For this level on you will also have to use quotation marks when storing a text with `is`:

                    ```
                    name = 'Hedy'
                    print 'Hello ' name
                    ```

                    For numbers, you do not use quotation marks in the `is`:
                    ```
                    score = 25
                    print 'You got ' score
                    ```
                example_code_2: "```\nname = 'Hedy the Robot'\n{print} 'Hello ' name\n```\n"
                story_text_4: "**All text after `{if}` comparisons need quotation marks too**\n"
                example_code_4: "```\nname = {ask} 'What is your name?'\n{if} name = 'Hedy the Robot'\n    {print} 'Hi there!'\n```\n"
                story_text_5: "**Numbers don't need quotation marks**\nFor numbers, you do not use quotation marks in the `=`:\n"
                example_code_5: "```\nscore = 25\n{print} 'You got ' score\n```\n"
                example_code: "## Example Hedy code\n```\n{print} 'Two and a half plus two and a half is...'\n{print} 2.5 + 2.5\n```\n"
                story_text_2: "**All texts need to be in quotation marks**\nFor this level on you will also have to use quotation marks when storing a text with `=`:\n"
                story_text_3: "**All items in lists need quotation marks too**\nLists are texts, so they need quotation marks too. Mind that each single item on the list has quotation marks.\nThis allows you to save two words as 1 item on the list, for example 'Iron Man'.\n"
                example_code_3: "```\nsuperheroes = 'Spiderman', 'Batman', 'Iron Man'\n{print} superheroes {at} {random}\n```\n"
                story_text_6: "**Maths with words** In this level it is also allowed to use the + sign with texts. For example:\n"
                example_code_6: "```\na = 'Hello '\nb = 'world!'\nprint a + b\n```\n"
            13:
                start_code: |
                    name = ask 'what is your name?'
                    age = ask 'what is your age?'
                    if name is 'Hedy' and age is 2
                        print 'You are the real Hedy!'
                story_text: |
                    Most megtanuljuk `and` és ` or` kifejezések használatát! Ha két állítást szeretnél
                    ellenőrizni, akkor nem kell kettő `if` utasítást használnod, használhatod az `and` és
                    az  `or` parancsokat. Ha az `and` parancsot használod, akkor az `and` bal és jobb
                    oldalán mindkét állításnak igaznak kell lennie. Használhatjuk az `or` kifejezést is.
                    Ekkor csak egy állításnak kell helyesnek lennie.
                #16:
                #    start_code: |-
                #        # Ez egy olyan program amely néhány matematikai kérdést fog feltenni
                #        for i in range(1, 10):
                #            # Ki fogjuk kérdezni az 5 ös szorzótáblát
                #            valasz is input('Mennyi ' i ' szorozva 5-tel?')
                #            # Leellenőrizzük hogy a valasz megegyezik-e a mi eredményünkkel
                #            helyes_valasz is i * 5
                #            if valasz is helyes_valasz:
                #                print(valasz ' helyes')
                #            else:
                #                print ('Ez hibás, feltételezem ennyi: ' i*5)
                #    story_text: |-
                #        Ha nagyobb programokat készítesz, meg kell találnod a módját, hogy emlékezz
                #        arra, melyik kódrészlet mit csinál. Ehhez megjegyzéseket használunk. Egy
                #        megjegyzés a következőképpen néz ki:
                #         "# Ez egy megjegyzés". A # után minden láthatatlan lesz a kód számára
                #    commands:
                #    -   name: Megjegyzés
                #        explanation: |
                #            Oda teszünk megjegyzést, ahova csak akarunk.
                #        example: |
                #            #Ez egy megjegyzés
                #        demo_code: |
                #            # Ez a program kiírja hogy szia
                #            # Ez Hedy-ben készült
                #            # Ez nem csinál mást mint kiírja Szia
                #            print('szia!')
                #20:
                #    start_code: |-
                #        gyumolcs = ['alma', 'banán', 'cseresznye']
                #        for i in range(1, 3):
                #            print(gyumolcs[i])
                #    story_text: A for ciklussal egy listában is mindent láthatunk. Mivel a listában három dolog van, a ciklust 1-től 3-ig vesszük. Most mindent kiíratunk a ciklusban.
                #    commands:
                #    -   name: Lista hossza
                #        explanation: A `length` utasítással láthatjuk a lista méretét. A példában szereplő lista hossza 3, mert három dolog van a listában
                #        example: length(lista)
                #        demo_code: |-
                #            gyumolcs = ['alma', 'banán', 'cseresznye']
                #            print('a lista hossza ' length(gyumolcs))
                #            for i in range(1, length(gyumolcs)):
                #                print(gyumolcs[i])
                #21:
                #    start_code: |-
                #        print('Mennyi 5+3?')
                #        valasz = 5+3
                #        print('a válasz:')
                #        print(valasz)
                #        if valasz == 8:
                #            print('Ez helyes')
                #        else:
                #            print('Ó nem, ez hibás!')
                #    story_text: 'Most megváltoztatjuk a következőt: "=" és "==". A "=" kifejezést akkor használjuk, ha értéket szeretnénk hozzárendelni egy változóhoz. Ha 8 -at szeretnél rendelni az valasz nevű változóhoz, akkor valasz = 8. `==` jelet akkor használjuk, ha azt akarjuk látni, hogy két dolog ugyanaz-e.'
                #    commands:
                #    -   name: Összehasonlítás
                #        explanation: Ha összehasonlítani akarunk, akkor a == jelet használjuk. 5+3 == 8 ellenőrzi, hogy az 5+3 egyenlő -e 8 -cal
                #        example: 'Például: 5+3 == 8'
                #        demo_code: |-
                #            if 5+3 == 8:
                #                print('5+3 valóban 8')
                #            else:
                #                print('Ezt nem íratjuk ki, mert az 5+3 az 8!')
                #    -   name: Érték hozzárendelése
                #        explanation: Ha azt akarjuk mondani, hogy a valasz nevű változó értéke 8, akkor a valasz = 8 utasítást használjuk.
                #        example: |-
                #            Például: valasz = 8
                #        demo_code: |-
                #            print('Mennyi 5+3?')
                #            valasz = 5+3
                #            print('a válasz most:')
                #            print(valasz)
                #    -   name: Összehasonlítás és érték hozzárendelése
                #        explanation: Ha két értéket akarunk összehasonlítani, akkor a "==" jelet használjuk. Ha változót akarunk hozzárendelni, akkor a "=" karaktert használjuk.
                #        example: 'Például: 5+3 == 8, valasz=8'
                #        demo_code: |-
                #            print('Mennyi 5+3?')
                #            valasz = 5+3
                #            print('a válasz:')
                #            print(valasz)
                #            if valasz == 8:
                #                print('Ez helyes')
                #            else:
                #                print('Ó nem, ez hibás!')
                example_code: "```\nname = ask 'what is your name?'\nage = ask 'what is your age?'\nif name is 'Hedy' and age is 2\n    print 'You are the real Hedy!'\n```\n"
            14:
                start_code: |
                    kor = ask 'Hány éves vagy?'
                    if kor < 13
                     print 'Fiatalabb vagy nálam!'
                    else
                     print 'Idősebb vagy nálam!'
                story_text: |
                    További új elemeket fogunk megtanulni! Lehet, hogy már a matematikából ismered
                    ezeket a jeleket, a `<` és a `>`. A `<` ellenőrzi, hogy az első szám kisebb-e, mint a
                    második, például `4 < 5`. A `>` ellenőrzi, hogy az első szám nagyobb-e, mint a
                    második, például `6 > 5`.
                story_text_2: "From this level on, if you want to compare exactly, you can use two equal signs. This is what most programming languages do:\n"
                example_code_2: "```\nname = {ask} 'What is your name?'\n{if} name == 'Hedy'\n    {print} 'You are coo!'\n```\n"
                example_code: "## Example Hedy Code\n```\nage = {ask} 'How old are you?'\n{if} age > 12\n    {print} 'You are older than I am!'\n```\n"
                story_text_3: "You can also compare if something is *not* equal to something else using `!=` like this:\n"
                example_code_3: "```\nname = {ask} 'What is your name?'\n{if} name != 'Hedy'\n    {print} 'You are not Hedy'\n```\n"
            15:
                start_code: |-
                    valasz = 0
                    while valasz != 25
                      valasz = ask 'Mennyi 5-ször 5?'
                    print 'A helyes válasz megadásra került'
                story_text: |
                    Tanulni fogunk egy új ciklust, a `while` ciklust! Addig folytatjuk a ciklust, amíg az állítás
                    igaz / érvényes! Tehát a példakódnál addig folytatjuk, amíg meg nem adják a helyes
                    választ. Ha soha nem adják meg a helyes választ, akkor a ciklus soha nem ér véget!
                example_code: "## Example Hedy code\n```\nanswer = 0\nwhile answer != 25\n    answer = ask 'What is 5 times 5?'\nprint 'A correct answer has been given'\n```\n"
            16:
                start_code: |-
                    gyumolcs = ['alma', 'banán', 'cseresznye']
                    print gyumolcs
                story_text: "Listáknál szögletes zárójelet fogunk használni! A lista egyes elemeit aposztrófok (') közé tesszük. "
                example_code: "## Example Hedy Code\n```\nfriends = ['Ahmed', 'Ben', 'Cayden']\nlucky_numbers = [15, 18, 6]\n{for} i {in} {range} 1 {to} 3\n    {print} 'the lucky number of ' friends[i]\n    {print} 'is ' lucky_numbers[i]\n```\n"
            17:
                start_code: |-
                    for i in range 1 to 10:
                        print i
                    print 'Aki bújt, aki nem, megyek!'
                story_text: "Most egy kicsit meg fogjuk változtatni a behúzást. Minden alkalommal, amikor behúzást használunk, az előző sor végére`:` jelet teszünk."
            18:
                start_code: "naam = 'Hedy'\n{print}('My name is ', naam)"
                story_text: "We arrived at real pythoncode! That means we need to use parentheses with {print} and {range} from now on.\nThat looks like this:\n```\n{print}('my name is Hedy!')\n```\nIf you want to print more thant one items, you need to separate them by commas.\n```\nnaam = 'Hedy'\n{print}('my name is ', naam)\n```"
    story:
        name: A történet
        default_save_name: Történet
        description: Készíts egy interaktív történetet
        image: story.png
        levels:
            1:
                story_text: |-
                    ## Készíts egy történetet
                    Az 1. szinten elkészíthetsz egy történetet egy másik főszereplővel, amelyet te magad adsz meg.

                    Első sorként használd ezt a kódot:

                    ```
                    ask ki a történeted főszereplője?
                    ```

                    Az első sor után kezdd a `print` utasítással, ha a mondatot ki kell íratni.
                    Akkor használd az `echo` szót, ha azt szeretnéd, hogy főszereplő neve a mondat végén legyen.

                example_code: |
                    ## Példa Hedy kódra
                    ```
                    ask A történet főszereplője
                    print A főszereplő most az erdőben fog sétálni
                    echo Kicsit fél, aki
                    print Őrült zajokat hall mindenütt
                    print Fél, hogy ez egy kísértetjárta erdő
                    ```

                    ## Mi a következő lépés?
                    Kár, hogy most már csak olyan mondatokat lehet készíteni, amelyekben a főszereplő a mondat végén van? Miután ezzel a történettel gyakoroltál, folytasd a 2., majd a 3. szinttel, ahol egyre bonyolultabb programokat készíthetsz.
                start_code: print A történeted itt kezdődik
            2:
                start_code: print A te történeted
                story_text: |+
                    ## Történet
                    A 2. szinten szórakoztatóbbá teheted a történetedet. Fő karaktered neve mostantól
                    bárhol lehet a mondatban.

                    Ehhez egy kicsit fel kell javítanod a kódodat. Most először el kell nevezned a főszereplődet. Olyan nevet válassz, amely nem tartalmaz ékezetes betűt.

                    Ezt a nevet bárhol elhelyezheted a mondatban.

                example_code: |
                    ## Példa Hedy kódra
                    ```
                    nev is ask Mi a neve a főszereplőnek?
                    print nev most futni fog az erdőben
                    print nev kissé fél
                    print Őrült zajokat hall mindenütt
                    print nev fél hogy ez egy kísértetjárta erdő
                    ```

            7:
                story_text: |-
                    ## Történet
                    A történetben valaki bizonyos szavakat többször is elmond. Például, ha valaki segítséget kér vagy elénekel egy dalt.
                    Az ilyen ismétlést beírhatod a 6. szintbe tartozó történetbe a 'repeat' paranccsal.

                    ## Példa Hedy kód
                    ```
                    print 'A herceg folyamatosan segítséget kért'
                    repeat 5 times print 'Segítség!'
                    print 'Miért nem segít nekem senki?'
                    ```
                start_code: repeat 5 times print 'Segítség!'
                example_code: "## Example Hedy code\n\n```\n{print} 'The prince kept calling for help'\n{repeat} 5 {times} {print} 'Help!'\n{print} 'Why is nobody helping me?'\n```\n"
            5:
                story_text: |-
                    ## Történet a 4. szinten
                    Amit a 4. szinten megtehetsz, az még szórakoztatóbbá varázsolja történetedet. A 4.
                    szinten a történethez különböző végződéseket programozhatsz.
                    Gondolj például a történet két különböző végére:
                    - A hercegnő sétál az erdőn
                    - Összefut egy szörnyeteggel
                    - Boldog befejezés: Előveszi a kardját, és a szörny gyorsan elszalad
                    - Rossz befejezés: A szörny megeszi a hercegnőt
                    Biztosíthatod azt is, hogy egy név újra beírható legyen. Ez ugyanúgy működik, mint a 3.
                    szinten. Kombinálhatod ezt egy `if`-fel, és akkor már készítettél is egy egész programot!
                    ## Példa Hedy kód
                    ```
                    nev is ask 'Ki jár az erdőben?'
                    print nev ' sétál az erdőn'
                    print nev ' találkozik egy szörnnyel'
                    vege is ask ' Egy jó vagy rossz véget szeretnél?'
                    if vege is jó print nev ' előveszi a kardot és a szörny gyorsan elszalad' else print 'A szörny megeszi ' nev '-t'
                    ```
                start_code: print 'Itt lesz hamarosan a történeted!'
                example_code: "## Example Hedy code\n\n```\nname {is} {ask} Who is walking in the forest?\n{print} name 'walks through the forest'\n{print} name 'encounter a monster'\nend {is} {ask} Would you like a good or a bad ending?\n{if} end {is} good {print} name 'takes the sword and the monster quickly runs away'\n{else} {print} 'The monster eats' name\n```\n"
            4:
                start_code: print 'A történeted ide lesz írva!'
                story_text: |-
                    ## Történet a 3. szinten
                    Lehet, hogy észrevetted, hogy még mindig van hiba a 2. szinten.
                    Véletlenül megpróbáltál olyan mondatot készíteni, amely tartalmazza a nev szót?
                    Ezt meg tudod oldani a 3. szinten.

                    Idézőjeleket kell használnod minden kiíratáshoz.
                example_code: |
                    ## Példa Hedy kódra
                    ```
                    nev is Jancsi
                    print 'A fő karakter neve ' nev
                    print nev ' most az erdőben jár'
                    print nev ' egy kicsit fél'
                    allatok is bagoly, sündisznó, páncélos
                    print 'Hallja a következő állat hangját: ' allatok at random
                    print nev ' fél, hogy ez egy kísértetjárta erdő'
                    ```
            3:
                start_code: print A te történeted
                story_text: |4

                    ## Véletlenszerűség
                    Hozzáadhatsz valami véletlenszerűt is a történetéhez. Bármilyen szörnyet, állatot vagy
                    más akadályt.
                    Így hangzik:
                    ```
                    allatok is bagoly, sündisznó, tatu
                    print Most hallja a allatok at random hangját
                    ```
                example_code: |
                    ## Example Hedy Code

                    ```
                    animals {is} 🦔, 🐿, 🦉, 🦇
                    {print} He now hears the sound of an animals {at} {random}
                    ```
                story_text_2: |
                    The command `{add}` can also come in handy in your story. For example

                example_code_2: |
                    ## Example Hedy Code

                    {print} He hears a sound
                    animals {is} 🐿, 🦔, 🦇, 🦉
                    animal {is} {ask} What do you think it is?
                    {add} animal {to_list} animals
                    {print} it was a animals {at} {random}
                    ```
                story_text_3: |
                    This is an example of the `{remove}` command in your story
                example_code_3: |
                    ## Example Hedy code

                    ```
                    {print} His backpack got way too heavy.
                    {print} Inside were a bottle of water, a flashlight and a brick.
                    bag {is} water, flashlight, brick
                    dump {is} {ask} Which item should he dump?
                    {remove} dump {from} bag
                    ```
            8:
                story_text: "## Story\nIn this level you can use multiple lines in your {if} commands, this way you can upgrade your happy or sad ending!\n"
                example_code: "## Example Hedy code\n\n```\n{print} 'OH NO! The T-rex is closing in!'\nend = {ask} 'Do you want a happy or a sad ending?'\n{if} end {is} happy\n    {print} 'Just in time Richard jumps back into the time machine!'\n    {print} 'Michael types in the code and...'\n    {print} '\U0001F4A5ZAP!\U0001F4A5'\n    {print} 'They are back in their garage'\n{else}\n    {print} 'Michael yells COME ON RICHARD! RUN FASTER!'\n    {print} 'But Richard is too slow...'\n    {print} 'The T-rex closes in and eats him in one big bite!\U0001F996'\n```\n"
                start_code: '# place your code here'
            12:
                story_text: "## Story\nIn this level you can use the quotation marks to save multiple words in a variable.\n"
                example_code: "## Example Hedy code\n\n\n```\nname = 'The Queen of England'\n{print} name ' was eating a piece of cake, when suddenly...'\n```\n"
                start_code: '# place your code here'
            9:
                example_code: "## Example Hedy Code\n```\n{print} 'Robin is walking downtown'\nlocation = {ask} 'Is Robin going into a shop, or does she go home?'\n{if} location {is} shop\n    {print} 'She enters the shop.'\n    {print} 'Robin sees an interesting looking book'\n    book = {ask} 'Does Robin buy the book?'\n    {if} book {is} yes\n        {print} 'Robin buys the book and goes home'\n    {else}\n        {print} 'Robin leaves the shop and goes home'\n{else}\n    {print} 'Robin goes home'\n```\n"
                story_text_2: "The example above is pretty straightforward, but with nesting you can really elaborate your code and turn your story into a real game. Check out this example!\n"
                example_code_2: "## Elaborate code\n```\nsword = lost\ngame = on\n{print} 'Our hero is walking through the forest'\n{print} 'The path splits two ways'\n{repeat} 2 {times}\n    {if} game {is} on\n        path = {ask} 'Which path should she choose?'\n        {if} path {is} left\n            {if} sword {is} found\n                {print} 'Our hero comes across a dragon!'\n                {print} 'Luckily our hero has a sword to defeat the beast!'\n                game = over\n            {else}\n                {print} 'Our hero finds a dragon, but she doesnt have any weapons!'\n                {print} 'Our hero is beaten by the dragon...'\n                {print} 'Try again'\n                game = over\n        {if} path {is} right\n            {if} sword {is} lost\n                {print} 'Our hero finds a sword'\n                {print} 'This could come in very handy'\n                sword = found\n            {else}\n                {print} 'You have already found the sword. There is nothing left here.'\n                {print} 'She walks back'\n```\n"
                story_text: "## Story\nIn this level you can use nesting to put {if}, {repeat} or {for} commands inside other {if}, {repeat} or {for} commands. This gives you many options and really helps you to make your story interactive.\n"
                start_code: '# place your code here'
            15:
                example_code: "## Example Hedy code\n\n```\nkeys = 'lost'\n{print} 'You are standing in your garden and you have lost your keys.'\n{print} 'Where do you want to look for them?'\n{print} 'You can choose: tree, flowerbed, rock, postbox'\n{while} keys == 'lost'\n    location = {ask} 'Where do you want to look?'\n    {if} location == 'flowerbed'\n        {print} 'Here they are!'\n        keys = 'found'\n    {else}\n        {print} 'Nope they are not at the ' location\n{print} 'Now you can enter the house!'\n"
                story_text: "## Story\nUsing the `{while}` loop can make your stories more interesting. For example, you can use `{while} game {is} 'on'` so you can play until the game is over.\nOr you can use `{while} sword {is} 'lost'` so the player can't continu the game until they have found something.\n"
                start_code: '# place your code here'
            10:
                story_text: "## Story\nIn this level you can use the {for} command in your story. In this way you could easily program the children's book 'brown bear, brown bear, what do you see'.\n"
                example_code: "## Example Hedy code\n\n```\nanimals = red bird, black sheep, green frog, yellow duck, little child\n{print} 'brown bear'\n{print} 'brown bear'\n{print} 'What do you see?'\n{for} animal {in} animals\n    {print} 'I see a ' animal ' looking at me'\n    {print} animal\n    {print} animal\n    {print} 'What do you see?'\n{print} 'I see all the animals looking at me!'\n```\n"
                start_code: '# place your code here'
            13:
                story_text: "## Story\nBy using the `{and}` and `{or}` commands, you can shorten your stories. For example, check out the dragon story.\n"
                example_code: "## Example Hedy code\n\n```\nsword = 'lost'\ngame = 'on'\n{print} 'Our hero is walking through the forest'\n{print} 'The path splits two ways'\n{for} i {in} {range} 0 {to} 2\n    {if} game {is} 'on'\n        path = {ask} 'Which path should she choose?'\n        {if} path {is} 'left' {and} sword {is} 'found'\n            {print} 'Our hero comes across a dragon!'\n            {print} 'Luckily our hero has a sword to defeat the beast!'\n            game = 'over'\n        {if} path {is} 'left' {and} sword {is} 'lost'\n            {print} 'Our hero finds a dragon, but she doesnt have any weapons!'\n            {print} 'Our hero is beaten by the dragon...'\n            {print} 'Try again'\n            game = 'over'\n        {if} path {is} 'right' {and} sword {is} 'found'\n            {print} 'You have already found the sword. There is nothing left here.'\n            {print} 'She walks back'\n        {if} path {is} 'right' {and} sword {is} 'lost'\n            {print} 'Our hero finds a sword'\n            {print} 'This could come in very handy'\n            sword = 'found'\n```\n"
                start_code: '# place your code here'
    songs:
        image: songs.png
        name: Énekelj egy dalt!
        default_save_name: Dal
        description: Dal kiíratása
        levels:
            8:
                start_code: print 'Üveg sör'
                story_text: |-
                    ## Dalok
                    A 6. szinten a "Üveg sör" dalt programoztad. Egy verset alkottál, majd 99 -szer kellett lemásolnod a verssorokat. A 7. szinten 99 alkalommal ismételheted meg a dalt, csak egy egyszerű sor hozzáadásával!

                example_code: |
                    ## Példa Hedy kódra
                    ```
                    verssor = 99
                    print verssor ' üveg sör a falon'
                    print verssor ' üveg sör'
                    print 'Vegyél egyet, add tovább'
                    verssor = verssor - 1
                    print verssor 'üveg sör a falon'
                    ```
            7:
                start_code: print 'Baby Shark'
                story_text: |-
                    ## Dalok az 5. szinten
                    A dalok gyakran sok ismétlést tartalmaznak. Például... Baby Shark! Ha elénekled, ugyanazt énekled folyamatosan:

                    Baby Shark tututudutudu <br>
                    Baby Shark tututudutudu <br>
                    Baby Shark tututudutudu <br>
                    Baby Shark

                    ezt a dalt sokkal rövidebbé teheted egy `repeat` utasítással! Be tudod fejezni a kódot?

                    ## Példa Hedy kód
                    ```
                    repeat _ _ print 'Baby Shark tututudutudu'
                    print 'Baby Shark'
                    ```

                    A Baby Shark után természetesen más dalokat is programozhat. Sok dal van ismétléssel.
                example_code: "## Example Hedy code\n\n```\n{repeat} _ _ {print} 'Baby Shark tututudutudu'\n{print} 'Baby Shark'\n```\n\nAfter Baby Shark you can of course also program other songs. There are many songs with repetition.\n"
            6:
                start_code: print 'Baby shark'
                story_text: |-
                    ## Dalok
                    A dalok gyakran sok ismétlést tartalmaznak. Néha az ismétlés alapja a számlálás is.
                    Például a jól ismert dalban „üveg sör”. Programozhatod azt a dalt egy kis matekkal.

                    ## Példa Hedy kódr
                    ```
                    verssor = 99
                    print verssor ' üveg sör a falon'
                    print verssor ' üveg sör'
                    print 'Vegyél egyet, add tovább'
                    verssor = verssor - 1
                    print verssor ' üveg sör a falon'
                    ```
                    Most megismételheted a 2–9. Sort, ahányszor csak akarod, a sorok másolásával.

                    # Előretekintve
                    Az 5. szinten megtanultunk 1 sort megismételni az `repeat` szóval, így:

                    * repeat 3 times print 'Baby Shark Tutududududu'

                    De ahogyan ebben a leckében látni fogod, néha több sort is meg akarsz együtt ismételni. Ezt meg lehet tenni vágással és beillesztéssel, de ez sok munka. A 7. szinten megtanulod, hogyan kell ezt könnyebben megtenni.
                example_code: "## Example Hedy code\n\n```\nverse = 99\n{print} verse ' bottles of beer on the wall'\n{print} verse ' bottles of beer'\n{print} 'Take one down, pass it around'\nverse = verse - 1\n{print} verse ' bottles of beer on the wall'\n```\n\nYou can now repeat lines 2 to 9 as many times as you want by copying the lines.\n"
            12:
                story_text: "## Sing a song!\nIn this song we can make it even easier to program '{if} you're happy and you know it, clap your hands'. Because we can put all of the actions in a variable, check it out:\n"
                example_code: "## Example Hedy code\n\n```\nactions = 'clap your hands', 'stomp your feet', 'shout Hurray!'\n{for} action {in} actions\n    {for} i {in} {range} 1 {to} 2\n        {print} '{if} youre happy and you know it'\n        {print} action\n    {print} '{if} youre happy and you know it and you really want to show it'\n    {print} '{if} youre happy and you know it'\n    {print} action\n```\n"
                start_code: '# place your code here'
            11:
                story_text: "## Songs\nIn this level you can use the `{for} i {in} {range}` command to make songs that use counting.\n"
                example_code: "## 5 little monkeys\n```\n{for} i {in} {range} 5 {to} 1\n    {print} i ' little monkeys jumping on the bed'\n    {print} 'One fell off and bumped his head'\n    {print} 'Mama called the doctor and the doctor said'\n    {if} i {is} 1\n        {print} 'PUT THOSE MONKEYS RIGHT TO BED!'\n    {else}\n        {print} 'NO MORE MONKEYS JUMPING ON THE BED!'\n```\n"
                start_code: '# place your code here'
            10:
                example_code: "## 5 Little Monkeys Jumping on the bed\n```\nmonkeys = 5, 4, 3, 2\n{for} monkey {in} monkeys\n    {print} monkey ' little monkeys jumping on the bed'\n    {print} 'One fell off and bumped his head'\n    {print} 'Mama called the doctor and the doctor said'\n    {print} 'NO MORE MONKEYS JUMPING ON THE BED!'\n```\n\n## Baby Shark\n```\nsharks = baby, mommy, daddy, grandma, grandpa\n{for} shark {in} sharks\n    {print} shark 'tututututudu'\n    {print} shark 'tututututudu'\n    {print} shark 'tututututudu'\n    {print} shark\n```\n## Old McDonald\n```\nanimals = pig, dog, cow\n{for} animal {in} animals\n    {if} animal {is} pig\n        sound = oink\n    {if} animal {is} dog\n        sound = woof\n    {if} animal {is} cow\n        sound = moo\n    {print} 'Old McDonald had a farm'\n    {print} 'E I E I O!'\n    {print} 'and on that farm he had a ' animal\n    {print} 'E I E I O!'\n    {print} 'with a ' sound sound ' here'\n    {print} 'and a ' sound sound ' there'\n    {print} 'here a ' sound\n    {print} 'there a ' sound\n    {print} 'everywhere a ' sound sound\n```\n"
                story_text: "## Songs\nIn this level you can easily make the childrens' song 'Five little monkeys'. Can you make the last chorus?\nYou can also make the whole baby shark song (including all the other sharks in the family) in only 6 lines!\nOr you can make Old McDonald with all the different animals.\n"
                start_code: '# place your code here'
            16:
                story_text: "## Sing a song!\nIn this level, you can program a song like OldMacDonald even more quickly. You can connect the right animal to the right sound by simply putting them in the same place in the list.\nThe Drunken Sailor is also quickly made in this level. You only need 8 lines for the entire song, check it out!\n\n## Old MacDonald\n```\nanimals = ['pig', 'dog', 'cow']\nsounds = ['oink', 'woof', 'moo']\n{for} i {in} {range} 1 {to} 3\n    animal = animals[i]\n    sound = sounds[i]\n    {print} 'Old McDonald had a farm'\n    {print} 'E I E I O!'\n    {print} 'and on that farm he had a ' animal\n    {print} 'E I E I O!'\n    {print} 'with a ' sound sound ' here'\n    {print} 'and a ' sound sound ' there'\n    {print} 'here a ' sound\n    {print} 'there a ' sound\n    {print} 'everywhere a ' sound sound\n```\n\n## Drunken Sailor\n```\nlines = ['what shall we do with the drunken sailor', 'shave his belly with a rusty razor', 'put him in a long boat till hes sober']\n{for} line {in} lines\n    {for} i {in} {range} 1 {to} 3\n        {print} line\n    {print} 'early in the morning'\n    {for} i {in} {range} 1 {to} 3\n        {print} 'way hay and up she rises'\n    {print} 'early in the morning'\n```\n"
                start_code: '# place your code here'
                example_code: "## Old MacDonald\n```\nanimals = ['pig', 'dog', 'cow']\nsounds = ['oink', 'woof', 'moo']\n{for} i {in} {range} 1 {to} 3\n    animal = animals[i]\n    sound = sounds[i]\n    {print} 'Old McDonald had a farm'\n    {print} 'E I E I O!'\n    {print} 'and on that farm he had a ' animal\n    {print} 'E I E I O!'\n    {print} 'with a ' sound sound ' here'\n    {print} 'and a ' sound sound ' there'\n    {print} 'here a ' sound\n    {print} 'there a ' sound\n    {print} 'everywhere a ' sound sound\n```\n\n## Drunken Sailor\n```\nlines = ['what shall we do with the drunken sailor', 'shave his belly with a rusty razor', 'put him in a long boat till hes sober']\n{for} line {in} lines\n    {for} i {in} {range} 1 {to} 3\n        {print} line\n    {print} 'early in the morning'\n    {for} i {in} {range} 1 {to} 3\n        {print} 'way hay and up she rises'\n    {print} 'early in the morning'\n```\n"
    dishes:
        image: dishes.png
        name: Ki mosogat?
        default_save_name: mosogat
        description: Használd a számítógépet, hogy lásd, ki mosogat (Kezdd a 2. szinten)
        levels:
            7:
                start_code: print 'Ki mosogat?'
                story_text: |-
                    ## Mosogatóprogram az 6. szinten
                    Az `repeat` segítségével megismételheted a kódrészleteket. Ennek segítségével
                    kiszámíthatod, hogy kik fogj mosogatni az egész héten.
                    ## Példa Hedy kód
                    ```
                    emberek is anya, apa, Edit, Gizi
                    repeat _ _ print 'a mosogató:' _
                    ```
                example_code: "## Example Hedy code\n\n```\npeople = mom, dad, Emma, Sophie\n{repeat} _ _ {print} 'the dishwasher is' _\n```\n"
            6:
                start_code: print 'Ki mosogat?'
                story_text: |-
                    ## Mosogatóprogram
                    Ki milyen gyakran mosogat? Ez igazságos? Ezt megszámolhatod a 5. szinten.

                    ## Példa Hedy kód
                    ```
                    emberek = anya, apa, Edit, Gizi
                    edit_mosogat = 0
                    mosogato = emberek at random
                    print 'A mosogató' mosogato
                    if mosogato is Edit edit_mosogat = edit_mosogat + 1
                    print 'Edit ezen a héten' edit_mosogat 'alkalommal mosogatott'
                    ```

                    Most néhányszor átmásolhatod a 3–5-ös sorokat (pl. az egész hétre 7-szer), hogy ismét egy egész hétre számoljon.
                    Elkészíted az egész hét kódját?

                    ## Mi a következő lépés?
                    Most sokat kell másolnod és beillesztened, igaz? Ezt a 7. szinten javítjuk.
                    Ezen a szinten a vége a mosogató kalandnak! De még mindig sok kaland van más szinteken, például egy számológéppel, egy interaktív történettel és egy bonyolultabb játékkal.
                example_code: "## Example Hedy code\n\n```\npeople = mom, dad, Emma, Sophie\nemma_washes = 0\ndishwasher = people {at} {random}\n{print} 'The dishwasher is' dishwasher\n{if} dishwasher {is} Emma emma_washes = emma_washes + 1\n{print} 'Emma will do the dishes this week' emma_washes 'times'\n```\n\nNow you can copy lines 3 to 5 a few times (e.g. 7 times for a whole week) to calculate for a whole week again.\nDo you make the code for the whole week?\n"
                story_text_2: "## Make it fair\nIf you are extremely unlucky the previous program might choose you to to the dishes for the whole week! That's not fair!\nTo create a fairer system you can use the `{remove}` command to remove the chosen person from the list. This way you don't have to do the dishes again untill everybody has had a turn.\n\nMonday and tuesday are ready for you! Can you add the rest of the week?\nAnd... can you come up with a solution for when your list is empty?\n"
                example_code_2: "```\npeople = mom, dad, Emma, Sophie\ndishwasher = people {at} {random}\n{print} 'Monday the dishes are done by: ' dishwasher\n{remove} dishwasher {from} people\ndishwasher = people {at} {random}\n{print} 'Tuesday the dishes are done by: ' dishwasher\n{remove} dishwasher {from} people\ndishwasher = people {at} {random}\n```\n"
            5:
                start_code: print 'Ki mosogat?'
                story_text: |-
                    ## Mosogatóprogram
                    Az `if` segítségével most szórakoztatóbbá teheted a választást a programban.
                    Megkérheted a programot, hogy válaszoljon a számítógép választására.
                    Befejezheted a kódot úgy, hogy „túl rosszul” írja ki, amikor rajtad a sor, és egyébként
                    „igen!”?
                    Ne felejtsd el az idézeteket!
                    ## Example Hedy code
                    ```
                    emberek is anya, apa, Edit, Gizi
                    mosogato is emberek at random
                    if mosogato is Gizi print _ sajnos mosogatnom kell _ else print 'szerencsére nem én,
                    mert' _ 'már mosogat'
                    ```
                example_code: "## Example Hedy code\n\n```\npeople {is} mom, dad, Emma, Sophie\ndishwasher {is} people {at} {random}\n{if} dishwasher {is} Sophie {print} _ too bad I have to do the dishes _ {else} {print} 'luckily no dishes because' _ 'is already washing up'\n```\n"
            4:
                start_code: print 'Ki mosogat?'
                story_text: |-
                    ## Mosogatóprogram

                    Az idézőjelek segítségével szebbé teheted a mosogatás tervezését.
                    Ezúttal a minta kód nem egészen teljes.
                    Ki tudod egészíteni a kódot a helyes parancsok vagy karakterek pontokra történő
                    beírásával?
                    Minden üres helyet egy paranccsal kell kicserélni.
                    Tipp: Ne felejtsd el az idézőjeleket
                    ## Példa Hedy kód
                    ```
                    emberek is anya, apa, Edit, Gizi
                    print _ ő mosogat: _
                    print emberek at _
                    ```
                example_code: "## Example Hedy code\n\n```\npeople {is} mom, dad, Emma, Sophie\n{print} _ the dishes are done by _\n{sleep}\n{print} people {at} _\n```\n"
            3:
                start_code: |-
                    print Ki mosogat?
                story_text: |-
                    ## Mosogatóprogram
                    Otthon általában nem értesz egyet abban, hogy kinek kell ma mosogatnia vagy kicserélnie az alomdobozt?

                    Ezután hagyhatod, hogy a számítógép nagyon tisztességesen válasszon. Ezt beprogramozhatod a 2. szinten!

                    Először állítsd össze a családja tagjainak listáját. Ezután válaszd az 'at random' lehetőséget a listából.

                    ## Példa Hedy kód
                    ```
                    emberek is anya, apa, Edit, Gizi
                    print emberek at random
                    ```

                    ## Mi a következő lépés?
                    Véletlenül megpróbáltál olyan mondatot alkotni, amely az emberek szót tartalmazta?

                    Pl. `print Ezek közül az emberek közül választottam`. Próbáld ki, ha még nem tetted meg.

                    Ez nem működik megfelelően! Aztán megkapod: [apu, anya, Edit, Gizi] közül választottam. Ezt meg tudod majd oldani a 3. szinten.
                example_code: "## Example Hedy code\n\n```\npeople {is} mom, dad, Emma, Sophie\n{print} people {at} {random}\n```\n## Hack the dishwashing program!\nDon't feel like doing the dishes yourself? Hack the program to remove your name from the list.\n\n```\npeople {is} mom, dad, Emma, Sophie\nyour_name {is} {ask} Who are you?\n{remove} your_name {from} people\n{print} people {at} {random} does the dishes\n```\n"
                story_text_2: "## Hack the dishwashing program!\nDon't feel like doing the dishes yourself? Hack the program to remove your name from the list.\n"
                example_code_2: "```\npeople {is} mom, dad, Emma, Sophie\nyour_name {is} {ask} Who are you?\n{remove} your_name {from} people\n{print} people {at} {random} does the dishes\n```\n"
            10:
                story_text: "## Dishwashing\nIn this level you could make an even better dish washing shedule.\n"
                example_code: "## Example Hedy code\n```\ndays = Monday, Tuesday, Wednesday, Thursday, Friday, Saturday, Sunday\nnames = mom, dad, Emma, Sophie\n{for} day {in} days\n    {print} names {at} {random} ' does the dishes on ' day\n```\n"
                start_code: '# place your code here'
    dice:
        description: Készítsd el a saját kockádat
        name: Készítsd el a saját kockádat
        default_save_name: Kocka
        image: dice.png
        levels:
            7:
                story_text: |-
                    ## Kocka az 6. szinten
                    Az 5. szinten ismét készíthetsz kockát . A `repeat` kóddal könnyedén dobhatsz egy
                    csomó dobókockát.
                    Próbáld meg befejezni a mintakódot! A kötőjeleknek több parancsot és karaktert
                    kell tartalmazniuk.
                    De talán teljesen más kockát akarsz készíteni. Természetesen lehet!

                    ## Példa Hedy kód
                    ```
                    dobások is 1, 2, 3, 4, 5, giliszta
                    repeat _ _ print _ _
                    ```
                start_code: print 'Mit dobunk ezúttal?'
                example_code: "## Example Hedy code\n\n```\nchoices = 1, 2, 3, 4, 5, earthworm\n{repeat} _ _ {print} _ _ _\n```\n"
            6:
                story_text: |-
                    ## Kocka
                    Azt is megteheted, hogy újra egy giliszta kockát csinálsz a 6. szinten, de most kiszámíthatod azt is, hogy hány pontot dobtál.

                    Lehet, hogy tudod, hogy a giliszta 5 pontot számít a játékban. Most egy dobás után azonnal kiszámíthatod, hány pontot dobott.

                    Ez az a kód, amely kiszámítja a pontokat egy dobáshoz:

                    ## Példa Hedy kód
                    ```
                    dobasok = 1, 2, 3, 4, 5, giliszta
                    pontok = 0
                    dobas = dobasok at random
                    print 'a dobásod' dobas
                    if dobas is giliszta pontok = pontok + 5 else pontok = pontok + dobas
                    print 'Pontok:' pontok
                    ```

                    Át tudod alakítani a kódot, hogy megkapd a 8 kockadobás összpontszámát? Ehhez ki kell vágnod és be kell illesztened a kód egyes sorait.

                    ## Előretekintés

                    Sikerült kiszámolni a 8 kocka pontszámát? Ehhez sok vágás és beillesztés kellett, igaz? Ezt megkönnyítjük a 7. szinten!
                start_code: print 'Mit dobunk ezúttal?'
                example_code: "## Example Hedy code\n\n```\nchoices = 1, 2, 3, 4, 5, earthworm\npoints = 0\nthrow = choices {at} {random}\n{print} 'you threw' throw\n{if} throw {is} earthworm points = points + 5 {else} points = points + throw\n{print} 'those are' points ' point'\n```\nCan you make the code so that you get the total score for 8 dice? To do that, you have to cut and paste some lines of the code.\n"
                example_code_2: "## Looking forward\n\nDid you manage to calculate the score for 8 dice? That required a lot of cutting and pasting, right? We are going to make that easier in level 7!\n"
            5:
                story_text: |-
                    ## Kocka
                    Ismét készíthetsz egy kockát a 4. szinten az `if` használatával.
                    Töltsd ki a mintakódot úgy, hogy a kód azt mondja: "Megállíthatod a dobást", miután
                    földigilisztát dobtál.
                    De lehet, hogy újra létre akarsz hozni egy kockát egy teljesen más játékból. Ez is
                    rendben van! Ezután állítsd be a saját reakcióját. Pl. „Igen” 6-ra és „kár” valami másra.
                    ## Példa Hedy kód
                    ```
                    dobasok is 1, 2, 3, 4, 5, giliszta
                    dobas _
                    print 'Te' _ 'dobtál'
                    if _ is giliszta print 'Megállhatsz.' _ print 'Dobj újra!'
                    ```
                start_code: print 'Mit dobunk ezúttal?'
                example_code: "## Example Hedy code\n\n```\nchoices {is} 1, 2, 3, 4, 5, earthworm\nthrow {is} _\n{print} 'you have' _ 'thrown'\n{if} _ {is} earthworm {print} 'You can stop throwing.' _ {print} 'You have to hear it again!'\n```\n"
            4:
                story_text: |-
                    ## Kocka
                    A 3. szinten mondatokat készíthetünk a változó értékével, természetesen idézőjelekkel.
                    Ezúttal a minta kód nem egészen teljes. Be tudod fejezni a kódot?
                    ## Példa Hedy kód
                    ```
                    dobasok is 1, 2, 3, 4, 5, earthworm
                    print _ te jössz _
                    print _ _ _ <- itt kell beprogramozni a dobást
                    ```
                start_code: print 'Mit dobunk ezúttal?'
                example_code: "## Example Hedy code\n\n```\nchoices {is} 1, 2, 3, 4, 5, earthworm\n{print} _ you threw _\n{print} _ _ _ <- here you have to program the choice\n```\n"
            3:
                start_code: print Mit dobunk ezúttal?
                story_text: |-
                    ## Kocka
                    A 2. szinten választhatunk egy listából. Ezzel hagyhatjuk, hogy a számítógép válassza ki
                    a kocka egyik oldalát.
                    Vess egy pillantást azokra a játékokra, amelyek otthon vannak a szekrényedben.
                    Vannak (speciális) kockával játszott játékok? Ezzel a kóddal másolhatod is.
                    Például a Giliszta játék kockája a 1–5-ig számokkal és egy gilisztával.
                    ! [Giliszta játék kockája a 1–5-ig számokkal és egy gilisztával]
                    ## Példa Hedy kód
                    ```
                    dobasok is 1, 2, 3, 4, 5, giliszta
                    print dobasok at random
                    ```
                    ## Mi a következő lépés?
                    Véletlenül megpróbáltál olyan mondatot megfogalmazni, amely tartalmazza a
                    dobásokat?
                    Például. `print Választottam a dobasok közül`. Próbáld ki, ha még nem tetted meg.
                    Ez nem működik megfelelően! Aztán megkapod: Az [1, 2, 3, 4, 5, földigiliszta] közül
                    választottam. Ezt meg tudod majd oldani a 3. szinten.
                example_code: "## Example Hedy code\n\n```\nchoices {is} 1, 2, 3, 4, 5, earthworm\n{print} choices {at} {random}\n```\n"
            10:
                story_text: "## Dice\nIs everybody taking too long throwing the dice? In this level you can let Hedy throw all the dice at once!\n"
                example_code: "## Example Hedy code\n\n```\nplayers = Ann, John, Jesse\nchoices = 1, 2, 3, 4, 5, 6\n{for} player {in} players\n    {print} player ' throws ' choices {at} {random}\n    {sleep}\n```\n"
                start_code: '# place your code here'
            15:
                story_text: "## Dice\nIn this game you have to throw 6 in as little tries as possible.\n"
                example_code: "## Example Hedy code\n\n```\noptions = 1, 2, 3, 4, 5, 6\n{print} 'Throw 6 as fast as you can!'\nthrown = 0\ntries = 0\n{while} thrown != 6\n    thrown = options {at} {random}\n    {print} 'You threw ' thrown\n    tries = tries + 1\n{print} 'Yes! You have thrown 6 in ' tries ' tries.'\n```\n"
                start_code: '# place your code here'
    rock:
        description: Készíts saját kő, papír, olló játékot
        default_save_name: Kő
        name: Kő, papír, olló
        image: rock.png
        levels:
            1:
                start_code: print Üdvözlünk saját kő, papír olló játékodon!
                story_text: |-
                    ## Kő, papír, olló
                    Az 1. szinten kezdhetsz egy kő, papír, olló játékkal.

                    A `ask` utasítással választhatsz, és az` echo'-val megismételheted ezt a választást.

                    ## Példa Hedy kód

                    ```
                    print Mit választottál?
                    ask Válassz kő, papír és olló közül
                    echo ez volt a választásod:
                    ```

                    ## Mi a következő lépés?
                    Az ismétlés természetesen kissé unalmas, mert a számítógép nem választ semmit. Ezt később mi magunk is elkészítjük.
                example_code: "## Example Hedy code\n\n\n```\n{print} what do you choose?\n{ask} choose {from} rock, paper or scissors\n{echo} so your choice was:\n```\nInstead of using words, you could also use emojis of course: ✊✋✌\n"
            5:
                start_code: print 'Üdvözlünk saját kő, papír olló játékodon!'
                story_text: |-
                    ## Kő, papír, olló
                    A 4. szinten meghatározhatjuk, hogy ki nyert.
                    Ehhez szükséged van az új `if` kódra.

                    Mentsd el a a számítógép választását egy tetszőleges névvel.
                    Ezután használhatod az `if' utasítást, hogy lásd, azonosak-e vagy különböznek-e.
                    Befejezed a kódot?

                    ## Példa Hedy kód
                    ```
                    lehetoseg is kő, papír, olló
                    szamitogepe is _
                    valaszt is ask Mit választasz?
                    print 'ezt választottad: ' _
                    print 'a számítógép választása: ' _
                    if _ is _ print 'döntetlen!' else print 'nem döntetlen'
                    if valaszt is kő and szamitogepe is papír print 'számítógép nyert'
                    ```

                    Először töltsd ki a helyes kódot a pontok helyén, és nézd meg, hogy döntetlen-e.

                example_code: "## Example Hedy code\n\n```\noptions {is} rock, paper, scissors\ncomputer_choice {is} _\nchoice {is} {ask} What do you choose?\n{print} 'you chose ' _\n{print} 'computer chose ' _\n{if} _ {is} _ {print} 'tie!' {else} {print} 'no tie'\n```\n\nFill in the correct code on the blanks to see {if} it is a draw.\n"
            4:
                start_code: print 'Üdvözlünk saját kő, papír olló játékodon!'
                story_text: |
                    ## Kő, papír, olló
                    A 3. szinten tovább programozhatunk kő, papírt, ollót. De ha szöveget szeretnél
                    hozzáadni, akkor itt is idézőjeleket kell használnod.
                    Egészítsd ki a kódot úgy, hogy a helyes parancsokat vagy karaktereket írd be a
                    aláhúzásokra?
                    ## Példa Hedy
                    ```
                    valasztas is kő, papír, olló
                    print _ A számítógép ezt választotta: _ _ at _
                    ```
                example_code: "## Example Hedy code\n\n```\nchoices {is} rock, paper, scissors\n{print} _ The computer chose: _ _ {at} _\n```\n"
            3:
                story_text: |
                    ## Kő, papír, olló
                    A 2. szinten listákat írhatunk be, és választhatunk belőlük dolgokat.
                    Először készíts egy listát az `is` segítségével. Ezután hagyhatod, hogy a számítógép a `at
                    random` segítségével válasszon ki valamit a listából.
                    Például megengedheted, hogy a számítógép kő, papír és olló közül válogasson.
                    ## Példa Hedy kód
                    ```
                    valasztas is kő, papír, olló
                    print valasztas at random
                    ```
                    Újra használhatod a `ask'-t a 2. szinten. Kiírathatod számítógép a választását?
                    Vigyázz, a `ask` most másképp működik, mint az 1. szinten. Előtte el kell nevezni.
                    ## Előretekintés
                    Véletlenül megpróbáltál olyan mondatot megfogalmazni, amely tartalmazza a valasztas
                    változót?
                    Például. ```print Az enyém: valasztas```. Próbáld ki, ha még nem tetted meg.
                    Ez nem működik megfelelően! Aztán megkapod: a [kő, papír, olló] közül választottam.
                    Ezt meg tudod majd oldani a 3. szinten.
                start_code: print Üdvözlünk saját kő papír olló játékodon!
                example_code: "## Example Hedy code\n\n\n```\nchoices {is} rock, paper, scissors\n{print} choices {at} {random}\n```\n"
            10:
                story_text: "## Rock, Paper, Scissors\nFeeling too lazy to play the game yourself? Let Hedy play it for you!\n"
                example_code: "## Example Hedy code\n\n```\nchoices = rock, paper, scissors\nplayers = Marleen, Michael\n{for} player {in} players\n     {print} player ' chooses ' choices {at} {random}\n```\n"
                start_code: '# place your code here'
            9:
                example_code: "## Example Hedy code\n\n```\nchoices {is} rock, paper, scisscors\nyour_choice {is} {ask} 'What do you choose?'\n{print} 'You choose ' your_choice\ncomputer_choice {is} choices {at} {random}\n{print} 'The computer chooses ' computer_choice\n{if} computer_choice {is} your_choice\n    {print} 'Tie'\n{if} computer_choice {is} 'rock'\n    {if} your_choice {is} 'paper'\n        {print} 'You win!'\n    {if} your_choice {is} 'scissors'\n        {print} 'You lose!'\n```\n"
                story_text: "## Rock, paper, scissors\nIn this level you can program the whole rock, paper, scissors game by nesting the {if}-commands. Can you finish the code?\n"
                start_code: '# place your code here'
            2:
                story_text: "## Rock, paper, scissors\nIn this level you can practise using the variables, so that you can make the rock, paper, scissors game in the next level!\n"
                example_code: "## Example Hedy code\n\n```\nchoice {is} _\n{print} I choose choice\n```\n"
                start_code: '# place your code here'
            15:
                story_text: "## Rock, Paper, Scissors\nPlay until you beat the computer! But first, finish the example code...\n"
                example_code: "## Example Hedy code\n\n```\nwon = 'no'\noptions = 'rock', 'paper', 'scissors'\n{while} won == 'no'\n    your_choice = {ask} 'What do you choose?'\n    computer_choice = options {at} {random}\n    {print} 'you chose ' your_choice\n    {print} 'the computer chose ' computer_choice\n    {if} computer_choice == your_choice\n        {print} 'Tie!'\n    {if} computer_choice == 'rock' {and} your_choice == 'scissors'\n        {print} 'You lose!'\n    {if} computer_choice == 'rock' {and} your_choice == 'paper'\n        {print} 'You win!'\n        won = 'yes'\n"
                start_code: '# place your code here'
            13:
                example_code: "## Example Hedy code\n\n```\noptions = 'rock', 'paper', 'scissors'\nyour_choice = {ask} 'What do you choose?'\ncomputer_choice = options {at} {random}\n{print} 'You choose ' your_choice\n{print} 'The computer chooses ' computer_choice\n{if} computer_choice {is} your_choice\n    {print} 'Tie'\n{if} computer_choice {is} 'rock' {and} your_choice {is} 'paper'\n    {print} 'You win!'\n{if} computer_choice {is} 'rock' {and} your_choice {is} 'scissors'\n    {print} 'The computer wins!'\n```\n"
                story_text: "## Rock, paper, scissors\nWith the `{and}` command you can shorten your rock, paper, scissors code! Check out the example code below and try to finish it.\n"
                start_code: '# place your code here'
    calculator:
        name: Számológép
        description: Készíts számológépet
        default_save_name: Számológép
        image: calculator.png
        levels:
            9:
                story_text: |-
                    ## Számológép
                    A 6. szinten megtanultad a számológép készítését, a 7. szinten kibővítheted ezt a kódot, és egy kis matematikai játékot készíthetsz belőle. Mint ez...

                    ## Példa Hedy kód
                    ```
                    pontszam = 0
                    repeat 10 times
                        szamok = 1, 2, 3, 4, 5, 6, 7, 8, 9, 10
                        szam1 = szamok at random
                        szam2 = szamok at random
                        helyesvalasz = szam1 * szam2
                        print 'Mennyi ' szam1 ' * ' szam2 '?'
                        valasz = ask 'Gépeld ide a válaszodat...'
                        print 'A válaszod: ' valasz
                        if valasz is helyesvalasz
                            pontszam = pontszam + 1
                    print 'Szép munka! A pontszámod... ' pontszam ' a 10-ből!'
                    ```
                start_code: print 'Üdvözölünk a számológépnél!'
                example_code: "## Example Hedy code\n\n```\nscore = 0\n{repeat} 10 {times}\n    numbers = 1, 2, 3, 4, 5, 6, 7, 8, 9, 10\n    number1 = numbers {at} {random}\n    number2 = numbers {at} {random}\n    correct_answer = number1 * number2\n    {print} 'What is ' number1 ' times ' number2 '?'\n    answer = {ask} 'Type your answer here...'\n    {print} 'Your answer is' answer\n    {if} answer {is} correct_answer\n        score = score + 1\n{print} 'Great job! Your score is... ' score ' out of 10!'\n```\n"
            6:
                story_text: |-
                    ## Számológép
                    Most, hogy tudsz számolni, létrehozhatsz egy programot is a matematikai számítások gyakorlásához. A számításokat magad is elkészítheted, például:

                    ## Example Hedy code
                    ```
                    jo_valasz = 11 * 27
                    valasz = ask 'Mennyi 11 és 27 szorzata?'
                    if valasz is jo_valasz print 'nagyszerű!'
                    else print 'Nem jó! Ennyi: ' jo_valasz
                    ```
                    ## Véletlen számok
                    Azt is engedélyezheted, hogy a számítógép véletlenszerű számításokat végezzen véletlenszámok használatával.

                    Így válassz ki pár táblázatot a gyakorláshoz, és ettől mindig más eredményt kapsz
                    ## Példa Hedy kód
                    ```
                    tablazat = 4, 5, 6, 8
                    szamok = 1, 2, 3, 4, 5, 6, 7, 8, 9, 10
                    tabla = tablazat at random
                    szam = szamok at random
                    jo_valasz = tabla * szam
                    valasz = ask 'Mennyi ' tabla ' és ' szam ' szorzata?'
                    if valasz is jo_valasz print 'rendben'
                    else print 'hiba! ennyi: ' jo_valasz
                    ```
                start_code: print 'Üdvözlünk a számológépnél!'
                example_code_2: "## Example Hedy code\n\n```\ntables = 4, 5, 6, 8\nnumbers = 1, 2, 3, 4, 5, 6, 7, 8, 9, 10\ntable = tables {at} {random}\nnumber = numbers {at} {random}\ncorrect_answer = table * number\nanswer = {ask} 'how much is ' table ' times ' number '?'\n{if} answer {is} correct_answer {print} 'okay'\n{else} {print} 'mistake! it was ' correct_answer\n```\n"
                story_text_2: "## Random numbers\nYou can also let the computer do random sums on its own using random.\nThis is how you choose a number of tables to practice, and from that you always get a different sum:\n"
                example_code: "## Example Hedy code\n\n```\ncorrect_answer = 11 * 27\nanswer = {ask} 'How much is 11 times 27?'\n{if} answer {is} correct_answer {print} 'good job!'\n{else} {print} 'Wrong! It was ' correct_answer\n```\n"
            14:
                story_text: "## Guess which number\nIn this level you can programm the game 'Guess which number'\n"
                example_code: "## Example Hedy code\n\n```\n{print} 'Guess which number'\nnumbers = 1, 2, 3, 4, 5, 6, 7, 8, 9, 10\nnumber = numbers {at} {random}\ngame = 'on'\n{for} i {in} {range} 1 {to} 10\n    {if} game == 'on'\n        guess = {ask} 'Which number do you think it is?'\n        {if} guess > number\n            {print} 'Lower!'\n        {if} guess < number\n            {print} 'Higher!'\n        {if} guess == number\n            {print} 'You win!'\n            game = 'over'\n"
                start_code: '# place your code here'
            12:
                story_text: "## Calculator\nNow you can make a calculator that works for decimal numbers.\n"
                example_code: "## Example Hedy code\n\n```\nnumber1 = {ask} 'What is the first number?'\nnumber2 = {ask} 'What is the second number?'\nanswer = number1 + number2\n{print} number1 ' plus ' number2 ' is ' answer\n"
                start_code: '# place your code here'
            10:
                story_text: "## Calculator\nThis calculator game helps you practise your tables of multiplication!\nIf you add more numbers to the list, you can practise all the multiplications.\n"
                example_code: "## Example Hedy code\n\n```\nnumbers = 1, 2, 3\n{for} number1 {in} numbers\n    {for} number2 {in} numbers\n        answer = {ask} 'How much is ' number2 ' times ' number1 '?'\n        correct = number1 * number2\n        {if} answer {is} correct\n            {print} 'Great job!'\n        {else}\n            {print} 'Thats wrong. The right answer is ' correct\n```\n"
                start_code: '# place your code here'
            15:
                example_code: "## Example Hedy code\n\n```\nscore = 0\n{for} i {in} {range} 0 {to} 9\n    numbers = 1, 2, 3, 4, 5, 6, 7, 8, 9, 10\n    number1 = numbers {at} {random}\n    number2 = numbers {at} {random}\n    correct = number1 * number2\n    answer = 0\n    {while} answer != correct\n        {print} 'How much is ' number1 ' times ' number2 '?'\n        answer = {ask} 'Fill in your answer:'\n        {print} 'Your answer is ' answer\n    {print} 'Good job!'\n{print} 'You win!'\n```\n"
                story_text: "## Calculator\nYou can add the `{while}` loop to the calculator game you've learned to make in a previous level.\nThis makes sure the player can't continue to the next question {if} they answer incorrectly.\n"
                start_code: '# place your code here'
    restaurant:
        name: Étterem
        default_save_name: Étterem
        image: "restaurant.png"
        description: Készíts virtuális éttermet
        levels:
            1:
                start_code: '# place your code here'
                story_text: |-
                    ## Étterem
                    Az 1. szinten elkészítheted saját virtuális éttermedet és fogadhatod vendégei megrendeléseit.

                    ## Példa Hedy kód
                    ```
                    print Üdvözlünk a Hedy étteremben
                    ask Mit rendelsz?
                    echo Szóval ezt szeretnéd megrendelni
                    print Köszönjük a rendelésedet!
                    print Már úton van!
                    ```

                    ## Kihívás
                    Tudnál még egy sort felvenni az éttermi kódodba? Megkérdezheted például a vendégeket, hogy mit szeretnének inni, megmondod-e nekik az árat, vagy kívánsz-e nekik jó étvágyat?
                example_code: "## Example Hedy code\n\n  ```\n {print} Welcome to Hedy's restaurant \U0001F35F\n {ask} What would you like to order?\n {echo} So you would like to order\n {print} Thanks you for your order!\n {print} It's on its way!\n ```\n\n## Challenge\nCan you think of more lines to add to your restaurant code? For example, can you {ask} the guests what they'd like to drink, tell them the price, or wish them a pleasant meal?\n"
                story_text_2: "## Challenge\nCan you think of more lines to add to your restaurant code? For example, can you {ask} the guests what they'd like to drink, tell them the price, or wish them a pleasant meal?\n"
            2:
                start_code: '# place your code here'
                story_text: |-
                    ## Étterem
                    A 2. szinten változók segítségével bővítheted éttermedet. Az 1. szinten Hedy csak egyszer tudta visszhangozni a sorrendet, és csak az utolsó dologra emlékezett, amit rendeltek.
                    Most már használhatsz változókat, és Hedy emlékszik mind az ételekre, mind az italokra!

                    ## Példa Hedy étterem
                    ```
                    print Üdvözlünk a Hedy étteremben!
                    print Ma pizzát vagy lasagnat szolgálunk fel.
                    etel is ask Mit szeretnél enni?
                    print Jó választás! A etel a kedvencem!
                    feltet is ask 'Szeretnél rá húst vagy zöldséget?'
                    print etel rajta feltet úton van!
                    ital is ask 'Mit szeretnél inni?'
                    print Köszönjük a rendelésedet.
                    print A etel és ital mindjárt itt lesz!
                    ```
                example_code: "## Example Hedy Code\n```\n{print} Welcome to Hedy's restaurant!\n{print} Today we're serving pizza or lasagna.\nfood {is} {ask} What would you like to eat?\n{print} Great choice! The food is my favorite!\ntopping {is} {ask} Would you like meat or veggies on that?\n{print} food with topping is on its way!\ndrinks {is} {ask} What would you like to drink with that?\n{print} Thank you for your order.\n{print} Your food and drinks will be right there!\n```\n"
            11:
                start_code: print 'Üdvözlünk a Hedy étteremben!'
                story_text: |-
                    ## Étterem
                    Az "for i in 1 in 5" tartományban használhatjuk a több vásárló megrendeléseinek rendezett kiíratására.

                example_code: |
                    ## Példa Hedy kódra
                    ```
                    print 'Üdvözlünk a Hedynél!'
                    emberek is ask 'Hány ember számára rendelsz?'
                    for i in range 1 to emberek
                        print 'Rendelésszám ' i
                        etel is ask 'Mit szeretnél enni?'
                        print etel
                        if etel is sültkrumpli
                            szosz is ask 'Milyen szószt szeretnél hozzá?'
                            print szosz
                        ital is ask 'Mit szeretnél inni?'
                        print ital
                    ar is 400 * emberek
                    print 'Ez ' ar ' forint lesz, kérem'
                    ```
            9:
                start_code: print 'Üdvözlünk a Hedy étteremben!'
                story_text: |-
                    ## Étterem
                    A 7. szinten több sor kód megismétlésével bonyolultabbá teheted virtuális éttermedet. Mint ez:

                    ```
                    print 'Üdvözlünk a Hedy étteremben!'
                    emberek is ask 'Hány ember jön ma??'
                    print 'Nagyszerű!'
                    print 'A mai menü pizza vagy saláta'
                    ar is 0
                    repeat emberek times
                        etel is ask 'Mit szeretnél rendelni?'
                        print etel
                        if etel is pizza
                            ar is ar + 1000
                        else
                            ar is ar + 800
                    print 'Köszönjük rendelésedet!'
                    print 'Ez ' ar ' forint lesz'
                    print 'Köszönöm, jó étvágyat!!'
                    ```

                    ## Kihívás
                    Természetesen ez a kód bővíthető a menü további elemeivel, italokkal és/vagy több fogással, így nyugodtan adj hozzá annyi lehetőséget, amennyit csak akarsz!
                example_code: "## Example Hedy code\n\n```\n{print} 'Welcome to Hedys restaurant!'\npeople = {ask} 'How many people will be joining us today?'\n{print} 'Great!'\nprice = 0\n{repeat} people {times}\n    food = {ask} 'What would you like to order?'\n    {print} food\n    {if} food {is} fries\n        price = price + 3\n        sauce = {ask} 'What kind of sauce would you like with your fries?'\n        {if} sauce {is} no\n            {print} 'no sauce'\n        {else}\n            price = price + 1\n            {print} 'with ' sauce\n    {if} food {is} pizza\n        price = price + 4\n{print} 'That will be ' price ' dollar'\n{print} 'Enjoy your meal!'\n```\n"
            7:
                start_code: print 'Üdvözlünk a Hedy étteremben!'
                story_text: |-
                    ## Étterem
                    Az 6. szinten megtanultad, hogyan használhatod az ismétlés parancsot egy kódsor megismétlésére bizonyos számú alkalommal.
                    Ezt használhatod éttermedben, hogy megkérdezz több embert, hogy mit szeretnének enni. Mint ez:

                    ```
                    print 'Üdvözlünk a Hedy étteremben!'
                    emberek is ask 'Hány ember jön ma?'
                    repeat emberek times food is ask 'Mit szeretnél ennit?'
                    print 'Köszönjük megrendelésedet! Mindjárt jön!'
                    ```
                    Az 5. szinten több embert is megkérdezhetsz, hogy mit szeretnének enni, de nem lehet minden egyes rendelést külön kiíratni, mert csak egy kódsort ismételhetsz meg.
                    A 7. szinten megtanulhatod, hogyan kell több sor kódot egyszerre megismételni, ami lehetővé teszi több rendelés kérését és kiíratását is!
                example_code: "```\n{print} 'Welcome to Hedys restaurant!'\npeople = {ask} 'How many people are joining us today?'\n{repeat} people times food = {ask} 'What would you like to eat?'\n{print} 'Thanks for your order! Its coming right up!'\n```\n"
            6:
                start_code: '# place your code here'
                story_text: |-
                    ## Étterem
                    A 5. szinten matematikai számításokkal kiszámíthatod az ügyfelek megrendelésének teljes árát, ami reálisabbá teheti a virtuális éttermet.

                example_code: |
                    ## Példa Hedy kódra (egyszerű)
                    Készíthetsz egyszerű éttermi kódot, például:
                    ```
                    print 'Üdvözlünk a Hedy Étteremben'
                    print 'Ez a menünk:'
                    print 'Fő ételeink: pizza, lasagne vagy spagetti'
                    foetel is ask 'Melyik főételt szeretnéd?'
                    ar is 0
                    if foetel is pizza ar is 1000
                    if foetel is lasagne ar is 1200
                    if foetel is spagetti ar is 800
                    print 'Ezt rendelted: ' foetel
                    print 'Ez ' ar ' forint lesz, kérem'
                    print 'Köszönöm, jó étvágyat!'
                    ```

                    De még sok mindent hozzáadhatsz a virtuális éttermedhez, például több tanfolyamot.

                    ## Példa Hedy-kódra (kidolgozás)
                    Ebben a példában három tanfolyam létezik, amelyek több kódot és további kiegészítéseket igényelnek az ár kiszámításakor.
                    ```
                    print 'Üdvözlünk a Hedy Étteremben'
                    print 'Ez a menünk:'
                    print 'Előételeink: saláta, leves, vagy sajt'
                    print 'Fő ételeink: pizza, lasagne vagy spagetti'
                    print 'Desszertjeink: piskóta, fagyi vagy turmix'
                    eloetel is ask 'Melyik előételt szeretnéd?'
                    foetel is ask 'Melyik főételt szeretnéd?'
                    desszert is ask 'Melyik desszertet választod?'
                    ar is 0
                    if eloetel is leves ar is ar + 600 else ar is ar + 700
                    if foetel is pizza ar is ar + 1000
                    if foetel is lasagne ar is ar + 1200
                    if foetel is spagetti ar is ar + 800
                    if desszert  is piskóta ar is ar + 700
                    if desszert  is fagyi ar is ar + 500
                    if desszert is turmix ar is ar + 400
                    print 'Ezt rendelted: ' eloetel ' , ' foetel ' és ' desszert
                    print 'Ez ' ar ' forint lesz, kérem'
                    print 'Köszönöm, jó étvágyat!'
                    ```
                    ## Kihívás
                    Hozzáadhatsz még sok mindent a virtuális éttermedhez, például:
                    - kérdezd meg, hány ember jön, és szorozd meg az árat ezzel az értékkel
                    - felveszel egy másik ételt?
                    - kedvezményt adsz az embereknek, amikor (titkos) kuponkódot adnak meg?
                    - adsz hozzá gyermekmenüt?
                    - gondolsz más szórakoztató dolgokra?
                story_text_2: "But you can also add many more things to your virtual restaurant, for example more courses.\n"
                example_code_2: "## Example Hedy code(Elaborate)\nIn this example there are three courses, which requires more code and more additions in calculating the price.\n```\n{print} 'Welcome to Hedys restaurant'\n{print} 'Here is our menu:'\n{print} 'Our starters are salad, soup, or carpaccio'\n{print} 'Our main courses are pizza, lasagne, or spaghetti'\n{print} 'Our desserts are brownie, icecream, or milkshake'\nstarter = {ask} 'Which starter would you like to have?'\nmain = {ask} 'Which main course would you like?'\ndessert = {ask} 'Which dessert do you pick?'\nprice = 0\n{if} starter {is} soup price = price + 6 {else} price = price + 7\n{if} main {is} pizza price = price + 10\n{if} main {is} lasagne price = price + 12\n{if} main {is} spaghetti price = price + 8\n{if} dessert {is} brownie price = price + 7\n{if} dessert {is} icecream price = price + 5\n{if} dessert {is} milkshake price = price + 4\n{print} 'You have ordered ' starter ' , ' main ' and ' dessert\n{print} 'That will be ' price ' dollars, please'\n{print} 'Thank you, enjoy your meal!'\n```\n## Challenge\nYou can add many more things to your virtual restaurant. For example, can you...\n- {ask} how many people are coming and multiply the price by that amount?\n- add another course?\n- give people a discount when they enter a (secret) couponcode?\n- add a children's menu?\n- think of other fun things to add?\n"
            5:
                start_code: '# place your code here'
                story_text: |-
                    ## Étterem
                    A 4. szinten az if parancs lehetővé teszi, hogy kérdéseket tegyél fel ügyfeleidnek, és különböző módon felelj a válaszaikra.
                    Az alábbi példában láthatod, hogy megkérdezheted az ügyfeledet, hogy szeretné-e hallani a különlegességeket, és Hedy ennek megfelelően válaszolhat.

                example_code: |
                    ## Példa Hedy kódra
                    ```
                    print 'Üdvözlünk a Hedy Étteremben!'
                    kulonleges is ask 'Szeretnél hallani ma a különlegességeinkről?'
                    if kulonleges is igen print 'Mai különlegességünk piri piri csirke és rizs.' else print 'Nem probléma.'
                    etel is ask 'Mit szeretnél enni?'
                    print 'Egy ' etel', mindjárt jön!'
                    ital is ask 'Mit szeretnél inni hozzá?'
                    if ital is kóla print 'Sajnálom a kóla kifogyott!' else print 'Jó választás!!'
                    mas is ask 'Szeretnél valami mást?'
                    print 'Hadd ismételjem el a rendelésedet...'
                    print 'Egy ' etel
                    if ital is kóla print 'és...' else print 'Egy ' ital
                    if mas is nem print 'Ez minden!' else print 'Egy  ' mas
                    print 'Köszönjük a rendelésedet, jó étvágyat !'
                    ```

                    ## Kihívás
                    Tudnál még több kérdést feltenni az ügyfeleknek, amikor rendelnek, és különböző  módon felelni a válaszaikra az if paranccsal?
                story_text_2: "## Challenge\nCan you think of more questions to {ask} the customers when they are ordering, and make up different responses to their answers by using the {if} command?\n"
            4:
                start_code: '# place your code here'
                story_text: |-
                    ## Étterem
                    A 3. szinten idézőjeleket fogunk alkalmazni, amikor a `print` parancsot használjuk.
                    Tudod-e idézőjelek hozzáadásával működtetni a 2. szintű kódodat a 3. szinten?

                    Légy óvatos! A 2. szinten aposztrófokat engedélyeztek a szövegben, de a 3. szinten Hedy összetéveszti őket idézőjelekkel, és a kód nem fog működni!
                    Tehát ahelyett, hogy beírnád a `print ma pizzát szolgálunk fel` kifejezést, írd be a `print` 
                     ma pizzát szolgálunk fel` parancsot.

                    ## Példa Hedy Étterem
                    ```
                    print 'Üdvözlünk a Hedy Étteremben!'
                    print 'Ma pizzát vagy lasagnat szolgálunk fel.'
                    etel is ask 'Mit szeretnél enni?'
                    print 'Jó választás! A(z) ' etel ' nekem is kedvencem!'
                    feltet is ask 'Szeretnél hús vagy zöldséget rá?'
                    print etel ' , rajta a(z) ' feltet ' már úton van!'
                    ital is ask 'Mit szeretnél inni hozzá?'
                    print 'Köszönjük a rendelésedet.'
                    print 'A(z) ' etel ' és a(z) ' ital ' mindjárt itt lesz!'
                    ```
                example_code: "## Example Hedy Restaurant\n```\n{print} 'Welcome to Hedys restaurant!'\n{print} 'Today we are serving pizza or lasagna.'\nfood {is} {ask} 'What would you like to eat?'\n{print} 'Great choice! The ' food ' is my favorite!'\ntopping {is} {ask} 'Would you like meat or veggies on that?'\n{print} food ' with ' topping ' is on its way!'\ndrinks {is} {ask} 'What would you like to drink with that?'\n{print} 'Thank you for your order.'\n{print} 'Your ' food ' and ' drinks ' will be right there!'\n```\n"
            3:
                start_code: '# place your code here'
                story_text: |-
                    ## Véletlenszerű étterem
                    Nehezen tudod eldönteni, mit szeretnél vacsorázni? Engedheted, hogy Hedy válasszon neked!
                    Egyszerűen add hozzá kedvenc (vagy legkevésbé kedvenc) ételeidnek listáját, és Hedy véletlenszerűen választhatja ki a vacsorádat.
                    Szórakozhatsz egy kicsit, ha hagyod, hogy Hedy megválassza a vacsora árát is! Mit fogsz kapni?

                    ## Példa Hedy Code véletlenszerű étterem

                    ```
                    print Üdvözöljük a Hedy's Random étteremben!
                    print Az egyetlen étterem amely véletlenszerűen kiválasztja az étkezést és annak árát az Ön számára!
                    eloetelek is saláta, leves, sajt
                    foetel is pizza, kelbimbó, spagetti
                    desszertek is brownie, fagylalt, francia sajtok
                    ital is kóla, sör, víz
                    arak is 1000 forint, 2000 forint, 3000 forint
                    print A következővel indul: eloetelek at random
                    print Ezután kiszolgáljuk: foetel at random
                    print És desszertként: desszertek at random
                    print Igyon egy italt
                    print Ez lesz: arak at random
                    print Köszönöm és élvezze az étkezést!
                    ```
                example_code: "## Example Hedy code\n\n```\n{print} Welcome to Hedy's Random Restaurant!\n{print} The only restaurant that will randomly choose your meal and its price for you!\nstarters {is} salad, soup, carpaccio\nmains {is} pizza, brussels sprouts, spaghetti\ndesserts {is} brownies, ice cream, french cheeses\ndrinks {is} cola, beer, water\nprices {is} 1 dollar, 10 dollars, 100 dollars\n{print} You will start with: starters {at} {random}\n{print} Then we'll serve: mains {at} {random}\n{print} And as dessert: desserts {at} {random}\n{print} You will get a drinks {at} {random} to drink\n{print} That will be: prices {at} {random}\n{print} Thank you and enjoy your meal!\n```\n"
                story_text_2: "## Allergies\nDoes your costumer have any allergies or do they dislike certain dishes? Then you can use the `{remove}`command to remove it from your menu.\n"
                example_code_2: "```\n{print} Mystery milkshake\nflavors {is} strawberry, chocolate, vanilla\nallergies {is} {ask} Are you allergic to any falvors?\n{remove} allergies {from} flavors\n{print} You get a flavors {at} {random} milkshake\n```\n"
            15:
                example_code: "## Example Hedy code\n\n```\n{print} 'Welcome at McHedy'\nmore = 'yes'\n{while} more == 'yes'\n    order = {ask} 'What would you like to order?'\n    {print} order\n    more = {ask} 'Would you like to order anything {else}?'\n{print} 'Thank you!'\n"
                story_text: "## Restaurant\nWith the `{while}` you can make sure your costumers can keep adding orders until they are done.\n"
                start_code: '# place your code here'
            12:
                story_text: "## Restaurant\nFrom this level on you can use decimal numbers to make you menu more realistic.\n"
                example_code: "## Example Hedy code\n\n```\nprice = 0\nfood = {ask} 'What would you like to order?'\ndrinks = {ask} 'What would you like to drink?'\n{if} food {is} 'hamburger'\n    price = price + 6.50\n{if} food {is} 'pizza'\n    price = price + 5.75\n{if} drinks {is} 'water'\n    price = price + 1.20\n{if} drink {is} 'soda'\n    price = price + 2.35\n{print} 'That will be ' price ' dollar, please'\n```\n"
                start_code: '# place your code here'
            10:
                story_text: "## Restaurant\nIn this level you'll learn how to easily {ask} your guests' orders in a short code.\n"
                story_text_2: "## Example Hedy code\n\nOf course, you could also order for multiple people!\n"
                example_code_2: "```\ncourses = appetizer, main course, dessert\nnames = Timon, Onno\n{for} name {in} names\n    {for} course {in} courses\n        food = {ask} name ', what would you like to eat as your ' course '?'\n        {print} name ' orders ' food ' as their ' course\n```\n"
                start_code: courses = appetizer, main course, dessert
                example_code: "## Example Hedy code\n\n```\ncourses = appetizer, main course, dessert\n{for} course {in} courses\n    food = {ask} 'What would you like to eat as your ' course '?'\n    {print} food ' will be your ' course\n```\n"
            8:
                example_code: "```\n{print} 'Welcome to Hedys restaurant!'\npeople = {ask} 'How many people will be joining us today?'\n{print} 'Great!'\n{repeat} people {times}\n    food = {ask} 'What would you like to order?'\n    {print} food\n{print} 'Thank you for ordering!'\n{print} 'Enjoy your meal!'\n```\n\n## Challenge\nOf course, this code can be expanded with more items on the menu, offering drinks, and/or multiple courses, so feel free to add as many options as you like!\n"
                story_text: "## Restaurant\nIn this level you can make your virtual restaurant more elaborate by repeating multiple lines of code. Like this:\n"
                start_code: '# place your code here'
                story_text_2: "## Challenge\nOf course, this code can be expanded with more items on the menu, offering drinks, and/or multiple courses, so feel free to add as many options as you like!\n"
            13:
                story_text: "## Restaurant\nIn this level we can use the new commands to upgrade our restaurant.\nWe use `{and}` to see {if} two things are both the case.\n"
                example_code: "## Example Hedy code\n```\nprice = 10\nfood = {ask} 'What would you like to eat?'\ndrinks = {ask} 'What would you like to drink?'\n{if} food {is} 'sandwich' {and} drinks {is} 'juice'\n    {print} 'Thats our discount menu'\n    price = price - 3\n{print} 'That will be ' price ' dollars'\n```\n"
                story_text_2: "We use `{or}` to see {if} one our of two things is the case.\n"
                example_code_2: "## Example Hedy code\n```\ndrinks = {ask} 'What would you like to drink?'\n{if} drinks {is} 'water' {or} drinks {is} 'juice'\n    {print} 'Thats a healthy choice'\n```\n"
                start_code: '# place your code here'
    turtle:
        name: Teknős
        description: Készíts saját rajzot
        image: turtle.gif
        default_save_name: teknős
        levels:
            1:
                story_text: |-
                    ## Rajzoljunk
                    Az 1. szinten Hedy segítségével rajzolhatsz is. A fordulatok és vonalak kombinálásával négyzetet vagy lépcsőt készíthetsz!

                    Az "előre" segítségével húzhatsz egy vonalat előre. A mögötte lévő szám határozza meg, hogy a teknős mennyit fog gyalogolni. "jobbra fordul" negyed fordulatot forgat az óramutató járásával megegyező irányba, "balra fordul" az óramutató járásával ellentétes irányba fordul

                    Ez egy kis lépcső kezdete. El tudod érni az 5 lépést?

                example_code: |
                    ## Példa Hedy kódra
                    ```
                    forward 50
                    turn left
                    forward 50
                    turn right
                    ```
                start_code: |-
                    forward 50
                    turn left
            2:
                story_text: |-
                    Az 1. szinten a teknős csak balra vagy jobbra tudott fordulni. Ez egy kicsit unalmas!
                    A 2. szinten minden irányba tudja mutatni az orrát.

                    Használd a 90-et a negyed fordulathoz. Ezeket fokoknak hívjuk. A teljes fordulat 360 fok.
                    Tudsz ábrát készíteni ezzel a kóddal? Talán egy háromszög vagy egy kör?

                example_code: |
                    ## Példa Hedy kódra

                    ```
                    print Ábrák rajzolása
                    angle is 90
                    turn angle
                    forward 25
                    turn angle
                    forward 25
                    ```

                start_code: |-
                    print Turtle race!
                    angle is 90
                    turn angle
                    forward 25
            8:
                story_text: |-
                    ## Rajzoljunk
                    Most, hogy több sort megismételhetünk, könnyebben készíthetünk alakzatokat.
                    Csak egyszer kell beállítani a szöget, majd ezt a változót használni a `repeat` utasítással.

                    ## Példa Hedy kód
                    ```
                    szog is 90
                    repeat 10 times
                        turn szog
                        forward 50
                    ```
                    ## Kölcsönhatás
                    Továbbá javíthatjuk azt a programot, amely különböző alakzatokat rajzol.
                    Kitalálod, mennyit kell itt fordulnia a teknősnek? Fejezd be a kódot, és rajzolhatsz tetszőleges sokszöget!

                    ## Example Hedy code
                    ```
                    szogek is ask 'How many angles should I draw?'
                    szog is 360 / szogek
                    repeat szog times
                        turn _
                        forward_
                    ```
                start_code: szogek is ask 'Hány szöget kell rajzolnom?'
                story_text_2: "## Interaction\nAlso, we can now improve the program that draws different figures.\nCan you figure out how far the turtle has to turn here? Finish the code and you can draw any polygon you'd like!\n"
                example_code: "## Example Hedy code\n\n```\nangle = 90\n{repeat} 10 {times}\n    {turn} angle\n    {forward} 50\n```\n"
                example_code_2: "## Example Hedy code\n\n```\nangles = {ask} 'How many angles should I draw?'\nangle = 360 / angles\n{repeat} angle {times}\n    {turn} _\n    {forward} _\n```\n"
            7:
                story_text: |-
                    ## Rajzoljunk
                    A 6. szinten megismételheted a kód egyik sorát a `repeat` utasítással.

                    ## Példa Hedy kód
                    ```
                    print 'Alakzat rajzolása'
                    repeat 3 times forward 10
                    ```
                start_code: |-
                    print 'Alakzat rajzolása'
                    repeat 3 times forward 10
                example_code: "## Example Hedy code\n\n```\n{print} 'Draw figures'\n{repeat} 3 {times} {forward} 10\n```\n"
            6:
                story_text: |-
                    ## Rajzoljunk
                    Az 5. szinten számítások segítségével különböző alakzatokat rajzolhatsz.
                    Lehet, hogy az iskolában már tanultad, hogy a teljes kör fordulata 360 fokos. Ha nem, most már tudod!
                    Ezért is használsz 90 fokot egy négyzethez. 360 osztva 4 -gyel 90.
                    Most, hogy tudunk matematikázni Hedyvel, megrajzolhatjuk az összes kívánt alakzatot!
                    ## Example Hedy code
                    ```
                    szogek is ask 'Hány szöget akarsz?'
                    szog is 360 / szogek
                    forward 50
                    turn szog
                    forward 50
                    turn szog
                    forward 50
                    turn szog
                    forward 50
                    turn szog
                    forward 50
                    turn szog
                    forward 50
                    turn szog
                    ```
                start_code: print 'Alakzatok rajzolása'
                example_code: "## Example Hedy code\n\n```\nangles = {ask} 'How many angles do you want?'\nangle = 360 / angles\n{forward} 50\n{turn} angle\n{forward} 50\n{turn} angle\n{forward} 50\n{turn} angle\n{forward} 50\n{turn} angle\n{forward} 50\n{turn} angle\n{forward} 50\n{turn} angle\n```\n"
            5:
                story_text: |-
                    ## Rajzoljunk
                    A 4. szinten választást hozhatsz létre az `if` utasítással. Például választhatsz különböző típusú alakzatok között.

                    ## Példa Hedy kód
                    ```
                    print 'Ábrák rajzolása'
                    alakzat is ask 'Négyzetet vagy háromszöget akarsz rajzolni?'
                    if alakzat is háromszög szog is 120 else szog is 90
                    turn szog
                    forward 25
                    turn szog
                    forward 25
                    turn szog
                    forward 25
                    turn szog
                    forward 25
                    ```
                start_code: |
                    print 'Alakzatok rajzolása'
                    alakzat is ask 'Négyzetet vagy háromszöget akarsz rajzolni?'
                    if alakzat is háromszög szog is 120 else szog is 90
                    turn szog
                    forward 25
                example_code: "## Example Hedy code\n\n```\n{print} 'Drawing Figures'\nfigure {is} {ask} 'Do you want a square or a triangle?'\n{if} figure {is} triangle angle {is} 120\n{else} angle {is} 90\n{turn} angle\n{forward} 25\n{turn} angle\n{forward} 25\n{turn} angle\n{forward} 25\n{turn} angle\n{forward} 25\n```\n"
            4:
                story_text: |-
                    ## Rajz
                    A 3. szinten idézőjeleket kell használni a "print" és az "ask" szöveggel. A teknős használata közben is

                example_code: |
                    ## Példa Hedy kódra
                    ```
                    print 'Teknős verseny'
                    irany is ask 'Hány fokot forduljon?'
                    turn irany
                    tavolsag is ask 'Milyen messze menjen?'
                    forward tavolsag
                    ```
                start_code: |-
                    print 'Teknős verseny'
                    irany is ask 'Hány fokot forduljon?'
                    turn irany
                    tavolsag is ask 'Milyen messze menjen?'
                    forward tavolsag
            3:
                story_text: |-
                    ## Searching turtle
                    Iin level 3 you can use use `random` with the drawing turtle. A random choice makes the turtle walk a different path each time.
                    Use `at random` to choose a value from a list. You can copy and paste lines 2 and 3 so create a longer random path.

                    ## Example Hedy code

                    ```
                    angles is 10, 50, 90, 150, 250
                    turn angles at random
                    forward 25
                    ```
                start_code: |-
                    angles is 10, 50, 90, 150, 250
                    turn angles at random
                    forward 25
                example_code: "## Example Hedy code\n\n\n```\nangles {is} 10, 50, 90, 150, 250\n{turn} angles {at} {random}\n{forward} 25\n```\n"
    fortune:
        name: Jósnő
        description: Hadd jósolja meg Hedy a jövőt
        image: fortuneteller.png
        default_save_name: Jósnő
        levels:
            1:
                start_code: print Szia, Hedy, a jósnő vagyok!
                story_text: |-
                    ## Jósnő
                    Voltál már fesztiválon, és egy jósnő megjósolta a jövődet? Vagy játszottál már varázslatos nyolc labdával?
                    Akkor valószínűleg tudod, hogy nem igazán tudják megjósolni a jövődet, de ettől még szórakoztató játszani!

                    A következő szinteken megtanulhatod, hogyan kell saját jósnőt létrehozni!
                    Az 1. szinten könnyen kezdheted, ha hagyod, hogy Hedy jósnőként mutatkozzon be, és hagyja, hogy visszhangozza a játékosok válaszait.
                    Mint ez:

                example_code: |
                    ## Példa Hedy kódra
                    ```
                    print Szia, Hedy, a jósnő vagyok!
                    ask Ki vagy te?
                    print Hadd nézzek bele a kristálygömbömbe
                    print Látom... Látom...
                    echo A neved
                    ```
                    ## Kihívás
                    Hedy most csak a nevedet mondja meg. Ki tudod bővíteni a kódot, hogy Hedy több dolgot meg tudjon jósolni rólad?

                    Nyilvánvaló, hogy Hedy még nem túl jó jósnő, hiszen csak meg tudja ismételni a játékosok által adott válaszokat!
                    Vess egy pillantást a 2. szintre, hogy fejleszd a jósnődet.
                story_text_2: "## Challenge\nHedy now only tells you your name. Can you expand the code so that Hedy can predict more things about you?\nObviously, Hedy isn't a very good fortune teller yet, as she can only repeat the answers that were given by the players!\nTake a look in level 2 to improve your fortune teller.\n"
            8:
                start_code: |-
                    print 'Hedy a jósnő vagyok!'
                    print 'Feltehetsz 3 kérdést.'
                story_text: |-
                    ## Jósnő
                    Az 5. szinten megtanultad, hogyan kell használni az ismétlést, hogy a jósnő 3 kérdésre válaszoljon egymás után, de problémánk adódott a kérdések kiíratásával.
                    A 7. szinten ez a probléma megoldódott az ismétlés parancs új módjának köszönhetően.
                    A következő példában a jósnő 3 kérdést tehet fel, és kiírathatja őket!

                    ## Példa Hedy -kódra
                    ```
                    print 'Hedy a jósnő vagyok!'
                    print 'Feltehetsz 3 kérdést.'
                    valasz is igen, nem, talán
                    repeat 3 times
                       kerdes is ask 'Mit akarsz tudni?'
                       print kerdes
                       print 'A kristálygömböm azt mondja...' valasz at random
                    ```
                example_code: "## Example Hedy code\n\n```\n{print} 'I am Hedy the fortune teller!'\n{print} 'You can {ask} me 3 questions.'\nanswers = yes, no, maybe\n{repeat} 3 {times}\n   question = {ask} 'What do you want to know?'\n   {print} question\n   {sleep}\n   {print} 'My crystal ball says...' answers {at} {random}\n```\n"
            7:
                story_text: |-
                    ## Jósnő
                    Az 6. szinten a `repeat` paranccsal beállíthatod, hogy a gép egyszerre több jóslatot mondjon.

                    ## Példa Hedy -kódra
                    ```
                    print 'Hedy, a jósnő vagyok!'
                    print 'Feltehetsz 3 kérdést!'
                    repeat 3 times kerdes is ask 'Mit akarsz tudni?'
                    valasz is igen, nem, talan
                    repeat 3 times print 'A kristálygömböm azt mondja... ' valasz at random
                    ```
                    ## Kihívás
                    Amint láthatod, a kérdések ebben a példában nincsenek kiíratva. Ennek az az oka, hogy a `kérdés` változót háromszor módosult.
                    Valahányszor a játékos kitölti az új választ, Hedy felülírja az előzőt, így a játékos első válaszát elfelejti.
                    Ez azt jelenti, hogy így nem tudja kiíratni az összes kérdést.

                    Ha 1 helyett 3 különböző változót használsz (például `kerdes1`,` kerdes2` és `kerdes3`), megoldhatod a problémát, és kiírathatod a kérdéseket.
                    Ez azt jelenti, hogy a válaszoknál csak az "repeat" utasítást kell használnod, és az összes kérdést külön kell feltenned és ki kell íratnod.
                    Meg tudod csinálni?

                    A 7. szinten az ismétlés parancs elrendezése megváltozik, ami lehetővé teszi több sor ismétlését egyszerre.
                start_code: |-
                    print 'Hedy, a jósnő vagyok!'
                    print 'Feltehetsz 3 kérdést!'
                example_code: "## Example Hedy code\n\n```\n{print} 'Im Hedy the fortune teller!'\n{print} 'You can {ask} 3 questions!'\n{repeat} 3 {times} question = {ask} 'What do you want to know?'\nanswer = yes, no, maybe\n{repeat} 3 {times} {print} 'My crystal ball says... ' answer {at} {random}\n```\n\n## Challenge\nAs you can see, the questions aren't printed in this example. That's because the variable `question` was changed 3 times.\nEvery time the player fills in the new answer, Hedy overwrites the previous one, so the first answer the player gave is forgotten.\nThis means you can't print all the questions this way.\n\nBy using 3 different variables instead of 1 (for example `question1` , `question2` and `question3`), you could solve the problem and print the questions.\nThis does mean that you can only use `{repeat}` for the answers, and you will have to ask and print all the questions separately.\nCan you do it?\n\nIn the upcoming levels the layout of {repeat} command will change, which enables you to repeat multiple lines at once.\n"
                story_text_2: "## Challenge\nAs you can see, the questions aren't printed in this example. That's because the variable `question` was changed 3 times.\nEvery time the player fills in the new answer, Hedy overwrites the previous one, so the first answer the player gave is forgotten.\nThis means you can't print all the questions this way.\n\nBy using 3 different variables instead of 1 (for example `question_1` , `question_2` and `question_3`), you could solve the problem and print the questions.\nThis does mean that you can only use `{repeat}` for the answers, and you will have to ask and print all the questions separately.\nCan you do it?\n\nIn the upcoming levels the layout of {repeat} command will change, which enables you to repeat multiple lines at once.\n"
            6:
                story_text: |-
                    ## Jósnő
                    A 5. szinten jövendőmondóként használhatod a matematikát előrejelzéseidben. Ez lehetővé teszi (buta) képletek kitalálását a jövő kiszámításához.
                    Például kiszámíthatod, hogy milyen gazdag leszel, vagy hány gyermeked lesz, ha felnősz.

                    ## Példa Hedy -kódra
                    ```
                    print 'Hedy, a jósnő vagyok!'
                    print 'Meg tudom jósolni, hány gyermeked lesz, ha felnősz!'
                    kor is ask 'Hány éves vagy?'
                    testver is ask 'Hány testvéred van?'
                    magassag is ask 'Hány cm magas vagy?'
                    gyerekek is magassag / kor
                    gyerekek is gyerekek - testver
                    print 'Neked ...'
                    print gyerekek ' gyereked lesz!'
                    ```
                    ## Példa a buta jósnőre
                    Ha az előző példa nem volt elég buta a számodra, akkor nézd meg ezt!

                    ```
                    print 'Hedy vagyok a buta jósnő!'
                    print 'Meg tudom jósolni, milyen okos vagy!'
                    foci is ask '1-10-es skálás mennyire szereted a focit?'
                    banan is ask 'Hány banánt ettél a héten?'
                    higienia is ask 'Hányszor mostad meg a kezed ma?'
                    eredmeny is banan + higienia
                    eredmeny is eredmeny * foci
                    print 'Te ' eredmeny ' százalék okos vagy.'
                    ```
                start_code: |-
                    print 'Hedy, a jósnő vagyok!'
                    print 'Meg tudom jósolni, hány gyermeked lesz, ha felnősz!'
                example_code: "## Example Hedy code\n\n```\n{print} 'I am Hedy the fortune teller!'\n{print} 'I can predict how many kids youll get when you grow up!'\nage = {ask} 'How old are you?'\nsiblings = {ask} 'How many siblings do you have?'\nlength = {ask} 'How tall are you in centimetres?'\nkids = length / age\nkids = kids - siblings\n{print} 'You will get ...'\n{sleep}\n{print} kids ' kids!'\n```\n\n## Example Silly Fortune Teller\nIf the previous example wasn't silly enough for you, take a look at this one!\n\n```\n{print} 'Im Hedy the silly fortune teller!'\n{print} 'I will predict how smart you are!'\nfootball = {ask} 'On a scale 1-10 how much do you love football?'\nbananas = {ask} 'How many bananas did you eat this week?'\nhygiene = {ask} 'How many times did you wash your hands today?'\nresult = bananas + hygiene\nresult = result * football\n{print} 'You are ' result ' percent smart.'\n```\n"
            5:
                story_text: |-
                    ## Jós
                    A 4. szinten megtanulod (titokban) az esélyeket a magad javára billenteni a jósnő használata során!
                    Az `if` és `else` használatával bebiztosíthatod, hogy mindig jó szerencsét kapj, míg mások nem.
                    Tekintsd meg ezt a példát, hogy megtudd, hogyan.

                    ## Példa Hedy -kódra
                    ```
                    print 'Szia, Hedy, a jósnő vagyok'
                    print 'Meg tudom jósolni, nyersz-e a lottón holnap!'
                    szemely is ask 'Ki vagy te?'
                    if szemely is Hedy print 'Bizonyosan nyerni fogsz!' else print 'Balszerencse! Valaki más nyer!'
                    ```

                    Cseréld le Hedyt a saját nevedre az utolsó sorban, és Hedy mindig azt jósolja, hogy te nyersz a lottón, mások nem!
                    Természetesen ez gyanakvást kelthet a többi játékossal szemben ... Ennek elkerülése érdekében gondoskodhatsz arról, hogy Hedy minden alkalommal más válaszokat adjon a kód futtatásakor.
                    De természetesen neked továbbra is pozitív választ ad, a többi játékosnak pedig negatív választ.

                    ## Példa Hedy -kódra 2
                    ```
                    print 'Szia, Hedy, a jósnő vagyok'
                    print 'Meg tudom jósolni, nyersz-e a lottón holnap!'
                    szemely is ask 'Ki vagy te?'
                    jovalasz is Hurrá! Nyerni fogsz!, Bizonyára nyerni fogsz!, Van egy nyertesünk!
                    rosszvalasz is Balszerencse!, Valaki más nyer!, Te veszteni fogsz!
                    if szemely is Hedy print jovalasz at random else print rosszvalasz at random
                    ```

                    ## Kihívások
                    Ezeb az elven különféle programokat lehet készíteni, csak légy kreatív! Például létrehozhatsz egy olyan gépet, amely megjósolja, hogy kedvenc sportcsapatod legyőzi az összes versenytársat!
                    Vagy elkészítheted Hófehérke varázslatos tükrét a falon, hogy elmondd mindenkinek, hogy te vagy a legbecsületesebb!
                    Hagyd, hogy a fantáziád végezze a munkádat!
                start_code: print 'Szia, Hedy, a jósnő vagyok!'
                story_text_2: "Replace Hedy with your own name in the last line, and Hedy will always predict that you will win the lottery and others won't!\nOf course this might raise some suspicion with the other players... To avoid that, you can make sure that Hedy does give different answers every time you run the code.\nBut of course, still gives you a positive answer and the other players a negative one.\n"
                example_code: "## Example Hedy code\n\n```\n{print} 'Im Hedy the fortune teller!'\n{print} 'I can predict {if} youll win the lottery tomorrow!'\nperson {is} {ask} 'Who are you?'\n{if} person {is} Hedy {print} 'You will definitely win!\U0001F929' {else} {print} 'Bad luck! Someone {else} will win!\U0001F62D'\n```\n"
                example_code_2: "## Example Hedy code\n```\n{print} 'Im Hedy the fortune teller!'\n{print} 'I can predict {if} you will win the lottery tomorrow!'\nperson {is} {ask} 'Who are you?'\ngoodanswer {is} Hurray! You win!, You will definitely win!, We have a winner!\nbadanswer {is} Bad luck! Try again!, Another person will win, You lose!\n{if} person {is} Hedy {print} goodanswer {at} {random} {else} {print} badanswer {at} {random}\n```\n\n## Challenges\nThis concept can be used to make may different programs, just be creative! For example you could create a machine that predicts that your favorite sports team will beat all the competitors!\nOr you could make  Snow White's magic mirror on the wall, to tell everyone you are the fairest of them all!\nLet your imagination do the work!\n"
                story_text_3: "## Challenges\nThis concept can be used to make may different programs, just be creative! For example you could create a machine that predicts that your favorite sports team will beat all the competitors!\nOr you could make  Snow White's magic mirror on the wall, to tell everyone you are the fairest of them all!\nLet your imagination do the work!\n"
            4:
                start_code: print 'Szia, Hedy, a jósnő vagyok!'
                story_text: |-
                    ## Jósnő
                    A 3. szint nem tartalmaz új funkciókat, de lehetővé teszi az idézőjelek használatának gyakorlását.
                    Újra elkészítheted a 2. szintű kódot, és ügyelj arra, hogy az idézőjeleket a megfelelő helyre írd!

                    Ne feledd, hogy a 2. szinten nem használhattuk a „kerdes” szót a változó nevének és egy normál kiíratható szónak sem.
                    A 3. szintű idézőjelek lehetővé teszik ezt!

                    Fontos! Ne feledd, hogy most, amikor idézőjeleket használunk, Hedy összezavarodik, amikor az aposztrófot más szövegösszefüggésben használod.


                    ## Példa Hedy -kódra
                    ```
                    print 'Szia, Hedy, a jósnő vagyok!'
                    kerdes is ask 'Mit akarsz tudni?'
                    print 'Ez az amit tudni akarsz: ' kerdes
                    valasz is igen, nem, talan
                    print 'A kristálygömböm azt mondja... ' valasz at random
                    ```
                example_code: "## Example Hedy code\n\n```\n{print} 'Im Hedy the fortune teller!'\nquestion {is} {ask} 'What do you want to know?'\n{print} 'This is your question: ' question\nanswers {is} yes, no, maybe\n{print} 'My crystal ball says...'\n{sleep} 2\n{print} answers {at} {random}\n```\n"
            3:
                start_code: print Szia Hedy a jósnő vagyok!
                story_text: |-
                    ## Jósnő
                    Az 1. szinten megalkottad első jóslásgépedet, de Hedy nem tudott igazán megjósolni semmit, csak visszhangot.
                    A 2. szinten használhatsz egy változót és az `at random`  parancsot, hogy valóban engedd, hogy Hedy válaszoljon Neked. Nézd meg például ezt a kódot:

                    ## Példa Hedy -kódra
                    Ebben a példában a játékos igen-nem kérdést tehet fel Hedynek, és Hedy véletlenszerű választ ad.
                    ```
                    print Szia Hedy a jósnő vagyok!
                    kerdes is ask Mit akarsz tudni?
                    print Ez az amit tudni akarsz: kerdes
                    valasz is igen, nem, talan
                    print A kristálygömböm azt mondja... valasz at random
                    ```

                    ## Kihívások
                    Most Hedy csak igennel, nemmel vagy talán válaszolhat. Adhatsz Hedynek több válaszlehetőséget, például „határozottan” vagy „kérdezz újra”
                example_code: "## Example Hedy code\n\nIn this example the player can {ask} Hedy a yes-no question and Hedy will pick a random answer for you.\n```\n{print} I’m Hedy the fortune teller!\nquestion {is} {ask} What do you want to know?\n{print} This is what you want to know: question\nanswers {is} yes, no, maybe\n{print} My crystal ball says...\n{sleep} 2\n{print} answers {at} {random}\n```\n\n## Challenges\nNow, Hedy can only answer yes, no or maybe. Can you give Hedy more answer options, like 'definitely' or '{ask} again'.\n"
                story_text_2: "## Challenges\nNow, Hedy can only answer yes, no or maybe. Can you give Hedy more answer options, like 'definitely' or '{ask} again'.\n"
            12:
                story_text: "## Fortune Teller\nIn this level you can make your fortunes multiple words. Like in this example below:\n"
                example_code: "## Example Hedy code\n\n```\nfortunes = 'you will be rich', 'you will fall in love', 'you will slip on a banana peel'\n{print} 'I will take a look in my crystall ball for your future.'\n{print} 'I see... I see...'\n{sleep}\n{print} fortunes {at} {random}\n```\n"
                start_code: '# place your code here'
            10:
                story_text: "## Fortune Teller\nIn this level you'll learn how to program the game MASH (mansion, apartement, shack, house). In this game you can predict for all the players at once, what their future will look like.\n"
                story_text_2: We can also make a Harry Potter themed fortune teller.
                example_code: "## Example Hedy code\n\n```\nhouses = mansion, apartment, shack, house\nloves = nobody, a royal, their neighbour, their true love\npets = dog, cat, elephant\nnames = Jenna, Ryan, Jim\n{for} name {in} names\n    {print} name ' lives in a ' houses {at} {random}\n    {print} name ' will marry ' loves {at} {random}\n    {print} name ' will get a ' pets {at} {random} ' as their pet.'\n    {sleep}\n```\n"
                example_code_2: "## Example Hedy code\n```\nhouses = Gryffindor, Slytherin, Hufflepuff, Ravenclaw\nsubjects = potions, defence against the dark arts, charms, transfiguration\nfears = Voldemort, spiders, failing your OWL test\nnames = Harry, Ron, Hermione\n{for} name in names\n    {print} name ' is placed in ' houses {at} {random}\n    {print} name ' is great at ' subjects {at} {random}\n    {print} name 's greatest fear is ' fears {at} {random}\n```\n"
                start_code: '# place your code here'
    haunted:
        name: Kísértetház
        description: menekülés a kísértetjárta házból
        image: "hauntedhouse.gif"
        default_save_name: Kísértetház
        levels:
            1:
                story_text: |-
                    ## Kísértetház játék
                    Ebben a kalandban egy olyan játék létrehozásán dolgozol, amelyben a megfelelő ajtó kiválasztásával menekülnöd kell egy kísértetjárta házból.
                    Ha a megfelelő ajtót választod, túléled, de ha nem, egy rettenetes szörnyeteg ...

                    Az 1. szinten elkezdjük a kísértetjárta ház játékunkat egy ijesztő történet kitalálásával, és megkérdezzük a játékost, hogy milyen szörnyet látnak a kísértetjárta házban.

                example_code: |
                    ## Példa Hedy kódra

                    ```
                    print Hogyan kerültem ide?
                    print Emlékszem, a barátom azt mondta, menjek be a régi kastélyba ...
                    print és hirtelen minden elsötétült.
                    print De hogy kerületem a padlóra...?
                    print és fejem úgy fáj, mintha egy baseball ütővel ütötték volna meg!
                    print Mi ez a hang?
                    print Ó, nem! Úgy érzem, nem vagyok egyedül ebben a házban!
                    print El kell mennem innen!
                    print Három ajtó van előttem ...
                    ask Melyik ajtót válasszam?
                    echo Az ajtó, amit választok
                    print ...?
                    ```
                    ## Kihívás
                    Be tudod fejezni az ijesztő történetet? Vagy kitalálsz egy saját kísértetáz történetet?
                start_code: print Hogy kerültem ide?
                story_text_2: "## Challenge\nCan you finish the scary story? Or make up your own haunted house story?\n"
            11:
                story_text: |-
                    ## Kísértetház
                    A 8. szinten megváltoztattuk az ismétlés parancsot, és hozzáadtunk egy sort a kísértetjárta házunkhoz, amely megmondja a játékosnak, hogy melyik szobában vannak.

                    ## Példa Hedy -kódra
                    ```
                    print 'Szabadulj ki a kísértetházból'
                    jatekos is elo
                    ajtok is 1, 2, 3
                    szornyek is  vampir, zombi, oriaspok
                    for i in range 1 to 3
                        if jatekos is elo
                            helyesajto is ajtok at random
                            print 'Három ajtó van előtted...'
                            valasztottajto is ask 'Melyik ajtót választod?'
                            if valasztottajto is helyesajto
                                print 'Itt nincs szörny!'
                            else
                                print 'Megevett a(z) ' szornyek at random
                                jatekos is halott
                        else
                            print 'GAME OVER'
                    if jatekos is elo
                        print 'Nagyszerű! Túlélted!'
                    ```
                start_code: print 'Szabadulj ki a kísértetházból'
                example_code: "## Example Hedy code\n\n```\n{print} 'Escape from the Haunted House!'\nplayer {is} alive\ndoors = 1, 2, 3\nmonsters = zombie, vampire, giant spider\n{for} i {in} {range} 1 {to} 3\n    {if} player {is} alive\n        correct_door = doors {at} {random}\n        {print} 'Room ' i\n        {print} 'There are 3 doors in front of you...'\n        chosendoor = {ask} 'Which door do you choose?'\n        {if} chosendoor {is} correct_door\n            {print} 'No monsters here!'\n        {else}\n            {print} 'You are eaten by a ' monsters {at} {random}\n            player = dead\n    {else}\n        {print} 'GAME OVER'\n{if} player {is} alive\n    {print} 'Great! You survived!'\n```\n"
<<<<<<< HEAD
=======
            10: {}
>>>>>>> 837b839a
            5:
                story_text: |-
                    ## Kísértetház
                    Eddig a szintig a kísértetjárta ház játék mindig arra kérte a játékost, hogy válasszon egy ajtót, de ahogy észrevettétek, nem igazán kellett helyesen válaszolniuk.
                    Abban az esetben, ha a játékos teljesen véletlenszerű választ adott, a játék továbbra is működne, és a játékos akár nyerhet is (annak ellenére, hogy nem választott ajtót).
                    A 4. szinten csak akkor nyerheti meg a játékot, ha ugyanazt az ajtót választja, amelyet Hedy véletlenszerűen választott ki.

                example_code: |
                    ## Példa Hedy kódra
                    ```
                    print 'Szabadulj ki a kísértetházból!'
                    print 'Három ajtó van előtted...'
                    ajtok is 1,2,3
                    szornyek is verfarkas, mumia, vampir, zombi
                    valasztottajto is ask 'Melyik ajtót választod?'
                    print 'Az ajtó, amit választottál...' valasztottajto
                    helyesajto is ajtok at random
                    if valasztottajto is helyesajto print 'Nagyszerű! Kiszabadultál!'
                    else print 'Jaj ne! Megevett a ...' szornyek at random
                    ```
                start_code: print 'Szabadulj ki a kísértetházból'
            4:
                story_text: |-
                    ## Kísértetház
                    A 3. szinten megtanulod használni az idézőjeleket a játékaidban.
                    Át tudod alakítani a kisértetház játékot úgy, hogy megfeleljen a 3. szintnek?
                start_code: print 'Szabadulj ki a kísértetházból'
                example_code: "```\n{print} _Escape from the haunted house!_\n{print} _There are 3 doors in front of you..._\nchoice {is} {ask} _Which door do you choose?_\n{print} _You picked door ..._ choice\nmonsters {is} a zombie, a vampire, NOTHING YOUVE ESCAPED\n{print} _You see..._\n{sleep}\n{print} monsters {at} {random}\n ```\n"
            3:
                story_text: |-
                    ## Kísértetház játék
                    Az 1. szinten bemutatkoztál a kísértetház játékodnak, de ahogy észrevetted, a történetnek mindig rettenetes vége lesz.
                    A 2. szinten interaktívabbá teheted a történetet a játék kimenetelének megváltoztatásával; néha megesznek, néha megmenekülsz!
                    Hadd döntsön Hedy véletlenszerűen!

                    ## Példa Hedy -kódra
                    ```
                    print Szabadulj ki a kísértetházból!
                    print Három ajtó van előtted...
                    valaszt is ask Melyik ajtót választod?
                    print Ezt az ajtót választottad ... valaszt
                    szornyek is a zombi, a vámpír, SEMMI, AMITŐL ELMENEKÜLHETSZ
                    print Amit látsz...
                    print szornyek at random
                    ```
                    ## Kihívás
                    Ez a történet meglehetősen egyszerű, talán egy kicsit érdekesebbé teheted egy izgalmasabb történet hozzáadásával.
                    Továbbá nagyon korlátozott eredményeket érhetsz el, csak 3 lehetőség van arra, hogy mi van az ajtók mögött. Talán még több szörnyetegre gondolhatsz, amelyet felvehetsz a listába!

                    ## Változtasd a játékot tévéműsorrá!
                    Végezetül szeretnénk egy kihívást küldeni Neked,  hogy változtasd meg ezt a játékot olyan játékműsorrá (mint amilyenek a tévében vannak), ahol a játékosok ajtót vagy bőröndöt választanak, és valamelyik nagy díjat tartalmaz!
                    Meg tudod csinálni?
                start_code: print 'Szabadulj ki a kísértetházból'
                example_code: "## Example Hedy code\n\n```\n{print} Escape from the haunted house!\n{print} There are 3 doors in front of you...\nchoice {is} {ask} Which door do you choose?\n{print} You picked door ... choice\nmonsters {is} a zombie, a vampire, NOTHING YOUVE ESCAPED\n{print} You see...\n{sleep}\n{print} monsters {at} {random}\n```\n\n## Challenge\nThis story is pretty straight {forward}, maybe you can spook it up a bit by adding a more exciting story.\nAlso you have very limited outcomes right now, there are only 3 options of what's behind the doors. Maybe you can think of more monsters to add to the list!\n\n## Change the game into a tv gameshow!\nLastly, we'd like to challenge you to change this game into a gameshow (like the ones on tv) where you choose a door or suitcase and it contains a big price!\nCan you do it?\n"
                story_text_2: "## Challenge\nThis story is pretty straight {forward}, maybe you can spook it up a bit by adding a more exciting story.\nAlso you have very limited outcomes right now, there are only 3 options of what's behind the doors. Maybe you can think of more monsters to add to the list!\n\n## Change the game into a tv gameshow!\nLastly, we'd like to challenge you to change this game into a gameshow (like the ones on tv) where you choose a door or suitcase and it contains a big price!\nCan you do it?\n"
            14:
                story_text: "## Haunted House\nIn this level you can use the `<` and `>` symbol to introduce lives to your game.\n"
                example_code: "## Example Hedy code\n\n```\n{print} 'Escape from the haunted house'\nlives = 3\ndoors = 1, 2, 3\nmonsters = 'the wicked witch', 'a zombie', 'a sleeping 3 headed dog'\n{for} i {in} {range} 1 {to} 10\n    {if} lives > 0\n        good_door = doors {at} {random}\n        monster = monsters {at} {random}\n        chosen_door = {ask} 'Which door do you choose?'\n        {if} good_door == chosen_door\n            {print} 'You have chosen the correct door'\n        {else}\n            {print} 'You see...' monster\n            {if} monster == 'a sleeping 3 headed dog'\n                {print} 'Pffieuw.... Its asleep'\n            {else}\n                {print} 'You lose one life'\n                lives = lives -1\n    {else}\n        {print} 'GAME OVER'\n```\n"
                start_code: '# place your code here'
            9:
                story_text: "## Haunted House\nIn this level you can use nesting, which allows you to make the haunted house even more interactive!\n"
                start_code: "{print} 'Escape from the haunted house!'"
                example_code: "## Example Hedy code\n\n```\n{print} 'Escape from the Haunted House!'\nplayer = alive\ndoors = 1, 2, 3\nmonsters = zombie, vampire, giant spider\n{repeat} 3 {times}\n    {if} player {is} alive\n        correct_door {is} doors {at} {random}\n        {print} 'There are 3 doors in front of you...'\n        chosen_door = {ask} 'Which door do you choose?'\n        {if} chosen_door {is} correct_door\n            {print} 'No monsters here!'\n        {else}\n            {print} 'You are eaten by a ' monsters {at} {random}\n            player = dead\n    {else}\n        {print} 'GAME OVER'\n{if} player {is} alive\n    {print} 'Great! You survived!'\n```\n## Challenge\nNow it's very hard to win this game, can you make it easier to win?\nFor example by only having 1 wrong door and 2 correct doors instead of 1 correct door en 2 wrong ones?\n"
            16:
                story_text: "## Haunted House Game\nThis haunted house game uses the connection between the lists you can use in this level.\nFor example: all the properties that belong to the zombie are first in all the lists, witch second and vampire third.\nCheck out the code!\n"
                example_code: "## Example Hedy code\n\n```\nnumbers = [1, 2, 3]\ni = numbers[random]\nhint = ['growling', 'a cackling laugh', 'fluttering batwings']\nmonsters = ['zombie', 'witch', 'vampire']\nbad_fate = ['Your brain is eaten', 'You are forever cursed', 'You are bitten']\ngood_fate = ['You throw the ham. The zombie is distracted and starts etaing it.', 'You set the curtains on fire. The witch flees out of fear for the fire', 'The vampire hates garlic and flees']\nweapons = ['ham', 'lighter', 'garlic']\n{print} 'You are standing in front of an old mension'\n{print} 'Something is not right here'\n{print} 'You hear ' hint[i]\n{print} 'You are going to explore it'\n{print} 'You enter the kitchen en see a lighter, a raw ham and a garlic.'\nyour_weapon = {ask} 'What do you bring with you?'\n{print} 'With your ' your_weapon ' you enter the living room'\n{print} 'There you find a ' monsters[i]\nneeded_weapon = weapons[i]\n{if} your_weapon == needed_weapon\n    {print} 'You use your ' your_weapon\n    {print} good_fate[i]\n    {print} 'YOU WIN!'\n{else}\n    {print} 'You have chosen the wrong weapon...'\n    {print} bad_fate[i]\n    {print} 'GAME OVER'\n```\n"
                start_code: '# place your code here'
            2:
                start_code: monster1 {is} _
                story_text: "## Haunted House\nIn this haunted house you can choose your monsters with emojis. Of course you could also use words.\n\n## Example Hedy Code\n```\nmonster1 {is} \U0001F47B\nmonster2 {is} \U0001F921\nmonster3 {is} \U0001F476\n{print} You enter the haunted house.\n{print} Suddenly you see a monster1\n{print} You run into the other room, but a monster2 is waiting there for you!\n{print} Oh no! Quickly get to the kitchen.\n{print} But as you enter monster3 attacks you!\n```\n"
                example_code: "## Example Hedy Code\n```\nmonster_1 {is} \U0001F47B\nmonster_2 {is} \U0001F921\nmonster_3 {is} \U0001F476\n{print} You enter the haunted house.\n{print} Suddenly you see a monster_1\n{print} You run into the other room, but a monster_2 is waiting there for you!\n{print} Oh no! Quickly get to the kitchen.\n{print} But as you enter monster_3 attacks you!\n```\n"
    next:
        name: Mi a következő lépés?
        description: Mi a következő lépés?
        default_save_name: következő
        levels:
            1:
                story_text: |-
                    ## Mi a következő lépés?
                    Gratulálunk! Elérted az 1. szint végét. Remélhetőleg már készítettél néhány fantasztikus kódot, de Hedyben még sok mindent felfedezhetsz.

                    Az első szinten észrevehetted, hogy az "echo" parancs egyszerre csak egy bit információt tud menteni.
                    Például az éttermi kalandban visszhangozhattad, hogy mit akart enni a vevő, vagy mit akart inni, de nem mindkettőt egy mondatban.
                    ```
                    print Üdvözlünk a Hedynél
                    ask Mit szeretnél enni?
                    echo Szóval ezt akarod
                    ask Mit akarsz inni?
                    echo Szóval ezt akarod
                    ```
                    Ha a játékos hamburgert és kólát ír be, akkor nem mondhatja azt, hogy "Szóval ezt akarod..  hamburger és kóla", két külön sort kell készíteni.
                    Ezenkívül az "echo" parancs csak a mondat végén visszhangozza a szót. Tehát nem mondhatod, hogy „A hamburger hamarosan jön neked!”.

                    Ez megváltoztatja a 2. szintet. A 2. szinten megtanulhatsz olyan változókkal dolgozni, amelyek lehetővé teszik több információ mentését és kiíratását a kívánt helyre.
                    Ezen kívül megtanulod, hogyan kell dolgozni a "véletlenszerű" paranccsal, amellyel játékokat készíthetsz.
                    Menjünk tehát a következő szintre!
                start_code: print Menjünk!
                story_text_2: "If the player types a hamburger and coke, you can't say `so you would like a hamburger and coke`, but you have to make two separate line. \nAlso, the `{echo}` command only echoes the word at the end of the sentence. So you can't say `your hamburger is coming right up!`.\n\nThat changes in level 2. In level 2 you'll learn to work with variables, that allow you to save multiple pieces of information and print them in any place you want.\nBesides, you'll learn how to work with the `{at} {random}` command, that you can use to make games. \nSo let's go to the next level!\n"
                example_code: "## Example code\n```\n{print} Welcome at Hedy's\n{ask} What would you like to eat?\n{echo} So you want \n{ask} what would you like to drink?\n{echo} So you want \n```\n"
            2:
                story_text: |-
                    ## Mi a következő lépés?
                    A 2. szinten a változókkal gyakoroltál, de talán találkoztál ezzel a hibával.

                    Próbálja meg futtatni ezt a kódot:
                    ```
                    nevem is Zita
                    print A nevem nevem
                    ```
                    Természetesen azt akartad kiíratni, hogy  "A nevem Zita", de Hedy az írja ki, hogy "A Zita Zita".
                    A 3. szinten ezt a problémát idézőjelek segítségével oldják meg.
                start_code: print Menjünk a következő szintre!
# The sample code makes an invalid equality check, commenting out for now
#            10:
#                story_text: |-
#                    ## Mi a következő lépés?
#                    A kódod egyre jobban hasonlít egy python kódra, remek! A 9. szinten megtanulsz egy újabb kis lépést, hogy még inkább hasonlítson a pythonra.
#                    Egy másik nagyszerű dolog, amit a 9. szinten tanulsz, egy új parancs. A 8. szinten észrevehetted, hogy néha használhatsz egy másik "else" utasítást a kódban.
#                    Például:
#                    ```
#                    print 'Mi van ma ebédre?'
#                    lehetosegek is pizza, broccoli, green beans
#                    valasztott is lehetosegek at random
#                    if lehetosegek is pizza
#                        print 'Nyami! Pizza!'
#                    else
#                        print 'Jaj...'
#                    ```
#                    Ebben a kódban jó lenne, ha lenne 2x egy másik, hogy legyen egy lehetőség a brokkolihoz és egy a zöldbabhoz. A 9. szint az "elif" új paranccsal érkezik, amely ezt lehetővé teszi!
#                    Tehát nézd meg a következő szintet most!
#                start_code: print 'Menjünk a következő szintre!'
            8:
                story_text: |-
                    ## Mi a következő lépés?
                    Elérted a 7. szint végét, remekül csinálod! A 8. szintre készülsz. A magasabb szinteken Hedy egyre inkább a Python programozási nyelv megtanítására összpontosít.
                    A Pythonban nincs `repeat` parancs, de van olyan parancs, amely úgy működik, mint az repeat. Kíváncsi vagy, hogyan működik "repeat" parancs "valódi" programozási nyelven? Gyorsan lépj a 8. szintre, hogy megtudd!
                start_code: print 'Menjünk a következő szintre!'
                example_code: "## Example Hedy Code\n```\nanswer = {ask} 'Would you like to go to the next level?'\n{if} answer {is} yes\n    {print} 'Great! You can use the {repeat} commando in the {if} command!'\n    {print} 'Hooray!'\n    {print} 'Hooray!'\n    {print} 'Hooray!'\n{else}\n    {print} 'Okay, you can stay here for a little longer!'\n```\n"
            7:
                story_text: |-
                    ## Mi a következő lépés?
                    Az 5. szinten megtanultad, hogyan ismételj meg egyetlen kódsort. Ez jól jön, de nem mindig. Néha több sort szeretnél megismételni egy helyen.
                    A 7. szint lehetővé teszi, hogy csoportosíts pár sor kódot, és megismételd ezt a kis sorcsoportot egyszerre!

                    ```
                    repeat 5 times print 'A 7. szinten egyszerre több sor kódot is megismételhetsz!'
                    ```
                start_code: print 'Menjünk a következő szintre!'
                example_code: "## Example Hedy Code\n```\n{repeat} 5 {times} {print} 'In the next level you can repeat multiple lines of code at once!'\n```\n"
            6:
                story_text: |-
                    ## Mi a következő lépés?
                    Most elérted az 5. szint végét, tehát megtanultad, hogyan kell megismételni egy kód sort. Például kódolhatod az éttermedett, hogy több vendégtől megkérdezhesd, mit szeretne enni.
                    Amit azonban még nem tehetsz meg, az, hogy kiszámítsd mindenkinek a vacsorája árát.

                    A 6. szint lehetővé teszi az összeadás, kivonás és szorzás használatát a programokban. Így kiszámíthatod az étteremben az árakat, de hozzáadhat egy titkos kódot is, hogy barátaid és családjuk kedvezményben részesülhessenek.
                    Egy másik lehetőség a 6. szinten a saját matematikai játék programozása, hogy a kistestvéred gyakorolja a szorzást.
                    Menj és nézd meg magadnak ezt a következő szinten!
                start_code: "print 'Menjünk a következő szintre!'"
                example_code: "## Example Hedy Code\n ```\n {print} 'happy birthday to you'\n {print} 'happy birthday to you'\n {print} 'happy birthday dear Hedy'\n {print} 'happy birthday to you'\n ```\n"
            5:
                story_text: |-
                    ## Mi a következő lépés?
                    Nagyszerű munka! Elérted a 4. szint végét, ami azt jelenti, hogy gyakoroltál az "if" és az "else" kifejezésekkel. Valószínűleg észrevetted, hogy a kódok egyre hosszabbak.
                    Például, ha „Boldog születésnapot” szeretnél programozni
                    ```
                    print 'boldog születésnapot'
                    print 'boldog születésnapot'
                    print 'boldog születésnapot kedves Hedy'
                    print 'boldog születésnapot'
                    ```
                    Ez sok kód főleg ugyanazokra a szavakra újra és újra. Szerencsére az 5. szinten van egy megoldás az "repeat" paranccsal, amely lehetővé teszi egy kódsor többszörös megismétlését.
                start_code: "print 'Menjünk a következő szintre!'"
                example_code: "## Free drinks!\n```\n{print} 'Welcome at McHedy'\norder {is} {ask} 'What would you like to eat?'\n{print} 'You would like ' order\n{if} order {is} hamburger price {is} 5\n{if} order {is} fries price {is} 2\ndrinks {is} {ask} 'What would you like to drink?'\n{print} 'You would like ' drinks\n{print} 'That will be ' price ' dollars for your ' order ' please'\n{print} 'The drinks are free in this level because Hedy cant calculate the price yet...'\n```\n"
            4:
                story_text: |-
                    ## Mi a következő lépés?
                    A 2. és 3. szinten már megtanultad a "at random" használatát, ami a játékot minden alkalommal mássá tette, amikor a kódot futtattad.
                    De ez nem igazán interaktív, a játékosnak nincs befolyása arra, ami a játékban történik.

                    A 4. szinten meg fogod tanulni az "if" parancsot, amely lehetővé teszi, hogy különböző válaszokat adjon a programban. Így például titkos jelszót programozhatsz a számítógépedhez.
                    Vegyünk tehát egy csúcsot a 4 -es szinten.
                start_code: print 'Menjünk a következő szintre!'
            3:
                story_text: |-
                    ## Mi a következő lépés?
                    A 2. szinten a változókkal gyakoroltál, de talán találkoztál ezzel a hibával.

                    Próbálja meg futtatni ezt a kódot:
                    ```
                    nevem is Zita
                    print A nevem nevem
                    ```
                    Természetesen azt akartad kiíratni, hogy  "A nevem Zita", de Hedy az írja ki, hogy "A Zita Zita".
                    A 3. szinten ezt a problémát idézőjelek segítségével oldják meg.
                start_code: print Menjünk a következő szintre!
            9:
                start_code: "{print} 'Lets go to the next level!'"
                story_text: "## What's next?\nYou're doing great! In this level we still face a small problem. You have learned to repeat lines, but what {if} you'd want to slightly change the line.\nFor example {if} you want to sing the song '{if} you're happy and you knwo it'\n\nIt would look like this:\n```\n{repeat} 2 {times}\n    {print} '{if} youre happy and you know it clap your hands'\n{print} '{if} youre happy and you know it and you really want to show it'\n{print} '{if} youre happy and you know it clap your hands'\n```\n\nIf you'd also want the next verse 'stomp your feet', and the next one, and the next one, you'd have to change the code completely.\nIn the next level you'll learn the `{for}` command, which allows you to make a list of actions and repeat the code with another action each time!\nPlease take a look!\n"
                example_code: "## Example Hedy Code\n```\n{repeat} 2 {times}\n    {print} '{if} youre happy and you know it clap your hands'\n{print} '{if} youre happy and you know it and you really want to show it'\n{print} '{if} youre happy and you know it clap your hands'\n```\n"
            10:
                story_text: "## What's next?\nYou have reached the end of this level, you're doing great! You are about to go to the next level. In the higher levels, Hedy is focussing more and more on teaching you the programming language Python.\nIn Python there is no `{repeat}` command, but there is a command that works like {repeat}. Are you curious to find out how to say `{repeat}` in Python language? Quickly go on to find out!\n"
                start_code: "{print} 'Lets go to the next level!'"
            14:
                start_code: "{print} 'Lets go to the next level!'"
                story_text: "## What's next?\nIn this game below a code has been made to make sure the player can play on as long as he/she wants...\nBut the code is ineffective and way too long. Also, what {if} the player wants to play 101 games instead of 100?\nYou can't play to infinity?\nIn the next level you will learn a command that makes all of this a lot easier!\n```\ngame {is} 'on'\n{for} i {in} {range} 1 {to} 100\n    {if} game {is} 'on'\n        answer = {ask} 'Do you want to continue?'\n        {if} answer {is} 'no'\n            game {is} 'over'\n        {if} answer {is} 'yes'\n            {print} 'Ok we will continue'\n```\n"
                example_code: "## Example Hedy Code\n```\ngame {is} 'on'\n{for} i {in} {range} 1 {to} 100\n    {if} game {is} 'on'\n        answer = {ask} 'Do you want to continue?'\n        {if} answer {is} 'no'\n            game {is} 'over'\n        {if} answer {is} 'yes'\n            {print} 'Ok we will continue'\n```\n"
            18:
                story_text: "## What's next?\nCongratulations! You have reached the last level of Hedy! But no worries, we are working very hard to create more levels and new adventures. So please come back later to check out the newest levels!\n"
                start_code: "{print} ('Great job!!!')"
            11:
                start_code: "{print} 'Lets go to the next level!'"
                story_text: "## What's next?\nMaybe you have tried using decimal numbers in your restaurant adventure. If you did, you probably noticed that Hedy didn't understand them yet and always rounded off.\nFrom the next level on you can use decimal numbers.\n\nAnother cool feauture in the next level is that you can use mulitiple words in a variable.\nFor intance, you could already do this...\n```\nname = {ask} 'Who is your favorite cartoon character?'\n{print} 'I love watching ' name\n```\nBut you couldn't use multiple words in a variable like the example below. This program does not work yet in this level!\n```\nshow = SpongeBob SquarePants\n{print} show 'is my favorite show!'\n```\nGo to the next level to make this code work!\n"
                example_code: "```\nname = {ask} 'Who is your favorite cartoon character?'\n{print} 'I love watching ' name\n```\nBut you couldn't use multiple words in a variable like the example below. This program does not work yet in this level!\n```\nshow = SpongeBob SquarePants\n{print} show 'is my favorite show!'\n```\nGo to the next level to make this code work!\n"
            15:
                start_code: "{print} 'Lets go to the next level!'"
                story_text: "## What's next?\nIn the next level we will grow a bit more towards real Python code. thon code. You will also learn how to match two lists together.\nThis way you can program a code in which the correct animal is matched to the right sound.\nBecause the two codes below... Are obviously nonsense!\n```\nanimals = 'chicken', 'horse', 'cow'\nsounds = 'cluck', 'neigh', 'moo'\n{for} animal {in} animals\n    {print} 'A ' animal ' says ' sounds {at} {random}\n```\nYou could also try to make it work this way, but....\n```\nanimals = 'chicken', 'horse', 'cow'\nsounds = 'cluck', 'neigh', 'moo'\n{for} animal {in} animals\n    {for} sound {in} sounds\n        {print} 'A ' animal ' says ' sound\n```\n"
                example_code: "```\nanimals = 'chicken', 'horse', 'cow'\nsounds = 'cluck', 'neigh', 'moo'\n{for} animal {in} animals\n    {print} 'A ' animal ' says ' sounds {at} {random}\n```\nYou could also try to make it work this way, but....\n```\nanimals = 'chicken', 'horse', 'cow'\nsounds = 'cluck', 'neigh', 'moo'\n{for} animal {in} animals\n    {for} sound {in} sounds\n        {print} 'A ' animal ' says ' sound\n```\n"
            12:
                story_text: "## What's next?\nIn the previous levels you learned how to put two `{if}`commands inside each other. This works fine, but it does give you very long and unhandy codes like this one:\n```\nusername {is} {ask} 'What is your username?'\npassword {is} {ask} 'What is your password?'\n{if} username {is} 'Hedy'\n    {if} password {is} 'secret'\n        {print} 'Welcome Hedy!'\n    {else}\n        {print} 'Access denied'\n{else}\n    {print} 'Access denied!'\n```\nIn this system you have to give both the correct username and the correct password.\nIn the next level you will learn the `{and}` command that will make this code a ot shorter and more understandable!\nCheck it out!\n"
                start_code: "{print} 'Lets go to the next level!'"
                example_code: "## Example Hedy code\n```\nusername {is} {ask} 'What is your username?'\npassword {is} {ask} 'What is your password?'\n{if} username {is} 'Hedy'\n    {if} password {is} 'secret'\n        {print} 'Welcome Hedy!'\n    {else}\n        {print} 'Access denied'\n{else}\n    {print} 'Access denied!'\n```\n"
            13:
                story_text: "## What's next?\nWith the program below you can calulate {if} you've passed a subject at school (so, a grade of six or higher).\nYou can see this code is extremely inefficient, du to the very long code in line 5.\nAll the different grades from 1 to 5 had to be programmed seperately. Lucky for you, in the next level you'll learn how to do this without this extremely long code!\n```\nfirst_grade = {ask} 'What score did you get on your first test?'\nsecond_grade = {ask} 'What score did you get on your second test?'\nadded {is} first_grade + second_grade\nmean_grade {is} added / 2\n{if} mean_grade = 1 {or} mean_grade = 2 {or} mean_grade = 3 {or} mean_grade = 4 {or} mean_grade = 5\n    {print} 'Oh no! You have failed the subject...'\n{else}\n    {print} 'Great! You have passed the subject!'\n```\n"
                start_code: "{print} 'Lets go to the next level!'"
                example_code: "## Example Hedy Code\n```\nfirst_grade = {ask} 'What score did you get on your first test?'\nsecond_grade = {ask} 'What score did you get on your second test?'\nadded {is} first_grade + second_grade\nmean_grade {is} added / 2\n{if} mean_grade = 1 {or} mean_grade = 2 {or} mean_grade = 3 {or} mean_grade = 4 {or} mean_grade = 5\n    {print} 'Oh no! You have failed the subject...'\n{else}\n    {print} 'Great! You have passed the subject!'\n```\n"
            16:
                story_text: "## What's next?\nIn the next level it's time for a new command. You might have noticed in the previous levels that `{if}` and `{else}` sometimes aren't enough.\nFor example in this code:\n```\n{print} 'What is for dinner tonight?'\noptions = ['pizza', 'broccoli', 'green beans']\nchosen = options {at} {random}\n{if} chosen = pizza\n    {print} 'Yummy! Pizza!'\n{else}\n    {print} 'Yikes...'\n```\nIn this code it would be great to have 2x an `{else}` so you could have one option for the broccoli and one for the green beans. The next level comes with the new command `{elif}` that makes this possible!\nSo check out the next level now!\n"
                start_code: "{print} 'Lets go to the next level!'"
                example_code: "## Example Hedy code\n```\n{print} 'What is for dinner tonight?'\noptions = ['pizza', 'broccoli', 'green beans']\nchosen = options {at} {random}\n{if} chosen = 'pizza'\n    {print} 'Yummy! Pizza!'\n{else}\n    {print} 'Yikes...'\n```\n"
                story_text_2: In this code it would be great to have 2x an `{else}` so you could have one option for the broccoli and one for the green beans. The next level comes with the new command `{elif}` that makes this possible! So check out the next level now!
            17:
                story_text: "## What's next?\nIn the next level you will learn a real Python way to use `{print}`.\n"
                start_code: "{print} 'Lets go to the next level!'"
        image: ' '
    parrot:
        name: Parrot
        levels:
            2:
                story_text: "## Parrot\nCreate your own online pet parrot that will copy you!\n"
                example_code: "## Example Hedy code\n\n```\n{print} Im Hedy the parrot\nname {is} {ask} whats your name?\n{print} name\n{sleep}\n{print} squawk\n{sleep}\n{print} name\n```\n"
                start_code: '{print} Im Hedy the parrot!'
            1:
                story_text: "## Parrot\nCreate your own online pet parrot that will copy you!\n"
                example_code: "## Example Hedy code\n\n```\n{print} Im Hedy the parrot\n{ask} whats your name?\n{echo}\n{echo}\n```\n"
                start_code: '{print} Im Hedy the parrot'
            3:
                example_code: "## Example Hedy code\n\n```\nwords {is} squawk, Hedy\n{print} Train your parrot!\nnew_word {is} {ask} Which word do you want to teach them?\n{add} new_word {to_list} words\n{print} \U0001F9D2 Say new_word , Hedy!\n{print} \U0001F99C words {at} {random}\n```\n"
                story_text: "## Parrot\nTeach your parrot a new word with `{add}`.\n"
                start_code: '# place your code here'
            5:
                story_text: "## Parrot\nReward your parrot {if} it says the correct word!\n"
                example_code: "## Example Hedy code\n\n```\nwords {is} squawk, Hedy\n{print} 'Train your parrot!'\nnew_word {is} {ask} 'Which word do you want to teach them?'\n{add} new_word {to_list} words\nsaid_word {is} words {at} {random}\n{print} '\U0001F9D2 Say ' new_word ', Hedy!'\n{print} '\U0001F99C ' said_word\n{if} said_word {is} new_word {print} '\U0001F9D2 Great job, Hedy! \U0001F36A'\n{else} {print} '\U0001F9D2 No, Hedy! Say ' new_word\n```\n"
                start_code: '# place your code here'
        image: story.png
        description: Create your own online pet parrot that will copy you!
        default_save_name: Parrot
    piggybank:
        name: Piggy Bank
        description: Count your pocketmoney!
        image: piggy.png
        levels:
            14:
                story_text: "## Piggybank\nIn this level you can let Hedy tell you {if} you have saved up enough money!\n"
                example_code: "## Example Hedy code\n\n```\nmoney = {ask} 'How much money have you saved?'\nwish = {ask} 'How much money do you need?'\nallowance = {ask} 'How much pocket money do you get each week?'\nto_save = wish - money\nweeks = to_save / allowance\n{if} wish > money\n    {print} 'You need to save up some more!'\n    {print} 'Youll need ' weeks ' more weeks.'\n{else}\n    {print} 'Great! You have enough'\n    {print} 'Lets go shopping!'\n```\n"
                start_code: '# place your code here'
            12:
                story_text: "## Piggy Bank\nIn this adventure you learn how to make a digital piggy bank, to calculate how much money you have and how long you need to save up to buy what you want!\n"
                example_code: "## Example Hedy code\n\n```\n{print} 'The digital piggy bank'\nwish = {ask} 'What would you like to buy?'\nprice = {ask} 'How much does that cost?'\nsaved = {ask} 'How much money have you saved already?'\nallowance = {ask} 'How much pocket money do you get per week?'\nto_save = price - saved\nweeks = to_save / allowance\n{print} 'You can buy a ' wish ' in ' weeks ' weeks.'\n"
                start_code: '# place your code here'
        default_save_name: Piggy Bank
    quizmaster:
        image: quizmaster.png
        description: Make your own quiz!
        default_save_name: Quizmaster
        name: Quizmaster
        levels:
            14:
                story_text: "## Make your own quiz\nIn this adventure you can make your own quiz! Fill in the blanks, add more questions and enjoy your own quiz!\nYou can make a quiz about anything you like: your hobby, your favorite animal, your favorite book or anything at all!\n"
                example_code: "## Example Hedy code\n\n```\n{print} 'Make your own quiz'\npoints_a = 0\npoints_b = 0\n{print} 'Question'\n{print} 'Answer option A'\n{print} 'Answer option B'\nanswer = {ask} 'Which answer?'\n{if} answer == 'A'\n    points_a = points_a + 1\n{if} answer == 'B'\n    points_b = points_b + 1\n{print} 'End of the quiz!'\n{print} 'Lets see the results!'\n{if} points_a > points_b\n    {print} 'You belong to the A club'\n{if} points_b > points_a\n    {print} 'You belong to the B club'\n```\n"
                start_code: '# place your code here'
    language:
        name: Language
        description: Practice words in a foreign language
        image: languages.png
        default_save_name: language
        levels:
            16:
                story_text: "## Learn a new language\nMake your own program to practice your vocabulary in a new language.\n"
                example_code: "## Example Hedy code\n\n```\nfrench_words = ['bonjour', 'ordinateur', 'pomme de terre']\ntranslation = ['hello', 'computer', 'potato']\nscore = 0\n{for} i {in} {range} 1 {to} 3\n    answer = {ask} 'What does ' french_words[i] ' mean?'\n    correct = translation[i]\n    {if} answer == correct\n        {print} 'Correct!'\n        score = score + 1\n    {else}\n        {print} 'Wrong, ' french_words[i] ' means ' translation[i]\n{print} 'You gave ' score ' correct answers.'\n```\n"
                start_code: '# place your code here'
            5:
                story_text: "## Learn a new language\nMake your own program to practice your vocabulary in a new language.\n\n## Example Hedy code\n```\n{print} 'Learn French!'\ncat {is} {ask} '\U0001F431'\n{if} cat {is} chat {print} 'Terrific!'\n{else} {print} 'No, cat is chat'\nfrog {is} {ask} '\U0001F438'\n{if} frog {is} grenouille {print} 'Super!'\n{else} {print} 'No, frog is grenouille'\n```\n"
                start_code: '# place your code here'
                example_code: "## Example Hedy code\n```\n{print} 'Learn French!'\ncat {is} {ask} '\U0001F431'\n{if} cat {is} chat {print} 'Terrific!'\n{else} {print} 'No, cat is chat'\nfrog {is} {ask} '\U0001F438'\n{if} frog {is} grenouille {print} 'Super!'\n{else} {print} 'No, frog is grenouille'\n```\n"
    secret:
        default_save_name: language
        levels:
            12:
                story_text: "## Make a secret code like a super spy\nIn this adventure you can create your own super spy code. Encode a message that only the right agent can decipher.\nIf the enemy tries to crack the code, they will get some false info to waste their time.\n"
                example_code: "## Example Hedy code\n```\nname is ask 'What is your name?'\nif name is 'Agent007'\n    a is 'Go to the airport '\nelse\n    a is 'Go to the trainstation '\npassword is ask 'What is the password?'\nif password is 'TOPSECRET'\n    b is 'tomorrow at 02.00'\nelse\n    b is 'today at 10.00'\nprint a + b\n```\n"
                start_code: '## place your code here'
            13:
                story_text: "## Superspy\nThe code you made in the previous level can be made a lot easier in this one with the `{and}` command.\n"
                example_code: "## Example Hedy code\n```\nname is ask 'What is your name?'\npassword is ask 'What is your password?'\nif name is 'Agent007' and password is 'TOPSECRET'\n    print 'Go to the airport at 02.00'\nelse\n    print 'Go to the trainstation at 10.00'\n ```\n"
                start_code: '## place your code here'
        name: SuperSpy
        description: Make your own spy code
        image: story.png
    end:
        levels:
            2: {}
            6:
                story_text: "## End\nThis is the end of the level! Take the quiz now to test your knowledge.\n"
            7: {}
            9:
                story_text: "## End\nThis is the end of the level! Take the quiz now to test your knowledge.\n"
            1: {}
            3:
                story_text: "## End\nThis is the end of the level! Take the quiz now to test your knowledge.\n"
            4: {}
            5:
                story_text: "## End\nThis is the end of the level! Take the quiz now to test your knowledge.\n"
            8: {}
            10:
                story_text: "## End\nThis is the end of the level! Take the quiz now to test your knowledge.\n"
            11: {}
        description: Test your Hedy knowledge<|MERGE_RESOLUTION|>--- conflicted
+++ resolved
@@ -1759,10 +1759,6 @@
                     ```
                 start_code: print 'Szabadulj ki a kísértetházból'
                 example_code: "## Example Hedy code\n\n```\n{print} 'Escape from the Haunted House!'\nplayer {is} alive\ndoors = 1, 2, 3\nmonsters = zombie, vampire, giant spider\n{for} i {in} {range} 1 {to} 3\n    {if} player {is} alive\n        correct_door = doors {at} {random}\n        {print} 'Room ' i\n        {print} 'There are 3 doors in front of you...'\n        chosendoor = {ask} 'Which door do you choose?'\n        {if} chosendoor {is} correct_door\n            {print} 'No monsters here!'\n        {else}\n            {print} 'You are eaten by a ' monsters {at} {random}\n            player = dead\n    {else}\n        {print} 'GAME OVER'\n{if} player {is} alive\n    {print} 'Great! You survived!'\n```\n"
-<<<<<<< HEAD
-=======
-            10: {}
->>>>>>> 837b839a
             5:
                 story_text: |-
                     ## Kísértetház
