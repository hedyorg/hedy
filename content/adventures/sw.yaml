--- conflicted
+++ resolved
@@ -706,28 +706,6 @@
                 story_text: "## Make your own quiz\nIn this adventure you can make your own quiz! Fill in the blanks, add more questions and enjoy your own quiz!\nYou can make a quiz about anything you like: your hobby, your favorite animal, your favorite book or anything at all!\n"
                 start_code: '# place your code here'
         default_save_name: Quizmaster
-<<<<<<< HEAD
-    end:
-        levels:
-            1:
-                start_code: '# place your code here'
-            2: {}
-            3:
-                start_code: '# place your code here'
-            4: {}
-            5:
-                start_code: '# place your code here'
-            6: {}
-            7:
-                start_code: '# place your code here'
-            8: {}
-            9:
-                start_code: '# place your code here'
-            10: {}
-            11:
-                start_code: '# place your code here'
-=======
->>>>>>> b3478f3f
     rock:
         name: Rock, paper, scissors
         description: Make your own rock, paper, scissors game
