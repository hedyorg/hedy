--- conflicted
+++ resolved
@@ -4007,15 +4007,11 @@
                     The Drunken Sailor is also quickly made in this level. You only need 8 lines for the entire song, check it out!
 
                     ### Exercise
-<<<<<<< HEAD
+
                     Complete the Old MacDonald song by setting the variable `animal` to `animals[i]` and `sound` to `sounds[i]`.
                 example_code: "```\nalle_dyr = ['gris', 'hund', 'ko']\nlyde = ['øh', 'vuf', 'muh']\n{for} i {in} {range} 1 {to} 3\n    dyr = alle_dyr[i]\n    lyd = lyde[i]\n    {print} 'Jens Hansen havde en bondegård'\n    {print} 'ih ah ih ah oh!'\n    {print} 'og på den gård der var en ' dyr\n    {print}\
                     \ 'ih ah ih ah oh!'\n    {print} 'Der var ' lyd lyd' her'\n    {print} 'og ' lyd lyd' der'\n    {print} lyde ' her'\n    {print} lyde ' der'\n    {print} 'alle steder ' lyde lyde\n```\n\n```\nlinjer = ['Hvad skal vi gøre med den fulde sømand', 'Smid ham i brummen til han vågner', 'Han\
                     \ skal klynges op i masten']\n{for} linje {in} linjer\n    {for} i {in} {range} 1 {to} 3\n        {print} linje \n    {print} 'Tidligt om morgnen.'\n    {for} i {in} {range} 1 {to} 3\n        {print} 'Hu hej, se hun sejler'\n    {print} 'Tidligt om morgnen.'\n```\n"
-=======
-                    Complete the Old McDonald song by setting the variable `animal` to `animals[i]` and `sound` to `sounds[i]`.
-                example_code: "```\nalle_dyr = ['gris', 'hund', 'ko']\nlyde = ['øh', 'vuf', 'muh']\n{for} i {in} {range} 1 {to} 3\n    dyr = alle_dyr[i]\n    lyd = lyde[i]\n    {print} 'Jens Hansen havde en bondegård'\n    {print} 'ih ah ih ah oh!'\n    {print} 'og på den gård der var en ' dyr\n    {print} 'ih ah ih ah oh!'\n    {print} 'Der var ' lyd lyd' her'\n    {print} 'og ' lyd lyd' der'\n    {print} lyde ' her'\n    {print} lyde ' der'\n    {print} 'alle steder ' lyde lyde\n```\n\n```\nlinjer = ['Hvad skal vi gøre med den fulde sømand', 'Smid ham i brummen til han vågner', 'Han skal klynges op i masten']\n{for} linje {in} linjer\n    {for} i {in} {range} 1 {to} 3\n        {print} linje \n    {print} 'Tidligt om morgnen.'\n    {for} i {in} {range} 1 {to} 3\n        {print} 'Hu hej, se hun sejler'\n    {print} 'Tidligt om morgnen.'\n```\n"
->>>>>>> 11cfaf9a
             18:
                 story_text: |
                     In level 16 we made songs using lists. These programs however are no longer working properly in this level. The colons from level 17 and the brackets from level 18 still need to be added.
