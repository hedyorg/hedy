--- conflicted
+++ resolved
@@ -3982,7 +3982,6 @@
                         {color} {black}
                     ```
                 start_code: '# 코드를 여기에 입력하세요'
-<<<<<<< HEAD
             12:
                 story_text: |
                     We can use functions to draw more complex figures with less code.
@@ -4017,7 +4016,6 @@
                     {call} square
                     {forward} 50
                     {call} square
-=======
             10:
                 story_text: |
                     In this level you can make the turtle draw a figure.
@@ -4035,7 +4033,6 @@
                     {for} distance {in} distances
                         {forward} distance
                 start_code: '# Write your code here'
->>>>>>> e3bdfb62
     while_command:
         name: '{while}'
         default_save_name: while_command
