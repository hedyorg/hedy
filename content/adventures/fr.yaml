adventures:
    default:
        name: "Introduction"
        description: "Explication du niveau"
        default_save_name: "intro"
        levels:
            1:
                story_text: |
                    Bienvenue chez Hedy ! Dans le niveau 1, tu peux commencer à raconter une histoire.

                    Essaye toi-même le code avec le bouton vert « Exécuter le code » en dessous la zone de programmation.

                    Prêt ? Ensuite, rends-toi à l'onglet suivant pour apprendre ta première commande !
                start_code: "{print} bonjour le monde !"
            2:
                story_text: |
                    Bravo ! Tu as atteint le niveau 2. Avec un peu de chance, tu as déjà écrit des super codes !
                    Dans le premier niveau, tu as peut-être remarqué que la commande `{echo}` ne peut sauver qu'une seule réponse à la fois.
                    Par exemple, dans l'aventure du restaurant, tu peux re-dire ce que le client voulait manger ou ce qu'il voulait boire, mais pas les deux en une seule phrase.
                start_code: "{print} bonjour le monde !"
                story_text_2: "Si le joueur écrit un hamburger et un coca, il n'est pas possible de dire « donc tu voudrais un hamburger et un coca », pour le moment tu dois écrire deux lignes différentes.\nAussi, la commande `{echo}` ne sait re-dire le mot qu'à la fin de la phrase. Donc tu ne peux pas dire « ton hamburger est en route ! ».\n\nÀ partir du niveau 2, ça change. Au niveau 2, tu vas apprendre à travailler avec des variables, ce qui te permet de sauver plusieurs réponses et les afficher où tu veux.\nAlors, allons à l'onglet suivant !\n"
                example_code: "```\n{print} Bienvenue chez Hedy\n{ask} Que voudrais-tu manger ?\n{echo} Donc, tu voudrais\n{ask} Que voudrais-tu boire ?\n{echo} Donc, tu voudrais\n```\n"
            3:
                story_text: |
                    Dans le niveau précédent tu as appris ce qu'est une variable et comment tu peux l'utiliser pour rendre tes aventures plus interactives.
                    Mais... ce n'est pas la seule chose que tu peux faire avec des variables ! Tu peux aussi utiliser des variables pour faire des listes.
                    Et tu peux même demander à Hedy de tirer un mot au hasard dans la liste, ce qui te permet de faire des vrais jeux !
                    Va jeter un coup d'œil à l'onglet suivant !
                start_code: "{print} bonjour le monde !"
            4:
                start_code: "{print} \"Bonjour le monde\""
                story_text: |
                    Dans les niveaux précédents, tu t'es entrainé à utiliser les variables, mais tu as peut-être rencontré le problème suivant.
                    Tu as peut-être essayé de lancer un code qui ressemble à ceci :

                    Bien sûr, tu voulais afficher

                    `Mon nom est Sophie`

                    mais Hedy affiche

                    `Mon Sophie est Sophie`.

                    Dans ce niveau, ce problème est résolu à l'aide des guillemets.
                example_code: "```\nnom {is} Sophie\n{print} Mon nom est nom\n```\n"
            5:
                start_code: |-
                    nom {is} {ask} "quel est ton nom ?"
                    {if} nom {is} Hedy {print} "cool !" {else} {print} "mouais"
                story_text: |
                    Dans les niveaux précédents tu as appris à utiliser `{at} {random}` pour rendre tes jeux différents à chaque exécution.
                    Ce n'est pas vraiment interactif et le joueur n'a pas d'influence sur le déroulement du jeu.

                    Dans ce niveau, tu apprendras la commande `{if}`, qui permet de donner différentes réponses à ton programme. Tu peux par exemple programmer un mot de passe secret pour ton ordinateur.
                    Rendons-nous à l'onglet suivant pour cette nouvelle commande !
                example_code: "```\npassword {is} {ask} 'Quel est le mot de mot de passe ?'\n```\n"
            6:
                start_code: "# place ton code ici"
                story_text: |
                    Dans le niveau précédent, tu t'es entrainé avec `{ask}` et `{if}`. Tu es capable, par exemple, de demander à des invités ce qu'ils souhaitent manger.
                    Ce que tu ne peux pas encore faire est de calculer le prix du repas de chacun.

                    Le niveau suivant rend possible l'addition, la soustraction et la multiplication dans tes programmes. Tu pourras calculer les prix dans ton restaurant mais aussi ajouter un code secret pour faire une réduction à tes amis et ta famille.
                    Une autre possibilité sera de programmer ton propre jeu de mathématiques, pour que ton petit frère ou ta petite sœur s'entraîne aux multiplications.
                    En selle !
                example_code: "```\nprix_plat {is} 0\nprix_boisson {is} 0\nprix_total {is} 0\n{print} \"Bonjour chez McHedy\"\ncommande {is} {ask} \"Que désirez-vous manger ?\"\n{if} commande {is} hamburger prix_plat {is} 5\n{if} commande {is} frites prix_plat {is} 2\nboisson {is} {ask} \"Que désirez-vous boire ?\"\n{if} boisson {is} eau prix_boisson {is} 0\nelse prix_boisson {is} 3\nprix_total {is} prix_plat + prix_boisson\n{print} \"Ça fera \" prix_total \" euros, s'il vous plait\"\n```\n"
            7:
                start_code: "{print} \"Joyeux anniversaire\"\n{print} \"Joyeux anniversaire\"\n{print} \"Joyeux anniversaire cher Hedy\"\n{print} \"Joyeux anniversaire\"\n"
                story_text: |
                    Bon travail ! Vous avez atteint le niveau suivant, ce qui signifie que vous avez pratiqué avec `{if}` et `{else}`. Vous avez probablement remarqué que vos codes deviennent de plus en plus longs.
                    Par exemple, si vous voulez programmer 'Joyeux anniversaire'.

                    C'est beaucoup de code pour principalement les mêmes mots encore et encore. Heureusement, dans l'onglet suivant, vous apprendrez une solution avec la commande `{repeat}`, qui vous permet de répéter une ligne de code plusieurs fois.
                example_code: |
                    ```
                    {print} "Joyeux anniversaire"
                    {print} "Joyeux anniversaire"
                    {print} "Joyeux anniversaire Hedy"
                    {print} "Joyeux anniversaire"
                    ```
            8:
                start_code: |-
                    {print} "Allons à l'onglet suivant !"
                story_text: |
                    Maintenant, vous avez appris comment répéter une seule ligne de code. C'est pratique, mais ce n'est pas toujours suffisant. Parfois, vous voulez répéter plusieurs lignes en même temps.
                    Ce niveau vous permet de regrouper quelques lignes de code et de répéter ce petit groupe de lignes en une seule fois !
                example_code: |
                    ```
                    {repeat} 5 {times} {print} "Dans le prochain onglet, vous pourrez répéter plusieurs lignes de code en une seule fois !"
                    ```
            9:
                start_code: |-
                    {print} Allons à l'onglet suivant !
                story_text: |
                    Super travail ! Vous avez atteint un nouveau niveau ! Dans le niveau précédent, vous avez appris à utiliser plusieurs lignes de code dans une commande {if} ou {repeat}. Mais vous ne pouvez pas encore les combiner…
                    Bonne nouvelle ! Dans ce niveau, vous aurez la possibilité de mettre un {if} à l'intérieur d'un autre {if}, ou à l'intérieur d'une commande {repeat}.

                example_code: "```\nréponse = {ask} \"Es-tu prêt·e à apprendre quelque chose de nouveau ?\"\n{if} réponse {is} oui\n    {print} \"Super ! Tu vas apprendre à utiliser la commande de répétition dans la commande de condition !\"\n    {print} \"Hourra !\"\n    {print} \"Hourra !\"\n    {print} \"Hourra !\"\n{else}\n    {print} \"Peut-être devrais-tu t'entraîner davantage en retournant au niveau précédent.\"\n"
            10:
                start_code: |-
                    {print} "Allons à l'onglet suivant !"
                story_text: |
                    Tu te débrouilles très bien ! Aux niveaux précédents, nous avons encore rencontré un petit problème. Tu as appris à répéter des lignes, mais que faire si tu voulais modifier légèrement la ligne ?
                    Par exemple, si tu veux chanter la chanson "Si tu es heureux et que tu le sais". Cela ressemblerait à ceci :

                    Mais si tu veux également la strophe suivante "Tape des pieds", puis la suivante, et la suivante… tu vas devoir changer complètement le code.
                    Dans ce niveau, tu vas apprendre la commande `{for}`, qui te permet d'utiliser une liste d'actions et de répéter le code avec une action différente à chaque fois !
                    Jettes-y un œil !
                example_code: "```\n{repeat} 2 {times}\n    {print} \"Si tu es heureux et que tu le sais, tape des mains\"\n{print} \"Si tu es heureux et que tu le sais, et que tu veux vraiment le montrer\"\n{print} \"Si tu es heureux et que tu le sais, tape des mains\"\n```\n"
            11:
                start_code: |-
                    {print} "Allons à l'onglet suivant !"
                story_text: "Tu as atteint le niveau 10, tu t'en sors très bien ! Dans les niveaux à venir, Hedy s'occupe de plus en plus de t'apprendre le langage de programmation Python.\nEn Python, il n'y a pas de commande `{repeat}`, mais il existe une commande similaire à `{repeat}`. Es-tu curieux de découvrir comment dire `{repeat}` en langage Python ? Dépêche-toi d'avancer pour le découvrir !\n"
            12:
                start_code: "{print} \"Allons à l'onglet suivant !\""
                story_text: "Tu as peut-être essayé d'utiliser des nombres décimaux dans ton aventure au restaurant. Si c'est le cas, tu as remarqué que Hedy ne les comprenait pas encore et les arrondissait toujours.\nÀ partir de ce niveau, tu peux utiliser des nombres décimaux.\n"
                example_code: "```\nburger = 5\nboisson = 2\ntotal = burger + boisson\nprint \"Vous avez commandé un burger et une boisson\"\nprint \"Ça coûte \" total \" euros, s'il vous plait\"\n```\n"
            13:
                start_code: "{print} 'Allons au niveau suivant !'"
                story_text: "Dans les niveaux précédents, vous avez appris à mettre deux commandes `{if}` l'une à l'intérieur de l'autre. Cela fonctionne bien, mais cela crée des codes très longs et peu pratiques, comme celui-ci :\n\nIci, vous devez fournir à la fois le nom d'utilisateur correct et le mot de passe correct.\nDans ce niveau, vous allez apprendre la commande `{and}` qui permettra de raccourcir considérablement ce code et le rendre plus compréhensible !\nVérifions ça !\n"
                example_code: "```\nnom_utilisateur = {ask} \"Quel est ton nom d'utilisateur ?\"\nmot_de_passe = {ask} \"Quel est ton mot de passe ?\"\n{if} nom_utilisateur {is} \"Hedy\"\n    {if} mot_de_passe {is} \"secret\"\n        {print} \"Bienvenue Hedy !\"\n    {else}\n            {print} \"Accès refusé\"\n{else}\n    {print} \"Accès refusé !\"\n```\n"
            14:
                start_code: "{print} \"Allons à l'onglet suivant\""
                story_text: "Avec le programme ci-dessous, tu peux calculer si tu as réussi une matière à l'école (c'est-à-dire si tu as obtenu une note de 6 ou plus).\nTu peux voir que ce code est extrêmement inefficace en raison de la longueur excessive du code dans la ligne 5.\nToutes les différentes notes de 1 à 5 doivent être programmées séparément. Heureusement pour toi, dans ce niveau, tu vas apprendre comment le faire sans avoir à écrire ce code extrêmement long !\n"
                example_code: "```\npremiere_note = {ask} \"Quelle note as-tu eu à ton premier test ?\"\ndeuxieme_note = {ask} \"Quelle note as-tu eu sur ton deuxième test ?\"\nsomme = premiere_note + deuxieme_note\nmoyenne = somme / 2\n{if} moyenne = 1 {or} moyenne = 2 {or} moyenne = 3 {or} moyenne = 4 {or} moyenne = 5\n    {print} \"Oh non ! Tu as raté le sujet…\"\n{else}\n    {print} \"Super ! Tu as réussi le sujet !\"\n```\n"
            15:
                start_code: "{print} \"Allons au niveau suivant !\""
                story_text: "Dans le jeu ci-dessous, un code a été créé pour permettre au joueur de jouer autant qu'il le souhaite…\nMais le code est inefficace et beaucoup trop long. De plus, que se passe-t-il si le joueur veut jouer à 101 jeux au lieu de 100 ?\nOn ne peut pas jouer à l'infini ?\nDans ce niveau, tu vas apprendre une commande qui rendra tout cela beaucoup plus facile !\n"
                example_code: "```\njeu {is} \"en cours\"\n{for} i {in} {range} 1 {to} 100\n    {if} jeu {is} \"en cours\"\n        réponse = {ask} \"Est-ce que tu veux continuer ?\"\n        {if} réponse {is} \"non\"\n            jeu {is} \"fini\"\n        {if} réponse {is} \"oui\"\n            {print} \"Ok on continue\"\n```\n"
            16:
                start_code: "{print} \"Allons à l'onglet suivant !\""
                story_text: "Dans ce niveau, nous allons nous rapprocher un peu plus du véritable code Python. Tu vas également apprendre comment faire correspondre deux listes ensemble.\nDe cette manière, tu peux programmer un code dans lequel le bon animal est associé au bon son.\nParce que les deux codes ci-dessous… n'ont aucun sens, évidemment !\n"
                example_code: "```\nanimaux = \"poule\", \"chèvre\", \"vache\"\ncris = \"cot\", \"bêêêê\", \"meuh\"\n{for} animal {in} animaux\n    {print} \"Une \" animal \" fait \" cris {at} {random}\n```\nVous pourriez également essayer de le faire fonctionner de cette manière, mais…\n```\nanimaux = \"poule\", \"chèvre\", \"vache\"\ncris = \"cot\", \"bêêêê\", \"meuh\"\n{for} animal {in} animaux\n    {for} cri {in} cris\n        {print} \"Une \" animal \" fait \" cri\n```\n"
            17:
                start_code: |-
                    {print} "Allons au niveau suivant !"
                story_text: "Tu as presque atteint le dernier niveau de Hedy, félicitations ! Dans ce niveau, tu apprendras une véritable façon d'utiliser `{print}` en Python.\n"
            18:
                start_code: |-
                    {print} ("Félicitations !!!")
                story_text: |
                    Félicitations ! Tu as atteint le dernier niveau de Hedy ! Le code que tu as créé ici peut être copié dans des environnements Python réels tels que Replit ou PyCharm, et tu peux continuer à apprendre là-bas !
                    Note cependant que Python ne peut lire que des commandes en anglais, donc si tu as utilisé une autre langue pour les commandes, tu dois maintenant basculer sur les commandes en anglais.
    story:
        name: "Histoire"
        description: "Histoire"
        default_save_name: "Histoire"
        levels:
            1:
                story_text: |
                    In level 1 you can make a story with a different main character that you enter yourself.

                    In the first line, use `{ask}` and ask who the main character of the story will be.

                    After that first line, start with `{print}` if the sentence needs to be printed.
                    You use `{echo}` if you want your main character to be at the end of the sentence.
                example_code: |
                    ```
                    {ask} The main character of this story is
                    {print} The main character is now going to walk in the forest
                    {echo} He's a bit scared,
                    {print} He hears crazy noises everywhere
                    {print} He's afraid this is a haunted forest
                    ```
                start_code: "{print} Ton histoire commence ici"
                story_text_2: "### Défi\nCréez maintenant votre propre histoire à l'aide d'au moins 6 lignes de code.\nCette histoire doit être différente de celle proposée dans le code de l'exemple.\nUtilisez au moins une commande `{ask}` et une commande `{echo}`.\nVous pouvez choisir n'importe quel sujet.\nSi vous n'avez pas d'idée, vous pouvez parler de l'un des sujets suivants : un film, un match ou une journée au zoo.\n"
            2:
                story_text: |
                    Dans le niveau 2 tu peux créer une histoire plus drôle. Le nom de ton personnage principal peut être dans n'importe quel endroit de la phrase

                    Tu devras programmer un petit peu plus pour ça. Tu dois d'abord donner un nom à ton personnage principal.

                    Tu peux ensuite mettre ce nom n'importe où dans la phrase.

                    Peux-tu créer une histoire en utilisant une variable toi-même ? Tu peux ajouter plusieurs variables ?
                example_code: |-
                    ```
                    name {is} {ask} What is the name of the main character?
                    {print} name is now going to run in the woods
                    {print} name is a bit scared
                    {print} Suddenly he hears a crazy noise...
                    {sleep}
                    {print} name is afraid this is a haunted forest
                    ```
                start_code: "{print} Ton histoire"
                story_text_2: "### Défi\nIl est maintenant temps d'ajouter des variables à votre propre histoire créée au niveau précédent.\nAllez dans 'Mes programmes', cherchez votre histoire créée au niveau 1 et copiez le code. Collez le code dans l'écran de saisie de ce niveau.\n\nÉtant donné qu'aucune variable n'est utilisée, ce code ne fonctionne pas à ce niveau.\nEn utilisant la forme adéquate apprise dans ce niveau, modifiez les commandes `{ask}` et `{echo}` de votre code.\n\n**Défi supplémentaire** Pour corser votre histoire, ajoutez une commande `{sleep}`.\n"
            3:
                story_text: |
                    Dans le niveau 3, vous pouvez rendre votre histoire plus amusante. Vous pouvez utiliser un côté plus aléatoire pour les monstres, les animaux ou les obstacles.  Pour ce faire :
                example_code: |
                    ```
                    animals {is} 🦔, 🐿, 🦉, 🦇
                    {print} He now hears the sound of an animals {at} {random}
                    ```
                story_text_2: |
                    The command `{add}` can also come in handy in your story.
                example_code_2: |
                    ```
                    {print} Il entend un bruit
                    animal {is} 🐿, 🦔, 🦇, 🦉
                    animal {is} {ask} C'est quoi à ton avis ?
                    {add} animal {to_list} d'animaux
                    {print} C'était un {at} {random}
                    ```
                story_text_3: |
                    Ceci est un exemple de la commande `{remove}` dans ton histoire.

                    ### Défi
                    Copie ton histoire des niveaux précédents dans celui-ci.
                    Dans ce niveau, tu as appris 3 nouvelles commandes `{at} {random}`, `{add} {to}` et `{remove} {from}`.
                    Ajoute de nouvelles lignes de code à ton histoire de manière à ce que ces nouvelles commandes apparaissent au moins une fois.
                example_code_3: |
                    ```
                    {print} His backpack got way too heavy.
                    {print} Inside were a bottle of water, a flashlight and a brick.
                    bag {is} water, flashlight, brick
                    dump {is} {ask} Which item should he dump?
                    {remove} dump {from} bag
                    ```
                start_code: "{print} Votre histoire"
            4:
                story_text: |
                    Tu as sans doute remarqué que le problème des niveaux précédents persiste. As-tu essayé d'afficher une phrase contenant le mot « nom » ? Par exemple : `{print}` mon nom est nom.
                    Tu peux résoudre ce problème dans ce niveau en mettant entre guillemets tout ce qui va être affiché.

                    ### Défi
                    Copie le code d’exemple et ajoute des guillemets aux lignes pour le faire fonctionner.

                    ### Défi 2
                    Rends-toi au niveau précédent et copie le code de ton histoire. Dans ce niveau, ton code fonctionnera en ajoutant des guillemets aux bons endroits.
                    Astuce : les variables de ta propre histoire ne doivent pas être entre guillemets, comme le montre la deuxième ligne dans le code d'exemple. Dans cette ligne, le nom de la variable n'est pas entre guillemets.
                example_code: |
                    ```
                    nom {is} {ask} _ Comment t'appelles-tu ? _
                    {print}  _ Le personnage principal s'appelle _ nom
                    _
                    _
                    {print} nom  _ va se promener dans les bois _
                    {print} nom _ a un peu peur _
                    animaux {is} 🦔, 🐿, 🦉, 🦇
                    {print} _ Il entend le bruit d'un animal _ animaux {at} {random}
                    {print} nom _ craint que la forêt ne soit hantée_
                    ```
                start_code: "{print} 'Votre histoire sera imprimée ici'"
            5:
                story_text: |
                    Dans ce niveau, différentes fins peuvent être programmées afin de rendre votre histoire encore plus amusante.
                    Ce code d'exemple vous présente comment réaliser deux fins différentes.

                    ### Défi 1
                    Ecrivez une nouvelle histoire courte du sujet de votre choix.
                    En panne d'inspiration ? Choisissez l'un des sujets suivants : un super-héros, une journée d'école ennuyeuse, une île déserte.

                    Maintenant, donnez la possibilité au joueur de choisir une fin heureuse ou non, comme indiqué dans le code d'exemple.
                    Programmez les deux fins.

                    ### Défi 2
                    Copiez l'histoire créée aux niveaux précédents.
                    Trouvez le moyen d'ajouter au moins deux commandes`{if}` et `{else}` à votre histoire.
                    La fin peut être heureuse ou non. Vous pouvez également trouver d'autres moyens d'inclure ces commandes.
                example_code: |
                    ```
                    name {is} {ask} 'Who is walking in the forest?'
                    {print} name 'walks through the forest'
                    {print} name 'encounter a monster'
                    end {is} {ask} 'Would you like a good or a bad ending?'
                    {if} end {is} good {print} name 'takes the sword and the monster quickly runs away'
                    {else} {print} 'The monster eats' name
                    ```
                start_code: "{print} 'Here your story will start!'"
            7:
                story_text: |
                    In a story, someone says words several times. For example, when someone calls for help or sings a song.
                    You can put such repetitions in your story, in this level with `{repeat}`.

                example_code: |
                    ```
                    {print} 'The prince kept calling for help'
                    {repeat} 5 {times} {print} 'Help!'
                    {print} 'Why is nobody helping me?'
                    ```

                start_code: "{repeat} 5 {times} {print} 'Help!'"
            8:
                story_text: |
                    In this level you can use multiple lines in your {if} commands, this way you can upgrade your happy or sad ending!

                example_code: |
                    ```
                    {print} 'OH NO! The T-rex is closing in!'
                    end = {ask} 'Do you want a happy or a sad ending?'
                    {if} end {is} happy
                        {print} 'Just in time Richard jumps back into the time machine!'
                        {print} 'Michael types in the code and...'
                        {print} '💥ZAP!💥'
                        {print} 'They are back in their garage'
                    {else}
                        {print} 'Michael yells COME ON RICHARD! RUN FASTER!'
                        {print} 'But Richard is too slow...'
                        {print} 'The T-rex closes in and eats him in one big bite!🦖'
                    ```
                start_code: "# place your code here"
            9:
                story_text: |
                    In this level you can use nesting to put {if}, {repeat} or {for} commands inside other {if}, {repeat} or {for} commands. This gives you many options and really helps you to make your story interactive.
                example_code: |
                    ```
                    {print} 'Robin is walking downtown'
                    location = {ask} 'Is Robin going into a shop, or does she go home?'
                    {if} location {is} shop
                        {print} 'She enters the shop.'
                        {print} 'Robin sees an interesting looking book'
                        book = {ask} 'Does Robin buy the book?'
                        {if} book {is} yes
                            {print} 'Robin buys the book and goes home'
                        {else}
                            {print} 'Robin leaves the shop and goes home'
                    {else}
                        {print} 'Robin goes home'
                    ```
                start_code: "# place your code here"
            10:
                story_text: |
                    In this level you can use the {for} command in your story. In this way you could easily program the children's book 'brown bear, brown bear, what do you see'.

                example_code: |
                    ```
                    animaux = _ , _ , _ 
                    {print} 'Ours brun, Ours brun'
                    {print} 'Que vois-tu?'
                    ```
                start_code: "# place your code here"
            12:
                story_text: |-
                    In this level you can use the quotation marks to save multiple words in a variable.
                example_code: |
                    ```
                    name = 'The Queen of England'
                    {print} name ' was eating a piece of cake, when suddenly...'
                    ```
                start_code: "# place your code here"
            13:
                story_text: |
                    By using the `{and}` and `{or}` commands, you can shorten your stories. For example, check out the dragon story.
                example_code: |
                    ```
                    sword = 'lost'
                    game = 'on'
                    {print} 'Our hero is walking through the forest'
                    {print} 'The path splits two ways'
                    {for} i {in} {range} 0 {to} 2
                        {if} game {is} 'on'
                            path = {ask} 'Which path should she choose?'
                            {if} path {is} 'left' {and} sword {is} 'found'
                                {print} 'Our hero comes across a dragon!'
                                {print} 'Luckily our hero has a sword to defeat the beast!'
                                game = 'over'
                            {if} path {is} 'left' {and} sword {is} 'lost'
                                {print} 'Our hero finds a dragon, but she doesnt have any weapons!'
                                {print} 'Our hero is beaten by the dragon...'
                                {print} 'Try again'
                                game = 'over'
                            {if} path {is} 'right' {and} sword {is} 'found'
                                {print} 'You have already found the sword. There is nothing left here.'
                                {print} 'She walks back'
                            {if} path {is} 'right' {and} sword {is} 'lost'
                                {print} 'Our hero finds a sword'
                                {print} 'This could come in very handy'
                                sword = 'found'
                    ```
                start_code: "# place your code here"
            15:
                story_text: |
                    Using the `{while}` loop can make your stories more interesting. For example, you can use `{while} game {is} 'on'` so you can play until the game is over.
                    Or you can use `{while} sword {is} 'lost'` so the player can't continu the game until they have found something.
                example_code: |
                    ```
                    keys = 'lost'
                    {print} 'You are standing in your garden and you have lost your keys.'
                    {print} 'Where do you want to look for them?'
                    {print} 'You can choose: tree, flowerbed, rock, postbox'
                    {while} keys == 'lost'
                        location = {ask} 'Where do you want to look?'
                        {if} location == 'flowerbed'
                            {print} 'Here they are!'
                            keys = 'found'
                        {else}
                            {print} 'Nope they are not at the ' location
                    {print} 'Now you can enter the house!'
                    ```
                start_code: "# place your code here"
            18:
                story_text: "We are going to print another story, but now we have to use brackets with `{print}`.\n\n### Exercice 1\nCreate a story of at least 5 sentences. You don't have to use 'name' just yet.\n"
                example_code_2: "```\nnaam = {input}(\"What's your name?\")\n{print}('Welcome to this story!')\n```\n"
                start_code: '# Schrijf jouw code hier'
                story_text_2: "### Exercice 2\nWe have already prepared an `{input}` for you. First, use the `name` variable in your story.\nThen add a second `{ask}` and use that variable as well.\nTip: Remember the commas in a `{print}` between text and variables!\n"
                example_code: "```\n{print}('Welcome to this story!')\n```\n"
    parrot:
        name: "Parrot"
        description: "Create your own online pet parrot that will copy you!"
        default_save_name: "Parrot"
        levels:
            1:
                story_text: |
                    Create your own online pet parrot that will copy you!
                example_code: |
                    ```
                    {print} Im Hedy the parrot
                    {ask} whats your name?
                    {echo}
                    {echo}
                    ```
                start_code: "{print} Je suis Hedy le perroquet\n{ask} Quel est ton nom ?\n{echo}\n{echo}\n"
                story_text_2: "### Exercice\nCan you make the parrot ask a different question? Fill in the blanks in the example!\n"
                example_code_2: "```\n{print} Im Hedy the parrot\n{ask} _\n{echo}\n{echo}\n"
            2:
                story_text: |
                    Create your own online pet parrot that will copy you!
                example_code: |
                    ```
                    {print} Im Hedy the parrot
                    name {is} {ask} whats your name?
                    {print} name
                    {sleep}
                    {print} squawk
                    {sleep}
                    {print} name
                    ```
                start_code: "{print} Im Hedy the parrot!"
                story_text_2: "### Exercice\nYou can use variables to make the parrot say more than only your name. Can you complete this code?\n"
            3:
                story_text: |
                    Teach your parrot a new word with `{add}`.
                example_code: |
                    ```
                    words {is} squawk, Hedy
                    {print} Train your parrot!
                    new_word {is} {ask} Which word do you want to teach them?
                    {add} new_word {to_list} words
                    {print} 🧒 Say new_word , Hedy!
                    {print} 🦜 words {at} {random}
                    ```
                start_code: "# place your code here"
            5:
                story_text: |
                    Récompense ton perroquet s'il dit le bon mots !
                example_code: |
                    ```
                    mots {is} cri, Hedy
                    {print} 'Entraîne ton perroquet !'
                    nouveau_mot {is} {ask} 'Quel mot veux-tu lui apprendre ?'
                    {add} nouveau_mot {to_list} mots
                    mot_dit {is} mots {at} {random}
                    {print} '🧒 Dis ' nouveau_mot ', Hedy !'
                    {print} '🦜 ' mot_dit
                    {if} mot_dit {is} nouveau_mot {print} '🧒 Bien joué, Hedy ! 🍪'
                    {else} {print} '🧒 Non, Hedy ! Dis ' nouveau_mot
                    ```
                start_code: "# place your code here"
            4:
                story_text: "Dans ce niveau nous devons utiliser les guillemets avec les commandes `{ask}` et `{print}`.\n### Exercice\nComplète le code en remplissant les blancs par des guillemets.\n"
                example_code: "```\nmots {is} coco, Hedy\n{print} _ Entraîne ton perroquet ! _\nnouveau_mot {is} {ask} _ Quel mot souhaites-tu apprendre au perroquet ? _\n{add} nouveau_mot {to_list} mots\n{print} _ 🧒 Dis _ nouveau_mot _, Hedy!_\n{print} _ 🦜 _ mots {at} {random}\n```\n"
                start_code: '# Inscris ton code ici'
    songs:
        name: "Sing a song!"
        description: "Print a song"
        default_save_name: "Song"
        levels:
            6:
                story_text: |
                    Songs often contain a lot of repetition. Sometimes the repetition is also based on counting.
                    For example, in the well-known song 'Bottles of beer'. You can program that song with a little math.
                example_code: |
                    ```
                    verse = 99
                    {print} verse ' bottles of beer on the wall'
                    {print} verse ' bottles of beer'
                    {print} 'Take one down, pass it around'
                    verse = verse - 1
                    {print} verse ' bottles of beer on the wall'
                    ```

                    You can now repeat lines 2 to 9 as many times as you want by copying the lines.
                start_code: "{print} 'Baby shark'"
                story_text_2: "This children's song counts down from 5 little monkeys to 1 monkey.\nIf you copy line 2 - 7 and paste it under the the code, you can sing the whole song!\n"
                example_code_2: "```\nnumber = 6\nnumber = number - 1\nprint number ' little monkeys jumping on the bed'\nprint 'One fell off and bumped his head'\nprint 'Mama called the doctor and the doctor said'\nprint 'NO MORE MONKEYS JUMPING ON THE BED!'\nsleep\n```\n"
            7:
                story_text: |
                    Songs often contain a lot of repetition. For example... Baby Shark! If you sing it, you keep singing the same thing:

                    Baby Shark tututudutudu <br>
                    Baby Shark tututudutudu <br>
                    Baby Shark tututudutudu <br>
                    Baby Shark

                    You can make this song much shorter with a `{repeat}`! Can you finish the code?
                example_code: |
                    ```
                    {repeat} _ _ {print} 'Baby Shark tututudutudu'
                    {print} 'Baby Shark'
                    ```

                    After Baby Shark you can of course also program other songs. There are many songs with repetition.
                start_code: "{print} 'Baby Shark'"
            8:
                story_text: |
                    In a previous level you've programmed the song 'Bottles of beer'. You made one verse and then had to copy the verses 99 times. In level 7 you can repeat the song 99 times, just by adding one simple line!
                example_code: |
                    ```
                    couplet = 99
                    {repeat} 99 {times}
                        {print} couplet ' bouteilles de bière sur le mur'
                        {print} couplet ' bouteilles de bière'
                        {print} 'Prends en une et fais la circuler'
                        couplet = couplet - 1
                        {print} couplet ' bouteilles de bière sur le mur'
                    ```
                start_code: "# place your code here"
            10:
                story_text: |
                    In this level you can easily make the childrens' song 'Five little monkeys'. Can you make the last chorus?
                    You can also make the whole baby shark song (including all the other sharks in the family) in only 6 lines!
                    Or you can make Old McDonald with all the different animals.
                example_code: |
                    ```
                    famille = bébé, maman, papa, mamie, papi
                    _ _ _ _ 
                      {print} _
                    ```
                start_code: "# place your code here"
                example_code_2: "```\nmonkeys = 5, 4, 3, 2, 1\n```\n"
                story_text_2: "### Exercice 2\nPrint the song Five little moneys jumping on the bed. Look up the text if you don't remember.\n\n**(extra)** Print the song Old MacDonald had a farm, and make sure all animals make a different sound, using an `{if}`.\n"
            11:
                story_text: |
                    In this level you can use the `{for} i {in} {range}` command to make songs that use counting.
                example_code: |
                    ```
                    {for} i {in} {range} 5 {to} 1
                        {print} i ' little monkeys jumping on the bed'
                        {print} 'One fell off and bumped his head'
                        {print} 'Mama called the doctor and the doctor said'
                        {if} i {is} 1
                            {print} 'PUT THOSE MONKEYS RIGHT TO BED!'
                        {else}
                            {print} 'NO MORE MONKEYS JUMPING ON THE BED!'
                    ```
                start_code: "# place your code here"
            12:
                story_text: |
                    In this song we can make it even easier to program '{if} you're happy and you know it, clap your hands'. Because we can put all of the actions in a variable, check it out:
                example_code: |
                    ```
                    actions = 'clap your hands', 'stomp your feet', 'shout Hurray!'
                    {for} action {in} actions
                        {for} i {in} {range} 1 {to} 2
                            {print} 'if youre happy and you know it'
                            {print} action
                        {print} 'if youre happy and you know it and you really want to show it'
                        {print} 'if youre happy and you know it'
                        {print} action
                    ```
                start_code: "# place your code here"
            16:
                story_text: |
                    In this level, you can program a song like OldMacDonald even more quickly. You can connect the right animal to the right sound by simply putting them in the same place in the list.
                    The Drunken Sailor is also quickly made in this level. You only need 8 lines for the entire song, check it out!
                example_code: |
                    ```
                    animals = ['pig', 'dog', 'cow']
                    sounds = ['oink', 'woof', 'moo']
                    {for} i {in} {range} 1 {to} 3
                        animal = animals[i]
                        sound = sounds[i]
                        {print} 'Old McDonald had a farm'
                        {print} 'E I E I O!'
                        {print} 'and on that farm he had a ' animal
                        {print} 'E I E I O!'
                        {print} 'with a ' sound sound ' here'
                        {print} 'and a ' sound sound ' there'
                        {print} 'here a ' sound
                        {print} 'there a ' sound
                        {print} 'everywhere a ' sound sound
                    ```

                    ```
                    lines = ['what shall we do with the drunken sailor', 'shave his belly with a rusty razor', 'put him in a long boat till hes sober']
                    {for} line {in} lines
                        {for} i {in} {range} 1 {to} 3
                            {print} line
                        {print} 'early in the morning'
                        {for} i {in} {range} 1 {to} 3
                            {print} 'way hay and up she rises'
                        {print} 'early in the morning'
                    ```
                start_code: "# place your code here"
            18:
                story_text: "In level 16 we made songs using lists. These programs however are no longer working properly in this level. The colons from level 17 and the brackets from level 18 still need to be added.\n\n### Exercice 1\nThe Drunken sailor song is given as sample code, but not yet working.\nCan you make sure everything works again? To help you, we've put _ in the places of _some_ errors.\n\n### Exercice 2\nNow also look up your Old MacDonald song from level 16, and correct it.\n"
                example_code: "```\nlines = ['what shall we do with the drunken sailor', 'shave his belly with a rusty razor', 'put him in a long boat till hes sober']\n{for} line {in} lines _\n    {for} i {in} {range} 1 {to} 3 _\n        {print} _ line _\n    {print} 'early in the morning'\n    {for} i {in} {range} 1 {to} 3\n        {print} 'way hay and up she rises'\n    {print} 'early in the morning'\n```\n"
                start_code: '# Schrijf jouw code hier'
    turtle:
        name: "Turtle"
        description: "Make your own drawing"
        default_save_name: "Turtle"
        levels:
            1:
                story_text: |
                    You can also use Hedy to draw. By combining turns and lines, you can make a square or stairs!

                    Using `{forward}` you draw a line forwards. The number behind it determines how far the turtle will walk. `{turn} {right}` turns a quarter turn in clockwise direction, `{turn} {left}` turns counter clockwise.
                    If you want to go backwards, you use the `{forward}` command but with a negative number. So for example `{forward} -100`

                    This is the start of a little staircase. Can you make it have 5 steps?

                example_code: |
                    ```
                    {forward} 50
                    {turn} {right}
                    {forward} 50
                    {turn} {left}
                    {forward} 50
                    ```
                start_code: "{forward} 50\n{turn} {left}"
            2:
                story_text: |
                    In this level you can use variables to make the turtle interactive. For example you can ask the player how many steps the turtle must make.
                example_code: |
                    ```
                    answer {is} {ask} How many steps should the turtle make?
                    {forward} answer
                    ```
                story_text_2: |
                    Also, in level 1 the turtle could only turn left or right. That is a bit boring!
                    In level 2 he can point his nose in all directions.

                    Use 90 to turn a quarter. We call this degrees. A full turn is 360 degrees.
                    Can you make a figure with this code? Maybe a triangle or a circle?
                example_code_2: |
                    ```
                    {print} Drawing figures
                    angle {is} 90
                    {turn} angle
                    {forward} 25
                    {turn} angle
                    {forward} 25
                    ```
                start_code: |-
                    {print} Turtle race!
                    hoek {is} 90
                    {turn} hoek
                    {forward} 25
            3:
                story_text: |
                    Dans ce niveau, vous pouvez utiliser `{at} {random}` avec la tortue dessinatrice. Un choix aléatoire permet à la tortue de suivre un chemin différent à chaque fois.
                    Utilisez `{at} {random}` pour choisir une valeur dans une liste.
                    ### Exercice
                    Peux-tu copier-coller les lignes 2 et 3 pour créer un chemin aléatoire plus long ?
                example_code: |
                    ```
                    angles {is} 10, 50, 90, 150, 250
                    {turn} angles {at} {random}
                    {forward} 25
                    ```
                start_code: |-
                    angles {is} 10, 50, 90, 150, 250
                    {turn} angles {at} {random}
                    {forward} 25
            4:
                story_text: |
                    Au niveau 4 tu dois utiliser les guillemets avec `{print}` et `{ask}`. Aussi quand tu dessines !
                example_code: |
                    ```
                    {print} _ Dessin de formes _
                    angle {is} 90
                    {turn} angle
                    {forward} 25
                    {turn} angle
                    {forward} 25
                    ```
                start_code: |-
                    {print} "Dessin de formes"
                    angle {is} 90
                    {turn} angle
                    {forward} 25

                story_text_2: "Tu peux aussi canger la couleur des lignes avec la commande `{color}`. Jette un œil à l'exemple .\nTu peux aussi utiliser la commande `{color} {white}` pour rendre des lignes 'invisibles' . Tu pourrais utiliser ces lignes blanches pour déplacer la tortue où tu veux à l'écran avant de commencer à dessiner.\n"
                example_code_2: "```\n{color} {white}\n{forward} -80\n{color} {green}\n{forward} 50\n{color} {yellow}\n{forward} 50\n{color} {red}\n{forward} 50\n```\n"
            5:
                story_text: |
                    In level 5 you can make a choice with `{if}`. For example between different types of figures.
                example_code: |
                    ```
                    {print} 'Drawing Figures'
                    figure {is} {ask} 'Do you want a square or a triangle?'
                    {if} figure {is} triangle angle {is} 120
                    {else} angle {is} 90
                    {turn} angle
                    {forward} 25
                    {turn} angle
                    {forward} 25
                    {turn} angle
                    {forward} 25
                    {turn} angle
                    {forward} 25
                    ```
                start_code: |-
                    {print} 'Drawing Figures'
                    figure {is} {ask} 'Do you want a square or a triangle?'
                    {if} figure {is} triangle angle {is} 120 {else} angle {is} 90
                    {turn} angle
                    {forward} 25
                story_text_2: "### Exercice\nFill in the correct numbers in this code to get it to work.\nAfter you've done that, you can try to add the option backwards.\n\n**Extra** Instead of using 'left' and 'right', remake the program with North, East, South and West.\nThis way you could add even more directions like Northeast and Southwest etc.\n"
                example_code_2: "```\ndirection {is} {ask} 'Do you want to go left, right, or straight ahead?'\nif direction is left turn _\nif direction is right turn _\nforward 100\n```\n"
            6:
                story_text: |
                    In this level you can use calculations to draw different figures.
                    You may have learned in school that turning a full circle is 360 degrees. If not, now you know!
                    That's why you also use 90 degrees for a square. 360 divided by 4 is 90.
                    Now that we can do math with Hedy, we can draw all the figures we want!

                example_code: |
                    ```
                    angles = {ask} 'How many angles do you want?'
                    angle = 360 / angles
                    {forward} 50
                    {turn} angle
                    {forward} 50
                    {turn} angle
                    {forward} 50
                    {turn} angle
                    {forward} 50
                    {turn} angle
                    {forward} 50
                    {turn} angle
                    {forward} 50
                    {turn} angle
                    ```
                start_code: |-
                    {print} 'Drawing figures'
            8:
                story_text: |
                    Now that we can repeat several lines, we can make figures more easily.
                    We only have to set the angle once and then use that variable in the `{repeat}`.

                example_code: |
                    ```
                    angle = 90
                    {repeat} 10 {times}
                        {turn} angle
                        {forward} 50
                    ```
                story_text_2: |
                    Also, we can now improve the program that draws different figures.
                    Can you figure out how far the turtle has to turn here? Finish the code and you can draw any polygon you'd like!

                example_code_2: |
                    ```
                    angles = {ask} 'How many angles should I draw?'
                    angle = 360 / angles
                    {repeat} angle {times}
                        {turn} _
                        {forward} _
                    ```
                start_code: |-
                    angles = {ask} 'How many angles should I draw?'
            9:
                example_code: "```\n{color} {black}\n{repeat} 3 {times}\n    {repeat} 3 {times}\n        {forward} 10\n        {turn} 120\n    {color} {white}\n    {forward} 50\n    {color} {black}\n```\n"
                story_text: "Now that we can use a `{repeat}` inside a `{repeat}`, we can create more complex figures.\n\n### Exercice 1\nThis code creates three black triangles, change that into five pink squares.\n\n **(extra)** Create a figure of your own choosing consisting of at least two different shapes types.\n"

                start_code: '# place your code here'
    dishes:
        name: "Dishes?"
        description: "Use the computer to see who does the dishes (Start at level 2)"
        default_save_name: "Dishes"
        levels:
            3:
                story_text: |
                    Do you always disagree at home about who should wash the dishes or change the litter box today?
                    Then you can let the computer choose very fairly. You can program that in this level!
                    You first make a list of the members of your family. Then choose '{at} {random}' from the list.
                example_code: |
                    ```
                    people {is} mom, dad, Emma, Sophie
                    {print} people {at} {random}
                    ```
                story_text_2: |
                    Don't feel like doing the dishes yourself? Hack the program to remove your name from the list.
                start_code: "{print} Who does the dishes?"
            4:
                story_text: |
                    Avec les guillemets, tu peux rendre le programme de la vaisselle encore mieux.

                    ### Exercice
                    D'abord, remplace les blancs avec les bons symboles ou commandes pour que ce programme d'exemple fonctionne.
                    Est-ce que tu as saisi ? Génial ! Maintenant, copie le code que tu as fait au niveau précédent et fais le fonctionner dans ce niveau en ajoutant les guillemets aux bons endroits.
                example_code: |
                    ```
                    famille {is} maman, papa, Emma, Sophie
                    {print} _ la vaisselle est faite par _
                    {sleep}
                    {print} famille {at} _
                    ```
                start_code: "{print} \"Qui fait la vaisselle ?\""
            5:
                story_text: |
                    With the `{if}` you can now have more fun with choice in the program. You can have your program respond to the choice that the computer has made.

                    Can you finish the code so that it prints 'too bad' when it is your turn and otherwise 'yes!'?
                    Don't forget the quotes!
                example_code: |
                    ```
                    people {is} mom, dad, Emma, Sophie
                    dishwasher {is} people {at} {random}
                    {if} dishwasher {is} Sophie {print} _ too bad I have to do the dishes _ {else} {print} 'luckily no dishes because' _ 'is already washing up'
                    ```
                start_code: "{print} 'Who does the dishes?'"
            6:
                story_text: |
                    How often is everyone going to do the dishes? Is that fair? You can count it in this level.
                example_code: |
                    ```
                    people = mom, dad, Emma, Sophie
                    emma_washes = 0
                    dishwasher = people {at} {random}
                    {print} 'The dishwasher is' dishwasher
                    {if} dishwasher {is} Emma emma_washes = emma_washes + 1
                    {print} 'Emma will do the dishes this week' emma_washes 'times'
                    ```

                    Now you can copy lines 3 to 5 a few times (e.g. 7 times for a whole week) to calculate for a whole week again.
                    Do you make the code for the whole week?
                story_text_2: |
                    If you are extremely unlucky the previous program might choose you to to the dishes for the whole week! That's not fair!
                    To create a fairer system you can use the `{remove}` command to remove the chosen person from the list. This way you don't have to do the dishes again untill everybody has had a turn.

                    Monday and tuesday are ready for you! Can you add the rest of the week?
                    And... can you come up with a solution for when your list is empty?
                example_code_2: |
                    ```
                    people = mom, dad, Emma, Sophie
                    dishwasher = people {at} {random}
                    {print} 'Monday the dishes are done by: ' dishwasher
                    {remove} dishwasher {from} people
                    dishwasher = people {at} {random}
                    {print} 'Tuesday the dishes are done by: ' dishwasher
                    {remove} dishwasher {from} people
                    dishwasher = people {at} {random}
                    ```
                start_code: "{print} 'Who does the dishes?'"
            7:
                story_text: |
                    With the `{repeat}` you can repeat pieces of code. You can use this to calculate who will be washing dishes for the entire week.
                example_code: |
                    ```
                    people = mom, dad, Emma, Sophie
                    {repeat} _ _ {print} 'the dishwasher is' _
                    ```
                start_code: "{print} 'Who does the dishes?'"
            10:
                story_text: |
                    In this level you could make an even better dish washing shedule.
                example_code: |
                    ```
                    days = Monday, Tuesday, Wednesday, Thursday, Friday, Saturday, Sunday
                    names = mom, dad, Emma, Sophie
                    {for} day {in} days
                        {print} names {at} {random} ' does the dishes on ' day
                    ```
                start_code: "# place your code here"
    dice:
        name: "Dice"
        description: "Make your own dice"
        default_save_name: "Dice"
        levels:
            3:
                story_text: |
                    In this level we can choose from a list. With that we can let the computer choose one side of the die.
                    Take a look at the games you have in your closet at home.
                    Are there games with a (special) die? You can also copy it with this code.
                    For example, the dice of the game Earthworms with the numbers 1 to 5 and an earthworm on it.

                    ![Die of earthworms with 1 to 5 and an earthworm on it](https://cdn.jsdelivr.net/gh/felienne/hedy@24f19e9ac16c981517e7243120bc714912407eb5/coursedata/img/dobbelsteen.jpeg)
                example_code: |
                    ```
                    choices {is} 1, 2, 3, 4, 5, earthworm
                    {print} choices {at} {random}
                    ```
                start_code: "{print} What will the die indicate this time?"
                example_code_2: "```\nchoices {is} _\n```\n"
                story_text_2: "### Exercice\nThe dice in the example above are dice for a specific game. Can you make normal dice?\nOr other special dice from a different game?\n"
            4:
                story_text: |
                    Dans ce niveau, tu peux aussi créer un dé. Mais cette fois, tu peux essayer par toi-même sans un exemple de code !

                    ### Exercice
                    Fais ton propre dé dans ce niveau.
                    Astuce : si tu manques d'idée sur comment faire un dé. Jette un œil au dé que tu as fait au niveau d'avant, mais n'oublie pas d'ajouter les guillemets.
                start_code: "{print} \"Quelle est la valeur du dé cette fois ?\""
            5:
                story_text: |
                    You can also make a die again in this level using the `{if}`.
                    Complete the sample code so that the code says "You can stop throwing" once you have thrown an earthworm.

                    But maybe you want to recreate a die from a completely different game. That's fine too! Then make up your own reaction. Eg 'yes' for 6 and 'pity' for something {else}.
                example_code: |
                    ```
                    choices {is} 1, 2, 3, 4, 5, earthworm
                    throw {is} _
                    {print} 'you have' _ 'thrown'
                    {if} _ {is} earthworm {print} 'You can stop throwing.' _ {print} 'You have to hear it again!'
                    ```
                start_code: "{print} 'What will the die indicate this time?'"
            6:
                story_text: |
                    You can also make an Earthworm die again in this, but now you can also calculate how many points have been rolled.
                    You may know that the worm counts 5 points for Earthworms. Now after a roll you can immediately calculate how many points you have thrown.
                    This is the code to calculate points for one die:
                example_code: |
                    ```
                    choices = 1, 2, 3, 4, 5, earthworm
                    points = 0
                    throw = choices {at} {random}
                    {print} 'you threw' throw
                    {if} throw {is} earthworm points = points + 5 {else} points = points + throw
                    {print} 'those are' points ' point'
                    ```
                    Can you make the code so that you get the total score for 8 dice? To do that, you have to cut and paste some lines of the code.
                example_code_2: |
                    Did you manage to calculate the score for 8 dice? That required a lot of cutting and pasting, right? We are going to make that easier in level 7!
                start_code: "{print} 'What will the die indicate this time?'"
            7:
                story_text: |
                    You can also make a die again in level 5. With the `{repeat}` code you can easily roll a whole hand of dice.
                    Try to finish the sample code! The dashes should contain multiple commands and characters.

                    But maybe you want to make a completely different die. Of course you can!
                example_code: |
                    ```
                    choices = 1, 2, 3, 4, 5, earthworm
                    {repeat} _ _ {print} _ _ _
                    ```
                start_code: "{print} 'What will the die indicate this time?'"
            10:
                story_text: |
                    Is everybody taking too long throwing the dice? In this level you can let Hedy throw all the dice at once!
                example_code: |
                    ```
                    players = Ann, John, Jesse
                    choices = 1, 2, 3, 4, 5, 6
                    {for} player {in} players
                        {print} player ' throws ' choices {at} {random}
                        {sleep}
                    ```
                start_code: "# place your code here"
            15:
                story_text: |
                    In this game you have to throw 6 in as little tries as possible.
                example_code: |
                    ```
                    options = 1, 2, 3, 4, 5, 6
                    {print} 'Throw 6 as fast as you can!'
                    thrown = 0
                    tries = 0
                    {while} thrown != 6
                        thrown = options {at} {random}
                        {print} 'You threw ' thrown
                        tries = tries + 1
                    {print} 'Yes! You have thrown 6 in ' tries ' tries.'
                    ```
                start_code: "# place your code here"
    rock:
        name: "Rock, paper, scissors"
        description: "Make your own rock, paper, scissors game"
        default_save_name: "Rock"
        levels:
            1:
                story_text: |
                    In level 1 you can start with a rock, paper, scissors  game.

                    With `{ask}` you can make a choice, and with `{echo}` you can repeat that choice.
                example_code: |
                    ```
                    {print} what do you choose?
                    {ask} choose from rock, paper or scissors
                    {echo} so your choice was:
                    ```
                    Instead of using words, you could also use emojis of course: ✊✋✌
                start_code: "{print} Bienvenue à ton propre feuille-caillou-ciseaux !\n{ask} Que choisis-tu ?\n"
                story_text_2: "### Exercice\nInstead of using words, you could also use emojis: ✊✋✌\nCan you create a code using emojis?\n"
                example_code_2: "```\n{print} what do you choose?\n{ask} choose from _\n{echo} so your choice was:\n```\n"
            2:
                story_text: |
                    In this level you can practise using the variables, so that you can make the rock, paper, scissors game in the next level!

                example_code: |
                    ```
                    choice {is} _
                    {print} I choose choice
                    ```
                start_code: "# place your code here"
            3:
                story_text: |
                    You can use the `{at} {random}` command to let the computer pick rock, paper or scissors!

                    ### Exercice
                    Finish the code by using the `{at} {random}` command.

                example_code: |
                    ```
                    choices {is} rock, paper, scissors
                    {print} choices {at} {random}
                    ```
                start_code: "{print} Welcome to your own rock scissors paper!"
                story_text_2: "### Exercice\nNow you only have one player, so can you add a second player?\nYou can even use variables to name player 1 and player 2.\n"
                example_code_2: "```\nchoices {is} rock, paper, scissors\n{print} player 1 chooses... choices {at} {random}\n{print} player 2 _\n```\n"
            4:
                story_text: |
                    À ce niveau nous pouvons continuer le programme pierre, papier, ciseaux. Mais si tu veux ajouter du texte, tu dois utiliser les guillemets ici aussi.
                    ### Exercice
                    Copie ton code du niveau précédent et fais le fonctionner en utilisant les guillemets après chaque commande `{print}` ou `{ask}`.

                start_code: "{print} \"Bienvenue dans ton propre pierre papier ciseaux !\""
            5:
                story_text: |
                    In this level we can determine who won.
                    For that you need the new `{if}` code.

                    Save your choice with the name of choice and the choice of computer as computer choice.
                    Then you can use `{if}` to see {if} they are the same or different.
                    Will you finish the code?
                example_code: |
                    ```
                    options {is} rock, paper, scissors
                    computer_choice {is} _
                    choice {is} {ask} 'What do you choose?'
                    {print} 'you chose ' _
                    {print} 'computer chose ' _
                    {if} _ {is} _ {print} 'tie!' {else} {print} 'no tie'
                    ```

                    Fill in the correct code on the blanks to see {if} it is a draw.

                start_code: "{print} 'Welcome to your own rock scissors paper!'"
            9:
                story_text: |
                    In this level you can program the whole rock, paper, scissors game by nesting the {if}-commands. Can you finish the code?
                example_code: |
                    ```
                    choices {is} rock, paper, scissors
                    your_choice {is} {ask} 'What do you choose?'
                    {print} 'You choose ' your_choice
                    computer_choice {is} choices {at} {random}
                    {print} 'The computer chooses ' computer_choice
                    {if} computer_choice {is} your_choice
                        {print} 'Tie'
                    {if} computer_choice {is} rock
                        {if} your_choice {is} paper
                            {print} 'You win!'
                        {if} your_choice {is} scissors
                            {print} 'You lose!'
                    # finish this code
                    ```
                start_code: "# place your code here"
            10:
                story_text: |
                    Feeling too lazy to play the game yourself? Let Hedy play it for you!
                example_code: |
                    ```
                    choices = rock, paper, scissors
                    players = Marleen, Michael
                    {for} player {in} players
                         {print} player ' chooses ' choices {at} {random}
                    ```
                start_code: "# place your code here"
            13:
                story_text: |
                    With the `{and}` command you can shorten your rock, paper, scissors code! Check out the example code below and try to finish it.

                example_code: |
                    ```
                    options = 'rock', 'paper', 'scissors'
                    your_choice = {ask} 'What do you choose?'
                    computer_choice = options {at} {random}
                    {print} 'You choose ' your_choice
                    {print} 'The computer chooses ' computer_choice
                    {if} computer_choice {is} your_choice
                        {print} 'Tie'
                    {if} computer_choice {is} 'rock' {and} your_choice {is} 'paper'
                        {print} 'You win!'
                    {if} computer_choice {is} 'rock' {and} your_choice {is} 'scissors'
                        {print} 'The computer wins!'
                    ```
                start_code: "# place your code here"
            15:
                story_text: |
                    Play until you beat the computer! But first, finish the example code...

                example_code: |
                    ```
                    won = 'no'
                    options = 'rock', 'paper', 'scissors'
                    {while} won == 'no'
                        your_choice = {ask} 'What do you choose?'
                        computer_choice = options {at} {random}
                        {print} 'you chose ' your_choice
                        {print} 'the computer chose ' computer_choice
                        {if} computer_choice == your_choice
                            {print} 'Tie!'
                        {if} computer_choice == 'rock' {and} your_choice == 'scissors'
                            {print} 'You lose!'
                        {if} computer_choice == 'rock' {and} your_choice == 'paper'
                            {print} 'You win!'
                            won = 'yes'
                    ```
                start_code: "# place your code here"
    calculator:
        name: "Calculator"
        description: "Create a calculator"
        default_save_name: "Calculator"
        levels:
            6:
                story_text: |
                    Now that you can calculate, you can also create a program to practice maths calculations. You can make up the calculations yourself, for example:
                example_code: |
                    ```
                    correct_answer = 11 * 27
                    answer = {ask} 'How much is 11 times 27?'
                    {if} answer {is} correct_answer {print} 'good job!'
                    {else} {print} 'Wrong! It was ' correct_answer
                    ```
                story_text_2: |
                    You can also let the computer do random sums on its own using random.
                    This is how you choose a number of tables to practice, and from that you always get a different sum:
                example_code_2: |
                    ```
                    tables = 4, 5, 6, 8
                    numbers = 1, 2, 3, 4, 5, 6, 7, 8, 9, 10
                    table = tables {at} {random}
                    number = numbers {at} {random}
                    correct_answer = table * number
                    answer = {ask} 'how much is ' table ' times ' number '?'
                    {if} answer {is} correct_answer {print} 'okay'
                    {else} {print} 'mistake! it was ' correct_answer
                    ```

                start_code: "{print} 'Welcome to this calculator!'"
                story_text_3: "\n**Extra** Vous pouvez également laisser l'ordinateur faire des additions aléatoires de lui-même en utilisant random.\n\nC'est ainsi que vous choisissez un certain nombre de tables pour vous entraîner, et que vous obtenez toujours une somme différente :\n"
            9:
                story_text: |
                    In previous levels you've learned how to make a calculator, in this level you can expand that code and make it into a little maths game. Like this...
                example_code: |
                    ```
                    score = 0
                    {repeat} 10 {times}
                        numéros = 1, 2, 3, 4, 5, 6, 7, 8, 9, 10
                        numéro1 = numéros {at} {random}
                        numéro2 = numéros {at} {random}
                        bonne_réponse = numéro1 * numéro2
                        {print} 'Combien vaut ' numéro1 ' fois ' numéro2 ' ?'
                        tentative = {ask} 'Entre ta réponse ici...'
                        {print} 'Ta réponse est' tentative
                        {if} tentative {is} bonne_réponse
                            score = score + 1
                    {print} 'Bien joué ! Ton score est... ' score ' sur 10 !'
                    ```
                start_code: "{print} 'Welcome to this calculator!'"
            10:
                story_text: |
                    This calculator game helps you practise your tables of multiplication!
                    If you add more numbers to the list, you can practise all the multiplications.
                example_code: |
                    ```
                    numbers = 1, 2, 3
                    {for} number1 {in} numbers
                        {for} number2 {in} numbers
                            answer = {ask} 'How much is ' number2 ' times ' number1 '?'
                            correct = number1 * number2
                            {if} answer {is} correct
                                {print} 'Great job!'
                            {else}
                                {print} 'Thats wrong. The right answer is ' correct
                    ```
                start_code: "# place your code here"
            12:
                story_text: |
                    Now you can make a calculator that works for decimal numbers.
                example_code: |
                    ```
                    number1 = {ask} 'What is the first number?'
                    number2 = {ask} 'What is the second number?'
                    answer = number1 + number2
                    {print} number1 ' plus ' number2 ' is ' answer
                    ```
                start_code: "# place your code here"
            14:
                story_text: |
                    In this level you can programm the game 'Guess which number'
                example_code: |
                    ```
                    {print} 'Guess which number'
                    numbers = 1, 2, 3, 4, 5, 6, 7, 8, 9, 10
                    number = numbers {at} {random}
                    game = 'on'
                    {for} i {in} {range} 1 {to} 10
                        {if} game == 'on'
                            guess = {ask} 'Which number do you think it is?'
                            {if} guess > number
                                {print} 'Lower!'
                            {if} guess < number
                                {print} 'Higher!'
                            {if} guess == number
                                {print} 'You win!'
                                game = 'over'
                    ```
                start_code: "# place your code here"
            15:
                story_text: |
                    You can add the `{while}` loop to the calculator game you've learned to make in a previous level.
                    This makes sure the player can't continue to the next question {if} they answer incorrectly.
                example_code: |
                    ```
                    score = 0
                    {for} i {in} {range} 0 {to} 9
                        numbers = 1, 2, 3, 4, 5, 6, 7, 8, 9, 10
                        number1 = numbers {at} {random}
                        number2 = numbers {at} {random}
                        correct = number1 * number2
                        answer = 0
                        {while} answer != correct
                            {print} 'How much is ' number1 ' times ' number2 '?'
                            answer = {ask} 'Fill in your answer:'
                            {print} 'Your answer is ' answer
                        {print} 'Good job!'
                    {print} 'You win!'
                    ```
                start_code: "# place your code here"
            11:
                start_code: '# place your code here'
                story_text: "With a `{for}` you can simplify tables of multiplication practise program.\n\n### Exercice 1\nImprove the example code such that it prints a nice multiplication table: <br> \"1 times 10 is 10\", \"2 times 10 is 20\", etc.\n\n### Exercice 2\nGo back to your level 10 multiplication code, and modify it so that it uses a `{for}` and `{range}`.\n"
                example_code: "```\nnumber = 10\n{for} i {in} {range} 1 to 10\n    {print} i * number\n```\n"
            13:
                example_code: "```\nanswer1 = {ask} 'What is 10 times 7?'\nanswer2 = {ask} 'What is 6 times 7?'\n{if} _ _ _ _ _ _ _\n    {print} _\n```\n"
                start_code: '# Schrijf jouw code hier'
                story_text: "\n### Exercice 1\nLet's make the practice program a bit harder. The player now has to answers two questions correctly. Fill out the blanks to complete the program.\n\n### Exercice 2 (extra)\nSometimes, calculations have multiple correct answers. For example, 10 can be divided by 5 and by 2. So the question 'What number divides 10?' can be answered by 2 and by 5.\nAsk for a calculation that has multiple correct answers, ask the player to answer it, and determine if it is correct using `{or}`.\nEmpty the programming field and create your own solution.\n"
    restaurant:
        name: "Restaurant"
        description: "Create your own virtual restaurant"
        default_save_name: "Restaurant"
        levels:
            1:
                story_text: |
                    In level 1 you can make your own virtual restaurant and take your guests' orders.
                example_code: |
                    ```
                    {print} Welcome to Hedy's restaurant 🍟
                    {ask} What would you like to order?
                    {echo} So you would like to order
                    {print} Thanks you for your order!
                    {print} It's on its way!
                    ```
                story_text_2: |
                    Can you think of more lines to add to your restaurant code? For example, can you {ask} the guests what they'd like to drink, tell them the price, or wish them a pleasant meal?
                start_code: "# place your code here"
            2:
                story_text: |
                    In level 2 you could expand your restaurant by using variables. In level 1 Hedy could only {echo} the order once and only remember the last thing that was ordered.
                    Now you can use variables and Hedy can remember both the food and the drinks!
                example_code: |
                    ```
                    {print} Welcome to Hedy's restaurant!
                    {print} Today we're serving pizza or lasagna.
                    food {is} {ask} What would you like to eat?
                    {print} Great choice! The food is my favorite!
                    topping {is} {ask} Would you like meat or veggies on that?
                    {print} food with topping is on its way!
                    drinks {is} {ask} What would you like to drink with that?
                    {print} Thank you for your order.
                    {print} Your food and drinks will be right there!
                    ```
                start_code: "# place your code here"
                story_text_2: "### Exercice\nCan you make this code more elaborate? For example by adding drinks to the order? Or...?\n"
            3:
                story_text: |
                    Having trouble to decide what you wanna have for dinner? You can let Hedy choose for you!
                    Simply add lists of your favorite (or least favorite) meals and Hedy can randomly choose your dinner.
                    You can also have a bit of fun, by letting Hedy choose the price for your dinner as well! What will you get?

                example_code: |
                    ```
                    {print} Welcome to Hedy's Random Restaurant!
                    {print} The only restaurant that will randomly choose your meal and its price for you!
                    starters {is} salad, soup, carpaccio
                    mains {is} pizza, brussels sprouts, spaghetti
                    desserts {is} brownies, ice cream, french cheeses
                    drinks {is} cola, beer, water
                    prices {is} 1 dollar, 10 dollars, 100 dollars
                    {print} You will start with: starters {at} {random}
                    {print} Then we'll serve: mains {at} {random}
                    {print} And as dessert: desserts {at} {random}
                    {print} You will get a drinks {at} {random} to drink
                    {print} That will be: prices {at} {random}
                    {print} Thank you and enjoy your meal!
                    ```
                story_text_2: |
                    Does your costumer have any allergies or do they dislike certain dishes? Then you can use the `{remove}`command to remove it from your menu.

                example_code_2: |
                    ```
                    {print} Mystery milkshake
                    flavors {is} strawberry, chocolate, vanilla
                    allergies {is} {ask} Are you allergic to any falvors?
                    {remove} allergies {from} flavors
                    {print} You get a flavors {at} {random} milkshake
                    ```
                start_code: "# place your code here"
            4:
                story_text: |
                    Dans ce niveau, tu dois utiliser les guillemets lorsque tu utilises les commandes `{print}` ou `{ask}`.

                    ### Exercice
                    Ajoute les guillemets à ce code pour le faire fonctionner ! Attention : les variables ne doivent pas être entourées de guillemets.

                    ### Exercice 2
                    Retourne au niveau précédent et copie ton code du restaurant. Fais fonctionner ce code en utilisant les guillemets aux bons endroits.
                example_code: |
                    ```
                    _ Ajoute les guillemets à ce code _
                    {print} Bienvenue au Restaurant Chez Hedy!
                    {print} Aujourd'hui nous servons pizza ou lasagne.
                    plat {is} {ask} Que voudrais-tu manger ?
                    {print} Très bon choix !   plat  est ce que je préfère !
                    accompagnement {is} {ask} Voudrais-tu de la viande ou des légumes en garniture ?
                    {print} plat  avec  accompagnement  . C'est parti !
                    boisson {is} {ask} Que voudrais-tu boire avec ça ?
                    {print} Merci pour ta commande.
                    {print} Tes  plat  et  boisson  vont être servis!
                    ```
                start_code: "# inscris ton code ici"
            5:
                story_text: |
                    In this level the {if} command allows you to {ask} your customers questions and give different responses to the answers.
                    In the example below, you see that you can {ask} the customer {if} they want to hear the specials and Hedy can respond accordingly.

                example_code: |
                    ```
                    {print} 'Welcome to Hedys restaurant!'
                    special {is} {ask} 'Would you like to hear our specials today?'
                    {if} special {is} yes {print} 'Todays special is chicken piri piri and rice.' {else} {print} 'No problem.'
                    food {is} {ask} 'What would you like to eat?'
                    {print} 'One ' food ', coming right up!'
                    drink {is} {ask} 'What would you like to drink with that?'
                    {if} drink {is} cola {print} 'Im sorry, we are out of cola!' {else} {print} 'Great choice!'
                    anything {is} {ask} 'Would you like anything {else}?'
                    {print} 'Let me repeat your order...'
                    {print} 'One ' food
                    {if} drink {is} cola {print} 'and...' {else} {print} 'One ' drink
                    {if} anything {is} no {print} 'Thats it!' {else} {print} 'One ' anything
                    {print} 'Thank you for your order and enjoy your meal!'
                    ```
                start_code: "# place your code here"
            6:
                story_text: |
                    In this level you can use maths to calculate the total price of your customer's order, which can make your virtual restaurant more realistic.

                example_code: |
                      Vous pouvez créer un code de restaurant simple, comme celui-ci :
                      ```
                      {print} 'Bienvenue au restaurant Chez Hedy'
                      {print} 'Voici notre menu:'
                      {print} 'Nos plats principaux sont: pizza, lasagnes ou spaghettis'
                      plat_principal = {ask} 'Quel plat principal souhaitez-vous?'
                      prix = 0
                      {if} plat_principal {is} pizza prix = 10
                      {if} plat_principal {is} lasagne prix = 12
                      {if} plat_principal {is} spaghetti prix = 8
                      {print} 'Vous avez commandé ' plat_principal
                      {print} "Ce sera " prix " dollars, s'il vous plaît"
                      {print} 'Merci, bon appétit !'
                      ```
                start_code: "# place your code here"
            7:
                story_text: |
                    In this level you've learned how to use the {repeat} command to repeat a line of code a certain amount of times.
                    You can use that in your restaurant to {ask} multiple people what they'd like to eat. Like this:
                example_code: |
                    ```
                    {print} 'Welcome to Hedys restaurant!'
                    people = {ask} 'How many people are joining us today?'
                    {repeat} people times food = {ask} 'What would you like to eat?'
                    {print} 'Thanks for your order! Its coming right up!'
                    ```
                start_code: "# place your code here"
            8:
                story_text: |
                    In this level you can make your virtual restaurant more elaborate by repeating multiple lines of code. Like this:
                example_code: |
                    ```
                    {print} 'Welcome to Hedys restaurant!'
                    people = {ask} 'How many people will be joining us today?'
                    {print} 'Great!'
                    {repeat} people {times}
                        food = {ask} 'What would you like to order?'
                        {print} food
                    {print} 'Thank you for ordering!'
                    {print} 'Enjoy your meal!'
                    ```
                story_text_2: |
                    Of course, this code can be expanded with more items on the menu, offering drinks, and/or multiple courses, so feel free to add as many options as you like!
                start_code: "# place your code here"
            9:
                story_text: |
                    In this level you can use nesting to make your restaurant more realistic and more fun!
                    For example you would {ask} for sauce {if} somebody orders fries, but you wouldn't {if} someone orders pizza!
                    Check out the example, and try this at your own virtual restaurant!
                example_code: |
                    ```
                    {print} 'Bienvenue au restaurant chez Hedy!'
                    nombre_personnes = {ask} "Combien de personnes se joindront à nous aujourd'hui?"
                    {print} 'Génial!'
                    prix = 0
                    {repeat} nombre_personnes {times}
                        nourriture = {ask} 'Que voulez-vous commander ?'
                        {print} nourriture
                        {if} nourriture {is} frites
                            prix = prix + 3
                            sauce = {ask} 'Quelle sauce voulez-vous avec vos frites?' 
                            {if} sauce {is} aucune
                                {print} 'pas de sauce'
                            {else}
                                prix = prix + 1
                                {print} 'avec ' sauce
                        {if} nourriture {is} pizza
                            prix = prix + 4
                    {print} 'Cela fera ' prix ' dollars'
                    {print} 'Bon appétit !'
                    ```
                start_code: "# place your code here"
            10:
                story_text: |
                    In this level you'll learn how to easily {ask} your guests' orders in a short code.
                example_code: |
                    ```
                    courses = appetizer, main course, dessert
                    {for} course {in} courses
                        food = {ask} 'What would you like to eat as your ' course '?'
                        {print} food ' will be your ' course
                    ```
                story_text_2: |
                    ### Exercice
                    Bien sûr, vous pouvez aussi commander pour plusieurs personnes !
                    Pouvez-vous ajouter la bonne quantité d'indentation avant chaque ligne pour que le code fonctionne correctement ?
                    Conseil : certaines lignes n'ont pas besoin d'être indentées.
                example_code_2: |
                    ```
                    courses = appetizer, main course, dessert
                    names = Timon, Onno
                    {for} name {in} names
                        {for} course {in} courses
                            food = {ask} name ', what would you like to eat as your ' course '?'
                            {print} name ' orders ' food ' as their ' course
                    ```
                start_code: "courses = appetizer, main course, dessert"
            11:
                story_text: |
                    We can use the `{for} i {in} {range} 1 {to} 5` to {print} the orders from multiple customers in an orderly manner.
                example_code: |
                    ```
                    {print} 'Bienvenue au restaurant Hedy!'
                    nombre_personnes = {ask} 'Pour combien de personnes souhaitez-vous commander?'
                    {print} 'Vous voulez donc commander pour ' nombre_personnes ' personnes.'
                    {print} "Allons-y !"
                    ```
                start_code: "# place your code here"
            12:
                story_text: |
                    From this level on you can use decimal numbers to make you menu more realistic.
                example_code: |
                    ```
                    price = 0
                    food = {ask} 'What would you like to order?'
                    drink = {ask} 'What would you like to drink?'
                    {if} food {is} 'hamburger'
                        price = price + 6.50
                    {if} food {is} 'pizza'
                        price = price + 5.75
                    {if} drink {is} 'water'
                        price = price + 1.20
                    {if} drink {is} 'soda'
                        price = price + 2.35
                    {print} 'That will be ' price ' dollar, please'
                    ```
                start_code: "# place your code here"
            13:
                story_text: |
                    In this level we can use the new commands to upgrade our restaurant.
                    We use `{and}` to see {if} two things are both the case.

                example_code: |
                    ```
                    price = 10
                    food = {ask} 'What would you like to eat?'
                    drinks = {ask} 'What would you like to drink?'
                    {if} food {is} 'sandwich' {and} drinks {is} 'juice'
                        {print} 'Thats our discount menu'
                        price = price - 3
                    {print} 'That will be ' price ' dollars'
                    ```
                start_code: "# place your code here"
            15:
                story_text: |
                    With the `{while}` you can make sure your costumers can keep adding orders until they are done.

                example_code: |
                    ```
                    {print} 'Welcome at McHedy'
                    more = 'yes'
                    {while} more == 'yes'
                        order = {ask} 'What would you like to order?'
                        {print} order
                        more = {ask} 'Would you like to order anything {else}?'
                    {print} 'Thank you!'
                    ```
                start_code: "# place your code here"
    fortune:
        name: "Fortune teller"
        description: "Let Hedy predict the future"
        default_save_name: "Fortune Teller"
        levels:
            1:
                story_text: |
                    Have you ever been to a carnival and had your future predicted by a fortune teller? Or have you ever played with a magic eight ball?
                    Then you probably know that they can't really predict your future, but it's still fun to play!

                    In the upcoming levels you can learn how to create your own fortune telling machine!
                    In level 1 you can start off easy by letting Hedy introduce herself as a fortune teller and let her {echo} the players' answers.
                    Like this:
                example_code: |
                    ```
                    {print} Hello, I'm Hedy the fortune teller!
                    {ask} Who are you?
                    {print} Let me take a look in my crystal ball
                    {print} I see... I see...
                    {echo} Your name is
                    ```
                story_text_2: |
                    Hedy now only tells you your name. Can you expand the code so that Hedy can predict more things about you?
                    Obviously, Hedy isn't a very good fortune teller yet, as she can only repeat the answers that were given by the players!
                    Take a look in level 2 to improve your fortune teller.
                start_code: "# place your code here"
            3:
                story_text: |
                    In the previous levels you've created your first fortune telling machine, but Hedy couldn't really predict anything, only {echo}.
                    In this level you can use a variable and the `{at} {random}` command to really let Hedy choose an answer for you. Check out this code for instance:
                example_code: |
                    ```
                    {print} I’m Hedy the fortune teller!
                    question {is} {ask} What do you want to know?
                    {print} This is what you want to know: question
                    answers {is} yes, no, maybe
                    {print} My crystal ball says...
                    {sleep} 2
                    {print} answers {at} {random}
                    ```
                story_text_2: |
                    Now, Hedy can only answer yes, no or maybe. Can you give Hedy more answer options, like 'definitely' or '{ask} again'.
                start_code: "# place your code here"
            4:
                story_text: |
                    Ce niveau n'ajoute pas de nouvelles fonctions, mais te permet de t'entrainer à utiliser les guillemets.
                    Tu peux refaire ton code du niveau 3, et assure-toi d'ajouter les guillemets aux bons endroits !

                    Rappelles-toi qu'au niveau 3, on ne pouvait pas utiliser le mot 'question' en même temps en nom de variable et en mot normal à afficher.
                    Les guillemets du niveau 4 le rendent possible !

                    ### Exercice
                    Nous avons retiré toutes les guillemets de cet exemple de code, peux-tu les ajouter à tous les bons endroits ?

                    ### Exercice 2
                    Retourne au niveau précédent et copie ton code de la voyante. Fais fonctionner le code dans ce niveau en ajoutant les guillemets aux bons endroits.
                example_code: |
                    ```
                    _ Ajoute les guillemets à ce code _
                    {print} Je suis Hedy la voyante !
                    question {is} {ask} Que voudrais-tu savoir ?
                    {print} Voici ta question : question
                    réponses {is} oui, non, peut-être
                    {print} Ma boule de cristal dit...
                    {sleep} 2
                    {print} réponses {at} {random}
                    ```
                start_code: "# inscris ton code ici"
            5:
                story_text: |
                    In this level you'll learn to (secretly) tip the odds in your favor, when using the fortune teller!
                    By using `{if}` and `{else}` you can make sure that you will always get a good fotune, while other people might not.
                    Check out this example to find out how.
                example_code: |
                    ```
                    {print} 'Im Hedy the fortune teller!'
                    {print} 'I can predict {if} youll win the lottery tomorrow!'
                    person {is} {ask} 'Who are you?'
                    {if} person {is} Hedy {print} 'You will definitely win!🤩' {else} {print} 'Bad luck! Someone {else} will win!😭'
                    ```
                start_code: "# place your code here"
            6:
                story_text: |
                    In this level you can use math in your predictions as a fortune teller. This allows you to make up (silly) formulas to calculate the future.
                    For example you could calculate how rich you'll get or how many kids you will have when you grow up.

                example_code: |
                    ```
                    {print} 'I am Hedy the fortune teller!'
                    {print} 'I can predict how many kids youll get when you grow up!'
                    age = {ask} 'How old are you?'
                    siblings = {ask} 'How many siblings do you have?'
                    length = {ask} 'How tall are you in centimetres?'
                    kids = length / age
                    kids = kids - siblings
                    {print} 'You will get ...'
                    {sleep}
                    {print} kids ' kids!'
                    ```

                    If the previous example wasn't silly enough for you, take a look at this one!

                    ```
                    {print} 'Im Hedy the silly fortune teller!'
                    {print} 'I will predict how smart you are!'
                    football = {ask} 'On a scale 1-10 how much do you love football?'
                    bananas = {ask} 'How many bananas did you eat this week?'
                    hygiene = {ask} 'How many times did you wash your hands today?'
                    result = bananas + hygiene
                    result = result * football
                    {print} 'You are ' result ' percent smart.'
                    ```
                start_code: "# place your code here"
            7:
                story_text: |
                    In this level you can use the `{repeat}` command to make your machine tell multiple fortunes at once.
                example_code: |
                    ```
                    {print} 'Im Hedy the fortune teller!'
                    {print} 'You can {ask} 3 questions!'
                    {repeat} 3 {times} question = {ask} 'What do you want to know?'
                    answer = yes, no, maybe
                    {repeat} 3 {times} {print} 'My crystal ball says... ' answer {at} {random}
                    ```
                start_code: "# place your code here"
            8:
                story_text: |
                    In the previous levels you've learned how to use repeat to make the fortune teller answer 3 questions in a row, but we had a problem with printing the questions.
                    Now that problem is solved, because of the new way of using the repeat command.
                    In the next example you can have your fortune teller {ask} 3 questions and also print them!
                example_code: |
                    ```
                    {print} 'I am Hedy the fortune teller!'
                    {print} 'You can {ask} me 3 questions.'
                    answers = yes, no, maybe
                    {repeat} 3 {times}
                       question = {ask} 'What do you want to know?'
                       {print} question
                       {sleep}
                       {print} 'My crystal ball says...' answers {at} {random}
                    ```
                start_code: "# place your code here"
            10:
                story_text: |
                    In this level you'll learn how to program the game MASH (mansion, apartement, shack, house). In this game you can predict for all the players at once, what their future will look like.
                example_code: |
                    ```
                    houses = mansion, apartment, shack, house
                    loves = nobody, a royal, their neighbour, their true love
                    pets = dog, cat, elephant
                    names = Jenna, Ryan, Jim
                    {for} name {in} names
                        {print} name ' lives in a ' houses {at} {random}
                        {print} name ' will marry ' loves {at} {random}
                        {print} name ' will get a ' pets {at} {random} ' as their pet.'
                        {sleep}
                    ```
                start_code: "# place your code here"
            12:
                story_text: |-
                    A partir du niveau 12, vous devrez également utiliser les guillemets dans les listes, avant et après chaque élément.

                    ### Exercice
                    Ajoutez deux prédictions à la liste
                example_code: |
                    ```
                    fortunes = 'you will be rich', 'you will fall in love', 'you will slip on a banana peel'
                    {print} 'I will take a look in my crystall ball for your future.'
                    {print} 'I see... I see...'
                    {sleep}
                    {print} fortunes {at} {random}
                    ```
                start_code: "# place your code here"
    haunted:
        name: "Haunted House"
        description: "Escape from the haunted house"
        default_save_name: "Haunted House"
        levels:
            1:
                story_text: |
                    Dans cette aventure, tu vas essayer de faire un jeu dans lequel tu dois t'échapper d'une maison hantée en choisissant la bonne porte.
                    Si tu choisis la bonne porte, tu survis, sinon un terrible monstre pourrait...

                    Au premier niveau, on commence notre jeu de la maison hantée en créant une histoire d'épouvante et en demandant au joueur quel monstre il imagine dans une maison hantée.
                example_code: |
                    ```
                    {print} How did I get here?
                    {print} I remember my friend telling me to go into the old mansion...
                    {print} and suddenly everything went black.
                    {print} But how did I end up on the floor...?
                    {print} My head hurts like Ive been hit by a baseball bat!
                    {print} What's that sound?
                    {print} Oh no! I feel like Im not alone in this house!
                    {print} I need to get out of here!
                    {print} There are 3 doors in front of me..
                    {ask} Which door should i pick?
                    {echo} I choose door
                    {print} ...?
                    ```
                story_text_2: |
                    Can you finish the scary story? Or make up your own haunted house story?
                start_code: "{print} How did I get here?"
            2:
                story_text: |
                    In this haunted house you can choose your monsters with emojis. Of course you could also use words.
                example_code: |
                    ```
                    monster_1 {is} 👻
                    monster_2 {is} 🤡
                    monster_3 {is} 👶
                    {print} You enter the haunted house.
                    {print} Suddenly you see a monster_1
                    {print} You run into the other room, but a monster_2 is waiting there for you!
                    {print} Oh no! Quickly get to the kitchen.
                    {print} But as you enter monster_3 attacks you!
                    ```
                start_code: "monster1 {is} _"
                story_text_2: "### Exercice\nIn the example above the monsters are predetermined. So each time you run your code, the output is the same.\nCan you add `{ask}` commands to make the haunted house interactive and have the players choose the monsters they come across?\n"
                example_code_2: "```\nmonster_1 {is} _\nmonster_2 {is} _\nmonster_3 {is} _\n{print} You enter the haunted house.\n{print} Suddenly you see a monster_1\n{print} You run into the other room, but a monster_2 is waiting there for you!\n{print} Oh no! Quickly get to the kitchen.\n{print} But as you enter monster_3 attacks you!\n```\n"
            3:
                story_text: |
                    In the previous levels you've made an introduction to your haunted house game, but as you might have noticed the story would always have a dreadful end.
                    In this level you can make your story more interactive by changing the outcome of the game; sometimes you'll get eaten, sometimes you'll escape!
                    Let Hedy decide randomly!
                start_code: "# place your code here"
                example_code: "```\n_ Escape from the haunted house!\n_ There are 3 doors in front of you...\n_ _ _ Which door do you choose?\n_ You picked door ... choice\nmonsters _ a zombie, a vampire, NOTHING YOUVE ESCAPED\n_ You see...\n{sleep}\n_ _ _ _\n```\n"
            4:
                story_text: |
                    Dans ce niveau, tu vas apprendre comment utiliser les guillemets dans tes jeux.

                    ### Exercice
                    Peux-tu faire fonctionner ta maison hantée pour le niveau 4 ?

                    ### Exercice 2
                    Reviens au niveau précédent et copie ton code de la maison hantée. Fais fonctionner le code dans ce niveau en ajoutant des guillemets aux bons endroits.
                example_code: |
                    ```
                    _ Ajoute les guillemets à ce code _
                    {print} Echappe toi de la maison hantée !
                    {print} Il y a 3 portes devant toi...
                    choix {is} {ask} Quelle porte choisis-tu ?
                    {print} Tu as choisi la porte ... choix
                    monstres {is} un zombie, un vampire, RIEN TU T'ES ECHAPPE•E
                    {print} Tu vois...
                    {sleep}
                    {print} monstres {at} {random}
                     ```

                start_code: "# inscris ton code ici"
            5:
                story_text: |
                    Up until this level the haunted house game always asked the player to choose a door, but as you might have noticed, they didn't really have to answer correctly.
                    If the player filled in a completely random answer, the game would still work and the player might even win (despite not picking a door).
                    In this level you can only win the game by picking the same door Hedy picked randomly.
                example_code: |
                    ```
                    {print} 'Escape from the haunted house!'
                    {print} 'There are 3 doors in front of you...'
                    doors {is} 1, 2, 3
                    monsters {is} werewolf, mummy, vampire, zombie
                    chosen_door {is} {ask} 'Which door do you choose?'
                    {print} 'You chose door...' chosen_door
                    {sleep}
                    correct_door {is} doors {at} {random}
                    {if} chosen_door {is} correct_door {print} 'Great! Youve escaped!'
                    {else} {print} 'Oh no! You are being eaten by a...' monsters {at} {random}
                    ```

                start_code: "# place your code here"
            9:
                story_text: |
                    In this level you can use nesting, which allows you to make the haunted house even more interactive!

                    Now it's very hard to win this game, can you make it easier to win?
                    For example by only having 1 wrong door and 2 correct doors instead of 1 correct door and 2 wrong ones?
                example_code: |
                    ```
                    {print} 'Escape from the Haunted House!'
                    player = alive
                    doors = 1, 2, 3
                    monsters = zombie, vampire, giant spider
                    {repeat} 3 {times}
                        {if} player {is} alive
                            correct_door {is} doors {at} {random}
                            {print} 'There are 3 doors in front of you...'
                            chosen_door = {ask} 'Which door do you choose?'
                            {if} chosen_door {is} correct_door
                                {print} 'No monsters here!'
                            {else}
                                {print} 'You are eaten by a ' monsters {at} {random}
                                player = dead
                        {else}
                            {print} 'GAME OVER'
                    {if} player {is} alive
                        {print} 'Great! You survived!'
                    ```
                start_code: "{print} 'Escape from the haunted house!'"
            11:
                story_text: |
                    In this level we've changed the repeat command and we've added a line to our haunted house that tells the player in which room they are.
                example_code: |
                    ```
                    {print} 'Escape from the Haunted House!'
                    player {is} alive
                    doors = 1, 2, 3
                    monsters = zombie, vampire, giant spider
                    {for} i {in} {range} 1 {to} 3
                        {if} player {is} alive
                            correct_door = doors {at} {random}
                            {print} 'Room ' i
                            {print} 'There are 3 doors in front of you...'
                            chosendoor = {ask} 'Which door do you choose?'
                            {if} chosendoor {is} correct_door
                                {print} 'No monsters here!'
                            {else}
                                {print} 'You are eaten by a ' monsters {at} {random}
                                player = dead
                        {else}
                            {print} 'GAME OVER'
                    {if} player {is} alive
                        {print} 'Great! You survived!'
                    ```
                start_code: "{print} 'Escape from the haunted house!'"
            14:
                story_text: |
                    In this level you can use the `<` and `>` symbol to introduce lives to your game.
                example_code: |
                    ```
                    {print} 'Escape from the haunted house'
                    lives = 3
                    doors = 1, 2, 3
                    monsters = 'the wicked witch', 'a zombie', 'a sleeping 3 headed dog'
                    {for} i {in} {range} 1 {to} 10
                        {if} lives > 0
                            good_door = doors {at} {random}
                            monster = monsters {at} {random}
                            chosen_door = {ask} 'Which door do you choose?'
                            {if} good_door == chosen_door
                                {print} 'You have chosen the correct door'
                            {else}
                                {print} 'You see...' monster
                                {if} monster == 'a sleeping 3 headed dog'
                                    {print} 'Pffieuw.... Its asleep'
                                {else}
                                    {print} 'You lose one life'
                                    lives = lives -1
                        {else}
                            {print} 'GAME OVER'
                    ```
                start_code: "# place your code here"
            16:
                story_text: |
                    This haunted house game uses the connection between the lists you can use in this level.
                    For example: all the properties that belong to the zombie are first in all the lists, witch second and vampire third.
                    Check out the code!
                example_code: |
                    ```
                    numbers = [1, 2, 3]
                    i = numbers[{random}]
                    hint = ['growling', 'a cackling laugh', 'fluttering batwings']
                    monsters = ['zombie', 'witch', 'vampire']
                    bad_fate = ['Your brain is eaten', 'You are forever cursed', 'You are bitten']
                    good_fate = ['You throw the ham. The zombie is distracted and starts eating it.', 'You set the curtains on fire. The witch flees out of fear for the fire', 'The vampire hates garlic and flees']
                    weapons = ['ham', 'lighter', 'garlic']
                    {print} 'You are standing in front of an old mansion'
                    {print} 'Something is not right here'
                    {print} 'You hear ' hint[i]
                    {print} 'You are going to explore it'
                    {print} 'You enter the kitchen and see a lighter, a raw ham and a garlic.'
                    your_weapon = {ask} 'What do you bring with you?'
                    {print} 'With your ' your_weapon ' you enter the living room'
                    {print} 'There you find a ' monsters[i]
                    needed_weapon = weapons[i]
                    {if} your_weapon == needed_weapon
                        {print} 'You use your ' your_weapon
                        {print} good_fate[i]
                        {print} 'YOU WIN!'
                    {else}
                        {print} 'You have chosen the wrong weapon...'
                        {print} bad_fate[i]
                        {print} 'GAME OVER'
                    ```
                start_code: "# place your code here"
    piggybank:
        name: "Piggy Bank"
        description: "Count your pocketmoney!"
        default_save_name: "Piggy Bank"
        levels:
            12:
                story_text: |
                    In this adventure you learn how to make a digital piggy bank, to calculate how much money you have and how long you need to save up to buy what you want!
                example_code: |
                    ```
                    {print} 'The digital piggy bank'
                    wish = {ask} 'What would you like to buy?'
                    price = {ask} 'How much does that cost?'
                    saved = {ask} 'How much money have you saved already?'
                    allowance = {ask} 'How much pocket money do you get per week?'
                    to_save = price - saved
                    weeks = to_save / allowance
                    {print} 'You can buy a ' wish ' in ' weeks ' weeks.'
                    ```
                start_code: "# place your code here"
            14:
                story_text: |
                    Dans ce niveau, tu peux laisser Hedy te dire {if} tu as économisé assez d'argent !
                example_code: |
                    ```
                    money = {ask} 'How much money have you saved?'
                    wish = {ask} 'How much money do you need?'
                    allowance = {ask} 'How much pocket money do you get each week?'
                    to_save = wish - money
                    weeks = to_save / allowance
                    {if} wish > money
                        {print} 'You need to save up some more!'
                        {print} 'Youll need ' weeks ' more weeks.'
                    {else}
                        {print} 'Great! You have enough'
                        {print} 'Lets go shopping!'
                    ```
                start_code: "# place your code here"
    quizmaster:
        name: "Quizmaster"
        description: "Make your own quiz!"
        default_save_name: "Quizmaster"
        levels:
            14:
                story_text: |
                    In this adventure you can make your own quiz! Fill in the blanks, add more questions and enjoy your own quiz!
                    You can make a quiz about anything you like: your hobby, your favorite animal, your favorite book or anything at all!
                example_code: |
                    ```
                    {print} 'Make your own quiz'
                    points_a = 0
                    points_b = 0
                    {print} 'Question'
                    {print} 'Answer option A'
                    {print} 'Answer option B'
                    answer = {ask} 'Which answer?'
                    {if} answer == 'A'
                        points_a = points_a + 1
                    {if} answer == 'B'
                        points_b = points_b + 1
                    {print} 'End of the quiz!'
                    {print} 'Lets see the results!'
                    {if} points_a > points_b
                        {print} 'You belong to the A club'
                    {if} points_b > points_a
                        {print} 'You belong to the B club'
                    ```
                start_code: "# place your code here"
    language:
        name: "Language"
        description: "Practice words in a foreign language"
        default_save_name: "Language"
        levels:
            5:
                story_text: |
                    Make your own program to practice your vocabulary in a new language.
                example_code: |
                    ```
                    {print} 'Learn French!'
                    cat {is} {ask} '🐱'
                    {if} cat {is} chat {print} 'Terrific!'
                    {else} {print} 'No, cat is chat'
                    frog {is} {ask} '🐸'
                    {if} frog {is} grenouille {print} 'Super!'
                    {else} {print} 'No, frog is grenouille'
                    ```
                start_code: "# place your code here"
            16:
                story_text: |
                    Make your own program to practice your vocabulary in a new language.

                example_code: |
                    ```
                    french_words = ['bonjour', 'ordinateur', 'pomme de terre']
                    translation = ['hello', 'computer', 'potato']
                    score = 0
                    {for} i {in} {range} 1 {to} 3
                        answer = {ask} 'What does ' french_words[i] ' mean?'
                        correct = translation[i]
                        {if} answer == correct
                            {print} 'Correct!'
                            score = score + 1
                        {else}
                            {print} 'Wrong, ' french_words[i] ' means ' translation[i]
                    {print} 'You gave ' score ' correct answers.'
                    ```
                start_code: "# place your code here"
    secret:
        name: "SuperSpy"
        description: "Make your own spy code"
        default_save_name: "SuperSpy"
        levels:
            12:
                story_text: |
                    In this adventure you can create your own super spy code. Encode a message that only the right agent can decipher.
                    If the enemy tries to crack the code, they will get some false info to waste their time.
                example_code: |
                    ```
                    name is ask 'What is your name?'
                    if name is 'Agent007'
                        a is 'Go to the airport '
                    else
                        a is 'Go to the trainstation '
                    password is ask 'What is the password?'
                    if password is 'TOPSECRET'
                        b is 'tomorrow at 02.00'
                    else
                        b is 'today at 10.00'
                    print a + b
                    ```
                start_code: "# place your code here"
            13:
                story_text: |
                    The code you made in the previous level can be made a lot easier in this one with the `{and}` command.
                example_code: |
                    ```
                    name is ask 'What is your name?'
                    password is ask 'What is your password?'
                    if name is 'Agent007' and password is 'TOPSECRET'
                        print 'Go to the airport at 02.00'
                    else
                        print 'Go to the trainstation at 10.00'
                     ```
                start_code: "# place your code here"
    blackjack:
        name: "Blackjack"
        description: "Try to get as close to 21 as you can"
        default_save_name: "Blackjack"
        levels:
            17:
                story_text: |
                    Blackjack is a simple game of cards in which you have to get as close to 21 points as possible. You get two cards. Each card is worth their numeral value, and the face cards (Jack, Queen and King) are worth 10 points.
                    The Ace is worth either 1 or 11 points (you can choose). The dealer, your opponent, also gets two cards.
                    If you want, you can get another card, and its points will be added to your total. The dealer can also choose to take another card.
                    But be careful not to get more than 21 points, because if you do, you lose!
                    The player who gets closest to 21, without going over it, wins!

                    Have fun!
                example_code: |
                    ```
                    {print} 'BLACKJACK'
                    cards = [2, 3, 4, 5, 6, 7, 8, 9, 10, 'Jack', 'Queen','King', 'Ace']
                    points = 0
                    dealer_points = 0
                    card_1 = cards[{random}]
                    card_2 = cards[{random}]
                    card_3 = cards [{random}]
                    dealer_card_1 = cards[{random}]
                    dealer_card_2 = cards[{random}]
                    dealer_card_3 = cards[{random}]
                    # Points for card 1
                    {if} card_1 == 'Jack' {or} card_1 == 'Queen' {or} card_1 == 'King':
                        points = points + 10
                    {elif} card_1 == 'Ace':
                        points = points + 11
                    {else}:
                        points = points + card_1
                    # Points for card 2
                    {if} card_2 == 'Jack' {or} card_2 == 'Queen' {or} card_2 == 'King':
                        points = points + 10
                    {elif} card_2 == 'Ace':
                        points = points + 11
                    {else}:
                        points = points + card_2
                    # Points for dealer card 1
                    {if} dealer_card_1 == 'Jack' {or} dealer_card_1 == 'Queen' {or} dealer_card_1 == 'King':
                        dealer_points = dealer_points + 10
                    {elif} dealer_card_1 == 'Ace':
                        dealer_points = dealer_points + 11
                    {else}:
                        dealer_points = dealer_points + dealer_card_1
                    # Points for dealer card 2
                    {if} dealer_card_2 == 'Jack' {or} dealer_card_2 == 'Queen' {or} dealer_card_2 == 'King':
                        dealer_points = dealer_points + 10
                    {elif} dealer_card_2 == 'Ace':
                        dealer_points = dealer_points + 11
                    {else}:
                        dealer_points = dealer_points + dealer_card_2
                    # Two Aces
                    {if} card_1 == 'Ace' {and} card_2 == 'Ace':
                        points = 12
                    {if} dealer_card_1 == 'Ace' {and} dealer_card_2 == 'Ace':
                        dealer_points = 12
                    # Scoreboard
                    {print} 'You have a ' card_1 ' and a ' card_2 ' (' points ' points)'
                    {print} 'The dealer has a ' dealer_card_1 ' and a ' dealer_card_2 ' (' dealer_points ' points)'
                    # Extra card for the player
                    hit = {ask} 'Do you want an extra card?'
                    {if} hit == 'yes':
                        {if} card_3 == 'Jack' {or} card_3 == 'Queen' {or} card_3 == 'King':
                            points = points + 10
                        {elif} card_3 == 'Ace':
                            {if} points > 11:
                                points = points + 11
                            {else}:
                                points = points + 1
                        {else}:
                            points = points + card_3
                        print 'You get an extra ' card_3 ' (' points ' points)'
                    {else}:
                        print 'No extra cards'
                    # Winner
                    {if} points > 21 {or} dealer_points > points {or} dealer_points == 21:
                        {print} 'You lose'
                    {elif} dealer_points < 17:
                        {print} 'The dealer takes an extra card. It is a... ' dealer_card_3
                        {if} dealer_card_3 == 'Jack' {or} dealer_card_3 == 'Queen' {or} dealer_card_3 == 'King':
                            dealer_points = dealer_points + 10
                        {elif} dealer_card_3 == 'Ace':
                            {if} dealer_points < 11:
                                dealer_points = dealer_points + 11
                            {else}:
                                dealer_points = dealer_points + 1
                        {else}:
                            dealer_points = dealer_points + dealer_card_3
                        {print} 'The dealer has ' dealer_points ' points now'
                        {if} dealer_points < 21 {and} dealer_points > points:
                            {print} 'You lose'
                        {else}:
                            {print} 'You win'
                    {elif} points > dealer_points {and} points < 21:
                        {print} 'You win!'
                    ```
                start_code: "# place your code here"
    tic:
        name: "Tic Tac Toe"
        description: "Play a game of Tic Tac Toe!"
        default_save_name: "Tic"
        levels:
            13:
                story_text: |
                    In this adventure you can program a game of Tic Tac Toe. You can play with two people. Taking turns, you pick a number of the spot (1 - 9) you want to put your sign (x or o) on.
                    The first player that gets 3 in a row (horizontally, vertically or diagonally) wins!
                example_code: |
                    ```
                    sign = 'x'
                    open_spots = 1, 2, 3, 4, 5, 6, 7, 8, 9
                    game = 'on'
                    spot_1 = '.'
                    spot_2 = '.'
                    spot_3 = '.'
                    spot_4 = '.'
                    spot_5 = '.'
                    spot_6 = '.'
                    spot_7 = '.'
                    spot_8 = '.'
                    spot_9 = '.'
                    {print} 'TIC TAC TOE!'
                    {print} spot_1 spot_2 spot_3
                    {print} spot_4 spot_5 spot_6
                    {print} spot_7 spot_8 spot_9
                    {print} ' '
                    {for} i {in} {range} 1 {to} 9
                        {if} game {is} 'on'
                            choice = {ask} 'Player ' sign ', which spot?'
                            {if} choice {in} open_spots
                                {remove} choice {from} open_spots
                                {if} choice {is} 1
                                    spot_1 = sign
                                {if} choice {is} 2
                                    spot_2 = sign
                                {if} choice {is} 3
                                    spot_3 = sign
                                {if} choice {is} 4
                                    spot_4 = sign
                                {if} choice {is} 5
                                    spot_5 = sign
                                {if} choice {is} 6
                                    spot_6 = sign
                                {if} choice {is} 7
                                    spot_7 = sign
                                {if} choice {is} 8
                                    spot_8 = sign
                                {if} choice {is} 9
                                    spot_9 = sign
                            {else}
                                {print} 'That spot was already taken'
                            {print} spot_1 spot_2 spot_3
                            {print} spot_4 spot_5 spot_6
                            {print} spot_7 spot_8 spot_9
                            {print} ' '
                            winner = {ask} 'Did you win?'
                            {if} winner {is} 'yes'
                                {print} 'Good job, player ' sign '!'
                                game = 'over'
                            {else}
                                {if} sign {is} 'x'
                                    sign = 'o'
                                {else}
                                    sign = 'x'
                    ```
                start_code: "# place your code here"
            14:
                story_text: |
                    In the previous levels you've made a tic tac toe game. Now you've learned how to use the = sign, the == sign and the != sign.
                    You can use this knowledge in your new Tic Tac Toe game, like this:
                example_code: |
                    ```
                    sign = 'x'
                    open_spots = 1, 2, 3, 4, 5, 6, 7, 8, 9
                    game = 'on'
                    spot_1 = '.'
                    spot_2 = '.'
                    spot_3 = '.'
                    spot_4 = '.'
                    spot_5 = '.'
                    spot_6 = '.'
                    spot_7 = '.'
                    spot_8 = '.'
                    spot_9 = '.'
                    {print} 'TIC TAC TOE!'
                    {print} spot_1 spot_2 spot_3
                    {print} spot_4 spot_5 spot_6
                    {print} spot_7 spot_8 spot_9
                    {print} ' '
                    {for} i {in} {range} 1 {to} 9
                        {if} game != 'over'
                            choice = {ask} 'Player ' sign ', which spot?'
                            {if} choice {in} open_spots
                                {remove} choice {from} open_spots
                                {if} choice == 1
                                    spot_1 = sign
                                {if} choice == 2
                                    spot_2 = sign
                                {if} choice == 3
                                    spot_3 = sign
                                {if} choice == 4
                                    spot_4 = sign
                                {if} choice == 5
                                    spot_5 = sign
                                {if} choice == 6
                                    spot_6 = sign
                                {if} choice == 7
                                    spot_7 = sign
                                {if} choice == 8
                                    spot_8 = sign
                                {if} choice == 9
                                    spot_9 = sign
                            {else}
                                {print} 'That spot was already taken'
                            {print} spot_1 spot_2 spot_3
                            {print} spot_4 spot_5 spot_6
                            {print} spot_7 spot_8 spot_9
                            {print} ' '
                            winner = {ask} 'Did you win?'
                            {if} winner == 'yes'
                                {print} 'Good job, player ' sign '!'
                                game = 'over'
                            {else}
                                {if} sign == 'x'
                                    sign = 'o'
                                {else}
                                    sign = 'x'
                    ```
                start_code: "# place your code here"
            15:
                story_text: |
                    In this level you can improve your Tic Tac Toe game with the {while} loop. With this loop you can combine the `{if} game != 'over'` and the `{for} i {in} {range} 1 to 9` into one simple line.
                    Check it out:
                example_code: |
                    ```
                    sign = 'x'
                    open_spots = 1, 2, 3, 4, 5, 6, 7, 8, 9
                    game = 'on'
                    spot_1 = '.'
                    spot_2 = '.'
                    spot_3 = '.'
                    spot_4 = '.'
                    spot_5 = '.'
                    spot_6 = '.'
                    spot_7 = '.'
                    spot_8 = '.'
                    spot_9 = '.'
                    {print} 'TIC TAC TOE!'
                    {print} spot_1 spot_2 spot_3
                    {print} spot_4 spot_5 spot_6
                    {print} spot_7 spot_8 spot_9
                    {print} ' '
                    {while} game != 'over'
                        choice = {ask} 'Player ' sign ', which spot?'
                        {if} choice {in} open_spots
                            {remove} choice {from} open_spots
                            {if} choice == 1
                                spot_1 = sign
                            {if} choice == 2
                                spot_2 = sign
                            {if} choice == 3
                                spot_3 = sign
                            {if} choice == 4
                                spot_4 = sign
                            {if} choice == 5
                                spot_5 = sign
                            {if} choice == 6
                                spot_6 = sign
                            {if} choice == 7
                                spot_7 = sign
                            {if} choice == 8
                                spot_8 = sign
                            {if} choice == 9
                                spot_9 = sign
                        {else}
                            {print} 'That spot was already taken'
                        {print} spot_1 spot_2 spot_3
                        {print} spot_4 spot_5 spot_6
                        {print} spot_7 spot_8 spot_9
                        {print} ' '
                        winner = {ask} 'Did you win?'
                        {if} winner == 'yes'
                            {print} 'Good job, player ' sign '!'
                            game = 'over'
                        {else}
                            {if} sign == 'x'
                                sign = 'o'
                            {else}
                                sign = 'x'
                    ```
                start_code: "# place your code here"
            17:
                story_text: |
                    In the previous levels the tic tac toe game had an annoying feature. After every move, you had to fill in yourself if you had won or not.
                    This made the game playable, but also quite slow. In this level we have learned the `{elif}` command, that could solve that problem.
                    To use the {elif} to let Hedy check whether or not a player has won is fun, but it also requires a fair amount of extra lines.

                    In the example code you see that we added the requirements to win (3 spots in a row horizontally, vertically or diagonally).
                    You can find them in line 46 to 69. You can see that each time the requirement is met (so if a player has won) the variable game is set to 'over'.
                    This means that the {while} loop will be stopped and the game ends.

                example_code: |
                    ```
                    sign = 'x'
                    open_spots = [1, 2, 3, 4, 5, 6, 7, 8, 9]
                    game = 'on'
                    spot_1 = '.'
                    spot_2 = '.'
                    spot_3 = '.'
                    spot_4 = '.'
                    spot_5 = '.'
                    spot_6 = '.'
                    spot_7 = '.'
                    spot_8 = '.'
                    spot_9 = '.'
                    {print} 'TIC TAC TOE!'
                    {print} spot_1 spot_2 spot_3
                    {print} spot_4 spot_5 spot_6
                    {print} spot_7 spot_8 spot_9
                    {print} ' '
                    {while} game != 'over':
                        choice = {ask} 'Player ' sign ', which spot?'
                        {if} choice {in} open_spots:
                            {remove} choice {from} open_spots
                            {if} choice == 1:
                                spot_1 = sign
                            {if} choice == 2:
                                spot_2 = sign
                            {if} choice == 3:
                                spot_3 = sign
                            {if} choice == 4:
                                spot_4 = sign
                            {if} choice == 5:
                                spot_5 = sign
                            {if} choice == 6:
                                spot_6 = sign
                            {if} choice == 7:
                                spot_7 = sign
                            {if} choice == 8:
                                spot_8 = sign
                            {if} choice == 9:
                                spot_9 = sign
                        {else}:
                            {print} 'That spot was already taken'
                        {print} spot_1 spot_2 spot_3
                        {print} spot_4 spot_5 spot_6
                        {print} spot_7 spot_8 spot_9
                        {print} ' '
                        {if} spot_1 == spot_2 {and} spot_2 == spot_3 {and} spot_1 != '.':
                            {print} 'Player ' sign ' wins!'
                            game = 'over'
                        {elif} spot_4 == spot_5 {and} spot_5 == spot_6 {and} spot_4 != '.':
                            {print} 'Player ' sign ' wins!'
                            game = 'over'
                        {elif} spot_7 == spot_8 {and} spot_8 == spot_9 {and} spot_7 != '.':
                            {print} 'Player ' sign ' wins!'
                            game = 'over'
                        {elif} spot_1 == spot_4 {and} spot_4 == spot_7 {and} spot_1 != '.':
                            {print} 'Player ' sign ' wins!'
                            game = 'over'
                        {elif} spot_2 == spot_5 {and} spot_5 == spot_8 {and} spot_2 != '.':
                            {print} 'Player ' sign ' wins!'
                            game = 'over'
                        {elif} spot_3 == spot_6 {and} spot_6 == spot_9 {and} spot_3 != '.':
                            {print} 'Player ' sign ' wins!'
                            game = 'over'
                        {elif} spot_1 == spot_5 {and} spot_5 == spot_9 {and} spot_1 != '.':
                            {print} 'Player ' sign ' wins!'
                            game = 'over'
                        {elif} spot_3 == spot_5 {and} spot_5 == spot_7 {and} spot_3 != '.':
                            {print} 'Player ' sign ' wins!'
                            game = 'over'
                        {else}:
                            {if} sign == 'x':
                                sign = 'o'
                            {else}:
                                sign = 'x'
                    ```

                start_code: "# place your code here"
    years:
        name: New Year's
        description: Countdown to the new year!
        default_save_name: New Year's Countdown
        levels:
            11:
                story_text: "In this level you can use the `{for} i {in} {range}` command to countdown to the New Year.\n\n### Exercice\nFill in the blanks and make the code work!\n"
                example_code: "```\nfor _ in _ 10 to 1\n    {print} i\n{print} 'Happy New Year!'\n```\n"
                start_code: '# place your code here'
    pressit:
        levels:
            5:
                story_text_2: "You can also link turtle commands to keys.\n\n### Exercice\nCopy the lines a few times so you can create a larger drawing.\n"
                example_code_2: "```\n{if} y {is} {pressed} {forward} 15\n{else} {turn} 90\n```\n"
                example_code: "```\n{print} 'Do you want a good (g) or bad (b) ending?'\n{if} g {is} {pressed} {print} 'They lived happily ever after ❤'\n{else} {print} 'The prince was eaten by a hippopotamus 😭'\n```\n"
                start_code: '# place your code here'
                story_text: "In this level there is another new keyword: `{pressed}`!\nWith `{pressed}` you can use keys on your keyboard to control what lines are used.\n\n### Exercice\nLook at the example and add one more line of code that reacts to a key press.\n"
            9:
                story_text: "Now that you know how to combine statements, you can create a touch type tool with `{pressed}`.\n\n### Exercice\nFinish the code. Each time a random letter should be chosen, which you have to press. You get a point for a correct press, and and two points deduction for a wrong press.\n**(extra)** Clear the screen after each letter, and show the user how many points they have scored.\n"
                start_code: '# place your code here'
                example_code: "```\npoints = 0\nletters = a, b, c, d, e\n{repeat} 10 {times}\n    letter = _ _ _\n    {print} 'Press the letter ' letter\n    {if} letter {is} {pressed}\n    _\n    _\n    _\n```\n"
            7:
                start_code: '# place your code here'
                example_code: "```\n{if} x {is} {pressed} {forward} 15 {else} {turn} 90\n```\n"
                story_text: "Now that you have learned about `{repeat}`, we can press keys multiple times.\nYou can use it to make the turtle walk forward and turn.\n\n### Exercice\nThe code you have seen in level 5 only checks the key once. Copy the example code and add a `{repeat}` to it, so that you can press the keys many times.\nUse this code to draw something nice.\n"
        default_save_name: Pressed
        name: Key presses
        description: Try linking a keyboard key to a command!
    print_command:
        name: affiche
        description: Introduction à la commande `{print}`
        default_save_name: affiche
        levels:
            1:
                story_text: "## La commande d'affichage\nTu peux afficher du texte à l'écran en utilisant la commande `{print}`.\n"
                example_code: "```\n{print} Salut à toi, programmeur/programmeuse !\n{print} Bienvenue chez Hedy !\n```\n"
                story_text_2: "### Exercice\nAvec Hedy, tu as des exercices pour chaque aventure. Un exercice te permet de t'entrainer avec les nouvelles commandes et concepts, et te permet de jouer avec les codes d'exemple.\nDans cet exercice, tu verras un espace vide rose. Tu dois écrire quelque chose à la place de cet espace vide pour que ton code fonctionne.\n\nComplète l'espace vide de la commande `{print}` et ajoute cinq autres lignes de code. Chaque ligne doit commencer par la commande `{print}`.\nAmuse-toi !\n"
                example_code_2: "```\n_ Salut !\n```\n"
                start_code: "{print} Bienvenue chez Hedy !\n"
            18:
                example_code: "```\n{print}('Salut !')\n{for} i {in} {range}(1, 10):\n    {print}('Ceci est la ligne ', i)\n```\n"
                story_text_2: Si tu veux afficher plus d'un élément, tu dois les séparer par une virgule.
                example_code_2: "```\ntemperature = 25\n{print}(\"Il fait \", temperature, \" degrés dehors\")\n```\n"
                story_text_3: Le changement final que nous devons faire pour avoir du code Python c'est de remplacer `{ask}` par `{input}`.
                example_code_3: "```\n{print}(\"Mon nom est hedy !\")\nnom = {input}(\"quel est ton nom ?\")\n{print}(\"Ainsi ton nom est \", nom)\n```\n"
                start_code: "nom = \"Hedy\"\n{print}(\"mon nom est \", nom)"
                story_text: "Nous sommes arrivés à du code Python réel ! Cela signifie qu'à partir de maintenant, nous devons utiliser les parenthèses avec `{print}` et `{range}`\nCela signifie aussi que tu peux utiliser le code Hedy de ce niveau dans n'importe quel environnement Python du moment que tu utilises les commandes en anglais. Si tu ne l'as pas encore fait, tu peux basculer en anglais dans le menu des commandes."
            17:
                start_code: "{for} i {in} {range} 1 {to} 10:\n    {print} i\n{print} \"Caché ou pas, j'arrive !\""
                story_text: "Maintenant, nous allons un petit peu changer l'indentation. Chaque fois que nous avons une nouvelle indentation, nous devons ajouter `:` au début de la ligne précédente.\n"
                example_code: "```\n{for} i {in} {range} 1 {to} 10:\n    {print} i\n{print} \"Caché ou pas, j'arrive !\"\n```\n"
    ask_command:
<<<<<<< HEAD
        name: "{ask}"
        description: Introduction à la commande demande
=======
        name: demande
        description: Introduction à la commande `{ask}`
>>>>>>> bec3500d
        levels:
            2:
                story_text_2: "### Exercice\nDans l'onglet précédent tu t'es entraîné à attribuer des valeurs aux variables via la commande `{is}`.\nTu as créé au moins 3 variables et les a utilisées avec la commande `{print}`.\nMaintenant, au lieu de simplement attribuer une valeur fixe aux variables, nous voulons les rendre interactives, comme dans l'exemple.\n\nCopie le code de l'onglet précédent et rend les variables interactives en utilisant la commande `{ask}`.\n"
                example_code_2: "```\nanimal_favori {is} {ask} Quel est ton animal favori ?\n{print} J'aime les animal_favori\n```\n"
                story_text: "## La commande `{ask}`\nMaintenant que l'on peut utiliser les **variables** dans nos codes, la commande `{echo}` n'est plus utile.\nOn peut utiliser les variables pour stocker les réponses à nos questions et ainsi utiliser la réponse à plusieurs questions dans nos codes\nRegarde ça :\n\nComme ça notre code devient interactif !\n"
                example_code: "```\nnom {is} {ask} Quel est ton nom ?\n{print} Bonjour nom\nâge {is} {ask} Quel âge as-tu ?\n{print} nom a âge ans.\n```\n"
                start_code: "nom {is} {ask} Quel est ton nom ?\n{print} Bonjour nom\nage {is} {ask} Quel âge as-tu ?\n{print} nom a âge ans."
            1:
                story_text: "## La commande `{ask}`\nMaintenant que tu sais utiliser la commande `{print}`, tu es prêt pour apprendre la commande suivante : `{ask}`. Avec la commande `{ask}`, tu peux poser une question. Fait un essai :\n"
                example_code: "```\n{print} Salut !\n{ask} quel est ton nom ?\n```\n"
                story_text_2: "## La commande `{echo}`\nSi tu veux que l'ordinateur te redise ta réponse, tu peux utiliser la commande `{echo}`. Attention, car la réponse est ajoutée à la fin de la phrase, soit, dans cet exemple, après salut.\n"
                story_text_3: "### Exercice\nEssayer les commandes `{ask}` et `{echo}`. Tout d'abord, complète les blancs pour faire fonctionner ce programme.\nEnsuite pose 2 autres questions avec la commande `{ask}`, après chaque `{ask}` utilise `{echo}` pour afficher la réponse à l'écran.\n"
                example_code_2: "```\n{print} Salut !\n{ask} Quel est ton nom ?\n{echo} Salut\n```\n"
                example_code_3: "```\n_ Comment vas-tu ?\n_\n```\n"
                start_code: "{print} Salut !\n{ask} Quel est ton nom ?\n{echo} salut\n"
        default_save_name: command_demande
    is_command:
        name: est
        description: La commande {is}
        default_save_name: command_est
        levels:
            2:
                story_text: "## Les variables\nTu peux donner une valeur à un mot avec `{is}`. C'est ce que l'on appelle une **variable**. Dans cet exemple, nous avons défini une variable qui s'appelle « nom » et une variable qui s'appelle « age ». Tu peux utiliser le mot « nom » n'importe où dans ton code et il sera remplacé par sa valeur, comme ceci :\n"
                example_code: "```\nnom {is} Hedy\nâge {is} 15\n{print} nom a âge ans\n```\n"
                story_text_2: "### Exercice\nIl est temps de faire tes propres variables !\nDans le code d'exemple, nous avons défini la variable `animaux_favoris`. En ligne 1, la variable reçoit une valeur, et en ligne 2 nous avons utilisé la variable dans une commande `{print}`.\nPour commencer, termine notre exemple en remplissant l'espace blanc avec le nom de ton animal favori. Ensuite, essaye d'écrire 3 autres codes toi-même. Choisi un mot, donne-lui une valeur avec la commande `{is}`. Ensuite, utilise ta nouvelle variable dans une commande `{print}`, comme nous venons de le faire dans l'exemple.\n"
                example_code_2: "```\nanimaux_favoris is _\n{print} J'aime les animaux_favoris\n```\n"
                start_code: "nom {is} Hedy\nâge {is} 15\n{print} nom a âge ans"
            14:
                start_code: "âge = {ask} \"Quel âge as-tu ?\"\n{if} âge < 13\n    {print} \"Tu es plus jeune que moi !\"\n{else}\n    {print} \"Tu es plus âgé que moi !\""
                story_text: "Nous allons apprendre d'autres nouveaux éléments. Tu les connais peut-être déjà grâce aux mathématiques, le `<` et `>`.\nLe `<` vérifie si le premier nombre est plus petit que le second, par exemple, âge `<` 1` vérifie si âge est plus petit que 12.\nSi tu veux vérifier que le premier nombre est plus petit ou égal au second, tu peux utiliser `<=`. Par exemple âge `<=` 11.\nLe `>` vérifie si le premier nombre est plus grand que le second, par exemple, points `>` 10 vérifie si points est plus grand que 10.\nSi tu veux vérifier si le premier nombre est plus grand ou égal au second, tu peux utiliser `>=`. Par exemple points `>=` 11.\nCes comparaisons s'utilisent avec `{if}`, comme ceci :\n"
                example_code: "```\nâge = {ask} \"Quel âge as-tu ?\"\n{if} âge > 12\n     {print} \"Tu es plus agé que moi !\"\n```\n"
                story_text_2: "A parti de ce niveau et pour les suivants, si tu veux comparer l'égalité, tu dois utiliser deux fois le signe égale. C'est ainsi que font la plupart des langages de programmation.\n"
                example_code_2: "```\nnom = {ask} \"Quel est ton nom ?\"\n{if} nom == \"Hedy\"\n    {print} \"Tu es cool !\"\n```\n"
                story_text_3: "Tu peux aussi comparer si une chose n'est *pas* égale à une autre chose en utilisant `!=` comme ceci :\n"
                example_code_3: "```\nnom = {ask} \"Quel est ton nom ?\"\n{if} nom != \"Hedy\"\n    {print} \"Tu n'es pas Hedy\"\n```\n"
    random_command:
        name: hasard
        description: introduction de la commande `{at} {random}`
        default_save_name: random_command
        levels:
            3:
                story_text: "## Au hasard\nÀ ce niveau, tu peux créer une liste avec la commande `{is}`. Tu peux laisser l'ordinateur choisir un élément au hasard dans cette liste. Tu fais ça avec `{at} {random}`\n"
                example_code: "```\nanimaux {is} chien, chat, kangourou\n{print} animaux {at} {random}\n```\n"
                story_text_2: "Tu peux aussi utiliser la commande `{at} {random}` dans une phrase.\n"
                example_code_2: "```\nnouriture {is} part de tarte, part de pizza, salade, crêpe\n{print} Je vais prendre une nouriture {at} {random} pour le déjeuner.\n```\n"
                start_code: "animaux {is} chien, chat, kangourou\n{print} animaux {at} {random}\n"
                story_text_3: "### Exercice\nEssaie la commande `{at} {random}` en faisant ton propre jeu concours (comme à la télé) où tu choisis une porte ou une valise qui peut contenir le gros lot !\nSauras-tu le faire ? Nous avons déjà écrit les premières lignes dans le code d'exemple.\n"
                example_code_3: "```\n{print} Le grand jeu concours !\n{print} Voyez ces 3 valises devant vous…\nchoix {is} {ask} Quelle valise choisissez-vous ?\nles_prix {is} _\n_\n```\n"
            16:
                start_code: "fruit = [\"pomme\", \"banane\", \"cerise\"]\n{print} fruit[random]"
                story_text: "Nous allons créer des listes comme en Python, avec des crochets autour des listes ! Nous gardons aussi les guillemets autour de chaque élément comme nous l'avons appris au niveau précédent.\nNous utilisons les crochets pour désigner une position dans une liste. La commande {at} {random} ne peut plus être utilisée."
                example_code: "```\namis = [\"Ahmed\", \"Ben\", \"Cayden\"]\nnuméros_porte_bonheur = [15, 18, 6]\n{for} i {in} {range} 1 {to} 3\n    {print} \"Le numéro porte-bonheur de \" amis[i]\n    {print} \"est \" numéros_porte_bonheur[i]\n```\n"
    if_command:
        levels:
            5:
                story_text_3: "### Exercice\nEssaye de créer ton propre code avec `{if}`et `{else}`. Tu peux utiliser l'exemple de code si tu veux.\n"
                example_code_3: "```\nréponse {is} {ask} \"2 + 2 = ?\"\n_ _ _ 4 _ \"Bon travail !\"\n_ _ \"Non 2 + 2 = 4\"\n```\n"
                start_code: "nom {is} {ask} \"Quel est ton nom ?\"\n{if} nom {is} Hedy {print} \"bien\"\n{else} {print} \"bouu !\""
                story_text: "## Si… sinon…\nAu niveau 5 il y a quelque chose de nouveau, le `{if}` ! Avec le `{if}` tu peux choisir entre deux options différentes.\nCe code écrit « bien » si tu réponds « Hedy » comme nom, et « bouuu ! » si tu réponds quelque chose d'autre.\n`{ask}` et `{print}` continuent de fonctionner de la même manière qu'au niveau 4.\n"
                example_code: "```\nnom {is} {ask} \"Quel est ton nom ?\"\n{if} nom {is} Hedy {print} \"bien\" {else} {print} \"bouu !\"\n```\n"
                story_text_2: "Parfois, le code avec un `{if}`devient vraiment long et ne tient plus très bien sur la ligne.<br>\nTu peux diviser le code sur deux lignes en commençant la seconde ligne avec le `{else}` comme ceci :\n"
                example_code_2: "```\nnom {is} {ask} \"Quel est ton nom ?\"\n{if} nom {is} Hedy {print} \"bien\"\n{else} {print} \"bouuu !\"\n```\n"
            8:
                start_code: "nom {is} {ask} \"Quel est ton nom ?\"\n{if} nom {is} Hedy\n    {print} \"Bienvenue Hedy\"\n    {print} \"Tu peux jouer sur ton ordinateur !\"\n"
                example_code: "```\nnom {is} {ask} \"Quel est ton nom ?\"\n{if} nom {is} Hedy\n    {print} \"Bienvenue Hedy\"\n    {print} \"Tu peux jouer sur ton ordinateur !\"\n```\n"
                story_text: "## Si… Sinon…\nTu as appris à répéter un bloc de ligne de code après une commande `{repeat}`.\nMaintenant, tu peux aussi utiliser l'indentation pour faire un bloc après une commande `{if}` ou `{else}`.\nRegarde l'exemple de code.\n\n### Exercice\nAjoute une commande `{else}` à l'exemple de code. Fait un bloc de lignes en utilisant l'indentation. Tu le fais en commençant chaque ligne avec 4 espaces.\n"
        name: si sinon
        description: Introduction de la commande `{if}`
        default_save_name: if_command
    in_command:
        name: dans
        description: Introduction de la commande `{in}`
        default_save_name: in_command
        levels:
            5:
                story_text: "## Listes\nQuand nous voulons vérifier si quelque chose est dans une liste, nous pouvons maintenant utiliser la commande `{in}`.\nCe code écrit « joli ! » si tu choisis vert ou jaune, et « bof » sinon.\n"
                example_code: "```\njolies_couleurs {is} vert, jaune\ncouleur_favori {is} {ask} \"Quelle est ta couleur préférée ?\"\n{if} couleur_favori {in} jolies_couleurs {print} \"jolie !\"\n{else} {print} \"bof\"\n```\n"
                story_text_2: "### Exercice\nTermine l'exemple de code en remplissant les blancs avec les commandes que tu as apprises.\nQuand tu auras fini, essaye de créer ton propre code et utilise une question que tu auras trouvée toi-même.\n"
                example_code_2: "```\nanimaux {is} chien, vache, mouton\nréponse {is} {ask} \"Quel est ton animal préféré ?\"\n_ réponse _ animaux _ \"c'est aussi le mien !\"\n_ _ \"mes animaux préférés sont le chien, la vache et le mouton\"\n```\n"
                start_code: "jolies_couleurs {is} vert, jaune\ncouleur_favori {is} {ask} \"Quelle est ta couleur préférée ?\"\n{if} couleur_favori {in} jolies_couleurs {print} \"jolie !\"\n{else} {print} \"bof\""
    repeat_command_2:
        levels:
            8:
                story_text: "### In the block or not?\nIn this level you have to think carefully which lines of code should be in the block and which shouldn't.\nFor example: If you want to sing the song *the muffin man*. You only want the line with 'the muffin man' to be repeated twice.\nThis means the last line shouldn't start with indentation as it doesn't belong to the block.\nIf you do start the last line with indentation the song will turn out wrong.\n\n## Exercice\nEach line in the example code starts with a blank. Remove the blanks and try to figure out which line need indentation and which don't to make the muffin man song.\n"
                example_code: "```\n_ {print} 'Do you know the muffin man?'\n_ {repeat} 2 {times}\n_ {print} 'The muffin man'\n_ {print} 'Do you know the muffin man, who lives on Drury Lane?'\n```\n"
                start_code: "{repeat} 3 {times}\n    {print} 'This line will be repeated...'\n    {print} 'This one too...'\n{print} 'but this one will not!'"
            7:
                story_text_2: "Another interesting thing you can so with the `{repeat}` command is using variables to set the amount of times something should be repeated. In the example code you can see that we first ask the person how old they are.\nThen, in line 3, the question is repeated 'age' times. So we have used the variable 'age' with the `{repeat}` command.\n"
                example_code: "```\n{repeat} 2 {times} answer = {ask} 'Did you know you could ask a question multiple times?'\n{if} answer {is} yes {repeat} 2 {times} {print} 'You knew that already!'\n{else} {repeat} 3 {times} {print} 'You have learned something new!'\n```\n"
                story_text: "## Repeat with other commands and with variables\nYou have practiced the `{repeat}` command in combination with the `{print}` command now, but did you know you could also use other commands with `{repeat}` ?\nIn this example code you can see that `{repeat}` can also be used with an `{ask}`, `{if}` or `{else}` command.\n"
                example_code_2: "```\n{print} 'Yay! It is your birthday!'\nage = {ask} 'How old are you now?'\n{repeat} age {times} {print} 'Hip Hip Hurray!'\n```\n"
                start_code: "{repeat} 2 {times} answer = {ask} 'Did you know you could ask a question multiple times?'\n{if} answer {is} yes {repeat} 2 {times} {print} 'You knew that already!'\n{else} {repeat} 3 {times} {print} 'You have learned something new!'"
        name: "{repeat} 2"
        description: repeat command 2
        default_save_name: repeat_command_2
    for_command:
        name: for
        description: for command
        default_save_name: for
        levels:
            10:
                start_code: "animals {is} dog, cat, blobfish\n{for} animal {in} animals\n    {print} 'I love ' animal"
                example_code: "```\nanimals {is} dog, cat, blobfish\n{for} animal {in} animals\n    {print} 'I love ' animal\n```\n"
                story_text: "## For\nIn this level we learn a new code called `{for}`. With `{for}` you can make a list and use all elements.\n`{for}` creates a block, like `{repeat}` and `{if}` so all lines in the block need to start with 4 spaces."
            11:
                start_code: "{for} counter {in} {range} 1 {to} 5\n    {print} counter"
                story_text: "In this level, we add a new form of the `{for}`. In earlier levels, we used `{for}` with a list, but we can also use `{for}` with numbers.\nWe do that by adding a variable name, followed by  `{in}` `{range}`. We then write the number to start at, `{to}` and the number to end at.\n\nTry the example to see what happens! In this level again, you will need to use indentations in lines below the `{for}` statements."
                example_code: "```\n{for} counter {in} {range} 1 {to} 5\n    {print} counter\n```\n"
    maths:
        name: maths
        levels:
            6:
                start_code: "{print} '5 times 5 is ' 5 * 5"
                story_text: "## 1 + 1\nIn this level you learn something new: you can now also calculate.\n\nThe plus is easy, you write it like with math: `5 + 5` for example. The minus also works fine, it is `5 - 5`.\n\nThe times is a bit different, because there is no times symbol on your keyboard. Just search, there really isn't!\nThat is why we multiply with the asterisk above 8: `5 * 5`. Read that as \"5 times 5\" that helps you remember it best.\n"
                example_code: "```\n{print} '5 plus 5 is ' 5 + 5\n{print} '5 minus 5 is ' 5 - 5\n{print} '5 times 5 is ' 5 * 5\n```\n"
                story_text_2: "We also make a change in storing a word in a variable! You may now use `=` instead of  `{is}` when we store a name or a number in a variable, like this:\n"
                example_code_2: "```\nname = Hedy\nanswer = 20 + 4\n```\n"
            12:
                start_code: "{print} 'decimal numbers now need to use a dot'\n{print} 2.5 + 2.5"
                story_text: "**Decimal numbers**\nSo far, Hedy did not allow for decimal numbers like 1.5, but now we do allow that. Note that computers use the `.` for decimal numbers."
                example_code: "```\n{print} 'Two and a half plus two and a half is...'\n{print} 2.5 + 2.5\n```\n"
        description: Introducing maths
        default_save_name: maths
    elif_command:
        default_save_name: elif
        name: "{elif}"
        description: elif
        levels:
            17:
                story_text: "In this level you can also use a new command: `{elif}`. `{elif}` is short for `{else}` `{if}` and you need it when you want to make 3 (or more!) options.\nCheck it out!\n"
                example_code: "```\nprices = ['1 million dollars', 'an apple pie', 'nothing']\nyour_price = prices[{random}]\n{print} 'You win ' your_price\n{if} your_price == '1 million dollars' :\n    {print} 'Yeah! You are rich!'\n{elif} your_price == 'an apple pie' :\n    {print} 'Lovely, an apple pie!'\n{else}:\n    {print} 'Better luck next time..'\n```\n"
                start_code: "prices = ['1 million dollars', 'an apple pie', 'nothing']\nyour_price = prices[{random}]\n{print} 'You win ' your_price\n{if} your_price == '1 million dollars' :\n    {print} 'Yeah! You are rich!'\n{elif} your_price == 'an apple pie' :\n    {print} 'Lovely, an apple pie!'\n{else}:\n    {print} 'Better luck next time..'"
    rock_2:
        default_save_name: rock_2
        name: Rock, paper, scissors 2
        description: Part 2 of rock, paper, scissors
        levels:
            2:
                story_text: "Now that you have learned how to use the `{ask} command, you can make your rock, paper, scissors code interavtive too!\n\n### Exercice\nMake the rock, paper, scissors code interactive by adding the `{ask}` command and a question to your rock, paper, scissors code.\n"
                example_code: "```\nchoice is _\n{print} I choose choice\n```\n"
                start_code: "# place your code here"
    harry_potter:
        name: Harry Potter
        description: Harry Potter adventures
        default_save_name: Harry Potter
        levels:
            10:
                story_text: "### Exercice\nWe can also make a Harry Potter themed fortune teller. Fill in blanks such that 9 lines are printed.\n**Extra** Change the theme of the fortune teller into something else, such as your favorite book, film or tv show.\n"
                start_code: '# place your code here'
                example_code: "```\nhouses = Gryffindor, Slytherin, Hufflepuff, Ravenclaw\nsubjects = potions, defence against the dark arts, charms, transfiguration\nfears = Voldemort, spiders, failing your OWL test\nnames = Harry, Ron, Hermione\n_\n_ {print} name ' is placed in ' houses {at} {random}\n_ {print} name ' is great at ' subjects {at} {random}\n_ {print} name 's greatest fear is ' fears {at} {random}\n```\n"
    add_remove_command:
        name: ajoute et supprime
        description: Introduction de ajoute et supprime de
        default_save_name: add_remove_command
        levels:
            3:
                story_text: "## Ajouter à\nTu peux ajouter des éléments à une liste avec la commande `{add} {to}`. Pour ajouter un élément à une liste, tu peux simplement écrire : `{add} pingouin {to} animaux` ou tu peux utiliser la commande `{ask}` comme dans le code d'exemple.\n"
                example_code: "```\nanimaux {is} chien, chat, kangourou\nfavori {is} {ask} Quel est ton animal préféré ?\n{add} favori {to_list} animaux\n{print} Je choisis animaux {at} {random}\n```\n"
                story_text_2: "## Supprimer d'une liste\nSi tu peux ajouter des éléments à une liste, tu peux aussi en retirer bien sûr. Cela se fait avec la commande `{remove} {from}`\n"
                example_code_2: "```\nanimaux {is} chien, chat, kangourou\nmal_aimé {is} {ask} Quel animal n'aimes-tu pas ?\n{remove} mal_aimé {from} animaux\n{print} Je choisis animaux {at} {random}\n```\n"
                story_text_3: "### Exercice\nEssaye les nouvelles commandes dans ce restaurant virtuel. Ajoute les parfums que les joueurs désirent à la liste et supprime les parfums auxquels ils sont allergiques.\n"
                example_code_3: "```\n{print} Le milkshake mystérieux\nparfums {is} fraise, chololat, vanille\ndésire {is} {ask} Quelle parfum désires-tu ?\n_\nallergie {is} {ask} Est-tu allergique à un parfum ?\n_\n{print} Voici un milkshake parfums {at} {random}\n```\n"
                start_code: "animaux {is} chien, chat, kangourou\nfavori {is} {ask} Quel est ton animal préféré ?\n{add} favori {to_list} animaux\nmal_aimé {is} {ask} Quel animal n'aimes-tu pas ?\n{remove} mal_aimé {from} animaux\n{print} Je choisis animaux {at} {random}"
    sleep_command:
        name: dors
        description: Introduction à la commande pour endormir
        default_save_name: sleep_command
        levels:
            2:
                story_text: "Une autre nouvelle commande de ce niveau est `{sleep}`. Elle endort le programme pendant une seconde. Si tu écris un nombre après la commande `{sleep}`, le programme s'endort durant le nombre de secondes correspondantes.\n\n### Exercice\nEntraine-toi avec cette nouvelle commande en écrivant ton propre code dans lequel tu utiliseras la commande `{sleep}` au moins 3 fois. Pour chaque commande `{sleep}`, utilise un temps de sommeil différent.\n"
                example_code: "```\n{print} Ma couleur favorite est…\n{sleep} 2\n{print} vert !\n```\n"
                start_code: "{print} Ma couleur favorite est…\n{sleep} 2\n{print} vert !"
    quotation_marks:
        name: "\"Les guillemets\""
        description: Introduction des guillemets
        default_save_name: quotation_marks
        levels:
            4:
                story_text: "## \"Les guillemets\"\nAu niveau 4 `{ask}` et `{print}` ont changé.\nTu dois mettre le texte que tu veux afficher entre des guillemets.\nC'est utile, parce que tu peux maintenant afficher tous les mots que tu veux. Même les mots que tu as utilisés pour mémoriser des choses avec `{is}`.\nLa plupart des langages de programmation utilisent aussi des guillemets pour afficher, donc on s'approche un peu plus de la vraie programmation !\n"
                story_text_2: "## Apostrophes\nImportant ! Hedy accepte que tu utilises les guillemets ou les apostrophes pour entourer tes textes. En anglais, on utilise généralement les apostrophes car cela ne pose pas trop de problème, mais en français, cela pose un problème avec, par exemple, « aujourd'hui » ou « s'il vous plait »\nAstuce : Nous te recommandons d'utiliser les guillemets qui fonctionnent bien dans la plupart de situations.\nL'exemple montre la mauvaise façon d'utiliser les apostrophes.\n"
                example_code: "```\n{print} \"Tu as besoins d'utiliser les guillemets à partir de maintenant !\"\nréponse {is} {ask} \"Qu'avons nous besoins d'utiliser à partir de maintenant ?\"\n{print} \"Nous avons besoins d'utiliser \" réponse\n```\n"
                example_code_2: "```\n_ Voici comment ça ne marche pas avec les apostrophes_\n{print} 'aujourd'hui je fais du babysitting avec les enfants de ma sœur'\n{print} 'qu'y a-t-il de plus amusant que ça ?'\n```\n"
                start_code: "{print}\"Tu as besoins d'utiliser les guillemets à partir de maintenant !\"\nréponse {is} {ask} \"Qu'avons-nous besoins d'utiliser à partir de maintenant ?\"\n{print} \"Nous avons besoins d'utiliser \" réponse"
            12:
                story_text: "**Tous les textes doivent être entre guillemets**\nÀ partir de ce niveau, tu devras utiliser les guillemets quand tu enregistres un texte avec `=` :\n"
                example_code: "```\nnom = \"Hedy le robot\"\n{print} \"Bonjour \" nom\n```\n"
                story_text_2: "**Tous les éléments des listes ont aussi besoins des guillemets**\nLes listes, c'est du texte ! Donc, elles ont aussi besoins des guillemets. Attention que chaque élément de la liste à besoins de ses guillemets individuellement.\nCela te permet d'avoir un élément de deux mots dans une liste. Par exemple \"Iron Man\".\n"
                example_code_2: "```\nsuperhéros = \"Spiderman\", \"Batman\", \"Iron Man\"\n{print} superhéros {at} {random}\n```\n"
                story_text_3: "**Tout texte dans la comparaison d'un `{if}` a besoins de guillemets**\n"
                example_code_3: "```\nnom = {ask} \"Quel est ton nom ?\"\n{if} nom = \"Hedy le robot\"\n    {print} \"Salut !\"\n```\n"
                story_text_4: "**Les nombres n'ont pas besoins de guillemets**\nPour les nombres, tu ne dois pas utiliser les guillemets avec `=` :\n"
                example_code_4: "```\nscore = 25\n{print} \"Tu as \" score\n```\n"
                start_code: "nom = {ask} \"Quel est ton nom ?\"\n{if} nom = 'Hedy le robot'\n    {print} \"Salut !\""
    repeat_command:
<<<<<<< HEAD
        name: "{repeat}"
        description: repeat command
=======
        name: Répète
        description: la commande répète
>>>>>>> bec3500d
        default_save_name: repeat_command
        levels:
            7:
                story_text: "## Répète ! Répète ! Répète !\nLe niveau 7 ajoute la commande `{repeat}`. `{repeat}` peut être utilisée pour executer une ligne de code plusieurs fois. Comme ceci :\n\n### Exercice\nJoue avec la commande `{repeat}`. Peux-tu faire la chanson d'anniversaire avec seulement 3 lignes de code à la place de 4 maintenant ?\n"
                example_code: "```\n{repeat} 3 {times} {print} \"Hedy est marrant !\"\n```\n"
                start_code: "{print} \"Joyeux anniversaire\"\n{print} \"Joyeux anniversaire\"\n{print} \"Joyeux anniversaire, Hedy\"\n{print} \"Joyeux anniversaire\"\n"
            8:
                start_code: "{repeat} 5 {times}\n    {print} \"Bonjour tout le monde\"\n    {print} \"Ceci sera écrit 5 fois\""
                story_text: "### La commande `{repeat}` et l'indentation\nÀ ce niveau, tu peux répéter plusieurs lignes de code avec une seule commande `{repeat}`.\nTu le fais en faisant un bloc avec les lignes que tu veux répéter.\nLes lignes de ce bloc vont avoir besoins d'une **indentation**.\nCela veut dire mettre quatre espaces au début de chaque ligne. Tu devras indenter même si tu veux créer un bloc d'une seule ligne.\n"
                example_code: "```\n{repeat} 5 {times}\n    {print} \"Salut tout le monde\"\n    {print}\"Tout ceci sera répété 5 fois\"\n```\n"
            9:
                story_text: "In this level you can not only use multiple lines with `{if}` and `{repeat}`, but you can also put them together!\nIn the example you see an `{if}` command within a `{repeat}` command. It is also allowed the other way around, and an `{if}` is also allowed in an `{if}` and a `{repeat}` in a `{repeat}`.\nGive it a try!\n"
                example_code: "```\n{repeat} 3 {times}\n    food = {ask} 'What do you want?'\n    {if} food {is} pizza\n        {print} 'nice!'\n    {else}\n        {print} 'pizza is better'\n```\n"
                start_code: "{repeat} 3 {times}\n    nourriture = {ask} \"Que veux-tu ?\"\n    {if} nourriture {is} pizza\n        {print} \"parfait !\"\n    {else}\n        {print} \"pizza c'est meilleur\""
    and_or_command:
        name: and or
        description: introducing and or
        default_save_name: and or
        levels:
            13:
                start_code: "name = {ask} 'what is your name?'\nage = {ask} 'what is your age?'\n{if} name {is} 'Hedy' {and} age {is} 2\n    {print} 'You are the real Hedy!'"
                story_text: "We are now going to learn `{and}` and `{or}`! If you want to check two statements, you don't have to use two `{if}`s but can use `{and}` and `{or}`.\n\nIf you use `{and}`, both statements, left and right of the `{and}` need to be true. We can also use `{or}`. Then only one statement needs to be correct."
                example_code: "```\nname = {ask} 'what is your name?'\nage = {ask} 'what is your age?'\n{if} name {is} 'Hedy' {and} age {is} 2\n    {print} 'You are the real Hedy!'\n```\n"
    while_command:
        name: while
        description: while
        default_save_name: while_command
        levels:
            15:
                start_code: "answer = 0\n{while} answer != 25\n    answer = {ask} 'What is 5 times 5?'\n{print} 'A correct answer has been given'"
                story_text: "We are going to learn a new loop, the `{while}` loop! We continue the loop as long as the statement is true.\nSo don't forget to change the value in the loop.\n\nIn the example code, we continue until a correct answer has been given.\nIf the correct answer is never given, the loop never ends!"
                example_code: "```\nanswer = 0\n{while} answer != 25\n    answer = {ask} 'What is 5 times 5?'\n{print} 'A correct answer has been given'\n```\n"
    clear_command:
        name: '{clear}'
        description: clear command
        default_save_name: clear_command
        levels:
            4:
                start_code: "print '3'\nsleep\nclear\nprint '2'\nsleep\nclear\nprint '1'\nsleep\nclear\nprint 'SURPRISE!'\n"
                story_text: "Time for a new command! With `{clear}` you can clear all the text form your output screen. This way you can prevent your screen getting too full of text.\nBeware! If you are using a `{clear}` command, remember to use a `{sleep}` above it. Otherwise Hedy will clear your screen without giving you the time to read!\n"
                example_code: "```\nprint '3'\nsleep\nclear\nprint '2'\nsleep\nclear\nprint '1'\nsleep\nclear\nprint 'SURPRISE!'\n```\n"<|MERGE_RESOLUTION|>--- conflicted
+++ resolved
@@ -2481,13 +2481,8 @@
                 story_text: "Maintenant, nous allons un petit peu changer l'indentation. Chaque fois que nous avons une nouvelle indentation, nous devons ajouter `:` au début de la ligne précédente.\n"
                 example_code: "```\n{for} i {in} {range} 1 {to} 10:\n    {print} i\n{print} \"Caché ou pas, j'arrive !\"\n```\n"
     ask_command:
-<<<<<<< HEAD
         name: "{ask}"
-        description: Introduction à la commande demande
-=======
-        name: demande
         description: Introduction à la commande `{ask}`
->>>>>>> bec3500d
         levels:
             2:
                 story_text_2: "### Exercice\nDans l'onglet précédent tu t'es entraîné à attribuer des valeurs aux variables via la commande `{is}`.\nTu as créé au moins 3 variables et les a utilisées avec la commande `{print}`.\nMaintenant, au lieu de simplement attribuer une valeur fixe aux variables, nous voulons les rendre interactives, comme dans l'exemple.\n\nCopie le code de l'onglet précédent et rend les variables interactives en utilisant la commande `{ask}`.\n"
@@ -2682,13 +2677,8 @@
                 example_code_4: "```\nscore = 25\n{print} \"Tu as \" score\n```\n"
                 start_code: "nom = {ask} \"Quel est ton nom ?\"\n{if} nom = 'Hedy le robot'\n    {print} \"Salut !\""
     repeat_command:
-<<<<<<< HEAD
         name: "{repeat}"
-        description: repeat command
-=======
-        name: Répète
         description: la commande répète
->>>>>>> bec3500d
         default_save_name: repeat_command
         levels:
             7:
