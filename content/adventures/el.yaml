--- conflicted
+++ resolved
@@ -1389,27 +1389,4 @@
         name: SuperSpy
         description: Make your own spy code
         image: story.png
-<<<<<<< HEAD
-        default_save_name: language
-=======
-        default_save_name: language
-    end:
-        levels:
-            1:
-                start_code: '# place your code here'
-            4: {}
-            5:
-                start_code: '# place your code here'
-            2: {}
-            3:
-                start_code: '# place your code here'
-            6: {}
-            7:
-                start_code: '# place your code here'
-            8: {}
-            9:
-                start_code: '# place your code here'
-            10: {}
-            11:
-                start_code: '# place your code here'
->>>>>>> 837b839a
+        default_save_name: language