adventures:
    story:
<<<<<<< HEAD
        name: סיפור
        default_save_name: סיפור
        description: Story
=======
        name: Story
        default_save_name: Story
        description: סיפור
>>>>>>> 8728e748
        levels:
            1:
                story_text: |
                    In level 1 you can make a story with a different main character that you enter yourself.

                    In the first line, use `{ask}` and ask who the main character of the story will be.

                    After that first line, start with `{print}` if the sentence needs to be printed.
                    You use `{echo}` if you want your main character to be at the end of the sentence.
                example_code: |
                    ```
                    {ask} The main character of this story is
                    {print} The main character is now going to walk in the forest
                    {echo} They're a bit scared,
                    {print} They hear crazy noises everywhere
                    {print} They're afraid this is a haunted forest
                    ```
                story_text_2: |
                    ### Exercise
                    Can you make your own story in Hedy now by using `{print}` , `{ask}` and `{echo}`?
            2:
                story_text: |
                    In level 2 you can make your story more fun. Your main character's name can now be anywhere in the sentence.

                    You do have to program a little bit extra for that. You must now name your main character first.

                    You can then put that name anywhere in a sentence.
                example_code: |-
                    ```
                    name {is} {ask} What is the name of the main character?
                    {print} name is now going to run in the woods
                    {print} name is a bit scared
                    {print} Suddenly she hears a crazy noise...
                    {sleep}
                    {print} name is afraid this is a haunted forest
                    ```
                story_text_2: |
                    ### תרגיל
                    עכשיו הזמן להוסיף משתנים לסיפור שהכנת ברמה הקודמת.
                    לך ל'תוכניות שלי', חפש את הסיפור שלך ברמה 1 והעתק את הקוד משם. הדבק אותו באזור כתיבת הקוד ברמה הזאת.

                    הקוד שהעתקת לא יעבוד ברמה הזאת עדיין, כי עדיין לא השתמשת במשתנים.
                    שנה את הפקודה `{ask}` ואת הפקודה `{echo}` בקוד שלך, בהתאם למה שלמדת ברמה הזאת.

                    **בונוס** הוסף את הפקודה `{sleep}` לקוד שלך כדי לבנות מתח בסיפור.
            3:
                story_text: |
                    In level 3 you can make your story more fun. You can use randomness for any monster, animal or other obstacle, like this:
                example_code: |
                    ```
                    animals {is} 🦔, 🐿, 🦉, 🦇
                    {print} They now hear the sound of an animals {at} {random}
                    ```
                story_text_2: |
                    גם הפקודה `{add}` יכולה לעזור לך בסיפור שלך.
                example_code_2: |
                    ```
                    {print} He hears a sound
                    animals {is} 🐿, 🦔, 🦇, 🦉
                    animal {is} {ask} What do you think it is?
                    {add} animal {to_list} animals
                    {print} it was a animals {at} {random}
                    ```
                story_text_3: |
                    This is an example of the `{remove}` command in your story
                example_code_3: |
                    ```
                    {print} His backpack got way too heavy.
                    {print} Inside were a bottle of water, a flashlight and a brick.
                    bag {is} water, flashlight, brick
                    dump {is} {ask} Which item should he dump?
                    {remove} dump {from} bag
                    ```
            4:
                story_text: |
                    ### Exercise
                    Copy the example code and finish it by adding quotation marks on the blanks in lines 1 and 2.
                    The blanks in line 3 and 4 should not be replaced by quotation marks, but a `{sleep}` and a `{clear}` command. Can you make it work?

                    ### Exercise 2
                    Go back to the previous level and copy your story code. Make the code work in this level by adding quotation marks in the right spots.
                    Mind: The variables in your own story should be outside of the quotation marks. Just like the second line of the example code. In that line the variable name is placed outside of the quotation marks.
                example_code: |
                    ```
                    name {is} {ask} _ What is your name? _
                    {print}  _ The main character is called _ name
                    _
                    _
                    {print} name  _ is now going to walk in the woods _
                    {print} name _ is a bit scared _
                    animals {is} 🦔, 🐿, 🦉, 🦇
                    {print} _ He hears the sound of a _ animals {at} {random}
                    {print} name _ is afraid this is a haunted forest _
                    ```
            5:
                story_text: |
                    In this level you can program different endings, which will make your story even more fun.

                    Think of two endings for your story, for example:

                    - The princess is walking through the forest
                    - She runs into a monster

                    - Happy ending: She takes her sword and the monster quickly runs away
                    - Bad Ending: The monster eats the princess

                    You can also ensure that a name can be entered again. That works just like in the previous levels. You can combine that with an `{if}`, and then you have already made a whole program!
                example_code: |
                    ```
                    name {is} {ask} 'Who is walking in the forest?'
                    {print} name 'walks through the forest'
                    {print} name 'encounter a monster'
                    end {is} {ask} 'Would you like a good or a bad ending?'
                    {if} end {is} good {print} name 'takes the sword and the monster quickly runs away'
                    {else} {print} 'The monster eats' name
                    ```
            7:
                story_text: |
                    In a story, someone says words several times. For example, when someone calls for help or sings a song.
                    You can put such repetitions in your story, in this level with `{repeat}`.
                example_code: |
                    ```
                    {print} 'The prince kept calling for help'
                    {repeat} 5 {times} {print} 'Help!'
                    {print} 'Why is nobody helping me?'
                    ```
            8:
                story_text: |
                    In this level you can use multiple lines in your {if} commands, this way you can upgrade your happy or sad ending!
                example_code: |
                    ```
                    {print} 'OH NO! The T-rex is closing in!'
                    end = {ask} 'Do you want a happy or a sad ending?'
                    {if} end {is} happy
                        {print} 'Just in time Richard jumps back into the time machine!'
                        {print} 'Michael types in the code and...'
                        {print} '💥ZAP!💥'
                        {print} 'They are back in their garage'
                    {else}
                        {print} 'Michael yells COME ON RICHARD! RUN FASTER!'
                        {print} 'But Richard is too slow...'
                        {print} 'The T-rex closes in and eats him in one big bite!🦖'
                    ```
            9:
                story_text: |
                    In this level you can use nesting to put {if}, {repeat} or {for} commands inside other {if}, {repeat} or {for} commands. This gives you many options and really helps you to make your story interactive.
                example_code: |
                    ```
                    {print} 'Robin is walking downtown'
                    location = {ask} 'Is Robin going into a shop, or does she go home?'
                    {if} location {is} shop
                        {print} 'She enters the shop.'
                        {print} 'Robin sees an interesting looking book'
                        book = {ask} 'Does Robin buy the book?'
                        {if} book {is} yes
                            {print} 'Robin buys the book and goes home'
                        {else}
                            {print} 'Robin leaves the shop and goes home'
                    {else}
                        {print} 'Robin goes home'
                    ```
            10:
                story_text: |
                    In this level you can use the {for} command in your story. In this way you could easily program the children's book 'brown bear, brown bear, what do you see'.
                example_code: |
                    ```
                    animals = red bird, black sheep, green frog, yellow duck, little child
                    {print} 'brown bear'
                    {print} 'brown bear'
                    {print} 'What do you see?'
                    {for} animal {in} animals
                        {print} 'I see a ' animal ' looking at me'
                        {print} animal
                        {print} animal
                        {print} 'What do you see?'
                    {print} 'I see all the animals looking at me!'
                    ```
            12:
                story_text: In this level you can use the quotation marks to save multiple words in a variable.
                example_code: |
                    ```
                    שם = 'מלכת אנגליה'
                    {print} שם 'אכלה פיסת עוגה, כשלפתע...'
                    ```
            13:
                story_text: |
                    By using the `{and}` and `{or}` commands, you can shorten your stories. For example, check out the dragon story.
                example_code: |
                    ```
                    sword = 'lost'
                    game = 'on'
                    {print} 'Our hero is walking through the forest'
                    {print} 'The path splits two ways'
                    {for} i {in} {range} 0 {to} 2
                        {if} game {is} 'on'
                            path = {ask} 'Which path should she choose?'
                            {if} path {is} 'left' {and} sword {is} 'found'
                                {print} 'Our hero comes across a dragon!'
                                {print} 'Luckily our hero has a sword to defeat the beast!'
                                game = 'over'
                            {if} path {is} 'left' {and} sword {is} 'lost'
                                {print} 'Our hero finds a dragon, but she doesnt have any weapons!'
                                {print} 'Our hero is beaten by the dragon...'
                                {print} 'Try again'
                                game = 'over'
                            {if} path {is} 'right' {and} sword {is} 'found'
                                {print} 'You have already found the sword. There is nothing left here.'
                                {print} 'She walks back'
                            {if} path {is} 'right' {and} sword {is} 'lost'
                                {print} 'Our hero finds a sword'
                                {print} 'This could come in very handy'
                                sword = 'found'
                    ```
            15:
                story_text: |
                    Using the `{while}` loop can make your stories more interesting. For example, you can use `{while} game == 'on'` so you can play until the game is over.
                    Or you can use `{while} sword == 'lost'` so the player can't continue the game until they have found something.

                    ### Exercise
                    The example code shows you how to use the `{while}` loop in a story. Now **think of your own scenario** in which the player has to find something before they can continue.
                example_code: |
                    ```
                    keys = 'lost'
                    {print} 'You are standing in your garden and you have lost your keys.'
                    {print} 'Where do you want to look for them?'
                    {print} 'You can choose: tree, flowerbed, rock, postbox'
                    {while} keys == 'lost'
                        location = {ask} 'Where do you want to look?'
                        {if} location == 'flowerbed'
                            {print} 'Here they are!'
                            keys = 'found'
                        {else}
                            {print} 'Nope they are not at the ' location
                    {print} 'Now you can enter the house!'
                    ```
            18:
                story_text: |
                    We are going to print another story, but now we have to use brackets with `{print}`.

                    ### Exercise 1
                    Create a story of at least 5 sentences. You don't have to use 'name' just yet.
                example_code: |
                    ```
                    {print}('Welcome to this story!')
                    ```
                story_text_2: |
                    ### Exercise 2
                    We have already prepared an `{input}` for you. First, use the `name` variable in your story.
                    Then add a second `{ask}` and use that variable as well.
                    Tip: Remember the commas in a `{print}` between text and variables!
                example_code_2: |
                    ```
                    naam = {input}("What's your name?")
                    {print}('Welcome to this story!')
                    ```
    add_remove_command:
        name: '{add} {to} & {remove} {from}'
        default_save_name: add_remove_command
        description: introducing add to and remove from
        levels:
            3:
                story_text: |
                    ## Add to
                    You can add items to the list with the `{add} {to_list}` command. To add an item to a list you can simply type: `{add} penguin {to} animals` or you can use the `{ask}` command like in the example code.
                example_code: |
                    ```
                    animals {is} dog, cat, kangaroo
                    like {is} {ask} What is your favorite animal?
                    {add} like {to_list} animals
                    {print} I choose animals {at} {random}
                    ```
                story_text_2: |
                    ## Remove from
                    If you can add items to a list, of course you can also take them off. This is done with the `{remove} {from}` command.
                example_code_2: |
                    ```
                    animals {is} dog, cat, kangaroo
                    dislike {is} {ask} What animal do you not like?
                    {remove} dislike {from} animals
                    {print} I choose animals {at} {random}
                    ```
                story_text_3: |
                    ### Exercise
                    Try out the new commands in this virtual restaurant. Add the flavor the player is hpoing for to the list and remove the flavors they are allergic to.
                example_code_3: |
                    ```
                    {print} Mystery milkshake
                    flavors {is} strawberry, chocolate, vanilla
                    hope {is} {ask} What flavor are you hoping for?
                    _
                    allergies {is} {ask} Are you allergic to any flavors?
                    _
                    {print} You get a flavors {at} {random} milkshake
                    ```
    and_or_command:
        name: '{and} & {or}'
        default_save_name: and or
        description: introducing and or
        levels:
            13:
                story_text: |-
                    We are now going to learn `{and}` and `{or}`! If you want to check two statements, you don't have to use two `{if}`s but can use `{and}` and `{or}`.

                    If you use `{and}`, both statements, left and right of the `{and}` need to be true. We can also use `{or}`. Then only one statement needs to be correct.
                example_code: |
                    ```
                    name = {ask} 'what is your name?'
                    age = {ask} 'what is your age?'
                    {if} name {is} 'Hedy' {and} age {is} 2
                        {print} 'You are the real Hedy!'
                    ```
    ask_command:
        name: '{ask}'
        default_save_name: ask_command
        description: Introduction ask command
        levels:
            1:
                story_text: |
                    ## The ask command
                    Now that you can use the `{print}` command, you are ready to learn the next command: `{ask}`. With the `{ask}` command, you can ask a question. Check it out:
                example_code: |
                    ```
                    {print} Hello!
                    {ask} What is your name?
                    ```
                story_text_2: |
                    ## The echo command
                    If you want the computer to repeat the answer, you can use the `{echo}` command. The answer will then be echoed back at the end of the sentence, so in this example after hello.
                example_code_2: |
                    ```
                    {print} Hello!
                    {ask} What is your name?
                    {echo} hello
                    ```
                story_text_3: |
                    ### Exercise
                    Try out the `{ask}` and `{echo}` commands. Firstly, fill in the blanks to make this program work.
                    Then ask 2 more questions using the `{ask}` command, after each `{ask}` use an `{echo}` to print the answer on the screen.
                example_code_3: |
                    ```
                    _ How are you doing?
                    _
                    ```
            2:
                story_text: |
                    ## The ask command
                    Now that we can use **variables** in our codes, we no longer need the `{echo}` command.
                    We can use variables to store the answers to our questions and this way we can use the answer to multiple questions in our codes.
                    Check it out:

                    This way your code is becoming interactive!
                example_code: |
                    ```
                    name {is} {ask} What is your name?
                    {print} Hello name
                    age {is} {ask} How old are you?
                    {print} name is age years old.
                    ```
                story_text_2: |
                    ### Exercise
                    In the previous tab you have practised with setting variables with the `{is}` command.
                    You have created at least 3 variables and used them with a print command.
                    Now, instead of setting the variables we want you to make the variables interactive, like we did in our example.

                    Copy your code from the previous tab and make the variables interactive by using `{ask}` commands.
                example_code_2: |
                    ```
                    favorite_animal {is} {ask} What is your favorite animal?
                    {print} I like favorite_animal
                    ```
            18:
                story_text: The final change we will need to make to get Python code is changing `{ask}` into `{input}`.
                example_code: |
                    ```
                    {print}('My name is Hedy!')
                    name = {input}('What is your name?')
                    {print}('So your name is ', name)
                    ```
    blackjack:
        name: Blackjack
        default_save_name: Blackjack
        description: Try to get as close to 21 as you can
        levels:
            17:
                story_text: |
                    Blackjack is a simple game of cards in which you have to get as close to 21 points as possible. You get two cards. Each card is worth their numeral value, and the face cards (Jack, Queen and King) are worth 10 points.
                    The Ace is worth either 1 or 11 points (you can choose). The dealer, your opponent, also gets two cards.
                    If you want, you can get another card, and its points will be added to your total. The dealer can also choose to take another card.
                    But be careful not to get more than 21 points, because if you do, you lose!
                    The player who gets closest to 21, without going over it, wins!

                    ### Exercise
                    In this adventure we code the first part of our Blackjack game. We'll create a function to calculate how many points a card is worth.

                    ***Set the variables***
                    Start by making a list of all the cards, from 2 to Ace. Next make a list of the face cards, so Jack, Queen and King. Then pick a random card from the list of cards to be card_1.

                    ***Create a function to calculate the points***
                    Create a function that calculates how many points a card is worth.
                    All the face cards are worth 10 points, the Ace is worth 11 and all the other cards are worth their numeral.
                    Return the variable `points` at the end of the function.

                    ***Test the function***
                    Test if your function is working properly. Finish the first print command by filling in which card you've drawn. Then finish the second line by calling the function with card_1.
                    Run the code a couple of times. Are you happy with the results? Great! Then you can remove the testing part and move on the the next tab!
                example_code: |
                    ```
                    {print} 'BLACKJACK'

                    # Set these variables
                    cards = _
                    face_cards = _
                    card_1 =

                    # Create a function to calculate the points
                    {define} calculate_points {with} card:
                        {if} card {in} face_cards:
                            points = _
                        {elif} _
                            _
                        {else}:
                            _
                        _ points

                    # Test your function
                    {print} 'Your card is a ' _
                    {print} 'That is worth ' _ ' points'.
                    ```
    blackjack_2:
        name: Blackjack 2
        default_save_name: Blackjack_2
        description: Blackjack part 2
        levels:
            17:
                story_text: |
                    ### Exercise
                    In this adventure we code the second part of our Blackjack game.

                    ***Paste your code from the previous adventure***
                    In the previous adventure you've started a list of variables and created a function to calculate how many points a card is worth. Copy your code and paste it here. Mind that you don't need the testing part, so if you haven't removed that yet, please do so now.

                    ***Add more variables***
                    You have already set the lists `cards` and `face_cards` and the variable `card_1`. Underneath those variables create 3 more variables: `card_2`, dealer_card_1` and `dealer_card_2`. These variables are all set to a random card from the list of cards.

                    ***Add up points***
                    To calculate how many points you have scored we call the function with card 1 and we do it again for card 2. Then we add both these scores together to get your total.
                    Do the same thing for the dealers points, but be sure to use the dealer's cards and not your own!

                    ***2 Aces***
                    You're doing great! Almost all scores can be calculated now. There is only one exception: 2 Aces. If you get 2 Aces, your total is 12 points and not 22 (because 22 points would be losing!). This of course also goes for the dealer.

                    ***Show the score***
                    Lastly, you want to tell the program to tell you which cards you have drawn and how many points that is. Then show which cards the dealer has and how many points they have.

                    ***Continue in the next tab***
                    Great! You have finished this part of the game! Copy your code and go to the next tab to learn how to ask for an extra card and to declare a winner.
                example_code: |
                    ```
                    # Paste your code from the previous adventure here

                    # Add these variables to the list of variables
                    card_2 = _
                    dealer_card_1 = _
                    dealer_card_2 = _

                    # Add up your points
                    your_points_1 = {call} _ {with} card_1
                    your_points_2 = _
                    your_total = _

                    # Add up the dealers points
                    dealer_points_1 = _
                    _
                    _

                    # 2 Aces
                    {if} card_1 == 'Ace' {and} _
                        your_total = 12
                    {if} dealer_card_1 _
                        dealer_total = _

                    # Show the score
                    {print} 'You have drawn a ' _ ' and a ' _ '. That is ' _ ' points'
                    {print} 'The dealer has drawn a ' _ ' and a ' _ '. That is ' _ ' points'
                    ```
    blackjack_3:
        name: Blackjack 3
        default_save_name: Blackjack_3
        description: Blackjack part 3
        levels:
            17:
                story_text: |
                    In the previous tabs you have learned how to draw 2 random cards for yourself and for the dealer and to calculate how many points you both got.
                    In this adventure we add the option to ask for an extra card for both you and the dealer.

                    ### Exercise
                    ***Paste your code from the previous adventure*** Firstly, copy your code from the previous tab and paste it here.

                    ***Extra card for you*** If you want, you can get an extra card to get your total as close to 21 as possible. First ask the player if they want an extra card.
                    If they do, pick a random card and print what they have drawn. If the card is not an Ace, you can call the function and add the points to your total.
                    In case the card is an Ace, you can't use the function, because the Ace can be either 1 point or 11 points, depending on how many points you already have earned.
                    If your total is less than 11, you want the ace to be 11 points (because this is closest to 21). So you add 11 points to your total.
                    If the total is more than or equal to 11, you want the ace to be 1 point (because you don't want more than 21 points). So you add 1 point to your total.
                    Lastly, print your new total of points.

                    ***Extra card for the dealer*** The dealer can also get an extra card. The dealer doesn't need to be asked, because they always get an extra card if their total is less than 17.
                    Copy the 'Extra card for you code' and paste it in the dealers section. Then change it to fit the dealer picking an extra card and getting points added to their total.
                example_code: |
                    ```
                    # Paste your code from the previous adventure here

                    # Extra card for you
                    hit = {ask} _
                    {if} hit == 'yes':
                        card_3 = _
                        {print} _
                        {if} card_3 _ 'Ace':
                            your_points_3 = _
                            your_total = _
                        {else}:
                           {if} your_total _
                                _
                            {else}:
                                _
                        {print} _

                    # Extra card for the dealer
                    {if} dealer_total < 17
                    _
                    ```
    blackjack_4:
        name: Blackjack 4
        default_save_name: Blackjack_4
        description: Blackjack part 4
        levels:
            17:
                story_text: |
                    In the last 3 adventures you have alsmost created a working blackjack game! The only thing left to do is to decide a winner!

                    ### Exercise
                    ***Paste your code from the previous adventure*** Start by pasting the code that you've made so far into your programming field.

                    ***Decide a winner***
                    Firstly, if you and the dealer have an equal amount of points, it's a draw.
                    Secondly, if the dealer has more than 21 points and you don't, you are the winner.
                    Thirdly, if both you and the dealer have less than 22 points, we have to see who came closest to 21. We do that by comparing who has the highest score. Is your total higher than the dealer's total, then you are the winner. If not, the dealer wins.
                    Lastly, in all other scenarios (e.g. you have more than 21 points and the dealer doesn't, or you both have more than 21 points) you are the loser.

                    ***Enjoy the game!***
                    Does your game work properly? Amazing! You have done a great job! Enjoy your game!
                    If it doesn't work right away, no worries, you might have made a mistake. Just keep calm and bebug your code using the ladybug button.
                example_code: |
                    ```
                    # Paste your code from the previous adventure here

                    # Decide a winner
                    {if} _
                        {print} 'Its a draw! Play again!'
                    {elif} _
                        {print} 'You win!'
                    {elif} _ :
                        {if} _:
                            {print} _
                        {else}:
                            {print} _
                    {else}:
                        _
                    ```
    calculator:
        name: Calculator
        default_save_name: Calculator
        description: Create a calculator
        levels:
            6:
                story_text: |
                    Now that you can calculate, you can also create a program to practice maths calculations. You can make up the calculations yourself, for example:
                example_code: |
                    ```
                    correct_answer = 11 * 27
                    answer = {ask} 'How much is 11 times 27?'
                    {if} answer {is} correct_answer {print} 'good job!'
                    {else} {print} 'Wrong! It was ' correct_answer
                    ```
                story_text_2: |
                    You can also let the computer do random calculations on its own using {random}.
                example_code_2: |
                    ```
                    tables = 4, 5, 6, 8
                    numbers = 1, 2, 3, 4, 5, 6, 7, 8, 9, 10
                    table = tables {at} {random}
                    number = numbers {at} {random}
                    correct_answer = table * number
                    answer = {ask} 'how much is ' table ' times ' number '?'
                    {if} answer {is} correct_answer {print} 'okay'
                    {else} {print} 'mistake! it was ' correct_answer
                    ```
                story_text_3: |
                    You can also let the computer do random calculations on its own using {random}.
                example_code_3: |
                    numbers = 1, 2, 3, 4, 5, 6, 7, 8, 9, 10
                    number_1 = _
                    number_2 = _
                    correct_answer = number_1 * number_2
                    given_answer = 'What is ' number_1 ' times ' number_2 '?'
                    {if} _
                    {else} _
            9:
                story_text: |
                    In a previous level you've created a calculator, in this level you can expand that code so it asks multiple questions.

                    ### Exercise 1
                    Can you finish line 10 to get the code to work?

                    ### Exercise 2
                    Give the player feedback when the enter an answer, like `{print} 'Correct!'` or `{print} 'Wrong! The correct answer is ' correct_answer`.
                example_code: |
                    ```
                    score = 0
                    {repeat} 10 {times}
                        numbers = 1, 2, 3, 4, 5, 6, 7, 8, 9, 10
                        number_1 = numbers {at} {random}
                        number_2 = numbers {at} {random}
                        correct_answer = number_1 * number_2
                        {print} 'What is ' number_1 ' times ' number_2 '?'
                        answer = {ask} 'Type your answer here...'
                        {print} 'Your answer is ' answer
                        {if} _ {is} _
                            score = score + 1
                    {print} 'Great job! Your score is... ' score ' out of 10!'
                    ```
            10:
                story_text: |
                    This calculator game helps you practise your tables of multiplication!
                    ### Exercise
                    Fill in the blanks. We want this program to ask the player these questions:
                    ```
                    How much is 1 times 1?
                    How much is 1 times 2?
                    How much is 1 times 3?
                    How much is 2 times 1?
                    How much is 2 times 2?
                    How much is 2 times 3?
                    How much is 3 times 1?
                    How much is 3 times 2?
                    How much is 3 times 3?
                    _
                    ```
                example_code: |
                    ```
                    numbers = 1, 2, 3
                    {for} _
                        {for} _
                            answer = {ask} _
                            correct = number_1 * number_2
                            {if} answer {is} correct
                                {print} 'Great job!'
                            {else}
                                {print} 'That is wrong. The right answer is ' correct
                    ```
            11:
                story_text: |
                    With a `{for}` you can simplify tables of multiplication practise program.

                    ### Exercise 1
                    Improve the example code such that it prints a nice multiplication table: <br> "1 times 10 is 10", "2 times 10 is 20", etc.

                    ### Exercise 2
                    Go back to your level 10 multiplication code, and modify it so that it uses a `{for}` and `{range}`.
                example_code: |
                    ```
                    number = 10
                    {for} i {in} {range} 1 to 10
                        {print} i * number
                    ```
            12:
                story_text: |
                    Now you can make a calculator that works for decimal numbers.
                example_code: |
                    ```
                    number1 = {ask} 'What is the first number?'
                    number2 = {ask} 'What is the second number?'
                    answer = number1 + number2
                    {print} number1 ' plus ' number2 ' is ' answer
                    ```
            13:
                story_text: |
                    ### Exercise 1
                    Let's make the practice program a bit harder. The player now has to answers two questions correctly. Fill out the blanks to complete the program.

                    ### Exercise 2
                    Sometimes, calculations have multiple correct answers. For example, 10 can be divided by 5 and by 2. So the question 'What number divides 10?' can be answered by 2 and by 5.
                    Ask for a calculation that has multiple correct answers, ask the player to answer it, and determine if it is correct using `{or}`.
                    Empty the programming field and create your own solution.
                example_code: |
                    ```
                    answer1 = {ask} 'What is 10 times 7?'
                    answer2 = {ask} 'What is 6 times 7?'
                    {if} _ _ _ _ _ _ _
                        {print} _
                    ```
            14:
                story_text: |
                    In this adventure you will build a calculator that calculates your mean grade for you. If you get your calculator to work, you can move on to the next adventure, which allows you to add two extra features.

                    ### Exercise 1
                    Fill in the blanks to get the calculator to work.
                    * Start with the fourth line, add a question to figure out what grade the student got.
                    * In the fifth line you'll want to calculate the total of all grades, so the total = total + grade.
                    * Then we get to set the return value. We want to return the mean, so the total devided by the amount of tests (4).
                    * Lastly we finish the code by calling the function in line 8.

                    Did you get it? Awesome! Would you like to add even more to your calculator? **This adventure continues in the next tab!**
                example_code: |
                    ```
                    {define} calculate_mean_grade
                        total = 0
                        {for} i {in} {range} 1 {to} 4
                            grade = {ask} _
                            total = total + _
                            return _ / 4

                    mean_grade = {call} _
                    {print} 'Your mean grade is ' mean_grade
                    ```

                            total = total + _
                            return _ / 4

                    mean_grade = {call} _
                    {print} 'Your mean grade is ' mean_grade
            15:
                story_text: |
                    You can add the `{while}` loop to the calculator game you've learned to make in a previous level.
                    This makes sure the player can't continue to the next question if they answer incorrectly.

                    ### Exercise
                    Add the `{while}` loop in the function, ask the player what number_1 times number_2 is and print their answer.
                    Then `{call}` the function.
                example_code: |
                    ```
                    {define} new_question
                        numbers = 1, 2, 3, 4, 5, 6, 7, 8, 9, 10
                        number_1 = numbers {at} {random}
                        number_2 = numbers {at} {random}
                        correct = number_1 * number_2
                        answer = 0
                        _
                        _
                        _
                        {print} 'Well done!'

                    {print} 'Give 10 correct answers to win!'
                    {for} i {in} {range} 1 {to} 10
                        _
                    {print} 'You win!'
                    ```
    calculator_2:
        name: Calculator 2
        default_save_name: Calculator 2
        description: Calculator 2
        levels:
            14:
                story_text: |
                    ### Exercise 2
                    **This is the second part of this adventure.** The adventure starts in the previous tab.
                    Of course, you don't always want to calculate the mean of 4 tests. You might want to calculate the mean of 10 tests or only 2...
                    We can fix this problem by adding the argument and variable 'amount_of_tests'.
                    * Start a new line on line 3. Set the amount_of_tests argument by asking the student how many tests they have made.
                    * Change the 4 in line 4 to the new argument amount_of_tests.
                    * Lastly, change the 4 in line 6 to amount_of_tests

                    Try out your new program. Does it work?

                    ### Exercise 3
                    Did you want to make your program even better? Great! In the previous program you could only calculate the mean grade of 1 subject, but it would be better if you could calculate the mean grade for all subjects you want!
                    We won't tell you how to do it, but we will give you one tip: Start your code in line 1 with: define calculate_mean_grade with subject.
                example_code: |
                    ```
                    # Use your own code from the previous adventure.
                    ```
    clear_command:
        name: '{clear}'
        default_save_name: clear_command
        description: clear command
        levels:
            4:
                story_text: |
                    Time for a new command! With `{clear}` you can clear all the text form your output screen. This way you can prevent your screen getting too full of text.
                    Beware! If you are using a `{clear}` command, you might need to use a `{sleep}` above it. Otherwise Hedy will clear your screen without giving you the time to read as you can see in the example!
                example_code: |
                    ```
                    {print} '3'
                    {clear}
                    {print} '2'
                    {clear}
                    {print} '1'
                    {clear}
                    {print} 'wait for it...'
                    {sleep} 3
                    {clear}
                    {print} 'SURPRISE!'
                    ```
    debugging:
        name: debugging
        default_save_name: debugging
        description: debugging adventure
        levels:
            1:
                story_text: |-
                    Welcome to a debugging adventure. Debugging a code means getting rid of mistakes in the code.
                    That means that in these debugging adventures, we will show you code that does not work yet.
                    You will have to figure out what's wrong and correct the mistakes.

                    ### Exercise
                    Debug this code. Good luck!
                example_code: |
                    **Warning! This code needs to be debugged!**
                    ```
                    {print} I love programming
                    Do you love programming too?
                    {echo}
                    {print} What are your hobbies?
                    {echo} Your hobbies are
                    ```
            2:
                story_text: |-
                    Welcome to a debugging adventure. Debugging a code means getting rid of mistakes in the code.
                    That means that in these debugging adventures, we will give you a code that does not work yet.
                    You will have to figure out what's wrong and correct the mistakes.

                    ### Exercise
                    Debug this code. Good luck!
                example_code: |
                    **Warning! This code needs to be debugged!**
                    ```
                    destination {ask} Where are you going on holidays?
                    {print} The flight to dstination leaves at 3 pm.
                    {ask} Did you check in your luggage yet?
                    {echo}
                    {print} Let me print your boarding pass for you.
                    {sleep}
                    Here you go! Have a nice trip!
                    ```
            3:
                story_text: |-
                    Welcome to a debugging adventure. Debugging a code means getting rid of mistakes in the code.
                    That means that in these debugging adventures, we will give you a code that does not work yet.
                    You will have to figure out what's wrong and correct the mistakes.

                    ### Exercise
                    Debug this code. Good luck!
                example_code: |
                    **Warning! This code needs to be debugged!**
                    ```
                    movie_choices {is} dracula, fast and furious, home alone, barbie
                    chosen_movie {is} movies {at} {random}
                    {print} Tonight we will watch chosen _movies
                    like {ask} Do you like that movie?
                    {print} Tomorrow we will watch something else.
                    {add} chosen_movie {to} movie_choices
                    {print} Tomorrow we will watch tomorrows_movie
                    tomorrows_movie {is} movie_choices {at} {random}
                    I'll go get the popcorn! {print}
                    ```
            4:
                story_text: |-
                    ### Exercise
                    Debug this code. Good luck!
                example_code: |
                    **Warning! This code needs to be debugged!**
                    ```
                    {print} 'Welcome to the online library!
                    {ask} What genre of books do you like?
                    {print} You like genre
                    author {is} {ask} 'Who's your favorite author?'
                    {print} 'author is your favorite author'
                    {print} Hmmm... i think you should try... books {at} {random}
                    ```
            5:
                story_text: |-
                    ### Exercise
                    Debug this code. Good luck!
                example_code: |
                    **Warning! This code needs to be debugged!**
                    ```
                    {print} Welcome to Swimming Pool Hedy!
                    class {is} {ask} 'Are you here to join a class today?'
                    {if} class yes
                    {print} 'Great! You're joining a class!
                    {print} {else} 'You will not be joining a class'
                    discount {is} 'Do you have a discount code?'
                    {if} discount {is} yes
                    discount_answer {is} {ask} 'What's your discount code?'
                    discount_codes = Senior4231, Student8786, NewMember6709
                    {if} discount_answer {is} {in} discount_cods
                    {print} 'That will be $3,50'
                    'That will be $5,50'
                    {print} 'Have a nice swim!'
                    ```
            6:
                story_text: |-
                    ### Exercise
                    Debug this code. Good luck!
                example_code: |
                    **Warning! This code needs to be debugged!**
                    ```
                    {print} 'Vending machine'
                    chosen_product = {ask} 'Please select a product'
                    1_dollar_products = coke orange juice water
                    2_dollar_products = chocolate, cookie, museli bar
                    3dollar_prodcuts = potato chips, beef jerky, banana bread
                    {if} chosen {is} {in} 1_dollar_products
                    price = 1
                    {if} chosen_product {is} 2_dollar_products
                    price = 2
                    {else} chosen_product {in} 3_dollar_products
                    price = 3
                    amount_of_products = '{ask} How many of ' chosen_product would you like to have?'
                    total = price + amount_of_product
                    {print} 'That will be $' price 'please'
                    ```
            7:
                story_text: |-
                    ### Exercise
                    Surprise! This program looks more like an output than a code. And yet, we don't want you to just add `{print}` commands in front of each line.
                    Fix this program to turn it into the nursery rhyme 'Brother John (Frère Jaques)' by using the {repeat} command of course!
                example_code: |
                    **Warning! This code needs to be debugged!**
                    ```
                    Are you sleeping?
                    Brother John!
                    Morning bells are ringing!
                    Ding, dang, dong!
                    ```
            8:
                story_text: |-
                    ### Exercise
                    Debug this code. Good luck!
                example_code: |
                    **Warning! This code needs to be debugged!**
                    ```
                    {print} 'Welcome to Manicures and Pedicures by Hedy'
                    bodypart = {ask} 'Are you getting your fingernails or toenails done today? Or both?'
                    {if} bodyparts {is} both
                            {print} That will be $25'
                            price = 25
                        {else}
                            {print} That will be $18'
                            price = 18
                    color = {ask} What color would you like?
                    sparkles = {ask} 'Would you like some sparkles with that?'
                    {if} sparkles {is} yes
                        {print} 'We charge $3 extra for that'
                    price = price + 3
                    {else} {print} 'No sparkles' {print} 'So no extra charge'
                    {sleep} 5
                    {print} 'All done! That will be $' price ' please!'
                    {print} 'Thank you! Byebye!'
                    ```
            9:
                story_text: |-
                    ### Exercise
                    Debug this code. Good luck!
                example_code: |
                    **Warning! This code needs to be debugged!**
                    ```
                    {print} 'Welcome to our sandwich shop'
                    amount 'How many sandwiches would you like to buy?'
                    {repeat} amount {times}
                    {ask} {is} {ask} 'What kind or bread would you like your sandwich to be?'
                    types_of_bread {is} white, wheat, rye, garlic, gluten free
                    {if} chosen_bread in types_of_bread
                    {print} 'Lovely!'
                    {else}
                    'I'm sorry we don't sell that'
                    topping {is} {ask} 'What kind of topping would you like?'
                    sauce {is} {ask} 'What kind of sauce would you like?'
                    {print} One chosen_bread with topping and sauce.
                    price = amount * 6
                    {print} 'That will be 'price dollar' please'
                    ```

                    price = amount * 6
                    {print} 'That will be 'price dollar' please'
            10:
                story_text: |-
                    ### Exercise
                    Debug this code. Good luck!
                example_code: |
                    **Warning! This code needs to be debugged!**
                    ```
                    names = Muad Hasan Samira Noura
                    activities = fly a kite, go swimming, go hiking, catch tan in the sun
                    {for} name {is} names
                    {print} At the beach name loves to activity at random
                    ```
            11:
                story_text: |-
                    ### Exercise
                    Debug this calender program. The output of this program is supposed to look like a list of dates.
                    For example:

                    ```
                    Hedy calender
                    Here are all the days of November
                    November 1
                    November 2
                    November 3
                    ```
                    And so on.

                    Mind that you have to test your code extra carefully for the month February, because the amount of days in this month changes in leap years.
                example_code: |
                    **Warning! This code needs to be debugged!**
                    ```
                    print 'Hedy calender'
                    months_with_31 days = January, March, May, July, September, October, December
                    months_with_30_days = April, June, August, November
                    month = ask 'Which month would you like to see?'
                    if month in months_with_31_days
                        days = 31
                        if month in months_with30_days
                            days = 30
                    if month = February
                        leap_years = 2020, 2024, 2028, 2036, 2040, 2044, 2028
                        year = ask 'What year is it?'
                    if year in leap_years
                        days = 29
                    else
                        days = 28

                    print 'Here are all the days of ' moth
                    for i in range 1 to days
                        print month i
                    ```
            12:
                story_text: |-
                    ### Exercise
                    Debug this code. Good luck!
                example_code: |
                    **Warning! This code needs to be debugged!**
                    ```
                    define greet
                    greetings = 'Hello', 'Hi there', 'Goodevening'
                        print greetings at random

                    define take_order
                        food = ask 'What would you like to eat?'
                        print 'One food'
                        drink = 'What would you like to drink?'
                        print 'One ' drink
                        more = ask 'Would you like anything else?'
                            if more is 'no'
                        print 'Alright'
                            else
                            print 'And ' more
                    print 'Thank you'

                    print 'Welcome to our restaurant'
                    people = ask 'How many people are in your party tonight?'
                    for i in range 0 to people
                        call greet_costumer
                    ```
            13:
                story_text: |-
                    ### Exercise
                    Debug this code. Good luck!
                example_code: |
                    **Warning! This code needs to be debugged!**
                    ```
                    defin movie_recommendation with name
                        action_movies == 'Die Hard', 'Fast and Furious', 'Inglorious Bastards'
                        romance_movies = 'Love Actually', 'The Notebook', 'Titanic'
                        comedy_movies = 'Mr Bean' 'Barbie''Deadpool'
                        kids_movies = 'Minions', 'Paddington', 'Encanto'
                        if name is 'Camila' or name is 'Manuel'
                            recommended_movie = kids_movie at random
                        if name is 'Pedro' or 'Gabriella'
                                mood = ask 'What you in the mood for?'
                            if mood is 'action'
                                recommended_movie = comedy_movies at random
                            if mood is 'romance'
                                recommended_movie = romance_movies
                        if mood is 'comedy'
                                recommended_movie = comedy_movies at random

                    print 'I would recommend ' recommended_movie ' for ' name

                    name = ask 'Who is watching?'
                    recommendation = ask 'Would you like a recommendation?'
                    if recommendaion is 'yes'
                    print movie_recommendation with name
                    else
                    print 'No problem!'
                    ```
            14:
                story_text: |-
                    ### Exercise
                    Debug this code. Good luck!
                example_code: |
                    **Warning! This code needs to be debugged!**
                    ```
                    define calculate_heartbeat
                        print 'Press your fingertips gently against the side of your neck'
                        print '(just under your jawline)'
                        print 'Count the number of beats you feel for 15 seconds'
                        beats == ask 'How many beats do you feel in 15 seconds?'
                        heartbeat = beats*4
                        print 'Your heartbeat is ' heartbeat
                        if heartbeat >= 60 or heartbeat <= 100
                            print 'Your heartbeat seems fine'
                        else
                            if heartbeat > 60
                                print 'Your heartbeat seems to be too low'
                            if heartbeat < 100
                                print 'Your heartbeat seems to be too high'
                            print 'You might want to contact a medical professional'

                    measure_heartbeat = ask 'Would you like to measure your heartbeat?'
                    if measure_heartbeat = 'yes'
                        call measure_heartbeat
                    else
                        'no problem'
                    ```

                        print '(just under your jawline)'
                        print 'Count the number of beats you feel for 15 seconds'
                        beats == ask 'How many beats do you feel in 15 seconds?'
                        heartbeat = beats*4
                        print 'Your heartbeat is ' heartbeat
                        if heartbeat >= 60 or heartbeat <= 100
                            print 'Your heartbeat seems fine'
                        else
                            if heartbeat > 60
                                print 'Your heartbeat seems to be too low'
                            if heartbeat < 100
                                print 'Your heartbeat seems to be too high'
                            print 'You might want to contact a medical professional'

                    measure_heartbeat = ask 'Would you like to measure your heartbeat?'
                    if measure_heartbeat = 'yes'
                        call measure_heartbeat
                    else
                        'no problem'
            15:
                story_text: |-
                    ### Exercise
                    Debug this random children's story. Good luck!
                example_code: |
                    **Warning! This code needs to be debugged!**
                    ```
                    names = 'Tanya', 'Romy', 'Kayla', 'Aldrin', 'Ali'
                    verbs='walking', 'skipping', 'cycling', 'driving', 'running'
                    locations = 'on a mountaintop', 'in the supermarket', 'to the swimming pool'
                    hiding_spots = 'behind a tree', under a table', in a box'
                    sounds = 'a trumpet', 'a car crash', 'thunder'
                    causes_of_noise = 'a television', 'a kid with firecrackers', 'a magic elephant', 'a dream'

                    chosen_ name = names at random
                    chosen_verb = verbs at random
                    chosen_location = 'locations at random'
                    chosen_sounds = noises at random
                    chosen_spot = hiding_spots random
                    chosen_causes = causes_of_noise at random

                    print chosen_name ' was ' chosen_verb ' ' chosen_location
                    print 'when they suddenly heard a sound like ' sounds at random
                    print chosen_name ' looked around, but they couldn't discover where the noise came from'
                    print chosen_name ' hid ' chosen_spot'
                    print 'They tried to look around, but couldn't see anything from there'
                    hidden = 'yes'
                    while hidden = 'yes'
                        print chosen_name 'still didn't see anything'
                    answer = ask 'does ' chosen_name ' move from their hiding spot?'
                        if answer = 'yes'
                            hidden == 'no'
                    print 'chosen_name moved from' chosen_spot
                    print 'And then they saw it was just' chosen_cause
                    print chosen_name 'laughed and went on with their day'
                    print The End
                    ```
            16:
                story_text: |-
                    ### Exercise
                    Debug this code. Good luck!
                    Tip: Make sure that you only see your score once in the end.
                example_code: |
                    **Warning! This code needs to be debugged!**
                    ```
                    country = ['The Netherlands', 'Poland', 'Turkey', 'Zimbabwe', 'Thailand', 'Brasil', 'Peru', 'Australia', 'India', 'Romania' ]
                    capitals = 'Amsterdam', 'Warshaw' 'Istanbul', 'Harare', 'Bangkok', 'Brasilia', 'Lima', 'Canberra', 'New Delhi', 'Bucharest'
                    score = 0
                    for i in range 0 to 10
                        answer = ask 'What's the capital of ' countries[i]
                        correct = capital[i]
                        if answer = correct
                            print 'Correct!'
                        score = score + 1
                        else
                            print 'Wrong,' capitals[i] 'in the capital of' countries[i]
                        print 'You scored ' score ' out of 10'

                    ```
            17:
                story_text: |-
                    ### Exercise
                    Debug this code. Good luck!
                example_code: |
                    **Warning! This code needs to be debugged!**
                    ```
                    define food_order
                        toppings = ask 'pepperoni, tuna, veggie or cheese?'
                        size = ask 'big, medium or small?'
                        number_of_pizza = ask 'How many these pizzas would you like?'

                        print 'YOU ORDERED'
                        print number_of_pizzas ' size  ' topping ' pizza'

                    define drinks_order
                        drink = ask 'water, coke, icetea, lemonade or coffee?'
                        number_of_drinks = ask 'How many of these drinks would you like?'

                        print 'YOU ORDERED'
                        print number_of_drinks ' ' drink

                    'Welcome to Hedy pizza'
                    more_food = ask 'Would you like to order a pizza?'
                    while more_food = 'yes'
                        return food_order
                        more_food = ask 'Would you like to order a pizza?'
                    more_drinks = ask 'Would you like to order some drinks?'
                    while more_drinks == 'yes'
                        call drink_order
                        more_drinks == ask 'Would you like to order more drinks?'


                    print 'Thanks for ordering!'
                    ```
            18:
                story_text: |-
                    ### Exercise
                    Debug this Old MacDonald program from level 16. Good luck!
                example_code: |
                    **Warning! This code needs to be debugged!**
                    ```
                    animals = ['pig', 'dog', 'cow']
                    sounds = ['oink', 'woof', 'moo']
                    for i in range 1 to 3
                        animal = animals[i]
                        sound = sounds[i]
                        print 'Old MacDonald had a farm'
                        print 'E I E I O!'
                        print 'and on that farm he had a ' animal
                        print 'E I E I O!'
                        print 'with a ' sound sound ' here'
                        print 'and a ' sound sound ' there'
                        print 'here a ' sound
                        print 'there a ' sound
                        print 'everywhere a ' sound sound
                    ```
    default:
        name: הקדמה
        default_save_name: הקדמה
        description: הסבר שלב
        levels:
            1:
                story_text: "בשלב 1 תוכלו להשתמש בפקודות `{print}`, `{ask}` ו-`{echo}`.\n הקלידו את הקוד שלכם בשדה התכנות. או לחצו על הכפתור הירוק בבלוק הקוד לדוגמה, והקוד יוקלד עבורכם!\nנסו את הקוד בעצמכם בעזרת הכפתור הירוק 'הרץ קוד' מתחת לשדה התכנות.\n\nתוכלו להדפיס טקסט למסך בעזרת הפקודה `{print}`.     \n"
                example_code: |
                    ```
                    {print} Hello world!
                    ```
            2:
                story_text: |
                    Congratulations! You've reached level 2. Hopefully you've already made some awesome codes!
                    In the first level you might've notice that the `{echo}` command can only save one bit of information at a time.
                    For example in the restaurant adventure, you could echo what the costumer wanted to eat, or what they wanted to drink, but not both in one sentence.

                    That changes in level 2. In level 2 you'll learn to work with variables, that allow you to save multiple pieces of information and print them in any place you want.
                    So let's go to the next tab!
                example_code: |
                    **Warning! This code does not work!**
                    In Hedy commands will change sometimes. `{echo}` for example only works in level 1. In this level you'll learn a better way to echo answers back.
                    ```
                    {print} Welcome at Hedy's
                    {ask} What would you like to eat?
                    {echo} So you want
                    {ask} what would you like to drink?
                    {echo} So you want
                    ```
            3:
                story_text: |
                    בשלב 3 תוכלו ליצור רשימה. תוכלו לתת למחשב לבחור משהו באופן אקראי מתוך הרשימה. ניתן לעשות זאת בעזרת הפקודה `{at} {random}`.
            4:
                story_text: |
                    בשלב 4 `{ask}` ו`{print}` השתנו.

                    עליך להקיף את הטקסט שברצונך להדפיס במירכאות.

                    זה שימושי, כי ככה אפשר להדפיס את כל המילים שנרצה. גם מילים שאיחסנו בהן משהו עם `{is}`.

                    רוב שפות התכנות משתמשות במירכאות כאשר מדפיסים, אז אנחנו מתקרבים בעוד צעד לתכנות אמיתי!
                example_code: |
                    ```
                    {print} 'מעכשיו עליך להשתמש במירכאות!'
                    תשובה {is} {ask} 'במה עלינו להשתמש מעכשיו?'
                    {print} 'עלינו להשתמש ב ' תשובה
                    ```
            5:
                story_text: |
                    בשלב 5 מתווסף משהו חדש, ה `{if}`! עם `{if}` ביכולתנו לבחור בין שתי אפשרויות.
                    הקוד הבא ידפיס נחמד אם תכניסו הדי כשם, או בוז! או תכניסו משהו אחר.
                    `{ask}` ו `{print}` ממשיכות לעבוד כמו בשלב 4.
                example_code: |
                    ```
                    שם {is} {ask} 'מה שמך?'
                    {if} שם {is} הדי {print} 'נחמד' {else} {print} 'בוז!'
                    ```
            6:
                story_text: |
                    בשלב הזה נלמד דבר חדש: מעכשיו תוכלו לבצע חישובים מתמטיים.

                    חיבור הוא עניין פשוט, כותבים אותו כמו במתמטיקה: `5 + 5` לדוגמה. גם החיסור עובד כרגיל: `5 - 5`.

                    כפל עובד קצת אחרת, כי המקלדת לא מכילה סימן של כפל. בדקו בעצמכם, הוא באמת לא נמצא שם!
                    לכן מסמנים כפל עם הכוכבית שנמצאת מעל הספרה 8: `5 * 5`. כדי לזכור את זה, קראו את החישוב הזה בתור "5 כפול 5".
                example_code: |
                    ```
                    {print} '5 ועוד 5 שווה ' 5 + 5
                    {print} '5 פחות 5 שווה ' 5 - 5
                    {print} '5 כפול 5 שווה ' 5 * 5
                    ```
            7:
                story_text: |
                    שלב 7 מוסיף את הפקודה `{repeat}`. תוכלו להשתמש ב-`{repeat}` כדי להריץ את אותה שורת קוד כמה פעמים.
                example_code: |
                    ```
                    {repeat} 3 {times} {print} 'איזה כיף בהדי!'
                    ```
            8:
                story_text: |
                    `{ask}` ו-`{print}` נשארות אותו הדבר. אבל `{if}`, `{else}` ו-`{repeat}` השתנו!
                    מעכשיו תוכלו להריץ כמה שורות קוד ביחד, אבל תצטרכו *להזיח* אותן.
                    כלומר, לשים ארבעה רווחים בתחילת כל שורה. תצטרכו להשתמש בהזחה גם כשתרצו להריץ בלוק קוד שמכיל רק שורה אחת.
                example_code: |
                    ככה הפקודה `{repeat}` עובדת עכשיו:
                    ```
                    {repeat} 5 {times}
                        {print} 'שלום לכולם'
                        {print} 'כל זה יחזור על עצמו 5 פעמים'
                    ```
                    ככה הפקודות `{if}` ו-`{else}` עובדות עכשיו:

                    ```
                    שם {is} {ask} 'איך קוראים לך?'
                    {if} שם {is} הדי
                        {print} 'ברוכה הבאה הדי'
                        {print} 'את יכולה לשחק במחשב שלך!'
                    {else}
                        {print} 'פולש!'
                        {print} 'אסור לך להשתמש במחשב הזה!'
                    ```
            9:
                story_text: |
                    בשלב הזה, לא רק שאתם יכולים לשים כמה שורות קוד בתוך `{if}` ו-`{repeat}`, אתם יכולים גם להשתמש בהם ביחד!
                    בדוגמה הזו אפשר לראות פקודת `{if}` בתוך פקודת `{repeat}`. מותר גם לעשות את ההפך, או לשים פקודת `{if}` בתוך `{if}` ו-`{repeat}` בתוך `{repeat}`.
                    נסו להשתמש בזה!
                example_code: |
                    ```
                    {repeat} 3 {times}
                        אוכל = {ask} 'מה את רוצה לאכול?'
                        {if} אוכל {is} פיצה
                            {print} 'יופי!'
                        {else}
                            {print} 'עדיף פיצה'
                    ```
            10:
                story_text: |-
                    בשלב הזה נלמד פקודה חדשה שנקראת `{for}`. בעזרת `{for}`, תוכלו ליצור רשימה ולהשתמש בכל האיברים שלה.
                    `{for}` יוצרת בלוק, כמו `{repeat}` ו-`{if}`, אז כל השורות בבלוק צריכות להתחיל ברווחים.
                example_code: |
                    ```
                    חיות {is} כלב, חתול, אבו-נפחא
                    {for} חיה {in} חיות
                      {print} 'אני אוהבת ' חיה
                    ```
            11:
                story_text: |
                    You have reached level 11, you're doing great! In the higher levels, Hedy is focussing more and more on teaching you the programming language Python.
                    In Python there is no `{repeat}` command, but there is a command that works like {repeat}. Are you curious to find out how to say `{repeat}` in Python language? Quickly go on to find out!
            12:
                story_text: |-
                    **מספרים עשרוניים**
                    עד כה, הדי לא הרשתה מספרים עשרוניים כמו 1.5, אבל עכשיו אנחנו נרשה זאת. שים לב שמחשבים משתמשים ב `.` עבור המספרים העשרוניים.
                example_code: |
                    ```
                    המבורגר = 5
                    שתייה = 2
                    סיכום = המבורגר + שתייה
                    הדפס 'הזמנת המבורגר ושתייה'
                    הדפס ' זה יעלה לך 'סיכום' דולרים בבקשה
                    ```
            13:
                story_text: הגיע המן ללמוד על `{and}` ו-`{or}`! כדי לבדוק שני ביטויים, כבר אין צורך להשתמש בשתי פקודות {if}. אפשר להשתמש ב-`{and}` ו-`{or}`. כשמשתמשים ב-`{and}`, הביטויים משני צידי ה-`{and}` צריכים להיות נכונים. כשמשתמשים ב-`{or}`, מספיק שאחד מהם יהיה נכון.
                example_code: |
                    ```
                    שם = {ask} 'איך קוראים לך?'
                    גיל = {ask} 'בת כמה את?'
                    {if} שם {is} 'הדי' {and} גיל {is} 2
                        {print} 'את הדי האמיתית!'
                    ```
            14:
                story_text: |
                    We are going to learn more new items. You might know them already from mathematics, the `<` and `>`.
                    The `<` checks if the first number is smaller than the second, for example age `<` 12 checks if age is smaller than 12.
                    If you want to check if the first number is smaller or equal to the second, you can use `<=`, for example age `<=` 11.
                    The `>` checks if the first number is bigger than the second, for example points `>` 10 checks if points is larger than 10.
                    If you want to check if the first number is bigger or equal to the second, you can use `>=`, for example points `>=` 11.
                    You use these comparisons in an `{if}`, like this:
                example_code: |
                    ```
                    גיל = {ask} 'בת כמה את?'
                    {if} גיל > 12
                        {print} 'את יותר מבוגרת ממני!'
                    ```

                    {if} גיל < 13
                        {print} 'אתה יותר צעיר ממני!'
                    {else}
                        {print} 'אתה יותר מבוגר ממני!'
            15:
                story_text: |-
                    עכשיו נלמד סוג חדש של לולאה, לולאת `{while}`! הלולאה ממשיכה לחזור על עצמה, כל עוד הביטוי נכון.
                    אז אל תשכחו לשנות אותו בתוך הלולאה.

                    בדוגמה הבאה, אנחנו ממשיכים עד שנקבל את התשובה הנכונה.
                    אם התשובה הנכונה אף פעם לא מתקבלת, הלולאה אף פעם לא תיגמר!
                example_code: |
                    ```
                    תשובה = 0
                    {while} תשובה != 25
                        תשובה = {ask} 'כמה זה 5 כפול 5?'
                    {print} 'זו התשובה הנכונה'
                    ```
            16:
                story_text: |-
                    מעכשיו ניצור רשימות כמו ב-Python, עם סוגריים מרובעים מסביב לרשימה! נמשיך גם להקיף כל איבר במירכאות, כמו בשלבים הקודמים.
                    תוכלו להשתמש בסוגריים מרובעים גם כדי לבחור איבר במקום מסוים ברשימה.
                example_code: |
                    ```
                    חברים = ['אחמד', 'בן', 'קיידן']
                    מספרי_מזל = [15, 18, 6]
                    {for} א {in} {range} 1 {to} 3
                        {print} 'מספר המזל של ' חברים[א]
                        {print} 'הוא ' מספרי_מזל[א]
                    ```
            17:
                story_text: |-
                    Now we are going to change indentation a little bit. Every time that we need an indentation, we need `:` at the line before the indentation.

                    In this level you can also use a new command: `{elif}`. `{elif}` is short for `{else} {if}` and you need it when you want to make 3 (or more!) options.
                    Check it out!
            18:
                story_text: |-
                    We arrived at real Python code! That means we need to use parentheses with {print} and {range} from now on.
                    {print}('My name is ', name)
    dice:
        name: Dice
        default_save_name: Dice
        description: Make your own dice
        levels:
            3:
                story_text: |
                    In this level we can choose from a list. With that we can let the computer choose one side of the die.
                    Take a look at the games you have in your closet at home.
                    Are there games with a (special) die? You can also copy it with this code.
                    For example, the dice of the game Earthworms with the numbers 1 to 5 and an earthworm on it.

                    ![Die of earthworms with 1 to 5 and an earthworm on it](https://cdn.jsdelivr.net/gh/felienne/hedy@24f19e9ac16c981517e7243120bc714912407eb5/coursedata/img/dobbelsteen.jpeg)
                example_code: |
                    ```
                    choices {is} 1, 2, 3, 4, 5, earthworm
                    {print} choices {at} {random}
                    ```
                story_text_2: |
                    ### Exercise
                    The dice in the example above are dice for a specific game. Can you make normal dice?
                    Or other special dice from a different game?
                example_code_2: |
                    ```
                    choices {is} _
                    ```
            4:
                story_text: |
                    In this level we can make sentences with the die value in the sentence, with quotes of course.
                    This time the sample code is not quite complete. Can you finish the code?
            5:
                story_text: |
                    You can also make a die again in this level using the `{if}`.
                    Complete the sample code so that the code says "You can stop throwing" once you have thrown an earthworm.

                    But maybe you want to recreate a die from a completely different game. That's fine too! Then make up your own reaction. Eg 'yes' for 6 and 'pity' for something {else}.
                example_code: |
                    ```
                    choices {is} 1, 2, 3, 4, 5, earthworm
                    throw {is} _
                    {print} 'you have' _ 'thrown'
                    {if} _ {is} earthworm {print} 'You can stop throwing.' _ {print} 'You have to hear it again!'
                    ```
            6:
                story_text: |
                    You can also make an Earthworm die again in this, but now you can also calculate how many points have been rolled.
                    You may know that the worm counts 5 points for Earthworms. Now after a roll you can immediately calculate how many points you have thrown.
                    This is the code to calculate points for one die:
                example_code: |
                    ```
                    choices = 1, 2, 3, 4, 5, earthworm
                    points = 0
                    throw = choices {at} {random}
                    {print} 'you threw' throw
                    {if} throw {is} earthworm points = points + 5 {else} points = points + throw
                    {print} 'those are' points ' point'
                    ```
                    Can you make the code so that you get the total score for 8 dice? To do that, you have to cut and paste some lines of the code.
                example_code_2: |
                    Did you manage to calculate the score for 8 dice? That required a lot of cutting and pasting, right? We are going to make that easier in level 7!
            7:
                story_text: |
                    You can also make a die again in level 5. With the `{repeat}` code you can easily roll a whole hand of dice.
                    Try to finish the sample code! The dashes should contain multiple commands and characters.

                    But maybe you want to make a completely different die. Of course you can!
                example_code: |
                    ```
                    choices = 1, 2, 3, 4, 5, earthworm
                    {repeat} _ _ {print} _ _ _
                    ```
            10:
                story_text: |
                    Is everybody taking too long throwing the dice? In this level you can let Hedy throw all the dice at once!
                example_code: |
                    ```
                    players = Ann, John, Jesse
                    choices = 1, 2, 3, 4, 5, 6
                    {for} player {in} players
                        {print} player ' throws ' choices {at} {random}
                        {sleep}
                    ```
            15:
                story_text: |
                    ### Exercise
                    In this level you can create a little game in which you'll have to throw 6 as fast as possible.
                    We have started the code, it's up to you to get the game to work!

                    Firstly, add a `{while}` loop that checks if 6 has been thrown or not.
                    As long as you haven't thrown 6 already, throw the dice on a random number.
                    Print what the player has thrown.
                    Add a try to the amount of tries
                    Wait a second before you throw again, or - in case you've thrown a 6 - before the game ends.
                example_code: |
                    ```
                    options = 1, 2, 3, 4, 5, 6
                    {print} 'Throw 6 as fast as you can!'
                    thrown = 0
                    tries = 0
                    _
                    _
                    _
                    _
                    _
                    {print} 'Yes! You have thrown 6 in ' tries ' tries.'
                    ```
    dishes:
        name: Dishes?
        default_save_name: Dishes
        description: Use the computer to see who does the dishes (Start at level 2)
        levels:
            3:
                story_text: |
                    Do you always disagree at home about who should wash the dishes or change the litter box today?
                    Then you can let the computer choose very fairly. You can program that in this level!
                    You first make a list of the members of your family. Then choose '{at} {random}' from the list.
                example_code: |
                    ```
                    people {is} mom, dad, Emma, Sophie
                    {print} people {at} {random}
                    ```
                story_text_2: |
                    Don't feel like doing the dishes yourself? Hack the program to remove your name from the list.
            4:
                story_text: |
                    With quotation marks you can make your dishwashing planning more beautiful.
                    This time the sample code is not quite complete.

                    Can you complete the code by filling the blanks? Every blank must be replaced with one word of symbol.

                    Tip: Don't forget the quotation marks!
                example_code: |
                    ```
                    people {is} mom, dad, Emma, Sophie
                    {print} _ the dishes are done by _
                    {sleep}
                    {print} people {at} _
                    ```
            5:
                story_text: |
                    With the `{if}` you can now have more fun with choice in the program. You can have your program respond to the choice that the computer has made.

                    Can you finish the code so that it prints 'too bad' when it is your turn and otherwise 'yes!'?
                    Don't forget the quotes!
                example_code: |
                    ```
                    people {is} mom, dad, Emma, Sophie
                    dishwasher {is} people {at} {random}
                    {if} dishwasher {is} Sophie {print} _ too bad I have to do the dishes _ {else} {print} 'luckily no dishes because' _ 'is already washing up'
                    ```
            6:
                story_text: |
                    How often is everyone going to do the dishes? Is that fair? You can count it in this level.
                example_code: |
                    ```
                    people = mom, dad, Emma, Sophie
                    emma_washes = 0
                    dishwasher = people {at} {random}
                    {print} 'The dishwasher is' dishwasher
                    {if} dishwasher {is} Emma emma_washes = emma_washes + 1
                    {print} 'Emma will do the dishes this week' emma_washes 'times'
                    ```

                    Now you can copy lines 3 to 5 a few times (e.g. 7 times for a whole week) to calculate for a whole week again.
                    Do you make the code for the whole week?
                story_text_2: |
                    If you are extremely unlucky the previous program might choose you to to the dishes for the whole week! That's not fair!
                    To create a fairer system you can use the `{remove}` command to remove the chosen person from the list. This way you don't have to do the dishes again untill everybody has had a turn.

                    Monday and tuesday are ready for you! Can you add the rest of the week?
                    And... can you come up with a solution for when your list is empty?
                example_code_2: |
                    ```
                    people = mom, dad, Emma, Sophie
                    dishwasher = people {at} {random}
                    {print} 'Monday the dishes are done by: ' dishwasher
                    {remove} dishwasher {from} people
                    dishwasher = people {at} {random}
                    {print} 'Tuesday the dishes are done by: ' dishwasher
                    {remove} dishwasher {from} people
                    dishwasher = people {at} {random}
                    ```
            7:
                story_text: |
                    With the `{repeat}` you can repeat pieces of code. You can use this to calculate who will be washing dishes for the entire week.
                example_code: |
                    ```
                    people = mom, dad, Emma, Sophie
                    {repeat} _ _ {print} 'the dishwasher is' _
                    ```
            10:
                story_text: |
                    In this level you could make an even better dish washing shedule.
                example_code: |
                    ```
                    days = Monday, Tuesday, Wednesday, Thursday, Friday, Saturday, Sunday
                    names = mom, dad, Emma, Sophie
                    {for} day {in} days
                        {print} names {at} {random} ' does the dishes on ' day
                    ```
    elif_command:
        name: '{elif}'
        default_save_name: elif
        description: elif
        levels:
            17:
                story_text: |
                    In this level you can also use a new command: `{elif}`. `{elif}` is a combination of the keywords `{else}` and `{if}` and you need it when you want to make 3 (or more!) options.
                    Check it out!
                example_code: |
                    ```
                    prices = ['1 million dollars', 'an apple pie', 'nothing']
                    your_price = prices[{random}]
                    {print} 'You win ' your_price
                    {if} your_price == '1 million dollars' :
                        {print} 'Yeah! You are rich!'
                    {elif} your_price == 'an apple pie' :
                        {print} 'Lovely, an apple pie!'
                    {else}:
                        {print} 'Better luck next time..'
                    ```
    for_command:
        name: '{for}'
        default_save_name: for
        description: for command
        levels:
            10:
                story_text: |-
                    ## For
                    In this level we learn a new code called `{for}`. With `{for}` you can make a list and use all elements.
                    `{for}` creates a block, like `{repeat}` and `{if}` so all lines in the block need to start with 4 spaces.
                example_code: |
                    ```
                    animals = dog, cat, blobfish
                    {for} animal {in} animals
                        {print} 'I love ' animal
                    ```
                story_text_2: |
                    ### Exercise
                    Finish this code by adding `{for} action {in} actions` to line 2.
                example_code_2: |
                    ```
                    actions = clap your hands, stomp your feet, shout Hurray!
                    _
                        {repeat} 2 {times}
                            {print} 'If youre happy and you know it, ' action
                            {sleep} 2
                        {print} 'If youre happy and you know it, and you really want to show it'
                        {print} 'If youre happy and you know it, ' action
                        {sleep} 3
                    ```
            11:
                story_text: |-
                    In this level, we add a new form of the `{for}`. In earlier levels, we used `{for}` with a list, but we can also use `{for}` with numbers.
                    We do that by adding a variable name, followed by  `{in}` `{range}`. We then write the number to start at, `{to}` and the number to end at.
                    Try the example to see what happens! In this level again, you will need to use indentations in lines below the `{for}` statements.
                example_code: |
                    ```
                    {for} counter {in} {range} 1 {to} 10
                        {print} counter
                    {print} 'Ready or not. Here I come!'
                    ```
            17:
                story_text: |
                    Now we are going to change indentation a little bit. Every time that we need an indentation, we need `:` at the line before the indentation.
                example_code: |
                    ```
                    {for} i {in} {range} 1 {to} 10:
                        {print} i
                    {print} 'Ready or not, here I come!'
                    ```
            18:
                story_text: |
                    Lastly, we'll turn `{for} i {in} {range} 1 to 5` into real Python code, like this:
                example_code: |
                    ```
                    {for} i {in} {range}(1,5):
                        {print} (i)
                    ```
    fortune:
        name: Fortune teller
        default_save_name: Fortune Teller
        description: Let Hedy predict the future
        levels:
            1:
                story_text: |
                    Have you ever been to a carnival and had your future predicted by a fortune teller? Or have you ever played with a magic eight ball?
                    Then you probably know that they can't really predict your future, but it's still fun to play!

                    In the upcoming levels you can learn how to create your own fortune telling machine!
                    In level 1 you can start off easy by letting Hedy introduce herself as a fortune teller and let her {echo} the players' answers.
                    Like this:
                example_code: |
                    ```
                    {print} Hello, I'm Hedy the fortune teller!
                    {ask} Who are you?
                    {print} Let me take a look in my crystal ball
                    {print} I see... I see...
                    {echo} Your name is
                    ```
                story_text_2: |
                    ### Exercise
                    Hedy now only tells you your name. Can you expand the code so that Hedy can predict more things about you?
                    Obviously, Hedy isn't a very good fortune teller yet, as she can only repeat the answers that were given by the players!
                    Take a look in level 2 to improve your fortune teller.
            3:
                story_text: |
                    In the previous levels you've created your first fortune telling machine, but Hedy couldn't really predict anything, only {echo}.
                    In this level you can use a variable and the `{at} {random}` command to really let Hedy choose an answer for you. Check out this code for instance:
                example_code: |
                    ```
                    {print} I’m Hedy the fortune teller!
                    question {is} {ask} What do you want to know?
                    {print} This is what you want to know: question
                    answers {is} yes, no, maybe
                    {print} My crystal ball says...
                    {sleep} 2
                    {print} answers {at} {random}
                    ```
                story_text_2: |
                    ### Exercises
                    Now, Hedy can only answer yes, no or maybe. Can you give Hedy more answer options, like 'definitely' or '{ask} again'.
            4:
                story_text: |
                    ### Exercise
                    We have removed all the quotation marks from this example code, can you add them in all the right places?

                    ### Exercise 2
                    Go back to the previous level and copy your fortune teller code. Make the code work in this level by adding quotation marks in the right spots.
                example_code: |
                    ```
                    {print} 'Im Hedy the fortune teller!'
                    question {is} {ask} 'What do you want to know?'
                    {print} 'This is your question: ' question
                    answers {is} yes, no, maybe
                    {print} 'My crystal ball says...'
                    {sleep} 2
                    {print} answers {at} {random}
                    ```
            5:
                story_text: |
                    In this level you'll learn to (secretly) tip the odds in your favor, when using the fortune teller!
                    By using `{if}` and `{else}` you can make sure that you will always get a good fotune, while other people might not.
                    Check out this example to find out how.
                example_code: |
                    ```
                    {print} 'Im Hedy the fortune teller!'
                    {print} 'I can predict {if} youll win the lottery tomorrow!'
                    person {is} {ask} 'Who are you?'
                    {if} person {is} Hedy {print} 'You will definitely win!🤩' {else} {print} 'Bad luck! Someone {else} will win!😭'
                    ```
            6:
                story_text: |
                    In this level you can use math in your predictions as a fortune teller. This allows you to make up (silly) formulas to calculate the future.
                    For example you could calculate how rich you'll get or how many kids you will have when you grow up.
                example_code: |
                    ```
                    {print} 'I am Hedy the fortune teller!'
                    {print} 'I can predict how many kids youll get when you grow up!'
                    age = {ask} 'How old are you?'
                    siblings = {ask} 'How many siblings do you have?'
                    length = {ask} 'How tall are you in centimetres?'
                    kids = length / age
                    kids = kids - siblings
                    {print} 'You will get ...'
                    {sleep}
                    {print} kids ' kids!'
                    ```

                    If the previous example wasn't silly enough for you, take a look at this one!

                    ```
                    {print} 'Im Hedy the silly fortune teller!'
                    {print} 'I will predict how smart you are!'
                    football = {ask} 'On a scale 1-10 how much do you love football?'
                    bananas = {ask} 'How many bananas did you eat this week?'
                    hygiene = {ask} 'How many times did you wash your hands today?'
                    result = bananas + hygiene
                    result = result * football
                    {print} 'You are ' result ' percent smart.'
                    ```
            7:
                story_text: |
                    In this level you can use the `{repeat}` command to make your machine tell multiple fortunes at once.
                example_code: |
                    ```
                    {print} 'Im Hedy the fortune teller!'
                    {print} 'You can {ask} 3 questions!'
                    {repeat} 3 {times} question = {ask} 'What do you want to know?'
                    answer = yes, no, maybe
                    {repeat} 3 {times} {print} 'My crystal ball says... ' answer {at} {random}
                    ```
            8:
                story_text: |
                    In the previous levels you've learned how to use repeat to make the fortune teller answer 3 questions in a row, but we had a problem with printing the questions.
                    Now that problem is solved, because of the new way of using the repeat command.
                    In the next example you can have your fortune teller {ask} 3 questions and also print them!
                example_code: |
                    ```
                    {print} 'I am Hedy the fortune teller!'
                    {print} 'You can {ask} me 3 questions.'
                    answers = yes, no, maybe
                    {repeat} 3 {times}
                       question = {ask} 'What do you want to know?'
                       {print} question
                       {sleep}
                       {print} 'My crystal ball says...' answers {at} {random}
                    ```
            10:
                story_text: |
                    In this level you'll learn how to program the game MASH (mansion, apartement, shack, house). In this game you can predict for all the players at once, what their future will look like.
                example_code: |
                    ```
                    houses = mansion, apartment, shack, house
                    loves = nobody, a royal, their neighbour, their true love
                    pets = dog, cat, elephant
                    names = Jenna, Ryan, Jim
                    {for} name {in} names
                        {print} name ' lives in a ' houses {at} {random}
                        {print} name ' will marry ' loves {at} {random}
                        {print} name ' will get a ' pets {at} {random} ' as their pet.'
                        {sleep}
                    ```
            12:
                story_text: |
                    In this level you can make your fortunes multiple words. Like in this example below:
                example_code: |
                    ```
                    fortunes = 'you will be rich', 'you will fall in love', 'you will slip on a banana peel'
                    {print} 'I will take a look in my crystall ball for your future.'
                    {print} 'I see... I see...'
                    {sleep}
                    {print} fortunes {at} {random}
                    ```
    functions:
        name: functions
        default_save_name: functions
        description: functions
        levels:
            12:
                story_text: |
                    In this level you'll learn how to use **functions**. A function is a block of code you can easily use multiple times. Using functions helps us organize pieces of code that we can use again and again.
                    To create a function, use `{define}` and give the function a name. Then put all the lines you want in the function in a indented block under the `{define}` line.
                    Leave one empty line in your code to make it look nice and neat. Great job! You have created a function!

                    Now, whenever we need that block of code, we just use <code>{call}</code> with the function's name to call it up! We don't have to type that block of code again.

                    Check out this example code of a game of Twister. The function 'turn' contains a block of code that chooses which limb should go where.

                    ### Exercise
                    Finish this code by setting the 2 variables chosen_limb and chosen_color.
                    Then, choose how many times you want to call the function to give the twister spinner a spin.

                    ### Exercise 2
                    Improve your code by adding a variable called 'people'. Use the variable to give all the players their own command in the game.
                    For example: 'Ahmed, right hand on green' or 'Jessica, left foot on yellow'.
                example_code: |
                    ```
                    sides = 'left', 'right'
                    limbs = 'hand', 'foot'
                    colors = 'red', 'blue', 'green', 'yellow'

                    {define} turn
                        chosen_side = sides {at} {random}
                        chosen_limb = limbs _
                        chosen_color = colors _
                        {print} chosen_side ' ' chosen_limb ' on ' chosen_color

                    {print} 'Lets play a game of Twister!'
                    {for} i {in} {range} 1 to _
                        {call} turn
                        {sleep} 2
                    ```
            13:
                story_text: |
                    Now that you've learned how to use functions, you'll learn how to use a function with an argument.
                    An **argument** is a variable that is used within a function. It is not used outside the function.

                    For example in this code we've programmed the first verse of the song 'My Bonnie is over the ocean'.
                    In this example code the argument `place` is used. Place is a variable that is only used in the function, so an argument.
                    To use `place` we have programmed the line `define song with place`.
                    When the function is called, computer will replace the argument `place`, with the piece of text after `call song with`.

                    ### Exercise
                    The next verse of this song goes:

                    Last night as I lay on my pillow
                    Last night as I lay on my bed
                    Last night as I lay on my pillow
                    I dreamed that my Bonnie is dead

                    Can you program this verse in the same way as the example?
                example_code: |
                    ```
                    {define} song {with} place
                        {print} 'My Bonnie is over the ' place

                    {call} song {with} 'ocean'
                    {call} song {with} 'sea'
                    {call} song {with} 'ocean'
                    ```
            14:
                story_text: |
                    In the previous levels you have learned to create functions and use arguments with them. Another great use of a function is to let it calculate something for you.
                    You can give the function a calculation and it will give you the answer of the calculation. This answer is called a **return value**.

                    For example, in this code the function calculate_new_price will calculate the new price of any item. It will give you the new price as a return value.

                    ### Exercise
                    Finish this code. We have already made the variable new_price for you, you only need to set it.
                    You should finish the line of code by calling the function that calculates the new price.
                example_code: |
                    ```
                    {define} calculate_new_price {with} amount, percentage
                        percentage = percentage / 100
                        discount_amount = amount * percentage
                        return amount - discount_amount

                    old_price = {ask} 'How much is on the price tag?'
                    discount = {ask} 'What percentage is the discount?'

                    new_price = _ calculate_new_price {with} old_price, _
                    {print} 'The new price is ' new_price ' dollar'
                    ```
            18:
                story_text: |
                    Let's make functions the Pythons way! To define a function, we no longer use:

                    `{define} name_function {with} argument_1, argument_2:`

                    but we use:

                    `{def} name_function(argument_1, argument_2):`.


                    If you don't want to use arguments, you just leave the space between the parantheses empty.
                    To call a function, we don't need the `{call}` command anymore. You just type the name of the function.
                example_code: |
                    ```
                    {def} calculate_score(answer, correct_answer):
                        {if} answer == correct_answer:
                            score = 1
                        {elif} answer == '?':
                            score = 0
                        {else}:
                            score = -1
                        {return} score

                    answer = {input} ('Where can you find the Eiffel Tower?')
                    correct_answer = 'Paris'
                    score = calculate_score(answer, correct_answer)
                    {print} ('Your score is... ', score)
                    ```
    guess_my_number:
        name: Guess my number
        default_save_name: guess my number
        description: guess my number
        levels:
            14:
                story_text: |
                    In this level you can program the game 'Guess my number'

                    ### Exercise
                    Fill in the correct symbols on the blanks to get the game to work.
                example_code: |
                    ```
                    {print} 'Guess my number'
                    numbers = 1, 2, 3, 4, 5, 6, 7, 8, 9, 10
                    number = numbers {at} {random}
                    game = 'on'
                    {for} i {in} {range} 1 {to} 10
                        {if} game == 'on'
                            guess = {ask} 'Which number do you think it is?'
                            {if} guess _ number
                                {print} 'Lower!'
                            {if} guess _ number
                                {print} 'Higher!'
                            {if} guess _ number
                                {print} 'You win!'
                                game = 'over'
                    ```
    hangman:
        name: Hangman
        default_save_name: Hangman
        description: Guess the word
        levels:
            17:
                story_text: |
                    In this adventure we program a game of hangman. First we make some preparations, then we program the game and in the third part we add a drawing with the turtle.

                    ### Exercise
                    ***Set the variables*** In this game of hangman, Player 1 chooses an answer and Player 2 has to guess the letters in this answer.
                    To let the computer know all the letters in the word, we will turn the answer into a list of letters. We also do this with the guesses Player 2 makes.
                    We will start the game with 2 empty lists. We have made an empty list for the variable answer for you. Now make an empty list for guessed_letters as well.
                    Then we fill in how many mistakes were made. At the start of the game, this should be 0.
                    The variable `amount_letters` tells us how many letters are in the answer. Ask Player 1 to tell us how many letters their word has.
                    Lastly we tell the computer if the game is over. We use the variable `game_over` and set it to `False`.

                    ***Choosing the answer*** We want Player 1 to be able to choose the answer. We'll ask them, as many times as necessary, what the next letter is.
                    Then we add that letter to the answer. Lastly, we add an empty _ to the list of guessed letters, so we get as many _s as there are letters in the answer.

                    ***Player 2's turn***
                    Tell Player 2 its their turn. Then tell Player 2 how many letters there are in the answer. Finally, print the list of `guessed_letters`.

                    ***Go to the next tab*** Now that all the starting variables are set, we can start programming the game itself. Check out the next tab to learn how!
                example_code: |
                    ```
                    print 'Hangman!'

                    # Set the variables
                    answer = []
                    guessed_letters = _
                    mistakes_made = _
                    amount_letters = {ask} _
                    _ = 'False'

                    # Choosing the answer
                    {for} _
                        letter = {ask} 'Player 1, what is letter ' i '?'
                        _
                        {add} '_' {to} _

                    # Player 2 turn
                    print _
                    print _
                    print guessed_letters
                    ```
    hangman_2:
        name: Hangman 2
        default_save_name: Hangman_2
        description: Hangman 2
        levels:
            17:
                story_text: |
                    Now it's time to program the hangman game.

                    ### Exercise

                    ***Paste your code*** Copy your code from the previous tab and paste the code in the programming field.

                    ***The game*** This games continues playing until Player 2 is game over. Fill in the while command accordingly. Now, Player 2 is allowed to guess a letter, so ask Player 2 to guess a letter.
                    We need to check if their answer is correct, so check if their `guess` is (somewhere) in the (list) `answer`. Then we let the computer figure out which of the letter(s) is the guess. We have already programmed that part for you.
                    Next we want to compliment the player for finding a correct letter and we want to print the list `guessed_letters`, so the player can see their progress.

                    The next part we're going to program is what happens when the player has guessed all of the letters. So if their list of `guessed_letters` is the same as our list `answer`.
                    If the lists are the same, congratulate Player 2 with their victory and set the variable `game_over` to `True`.

                    Next we'll program what happens when Player 2 guesses wrong (so the `{else}` command). First, tell the player that their guess was wrong. Then increase the `mistakes_made` variable by 1.

                    For the last part we'll program what happens when Player 2 has made 10 mistakes. We'll print that Player 1 has won the game. Then we'll print the correct answer. And finally, we'll set our `game_over` variable to `True`, so the game stops.

                    ***Go to the next tab*** Amazing work! Your game is playable, but wouldn't it be fun if the hangman was actually drawn when Player 2 makes a mistake..?
                example_code: |
                    ```
                    # Paste your code here

                    # The game
                    {while} game_over _
                        guess = _
                        {if} _
                            {for} i {in} {range} 1 {to} amount_letters:
                                if answer[i] == guess:
                                    guessed_letters[i] = guess
                            {print} _
                            {if} guessed_letters == _:
                                {print} _
                                game_over = _
                        {else}:
                            {print} _
                            mistakes_made _
                            {if} _ == 10:
                                {print} _
                                {print} _
                                _
                    ```
    hangman_3:
        name: Hangman 3
        default_save_name: Hangman_3
        description: Hangman 3
        levels:
            17:
                story_text: |
                    In a game of hangman the mistakes are shown by drawing a part of the hangman each time a mistake has been made.
                    We now add those drawings with our turtle!

                    ### Exercise
                    ***Create a function that draws the hangman*** Create a function that draws the hangman in 10 steps. We have already made step 1 for you.

                    ***Test the function*** Test the function by calling the function with 10. If you are happy with the function, remove the line that calls the function for now. We will call the function when the player makes a mistake.

                    ***Paste your hangman game under your function*** Go back to the previous tab and copy your hangman game. Paste the game underneath your function.

                    ***Call the function when the player makes a mistake*** Under the line `mistakes_made = mistakes_made + 1` we will call the function. We want the turtle to take the same amount of steps as the player has made mistakes, so we call the function with `mistakes_made` as argument.

                    ***Enjoy your game!***
                    <div class="w-full flex flex-row gap-2">
                        The hangman could look like this <img src="https://github.com/hedyorg/hedy/assets/80678586/d385b691-5701-4342-b5d9-dfae1589c129" width="100">
                    </div>
                example_code: |
                    ```
                    # Create a function that draws the hangman
                    {define} draw_hangman {with} step:
                        {if} step == 1:
                            {color} white
                            {forward} -100
                            {turn} 90
                            {forward} -50
                            {color} black
                            {forward} 100
                            {forward} -50

                        {if} step == 2:
                            _
                    # Paste your hangman game here

                    ```
    harry_potter:
        name: Harry Potter
        default_save_name: Harry Potter
        description: Harry Potter adventures
        levels:
            10:
                story_text: |
                    ### Exercise
                    We can also make a Harry Potter themed fortune teller. Fill in blanks such that 9 lines are printed.
                    **Extra** Change the theme of the fortune teller into something else, such as your favorite book, film or tv show.
                example_code: |
                    ```
                    houses = Gryffindor, Slytherin, Hufflepuff, Ravenclaw
                    subjects = potions, defence against the dark arts, charms, transfiguration
                    fears = Voldemort, spiders, failing your OWL test
                    names = Harry, Ron, Hermione
                    _
                    _ {print} name ' is placed in ' houses {at} {random}
                    _ {print} name ' is great at ' subjects {at} {random}
                    _ {print} name 's greatest fear is ' fears {at} {random}
                    ```
    haunted:
        name: Haunted House
        default_save_name: Haunted House
        description: Escape from the haunted house
        levels:
            1:
                story_text: |
                    In this adventure you are working towards making a game in which you have to escape from a haunted house by picking the correct door.
                    If you pick the right door you'll survive, but {if} not a terrible monster might...

                    In level 1 we start our haunted house game by making up a scary story and {ask} the player what monster they'll see in the haunted house.
                example_code: |
                    ```
                    {print} How did I get here?
                    {print} I remember my friend telling me to go into the old mansion...
                    {print} and suddenly everything went black.
                    {print} But how did I end up on the floor...?
                    {print} My head hurts like Ive been hit by a baseball bat!
                    {print} What's that sound?
                    {print} Oh no! I feel like Im not alone in this house!
                    {print} I need to get out of here!
                    {print} There are 3 doors in front of me..
                    {ask} Which door should i pick?
                    {echo} I choose door
                    {print} ...?
                    ```
                story_text_2: |
                    ### Exercise
                    Can you finish the scary story? Or make up your own haunted house story?
            2:
                story_text: |
                    In this haunted house you can choose your monsters with emojis. Of course you could also use words.
                example_code: |
                    ```
                    monster_1 {is} 👻
                    monster_2 {is} 🤡
                    monster_3 {is} 👶
                    {print} You enter the haunted house.
                    {print} Suddenly you see a monster_1
                    {print} You run into the other room, but a monster_2 is waiting there for you!
                    {print} Oh no! Quickly get to the kitchen.
                    {print} But as you enter monster_3 attacks you!
                    ```
                story_text_2: |
                    ### Exercise
                    In the example above the monsters are predetermined. So each time you run your code, the output is the same.
                    Can you add `{ask}` commands to make the haunted house interactive and have the players choose the monsters they come across?
                example_code_2: |
                    ```
                    monster_1 {is} _
                    monster_2 {is} _
                    monster_3 {is} _
                    {print} You enter the haunted house.
                    {print} Suddenly you see a monster_1
                    {print} You run into the other room, but a monster_2 is waiting there for you!
                    {print} Oh no! Quickly get to the kitchen.
                    {print} But as you enter monster_3 attacks you!
                    ```
            3:
                story_text: |
                    In the previous levels you've made an introduction to your haunted house game, but as you might have noticed the story would always have a dreadful end.
                    In this level you can make your story more interactive by changing the outcome of the game; sometimes you'll get eaten, sometimes you'll escape!
                    Let Hedy decide randomly!
                example_code: |
                    ```
                    _ Escape from the haunted house!
                    _ There are 3 doors in front of you...
                    _ _ _ Which door do you choose?
                    _ You picked door ... choice
                    monsters _ a zombie, a vampire, NOTHING YOUVE ESCAPED
                    _ You see...
                    {sleep}
                    _ _ _ _
                    ```
            4:
                story_text: |
                    In this level you learn how to use quotation marks in your games.
                    Can you make your Haunted House level 4 proof?
                example_code: |
                    ```
                    {print} _Escape from the haunted house!_
                    {print} _There are 3 doors in front of you..._
                    choice {is} {ask} _Which door do you choose?_
                    {print} _You picked door ..._ choice
                    monsters {is} a zombie, a vampire, NOTHING YOUVE ESCAPED
                    {print} _You see..._
                    {sleep}
                    {print} monsters {at} {random}
                     ```
            5:
                story_text: |
                    Up until this level the haunted house game always asked the player to choose a door, but as you might have noticed, they didn't really have to answer correctly.
                    If the player filled in a completely random answer, the game would still work and the player might even win (despite not picking a door).
                    In this level you can only win the game by picking the same door Hedy picked randomly.
                example_code: |
                    ```
                    {print} 'Escape from the haunted house!'
                    {print} 'There are 3 doors in front of you...'
                    doors {is} 1, 2, 3
                    monsters {is} werewolf, mummy, vampire, zombie
                    chosen_door {is} {ask} 'Which door do you choose?'
                    {print} 'You chose door...' chosen_door
                    {sleep}
                    correct_door {is} doors {at} {random}
                    {if} chosen_door {is} correct_door {print} 'Great! Youve escaped!'
                    {else} {print} 'Oh no! You are being eaten by a...' monsters {at} {random}
                    ```
            9:
                story_text: |
                    In this level you can use nesting, which allows you to make the haunted house even more interactive!

                    ### Exercise
                    Now it's very hard to win this game, can you make it easier to win?
                    For example by only having 1 wrong door and 2 correct doors instead of 1 correct door and 2 wrong ones?
                example_code: |
                    ```
                    {print} 'Escape from the Haunted House!'
                    player = alive
                    doors = 1, 2, 3
                    monsters = zombie, vampire, giant spider
                    {repeat} 3 {times}
                        {if} player {is} alive
                            correct_door {is} doors {at} {random}
                            {print} 'There are 3 doors in front of you...'
                            chosen_door = {ask} 'Which door do you choose?'
                            {if} chosen_door {is} correct_door
                                {print} 'No monsters here!'
                            {else}
                                {print} 'You are eaten by a ' monsters {at} {random}
                                player = dead
                        {else}
                            {print} 'GAME OVER'
                    {if} player {is} alive
                        {print} 'Great! You survived!'
                    ```
            11:
                story_text: |
                    In this level we've changed the repeat command and we've added a line to our haunted house that tells the player in which room they are.
                example_code: |
                    ```
                    {print} 'Escape from the Haunted House!'
                    player {is} alive
                    doors = 1, 2, 3
                    monsters = zombie, vampire, giant spider
                    {for} i {in} {range} 1 {to} 3
                        {if} player {is} alive
                            correct_door = doors {at} {random}
                            {print} 'Room ' i
                            {print} 'There are 3 doors in front of you...'
                            chosendoor = {ask} 'Which door do you choose?'
                            {if} chosendoor {is} correct_door
                                {print} 'No monsters here!'
                            {else}
                                {print} 'You are eaten by a ' monsters {at} {random}
                                player = dead
                        {else}
                            {print} 'GAME OVER'
                    {if} player {is} alive
                        {print} 'Great! You survived!'
                    ```
            14:
                story_text: |
                    ### Exercise
                    In this level you can use the `<` and `>` symbol to introduce lives to your game.
                    Make sure the player loses a life when they come across the wrong monster and that the game stops if you have no lives left.
                example_code: |
                    ```
                    {print} 'Escape from the haunted house'
                    lives = 3
                    doors = 1, 2, 3
                    monsters = 'the wicked witch', 'a zombie', 'a sleeping 3 headed dog'
                    {for} i {in} {range} 1 {to} 10
                        {if} lives _
                            good_door = doors {at} {random}
                            monster = monsters {at} {random}
                            chosen_door = {ask} 'Which door do you choose?'
                            {if} good_door == chosen_door
                                {print} 'You have chosen the correct door'
                            {else}
                                {print} 'You see...' monster
                                {if} monster == 'a sleeping 3 headed dog'
                                    {print} 'Pffieuw.... Its asleep'
                                {else}
                                    {print} 'You lose one life'
                                    lives = _
                        {else}
                            {print} 'GAME OVER'
                    ```
            16:
                story_text: |
                    ### Exercise
                    This haunted house game uses the connection between the lists you can use in this level.
                    For example: all the properties that belong to the zombie are first in all the lists, witch second and vampire third.
                    Check out the code and fill in  `weapons[i]`, `monsters[i]` , `bad_fate[i]`, `good_fate[i]`, `hint[i]` on the correct blanks to get the code to work!
                example_code: |
                    ```
                    numbers = [1, 2, 3]
                    i = numbers[{random}]
                    hint = ['growling', 'a cackling laugh', 'fluttering batwings']
                    monsters = ['zombie', 'witch', 'vampire']
                    bad_fate = ['Your brain is eaten', 'You are forever cursed', 'You are bitten']
                    good_fate = ['You throw the ham. The zombie is distracted and starts eating it.', 'You set the curtains on fire. The witch flees out of fear for the fire', 'The vampire hates garlic and flees']
                    weapons = ['ham', 'lighter', 'garlic']
                    {print} 'You are standing in front of an old mansion'
                    {print} 'Something is not right here'
                    {print} 'You hear ' _
                    {print} 'You are going to explore it'
                    {print} 'You enter the kitchen and see a lighter, a raw ham and a garlic.'
                    your_weapon = {ask} 'What do you bring with you?'
                    {print} 'With your ' your_weapon ' you enter the living room'
                    {print} 'There you find a ' _
                    needed_weapon = _
                    {if} your_weapon == needed_weapon
                        {print} 'You use your ' your_weapon
                        {print} _
                        {print} 'YOU WIN!'
                    {else}
                        {print} 'You have chosen the wrong weapon...'
                        {print} _
                        {print} 'GAME OVER'
                    ```
    hotel:
        name: hotel
        default_save_name: hotel
        description: hotel
        levels:
            13:
                story_text: |
                    In the previous adventure you have learned how to use an argument in a function, and you've learned how to combine it with an {ask}.
                    You might have wondered why you would use functions, because the functions in the example were only one line of code.
                    Now we will show you what a bigger function looks like and we will use multiple agruments now as well. You'll see how much better it is to use a function once the function gets bigger.
                    Here is an example of a function with arguments combined with {ask} commands.
                example_code: |
                    ```
                    {define} welcome_message {with} title, last_name, country, room_number
                        {print} 'Welcome to Hotel Hedy, ' title ' ' last_name
                        nice_trip {is} {ask} 'Did you have a nice trip from, ' country '?'
                        {if} nice_trip {is} 'yes'
                            {print} 'Lovely!'
                        {else}
                            {print} 'Sorry to hear that.'
                            {print} 'Hopefully you can take a nice rest in you room.'
                        {print} 'Your room number is ' room_number

                    {print} 'Hello. Please fill in your information to check in.'
                    title = {ask} 'What is your title (mr, mrs, ms, dr, etc.)?'
                    name = {ask} 'What is you last name?'
                    homecountry = {ask} 'What country do you come from?'

                    {call} welcome_message {with} title, name, homecountry, 105
                    ```

                    title = {ask} 'What is your title (mr, mrs, ms, dr, etc.)?'
                    name = {ask} 'What is you last name?'
                    homecountry = {ask} 'What country do you come from?'

                    {call} welcome_message {with} title, name, homecountry, 105
    if_command:
        name: '{if} & {else}'
        default_save_name: if_command
        description: Introducing the if command
        levels:
            5:
                story_text: |
                    ## If... else....
                    In level 5 there is something new, the `{if}`! With the `{if}` you can choose between two different options.
                    This code prints nice if you enter Hedy as a name, and boo! if you enter something else.
                    `{ask}` and `{print}` still work like they did in level 4.
                example_code: |
                    ```
                    name {is} {ask} 'what is your name?'
                    {if} name {is} Hedy {print} 'nice' {else} {print} 'boo!'
                    ```
                story_text_2: |
                    Sometimes code with an `{if}` gets really long and does not fit on the line well. <br> You may also divide the code over two lines, starting the second line at the `{else}` like this:
                example_code_2: |
                    ```
                    name {is} {ask} 'what is your name?'
                    {if} name {is} Hedy {print} 'nice'
                    {else} {print} 'boo!'
                    ```
                story_text_3: |
                    ### Exercise
                    Try to create your own code with `{if}` and `{else}`. You can use the example code if you want.
                example_code_3: |
                    ```
                    answer {is} {ask} '2 + 2 = ?'
                    _ _ _ 4 _ 'Great job!'
                    _ _ 'No 2 + 2 = 4'
                    ```
            8:
                story_text: |
                    ## If... Else...
                    You have learned to repeat a block of lines of code after a `{repeat}` command.
                    Now you can also use indentation to make blocks after a {if} or {else} command.
                    Check out the example code.

                    ### Exercise
                    Add an {else} command to the example code. Make a block of line using indentation. You do this by starting each line with 4 spaces.
                example_code: |
                    ```
                    name = {ask} 'What is your name?'
                    {if} name {is} Hedy
                        {print} 'Welcome Hedy'
                        {print} 'You can play on your computer!'
                    ```
            9:
                story_text: |
                    In this level you can also put an {if} command inside another {if} command.
                example_code: |
                    ```
                    continue = {ask} 'Do you want to continue?'
                    {if} continue = yes
                        sure = {ask} 'Are you sure?'
                        {if} sure {is} yes
                            {print} 'We will continue'
                        {else}
                            {print} 'You are not sure'
                    {else}
                        {print} 'You do not want to continue'
                    ```
    in_command:
        name: '{in}'
        default_save_name: in_command
        description: Introducing the in command
        levels:
            5:
                story_text: |
                    ## Lists
                    When we want to check if something is in a list, we can now use the `{in}` command.
                    This code prints pretty! if you choose green or yellow, and meh otherwise.
                example_code: |
                    ```
                    pretty_colors {is} green, yellow
                    favorite_color {is} {ask} 'What is your favorite color?'
                    {if} favorite_color {in} pretty_colors {print} 'pretty!'
                    {else} {print} 'meh'
                    ```
                story_text_2: |
                    ### Exercise
                    Finish the example code by filling in the blanks with commands that you've learned.
                    When you've finished the code, try to create a code of your own and use a question that you've thought of yourself.
                example_code_2: |
                    ```
                    animals is dog, cow, sheep
                    answer is ask 'What is your favorite animal?'
                    _ answer _ animals _ 'Mine too!'
                    _ _ 'My favorite animals are dogs, cows and sheep'
                    ```
    is_command:
        name: '{is}'
        default_save_name: is_command
        description: introducing is command
        levels:
            2:
                story_text: |
                    ## Variables
                    You can name a word with `{is}`. This is called a **variable**. In this example we made a variable called name and a variable called age. You can use the word name anywhere in your code and it will be replaced by Hedy, like this:
                example_code: |
                    ```
                    name {is} Hedy
                    age {is} 15
                    {print} name is age years old
                    ```
                story_text_2: |
                    ### Exercise
                    Time to make your own variables!
                    In the example code we made an example of the variable `favorite_animal`. In line 1 the variable is set, and in line 2 we haved used the variable in a print command.
                    Firstly, finish our example by filling in your favorite animal in the blanks. Then make at least 3 of these codes yourself. Pick a variable, and set the variable with the {is} command. Then use it with a {print} command, just like we did.
                example_code_2: |
                    ```
                    favorite_animal {is} _
                    {print} I like favorite_animal
                    ```
            6:
                story_text: |
                    We also make a change in storing a word in a variable! You may now use `=` instead of  `{is}` when we store a name or a number in a variable, like this:
                example_code: |
                    ```
                    name = Hedy
                    answer = 20 + 4
                    ```
            14:
                story_text: |
                    We are going to learn more new items. You might know them already from mathematics, the `<` and `>`.
                    The `<` checks if the first number is smaller than the second, for example age `<` 12 checks if age is smaller than 12.
                    If you want to check if the first number is smaller or equal to the second, you can use `<=`, for example age `<=` 11.
                    The `>` checks if the first number is bigger than the second, for example points `>` 10 checks if points is larger than 10.
                    If you want to check if the first number is bigger or equal to the second, you can use `>=`, for example points `>=` 11.
                    You use these comparisons in an `{if}`, like this:
                example_code: |
                    ```
                    age = {ask} 'How old are you?'
                    {if} age > 12
                        {print} 'You are older than I am!'
                    ```
                story_text_2: |
                    From this level on, if you want to compare exactly, you can use two equal signs. This is what most programming languages do:
                example_code_2: |
                    ```
                    name = {ask} 'What is your name?'
                    {if} name == 'Hedy'
                        {print} 'You are cool!'
                    ```
                story_text_3: |
                    You can also compare if something is *not* equal to something else using `!=` like this:
                example_code_3: |
                    ```
                    name = {ask} 'What is your name?'
                    {if} name != 'Hedy'
                        {print} 'You are not Hedy'
                    ```

                    {if} age < 13
                        {print} 'You are younger than me!'
                    {else}
                        {print} 'You are older than me!'
    language:
        name: Language
        default_save_name: Language
        description: Practice words in a foreign language
        levels:
            5:
                story_text: |
                    Make your own program to practice your vocabulary in a new language.
                example_code: |
                    ```
                    {print} 'Learn French!'
                    cat {is} {ask} '🐱'
                    {if} cat {is} chat {print} 'Terrific!'
                    {else} {print} 'No, cat is chat'
                    frog {is} {ask} '🐸'
                    {if} frog {is} grenouille {print} 'Super!'
                    {else} {print} 'No, frog is grenouille'
                    ```
            16:
                story_text: |
                    ### Exercise
                    Take a look at the example code. This is a program to practise French vocabulary. Now make your own program to practice your vocabulary in a new language.
                    If you don't know any other languages, you can use Google translate or you can use emojis and your native language.
                example_code: |
                    ```
                    french_words = ['bonjour', 'ordinateur', 'pomme de terre']
                    translation = ['hello', 'computer', 'potato']
                    score = 0
                    {for} i {in} {range} 1 {to} 3
                        answer = {ask} 'What does ' french_words[i] ' mean?'
                        correct = translation[i]
                        {if} answer == correct
                            {print} 'Correct!'
                            score = score + 1
                        {else}
                            {print} 'Wrong, ' french_words[i] ' means ' translation[i]
                    {print} 'You gave ' score ' correct answers.'
                    ```
    maths:
        name: maths
        default_save_name: maths
        description: Introducing maths
        levels:
            6:
                story_text: |
                    In this level you learn something new: you can now also calculate.

                    The plus is easy, you write it like with math: `5 + 5` for example. The minus also works fine, it is `5 - 5`.

                    The times is a bit different, because there is no times symbol on your keyboard. Just search, there really isn't!
                    That is why we multiply with the asterisk above 8: `5 * 5`. Read that as "5 times 5" that helps you remember it best.
                example_code: |
                    ```
                    {print} '5 plus 5 is ' 5 + 5
                    {print} '5 minus 5 is ' 5 - 5
                    {print} '5 times 5 is ' 5 * 5
                    ```
            12:
                story_text: |-
                    **Decimal numbers**
                    So far, Hedy did not allow for decimal numbers like 1.5, but now we do allow that. Note that computers use the `.` for decimal numbers.
                example_code: |
                    ```
                    {print} 'Two and a half plus two and a half is...'
                    {print} 2.5 + 2.5
                    ```
                story_text_2: |-
                    **Maths with words**
                    In this level you can also do addition with words like this:
                example_code_2: |
                    ```
                    a = 'Hello '
                    b = 'world!'
                    {print} a + b
                    ```

                    {print} 2.5 + 2.5
    music:
        name: music
        default_save_name: music
        description: Play a tune!
        levels:
            1:
                story_text: |-
                    In this level you'll learn how to use the `{play}` command to play a tune!

                    Type `{play}` followed by the note you want to play. The scale goes C-D-E-F-G-A-B.
                    As you can see there are 7 different letters, but we can play more than just 7 notes.
                    Type a number between 1 and 10 behind the letter to choose the scale, for example after B4 comes C5.
                    C1 is the lowest note you can play, C10 is the highest.

                    ### Exercise
                    Try out the example code and then play around with it! Can you create your own melody?
                    In the next level you'll learn how to play some existing songs.
                example_code: |-
                    ```
                    {play} C4
                    {play} D4
                    {play} E4
                    {play} F4
                    {play} G4
                    {play} A4
                    {play} B4
                    {play} C5
                    ```
            2:
                story_text: |
                    ### Exercise
                    Finish the songs! We have started the codes for some melodies.
                example_code: |
                    ```
                    {print} Old Mac Donald had a farm
                    {play} C5
                    {play} C5
                    {play} C5
                    {play} G4
                    {play} A4
                    {play} A4
                    {play} G4
                    ```
                story_text_2: As you can see, you can also use the `{sleep}` command to add a little pause in the song.
                example_code_2: |
                    ```
                    {print} Twinkle Twinkle Little Star
                    {play} C
                    {play} C
                    {play} G
                    {play} G
                    {play} A
                    {play} A
                    {play} G
                    {sleep} 1
                    {play} F
                    {play} F
                    ```
            3:
                story_text: |
                    Create a random melody!

                    ### Exercise
                    The example code creates a random melody, but it's very short and not many notes are used.
                    Add more notes to the list and create a longer melody by copying the last line a couple more times.
                example_code: |
                    ```
                    notes {is} A4, B4, C4
                    {play} notes {at} {random}
                    {play} notes {at} {random}
                    {play} notes {at} {random}
                    ```
            4:
                story_text: |
                    Use the `{clear}` command to create a karaoke machine!

                    ### Exercise
                    Finish the karaoke version of 'Mary had a little lamb'.
                    Then, create a karaoke version of any song you'd like!
                example_code: |
                    ```
                    {print} 'Mary had a little lamb'
                    {play} E
                    {play} D
                    {play} C
                    {play} D
                    {play} E
                    {play} E
                    {play} E
                    {clear}
                    {print} 'Little lamb, little lamb'
                    {play} D
                    {play} D
                    {play} D
                    {play} E
                    {play} E
                    {play} E
                    {clear}
                    {print} 'Mary had a little lamb'
                    {play} E
                    ```
            5:
                story_text: |
                    You don't always have to use the `{play}` command to play a whole song, sometimes you just want to play one note.
                    For example, if you want to make a quiz, you can play a happy high note if the answer is right and a sad low note if the answer is wrong.

                    ### Exercise
                    Finish the first question by adding a line of code that plays a C3 note if the wrong answer is given.
                    Then think of 3 more questions to add to this quiz.
                example_code: |
                    ```
                    answer {is} {ask} 'What is the capital of Zimbabwe?'
                    {if} answer {is} Harare {play} C6
                    _
                    ```
            6:
                story_text: "Instead of playing notes, you can also play numbers now. Simply type `{play} 1` for the lowest note, `{play} 70` for the highest note, or anything in between.\n\n### Exercise\n This calls for musical maths! Try out the example code a couple of times with different starting numbers. \nThen, see if you can compose a song using the numbers.\n"
                example_code: |
                    ```
                    number = {ask} 'Say a starting number between 1 and 67'
                    {print} number
                    {play} number
                    number = number + 1
                    {print} number
                    {play} number
                    number = number + 1
                    {print} number
                    {play} number
                    ```
            7:
                story_text: |
                    Using the `{repeat}` command can make your codes for melodies a lot shorter!

                    ### Exercise
                    Finish the code for Twinkle Twinkle Little Star by using the `{repeat}`command.
                    Then go back to the songs you've made in the previous levels. Can you shorten those codes too?
                example_code: |
                    ```
                    {print} 'Twinkle Twinkle Little Star'
                    {repeat} 2 {times} {play} C4
                    {repeat} 2 {times} {play} G4
                    _
                    ```
            8:
                story_text: |
                    Now that we can use the `{repeat}` command for multiple lines, we can make songs even more easily!

                    ### Exercise
                    Finish the song of Brother John (Frère Jacques). Don't forget to use `{repeat}`!
                example_code: |
                    ```
                    {print} 'Brother John'
                    {repeat} 2 {times}
                        {play} C
                        {play} D
                        {play} E
                        {play} C
                    {repeat} 2 {times}
                        {play} E
                        {play} F
                        {play} G
                        {sleep} 1
                    ```
            9:
                story_text: |
                    From this level on you can - among other things - use a {repeat} command inside a {repeat} command.
                    That makes songs like 'Happy birthday' even shorter!

                    ### Exercise
                    Finish the song!
                example_code: |
                    ```
                    first_time = yes
                    {repeat} 2 {times}
                        {repeat} 2 {times}
                            {play} C
                        {play} D
                        {play} C
                        {if} first_time {is} yes
                            {play} F
                            {play} E
                            first_time {is} no
                        {else}
                            _
                    ```
            12:
                story_text: |
                    Use functions in your songs! As you can see in the example code, you can make a function for each line of Twinkle Twinkle Little Star. Once you've programmed the first three lines, all you have to do is call the functions in the order you want them played in.

                    ### Exercise
                    Finish the song of Twinkle Twinkle Little Star.
                    Then look back at all the songs you've programmed in the levels before, can you make those codes better and shorter using functions too?
                example_code: |
                    ```
                    {define} first_line
                        {play} C
                        {play} C
                        {play} G
                        {play} G
                        {play} A
                        {play} A
                        {play} G
                        {sleep}

                    {define} second_line
                        {play} F
                        {play} F
                        {play} E
                        {play} E
                        {play} D
                        {play} D
                        {play} C
                        {sleep}

                    {define} third_line
                        {play} G
                        {play} G
                        {play} F
                        {play} F
                        {play} E
                        {play} E
                        {play} D
                        {sleep}

                    {call} _
                    {call} _
                    {call} _
                    {call} _
                    {call} _
                    {call} _
                    ```
            13:
                story_text: |
                    You can use a function with an argument for songs that have line that are almost the same, but slightly different each time.
                    One example is the song 'Yankee Doodle'. The first 4 notes of the first lines are the same, but each time they are followed by a different couple of notes.

                    ### Exercise
                    Can you finish the song of Yankee Doodle?
                    Can you think of another song to program this way?
                example_code: |
                    ```
                    {print} 'Yankee Doodle'
                    {define} _ {with} note_1, note_2, note_3
                        {play} C4
                        {play} C4
                        {play} D4
                        {play} E4
                        {play} _
                        {play} _
                        {play} _

                    {call} line_1 {with} 29, 31, 30
                    {call} line_1 {with} 29, 28, 0
                    {call} line_1 {with} 32, 31, 30

                    {play} C4
                    {play} B3
                    {play} G3
                    {play} A3
                    {play} B3
                    {play} C4
                    {play} C4
                    ```
            14:
                story_text: |
                    You can program music for fun, but you can also use the musical notes to make something useful like a fire alarm!

                    ### Exercise
                    Make sure the fire alarm rings when there is a fire!
                example_code: |
                    ```
                    {define} fire_alarm
                        {print} 'FIRE!'
                        note = 40
                        {for} i {in} {range} 1 {to} 100
                            {if} note _ 50
                                note = note + 5
                                {play} _
                            {else}
                                note = 40

                    fire = {ask} 'Is there a fire?'
                    {if} fire _ 'yes'
                        {call} fire_alarm
                    ```
            15:
                story_text: |
                    **Warning** This adventure can become extremely annoying!
                    We can also use the {while} command to repeat a song forever.

                    ### Exercise
                    Finish the never-ending song.
                example_code: |
                    ```
                    {define} song
                        {play} _

                    yes_or_no = {ask} 'Do you want to hear my never-ending song?'
                    {while} yes_or_no = 'yes'
                        {call} song
                        {print} '🥳'
                    ```
            16:
                story_text: |
                    Upgrade your Old MacDonald code!

                    ### Exercise
                    Take your code from the 'Sing a Song' adventure and add musical notes to it!
                    You can make a function for each line in the song and call that function after the line is printed.
                    We defined the first line for you and called it in the code. Can you finish the whole song?
                example_code: |
                    ```
                    {define} line_1
                        {for} i {in} {range} 1 {to} 3
                            {play} G
                        {play} D
                        {for} i {in} {range} 1 {to} 2
                            {play} E
                        {play} D

                    animals = ['pig', 'dog', 'cow']
                    sounds = ['oink', 'woof', 'moo']
                    for i in range 1 to 3
                        animal = animals[i]
                        sound = sounds[i]
                        print 'Old MacDonald had a farm'
                        call line_1
                        print 'E I E I O!'
                        _
                    ```
            17:
                story_text: |
                    You can use the {elif} to create different options.

                    ### Exercise
                    Firstly, add colons to get the code to work.
                    Then finish this code by adding at least 2 other songs for other moods. For example a happy song and an angry song.
                example_code: |
                    ```
                    {define} scary_song
                        {for} i {in} {range} 1 {to} 3
                            {play} G
                        {play} E
                        {sleep} 2
                        {for} i {in} {range} 1 {to} 3
                            {play} F
                        {play} D

                    mood = {ask} 'Which emotion are you feeling?'
                    {if} mood {is} 'fear'
                        {call} scary_song
                    {elif} _
                    ```
            18:
                story_text: |
                    ### Exercise
                    Even in this last level of Hedy we can make some music! Be careful of all the syntax that is needed now.
                    Take a good look at how the functions are defined and called upon in the example code.
                    Finish the song!
                example_code: |
                    ```
                    {def} line_1():
                        {for} i {in} {range}(1, 5):
                            {play} A
                        {play} D
                        {play} F
                        {play} A

                    {def} line_2():
                        {for} i {in} {range}(1, 5):
                            {play} G
                        {play} C
                        {play} E
                        {play} G

                    {def} line_3():
                    _

                    {print} ('The drunken sailor')
                    {print} ('What shall we do with the drunken sailor?')
                    line_1()
                    line_2()
                    line_3()
                    {print} ('Early in the morning')
                    ```
    parrot:
        name: תוכי
        default_save_name: תוכי
        description: צרו לעצמכם.ן תוכי מחמד שיחקה אתכם.ן!
        levels:
            1:
                story_text: |
                    צרו תוכי מחמד שיחקה אתכם.ן!
                example_code: |
                    ```
                    {print} אני הֶדִי התוכי
                    {ask} מה שמך?
                    {echo}
                    {echo}
                    ```
                story_text_2: |
                    ### Exercise
                    Can you make the parrot ask a different question? Fill in the blanks in the example!
                example_code_2: |
                    ```
                    {print} Im Hedy the parrot
                    {ask} _
                    {echo}
                    {echo}
            2:
                story_text: |
                    צרו תוכי מחמד שיחקה אתכם.ן!
                example_code: |
                    ```
                    {print} אני הֶדִי התוכי
                    שם {is} {ask} מה שמך?
                    {print} שם
                    {sleep}
                    {print} סקוואק!
                    {sleep}
                    {print} שם
                    ```
                story_text_2: |
                    ### Exercise
                    You can use variables to make the parrot say more than only your name. Can you complete this code?
            3:
                story_text: |
                    למדו את התוכי שלכם.ן מילה חדשה עם `{add}`.
                example_code: |
                    ```
                    מילים {is} סקוואק, הֶדִי
                    {print} אלפו את התוכי שלכם.ן!
                    מילה_חדשה {is} {ask} איזו מילה תרצו ללמד את התוכי?
                    {add} מילה_חדשה {to_list} מילים
                    {print} 🧒 אמרי מילה_חדשה, הֶדִי!
                    {print} 🦜 מילים {at} {random}
                    ```
            4:
                story_text: |
                    In this level we have to use quotation marks with the commands `{ask}` and `{print}`.
                    Can you complete the code by adding quotation marks?
                example_code: |
                    ```
                    words {is} squawk, Hedy
                    {print} _ Train your parrot! _
                    new_word {is} {ask} _ Which word do you want to teach them? _
                    {add} new_word {to_list} words
                    {print} _ 🧒 Say _ new_word _, Hedy!_
                    {print} _ 🦜 _ words {at} {random}
                    ```
            5:
                story_text: |
                    תנו פרס לתוכי שלכם אם הוא אומר את המילה הנכונה!
                example_code: |
                    ```
                    מילים {is} סקוואק, הֶדִי
                    {print} 'אלפו את התוכי!'
                    מילה_חדשה {is} {ask} 'איזו מילה נלמד את התוכי?'
                    {add} מילה_חדשה {to_list} מילים
                    מילה_שנאמרה {is} מילים {at} {random}
                    {print} '🧒 תגידי ' מילה_חדשה ', הֶדִי!'
                    {print} '🦜 ' מילה_שנאמרה
                    {if} מילה_שנאמרה {is} מילה_חדשה {print} '🧒עבודה טובה, הֶדִי! 🍪'
                    {else} {print} '🧒 לא, הֶדִי! תגידי ' מילה_חדשה
                    ```
    piggybank:
        name: Piggy Bank
        default_save_name: Piggy Bank
        description: Count your pocketmoney!
        levels:
            12:
                story_text: |
                    In this adventure you learn how to make a digital piggy bank, to calculate how much money you have and how long you need to save up to buy what you want!
                example_code: |
                    ```
                    {print} 'The digital piggy bank'
                    wish = {ask} 'What would you like to buy?'
                    price = {ask} 'How much does that cost?'
                    saved = {ask} 'How much money have you saved already?'
                    allowance = {ask} 'How much pocket money do you get per week?'
                    to_save = price - saved
                    weeks = to_save / allowance
                    {print} 'You can buy a ' wish ' in ' weeks ' weeks.'
                    ```
            14:
                story_text: |
                    ### Exercise
                    In this level you can let Hedy tell you if you have saved up enough money!
                    Finish this code by filling in the blanks!
                example_code: |
                    ```
                    _ calculate_budget with wish, money, allowance
                        to_save = wish - money
                        weeks = to_save / allowance
                        {if} wish _ money
                            {print} 'You need to save up some more!'
                            {print} 'Youll need ' weeks ' more weeks.'
                        {else}
                            {print} 'Great! You have enough'
                            {print} 'Lets go shopping!'

                    money = {ask} 'How much money have you saved?'
                    wish = {ask} 'How much money do you need?'
                    allowance = {ask} 'How much pocket money do you get each week?'

                    {call} calculate_budget with _, _, _
                    ```
    pressit:
        name: Key presses
        default_save_name: Pressed
        description: Try linking a keyboard key to a command!
        levels:
            5:
                story_text: |
                    In this level there is another new keyword: `{pressed}`!
                    With `{pressed}` you can use keys on your keyboard to control what lines are used.

                    ### Exercise
                    Look at the example and add one more line of code that reacts to a key press.
                example_code: |
                    ```
                    {print} 'Do you want a good (g) or bad (b) ending?'
                    {if} g {is} {pressed} {print} 'They lived happily ever after ❤'
                    {else} {print} 'The prince was eaten by a hippopotamus 😭'
                    ```
                story_text_2: |
                    You can also link turtle commands to keys.

                    ### Exercise
                    Copy the lines a few times so you can create a larger drawing.
                example_code_2: |
                    ```
                    {if} y {is} {pressed} {forward} 15
                    {else} {turn} 90
                    ```
            7:
                story_text: |
                    Now that you have learned about `{repeat}`, we can press keys multiple times.
                    You can use it to make the turtle walk forward and turn.

                    ### Exercise
                    The code you have seen in level 5 only checks the key once. Copy the example code and add a `{repeat}` to it, so that you can press the keys many times.
                    Use this code to draw something nice.
                example_code: |
                    ```
                    {if} x {is} {pressed} {forward} 15 {else} {turn} 90
                    ```
            9:
                story_text: |
                    Now that you know how to combine statements, you can create a touch type tool with `{pressed}`.

                    ### Exercise
                    Finish the code. Each time a random letter should be chosen, which you have to press. You get a point for a correct press, and and two points deduction for a wrong press.
                    **(extra)** Clear the screen after each letter, and show the user how many points they have scored.
                example_code: |
                    ```
                    points = 0
                    letters = a, b, c, d, e
                    {repeat} 10 {times}
                        letter = _ _ _
                        {print} 'Press the letter ' letter
                        {if} letter {is} {pressed}
                        _
                        _
                        _
                    ```
    print_command:
        name: '{print}'
        default_save_name: print
        description: Introduction print command
        levels:
            1:
                story_text: |
                    ## The print command
                    You can print text to the screen using the `{print}` command.
                example_code: |
                    ```
                    {print} Hi there, programmer!
                    {print} Welcome to Hedy!
                    ```
                story_text_2: |
                    ### Exercise
                    In Hedy you will find exercises in every adventure. An exercise allows you to practise the new commands and concepts, and lets you give your own twist to the example codes.
                    In this exercise you will see a pink blank space. You have to fill something in the place of the blank space before the code can be run.

                    Fill in the `{print}` command in the blank space and then add five more lines of code. Each line has to start with a `{print}` command.
                    Have fun!
                example_code_2: |
                    ```
                    _ Hello!
                    ```
            18:
                story_text: |-
                    We arrived at real Python code! That means we need to use parentheses with `{print}` and `{range}` from now on.
                    It also means you can use Hedy code from this level in any Python environment as long as you use the English commands. If you haven't until now, you can switch the toggle in the commands menu to do so.
                example_code: |
                    ```
                    {print}('Hello!')
                    {for} i {in} {range}(1, 10):
                        {print}('This is line ', i)
                    ```
                story_text_2: If you want to print more than one item, you need to separate them by commas.
                example_code_2: |
                    ```
                    temperature = 25
                    {print}('It is ', temperature, ' degrees outside')
                    ```

                    {print}('My name is ', name)
    quizmaster:
        name: Quizmaster
        default_save_name: Quizmaster
        description: Make your own quiz!
        levels:
            14:
                story_text: |
                    ### Exercise
                    In this adventure you can make your own quiz! Fill in the blanks, add more questions and enjoy your own quiz!
                    You can make a quiz about anything you like: your hobby, your favorite animal, your favorite book or anything at all!
                example_code: |
                    ```
                    {print} 'Make your own quiz'
                    points_a = 0
                    points_b = 0
                    {print} 'Question'
                    {print} 'Answer option A'
                    {print} 'Answer option B'
                    answer = {ask} 'Which answer?'
                    {if} answer == 'A'
                        points_a = points_a + 1
                    {if} answer == 'B'
                        points_b = points_b + 1
                    {print} 'End of the quiz!'
                    {print} 'Lets see the results!'
                    {if} points_a > points_b
                        {print} 'You belong to the A club'
                    {if} points_b > points_a
                        {print} 'You belong to the B club'
                    ```
    quotation_marks:
        name: '''quotation marks'''
        default_save_name: quotation_marks
        description: Introduction quotation marks
        levels:
            4:
                story_text: |
                    ## 'Quotation marks'
                    In level 4 `{ask}` and `{print}` have changed.
                    You must put text that you want to print between quotation marks.
                    This is useful, because now you can print all the words you want. Also the words you used to store something with `{is}`.
                    Most programming languages also use quotation marks when printing, so we are also getting a step closer to real programming!
                example_code: |
                    ```
                    {print} 'You need to use quotation marks from now on!'
                    answer {is} {ask} 'What do we need to use from now on?'
                    {print} 'We need to use ' answer
                    ```
                story_text_2: |
                    ## Contractions
                    Important! Mind that now that we're using quotation marks, Hedy will get confused when you use the apostrophe for contractions like I'm or What's.
                    Make sure to remove those apostrophes and change the spelling to I am or What is.
                    Check out the example code to see the wrong way of using apostrophes.
                example_code_2: |
                    ```
                    _ This is the wrong way of using apostrophes _
                    {print} 'I'm babysitting my sister's kids'
                    {print} 'What's more fun than that?'
                    ```
            12:
                story_text: |
                    **All texts need to be in quotation marks**
                    For this level on you will also have to use quotation marks when storing a text with `=`:
                example_code: |
                    ```
                    name = 'Hedy the Robot'
                    {print} 'Hello ' name
                    ```
                story_text_2: |
                    **All items in lists need quotation marks too**
                    Lists are texts, so they need quotation marks too. Mind that each single item on the list has quotation marks.
                    This allows you to save two words as 1 item on the list, for example 'Black Widow'.
                example_code_2: |
                    ```
                    superheroes = 'Spiderman', 'Batman', 'Black Widow'
                    {print} superheroes {at} {random}
                    ```
                story_text_3: |
                    **All text after `{if}` comparisons need quotation marks too**
                example_code_3: |
                    ```
                    name = {ask} 'What is your name?'
                    {if} name = 'Hedy the Robot'
                        {print} 'Hi there!'
                    ```
                story_text_4: |
                    **Numbers don't need quotation marks**
                    For numbers, you do not use quotation marks in the `=`:
                example_code_4: |
                    ```
                    score = 25
                    {print} 'You got ' score
                    ```
    random_command:
        name: '{random}'
        default_save_name: random_command
        description: introducing at random command
        levels:
            3:
                story_text: |
                    ## At random
                    In this level you can make a list using the `{is}` command. You can let the computer choose a random item from that list. You do that with `{at} {random}`.
                example_code: |
                    ```
                    animals {is} dogs, cats, kangaroos
                    {print} animals {at} {random}
                    ```
                story_text_2: |
                    You can use the `{at} {random}` command in a sentence as well.
                example_code_2: |
                    ```
                    food {is} sandwich, slice of pizza, salad, burrito
                    {print} I am going to have a food {at} {random} for lunch.
                    ```
                story_text_3: |
                    ### Exercise
                    Try out the `{at} {random}` command by making your own gameshow (like the ones on tv) where you choose a door or suitcase and it contains a big price!
                    Can you do it? We have already put the first lines into the example code.
                example_code_3: |
                    ```
                    {print} The big gameshow!
                    {print} There are 3 suitcases in front of you...
                    chosen {is} {ask} Which suitcase do you choose?
                    prices {is} _
                    _
                    ```
            16:
                story_text: |-
                    We are going to make lists the Python way, with square brackets around the lists! We also keep the quotation marks around each item like we have learned in previous levels.
                    We use square brackets to point out a place in a list. For example: `friends[1]` is the first name on the list of friends, as you can see in the first part of the example code. The second part of the example code shows you that we can also match 2 lists using the variable i.
                example_code: |
                    ```
                    friends = ['Ahmed', 'Ben', 'Cayden']
                    {print} friends[1] ' is the first friend on the list.'
                    {print} friends[2] ' is the second friend on the list.'
                    {print} friends[3] ' is the third friend on the list.'
                    #now we will match 2 lists using the variable i
                    lucky_numbers = [15, 18, 6]
                    {for} i {in} {range} 1 {to} 3
                        {print} friends[i] 's lucky number is ' lucky_numbers[i]
                    ```
                story_text_2: |-
                    Now that you've learned to use the brackets in lists, you can also start using the {at} {random} command in the Python way!
                    You simply type the name of your list with `[random]` behind it!
                example_code_2: |-
                    ```
                    fruit = ['apple', 'banana', 'cherry']
                    {print} fruit[random]
                    ```
    repeat_command:
        name: '{repeat}'
        default_save_name: repeat_command
        description: repeat command
        levels:
            7:
                story_text: |
                    ## Repeat! Repeat! Repeat!
                    Level 7 adds the `{repeat}` command.  `{repeat}` can be used to execute one line of code multiple times. Like this:

                    ### Exercise
                    Play around with the repeat command. Can you make the happy birthday song in only 3 lines of code instead of 4 now?
                example_code: |
                    ```
                    {repeat} 3 {times} {print} 'Hedy is fun!'
                    ```
            8:
                story_text: |
                    ### Repeat commands and indentation
                    In this level you can repeat multiple lines of code with only 1 repeat command.
                    You do this by making a block of lines that you want to repeat.
                    The lines in this block will need **indentation** .
                    That means putting four spaces at the beginning of each line. You will also have to indent when you just want to create a block of one line.
                example_code: |
                    ```
                    {repeat} 5 {times}
                        {print} 'Hello everyone'
                        {print} 'This is all repeated 5 times'
                    ```
            9:
                story_text: |
                    Great job! You've reached another new level! In the previous level you've learned to use multiple lines of code in an {if} or {repeat} command. But you can't yet combine the two...
                    Good news! In this level you will be allowed to put an {if} inside an {if}, or inside a {repeat} command. Putting a block of code inside another block of code is called nesting.                     ``` Putting a block of code inside another block of code is called nesting.
                example_code: |
                    ```
                    answer = {ask} 'Are you ready to learn something new?'
                    {if} answer {is} yes
                        {print} 'Great! You can learn to use the repeat command in the if command!'
                        {print} 'Hooray!'
                        {print} 'Hooray!'
                        {print} 'Hooray!'
                    {else}
                        {print} 'Maybe you should practice some more in the previous level'
    repeat_command_2:
        name: '{repeat} 2'
        default_save_name: repeat_command_2
        description: repeat command 2
        levels:
            7:
                story_text: |
                    ## Repeat with other commands and with variables
                    You have practiced the `{repeat}` command in combination with the `{print}` command now, but did you know you could also use other commands with `{repeat}` ?
                    In this example code you can see that `{repeat}` can also be used with an `{ask}`, `{if}` or `{else}` command.
                example_code: |
                    ```
                    {repeat} 2 {times} answer = {ask} 'Did you know you could ask a question multiple times?'
                    {if} answer {is} yes {repeat} 2 {times} {print} 'You knew that already!'
                    {else} {repeat} 3 {times} {print} 'You have learned something new!'
                    ```
                story_text_2: |
                    Another interesting thing you can so with the `{repeat}` command is using variables to set the amount of times something should be repeated. In the example code you can see that we first ask the person how old they are.
                    Then, in line 3, the question is repeated 'age' times. So we have used the variable 'age' with the `{repeat}` command.
                example_code_2: |
                    ```
                    {print} 'Yay! It is your birthday!'
                    age = {ask} 'How old are you now?'
                    {repeat} age {times} {print} 'Hip Hip Hurray!'
                    ```
            8:
                story_text: |
                    ### In the block or not?
                    In this level you have to think carefully which lines of code should be in the block and which shouldn't.
                    For example: If you want to sing the song *the muffin man*. You only want the line with 'the muffin man' to be repeated twice.
                    This means the last line shouldn't start with indentation as it doesn't belong to the block.
                    If you do start the last line with indentation the song will turn out wrong.

                    ### Exercise
                    Each line in the example code starts with a blank. Remove the blanks and try to figure out which line need indentation and which don't to make the muffin man song.
                example_code: |
                    ```
                    _ {print} 'Do you know the muffin man?'
                    _ {repeat} 2 {times}
                    _ {print} 'The muffin man'
                    _ {print} 'Do you know the muffin man, who lives on Drury Lane?'
                    ```
    restaurant:
        name: Restaurant
        default_save_name: Restaurant
        description: Create your own virtual restaurant
        levels:
            1:
                story_text: |
                    In level 1 you can make your own virtual restaurant and take your guests' orders.
                story_text_2: |
                    ### Exercise
                    Can you think of more lines to add to your restaurant code? For example, can you {ask} the guests what they'd like to drink, tell them the price, or wish them a pleasant meal?
                example_code_2: |
                    ```
                    {print} Welcome to Hedy's restaurant 🍟
                    {ask} What would you like to order?
                    {echo} So you would like to order
                    {print} Thanks you for your order!
                    {print} It's on its way!
                    ```
            2:
                story_text: |
                    In level 2 you could expand your restaurant by using variables. In level 1 Hedy could only {echo} the order once and only remember the last thing that was ordered.
                    Now you can use variables and Hedy can remember both the food and the drinks!
                example_code: |
                    ```
                    {print} Welcome to Hedy's restaurant!
                    {print} Today we're serving pizza or lasagna.
                    food {is} {ask} What would you like to eat?
                    {print} Great choice! The food is my favorite!
                    topping {is} {ask} Would you like meat or veggies on that?
                    {print} food with topping is on its way!
                    drinks {is} {ask} What would you like to drink with that?
                    {print} Thank you for your order.
                    {print} Your food and drinks will be right there!
                    ```
                story_text_2: |
                    ### Exercise
                    Can you make this code more elaborate? For example by adding drinks to the order? Or...?
            3:
                story_text: |
                    Having trouble to decide what you wanna have for dinner? You can let Hedy choose for you!
                    Simply add lists of your favorite (or least favorite) meals and Hedy can randomly choose your dinner.
                    You can also have a bit of fun, by letting Hedy choose the price for your dinner as well! What will you get?
                example_code: |
                    ```
                    {print} Welcome to Hedy's Random Restaurant!
                    {print} The only restaurant that will randomly choose your meal and its price for you!
                    starters {is} salad, soup, carpaccio
                    mains {is} pizza, brussels sprouts, spaghetti
                    desserts {is} brownies, ice cream, french cheeses
                    drinks {is} cola, beer, water
                    prices {is} 1 dollar, 10 dollars, 100 dollars
                    {print} You will start with: starters {at} {random}
                    {print} Then we'll serve: mains {at} {random}
                    {print} And as dessert: desserts {at} {random}
                    {print} You will get a drinks {at} {random} to drink
                    {print} That will be: prices {at} {random}
                    {print} Thank you and enjoy your meal!
                    ```
                story_text_2: |
                    Does your costumer have any allergies or do they dislike certain dishes? Then you can use the `{remove}`command to remove it from your menu.
                example_code_2: |
                    ```
                    {print} Mystery milkshake
                    flavors {is} strawberry, chocolate, vanilla
                    allergies {is} {ask} Are you allergic to any falvors?
                    {remove} allergies {from} flavors
                    {print} You get a flavors {at} {random} milkshake
                    ```
            4:
                story_text: |
                    ### Exercise
                    Add the quotation marks to this code to make it work! Be careful: variables should not be in quotation marks.
                    Then, use the `{clear}` command to only show one line at a time in your output screen.

                    ### Exercise 2
                    Go back to the previous level and copy your restaurant code. Make the code work in this level by adding quotation marks in the right spots and add some `{clear}` commands.
                example_code: |
                    ```
                    _ Add the quotation marks to this code _
                    {print} Welcome to Restaurant Chez Hedy!
                    {print} Today we are serving pizza or lasagna.
                    food {is} {ask} What would you like to eat?
                    {print} Great choice! The  food  is my favorite!
                    topping {is} {ask} Would you like meat or veggies on that?
                    {print} food  with  topping  is on its way!
                    drinks {is} {ask} What would you like to drink with that?
                    {print} Thank you for your order.
                    {print} Your  food  and  drinks  will be right there!
                    ```
            5:
                story_text: |
                    In this level the {if} command allows you to {ask} your customers questions and give different responses to the answers.
                    In the example below, you see that you can {ask} the customer {if} they want to hear the specials and Hedy can respond accordingly.
                example_code: |
                    ```
                    {print} 'Welcome to Hedys restaurant!'
                    special {is} {ask} 'Would you like to hear our specials today?'
                    {if} special {is} yes {print} 'Todays special is chicken piri piri and rice.' {else} {print} 'No problem.'
                    food {is} {ask} 'What would you like to eat?'
                    {print} 'One ' food ', coming right up!'
                    drink {is} {ask} 'What would you like to drink with that?'
                    {if} drink {is} cola {print} 'Im sorry, we are out of cola!' {else} {print} 'Great choice!'
                    anything {is} {ask} 'Would you like anything {else}?'
                    {print} 'Let me repeat your order...'
                    {print} 'One ' food
                    {if} drink {is} cola {print} 'and...' {else} {print} 'One ' drink
                    {if} anything {is} no {print} 'Thats it!' {else} {print} 'One ' anything
                    {print} 'Thank you for your order and enjoy your meal!'
                    ```
            6:
                story_text: |
                    In this level you can use maths to calculate the total price of your customer's order, which can make your virtual restaurant more realistic.
                example_code: |
                    You can make a simple restaurant code, like this:
                    ```
                    {print} 'Welcome to Restaurant Chez Hedy'
                    {print} 'Here is our menu:'
                    {print} 'Our main courses are pizza, lasagne, or spaghetti'
                    main = {ask} 'Which main course would you like?'
                    price = 0
                    {if} main {is} pizza price = 10
                    {if} main {is} lasagne price = 12
                    {if} main {is} spaghetti price = 8
                    {print} 'You have ordered ' main
                    {print} 'That will be ' price ' dollars, please'
                    {print} 'Thank you, enjoy your meal!'
                    ```
            7:
                story_text: |
                    In this level you've learned how to use the {repeat} command to repeat a line of code a certain amount of times.
                    You can use that in your restaurant to {ask} multiple people what they'd like to eat. Like this:
                example_code: |
                    ```
                    {print} 'Welcome to Hedys restaurant!'
                    people = {ask} 'How many people are joining us today?'
                    {repeat} people times food = {ask} 'What would you like to eat?'
                    {print} 'Thanks for your order! Its coming right up!'
                    ```
            8:
                story_text: |
                    In this level you can make your virtual restaurant more elaborate by repeating multiple lines of code. Like this:

                    ### Exercise
                    This code can be expanded with more items on the menu, for example offering drinks, and/or multiple courses or desserts. Add at least one more item.
                    **Extra** Add even more items, as many options as you like!
                example_code: |
                    ```
                    {print} 'Welcome to Restaurant Chez Hedy!'
                    people = {ask} 'How many people will be joining us today?'
                    {print} 'Great!'
                    {repeat} people {times}
                        food = {ask} 'What would you like to order?'
                        {print} food
                    {print} 'Thank you for ordering!'
                    {print} 'Enjoy your meal!'
                    ```
            9:
                story_text: |
                    In this level you can use nesting to make your restaurant more realistic and more fun!
                    For example you would {ask} for sauce {if} somebody orders fries, but you wouldn't {if} someone orders pizza!
                    Check out the example, and try this at your own virtual restaurant!
                example_code: |
                    ```
                    {print} 'Welcome to Hedys restaurant!'
                    people = {ask} 'How many people will be joining us today?'
                    {print} 'Great!'
                    price = 0
                    {repeat} people {times}
                        food = {ask} 'What would you like to order?'
                        {print} food
                        {if} food {is} fries
                            price = price + 3
                            sauce = {ask} 'What kind of sauce would you like with your fries?'
                            {if} sauce {is} no
                                {print} 'no sauce'
                            {else}
                                price = price + 1
                                {print} 'with ' sauce
                        {if} food {is} pizza
                            price = price + 4
                    {print} 'That will be ' price ' dollar'
                    {print} 'Enjoy your meal!'
                    ```
            10:
                story_text: |
                    In this level you'll learn how to easily {ask} your guests' orders in a short code.
                example_code: |
                    ```
                    courses = appetizer, main course, dessert
                    {for} course {in} courses
                        food = {ask} 'What would you like to eat as your ' course '?'
                        {print} food ' will be your ' course
                    ```
                story_text_2: |
                    ### Exercise
                    Of course, you could also order for multiple people!
                    Can you add the correct amount of indentation before each line to make the code work properly?
                    Tip: some lines don't need any indentation at all.
                example_code_2: |
                    ```
                    courses = appetizer, main course, dessert
                    names = Timon, Onno
                    {for} name {in} names
                        {for} course {in} courses
                            food = {ask} name ', what would you like to eat as your ' course '?'
                            {print} name ' orders ' food ' as their ' course
                    ```
            11:
                story_text: |
                    We can use the `{for} i {in} {range} 1 {to} 5` to {print} the orders from multiple customers in an orderly manner.
                example_code: |
                    ```
                    {print} 'Welcome to Restaurant Hedy!'
                    people = {ask} 'For how many people would you like to order?'
                    {for} i {in} {range} 1 {to} people
                        {print} 'Order number ' i
                        food = {ask} 'What would you like to eat?'
                        {print} food
                        {if} food {is} fries
                            sauce = {ask} 'What kind of sauce would you like with that?'
                            {print} sauce
                        drinks = {ask} 'What would you like to drink?'
                        {print} drinks
                    price = 4 * people
                    {print} 'That will be ' price ' dollars, please!'
                    ```
            12:
                story_text: |
                    From this level on you can use decimal numbers to make you menu more realistic.
                example_code: |
                    ```
                    price = 0
                    food = {ask} 'What would you like to order?'
                    drink = {ask} 'What would you like to drink?'
                    {if} food {is} 'hamburger'
                        price = price + 6.50
                    {if} food {is} 'pizza'
                        price = price + 5.75
                    {if} drink {is} 'water'
                        price = price + 1.20
                    {if} drink {is} 'soda'
                        price = price + 2.35
                    {print} 'That will be ' price ' dollar, please'
                    ```
            13:
                story_text: |
                    In this level we can use the new commands to upgrade our restaurant.
                    We use `{and}` to see {if} two things are both the case.
                example_code: |
                    ```
                    price = 10
                    food = {ask} 'What would you like to eat?'
                    drinks = {ask} 'What would you like to drink?'
                    {if} food {is} 'sandwich' {and} drinks {is} 'juice'
                        {print} 'Thats our discount menu'
                        price = price - 3
                    {print} 'That will be ' price ' dollars'
                    ```
            15:
                story_text: |
                    With the `{while}` you can make sure your costumers can keep adding orders until they are done.

                    ### Exercise
                    Correctly add the `{while}` command to this code.
                example_code: |
                    ```
                    {print} 'Welcome at McHedy'
                    more = 'yes'
                    _
                        order = {ask} 'What would you like to order?'
                        {print} order
                        more = {ask} 'Would you like to order anything else?'
                    {print} 'Thank you!'
                    ```
    rock:
        name: Rock, paper, scissors
        default_save_name: Rock
        description: Make your own rock, paper, scissors game
        levels:
            1:
                story_text: |
                    In level 1 you can start with a rock, paper, scissors  game.

                    With `{ask}` you can make a choice, and with `{echo}` you can repeat that choice.
                example_code: |
                    ```
                    {print} what do you choose?
                    {ask} choose from rock, paper or scissors
                    {echo} so your choice was:
                    ```
                    Instead of using words, you could also use emojis of course: ✊✋✌
                story_text_2: |
                    ### Exercise
                    Instead of using words, you could also use emojis: ✊✋✌
                    Can you create a code using emojis?
                example_code_2: |
                    ```
                    {print} what do you choose?
                    {ask} choose from _
                    {echo} so your choice was:
                    ```
            2:
                story_text: |
                    In this level you can practise using the variables, so that you can make the rock, paper, scissors game in the next level!
                example_code: |
                    ```
                    choice {is} _
                    {print} I choose choice
                    ```
            3:
                story_text: |
                    You can use the `{at} {random}` command to let the computer pick rock, paper or scissors!

                    ### Exercise
                    Finish the code by using the `{at} {random}` command.
                example_code: |
                    ```
                    choices {is} rock, paper, scissors
                    {print} choices {at} {random}
                    ```
                story_text_2: |
                    ### Exercise
                    Now you only have one player, so can you add a second player?
                    You can even use variables to name player 1 and player 2.
                example_code_2: |
                    ```
                    choices {is} rock, paper, scissors
                    {print} player 1 chooses... choices {at} {random}
                    {print} player 2 _
                    ```
            4:
                story_text: |
                    In this level we can further program rock, paper, scissors. But if you want to add text, you have to use quotation marks here too.
                    ### Exercise
                    Fill in quotation marks on the blanks. Mind that the variable `choices` should be outside the quotes.
                example_code: |
                    ```
                    choices {is} rock, paper, scissors
                    {print} _The computer chooses..._ choices {at} {random}
                    ```
            5:
                story_text: |
                    In this level we can determine who won.
                    For that you need the new `{if}` code.

                    Save your choice with the name of choice and the choice of computer as computer choice.
                    Then you can use `{if}` to see {if} they are the same or different.
                    Will you finish the code?
                example_code: |
                    ```
                    options {is} rock, paper, scissors
                    computer_choice {is} _
                    choice {is} {ask} 'What do you choose?'
                    {print} 'you chose ' _
                    {print} 'computer chose ' _
                    {if} _ {is} _ {print} 'tie!' {else} {print} 'no tie'
                    ```

                    Fill in the correct code on the blanks to see {if} it is a draw.
            9:
                story_text: |
                    In this level you can program the whole rock, paper, scissors game by nesting the {if}-commands. Can you finish the code?
                example_code: |
                    ```
                    choices = rock, paper, scissors
                    your_choice = {ask} 'What do you choose?'
                    {print} 'You choose ' your_choice
                    computer_choice = choices {at} {random}
                    {print} 'The computer chooses ' computer_choice
                    {if} computer_choice {is} your_choice
                        {print} 'Tie'
                    {if} computer_choice {is} rock
                        {if} your_choice {is} paper
                            {print} 'You win!'
                        {if} your_choice {is} scissors
                            {print} 'You lose!'
                    # finish this code
                    ```
            10:
                story_text: |
                    Feeling too lazy to play the game yourself? Let Hedy play it for you!
                example_code: |
                    ```
                    choices = rock, paper, scissors
                    players = Marleen, Michael
                    {for} player {in} players
                         {print} player ' chooses ' choices {at} {random}
                    ```
            13:
                story_text: |
                    With the `{and}` command you can shorten your rock, paper, scissors code! Check out the example code below and try to finish it.
                example_code: |
                    ```
                    options = 'rock', 'paper', 'scissors'
                    your_choice = {ask} 'What do you choose?'
                    computer_choice = options {at} {random}
                    {print} 'You choose ' your_choice
                    {print} 'The computer chooses ' computer_choice
                    {if} computer_choice {is} your_choice
                        {print} 'Tie'
                    {if} computer_choice {is} 'rock' {and} your_choice {is} 'paper'
                        {print} 'You win!'
                    {if} computer_choice {is} 'rock' {and} your_choice {is} 'scissors'
                        {print} 'The computer wins!'
                    ```
            15:
                story_text: |
                    ### Exercise
                    Play until you beat the computer! But first, finish the example code...
                example_code: |
                    ```
                    won = 'no'
                    options = 'rock', 'paper', 'scissors'
                    {while} won == 'no'
                        your_choice = {ask} 'What do you choose?'
                        computer_choice = options {at} {random}
                        {print} 'you chose ' your_choice
                        {print} 'the computer chose ' computer_choice
                        {if} computer_choice == your_choice
                            {print} 'Tie!'
                        {if} computer_choice == 'rock' {and} your_choice == 'scissors'
                            {print} 'You lose!'
                        {if} computer_choice == 'rock' {and} your_choice == 'paper'
                            {print} 'You win!'
                            won = 'yes'
                    ```
    rock_2:
        name: Rock, paper, scissors 2
        default_save_name: rock_2
        description: Part 2 of rock, paper, scissors
        levels:
            2:
                story_text: |
                    Now that you have learned how to use the `{ask} command, you can make your rock, paper, scissors code interavtive too!

                    ### Exercise
                    Make the rock, paper, scissors code interactive by adding the `{ask}` command and a question to your rock, paper, scissors code.
                example_code: |
                    ```
                    choice is _
                    {print} I choose choice
                    ```
    secret:
        name: SuperSpy
        default_save_name: SuperSpy
        description: Make your own spy code
        levels:
            12:
                story_text: |
                    In this adventure you can create your own super spy code. Encode a message that only the right agent can decipher.
                    If the enemy tries to crack the code, they will get some false info to waste their time.
                example_code: |
                    ```
                    name {is} {ask} 'What is your name?'
                    {if} name {is} '_'
                        a {is} 'Go to the airport '
                    {else}
                        a {is} 'Go to the trainstation '
                    password {is} {ask} 'What is the password?'
                    {if} password {is} _
                        b {is} 'tomorrow at 02.00'
                    {else}
                        b {is} 'today at 10.00'
                    {print} _ _ _
                    ```
            13:
                story_text: |
                    The code you made in the previous level can be made a lot easier in this one with the `{and}` command.
                example_code: |
                    ```
                    name = {ask} 'What is your name?'
                    password = {ask} 'What is your password?'
                    {if} name {is} 'Agent007' _ password {is} 'TOPSECRET'
                        {print} 'Go to the airport at 02.00'
                    {else}
                        {print} 'Go to the trainstation at 10.00'
                     ```
    simon:
        name: Simon Says
        default_save_name: Simon
        description: Make a game of Simon Says
        levels:
            16:
                story_text: |
                    Let's make a game of Simon Says! Simon Says is a memory game in which the player will be given a color. They have to repeat that color back.
                    If they get it right a color is added to the sequence, so they now have to remember 2 colors, then 3, then 4 etc. the game stops as soon as the player makes a mistake.

                    ### Exercise
                    In this first part of the Simon Says adventure, we'll let the computer pick a random color and add it to a list.

                    ***Make 2 lists*** First, make a list called `colors` and fill it with the colors red, yellow, green and blue.
                    Then make a list called `simon_sequence`. This list will be used as the answer.
                    At the start of the game this lists need to be empty. unfortunately, we can't create an empty list (yet), so we'll fill it with the words 'empty' and 'list' and we'll remove them from the list immediately.

                    ***Create a function that adds a color to the sequence*** Now that we have an empty list called simon_sequence, we can start filling it with random colors.
                    We do that with a function, so we can call it everytime there's a new level in our game. Create a function called `add_random_color`.
                    Then create the variable random_color and set it to a random color. Next, add this random color to the simon_sequence.

                    ***Create a function that shows the simon_sequence*** Start by naming the new function `show_simon_sequence` with `level` as an argument. Now we want to show as many colors as the level we are in (in level 1 you see 1 color, in level 2 you see 2 colors etc).
                    So we repeat `level` times, to print the `simon_sequence[i]`. Each time a color is shown, wait for 1 second and then clear the screen.

                    ***Test your program*** Before you go to the next level, test if the functions are working by calling both of the functions. If they're working you should see a random color in your output screen.
                    Remove this testing part of your code, copy the code and continue to the next tab to learn more about the simon says game!
                example_code: |
                    ```
                    # Make 2 lists
                    colors = _
                    _ = ['empty', 'list']
                    {remove} _ {from} simon_sequence
                    {remove} _

                    # Create a function that adds a color
                    _ add_random_color
                        _
                        {add} _

                    # Create a function that shows the simon_sequence
                    {define} _
                        {for} i {in} {range} 1 {to} _
                            {print} _
                            _
                            _

                    # Test your program
                    {call} _
                    {call} show_simon_sequence {with} 1
                    ```
    simon_2:
        name: Simon Says 2
        default_save_name: Simon
        description: Make a game of Simon Says
        levels:
            16:
                story_text: |
                    We'll continue with our Simon Says game!

                    ### Exercise
                    ***Paste your code here*** Paste your code from the previous level here. Don't forget to remove the part that was just used for testing the functions.

                    ***Create a function that creates the player_sequence*** The list `player_sequence` is used to capture the answers of the player. First we define the function with the argument level.
                    Next, we ask level times what the color is that they choose. We call that variable `answer`. Then we add the variable `answer` to the list player_sequence.

                    ***Setting up the game*** Before we program the game in the next tab, we'll need some starting variables. First, we'll set the variable `level` to 1 and the variable `game_over` to False.
                    Then we make an introduction for the game. We'll print 'Welcome to Simon Says!' and clear the screen after 1 second.

                    ***Continue to the next tab to finish the game!**** Don't forget to copy your code and take it with you to the next tab.
                example_code: |
                    ```
                    # Paste your code here


                    # Create a function that creates the player_sequence
                    {define} _
                        {for} _
                            _ 'What is color number ' i '?'
                            {add} answer {to} _

                    # Set up
                    level = _
                    game_over = _
                    {print} _
                    _ 1
                    _
                    ```
    simon_3:
        name: Simon Says 3
        default_save_name: Simon
        description: Make a game of Simon Says
        levels:
            16:
                story_text: |
                    In this tab we'll program the game of Simon Says!

                    ### Exercise
                    ***Paste your code*** Copy your code from the previous tab and paste it here.

                    ***Program the game*** We start by making sure the game goes on while the game isn't over. Then we print what level the player is on, we use the variable level for that. We only show that for 1 second and then we clear the screen again.
                    Now, we have to create the empty list player_sequence. We've already programmed how to fill the list, with our function `player_sequence`, but we never made the list itself. To create the list we use the same trick as we did in the previous tab.
                    We'll make a list with the words 'empty' and 'list' on it, and then we remove both these words. Next, we'll call all of the 3 functions that we've created.
                    Lastly, we'll have to check if the player gave the correct answers (so if the player_sequence and the simon_sequence are the same).
                    If that's the case, we'll compliment the player. Wait for 1 second and increase the level with 1.
                    Did the player give the wrong answer, we'll tell them and end the game by setting game_over to 'True'

                    ***Enjoy your game!*** Great job! Does your game not work? Use the ladybug button to debug your code!
                example_code: |
                    ```
                    # Paste your code here

                    # The game
                    {while} game_over _
                        {print} _
                        _
                        _
                        _ = ['empty', 'list']
                        {remove} _
                        {remove} _
                        {call} _
                        {call} _ {with} _
                        {call} _ {with} _
                        {if} player_sequence == _
                            _
                            _
                            _
                        {else}
                            _
                            game_over = _
                    ```
    sleep_command:
        name: '{sleep}'
        default_save_name: sleep_command
        description: introducing sleep command
        levels:
            2:
                story_text: |
                    ## The sleep command
                    Another new command in this level is `{sleep}`, which pauses your program for a second. If you type a number behind the {sleep} command, the program pauses for that amount of seconds.
                example_code: |
                    ```
                    {print} My favorite colour is...
                    {sleep} 2
                    {print} green!
                    ```
    songs:
        name: Sing a song!
        default_save_name: Song
        description: Print a song
        levels:
            6:
                story_text: |
                    Songs often contain a lot of repetition. Sometimes the repetition is also based on counting.
                    For example, in the well-known song 'Bottles of beer'. You can program that song with a little math.
                example_code: |
                    ```
                    verse = 99
                    {print} verse ' bottles of beer on the wall'
                    {print} verse ' bottles of beer'
                    {print} 'Take one down, pass it around'
                    verse = verse - 1
                    {print} verse ' bottles of beer on the wall'
                    ```

                    You can now repeat lines 2 to 9 as many times as you want by copying the lines.
                story_text_2: |
                    This children's song counts down from 5 little monkeys to 1 monkey.
                    If you copy line 2 - 7 and paste it under the the code, you can sing the whole song!
                example_code_2: |
                    ```
                    number = 6
                    number = number - 1
                    print number ' little monkeys jumping on the bed'
                    print 'One fell off and bumped his head'
                    print 'Mama called the doctor and the doctor said'
                    print 'NO MORE MONKEYS JUMPING ON THE BED!'
                    sleep
                    ```
            7:
                story_text: |
                    Songs often contain a lot of repetition. For example... Baby Shark! If you sing it, you keep singing the same thing:

                    Baby Shark tututudutudu <br>
                    Baby Shark tututudutudu <br>
                    Baby Shark tututudutudu <br>
                    Baby Shark

                    You can make this song much shorter with a `{repeat}`! Can you finish the code?
                example_code: |
                    ```
                    {repeat} _ _ {print} 'Baby Shark tututudutudu'
                    {print} 'Baby Shark'
                    ```

                    After Baby Shark you can of course also program other songs. There are many songs with repetition.
            8:
                story_text: |
                    In a previous level you've programmed the song 'Bottles of beer'. You made one verse and then had to copy the verses 99 times. In level 7 you can repeat the song 99 times, just by adding one simple line!
                example_code: |
                    ```
                    verse = 99
                    {repeat} 99 {times}
                        {print} verse ' bottles of beer on the wall'
                        {print} verse ' bottles of beer'
                        {print} 'Take one down, pass it around'
                        verse = verse - 1
                        {print} verse ' bottles of beer on the wall'
                    ```
            10:
                story_text: |
                    In this level you can easily make the childrens' song 'Five little monkeys'. Can you make the last chorus?
                    You can also make the whole baby shark song (including all the other sharks in the family) in only 6 lines!
                    Or you can make Old MacDonald with all the different animals.
                example_code: |
                    ```
                    monkeys = 5, 4, 3, 2
                    {for} monkey {in} monkeys
                        {print} monkey ' little monkeys jumping on the bed'
                        {print} 'One fell off and bumped his head'
                        {print} 'Mama called the doctor and the doctor said'
                        {print} 'NO MORE MONKEYS JUMPING ON THE BED!'
                    ```

                    ```
                    sharks = baby, mommy, daddy, grandma, grandpa
                    {for} shark {in} sharks
                        {print} shark 'tututututudu'
                        {print} shark 'tututututudu'
                        {print} shark 'tututututudu'
                        {print} shark
                    ```
                    ```
                    animals = pig, dog, cow
                    {for} animal {in} animals
                        {if} animal {is} pig
                            sound = oink
                        {if} animal {is} dog
                            sound = woof
                        {if} animal {is} cow
                            sound = moo
                        {print} 'Old MacDonald had a farm'
                        {print} 'E I E I O!'
                        {print} 'and on that farm he had a ' animal
                        {print} 'E I E I O!'
                        {print} 'with a ' sound sound ' here'
                        {print} 'and a ' sound sound ' there'
                        {print} 'here a ' sound
                        {print} 'there a ' sound
                        {print} 'everywhere a ' sound sound
                    ```
                story_text_2: |
                    ### Exercise 2
                    Print the song Five little moneys jumping on the bed. Look up the text if you don't remember.

                    **(extra)** Print the song Old MacDonald had a farm, and make sure all animals make a different sound, using an `{if}`.
                example_code_2: |
                    ```
                    monkeys = 5, 4, 3, 2, 1
                    ```
            11:
                story_text: |
                    In this level you can use the `{for} i {in} {range}` command to make songs that use counting.
                example_code: |
                    ```
                    {for} i {in} {range} 5 {to} 1
                        {print} i ' little monkeys jumping on the bed'
                        {print} 'One fell off and bumped his head'
                        {print} 'Mama called the doctor and the doctor said'
                        {if} i {is} 1
                            {print} 'PUT THOSE MONKEYS RIGHT TO BED!'
                        {else}
                            {print} 'NO MORE MONKEYS JUMPING ON THE BED!'
                    ```
            12:
                story_text: |
                    In this song we can make it even easier to program 'if you're happy and you know it, clap your hands'. Because we can put all of the actions in a variable, check it out:

                    ### Exercise
                    Can you add the right amount of indentation to each line to make the song play correctly?
                    Hint: Not all lines need indentation.
                example_code: |
                    ```
                    _ actions = 'clap your hands', 'stomp your feet', 'shout Hurray!'
                    _ {for} action {in} actions
                    _ {for} i {in} {range} 1 {to} 2
                    _ {print} 'if youre happy and you know it'
                    _ {print} action
                    _ {print} 'if youre happy and you know it and you really want to show it'
                    _ {print} 'if youre happy and you know it'
                    _ {print} action
                    ```
            13:
                story_text: |
                    In the previous adventure you have learned how to use an argument in a function, but did you know that you could combine them with {ask} commands as well?
                    In this example we have changed the 'My Bonnie' program and made it interactive. You are now asked where Bonnie is.
                example_code: |
                    ```
                    {define} song {with} place
                        {print} 'My Bonnie is ' place

                    chosen_place = {ask} 'Where do you want Bonnie to be?'
                    synonym = {ask} 'What is another word for that?'

                    {call} song {with} chosen_place
                    {call} song {with} synonym
                    {call} song {with} chosen_place
                    ```
            16:
                story_text: |
                    In this level, you can program a song like OldMacDonald even more quickly. You can connect the right animal to the right sound by simply putting them in the same place in the list.
                    The Drunken Sailor is also quickly made in this level. You only need 8 lines for the entire song, check it out!

                    ### Exercise
                    Complete the Old MacDonald song by setting the variable `animal` to `animals[i]` and `sound` to `sounds[i]`.
                example_code: |
                    ```
                    animals = ['pig', 'dog', 'cow']
                    sounds = ['oink', 'woof', 'moo']
                    {for} i {in} {range} 1 {to} 3
                        animal = _
                        sound = _
                        {print} 'Old MacDonald had a farm'
                        {print} 'E I E I O!'
                        {print} 'and on that farm he had a ' animal
                        {print} 'E I E I O!'
                        {print} 'with a ' sound sound ' here'
                        {print} 'and a ' sound sound ' there'
                        {print} 'here a ' sound
                        {print} 'there a ' sound
                        {print} 'everywhere a ' sound sound
                    ```

                    ```
                    lines = ['what shall we do with the drunken sailor', 'shave his belly with a rusty razor', 'put him in a long boat till hes sober']
                    {for} line {in} lines
                        {for} i {in} {range} 1 {to} 3
                            {print} line
                        {print} 'early in the morning'
                        {for} i {in} {range} 1 {to} 3
                            {print} 'way hay and up she rises'
                        {print} 'early in the morning'
                    ```
            18:
                story_text: |
                    In level 16 we made songs using lists. These programs however are no longer working properly in this level. The colons from level 17 and the brackets from level 18 still need to be added.

                    ### Exercise 1
                    The Drunken sailor song is given as sample code, but not yet working.
                    Can you make sure everything works again? To help you, we've put _ in the places of _some_ errors.

                    ### Exercise 2
                    Now also look up your Old MacDonald song from level 16, and correct it.
                example_code: |
                    ```
                    lines = ['what shall we do with the drunken sailor', 'shave his belly with a rusty razor', 'put him in a long boat till hes sober']
                    {for} line {in} lines _
                        {for} i {in} {range} 1 {to} 3 _
                            {print} _ line _
                        {print} 'early in the morning'
                        {for} i {in} {range} 1 {to} 3
                            {print} 'way hay and up she rises'
                        {print} 'early in the morning'
                    ```
    songs_2:
        name: Sing a song! 2
        default_save_name: Song 2
        description: Sing a song 2
        levels:
            12:
                story_text: |
                    Songs contain a lot of repetition. We can capture it with a function!
                    ### Exercise
                    Look at the example code with the function. Fill out the two lines so the full song is printed.
                example_code: |
                    ```
                    {define} twinkle
                        {print} 'Twinkle'
                        {print} '...'

                    {call} twinkle
                    {print} 'Up above the world so high'
                    {print} 'Like a diamond in the sky'
                    {call} _
                    ```
            16:
                story_text: |
                    ### Exercise
                    Finish the nursery rhyme!
                example_code: |
                    ```
                    number = ['one', 'two', 'three', 'four', 'five', 'six', 'seven', 'eight', 'nine', 'ten']
                    object = ['on his drum', 'on his shoe', 'on his knee', 'on his door', 'on his hive', 'on his sticks', 'up in heaven', 'on his gate', 'on his vine', 'once again']

                    _
                        {print} 'This old man'
                        {print} 'He played ' _
                        {print} 'He played knick-knack ' _
                        {print} 'With a knick-knack paddywhack'
                        {print} 'Give the dog a bone'
                        {print} 'This old man came rolling home'
                        {sleep} 8
                        {clear}
                    ```
                story_text_2: |
                    ### Exersice 2
                    Now create your own code for the nursery rhyme 'The wheels on the bus' on the same way!
                example_code_2: |
                    ```
                    object = ['wheels', 'doors', _]
                    movement = [ 'round and round', 'open and shut', _]
                    ```
    tic:
        name: Tic-Tac-Toe
        default_save_name: Tic
        description: Play a game of Tic Tac Toe!
        levels:
            16:
                story_text: |
                    Let's program a game of tic-tac-toe!

                    ### Exercise
                    In this adventure we'll start with creating an empty field.

                    ***Create a list called field*** This list will be our playing field. This list is filled with 9 dots, since there are no x's and o's yet at the start of our game.

                    ***Create a function that prints the field*** Firstly, clear the screen so the old playing fields will be removed. Then we print the first line of our Tic Tac Toe field. This line constists of the first 3 spots in our list field.
                    We have already programmed this line for you. Now finish the field by printing spot 4, 5, and 6 on the second row and spot 7, 8 and 9 in the third row.

                    ***Call the function that prints the field*** Now call the function.
                    <div class="w-full flex flex-row gap-2">
                        Run the code. Your output should look like this: <img src="https://github.com/hedyorg/hedy/assets/80678586/bcbd156e-4b48-4e82-84ae-f86d21b0cbcc" width="100">
                    </div>

                    ***Continue in the next tab*** In the next tab you'll learn how to program the game itself.
                example_code: |
                    ```
                    # Create a list called field
                    _ = ['.', '.', '.', '.', '.', '.', '.', '.', '.']

                    # Create a function that prints the field
                    {define} print_field
                        _
                        {print} 'TIC TAC TOE'
                        {print} field[1] field[2] field[3]
                        _
                        _

                    # Call the function
                    ```
            17:
                story_text: |
                    In the previous level you've learned how to make a tic-tac-toe game. The game works, but is quite annoying as it keeps asking you if you've won yet.
                    Now that we have the {elif} command, we can let the game decide if someone has won and it can stop asking us!

                    ### Exercise
                    ***Paste your code*** Paste your code from the previous level here and make it level 17 proof. In this level you've learned to use a colon everytime you create a block of code. Please add the colons in the correct spots.

                    ***Create a function that detects if someone's won*** We have started the function for you, paste it under the function `print_field` and finish the function. You can see that this first piece of code checks to see if spot 1, 2 and 3 are the same, because if they are you have 3 in a row.
                    It also checks if they are not a dot, because if they are, the line might have the same symbols on them, but that's just because it's still empty.
                    If all these conditions are met, the game is over and the winner is printed.
                    Finish this function with all possible ways to win. This means you have to make this for the other 2 rows, 3 columns and 2 diagonals.
                    If you've finished all the other options, the function should return the variable `game_over` so we can use it in our game.

                    ***Call the function in the game*** Go to the line `game_over = {ask} 'Did you win?'` and change it to `game_over = {call} detect_winner {with} field, sign`. Now the function will check if there's a winner and the game doesn't need to keep asking anymore!

                    ***Enjoy your game!*** Great job! You have finished the game! Enjoy playing it!

                example_code: |
                    ```
                    # Paste your code here and make it level 17 proof

                    # Create a function that detects if someone has won
                    {define} detect_winner {with} field, sign:
                        {if} field[1] == field[2] {and} field[2] == field[3] {and} field[1] != '.':
                            game_over = 'yes'
                            {print} 'Player ' sign 'wins!'
                        {elif}:
                            _
                        {else}:
                            game_over = 'no'
                    {return} _
                    ```
    tic_2:
        name: Tic-Tac-Toe 2
        default_save_name: Tic
        description: Play a game of Tic Tac Toe!
        levels:
            16:
                story_text: |
                    In the previous adventure you've learned how to create a playing field. Now you'll learn how to create the game!

                    ### Exercise
                    ***Paste your code*** Start by pasting your code from the previous adventure here.

                    ***Add variables*** Underneath your list called `field` we'll add 2 more variables that we'll need to program the game.
                    The variable `game_over` tells us if the game is over, and should be 'no' at the start of the game.
                    The variable `sign` tells us if it's the turn of player x or player o. Set the variable to 'x'.

                    ***The game*** First use a {while} command, to make sure the game keeps on playing the variable while game_over is set to no.
                    During the game, we first ask the player which spot they choose. Then we change the field with the number they chose into their sign.
                    Then we print the field again and we ask the player if they've won yet. Lastly we want to switch whose turn it is, so if the sign is 'x' it should be 'o' and the other way around.

                    ***Test your game*** Does your game work? Great, have fun playing the game! If not, use the ladybug button to debug your code.
                    You might have noticed one mistake in the code though, you can steal the other player's spot! If the other person chose spot 1, you could simply enter 1 after them and steal their spot.
                    That's not fair! Go to the next tab to learn how to fix this problem.
                example_code: |
                    ```
                    # Paste your code from the previous adventure here

                    # Add variables
                    game_over = _
                    sign = _

                    # The game
                    {while} _
                        choice = _ 'Player ' sign '_?'
                        field[choice] = _
                        _ print_field
                        game_over = {ask} _
                        {if} sign = 'o'
                            sign = _
                        _
                            sign = _
                    ```
    tic_3:
        name: Tic-Tac-Toe 3
        default_save_name: Tic
        description: Play a game of Tic Tac Toe!
        levels:
            16:
                story_text: |
                    You might have noticed one mistake in the code you've made in the previous adventure. You can steal the other player's spot! If the other person chose spot 1, you could simply enter 1 after them and steal their spot.
                    That's not fair! In this tab we'll fix that mistake.

                    ### Exercise
                    ***Paste your code here*** Paste your code from the previous adventure here.

                    ***Fix the mistake*** To fix the mistake we replace the line that says `field[choice] = sign`. This turns any spot that the player has chosen into their sign.
                    Go to the header that says 'Use this to fix the mistake' and finish the code. We first want to check if the chosen spot is still empty, so `if field[choice] = '.'`. If that is the case, you are allowed to take it.
                    Then we make an else command and print 'Sorry, this spot is already taken' if the spot is not empty. Lastly, we add a {sleep} command, so the players can actually read the text before it gets cleared again.
                    Now copy this piece of code and replace the line `field[choice] = sign` with this new piece of code.

                    ***Play your game!*** Now the game should work properly! Good job!
                    The only flaw is that you can get a bit annoyed that the game keeps asking you if you've won yet. Do you want to fix that? Go to level 17 and we'll fix it!
                example_code: |
                    ```
                    # Paste your code here

                    # Use this to fix the mistake
                    {if} _ = '.'
                        field[choice] = sign
                    {else}
                        {print} _
                        _
                    ```
    turtle:
        name: Turtle
        default_save_name: Turtle
        description: Make your own drawing
        levels:
            1:
                story_text: |
                    You can also use Hedy to draw. By combining turns and lines, you can make a square or stairs!

                    Using `{forward}` you draw a line forwards. The number behind it determines how far the turtle will walk. `{turn} {right}` turns a quarter turn in clockwise direction, `{turn} {left}` turns counter clockwise.
                    If you want to go backwards, you use the `{forward}` command but with a negative number. So for example `{forward} -100`
                example_code: |
                    ```
                    {forward} 100
                    {turn} {left}
                    ```
                story_text_2: |
                    ### Exercise
                    This is the start of a little staircase. Can you make it have 5 steps?
                example_code_2: |
                    ```
                    {forward} 20
                    {turn} {right}
                    {forward} 20
                    {turn} {left}
                    {forward} 20
                    ```
            2:
                story_text: |
                    In this level you can use variables to make the turtle interactive. For example you can ask the player how many steps the turtle must make.
                example_code: |
                    ```
                    answer {is} {ask} How many steps should the turtle make?
                    {forward} answer
                    ```
                story_text_2: |
                    Also, in level 1 the turtle could only turn left or right. That is a bit boring!
                    In level 2 he can point his nose in all directions.

                    Use 90 to turn a quarter. We call this degrees. A full turn is 360 degrees.
                    Can you make a figure with this code? Maybe a triangle or a circle?
                example_code_2: |
                    ```
                    {print} Drawing figures
                    angle {is} 90
                    {turn} angle
                    {forward} 25
                    {turn} angle
                    {forward} 25
                    ```
            3:
                story_text: |
                    In this level you can use use `{at} {random}` with the drawing turtle. A random choice makes the turtle walk a different path each time.
                    Use `{at} {random}` to choose a value from a list. You can copy and paste lines 2 and 3 to create a longer random path.
                example_code: |
                    ```
                    angles {is} 10, 50, 90, 150, 250
                    {turn} angles {at} {random}
                    {forward} 25
                    ```
            4:
                story_text: |
                    In level 4 you have to use quotation marks with `{print}` and `{ask}`. Also when drawing!
                example_code: |
                    ```
                    {print} 'Drawing figures'
                    angle {is} 90
                    {turn} angle
                    {forward} 25
                    {turn} angle
                    {forward} 25
                    ```
                story_text_2: |
                    You can also change the color of the lines with the command `{color}`. Check out the example.
                    You can also use the command `{color} {white}` to make 'invisible' lines. You could use these white lines to move the turtle anywhere in the screen before you start drawing.
                example_code_2: |
                    ```
                    {color} {white}
                    {forward} -80
                    {color} {green}
                    {forward} 50
                    {color} {yellow}
                    {forward} 50
                    {color} {red}
                    {forward} 50
                    ```
            5:
                story_text: |
                    In level 5 you can make a choice with `{if}`. For example between different types of figures.
                example_code: |
                    ```
                    {print} 'Drawing Figures'
                    figure {is} {ask} 'Do you want a square or a triangle?'
                    {if} figure {is} triangle angle {is} 120
                    {else} angle {is} 90
                    {turn} angle
                    {forward} 25
                    {turn} angle
                    {forward} 25
                    {turn} angle
                    {forward} 25
                    {turn} angle
                    {forward} 25
                    ```
                story_text_2: |
                    ### Exercise
                    Fill in the correct numbers in this code to get it to work.
                    After you've done that, you can try to add the option backwards.

                    **Extra** Instead of using 'left' and 'right', remake the program with North, East, South and West.
                    This way you could add even more directions like Northeast and Southwest etc.
                example_code_2: |
                    ```
                    direction {is} {ask} 'Do you want to go left, right, or straight ahead?'
                    if direction is left turn _
                    if direction is right turn _
                    forward 100
                    ```
            6:
                story_text: |
                    In this level you can use calculations to draw different figures.
                    You may have learned in school that turning a full circle is 360 degrees. If not, now you know!
                    That's why you also use 90 degrees for a square. 360 divided by 4 is 90.
                    Now that we can do math with Hedy, we can draw all the figures we want!
                example_code: |
                    ```
                    angles = {ask} 'How many angles do you want?'
                    angle = 360 / angles
                    {forward} 50
                    {turn} angle
                    {forward} 50
                    {turn} angle
                    {forward} 50
                    {turn} angle
                    {forward} 50
                    {turn} angle
                    {forward} 50
                    {turn} angle
                    {forward} 50
                    {turn} angle
                    ```
            8:
                story_text: |
                    Now that we can repeat several lines, we can make figures more easily.
                    We only have to set the angle once and then use that variable in the `{repeat}`.
                example_code: |
                    ```
                    angle = 90
                    {repeat} 10 {times}
                        {turn} angle
                        {forward} 50
                    ```
                story_text_2: |
                    Also, we can now improve the program that draws different figures.
                    Can you figure out how far the turtle has to turn here? Finish the code and you can draw any polygon you'd like!
                example_code_2: |
                    ```
                    figure = {ask} 'How many angles should I draw?'
                    angle = 360 / figure
                    {repeat} figure {times}
                        {turn} _
                        {forward} _
                    ```
            9:
                story_text: |
                    Now that we can use a `{repeat}` inside a `{repeat}`, we can create more complex figures.

                    ### Exercise 1
                    This code creates three black triangles, change that into five pink squares.

                     **(extra)** Create a figure of your own choosing consisting of at least two different shapes types.
                example_code: |
                    ```
                    {color} {black}
                    {repeat} 3 {times}
                        {repeat} 3 {times}
                            {forward} 10
                            {turn} 120
                        {color} {white}
                        {forward} 50
                        {color} {black}
                    ```
            10:
                story_text: |
                    In this level you can make the turtle draw a figure.
                    The turtle will travel the distances in the list, one by one, making bigger and bigger steps.
                    ### Exercise 1
                    Add a 90 degree turn in the loop, so that a spiral is drawn.
                    Add at least 5 numbers to the list, so the spiral grows larger.
                     **(extra)** can you change the spiral into another shape? Experiment with numbers for the turn!
                    ### Exercise 2
                    The spiral is drawn outwards, make it go inwards?
                example_code: |
                    ```
                    {turn} 90
                    distances = 10, 20, 30, 40, 50, 60
                    {for} distance {in} distances
                        {forward} distance
                    ```
            12:
                story_text: |
                    We can use functions to draw more complex figures with less code.
                    ### Exercise 1
                    Fill the function so that three squares are created. If you want the image to look nicer, you can make the lines between the squares white.

                    ### Exercise 2
                    The code can be made even shorter. Place the final lines into a `{repeat}` so the figure remains the same.

                    ### Exercise 3
                    Create your own drawing with different figures.
                    Change both the number of figures with the `{repeat}` and the shape of the figures in the `{define}`
                example_code: |
                    ```
                    {define} square
                        {repeat} 4 {times}
                            {turn} _
                            {forward} _
                    {call} square
                    {forward} 50
                    {call} square
                    {forward} 50
                    {call} square
                    ```
    turtle_draw_it:
        name: Draw it!
        default_save_name: Draw it
        description: Draw this picture with the turtle
        levels:
            1:
                story_text: |
                    ### Exercise
                    Recreate the drawings with the turtle!

                    <div class="w-full flex flex-row gap-2">
                        Rectangle <img src="https://github.com/hedyorg/hedy/assets/80678586/77aa99d5-cd8f-4969-b49d-e8fed34ac550" width="100">
                        Square <img src="https://github.com/hedyorg/hedy/assets/80678586/03b96c2c-7b94-4032-9f9f-3f3b13573623" width="200">
                        Stairs<img src="https://github.com/hedyorg/hedy/assets/80678586/d4301e62-ec66-4031-827c-7d21f73ba106" width="200">
                    </div>
            2:
                story_text: |
                    ### Exercise
                    Recreate the drawings with the turtle!

                    <div class="w-full flex flex-row gap-2">
                    Triangle <img src="https://github.com/hedyorg/hedy/assets/80678586/e974b62c-f0cf-445a-8bd4-5ad9f1f71204" width="100">
                    Arrow <img src="https://github.com/hedyorg/hedy/assets/80678586/803d8f42-9708-448c-82ea-d035697f08c9" width="150">
                    Boat <img src="https://github.com/hedyorg/hedy/assets/80678586/94ef7189-442a-4c8f-827d-12a69203c2e9" width="150">
                    </div>
            3:
                story_text: |
                    ### Exercise
                    Recreate the drawings with the turtle!

                    <div class="w-full flex flex-row gap-2">
                    Triangle <img src="https://github.com/hedyorg/hedy/assets/80678586/71e04d98-9545-4614-9caf-a5f179b756a1" width="150">
                    Star <img src="https://github.com/hedyorg/hedy/assets/80678586/421c4d28-cb99-424b-be26-dcae30d65c80" width="150">
                    Arrow <img src="https://github.com/hedyorg/hedy/assets/80678586/3cbebcae-5258-47c5-a6ac-e7ee36c1d1ce" width="200">
                    </div>
            4:
                story_text: |
                    ### Exercise
                    Recreate the drawings with the turtle!

                    <div class="w-full flex flex-row gap-2">
                    Colored Star <img src="https://github.com/hedyorg/hedy/assets/80678586/dbe39006-c050-4833-b5c4-f9d1fb1c0781" width="150">
                    Rainbow <img src="https://github.com/hedyorg/hedy/assets/80678586/2728b10f-9f7f-45ea-964e-5b284033e4f0" width="500">
                    Nested squares <img src="https://github.com/hedyorg/hedy/assets/80678586/f013f9fa-bc68-4c60-b778-2c457799d6f7" width="200">
                    </div>
                example_code: |
                    **Extra** Up for a real challenge? Make sure that the colors of these figures are selected randomly, so that each time you run your programs they'll look differently!

                    ```
                    colors {is} red, orange, yellow, green, blue, purple, pink, brown, gray, black
                    color _
                    ```
            5:
                story_text: |
                    ### Exercise
                    Recreate the drawings with the turtle!

                    **Extra** Make only one code that lets the player decide which letter they'd like to see! And can you add even more letters?

                    <div class="w-full flex flex-row gap-2">
                    F <img src="https://github.com/hedyorg/hedy/assets/80678586/8a021b76-c24b-4e7c-b960-48d57f3bcb20" width="100">
                    E <img src="https://github.com/hedyorg/hedy/assets/80678586/12821803-6422-416a-8e36-9902d14e57a4" width="100">
                    L <img src="https://github.com/hedyorg/hedy/assets/80678586/3af6f919-7b67-4ee7-b923-11e56f2b6b24" width="100">
                    </div>
                example_code: |
                    Hint:
                    ```
                    chosen_letter {is} {ask} 'Which letter would you like to see? F, E or L?'
                    {if} _
                    ```
            6:
                story_text: |
                    ### Exercise
                    Recreate the drawings with the turtle!

                    **Extra** Let the player decide which color the square should be.

                    ***Extra*** Can you make the letter of your own first name and the flag of your own country too?

                    <div class="w-full flex flex-row gap-2">
                    Square <img src="https://github.com/hedyorg/hedy/assets/80678586/03b96c2c-7b94-4032-9f9f-3f3b13573623" width="150">
                    Letters <img src="https://github.com/hedyorg/hedy/assets/80678586/e75f4fa5-f1f5-4b48-806c-916c28e4e8ad" width="100">
                    Flag <img src="https://github.com/hedyorg/hedy/assets/80678586/877fc337-df80-4185-8005-a6c28904f66e" width="300">
                    </div>
                example_code: |
                    Hint for the square:
                    ```
                    chosen_color = {ask} _
                    ```
            7:
                story_text: |
                    ### Exercise
                    Recreate the drawings with the turtle!

                    <div class="w-full flex flex-row gap-2">
                    Hexagon <img src="https://github.com/hedyorg/hedy/assets/80678586/92e492e1-1593-489b-aaf0-51d2a29755f4" width="200">
                    Triangle <img src="https://github.com/hedyorg/hedy/assets/80678586/3629a5e6-1f02-4851-aab9-c5430ba4a1f1" width="200">
                    Fan <img src="https://github.com/hedyorg/hedy/assets/80678586/1ba2ff71-1230-4fe3-8255-b2c504cf1b4e" width="200">
                    </div>
            8:
                story_text: |
                    ### Exercise
                    Recreate the drawings with the turtle!

                    **Extra** The number in brackets indicates in how many lines of code this figure can be drawn. Can you do it in the same amount of lines?

                    <div class="w-full flex flex-row gap-2">
                    Square (3) <img src="https://github.com/hedyorg/hedy/assets/80678586/03b96c2c-7b94-4032-9f9f-3f3b13573623" width="200">
                    Randomly colored star (5) <img src="https://github.com/hedyorg/hedy/assets/80678586/dbe39006-c050-4833-b5c4-f9d1fb1c0781" width="150">
                    Randomly colored spiral (7) <img src="https://github.com/hedyorg/hedy/assets/80678586/9bcdb3f1-367d-4ae0-878f-d09005424a35" width="150">
                    </div>
            9:
                story_text: |
                    ### Exercise
                    Recreate the drawings with the turtle!

                    **Extra** The number in brackets indicates in how many lines of code this figure can be drawn. Can you do it in the same amount of lines?

                    **Extra** Give the player a choice which country they would like to see the flag of.

                    <div class="w-full flex flex-row gap-2">
                    Cross (7) <img src="https://github.com/hedyorg/hedy/assets/80678586/76e42c76-aa3f-4863-8eee-ead73c09a186" width="150">
                    Randomly colored nested squares (8) <img src="https://github.com/hedyorg/hedy/assets/80678586/17f878cc-e893-4c10-b32e-a09a50bf08de" width="200">
                    Flags <img src="https://github.com/hedyorg/hedy/assets/80678586/877fc337-df80-4185-8005-a6c28904f66e" width="300">
                    </div>
                example_code: |
                    Hint for the nested squares:
                    ```
                    colors = red, blue, orange, yellow, pink, purple, green, brown, black
                    distance = 120
                    repeat 5 times
                    _
                    ```
                    Hint for the flags:
                    ```
                    country = ask 'which country would you like to see the flag of?'
                    if country is 'the Netherlands'
                        color_1 = red
                        color_2 = white
                        color_3 = blue
                    ```
            10:
                story_text: |
                    ### Exercise
                    Recreate the drawings with the turtle!

                    <div class="w-full flex flex-row gap-2">
                    Nested Hexagon <img src="https://github.com/hedyorg/hedy/assets/80678586/3629e908-3cd5-44ac-bbcd-1f1cceb15654" width="150">
                    Traffic lights  <img src="https://github.com/hedyorg/hedy/assets/80678586/edbbb608-5ff8-4349-85a6-e47809adde43" width="100">
                    </div>
                example_code: |
                    Hint Nested Hexagon:
                    ```
                    distances = 100, 80, 60, 40, 20
                    {for} distance {in} distances
                    _
                    ```

                    Hint Traffic Lights:
                    ```
                    colors = red, yellow, green
                    {for} chosen_color {in} colors
                        color _
                        {repeat} _
                    ```
                story_text_2: |
                    Christmas lights <img src="https://github.com/hedyorg/hedy/assets/80678586/9637ea6d-6edc-4d88-a6f7-10271bfc5371" width="500">
                example_code_2: |
                    Hint Christmas Lights:

                    Start by moving to the left side of the screen with an invisible white line. Then hang up the Christmas lights!
                    ```
                    {color} white
                    {turn} -90
                    {forward} 300
                    {turn} 90

                    colors = red, blue, yellow, purple, green, orange, pink
                    {for} chosen_color {in} colors
                    _
                    ```
            11:
                story_text: |
                    ### Exercise
                    Recreate the drawings with the turtle!

                    <div class="w-full flex flex-row gap-2">
                    Beehive (6) <img src="https://github.com/hedyorg/hedy/assets/80678586/ec02469c-907b-4695-9382-d39a8f3c00ec" width="150">
                    Fan (5)  <img src="https://github.com/hedyorg/hedy/assets/80678586/a032ab35-c70c-4e67-9b4e-036a03ecce87" width="150">
                    Snowflake (13) <img src="https://github.com/hedyorg/hedy/assets/80678586/90f56bbb-86e5-448d-8aec-16f8c2c05cf2" width="150">
                    </div>
                example_code: |
                    Hint Beehive:
                    ```
                    {for} amount_of_combs {in} {range} 1 {to} _
                        {for} walls_of_one_comb {in} {range} 1 {to} _
                            {forward} _
                            {turn} _
                        {forward} _
                        {turn} _
                    ```

                    Hint Fan:
                    Start out like the fan you made in level 7. Or take a peak at the hint for the beehive, because the codes are very similar.

                    Hint Snowflake: Start by making one 'leg' and repeat it 6 times.
            12:
                story_text: |
                    ### Exercise
                    Recreate the drawings with the turtle!
                    Hint: Bracelet designing program. Firstly, define a function **for each shape** you want to use on the bacelet. Then, add the shapes to the bacelet like this:
                    </div>
                    Bracelet Designing program <img src="https://github.com/hedyorg/hedy/assets/80678586/549d7f3a-c492-4b4a-b173-746eb3400951" width="500">
                example_code: |
                    ```
                    {define} draw_a_square
                    _

                    {color} white
                    {turn} -90
                    {forward} 300
                    {turn} 180

                    {for} i {in} {range} 1 {to} 5
                        {color} gray
                        {forward} 100
                        shape = {ask} 'What kind of shape would you like next on the bracelet?'
                        chosen_color = {ask} 'In which color?'
                        {color} chosen_color
                        {if} shape = 'square'
                            {call} draw_a_square
                    ```
            13:
                story_text: |
                    ### Exercise
                    Recreate the drawings with the turtle!

                    Street in different sizes <img src="https://github.com/hedyorg/hedy/assets/80678586/cdae9d97-d5ef-46f3-8838-24fa7b5b1bec" width="300">
                    Colored street  <img src="https://github.com/hedyorg/hedy/assets/80678586/9893e0bd-c0f8-49bc-a5a7-217182407724" width="300">
                    Snow Storm <img src="https://github.com/hedyorg/hedy/assets/80678586/111b0a1b-b0e1-47c3-b032-81cea05e6bbc" width="300">
                example_code: |
                    Hint Street in different sizes
                    ```
                    {define} draw_a_house {with} size
                    _

                    {call} draw_a_house {with} 90
                    {call} draw_a_house {with} 60
                    {call} draw_a_house {with} 30
                    ```

                    Hint Colored street
                    ```
                    {define} draw_a_house {with} chosen_color
                    _
                    ```

                    Hint Snow Storm
                    ```
                    {define} draw_snowflake {with} length, color
                        _

                    numbers = 10, 20, 30
                    colors = _

                    {for} i {in} {range} 1 {to} 5
                        random_number = _
                        random_color = _
                        {call} draw_snowflake {with} random_number, random_color
                        {color} white
                        {turn} random_number * 5
                        {forward} 80
                    ```
            14:
                story_text: |
                    ### Exercise
                    Create a program that asks the player how many corners their figure should have and then creates that figure.
                    The figure in the image is the output when the player fills in 10.

                    <div class="w-full flex flex-row gap-2">
                     <img src="https://github.com/hedyorg/hedy/assets/80678586/ee32f40e-dea1-4e7c-a813-3ef63671254b" width="300">
                     <img src="https://github.com/hedyorg/hedy/assets/80678586/3621bf77-527d-41e8-a44f-c5a21bb4ffd2" width="200">
                    </div>
                example_code: |
                    ```
                    {define} calculate_degrees {with} amount_of_corners
                        _ 360 / amount_of_corners


                    {define} draw_figure {with} degrees
                        _
                            {forward} 400/amount_of_corners
                            {turn} _

                    amount_of_corners = {ask} _
                    degrees = {call} _ {with} _

                    {call} _ {with}
                    {call} _ {with}
                    ```
            15:
                story_text: |
                    ### Exercise
                    Recreate the drawings with the turtle!

                    Spiral <img src="https://github.com/hedyorg/hedy/assets/80678586/6943223c-018b-435b-a391-23723cc7a6ad" width="150">
                example_code: |
                    Spiral
                    ```
                    distance = 5
                    {while} distance < 200
                        distance = distance + 5
                         _
                    ```
                story_text_2: |
                    Fan <img src="https://github.com/hedyorg/hedy/assets/80678586/cb671065-b47b-49f0-b298-dcbcd2a5e28f" width="150">
                example_code_2: |
                    Fan
                    ```
                    {define} draw_a_square {with} side
                    _

                    i = 100
                    {while} i > 1
                        _ {with} i
                        _
                        i = i - 3
                    ```
                story_text_3: |
                    Star <img src="https://github.com/hedyorg/hedy/assets/80678586/17564e0a-63e1-4794-8d41-15ac8c1a5a93" width="150">
                example_code_3: |
                    Star
                    A star is usually drawn using 144-degree-turns. If you change this slightly to 143 degrees for example and repeat the pattern multiple times with a {while} loop you can make this figure.
    while_command:
        name: '{while}'
        default_save_name: while_command
        description: while
        levels:
            15:
                story_text: |-
                    We are going to learn a new loop, the `{while}` loop! We continue the loop as long as the statement is true.
                    So don't forget to change the value in the loop.

                    In the example code, we continue until a correct answer has been given.
                    If the correct answer is never given, the loop never ends!
                example_code: |
                    ```
                    answer = 0
                    {while} answer != 25
                        answer = {ask} 'What is 5 times 5?'
                    {print} 'A correct answer has been given'
                    ```
    years:
        name: New Year's
        default_save_name: New Year's Countdown
        description: Countdown to the new year!
        levels:
            11:
                story_text: |
                    In this level you can use the `{for} i {in} {range}` command to countdown to the New Year.

                    ### Exercise
                    Fill in the blanks and make the code work!
                example_code: |
                    ```
                    for _ in _ 10 to 1
                        {print} i
                    {print} 'Happy New Year!'
                    ```<|MERGE_RESOLUTION|>--- conflicted
+++ resolved
@@ -1,14 +1,8 @@
 adventures:
     story:
-<<<<<<< HEAD
-        name: סיפור
-        default_save_name: סיפור
-        description: Story
-=======
         name: Story
         default_save_name: Story
         description: סיפור
->>>>>>> 8728e748
         levels:
             1:
                 story_text: |
