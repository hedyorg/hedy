adventures:
    story:
        name: Rakonto
        default_save_name: Rakonto
        description: Rakonto
        levels:
            1:
                story_text: |
                    En la 1-a nivelo vi povas krei rakonton kun malsama ĉeffiguro, kiun vi mem enigas.

                    En la unua linio, uzu `{ask}` kaj demandu, kiu estos la ĉeffiguro de la rakonto.

                    Post tiu unua linio, komencu per `{print}` se la frazo bezonas esti presita.
                    Vi uzas `{echo}` se vi volas, ke via ĉeffiguro estu ĉe la fino de la frazo.
                example_code: |
                    ```
                    {ask} La ĉefrolulo de ĉi tiu rakonto estas
                    {print} La ĉefrolulo nun promenas en la arbaro
                    {echo} Li timetas
                    {print} Li aŭdas ĉie frenezajn bruojn
                    {print} Li timas, ke ĉi tie estas hantata arbaro
                    ```
                story_text_2: |
                    ### Ekzercio
                    Kreu vian propran rakonton per almenaŭ 6 linioj de kodo.
                    Tiu rakonto ne povas esti la sama ol la ekzemplkodo.
                    Uzu almenaŭ unu komandon `{ask}` kaj `{echo}`.
                    Povas temi pri kion ajn vi ŝatas.
                    Se vi ne havas inspiron, povas temi pri iri kinejen, pri sporta matĉo, aŭ pri tago en la bestoĝardeno.
            2:
                story_text: |
                    En nivelo 2 vi povas fari vian rakonton pli amuza. La nomo de via ĉeffiguro nun povas esti ie ajn en la frazo.

                    Vi ja devas programi iom krome por tio. Vi devas nun nomi vian ĉeffiguron unue.

                    Vi tiam povas meti tiun nomon ie ajn en frazon.
                example_code: |-
                    ```
                    nomo {is} {ask} Kio estas la nomo de la ĉefrolulo?
                    {print} nomo nun kuras en la arbaro
                    {print} nomo timetas
                    {print} Subite li aŭdas frenezan bruon…
                    {sleep}
                    {print} nomo timas, ke ĉi tie estas hantata arbaro
                    ```
                story_text_2: |
                    ### Exercise
                    Now it's time to add variables to your own story that you've made in the previous level.
                    Go to 'My programs', look for your level 1 story adventure and copy the code. Paste the code in your input screen in this level.

                    This code won't work in this level, because you have not used variables yet.
                    Change the `{ask}` commands and `{echo}` commands in your code to the correct form that you've learned in this level.

                    **Extra** Add a sleep command to your code to build up tension in your story.
            3:
                story_text: |
                    En Nivelo 3, oni povas igi sian rakonton pli amuza. Oni povas uzi hazardecon por iu ajn monstro, besto aŭ alia obstaklo, jene:
                example_code: |
                    ```
                    bestoj {is} 🦔, 🐿, 🦉, 🦇
                    {print} Li nun aŭdas la sonon de bestoj {at} {random}
                    ```
                story_text_2: |
                    La komando `{add}` ankaŭ povas esti utila en via rakonto.
                example_code_2: |
                    ```
                    {print} Li aŭdas sonon
                    bestoj {is} 🐿, 🦔, 🦇, 🦉
                    besto {is} {ask} Kio estas ĝi laŭ via opinio?
                    {add} besto {to_list} bestoj
                    {print} ĝi estis bestoj {at} {random}
                    ```
                story_text_3: |
                    Jen ekzemplo de la komando `{remove}` en via rakonto
                example_code_3: |
                    ```
                    {print} Lia tornistro fariĝis tro peza.
                    {print} Ene estis botelo da akvo, lanterno kaj briko.
                    sako {is} akvo, lanterno, briko
                    forĵetoto {is} {ask} Kiun li forĵetu?
                    {remove} forĵetoto {from} sako
                    ```
            4:
                story_text: |
                    Vi eble rimarkis, ke ankoraŭ ekzistas problemo en la antaŭaj niveloj. Ĉu vi provis presi frazon, kiu enhavis la vorton nomon?
                    Vi povas solvi tion en ĉi tiu nivelo. Vi devas uzi citilojn por ĉio, kion vi presigos.
                example_code: |
                    ```
                    nomo {is} Hanso
                    {print} 'La nomo de la ĉefrolulo estas' nomo
                    {print} nomo 'nun promenas en la arbaro'
                    {print} nomo 'estas iom timigita'
                    bestoj {is} 🦔, 🐿, 🦉, 🦇
                    {print} 'Li aŭdas la sonon de' bestoj {at} {random}
                    {print} nomo 'timas, ke ĉi tiu arbaro estas hantita'
                    ```
            5:
                story_text: |
                    En ĉi tiu nivelo vi povas programi malsamajn finaĵojn, kiuj faros vian rakonton eĉ pli amuza.

                    Pensu pri du finaĵoj por via rakonto, ekzemple:

                    - La princino promenas tra la arbaro
                    - Ŝi renkontas monstron

                    - Feliĉa fino: Ŝi prenas sian glavon kaj la monstro rapide forkuras
                    - Malbona Fino: La monstro manĝas la princinon

                    Vi ankaŭ povas certigi, ke nomo povas esti enigita denove. Tio funkcias same kiel en la antaŭaj niveloj. Vi povas kombini tion per `{if}`, kaj tiam vi jam faris tutan programon!
                example_code: |
                    ```
                    nomo {is} {ask} 'Who is walking in the forest?'
                    {print} nomo 'walks through the forest'
                    {print} nomo 'renkontas monstron'
                    fino {is} {ask} 'Would you like a good or a bad ending?'
                    {if} fino {is} bona {print} nomo 'takes the sword and the monster quickly runs away'
                    {else} {print} nomo 'estis manĝita de monstro'
                    ```
            7:
                story_text: |
                    En rakonto, iu diras vortojn plurajn fojojn. Ekzemple, kiam iu vokas helpon aŭ kantas kanton.
                    Vi povas meti tiajn ripetojn en vian rakonton, en ĉi tiu nivelo per `{repeat}`.
                example_code: |
                    ```
                    {print} 'La princo petadis por helpo.'
                    {repeat} 5 {times} {print} 'Helpon!'
                    {print} 'Kial neniu helpas min?'
                    ```
            8:
                story_text: |
                    En ĉi tiu nivelo, vi povas uzi plurajn liniojn en viaj `{if}`-komandoj; tiel, vi povas plibonigi vian ĝojan aŭ malĝojan finon!
                example_code: |
                    ```
                    {print} 'HO NE! La tiranosaŭro alproksimiĝas!'
                    fino = {ask} 'Ĉu vi volas ĝojan aŭ malĝojan finon?'
                    {if} fino {is} ĝoja
                        {print} 'Ĝustatempe Rikardo resaltas en la tempomaŝinon!'
                        {print} 'Miĥaelo tajpas la kodon kaj…'
                        {print} '💥ZAP!💥'
                        {print} 'Ili estas reen en sia garaĝo'
                    {else}
                        {print} 'Miĥaelo krias: «VENU RIKARDO! KURU PLI RAPIDE!»'
                        {print} 'Sed Rikardo estas tro malrapida…'
                        {print} 'La tiranosaŭro proksimiĝas kaj manĝas lin per unu mordego!🦖'
                    ```
            9:
                story_text: |
                    En ĉi tiu nivelo vi povas uzi nestadon por meti {if}, {repeat} aŭ {for} komandojn en aliajn {if}, {repeat} aŭ {for}. Ĉi tio donas al vi multajn eblojn kaj vere helpas vin fari vian rakonton interaga.
                example_code: |
                    ```
                    {print} 'Robertino promenas urbocentre'
                    loko = {ask} 'Ĉu Robertino iras en butikon, aŭ ĉu ŝi iras hejmen?'
                    {if} loko {is} butiko
                        {print} 'Ŝi eniras la butikon.'
                        {print} 'Robertino vidas interesan libron'
                        libro = {ask} 'Ĉu Robertino aĉetas la libron?'
                        {if} libro {is} jes
                            {print} 'Robertino aĉetas la libron kaj iras hejmen'
                        {else}
                            {print} 'Robertino eliras la butikon kaj iras hejmen'
                    {else}
                        {print} 'Robertino iras hejmen'
                    ```
            10:
                story_text: |
                    En ĉi tiu nivelo, vi povas uzi la komandon `{for}` en via rakonto. Tiel vi povas facile programi la infanlibron «Bruna urso, bruna urso, kion vi vidas?».
                example_code: |
                    ```
                    bestoj = birdo, ŝafo, rano, anaso, infaneto
                    {print} 'bruna urso'
                    {print} 'bruna urso'
                    {print} 'Kion vi vidas?'
                    {for} besto {in} bestoj
                        {print} 'Mi vidas ' besto 'n rigardantan min'
                        {print} besto
                        {print} besto
                        {print} 'Kion vi vidas?'
                    {print} 'Mi vidas ĉiujn bestojn, kiuj rigardas min!'
                    ```
            12:
                story_text: En ĉi tiu nivelo, oni povas uzi la citilojn por konservi plurajn vortojn en variablo.
                example_code: |
                    ```
                    nomo = 'La Reĝino de Anglio'
                    {print} nomo ' estis manĝanta pecon da kuko, kiam subite…'
                    ```
            13:
                story_text: |
                    Uzante la komandojn `{and}` kaj `{or}`, oni povas mallongigi siajn rakontojn. Ekzemple, rigardu la jenan rakonton pri drakoj.
                example_code: |
                    ```
                    glavo = 'perdita'
                    ludo = 'daŭranta'
                    {print} 'Nia heroo promenas tra la arbaro'
                    {print} 'La vojo forkiĝas en du vojojn'
                    {for} i {in} {range} 0 {to} 2
                        {if} ludo {is} 'daŭranta'
                            vojo = {ask} 'Kiun vojon ŝi elektu?'
                            {if} vojo {is} 'maldekstra' {and} glavo {is} 'trovita'
                                {print} 'Nia heroo renkontas drakon!'
                                {print} 'Feliĉe nia heroo havas glavon por venki la beston!'
                                ludo = 'finita'
                            {if} vojo {is} 'maldekstra' {and} glavo {is} 'perdita'
                                {print} 'Nia heroo trovas drakon, sed ŝi ne havas armilojn!'
                                {print} 'Nian heroon venkas la drako…'
                                {print} 'Provu denove'
                                ludo = 'finita'
                            {if} vojo {is} 'dekstra' {and} glavo {is} 'trovita'
                                {print} 'Vi jam trovis la glavon. Ĉi tie restas nenio.'
                                {print} 'Ŝi reiras'
                            {if} vojo {is} 'dekstra' {and} glavo {is} 'perdita'
                                {print} 'Nia heroo trovas glavon'
                                {print} 'Ĉi tio povus esti tre oportuna'
                                glavo = 'trovita'
                    ```
            15:
                story_text: |
                    Uzante la buklon `{while}`, oni povas igi siajn rakontojn pli interesaj. Ekzemple, oni povas uzi `{while} ludo {is} 'daŭranta'` por ke oni povu ludi ĝis la ludo finiĝos.
                    Aŭ oni povas uzi `{while} glavo {is} 'perdita'` por ke la ludanto ne povu daŭrigi sen trovi ion.

                    ### Exercise
                    The example code shows you how to use the `{while}` loop in a story. Now **think of your own scenario** in which the player has to find something before they can continue.
                example_code: |
                    ```
                    ŝlosilo = 'perdita'
                    {print} 'Vi staras en via ĝardeno, kaj vi perdis vian ŝlosilon.'
                    {print} 'Kie vi volas serĉi ĝin?'
                    {print} 'Vi povas elekti unu el: arbo, florbedo, roko, poŝtkesto'
                    {while} ŝlosilo == 'perdita'
                        loko = {ask} 'Kie vi volas serĉi ĝin?'
                        {if} loko == 'florbedo'
                            {print} 'Jen ĝi troviĝas!'
                            ŝlosilo = 'trovita'
                        {else}
                            {print} 'Ne, ĝi ne estas ĉe la ' loko
                    {print} 'Nun vi povas eniri la domon!'
                    ```
            18:
                story_text: |
                    We are going to print another story, but now we have to use brackets with `{print}`.

                    ### Exercise 1
                    Create a story of at least 5 sentences. You don't have to use 'name' just yet.
                example_code: |
                    ```
                    {print}('Welcome to this story!')
                    ```
                story_text_2: |
                    ### Exercise 2
                    We have already prepared an `{input}` for you. First, use the `name` variable in your story.
                    Then add a second `{ask}` and use that variable as well.
                    Tip: Remember the commas in a `{print}` between text and variables!
                example_code_2: |
                    ```
                    naam = {input}("What's your name?")
                    {print}('Welcome to this story!')
                    ```
    add_remove_command:
        name: '{add} {to} & {remove} {from}'
        default_save_name: add_remove_command
        description: introducing add to and remove from
        levels:
            3:
                story_text: |
                    ## Add to
                    You can add items to the list with the `{add} {to}` command. To add an item to a list you can simply type: `{add} penguin {to} animals` or you can use the `{ask}` command like in the example code.
                example_code: |
                    ```
                    animals {is} dog, cat, kangaroo
                    like {is} {ask} What is your favorite animal?
                    {add} like {to_list} animals
                    {print} I choose animals {at} {random}
                    ```
                story_text_2: |
                    ## Remove from
                    If you can add items to a list, of course you can also take them off. This is done with the `{remove} {from}` command.
                example_code_2: |
                    ```
                    animals {is} dog, cat, kangaroo
                    dislike {is} {ask} What animal do you not like?
                    {remove} dislike {from} animals
                    {print} I choose animals {at} {random}
                    ```
                story_text_3: |
                    ### Exercise
                    Try out the new commands in this virtual restaurant. Add the flavor the player is hpoing for to the list and remove the flavors they are allergic to.
                example_code_3: |
                    ```
                    {print} Mystery milkshake
                    flavors {is} strawberry, chocolate, vanilla
                    hope {is} {ask} What flavor are you hoping for?
                    _
                    allergies {is} {ask} Are you allergic to any flavors?
                    _
                    {print} You get a flavors {at} {random} milkshake
                    ```
    and_or_command:
        name: '{and} & {or}'
        default_save_name: and or
        description: introducing and or
        levels:
            13:
                story_text: |-
                    We are now going to learn `{and}` and `{or}`! If you want to check two statements, you don't have to use two `{if}`s but can use `{and}` and `{or}`.

                    If you use `{and}`, both statements, left and right of the `{and}` need to be true. We can also use `{or}`. Then only one statement needs to be correct.
                example_code: |
                    ```
                    name = {ask} 'what is your name?'
                    age = {ask} 'what is your age?'
                    {if} name {is} 'Hedy' {and} age {is} 2
                        {print} 'You are the real Hedy!'
                    ```
    ask_command:
        name: '{ask}'
        default_save_name: ask_command
        description: Introduction ask command
        levels:
            1:
                story_text: |
                    ## The ask command
                    Now that you can use the `{print}` command, you are ready to learn the next command: `{ask}`. With the `{ask}` command, you can ask a question. Check it out:
                example_code: |
                    ```
                    {print} Hello!
                    {ask} What is your name?
                    ```
                story_text_2: |
                    ## The echo command
                    If you want the computer to repeat the answer, you can use the `{echo}` command. The answer will then be echoed back at the end of the sentence, so in this example after hello.
                example_code_2: |
                    ```
                    {print} Hello!
                    {ask} What is your name?
                    {echo} hello
                    ```
                story_text_3: |
                    ### Exercise
                    Try out the `{ask}` and `{echo}` commands. Firstly, fill in the blanks to make this program work.
                    Then ask 2 more questions using the `{ask}` command, after each `{ask}` use an `{echo}` to print the answer on the screen.
                example_code_3: |
                    ```
                    _ How are you doing?
                    _
                    ```
            2:
                story_text: |
                    ## The ask command
                    Now that we can use **variables** in our codes, we no longer need the `{echo}` command.
                    We can use variables to store the answers to our questions and this way we can use the answer to multiple questions in our codes.
                    Check it out:

                    This way your code is becoming interactive!
                example_code: |
                    ```
                    name {is} {ask} What is your name?
                    {print} Hello name
                    age {is} {ask} How old are you?
                    {print} name is age years old.
                    ```
                story_text_2: |
                    ### Exercise
                    In the previous tab you have practised with setting variables with the `{is}` command.
                    You have created at least 3 variables and used them with a print command.
                    Now, instead of setting the variables we want you to make the variables interactive, like we did in our example.

                    Copy your code from the previous tab and make the variables interactive by using `{ask}` commands.
                example_code_2: |
                    ```
                    favorite_animals is ask What is your favorite animal?
                    print I like favorite_animals
                    ```
            18:
                story_text: The final change we will need to make to get Python code is changing `{ask}` into `{input}`.
                example_code: |
                    ```
                    {print}('My name is Hedy!')
                    name = {input}('What is your name?')
                    {print}('So your name is ', name)
                    ```
    blackjack:
        name: Nigra fanto
        default_save_name: Nigra fanto
        description: Provu alproksimiĝi al 21 laŭeble
        levels:
            17:
                story_text: |
                    Nigra fanto estas simpla kartludo, dum kiu oni provas alproksimiĝi laŭeble al 21 poentoj. Vi ricevas du kartojn. Ĉiu karto valoras sian numeran valoron, kaj la vizaĝkartoj (fanto, damo kaj reĝo) valoras 10 poentojn.
                    La aso valoras aŭ 1 aŭ 11 poentojn (vi povas elekti). La kazinisto, via kontraŭulo, ankaŭ ricevas du kartojn.
                    Se vi volas, vi povas akiri alian karton, kaj ĝiaj poentoj estos aldonitaj al via totalo. La kazinisto ankaŭ povas preni alian karton.
                    Sed atentu ne akiri pli ol 21 poentojn, ĉar se vi tion faros, vi perdos!
                    La ludanto, kiu plej alproksimiĝos al 21, ne superante 21, gajnos!

                    Amuziĝu!
                example_code: |
                    ```
                    {print} 'NIGRA FANTO'
                    kartoj = [2, 3, 4, 5, 6, 7, 8, 9, 10, 'Fanto', 'Damo', 'Reĝo', 'Aso']
                    poentoj = 0
                    kazinistaj_poentoj = 0
                    karto_1 = kartoj[{random}]
                    karto_2 = kartoj[{random}]
                    karto_3 = kartoj [{random}]
                    kazinista_karto_1 = kartoj[{random}]
                    kazinista_karto_2 = kartoj[{random}]
                    kazinista_karto_3 = kartoj[{random}]
                    # Poentoj de la unua karto
                    {if} karto_1 == 'Fanto' {or} karto_1 == 'Damo' {or} karto_1 == 'Reĝo':
                        poentoj = poentoj + 10
                    {elif} karto_1 == 'Aso':
                        poentoj = poentoj + 11
                    {else}:
                        poentoj = poentoj + karto_1
                    # Poentoj de la dua karto
                    {if} karto_2 == 'Fanto' {or} karto_2 == 'Damo' {or} karto_2 == 'Reĝo':
                        poentoj = poentoj + 10
                    {elif} card_2 == 'Aso':
                        poentoj = poentoj + 11
                    {else}:
                        poentoj = poentoj + karto_2
                    # Poentoj de la unua karto de la kazinisto
                    {if} kazinista_karto_1 == 'Fanto' {or} kazinista_karto_1 == 'Damo' {or} kazinista_karto_1 == 'Reĝo':
                        kazinistaj_poentoj = kazinistaj_poentoj + 10
                    {elif} kazinista_karto_1 == 'Aso':
                        kazinistaj_poentoj = kazinistaj_poentoj + 11
                    {else}:
                        kazinistaj_poentoj = kazinistaj_poentoj + kazinista_karto_1
                    # Poentoj de la dua karto de la kazinisto
                    {if} kazinista_karto_2 == 'Fanto' {or} kazinista_karto_2 == 'Damo' {or} kazinista_karto_2 == 'Reĝo':
                        kazinistaj_poentoj = kazinistaj_poentoj + 10
                    {elif} kazinista_karto_2 == 'Aso':
                        kazinistaj_poentoj = kazinistaj_poentoj + 11
                    {else}:
                        kazinistaj_poentoj = kazinistaj_poentoj + kazinista_karto_2
                    # Du asoj
                    {if} karto_1 == 'Aso' {and} karto_2 == 'Aso':
                        poentoj = 12
                    {if} kazinista_karto_1 == 'Aso' {and} kazinista_karto_2 == 'Aso':
                        kazinistaj_poentoj = 12
                    # Montri poentojn
                    {print} 'Jen viaj kartoj: ' karto_1 ' kaj ' karto_2 ' (' poentoj ' poentoj)'
                    {print} 'Jen la kartoj de la kazinisto: ' kazinista_karto_1 ' kaj ' kazinista_karto_2 ' (' kazinistaj_poentoj ' poentoj)'
                    # Kromkarto de la ludanto
                    kromkarto = {ask} 'Ĉu vi deziras kroman karton?'
                    {if} kromkarto == 'jes':
                        {if} karto_3 == 'Fanto' {or} karto_3 == 'Damo' {or} karto_3 == 'Reĝo':
                            poentoj = poentoj + 10
                        {elif} karto_3 == 'Aso':
                            {if} poentoj > 11:
                                poentoj = poentoj + 11
                            {else}:
                                poentoj = poentoj + 1
                        {else}:
                            poentoj = poentoj + karto_3
                        print 'Vi akiris kroman karton: ' karto_3 ' (' poentoj ' poentoj)'
                    {else}:
                        print 'Neniu kroma karto'
                    # Gajninto
                    {if} poentoj > 21 {or} kazinistaj_poentoj > poentoj {or} kazinistaj_poentoj == 21:
                        {print} 'Vi malgajnas!'
                    {elif} kazinistaj_poentoj < 17:
                        {print} 'La kazinisto prenas kroman karton. Ĝi estas... ' kazinista_karto_3
                        {if} kazinista_karto_3 == 'Fanto' {or} kazinista_karto_3 == 'Damo' {or} kazinista_karto_3 == 'Reĝo':
                            kazinistaj_poentoj = kazinistaj_poentoj + 10
                        {elif} kazinista_karto_3 == 'Aso':
                            {if} kazinistaj_poentoj < 11:
                                kazinistaj_poentoj = kazinistaj_poentoj + 11
                            {else}:
                                kazinistaj_poentoj = kazinistaj_poentoj + 1
                        {else}:
                            kazinistaj_poentoj = kazinistaj_poentoj + kazinista_karto_3
                        {print} 'La kazinisto havas ' kazinistaj_poentoj ' poentojn nun'
                        {if} kazinistaj_poentoj < 21 {and} kazinistaj_poentoj > poentoj:
                            {print} 'Vi malgajnas!'
                        {else}:
                            {print} 'Vi gajnas!'
                    {elif} poentoj > kazinistaj_poentoj {and} poentoj < 21:
                        {print} 'Vi gajnas!'
                    ```
    calculator:
        name: Kalkulilo
        default_save_name: Kalkulilo
        description: Krei kalkulilon
        levels:
            6:
                story_text: |
                    Nun, ĉar vi povas kalkuli, vi ankaŭ povas verki programon por ekzerci vin al matematikaj kalkuloj. Vi povas mem fari la kalkulojn, ekzemple:
                example_code: |
                    ```
                    ĝusta_respondo = 11 * 27
                    respondo = {ask} 'Kiom estas 11 multiplikite per 27?'
                    {if} respondo {is} ĝusta_respondo {print} 'Bone!'
                    {else} {print} 'Malĝuste! Jen la ĝusta respondo: ' ĝusta_respondo
                    ```
                story_text_2: |
                    Vi ankaŭ povas lasi la komputilon fari hazardajn sumojn memstare uzante hazardajn.
                    Jen kiel vi elektas kelkajn tabelojn por ekzerciĝi, kaj el tio vi ĉiam ricevas malsaman sumon:
                example_code_2: |
                    ```
                    tabeloj = 4, 5, 6, 8
                    nombroj = 1, 2, 3, 4, 5, 6, 7, 8, 9, 10
                    tabelo = tabeloj {at} {random}
                    nombro = nombroj {at} {random}
                    ĝusta_respondo = tabelo * nombro
                    respondo = {ask} 'Kiom estas ' tabelo ' multiplikite per ' nombro '?'
                    {if} respondo {is} ĝusta_respondo {print} 'Bone!'
                    {else} {print} 'Malĝuste! La ĝusta respondo estas ' ĝusta_respondo
                    ```
                story_text_3: |
                    You can also let the computer do random calculations on its own using {random}.
                example_code_3: |
                    numbers = 1, 2, 3, 4, 5, 6, 7, 8, 9, 10
                    number_1 = _
                    number_2 = _
                    correct_answer = number_1 * number_2
                    given_answer = 'What is ' number_1 ' times ' number_2 '?'
                    {if} _
                    {else} _
            9:
                story_text: |
                    En antaŭaj niveloj, vi lernis kiel verki kalkulilon. En ĉi tiu nivelo, vi povas apliki tiun kodon por verki matematikan ludeton jene…
                example_code: |
                    ```
                    poentaro = 0
                    {repeat} 10 {times}
                        nombroj = 1, 2, 3, 4, 5, 6, 7, 8, 9, 10
                        nombro1 = nombroj {at} {random}
                        nombro2 = nombroj {at} {random}
                        ĝusta_respondo = nombro1 * nombro2
                        {print} 'Kiom estas ' nombro1 ' multiplikite per ' nombro2 '?'
                        respondo = {ask} 'Tajpu vian respondon ĉi tie…'
                        {print} 'Jen via respondo:' respondo
                        {if} respondo {is} ĝusta_respondo
                            poentaro = poentaro + 1
                    {print} 'Bonege! Jen via poentaro: ' poentaro '/10!'
                    ```
            10:
                story_text: |
                    Ĉi tiu kalkulilo-ludo helpas vin praktiki tabelojn de multipliko!
                    Se vi aldonus pliajn nombrojn al la listo, vi povus ekzerci vin pri pliaj multiplikoj.
                example_code: |
                    ```
                    nombroj = 1, 2, 3
                    {for} nombro1 {in} nombroj
                        {for} nombro2 {in} nombroj
                            respondo = {ask} 'Kiom estas ' nombro2 ' multiplikite per ' nombro1 '?'
                            ĝusta = nombro1 * nombro2
                            {if} respondo {is} ĝusta
                                {print} 'Bonege!'
                            {else}
                                {print} 'Via respondo ne estas ĝusta. Jen la ĝusta respondo: ' ĝusta
                    ```
            11:
                story_text: |
                    With a `{for}` you can simplify tables of multiplication practise program.

                    ### Exercise 1
                    Improve the example code such that it prints a nice multiplication table: <br> "1 times 10 is 10", "2 times 10 is 20", etc.

                    ### Exercise 2
                    Go back to your level 10 multiplication code, and modify it so that it uses a `{for}` and `{range}`.
                example_code: |
                    ```
                    number = 10
                    {for} i {in} {range} 1 to 10
                        {print} i * number
                    ```
            12:
                story_text: |
                    Nun oni povas verki kalkulilon, kiu funkcias por decimalaj frakcioj.
                example_code: |
                    ```
                    nombro1 = {ask} 'Kio estas la unua nombro?'
                    nombro2 = {ask} 'Kio estas la dua nombro?'
                    respondo = nombro1 + nombro2
                    {print} nombro1 ' plus ' nombro2 ' estas ' respondo
                    ```
            13:
                story_text: |
                    ### Exercise 1
                    Let's make the practice program a bit harder. The player now has to answers two questions correctly. Fill out the blanks to complete the program.

                    ### Exercise 2 Extra
                    Sometimes, calculations have multiple correct answers. For example, 10 can be divided by 5 and by 2. So the question 'What number divides 10?' can be answered by 2 and by 5.
                    Ask for a calculation that has multiple correct answers, ask the player to answer it, and determine if it is correct using `{or}`.
                    Empty the programming field and create your own solution.
                example_code: |
                    ```
                    answer1 = {ask} 'What is 10 times 7?'
                    answer2 = {ask} 'What is 6 times 7?'
                    {if} _ _ _ _ _ _ _
                        {print} _
                    ```
            14:
                story_text: |
                    In this adventure you will build a calculator that calculates your mean grade for you. If you get your calculator to work, you can move on to the next adventure, which allows you to add two extra features.

                    ### Exercise 1
                    Fill in the blanks to get the calculator to work.
                    * Start with the fourth line, add a question to figure out what grade the student got.
                    * In the fifth line you'll want to calculate the total of all grades, so the total = total + grade.
                    * Then we get to set the return value. We want to return the mean, so the total devided by the amount of tests (4).
                    * Lastly we finish the code by calling the function in line 8.

                    Did you get it? Awesome! Would you like to add even more to your calculator? **This adventure continues in the next tab!**
                example_code: |
                    ```
                    {define} calculate_mean_grade
                        total = 0
                        {for} i {in} {range} 1 {to} 4
                            grade = {ask} _
                            total = total + _
                            return _ / 4

                    mean_grade = {call} _
                    {print} 'Your mean grade is ' mean_grade
                    ```

                            total = total + _
                            return _ / 4

                    mean_grade = {call} _
                    {print} 'Your mean grade is ' mean_grade
            15:
                story_text: |
                    You can add the `{while}` loop to the calculator game you've learned to make in a previous level.
                    This makes sure the player can't continue to the next question if they answer incorrectly.

                    ### Exercise
                    Add the `{while}` loop in the function, ask the player what number_1 times number_2 is and print their answer.
                    Then `{call}` the function.
                example_code: |
                    ```
                    {define} new_question
                        numbers = 1, 2, 3, 4, 5, 6, 7, 8, 9, 10
                        number_1 = numbers {at} {random}
                        number_2 = numbers {at} {random}
                        correct = number_1 * number_2
                        answer = 0
                        _
                        _
                        _
                        {print} 'Well done!'

                    {print} 'Give 10 correct answers to win!'
                    {for} i {in} {range} 1 {to} 10
                        _
                    {print} 'You win!'
                    ```
    calculator_2:
        name: Calculator 2
        default_save_name: Calculator 2
        description: Calculator 2
        levels:
            14:
                story_text: |
                    ### Exercise 2
                    **This is the second part of this adventure.** The adventure starts in the previous tab.
                    Of course, you don't always want to calculate the mean of 4 tests. You might want to calculate the mean of 10 tests or only 2...
                    We can fix this problem by adding the argument and variable 'amount_of_tests'.
                    * Start a new line on line 3. Set the amount_of_tests argument by asking the student how many tests they have made.
                    * Change the 4 in line 4 to the new argument amount_of_tests.
                    * Lastly, change the 4 in line 6 to amount_of_tests

                    Try out your new program. Does it work?

                    ### Exercise 3
                    Did you want to make your program even better? Great! In the previous program you could only calculate the mean grade of 1 subject, but it would be better if you could calculate the mean grade for all subjects you want!
                    We won't tell you how to do it, but we will give you one tip: Start your code in line 1 with: define calculate_mean_grade with subject.
                example_code: |
                    ```
                    # Use your own code from the previous adventure.
                    ```
    clear_command:
        name: '{clear}'
        default_save_name: clear_command
        description: clear command
        levels:
            4:
                story_text: |
                    Time for a new command! With `{clear}` you can clear all the text form your output screen. This way you can prevent your screen getting too full of text.
                    Beware! If you are using a `{clear}` command, you might need to use a `{sleep}` above it. Otherwise Hedy will clear your screen without giving you the time to read as you can see in the example!
                example_code: |
                    ```
                    {print} '3'
                    {clear}
                    {print} '2'
                    {clear}
                    {print} '1'
                    {clear}
                    {print} 'wait for it...'
                    {sleep} 3
                    {clear}
                    {print} 'SURPRISE!'
                    ```
    debugging:
        name: debugging
        default_save_name: debugging
        description: debugging adventure
        levels:
            1:
                story_text: |-
                    Welcome to a debugging adventure. Debugging a code means getting rid of mistakes in the code.
                    That means that in these debugging adventures, we will show you code that does not work yet.
                    You will have to figure out what's wrong and correct the mistakes.

                    ### Exercise
                    Debug this code. Good luck!
                example_code: |
                    **Warning! This code needs to be debugged!**
                    ```
                    {print} I love programming
                    Do you love programming too?
                    {echo}
                    {print} What are your hobbies?
                    {echo} Your hobbies are
                    ```
            2:
                story_text: |-
                    Welcome to a debugging adventure. Debugging a code means getting rid of mistakes in the code.
                    That means that in these debugging adventures, we will give you a code that does not work yet.
                    You will have to figure out what's wrong and correct the mistakes.

                    ### Exercise
                    Debug this code. Good luck!
                example_code: |
                    **Warning! This code needs to be debugged!**
                    ```
                    destination {ask} Where are you going on holidays?
                    {print} The flight to dstination leaves at 3 pm.
                    {ask} Did you check in your luggage yet?
                    {echo}
                    {print} Let me print your boarding pass for you.
                    {sleep}
                    Here you go! Have a nice trip!
                    ```
            3:
                story_text: |-
                    Welcome to a debugging adventure. Debugging a code means getting rid of mistakes in the code.
                    That means that in these debugging adventures, we will give you a code that does not work yet.
                    You will have to figure out what's wrong and correct the mistakes.

                    ### Exercise
                    Debug this code. Good luck!
                example_code: |
                    **Warning! This code needs to be debugged!**
                    ```
                    movie_choices {is} dracula, fast and furious, home alone, barbie
                    chosen_movie {is} movies {at} {random}
                    {print} Tonight we will watch chosen _movies
                    like {ask} Do you like that movie?
                    {print} Tomorrow we will watch something else.
                    {add} chosen_movie {to} movie_choices
                    {print} Tomorrow we will watch tomorrows_movie
                    tomorrows_movie {is} movie_choices {at} {random}
                    I'll go get the popcorn! {print}
                    ```
            4:
                story_text: |-
                    ### Exercise
                    Debug this code. Good luck!
                example_code: |
                    **Warning! This code needs to be debugged!**
                    ```
                    {print} 'Welcome to the online library!
                    {ask} What genre of books do you like?
                    {print} You like genre
                    author {is} {ask} 'Who's your favorite author?'
                    {print} 'author is your favorite author'
                    {print} Hmmm... i think you should try... books {at} {random}
                    ```
            5:
                story_text: |-
                    ### Exercise
                    Debug this code. Good luck!
                example_code: |
                    **Warning! This code needs to be debugged!**
                    ```
                    {print} Welcome to Swimming Pool Hedy!
                    class {is} {ask} 'Are you here to join a class today?'
                    {if} class yes
                    {print} 'Great! You're joining a class!
                    {print} {else} 'You will not be joining a class'
                    discount {is} 'Do you have a discount code?'
                    {if} discount {is} yes
                    discount_answer {is} {ask} 'What's your discount code?'
                    discount_codes = Senior4231, Student8786, NewMember6709
                    {if} discount_answer {is} {in} discount_cods
                    {print} 'That will be $3,50'
                    'That will be $5,50'
                    {print} 'Have a nice swim!'
                    ```
            6:
                story_text: |-
                    ### Exercise
                    Debug this code. Good luck!
                example_code: |
                    **Warning! This code needs to be debugged!**
                    ```
                    {print} 'Vending machine'
                    chosen_product = {ask} 'Please select a product'
                    1_dollar_products = coke orange juice water
                    2_dollar_products = chocolate, cookie, museli bar
                    3dollar_prodcuts = potato chips, beef jerky, banana bread
                    {if} chosen {is} {in} 1_dollar_products
                    price = 1
                    {if} chosen_product {is} 2_dollar_products
                    price = 2
                    {else} chosen_product {in} 3_dollar_products
                    price = 3
                    amount_of_products = '{ask} How many of ' chosen_product would you like to have?'
                    total = price + amount_of_product
                    {print} 'That will be $' price 'please'
                    ```

                    total = price + amount_of_product
                    {print} 'That will be $' price 'please'
            7:
                story_text: |-
                    ### Exercise
                    Surprise! This program looks more like an output than a code. And yet, we don't want you to just add `{print}` commands in front of each line.
                    Fix this program to turn it into the nursery rhyme 'Brother John (Frère Jaques)' by using the {repeat} command of course!
                example_code: |
                    **Warning! This code needs to be debugged!**
                    ```
                    Are you sleeping?
                    Brother John!
                    Morning bells are ringing!
                    Ding, dang, dong!
                    ```
            8:
                story_text: |-
                    ### Exercise
                    Debug this code. Good luck!
                example_code: |
                    **Warning! This code needs to be debugged!**
                    ```
                    {print} 'Welcome to Manicures and Pedicures by Hedy'
                    bodypart = {ask} 'Are you getting your fingernails or toenails done today? Or both?'
                    {if} bodyparts {is} both
                            {print} That will be $25'
                            price = 25
                        {else}
                            {print} That will be $18'
                            price = 18
                    color = {ask} What color would you like?
                    sparkles = {ask} 'Would you like some sparkles with that?'
                    {if} sparkles {is} yes
                        {print} 'We charge $3 extra for that'
                    price = price + 3
                    {else} {print} 'No sparkles' {print} 'So no extra charge'
                    {sleep} 5
                    {print} 'All done! That will be $' price ' please!'
                    {print} 'Thank you! Byebye!'

                            {print} That will be $25'
                            price = 25
                        {else}
                            {print} That will be $18'
                            price = 18
                    color = {ask} What color would you like?
                    sparkles = {ask} 'Would you like some sparkles with that?'
                    {if} sparkles {is} yes
                        {print} 'We charge $3 extra for that'
                    price = price + 3
                    {else} {print} 'No sparkles' {print} 'So no extra charge'
                    {sleep} 5
                    {print} 'All done! That will be $' price ' please!'
                    {print} 'Thank you! Byebye!'
            9:
                story_text: |-
                    ### Exercise
                    Debug this code. Good luck!
                example_code: |
                    **Warning! This code needs to be debugged!**
                    ```
                    {print} 'Welcome to our sandwich shop'
                    amount 'How many sandwiches would you like to buy?'
                    {repeat} amount {times}
                    {ask} {is} {ask} 'What kind or bread would you like your sandwich to be?'
                    types_of_bread {is} white, wheat, rye, garlic, gluten free
                    {if} chosen_bread in types_of_bread
                    {print} 'Lovely!'
                    {else}
                    'I'm sorry we don't sell that'
                    topping {is} {ask} 'What kind of topping would you like?'
                    sauce {is} {ask} 'What kind of sauce would you like?'
                    {print} One chosen_bread with topping and sauce.
                    price = amount * 6
                    {print} 'That will be 'price dollar' please'
                    ```

                    price = amount * 6
                    {print} 'That will be 'price dollar' please'
            10:
                story_text: |-
                    ### Exercise
                    Debug this code. Good luck!
                example_code: |
                    **Warning! This code needs to be debugged!**
                    ```
                    names = Muad Hasan Samira Noura
                    activities = fly a kite, go swimming, go hiking, catch tan in the sun
                    {for} name {is} names
                    {print} At the beach name loves to activity at random
                    ```
            11:
                story_text: |-
                    ### Exercise
                    Debug this calender program. The output of this program is supposed to look like a list of dates.
                    For example:

                    ```
                    Hedy calender
                    Here are all the days of November
                    November 1
                    November 2
                    November 3
                    ```
                    And so on.

                    Mind that you have to test your code extra carefully for the month February, because the amount of days in this month changes in leap years.
                example_code: |
                    **Warning! This code needs to be debugged!**
                    ```
                    print 'Hedy calender'
                    months_with_31 days = January, March, May, July, September, October, December
                    months_with_30_days = April, June, August, November
                    month = ask 'Which month would you like to see?'
                    if month in months_with_31_days
                        days = 31
                        if month in months_with30_days
                            days = 30
                    if month = February
                        leap_years = 2020, 2024, 2028, 2036, 2040, 2044, 2028
                        year = ask 'What year is it?'
                    if year in leap_years
                        days = 29
                    else
                        days = 28

                    print 'Here are all the days of ' moth
                    for i in range 1 to days
                        print month i
                    ```
            12:
                story_text: |-
                    ### Exercise
                    Debug this code. Good luck!
                example_code: |
                    **Warning! This code needs to be debugged!**
                    ```
                    define greet
                    greetings = 'Hello', 'Hi there', 'Goodevening'
                        print greetings at random

                    define take_order
                        food = ask 'What would you like to eat?'
                        print 'One food'
                        drink = 'What would you like to drink?'
                        print 'One ' drink
                        more = ask 'Would you like anything else?'
                            if more is 'no'
                        print 'Alright'
                            else
                            print 'And ' more
                    print 'Thank you'

                    print 'Welcome to our restaurant'
                    people = ask 'How many people are in your party tonight?'
                    for i in range 0 to people
                        call greet_costumer
                    ```
            13:
                story_text: |-
                    ### Exercise
                    Debug this code. Good luck!
                example_code: |
                    **Warning! This code needs to be debugged!**
                    ```
                    defin movie_recommendation with name
                        action_movies == 'Die Hard', 'Fast and Furious', 'Inglorious Bastards'
                        romance_movies = 'Love Actually', 'The Notebook', 'Titanic'
                        comedy_movies = 'Mr Bean' 'Barbie''Deadpool'
                        kids_movies = 'Minions', 'Paddington', 'Encanto'
                        if name is 'Camila' or name is 'Manuel'
                            recommended_movie = kids_movie at random
                        if name is 'Pedro' or 'Gabriella'
                                mood = ask 'What you in the mood for?'
                            if mood is 'action'
                                recommended_movie = comedy_movies at random
                            if mood is 'romance'
                                recommended_movie = romance_movies
                        if mood is 'comedy'
                                recommended_movie = comedy_movies at random

                    print 'I would recommend ' recommended_movie ' for ' name

                    name = ask 'Who is watching?'
                    recommendation = ask 'Would you like a recommendation?'
                    if recommendaion is 'yes'
                    print movie_recommendation with name
                    else
                    print 'No problem!'
                    ```
            14:
                story_text: |-
                    ### Exercise
                    Debug this code. Good luck!
                example_code: |
                    **Warning! This code needs to be debugged!**
                    ```
                    define calculate_heartbeat
                        print 'Press your fingertips gently against the side of your neck'
                        print '(just under your jawline)'
                        print 'Count the number of beats you feel for 15 seconds'
                        beats == ask 'How many beats do you feel in 15 seconds?'
                        heartbeat = beats*4
                        print 'Your heartbeat is ' heartbeat
                        if heartbeat >= 60 or heartbeat <= 100
                            print 'Your heartbeat seems fine'
                        else
                            if heartbeat > 60
                                print 'Your heartbeat seems to be too low'
                            if heartbeat < 100
                                print 'Your heartbeat seems to be too high'
                            print 'You might want to contact a medical professional'

                    measure_heartbeat = ask 'Would you like to measure your heartbeat?'
                    if measure_heartbeat = 'yes'
                        call measure_heartbeat
                    else
                        'no problem'
                    ```

                        print '(just under your jawline)'
                        print 'Count the number of beats you feel for 15 seconds'
                        beats == ask 'How many beats do you feel in 15 seconds?'
                        heartbeat = beats*4
                        print 'Your heartbeat is ' heartbeat
                        if heartbeat >= 60 or heartbeat <= 100
                            print 'Your heartbeat seems fine'
                        else
                            if heartbeat > 60
                                print 'Your heartbeat seems to be too low'
                            if heartbeat < 100
                                print 'Your heartbeat seems to be too high'
                            print 'You might want to contact a medical professional'

                    measure_heartbeat = ask 'Would you like to measure your heartbeat?'
                    if measure_heartbeat = 'yes'
                        call measure_heartbeat
                    else
                        'no problem'
            15:
                story_text: |-
                    ### Exercise
                    Debug this random children's story. Good luck!
                example_code: |
                    **Warning! This code needs to be debugged!**
                    ```
                    names = 'Tanya', 'Romy', 'Kayla', 'Aldrin', 'Ali'
                    verbs='walking', 'skipping', 'cycling', 'driving', 'running'
                    locations = 'on a mountaintop', 'in the supermarket', 'to the swimming pool'
                    hiding_spots = 'behind a tree', under a table', in a box'
                    sounds = 'a trumpet', 'a car crash', 'thunder'
                    causes_of_noise = 'a television', 'a kid with firecrackers', 'a magic elephant', 'a dream'

                    chosen_ name = names at random
                    chosen_verb = verbs at random
                    chosen_location = 'locations at random'
                    chosen_sounds = noises at random
                    chosen_spot = hiding_spots random
                    chosen_causes = causes_of_noise at random

                    print chosen_name ' was ' chosen_verb ' ' chosen_location
                    print 'when they suddenly heard a sound like ' sounds at random
                    print chosen_name ' looked around, but they couldn't discover where the noise came from'
                    print chosen_name ' hid ' chosen_spot'
                    print 'They tried to look around, but couldn't see anything from there'
                    hidden = 'yes'
                    while hidden = 'yes'
                        print chosen_name 'still didn't see anything'
                    answer = ask 'does ' chosen_name ' move from their hiding spot?'
                        if answer = 'yes'
                            hidden == 'no'
                    print 'chosen_name moved from' chosen_spot
                    print 'And then they saw it was just' chosen_cause
                    print chosen_name 'laughed and went on with their day'
                    print The End
                    ```
            16:
                story_text: |-
                    ### Exercise
                    Debug this code. Good luck!
                    Tip: Make sure that you only see your score once in the end.
                example_code: |
                    **Warning! This code needs to be debugged!**
                    ```
                    country = ['The Netherlands', 'Poland', 'Turkey', 'Zimbabwe', 'Thailand', 'Brasil', 'Peru', 'Australia', 'India', 'Romania' ]
                    capitals = 'Amsterdam', 'Warshaw' 'Istanbul', 'Harare', 'Bangkok', 'Brasilia', 'Lima', 'Canberra', 'New Delhi', 'Bucharest'
                    score = 0
                    for i in range 0 to 10
                        answer = ask 'What's the capital of ' countries[i]
                        correct = capital[i]
                        if answer = correct
                            print 'Correct!'
                        score = score + 1
                        else
                            print 'Wrong,' capitals[i] 'in the capital of' countries[i]
                        print 'You scored ' score ' out of 10'

                    ```
            17:
                story_text: |-
                    ### Exercise
                    Debug this code. Good luck!
                example_code: |
                    **Warning! This code needs to be debugged!**
                    ```
                    define food_order
                        toppings = ask 'pepperoni, tuna, veggie or cheese?'
                        size = ask 'big, medium or small?'
                        number_of_pizza = ask 'How many these pizzas would you like?'

                        print 'YOU ORDERED'
                        print number_of_pizzas ' size  ' topping ' pizza'

                    define drinks_order
                        drink = ask 'water, coke, icetea, lemonade or coffee?'
                        number_of_drinks = ask 'How many of these drinks would you like?'

                        print 'YOU ORDERED'
                        print number_of_drinks ' ' drink

                    'Welcome to Hedy pizza'
                    more_food = ask 'Would you like to order a pizza?'
                    while more_food = 'yes'
                        return food_order
                        more_food = ask 'Would you like to order a pizza?'
                    more_drinks = ask 'Would you like to order some drinks?'
                    while more_drinks == 'yes'
                        call drink_order
                        more_drinks == ask 'Would you like to order more drinks?'


                    print 'Thanks for ordering!'
                    ```
            18:
                story_text: |-
                    ### Exercise
                    Debug this Old MacDonald program from level 16. Good luck!
                example_code: |
                    **Warning! This code needs to be debugged!**
                    ```
                    animals = ['pig', 'dog', 'cow']
                    sounds = ['oink', 'woof', 'moo']
                    for i in range 1 to 3
                        animal = animals[i]
                        sound = sounds[i]
                        print 'Old McDonald had a farm'
                        print 'E I E I O!'
                        print 'and on that farm he had a ' animal
                        print 'E I E I O!'
                        print 'with a ' sound sound ' here'
                        print 'and a ' sound sound ' there'
                        print 'here a ' sound
                        print 'there a ' sound
                        print 'everywhere a ' sound sound
                    ```
    default:
        name: Enkonduko
        default_save_name: enkonduko
        description: Klarigo pri nivelo
        levels:
            1:
                story_text: |
                    En Nivelo 1 vi povas uzi la komandojn `{print}`, `{ask}` kaj `{echo}`.
                    Tajpu vian kodon en la programan kampon. Aŭ premu la verdan butonon en la ekzempla kodbloko, kaj la kodo tajpiĝos por vi!
                    Provu mem la kodon per la verda butono «Ruli kodon» sub la programa kampo.

                    Vi povas presi tekston al la ekrano per la komando `{print}`.
                example_code: |
                    ```
                    {print} Hello world!
                    ```
            2:
                story_text: |
                    En Nivelo 2, ni lernas du novajn komandojn: `{is}` kaj `{sleep}`.
                    Vi povas nomi vorton per `{is}`. Tia nomo nomiĝas variablo. En ĉi tiu ekzemplo, ni faris variablon nomitan `nomo` kaj variablon nomitan `aĝo`. Vi povas uzi la vorton `nomo` ie ajn en via kodo, kaj ĝi estos anstataŭigita per Hedy, jene:

                    Tiel vi ne plu bezonas la komandon `{echo}`!
                example_code: |
                    ```
                    nomo {is} Hedy
                    aĝo {is} 15
                    {print} nomo estas aĝo jarojn aĝa
                    ```
                story_text_2: |
                    `{print}` ankoraŭ funkcias same, sed la komando `{ask}` ŝanĝiĝis. Vi devas uzi variablon ankaŭ en la komando `{ask}`. Ĝi aspektas jene:
            3:
                story_text: |
                    En Nivelo 3, oni povas fari liston. Oni povas lasi la komputilon elekti hazardaĵon el la listo. Oni faras tion per `{at} {random}`.
            4:
                story_text: |
                    En Nivelo 4, `{ask}` kaj `{print}` ŝanĝiĝis.

                    Oni devas meti presotan tekston inter citiloj.

                    Tio utilas, ĉar nun oni povas presi ĉiajn ajn vortojn. Kaj simile pri tiuj vortoj, kiujn oni konservas per `{is}`.

                    Preskaŭ ĉiuj programlingvoj ankaŭ uzas citilojn por presado; tiel ni proksimiĝas al vera programado!
                example_code: |
                    ```
                    {print} 'Oni devas uzi citilojn ekde nun!'
                    respondo {is} {ask} 'Kion oni bezonas uzi ekde nun?'
                    {print} 'Oni devas uzi ' respondo 'n'
                    ```
            5:
                story_text: |
                    En Nivelo 5 estas io nova, la `{if}`! Per la `{if}`, oni povas elekti inter du malsamaj opcioj.
                    La jena kodo presos «bone», se vi tajpos «Hedy» kiel nomon, kaj «ba!», se vi tajpos ion alian.
                    `{ask}` kaj `{print}` daŭre funkcias kiel en Nivelo 4.
                example_code: |
                    ```
                    nomo {is} {ask} 'kio estas via nomo?'
                    {if} nomo {is} Hedy {print} 'bone' {else} {print} 'ba!'
                    ```
            6:
                story_text: |
                    En ĉi tiu nivelo, vi lernas ion novan: vi povas nun ankaŭ kalkuli.

                    La pluso estas facila; vi skribas ĝin simile al matematiko: `5 + 5` ekzemple. La minuso ankaŭ funkcias bone, jen `5 - 5`.

                    La multipliko estas iom malsamaj, ĉar ne ekzistas la multipliko-signo en via klavaro. Nu, serĉu; ĝi vere ne ekzistas!
                    Tial oni multiplikas per la asterisko (ofte la klavo 8 kun la majuskliga klavo): `5 * 5`. Legu tion kiel «5 multiplikite per 5», por helpi la memoradon.
                example_code: |
                    ```
                    {print} '5 plus 5 estas ' 5 + 5
                    {print} '5 minus 5 estas ' 5 - 5
                    {print} '5 multiplikite per 5 estas ' 5 * 5
                    ```
            7:
                story_text: |
                    Nivelo 7 enkondukas la komandon `{repeat}`. `{repeat}` povas esti uzata por ruli unu linion da kodo plurfoje.
                example_code: |
                    ```
                    {repeat} 3 {times} {print} 'Hedy estas amuza!'
                    ```
            8:
                story_text: |
                    `{ask}` kaj `{print}` ankoraŭ funkcias kiel vi konas ilin. Sed `{if}`, `{else}` kaj `{repeat}` ŝanĝiĝis!
                    Vi nun povas ekzekuti grupojn de kodo kune, sed vi devos *deŝovi* la kodon.
                    Tio signifas meti kvar spacojn ĉe la komenco de la linio. Vi ankaŭ devos deŝovi kiam vi nur volas krei blokon de unu linio.
                example_code: |
                    Jen kiel la komando `{repeat}` funkcias nun:
                    ```
                    {repeat} 5 {times}
                        {print} 'Saluton ĉiuj'
                        {print} 'Jen ĉio ripetota 5 fojojn'
                    ```
                    Jen kiel la komandoj `{if}` kaj `{else}` funkcias nun:

                    ```
                    nomo {is} {ask} 'Kio estas via nomo?'
                    {if} nomo {is} Hedy
                        {print} 'Bonvenon Hedy'
                        {print} 'Vi povas ludi per via komputilo!'
                    {else}
                        {print} 'ENTRUDULO!'
                        {print} 'Vi ne rajtas uzi ĉi tiun komputilon!'
                    ```
            9:
                story_text: |
                    En ĉi tiu nivelo, oni povas ne nur uzi plurajn liniojn kun `{if}` kaj `{repeat}`, sed oni ankaŭ povas kunmeti ilin!
                    La jena ekzemplo enhavas `{if}`-blokon ene de `{repeat}`-bloko. La mala ordo estas ankaŭ permesata, kaj ankaŭ `{if}` ene de `{if}` kaj `{repeat}` ene de `{repeat}`.
                    Provu tion!
                example_code: |
                    ```
                    {repeat} 3 {times}
                        manĝaĵo = {ask} 'Kion vi volas manĝi?'
                        {if} manĝaĵo {is} pico
                            {print} 'bone!'
                        {else}
                            {print} 'vi preferu picon'
                    ```
            10:
                story_text: |-
                    En ĉi tiu nivelo, ni lernas novan kodon nomitan `{for}`. Per `{for}` oni povas fari liston kaj uzi ĉiujn elementojn.
                    `{for}` kreas blokon simile al `{repeat}` kaj `{if}`; do ĉiuj linioj en la bloko devas komenci per spacetoj.
                example_code: |
                    ```
                    bestoj {is} hundo, kato, fiŝo
                    {for} besto {in} bestoj
                      {print} 'Mi amas ' besto 'n'
                    ```
            11:
                story_text: |
                    You have reached level 11, you're doing great! In the higher levels, Hedy is focussing more and more on teaching you the programming language Python.
                    In Python there is no `{repeat}` command, but there is a command that works like {repeat}. Are you curious to find out how to say `{repeat}` in Python language? Quickly go on to find out!
            12:
                story_text: |-
                    **Decimalaj frakcioj**
                    Ĝis nun, Hedy ne permesis decimalajn frakciojn kiel «1.5», sed nun ĝi ja permesas tiujn. Notu, ke komputiloj uzas la punkton `.` (ne la komon `,`) por decimalaj frakcioj.
                example_code: |
                    ```
                    {print} 'Du kaj duono plus du kaj duono estas…'
                    {print} 2.5 + 2.5
                    ```
            13:
                story_text: Ni nun lernos `{and}` kaj `{or}`! Se oni volas kontroli du kondiĉojn, oni ne devas uzi du `{if}`-ojn sed povas uzi `{and}` kaj `{or}`. Se oni uzas `{and}`, ambaŭ kondiĉoj, maldekstra kaj dekstra de la `{and}`, devas esti veraj. Oni ankaŭ povas uzi `{or}`. Tiam nur unu kondiĉo
                    devas esti vera.
                example_code: |
                    ```
                    nomo = {ask} 'kio estas via nomo?'
                    aĝo = {ask} 'kia estas via aĝo?'
                    {if} nomo {is} 'Hedy' {and} aĝo {is} 2
                        {print} 'Vi estas la vera Hedy!'
                    ```
            14:
                story_text: |
                    Ni lernos pli da novaj sintaksaĵoj. Vi eble jam konas ilin pro matematiko: la `<` kaj `>`.
                    La `<` kontrolas, ĉu la unua nombro estas pli malgranda ol la dua: ekzemple `aĝo < 12` kontrolas, ĉu `aĝo` estas pli malgranda ol `12`.
                    Se vi volas kontroli, ĉu la unua nombro estas pli malgranda aŭ egala al la dua, vi povas uzi `<=`: ekzemple, `aĝo <= 11`.
                    La `>` kontrolas, ĉu la unua nombro estas pli granda ol la dua: ekzemple, `poentaro > 10` kontrolas, ĉu `poentaro` estas pli granda ol `10`.
                    Se oni volas kontroli, ĉu la unua nombro estas pli granda aŭ egala al la dua, oni povas uzi `>=`: ekzemple, `poentaro >= 11`.
                    Oni uzas tiujn komparojn en `{if}` jene:
                example_code: |
                    ```
                    aĝo = {ask} 'Kian aĝon vi havas?'
                    {if} aĝo > 12
                        {print} 'Vi estas pli aĝa ol mi!'
                    ```

                    {if} aĝo < 13
                        {print} 'Vi estas malpli aĝa ol mi!'
                    {else}
                        {print} 'Vi estas pli aĝa ol mi!'
            15:
                story_text: |-
                    Ni lernas novan iteracion, `{while}`! Tio daŭrigas la iteracion tiel longe, kiel la aserto estas vera.
                    Do ne forgesu ŝanĝi la valoron en la iteracio.

                    La ekzempla kodo daŭre ruliĝas ĝis ĝusta respondo estos donita.
                    Se la ĝusta respondo neniam estos donita, la iteracio neniam finiĝos!
                example_code: |
                    ```
                    respondo = 0
                    {while} respondo != 25
                        respondo = {ask} 'Kio estas 5 multiplikite per 5?'
                    {print} 'Jen la ĝusta respondo'
                    ```
            16:
                story_text: |-
                    Ni faros listojn laŭ la maniero de Python, kun rektaj krampoj ĉirkaŭ la listoj! Ni ankaŭ konservas la citilojn ĉirkaŭ ĉiu ero, kiel ni lernis en antaŭaj niveloj.
                    Vi povas ankaŭ uzi la rektajn krampojn por indiki lokon en la listoj.
                example_code: |
                    ```
                    amikoj = ['Amano', 'Benjameno', 'Cecilio']
                    bonŝancaj_numeroj = [15, 18, 6]
                    {for} i {in} {range} 1 {to} 3
                        {print} 'la bonŝanca numero de ' amikoj[i]
                        {print} 'estas ' bonŝancaj_numeroj[i]
                    ```
            17:
                story_text: |-
                    Nun ni iom ŝanĝos la regulojn pri la deŝovo. Ĉiufoje kiam oni bezonas deŝovon, oni uzu dupunkton `:` ĉe la fino de la linio antaŭ la deŝovo.

                    En ĉi tiu nivelo, oni povas ankaŭ uzi novan komandon: `{elif}`. `{elif}` estas mallongigo de `{else} {if}`, kaj oni bezonas ĝin kiam oni volas havi 3 (aŭ pli da) opciojn.
                    Jen:
            18:
                story_text: |-
                    Ni alvenis al vera Python-kodo! Tio signifas, ke ni devas uzi rondajn krampojn kun {print} kaj {range} de nun.
                    {print}('Mia nomo estas ', nomo)
    dice:
        name: Ĵetkuboj
        default_save_name: Ĵetkuboj
        description: Fari viajn proprajn ĵetkubojn
        levels:
            3:
                story_text: |
                    En ĉi tiu nivelo, oni povas elekti el listo. Per tio, oni povas igi la komputilon elekti unu flankon de ĵetkubo.
                    Rigardu tiujn ludojn, kiujn vi havas en via ŝranko hejme.
                    Ĉu ekzistas ludoj uzantaj (specialajn) ĵetkubojn? Vi ankaŭ povas kopii ĝin per ĉi tiu kodo.
                    Ekzemple, la ĵetkubo de la ludo Lumbrikoj kun la numeroj 1 ĝis 5 kaj lumbriko sur ĝi.

                    ![Ĵetkubo de Lumbrikoj montrante la numerojn 1 ĝis 5 kaj lumbrikon](https://cdn.jsdelivr.net/gh/felienne/hedy@24f19e9ac16c981517e7243120bc714912407eb5/coursedata/img/dobbelsteen.jpeg)
                example_code: |
                    ```
                    elektoj {is} 1, 2, 3, 4, 5, lumbriko
                    {print} elektoj {at} {random}
                    ```
                story_text_2: |
                    ### Exercise
                    The dice in the example above are dice for a specific game. Can you make normal dice?
                    Or other special dice from a different game?
                example_code_2: |
                    ```
                    choices {is} _
                    ```
            4:
                story_text: |
                    En ĉi tiu nivelo ni povas fari frazojn kun la die valoro en la frazo, kun citaĵoj kompreneble.
                    Ĉi-foje la ekzempla kodo ne estas tute kompleta. Ĉu vi povas fini la kodon?
            5:
                story_text: |
                    You can also make a die again in this level using the `{if}`.
                    Complete the sample code so that the code says "You can stop throwing" once you have thrown an earthworm.

                    But maybe you want to recreate a die from a completely different game. That's fine too! Then make up your own reaction. Eg 'yes' for 6 and 'pity' for something {else}.
                example_code: |
                    ```
                    elektoj {is} 1, 2, 3, 4, 5, lumbriko
                    ĵeto {is} _
                    {print} 'la rezulto de via ĵeto estas' _
                    {if} _ {is} lumbriko {print} 'You can stop throwing.' _ {print} 'You have to hear it again!'
                    ```
            6:
                story_text: |
                    Vi ankaŭ povas igi Lumbrikon morti denove en ĉi tio, sed nun vi ankaŭ povas kalkuli kiom da poentoj estis rulitaj.
                    Vi eble scias, ke la vermo nombras 5 poentojn por Earthworms. Nun post ruliĝo vi povas tuj kalkuli kiom da poentoj vi ĵetis.
                    Jen la kodo por kalkuli poentojn por unu ĵetkubo:
                example_code: |
                    ```
                    elektoj = 1, 2, 3, 4, 5, lumbriko
                    poentaro = 0
                    ĵeto = elektoj {at} {random}
                    {print} 'la rezulto de via ĵeto estas' ĵeto
                    {if} ĵeto {is} lumbriko poentaro = poentaro + 5 {else} poentaro = poentaro + ĵeto
                    {print} 'those are' poentaro ' point'
                    ```
                    Can you make the code so that you get the total score for 8 dice? To do that, you have to cut and paste some lines of the code.
                example_code_2: |
                    Ĉu vi sukcesis kalkuli la poentaron por 8 ĵetkuboj? Tio postulis multe da tranĉado kaj algluado, ĉu ne? Ni faciligos tion en la nivelo 7!
            7:
                story_text: |
                    Vi ankaŭ povas fari ĵetkubon denove en la nivelo 5. Per la kodo `{repeat}` vi povas facile ruliĝi tutan manon da ĵetkuboj.
                    Provu fini la ekzemplan kodon! La strekoj devus enhavi plurajn komandojn kaj signojn.

                    Sed eble vi volas fari tute alian ĵetkubon. Kompreneble vi povas!
                example_code: |
                    ```
                    elektoj = 1, 2, 3, 4, 5, lumbriko
                    {repeat} _ _ {print} _ _ _
                    ```
            10:
                story_text: |
                    Ĉu la ĵetado de la ĵetkuboj daŭras tro longe? En ĉi tiu nivelo, vi povas lasi Hedy ĵeti ĉiujn ĵetkubojn samtempe!
                example_code: |
                    ```
                    ludantoj = Anno, Johano, Jiŝajo
                    elektoj = 1, 2, 3, 4, 5, 6
                    {for} ludanto {in} ludantoj
                        {print} 'La rezulto de la ĵeto de ' ludanto ' estas ' elektoj {at} {random}
                        {sleep}
                    ```
            15:
                story_text: |
                    ### Exercise
                    In this level you can create a little game in which you'll have to throw 6 as fast as possible.
                    We have started the code, it's up to you to get the game to work!

                    Firstly, add a `{while}` loop that checks if 6 has been thrown or not.
                    As long as you haven't thrown 6 already, throw the dice on a random number.
                    Print what the player has thrown.
                    Add a try to the amount of tries
                    Wait a second before you throw again, or - in case you've thrown a 6 - before the game ends.
                example_code: |
                    ```
                    options = 1, 2, 3, 4, 5, 6
                    {print} 'Throw 6 as fast as you can!'
                    thrown = 0
                    tries = 0
                    _
                    _
                    _
                    _
                    _
                    {print} 'Yes! You have thrown 6 in ' tries ' tries.'
                    ```
    dishes:
        name: Lavi telerojn?
        default_save_name: Telerlavado
        description: Komputile elektu la lavonton de la teleroj (Komencu je Nivelo 2)
        levels:
            3:
                story_text: |
                    Ĉu vi ĉiam malkonsentas hejme pri kiu hodiaŭ devos lavi la telerojn aŭ malplenigi la rubujon?
                    Do vi povas lasi la komputilon elekti tre juste. Vi povas programi tion en ĉi tiu nivelo!
                    Vi unue faru liston de la familianoj. Poste elektu el la listo per `{at} {random}`.
                example_code: |
                    ```
                    homoj {is} panjo, paĉjo, Emilio, Sofio
                    {print} homoj {at} {random}
                    ```
                story_text_2: |
                    Ĉu vi ne emas prepari la telerojn mem? Haki la programon por forigi vian nomon de la listo.
            4:
                story_text: |
                    Per citiloj vi povas fari vian vazlavadon planadon pli bela.
                    Ĉi-foje la ekzempla kodo ne estas tute kompleta.

                    Ĉu vi povas kompletigi la kodon plenigante la vakojn? Ĉiu malplena devas esti anstataŭigita per unu vorto de simbolo.

                    Konsilo: Ne forgesu la citilojn!
                example_code: |
                    ```
                    homoj {is} panjo, paĉjo, Emilio, Sofio
                    {print} _ la telerojn lavu _
                    {sleep}
                    {print} homoj {at} _
                    ```
            5:
                story_text: |
                    Per la `{if}` vi nun povas amuziĝi pli kun elekto en la programo. Vi povas havi vian programon respondi al la elekto kiun la komputilo faris.

                    Ĉu vi povas fini la kodon por ke ĝi presiĝu «domaĝe» kiam estas via vico kaj alie «jes!»?
                    Ne forgesu la citaĵojn!
                example_code: |
                    ```
                    homoj {is} panjo, paĉjo, Emilio, Sofio
                    lavonto {is} homoj {at} {random}
                    {if} lavonto {is} Sofio {print} _ domaĝe ke mi devas lavadi _ {else} {print} 'feliĉe neniuj teleroj ĉar' _ 'jam lavas'
                    ```
            6:
                story_text: |
                    Kiom ofte ĉiuj lavos la telerojn? Ĉu tio estas justa? Vi povas kalkuli tion en ĉi tiu nivelo.
                example_code: |
                    ```
                    homoj = panjo, paĉjo, Emilio, Sofio
                    emilio_lavoj = 0
                    lavonto = homoj {at} {random}
                    {print} 'La lavonto estas' lavonto
                    {if} lavonto {is} Emilio emilio_lavoj = emilio_lavoj + 1
                    {print} 'Emilio lavos la telerojn ĉi-semajne' emilio_lavoj 'fojojn'
                    ```

                    Now you can copy lines 3 to 5 a few times (e.g. 7 times for a whole week) to calculate for a whole week again.
                    Do you make the code for the whole week?
                story_text_2: |
                    Se vi estas ege malbonŝanca, la antaŭa programo eble elektos vin al la pladoj por la tuta semajno! Tio ne estas justa!
                    Por krei pli justan sistemon vi povas uzi la komandon `{remove}` por forigi la elektitan personon el la listo. Tiel vi ne devas refari la pladojn ĝis ĉiuj havas turnon.

                    Lundo kaj mardo estas pretaj por vi! Ĉu vi povas aldoni la reston de la semajno?
                    Kaj... ĉu vi povas elpensi solvon por kiam via listo estas malplena?
                example_code_2: |
                    ```
                    homoj = panjo, paĉjo, Emilio, Sofio
                    lavonto = homoj {at} {random}
                    {print} 'Lunde la telerojn lavos: ' lavonto
                    {remove} lavonto {from} homoj
                    lavonto = homoj {at} {random}
                    {print} 'Marde la telerojn lavos: ' lavonto
                    {remove} lavonto {from} homoj
                    lavonto = homoj {at} {random}
                    ```
            7:
                story_text: |
                    Per `{repeat}` oni povas ripeti pecojn da kodo. Vi povas uzi tion por determini la telerlavontojn por tuta semajno.
                example_code: |
                    ```
                    homoj = panjo, paĉjo, Emilio, Sofio
                    {repeat} _ _ {print} 'la lavonto estas' _
                    ```
            10:
                story_text: |
                    En ĉi tiu nivelo, vi povas fari eĉ pli bonan lavadhoraron.
                example_code: |
                    ```
                    tagoj = Lundo, Mardo, Merkolo, Ĵaŭdo, Vendredo, Sabato, Dimanĉo
                    nomoj = panjo, paĉjo, Emilio, Sofio
                    {for} tago {in} tagoj
                        {print} nomoj {at} {random} ' lavas telerojn je ' tago
                    ```
    elif_command:
        name: '{elif}'
        default_save_name: elif
        description: elif
        levels:
            17:
                story_text: |
                    In this level you can also use a new command: `{elif}`. `{elif}` is a combination of the keywords `{else}` and `{if}` and you need it when you want to make 3 (or more!) options.
                    Check it out!
                example_code: |
                    ```
                    prices = ['1 million dollars', 'an apple pie', 'nothing']
                    your_price = prices[{random}]
                    {print} 'You win ' your_price
                    {if} your_price == '1 million dollars' :
                        {print} 'Yeah! You are rich!'
                    {elif} your_price == 'an apple pie' :
                        {print} 'Lovely, an apple pie!'
                    {else}:
                        {print} 'Better luck next time..'
                    ```
    for_command:
        name: '{for}'
        default_save_name: for
        description: for command
        levels:
            10:
                story_text: |-
                    ## For
                    In this level we learn a new code called `{for}`. With `{for}` you can make a list and use all elements.
                    `{for}` creates a block, like `{repeat}` and `{if}` so all lines in the block need to start with 4 spaces.
                example_code: |
                    ```
                    animals = dog, cat, blobfish
                    {for} animal {in} animals
                        {print} 'I love ' animal
                    ```
            11:
                story_text: |-
                    In this level, we add a new form of the `{for}`. In earlier levels, we used `{for}` with a list, but we can also use `{for}` with numbers.
                    We do that by adding a variable name, followed by  `{in}` `{range}`. We then write the number to start at, `{to}` and the number to end at.
                    Try the example to see what happens! In this level again, you will need to use indentations in lines below the `{for}` statements.
                example_code: |
                    ```
                    {for} counter {in} {range} 1 {to} 10
                        {print} counter
                    {print} 'Ready or not. Here I come!'
                    ```
            17:
                story_text: |
                    Now we are going to change indentation a little bit. Every time that we need an indentation, we need `:` at the line before the indentation.
                example_code: |
                    ```
                    {for} i {in} {range} 1 {to} 10:
                        {print} i
                    {print} 'Ready or not, here I come!'
                    ```
    fortune:
        name: Aŭguristo
        default_save_name: Aŭguristo
        description: Igu Hedy aŭguri la estontecon
        levels:
            1:
                story_text: |
                    Ĉu vi iam estis en karnavalo kaj antaŭdiris vian estontecon de aŭguristo? Aŭ ĉu vi iam ludis kun magia ok pilko?
                    Tiam vi verŝajne scias, ke ili vere ne povas antaŭdiri vian estontecon, sed estas tamen amuze ludi!

                    En la venontaj niveloj vi povas lerni kiel krei vian propran aŭguran maŝinon!
                    En nivelo 1 vi povas komenci facile lasante Hedy prezenti sin kiel aŭguristo kaj lasi ŝin {echo} la respondojn de la ludantoj.
                    Jene:
                example_code: |
                    ```
                    {print} Saluton, mi estas Hedy la aŭguristo!
                    {ask} Kiu vi estas?
                    {print} Mi rigardu mian kristalan globon
                    {print} Mi vidas… mi vidas…
                    {echo} Via nomo estas
                    ```
                story_text_2: |
                    ### Exercise
                    Hedy now only tells you your name. Can you expand the code so that Hedy can predict more things about you?
                    Obviously, Hedy isn't a very good fortune teller yet, as she can only repeat the answers that were given by the players!
                    Take a look in level 2 to improve your fortune teller.
            3:
                story_text: |
                    In the previous levels you've created your first fortune telling machine, but Hedy couldn't really predict anything, only {echo}.
                    In this level you can use a variable and the `{at} {random}` command to really let Hedy choose an answer for you. Check out this code for instance:
                example_code: |
                    En ĉi tiu ekzemplo, la ludanto povas demandi Hedy ĉu-demandon, kaj Hedy elektos hazardan respondon por vi.
                    ```
                    {print} Mi estas Hedy la aŭguristo!
                    demando {is} {ask} Kion vi volas ekscii?
                    {print} Jen tio, kion vi volas ekscii: demando
                    respondoj {is} jes, ne, eble
                    {print} Laŭ mia kristala globo…
                    {sleep} 2
                    {print} respondoj {at} {random}
                    ```
                story_text_2: |
                    Nun, Hedy povas respondi nur «jes», «ne» aŭ «eble». Ĉu vi povas doni al Hedy pliajn eblajn respondojn, kiel «certe» aŭ «demandu denove»? <!--{ask}-->
            4:
                story_text: |
                    Ĉi tiu nivelo ne havas novajn funkciojn, sed permesas al vi ekzerci vin al uzado de la citiloj.
                    Vi povas refari vian kodon de Nivelo 3; nepre aldonu la citilojn en la ĝustaj lokoj!

                    Atentu, ke en Nivelo 3 oni ne povis uzi la vorton «demando» kiel kaj la nomo de la variablo kaj ordinara presebla vorto.
                    La citiloj en Nivelo 4 ebligas tion!

                    Ankaŭ atentu, ke nun, pro la devigo de citiloj, Hedy konfuziĝas, kiam oni uzas la apostrofon por mallongigoj kiel «l' espero» aŭ «dank' al».
                    Nepre forigu tiajn apostrofojn kaj ŝanĝu la literumadon al «lespero» aŭ «dankal».
                example_code: |
                    ```
                    {print} 'Mi estas Hedy la aŭguristo!'
                    demando {is} {ask} 'Kion vi volas ekscii?'
                    {print} 'Jen via demando: ' demando
                    respondoj {is} jes, ne, eble
                    {print} 'Laŭ mia kristala globo…'
                    {sleep} 2
                    {print} respondoj {at} {random}
                    ```
            5:
                story_text: |
                    In this level you'll learn to (secretly) tip the odds in your favor, when using the fortune teller!
                    By using `{if}` and `{else}` you can make sure that you will always get a good fotune, while other people might not.
                    Check out this example to find out how.
                example_code: |
                    ```
                    {print} 'Mi estas Hedy la aŭguristo!'
                    {print} 'Mi povas aŭguri, ĉu vi gajnos la loterion morgaŭ!'
                    homo {is} {ask} 'Kiu vi estas?'
                    {if} homo {is} Hedy {print} 'Vi certe gajnos!🤩' {else} {print} 'Misfortune, aliulo gajnos!😭'
                    ```
            6:
                story_text: |
                    In this level you can use math in your predictions as a fortune teller. This allows you to make up (silly) formulas to calculate the future.
                    For example you could calculate how rich you'll get or how many kids you will have when you grow up.
                example_code: |
                    ```
                    {print} 'Mi estas Hedy la aŭguristo!'
                    {print} 'I can predict how many kids youll get when you grow up!'
                    aĝo = {ask} 'Kia estas via aĝo?'
                    gefratoj = {ask} 'Kiom da gefratoj vi havas?'
                    alto = {ask} 'Kiom alta vi estas centimetre?'
                    infanoj = alto / aĝo
                    infanoj = infanoj - gefratoj
                    {print} 'Vi havos…'
                    {sleep}
                    {print} infanoj ' infanojn!'
                    ```

                    If the previous example wasn't silly enough for you, take a look at this one!

                    ```
                    {print} 'Mi estas Hedy la aŭguristo!'
                    {print} 'I will predict how smart you are!'
                    futbalo = {ask} 'On a scale 1-10 how much do you love football?'
                    bananoj = {ask} 'How many bananas did you eat this week?'
                    higieno = {ask} 'How many times did you wash your hands today?'
                    rezulto = bananoj + higieno
                    rezulto = rezulto * futbalo
                    {print} 'You are ' rezulto ' percent smart.'
                    ```
            7:
                story_text: |
                    En ĉi tiu nivelo, oni povas uzi la komandon `{repeat}` por igi vian komputilon aŭguri plurfoje.
                example_code: |
                    ```
                    {print} 'Mi estas Hedy la aŭguristo!'
                    {print} 'Vi povas demandi tri fojojn!'
                    {repeat} 3 {times} demando = {ask} 'Kion vi volas ekscii?'
                    respondo = jes, ne, eble
                    {repeat} 3 {times} {print} 'Laŭ mia kristala globo… ' respondo {at} {random}
                    ```
            8:
                story_text: |
                    In the previous levels you've learned how to use repeat to make the fortune teller answer 3 questions in a row, but we had a problem with printing the questions.
                    Now that problem is solved, because of the new way of using the repeat command.
                    In the next example you can have your fortune teller {ask} 3 questions and also print them!
                example_code: |
                    ```
                    {print} 'Mi estas Hedy la aŭguristo!'
                    {print} 'You can {ask} me 3 questions.'
                    respondoj = jes, ne, eble
                    {repeat} 3 {times}
                       demando = {ask} 'What do you want to know?'
                       {print} demando
                       {sleep}
                       {print} 'Laŭ mia kristala globo…' respondoj {at} {random}
                    ```
            10:
                story_text: |
                    En ĉi tiu nivelo, vi lernos kiel programi la ludon MASH (domego, apartamento, barako, domo). En ĉi tiu ludo vi povas aŭguri por ĉiuj ludantoj samtempe, kiel aspektos iliaj estontecoj.
                example_code: |
                    ```
                    domoj = domego, apartamento, barako, domo
                    amoj = neniu, reĝo, najbaro, vera amanto
                    dorlotbestoj = hundo, kato, elefanto
                    nomoj = Johanino, Rikardo, Jakobo
                    {for} nomo {in} nomoj
                        {print} nomo ' loĝos en ' domoj {at} {random}
                        {print} nomo ' edz(in)iĝos kun ' amoj {at} {random}
                        {print} nomo ' ricevos ' dorlotbestoj {at} {random} 'n kiel sian dorlotbeston.'
                        {sleep}
                    ```
            12:
                story_text: |
                    En ĉi tiu nivelo, vi povas montri plurvortajn aŭguraĵojn jene:
                example_code: |
                    ```
                    fortunes = 'you will be rich', 'you will fall in love', 'you will slip on a banana peel'
                    {print} 'I will take a look in my crystall ball for your future.'
                    {print} 'I see... I see...'
                    {sleep}
                    {print} fortunes {at} {random}
                    ```
    functions:
        name: functions
        default_save_name: functions
        description: functions
        levels:
            12:
                story_text: |
                    In this level you'll learn how to use **functions**. A function is a block of code you can easily use multiple times. Using functions helps us organize pieces of code that we can use again and again.
                    To create a function, use `{define}` and give the function a name. Then put all the lines you want in the function in a indented block under the `{define}` line.
                    Leave one empty line in your code to make it look nice and neat. Great job! You have created a function!

                    Now, whenever we need that block of code, we just use <code>{call}</code> with the function's name to call it up! We don't have to type that block of code again.

                    Check out this example code of a game of Twister. The function 'turn' contains a block of code that chooses which limb should go where.

                    ### Exercise
                    Finish this code by setting the 2 variables chosen_limb and chosen_color.
                    Then, choose how many times you want to call the function to give the twister spinner a spin.

                    ### Exercise 2
                    Improve your code by adding a variable called 'people'. Use the variable to give all the players their own command in the game.
                    For example: 'Ahmed, right hand on green' or 'Jessica, left foot on yellow'.
                example_code: |
                    ```
                    sides = 'left', 'right'
                    limbs = 'hand', 'foot'
                    colors = 'red', 'blue', 'green', 'yellow'

                    {define} turn
                        chosen_side = sides {at} {random}
                        chosen_limb = limbs _
                        chosen_color = colors _
                        {print} chosen_side ' ' chosen_limb ' on ' chosen_color

                    {print} 'Lets play a game of Twister!'
                    {for} i {in} {range} 1 to _
                        {call} turn
                        {sleep} 2
                    ```
            13:
                story_text: |
                    Now that you've learned how to use functions, you'll learn how to use a function with an argument.
                    An **argument** is a variable that is used within a function. It is not used outside the function.

                    For example in this code we've programmed the first verse of the song 'My Bonnie is over the ocean'.
                    In this example code the argument `place` is used. Place is a variable that is only used in the function, so an argument.
                    To use `place` we have programmed the line `define song with place`.
                    When the function is called, computer will replace the argument `place`, with the piece of text after `call song with`.

                    ### Exercise
                    The next verse of this song goes:

                    Last night as I lay on my pillow
                    Last night as I lay on my bed
                    Last night as I lay on my pillow
                    I dreamed that my Bonnie is dead

                    Can you program this verse in the same way as the example?
                example_code: |
                    ```
                    {define} song {with} place
                        {print} 'My Bonnie is over the ' place

                    {call} song {with} 'ocean'
                    {call} song {with} 'sea'
                    {call} song {with} 'ocean'
                    ```
            14:
                story_text: |
                    In the previous levels you have learned to create functions and use arguments with them. Another great use of a function is to let it calculate something for you.
                    You can give the function a calculation and it will give you the answer of the calculation. This answer is called a **return value**.

                    For example, in this code the function calculate_new_price will calculate the new price of any item. It will give you the new price as a return value.

                    ### Exercise
                    Finish this code. We have already made the variable new_price for you, you only need to set it.
                    You should finish the line of code by calling the function that calculates the new price.
                example_code: |
                    ```
                    {define} calculate_new_price {with} amount, percentage
                        percentage = percentage / 100
                        discount_amount = amount * percentage
                        return amount - discount_amount

                    old_price = {ask} 'How much is on the price tag?'
                    discount = {ask} 'What percentage is the discount?'

                    new_price = _ calculate_new_price {with} old_price, _
                    {print} 'The new price is ' new_price ' dollar'
                    ```
    guess_my_number:
        name: Guess my number
        default_save_name: guess my number
        description: guess my number
        levels:
            14:
                story_text: |
                    In this level you can program the game 'Guess my number'

                    ### Exercise
                    Fill in the correct symbols on the blanks to get the game to work.
                example_code: |
                    ```
                    {print} 'Guess my number'
                    numbers = 1, 2, 3, 4, 5, 6, 7, 8, 9, 10
                    number = numbers {at} {random}
                    game = 'on'
                    {for} i {in} {range} 1 {to} 10
                        {if} game == 'on'
                            guess = {ask} 'Which number do you think it is?'
                            {if} guess _ number
                                {print} 'Lower!'
                            {if} guess _ number
                                {print} 'Higher!'
                            {if} guess _ number
                                {print} 'You win!'
                                game = 'over'
                    ```
    harry_potter:
        name: Harry Potter
        default_save_name: Harry Potter
        description: Harry Potter adventures
        levels:
            10:
                story_text: |
                    ### Exercise
                    We can also make a Harry Potter themed fortune teller. Fill in blanks such that 9 lines are printed.
                    **Extra** Change the theme of the fortune teller into something else, such as your favorite book, film or tv show.
                example_code: |
                    ```
                    houses = Gryffindor, Slytherin, Hufflepuff, Ravenclaw
                    subjects = potions, defence against the dark arts, charms, transfiguration
                    fears = Voldemort, spiders, failing your OWL test
                    names = Harry, Ron, Hermione
                    _
                    _ {print} name ' is placed in ' houses {at} {random}
                    _ {print} name ' is great at ' subjects {at} {random}
                    _ {print} name 's greatest fear is ' fears {at} {random}
                    ```
    haunted:
        name: Hantata domo
        default_save_name: Hantata domo
        description: Eskapu el la hantata domo
        levels:
            1:
                story_text: |
                    En ĉi tiu aventuro vi laboras por krei ludon, en kiu vi devas eskapi el hantita domo elektante la ĝustan pordon.
                    Se vi elektas la ĝustan pordon vi pluvivos, sed se ne terura monstro povus...

                    En Nivelo 1, ni komencas nian fantomludon inventante timigan rakonton kaj demandas al la ludanto kiun monstron ili vidos en la hantita domo.
                example_code: |
                    ```
                    {print} Kiel mi alvenis ĉi tien?
                    {print} Mi memoras, ke mia amiko diris al mi iri en la malnovan domegon...
                    {print} kaj subite ĉio nigriĝis.
                    {print} Sed kiel mi finiĝis sur la planko...?
                    {print} Mia kapo doloras kiel mi estis trafita de basbalbatilo!
                    {print} Kio estas tiu sono?
                    {print} Ho ne! Mi sentas, ke mi ne estas sola en ĉi tiu domo!
                    {print} Mi devas eliri de ĉi tie!
                    {print} Estas 3 pordoj antaŭ mi..
                    {ask} Kiun pordon mi elektu?
                    {echo} Mi elektas pordon
                    {print} ...?
                    ```
                story_text_2: |
                    Ĉu vi povas fini la timigan rakonton? Aŭ elpensu vian propran fantomdoman rakonton?
            2:
                story_text: |
                    En ĉi tiu hantata domo, vi povas montri viajn monstrojn per vinjetosignoj. Kompreneble vi ankaŭ povas uzi vortojn.
                example_code: |
                    ```
                    monstro_1 {is} 👻
                    monstro_2 {is} 🤡
                    monstro_3 {is} 👶
                    {print} Vi eniras la hantatan domon.
                    {print} Subite vi vidas monstro_1
                    {print} Vi kuras en la alian ĉambron, sed monstro_2 atendas vin tie!
                    {print} Ho ne! Rapidu al la kuirejo.
                    {print} Sed dum vi eniras monstro_3 atakas vin!
                    ```
                story_text_2: |
                    ### Exercise
                    In the example above the monsters are predetermined. So each time you run your code, the output is the same.
                    Can you add `{ask}` commands to make the haunted house interactive and have the players choose the monsters they come across?
                example_code_2: |
                    ```
                    monster_1 {is} _
                    monster_2 {is} _
                    monster_3 {is} _
                    {print} You enter the haunted house.
                    {print} Suddenly you see a monster_1
                    {print} You run into the other room, but a monster_2 is waiting there for you!
                    {print} Oh no! Quickly get to the kitchen.
                    {print} But as you enter monster_3 attacks you!
                    ```
            3:
                story_text: |
                    In the previous levels you've made an introduction to your haunted house game, but as you might have noticed the story would always have a dreadful end.
                    In this level you can make your story more interactive by changing the outcome of the game; sometimes you'll get eaten, sometimes you'll escape!
                    Let Hedy decide randomly!
                example_code: |
                    ```
                    _ Escape from the haunted house!
                    _ There are 3 doors in front of you...
                    _ _ _ Which door do you choose?
                    _ You picked door ... choice
                    monsters _ a zombie, a vampire, NOTHING YOUVE ESCAPED
                    _ You see...
                    {sleep}
                    _ _ _ _
                    ```
            4:
                story_text: |
                    En ĉi tiu nivelo vi lernas kiel uzi citilojn en viaj ludoj.
                    Ĉu vi povas igi vian Hantatan Domon rulebla en Nivelo 4?
                example_code: |
                    ```
                    {print} _Escape from the haunted house!_
                    {print} _There are 3 doors in front of you..._
                    choice {is} {ask} _Which door do you choose?_
                    {print} _You picked door ..._ choice
                    monsters {is} a zombie, a vampire, NOTHING YOUVE ESCAPED
                    {print} _You see..._
                    {sleep}
                    {print} monsters {at} {random}
                     ```
            5:
                story_text: |
                    Up until this level the haunted house game always asked the player to choose a door, but as you might have noticed, they didn't really have to answer correctly.
                    If the player filled in a completely random answer, the game would still work and the player might even win (despite not picking a door).
                    In this level you can only win the game by picking the same door Hedy picked randomly.
                example_code: |
                    ```
                    {print} 'Escape from the haunted house!'
                    {print} 'There are 3 doors in front of you...'
                    doors {is} 1, 2, 3
                    monsters {is} werewolf, mummy, vampire, zombie
                    chosen_door {is} {ask} 'Which door do you choose?'
                    {print} 'You chose door...' chosen_door
                    {sleep}
                    correct_door {is} doors {at} {random}
                    {if} chosen_door {is} correct_door {print} 'Great! Youve escaped!'
                    {else} {print} 'Oh no! You are being eaten by a...' monsters {at} {random}
                    ```
            9:
                story_text: |
                    In this level you can use nesting, which allows you to make the haunted house even more interactive!

                    ### Exercise
                    Now it's very hard to win this game, can you make it easier to win?
                    For example by only having 1 wrong door and 2 correct doors instead of 1 correct door and 2 wrong ones?
                example_code: |
                    ```
                    {print} 'Escape from the Haunted House!'
                    ludanto = vivanta
                    pordoj = 1, 2, 3
                    monstroj = kadavromonstro, vampiro, araneego
                    {repeat} 3 {times}
                        {if} ludanto {is} vivanta
                            ĝusta_pordo {is} pordoj {at} {random}
                            {print} 'Jen tri pordoj antaŭ vi…'
                            elektita_pordo = {ask} 'Kiun pordon elekti?'
                            {if} elektita_pordo {is} ĝusta_pordo
                                {print} 'Neniu monstro ĉi tie!'
                            {else}
                                {print} 'Vin manĝas ' monstroj {at} {random}
                                ludanto = mortinta
                        {else}
                            {print} 'FINO'
                    {if} ludanto {is} vivanta
                        {print} 'Bonege! Vi pretervivis!'
                    ```
            11:
                story_text: |
                    In this level we've changed the repeat command and we've added a line to our haunted house that tells the player in which room they are.
                example_code: |
                    ```
                    {print} 'Eskapu el la Hantata Domo!'
                    ludanto {is} vivanta
                    pordoj = 1, 2, 3
                    monstroj = kadavromonstro, vampiro, araneego
                    {for} i {in} {range} 1 {to} 3
                        {if} ludanto {is} vivanta
                            ĝusta_pordo = pordoj {at} {random}
                            {print} 'Ĉambro ' i
                            {print} 'Jen tri pordoj antaŭ vi…'
                            elektita_pordo = {ask} 'Kiun pordon vi elektos?'
                            {if} elektita_pordo {is} ĝusta_pordo
                                {print} 'Neniu monstro ĉi tie!'
                            {else}
                                {print} 'Vin formanĝas ' monstroj {at} {random}
                                ludanto = mortinta
                        {else}
                            {print} 'FINO'
                    {if} ludanto {is} vivanta
                        {print} 'Bonege! Vi pretervivis!'
                    ```
            14:
                story_text: |
                    ### Exercise
                    In this level you can use the `<` and `>` symbol to introduce lives to your game.
                    Make sure the player loses a life when they come across the wrong monster and that the game stops if you have no lives left.
                example_code: |
                    ```
                    {print} 'Escape from the haunted house'
                    lives = 3
                    doors = 1, 2, 3
                    monsters = 'the wicked witch', 'a zombie', 'a sleeping 3 headed dog'
                    {for} i {in} {range} 1 {to} 10
                        {if} lives _
                            good_door = doors {at} {random}
                            monster = monsters {at} {random}
                            chosen_door = {ask} 'Which door do you choose?'
                            {if} good_door == chosen_door
                                {print} 'You have chosen the correct door'
                            {else}
                                {print} 'You see...' monster
                                {if} monster == 'a sleeping 3 headed dog'
                                    {print} 'Pffieuw.... Its asleep'
                                {else}
                                    {print} 'You lose one life'
                                    lives = _
                        {else}
                            {print} 'GAME OVER'
                    ```
            16:
                story_text: |
                    ### Exercise
                    This haunted house game uses the connection between the lists you can use in this level.
                    For example: all the properties that belong to the zombie are first in all the lists, witch second and vampire third.
                    Check out the code and fill in  `weapons[i]`, `monsters[i]` , `bad_fate[i]`, `good_fate[i]`, `hint[i]` on the correct blanks to get the code to work!
                example_code: |
                    ```
                    numbers = [1, 2, 3]
                    i = numbers[{random}]
                    hint = ['growling', 'a cackling laugh', 'fluttering batwings']
                    monsters = ['zombie', 'witch', 'vampire']
                    bad_fate = ['Your brain is eaten', 'You are forever cursed', 'You are bitten']
                    good_fate = ['You throw the ham. The zombie is distracted and starts eating it.', 'You set the curtains on fire. The witch flees out of fear for the fire', 'The vampire hates garlic and flees']
                    weapons = ['ham', 'lighter', 'garlic']
                    {print} 'You are standing in front of an old mansion'
                    {print} 'Something is not right here'
                    {print} 'You hear ' _
                    {print} 'You are going to explore it'
                    {print} 'You enter the kitchen and see a lighter, a raw ham and a garlic.'
                    your_weapon = {ask} 'What do you bring with you?'
                    {print} 'With your ' your_weapon ' you enter the living room'
                    {print} 'There you find a ' _
                    needed_weapon = _
                    {if} your_weapon == needed_weapon
                        {print} 'You use your ' your_weapon
                        {print} _
                        {print} 'YOU WIN!'
                    {else}
                        {print} 'You have chosen the wrong weapon...'
                        {print} _
                        {print} 'GAME OVER'
                    ```
    hotel:
        name: hotel
        default_save_name: hotel
        description: hotel
        levels:
            13:
                story_text: |
                    In the previous adventure you have learned how to use an argument in a function, and you've learned how to combine it with an {ask}.
                    You might have wondered why you would use functions, because the functions in the example were only one line of code.
                    Now we will show you what a bigger function looks like and we will use multiple agruments now as well. You'll see how much better it is to use a function once the function gets bigger.
                    Here is an example of a function with arguments combined with {ask} commands.
                example_code: |
                    ```
                    {define} welcome_message {with} title, last_name, country, room_number
                        {print} 'Welcome to Hotel Hedy, ' title ' ' last_name
                        nice_trip {is} {ask} 'Did you have a nice trip from, ' country '?'
                        {if} nice_trip {is} 'yes'
                            {print} 'Lovely!'
                        {else}
                            {print} 'Sorry to hear that.'
                            {print} 'Hopefully you can take a nice rest in you room.'
                        {print} 'Your room number is ' room_number

                    {print} 'Hello. Please fill in your information to check in.'
                    title = {ask} 'What is your title (mr, mrs, ms, dr, etc.)?'
                    name = {ask} 'What is you last name?'
                    homecountry = {ask} 'What country do you come from?'

                    {call} welcome_message {with} title, name, homecountry, 105
                    ```

                    title = {ask} 'What is your title (mr, mrs, ms, dr, etc.)?'
                    name = {ask} 'What is you last name?'
                    homecountry = {ask} 'What country do you come from?'

                    {call} welcome_message {with} title, name, homecountry, 105
    if_command:
        name: '{if} & {else}'
        default_save_name: if_command
        description: Introducing the if command
        levels:
            5:
                story_text: |
                    ## If... else....
                    In level 5 there is something new, the `{if}`! With the `{if}` you can choose between two different options.
                    This code prints nice if you enter Hedy as a name, and boo! if you enter something else.
                    `{ask}` and `{print}` still work like they did in level 4.
                example_code: |
                    ```
                    name {is} {ask} 'what is your name?'
                    {if} name {is} Hedy {print} 'nice' {else} {print} 'boo!'
                    ```
                story_text_2: |
                    Sometimes code with an `{if}` gets really long and does not fit on the line well. <br> You may also divide the code over two lines, starting the second line at the `{else}` like this:
                example_code_2: |
                    ```
                    name {is} {ask} 'what is your name?'
                    {if} name {is} Hedy {print} 'nice'
                    {else} {print} 'boo!'
                    ```
                story_text_3: |
                    ### Exercise
                    Try to create your own code with `{if}` and `{else}`. You can use the example code if you want.
                example_code_3: |
                    ```
                    answer {is} {ask} '2 + 2 = ?'
                    _ _ _ 4 _ 'Great job!'
                    _ _ 'No 2 + 2 = 4'
                    ```
            8:
                story_text: |
                    ## If... Else...
                    You have learned to repeat a block of lines of code after a `{repeat}` command.
                    Now you can also use indentation to make blocks after a {if} or {else} command.
                    Check out the example code.

                    ### Exercise
                    Add an {else} command to the example code. Make a block of line using indentation. You do this by starting each line with 4 spaces.
                example_code: |
                    ```
                    name = {ask} 'What is your name?'
                    {if} name {is} Hedy
                        {print} 'Welcome Hedy'
                        {print} 'You can play on your computer!'
                    ```
            9:
                story_text: |
                    In this level you can also put an {if} command inside another {if} command.
                example_code: |
                    ```
                    continue = {ask} 'Do you want to continue?'
                    {if} continue = yes
                        sure = {ask} 'Are you sure?'
                        {if} sure {is} yes
                            {print} 'We will continue'
                        {else}
                            {print} 'You are not sure'
                    {else}
                        {print} 'You do not want to continue'
                    ```
    in_command:
        name: '{in}'
        default_save_name: in_command
        description: Introducing the in command
        levels:
            5:
                story_text: |
                    ## Lists
                    When we want to check if something is in a list, we can now use the `{in}` command.
                    This code prints pretty! if you choose green or yellow, and meh otherwise.
                example_code: |
                    ```
                    pretty_colors {is} green, yellow
                    favorite_color {is} {ask} 'What is your favorite color?'
                    {if} favorite_color {in} pretty_colors {print} 'pretty!'
                    {else} {print} 'meh'
                    ```
                story_text_2: |
                    ### Exercise
                    Finish the example code by filling in the blanks with commands that you've learned.
                    When you've finished the code, try to create a code of your own and use a question that you've thought of yourself.
                example_code_2: |
                    ```
                    animals is dog, cow, sheep
                    answer is ask 'What is your favorite animal?'
                    _ answer _ animals _ 'Mine too!'
                    _ _ 'My favorite animals are dogs, cows and sheep'
                    ```
    is_command:
        name: '{is}'
        default_save_name: is_command
        description: introducing is command
        levels:
            2:
                story_text: |
                    ## Variables
                    You can name a word with `{is}`. This is called a **variable**. In this example we made a variable called name and a variable called age. You can use the word name anywhere in your code and it will be replaced by Hedy, like this:
                example_code: |
                    ```
                    name {is} Hedy
                    age {is} 15
                    {print} name is age years old
                    ```
                story_text_2: |
                    ### Exercise
                    Time to make your own variables!
                    In the example code we made an example of the variable `favorite_animals`. In line 1 the variable is set, and in line 2 we haved used the variable in a print command.
                    Firstly, finish our example by filling in your favorite animal in the blanks. Then make at least 3 of these codes yourself. Pick a variable, and set the variable with the {is} command. Then use it with a {print} command, just like we did.
                example_code_2: |
                    ```
                    favorite_animals is _
                    {print} I like favorite_animals
                    ```
            6:
                story_text: |
                    We also make a change in storing a word in a variable! You may now use `=` instead of  `{is}` when we store a name or a number in a variable, like this:
                example_code: |
                    ```
                    name = Hedy
                    answer = 20 + 4
                    ```
            14:
                story_text: |
                    We are going to learn more new items. You might know them already from mathematics, the `<` and `>`.
                    The `<` checks if the first number is smaller than the second, for example age `<` 12 checks if age is smaller than 12.
                    If you want to check if the first number is smaller or equal to the second, you can use `<=`, for example age `<=` 11.
                    The `>` checks if the first number is bigger than the second, for example points `>` 10 checks if points is larger than 10.
                    If you want to check if the first number is bigger or equal to the second, you can use `>=`, for example points `>=` 11.
                    You use these comparisons in an `{if}`, like this:
                example_code: |
                    ```
                    age = {ask} 'How old are you?'
                    {if} age > 12
                        {print} 'You are older than I am!'
                    ```
                story_text_2: |
                    From this level on, if you want to compare exactly, you can use two equal signs. This is what most programming languages do:
                example_code_2: |
                    ```
                    name = {ask} 'What is your name?'
                    {if} name == 'Hedy'
                        {print} 'You are cool!'
                    ```
                story_text_3: |
                    You can also compare if something is *not* equal to something else using `!=` like this:
                example_code_3: |
                    ```
                    name = {ask} 'What is your name?'
                    {if} name != 'Hedy'
                        {print} 'You are not Hedy'
                    ```

                    {if} age < 13
                        {print} 'You are younger than me!'
                    {else}
                        {print} 'You are older than me!'
    language:
        name: Lingvo
        default_save_name: Lingvo
        description: Praktiku vortojn de fremda lingvo
        levels:
            5:
                story_text: |
                    Faru vian propran programon por ekzerci vian vortprovizon en nova lingvo.
                example_code: |
                    ```
                    {print} 'Lernu la francan!'
                    kato {is} {ask} '🐱'
                    {if} kato {is} chat {print} 'Bonege!'
                    {else} {print} 'Ne, kato estas chat'
                    rano {is} {ask} '🐸'
                    {if} rano {is} grenouille {print} 'Bonege!'
                    {else} {print} 'Ne, rano estas grenouille'
                    ```
            16:
                story_text: |
                    ### Exercise
                    Take a look at the example code. This is a program to practise French vocabulary. Now make your own program to practice your vocabulary in a new language.
                    If you don't know any other languages, you can use Google translate or you can use emojis and your native language.
                example_code: |
                    ```
                    francaj_vortoj = ['bonjour', 'ordinateur', 'pomme de terre']
                    traduko = ['saluton', 'komputilo', 'terpomo']
                    poentaro = 0
                    {for} i {in} {range} 1 {to} 3
                        respondo = {ask} 'Kion signifas ' francaj_vortoj[i] '?'
                        ĝusta = traduko[i]
                        {if} respondo == ĝusta
                            {print} 'Ĝuste!'
                            poentaro = poentaro + 1
                        {else}
                            {print} 'Malĝuste, ' francaj_vortoj[i] ' signifas la jenon: ' traduko[i]
                    {print} 'Vi respondis ' poentaro ' fojojn ĝuste.'
                    ```
    maths:
        name: maths
        default_save_name: maths
        description: Introducing maths
        levels:
            6:
<<<<<<< HEAD
                story_text: |4

                            In this level you learn something new: you can now also calculate.

                            The plus is easy, you write it like with math: `5 + 5` for example. The minus also works fine, it is `5 - 5`.

                            The times is a bit different, because there is no times symbol on your keyboard. Just search, there really isn't!
                            That is why we multiply with the asterisk above 8: `5 * 5`. Read that as "5 times 5" that helps you remember it best.
=======
                story_text: |
                    In this level you learn something new: you can now also calculate.

                    The plus is easy, you write it like with math: `5 + 5` for example. The minus also works fine, it is `5 - 5`.

                    The times is a bit different, because there is no times symbol on your keyboard. Just search, there really isn't!
                    That is why we multiply with the asterisk above 8: `5 * 5`. Read that as "5 times 5" that helps you remember it best.
>>>>>>> 8e621abb
                example_code: |
                    ```
                    {print} '5 plus 5 is ' 5 + 5
                    {print} '5 minus 5 is ' 5 - 5
                    {print} '5 times 5 is ' 5 * 5
                    ```
            12:
                story_text: |-
                    **Decimal numbers**
                    So far, Hedy did not allow for decimal numbers like 1.5, but now we do allow that. Note that computers use the `.` for decimal numbers.
                example_code: |
                    ```
                    {print} 'Two and a half plus two and a half is...'
                    {print} 2.5 + 2.5
                    ```
                story_text_2: |-
                    **Maths with words**
                    In this level you can also do addition with words like this:
                example_code_2: |
                    ```
                    a = 'Hello '
                    b = 'world!'
                    {print} a + b
                    ```

                    {print} 2.5 + 2.5
    music:
        name: music
        default_save_name: music
        description: Play a tune!
        levels:
            1:
                story_text: |-
                    In this level you'll learn how to use the `{play}` command to play a tune!

                    Type `{play}` followed by the note you want to play. The scale goes C-D-E-F-G-A-B.
                    As you can see there are 7 different letters, but we can play more than just 7 notes.
                    Type a number between 1 and 10 behind the letter to choose the scale, for example after B4 comes C5.
                    C1 is the lowest note you can play, C10 is the highest.

                    ### Exercise
                    Try out the example code and thenplay around with it! Can you create your own melody?
                    In the next level you'll learn how to play some existing songs.
                example_code: |-
                    ```
                    play C4
                    play D4
                    play E4
                    play F4
                    play G4
                    play A4
                    play B4
                    play C5
                    ```
            2:
                story_text: Finish the songs! We have started the codes for some melodies.
                example_code: |
                    ```
                    {print} Old Mac Donald had a farm
                    {play} C5
                    {play} C5
                    {play} C5
                    {play} G4
                    {play} A4
                    {play} A4
                    {play} G4
                    ```
                story_text_2: As you can see, you can also use the `{sleep}` command to add a little pause in the song.
                example_code_2: |
                    ```
                    {print} Twinkle Twinkle Little Star
                    {play} C
                    {play} C
                    {play} G
                    {play} G
                    {play} A
                    {play} A
                    {play} G
                    {sleep} 1
                    {play} F
                    {play} F
                    ```
            3:
                story_text: |
                    Create a random melody!

                    ### Exercise
                    The example code creates a random melody, but it's very short and not many notes are used.
                    Add more notes to the list and create a longer melody by copying the last line a couple more times.
                example_code: |
                    ```
                    notes {is} A4, B4, C4
                    {play} notes {at} {random}
                    {play} notes {at} {random}
                    {play} notes {at} {random}
                    ```
            4:
                story_text: |
                    Use the `{clear}` command to create a karaokemachine!

                    ### Exercise
                    Finish the karaoke version of 'Mary had a little lamb'.
                    Then, create a karaoke version of any song you'd like!
                example_code: |
                    ```
                    {print} 'Mary had a little lamb'
                    {play} E
                    {play} D
                    {play} C
                    {play} D
                    {play} E
                    {play} E
                    {play} E
                    {clear}
                    {print} 'Little lamb, little lamb'
                    {play} D
                    {play} D
                    {play} D
                    {play} E
                    {play} E
                    {play} E
                    {clear}
                    {print} 'Mary had a little lamb'
                    {play} E
                    ```
            5:
                story_text: |
                    You don't always have to use the `{play}` command to play a whole song, sometimes you just want to play one note.
                    For example, if you want to make a quiz, you can play a happy high note if the answer is right and a sad low note if the answer is wrong.

                    ### Exercise
                    Finish the first question by adding a line of code that plays a C3 note if the wrong answer is given.
                    Then think of 3 more questions to add to this quiz.
                example_code: |
                    ```
                    answer {is} {ask} 'What is the capital of Zimbabwe?'
                    {if} answer {is} Harare {play} C6
                    _
                    ```
            6:
                story_text: "Instead of playing notes, you can also play numbers now. Simply type `{play} 1` for the lowest note, `{play} 70` for the highest note, or anything in between.\n\n### Exercise\n This calls for musical maths! Try out the example code a couple of times with different starting\
                    \ numbers. \nThen, see if you can compose a song using the numbers.\n"
                example_code: |
                    ```
                    number = {ask} 'Say a starting number between 1 and 67'
                    {print} number
                    {play} number
                    number = number + 1
                    {print} number
                    {play} number
                    number = number + 1
                    {print} number
                    {play} number
                    ```
            7:
                story_text: |
                    Using the `{repeat}` command can make your codes for melodies a lot shorter!

                    ### Exercise
                    Finish the code for Twinkle Twinkle Little Star by using the `{repeat}`command.
                    Then go back to the songs you've made in the previous levels. Can you shorten those codes too?
                example_code: |
                    ```
                    {print} 'Twinkle Twinkle Little Star'
                    {repeat} 2 {times} {play} C4
                    {repeat} 2 {times} {play} G4
                    _
                    ```
            8:
                story_text: |
                    Now that we can use the `{repeat}` command for multiple lines, we can make songs even more easily!

                    ### Exercise
                    Finish the song of Brother John (Frère Jacques). Don't forget to use `{repeat}`!
                example_code: |
                    ```
                    {print} 'Brother John'
                    {repeat} 2 {times}
                        {play} C
                        {play} D
                        {play} E
                        {play} C
                    {repeat} 2 {times}
                        {play} E
                        {play} F
                        {play} G
                        {sleep} 1
                    ```
            9:
                story_text: |
                    From this level on you can - among other things - use a {repeat} command inside a {repeat} command.
                    That makes songs like 'Happy birthday' even shorter!

                    ### Exercise
                    Finish the song!
                example_code: |
                    ```
                    first_time = yes
                    {repeat} 2 {times}
                        {repeat} 2 {times}
                            {play} C
                        {play} D
                        {play} C
                        {if} first_time {is} yes
                            {play} F
                            {play} E
                            first_time {is} no
                        {else}
                            _
                    ```
            12:
                story_text: |
                    Use functions in you songs! As you can see in the example code, you can make a function for each line of Twinkle Twinkle little star. Once you've programmed the first three lines, all you have to do is call the functions in the order you want them played in.

                    ### Exercise
                    Finish the song of Twinkle Twinkle little star.
                    Then look back at all the songs you've programmed in the levels before, can you make those codes better and shorter using functions too?
                example_code: |
                    ```
                    {define} first_line
                        {play} C
                        {play} C
                        {play} G
                        {play} G
                        {play} A
                        {play} A
                        {play} G
                        {sleep}

                    {define} second_line
                        {play} F
                        {play} F
                        {play} E
                        {play} E
                        {play} D
                        {play} D
                        {play} C
                        {sleep}

                    {define} third_line
                        {play} G
                        {play} G
                        {play} F
                        {play} F
                        {play} E
                        {play} E
                        {play} D
                        {sleep}

                    {call} _
                    {call} _
                    {call} _
                    {call} _
                    {call} _
                    {call} _
                    ```
            13:
                story_text: |
                    You can use a function with an argument for songs that have line taht are almost the same, but slightly different each time.
                    One example is the song 'Yankee Doodle'. The first 4 notes of the first lines are the same, buyt each time they are followed by a different couple of notes.

                    ### Exercise
                    Can you finish the song of Yankee Doodle?
                    Can you think of another song to programm this way?
                example_code: |
                    ```
                    {print} 'Yankee Doodle'
                    {define} _ {with} note_1, note_2, note_3
                        {play} C4
                        {play} C4
                        {play} D4
                        {play} E4
                        {play} _
                        {play} _
                        {play} _

                    {call} line_1 {with} 29, 31, 30
                    {call} line_1 {with} 29, 28, 0
                    {call} line_1 {with} 32, 31, 30

                    {play} C4
                    {play} B3
                    {play} G3
                    {play} A3
                    {play} B3
                    {play} C4
                    {play} C4
                    ```
            14:
                story_text: |
                    You can programm music for fun, but you can also use the musical notes to make something useful like a fire alarm!

                    ### Exercise
                    Make sure the fire alarm rings when there is a fire!
                example_code: |
                    ```
                    {define} fire_alarm
                        {print} 'FIRE!'
                        note = 40
                        {for} i {in} {range} 1 {to} 100
                            {if} note _ 50
                                note = note + 5
                                {play} _
                            {else}
                                note = 40

                    fire = {ask} 'Is there a fire?'
                    {if} fire _ 'yes'
                        {call} fire_alarm
                    ```
    parrot:
        name: Papago
        default_save_name: Papago
        description: Kreu vian propran Interretan dorlotpapagon, kiu kopios vin!
        levels:
            1:
                story_text: |
                    Kreu vian propran Interretan dorlotpapagon, kiu kopios vin!
                example_code: |
                    ```
                    {print} Mi estas Hedy la papago
                    {ask} kio estas via nomo?
                    {echo}
                    {echo}
                    ```
                story_text_2: |
                    ### Exercise
                    Can you make the parrot ask a different question? Fill in the blanks in the example!
                example_code_2: |
                    ```
                    {print} Im Hedy the parrot
                    {ask} _
                    {echo}
                    {echo}
            2:
                story_text: |
                    Kreu vian propran Interretan dorlotpapagon, kiu kopios vin!
                example_code: |
                    ```
                    {print} Mi estas Hedy la papago
                    nomo {is} {ask} kio estas via nomo?
                    {print} nomo
                    {sleep}
                    {print} grak
                    {sleep}
                    {print} nomo
                    ```
                story_text_2: |
                    ### Exercise
                    You can use variables to make the parrot say more than only your name. Can you complete this code?
            3:
                story_text: |
                    Instruu al via papago novan vorton per `{add}`.
                example_code: |
                    ```
                    vortoj {is} grak, Hedy
                    {print} Trejnu vian papagon!
                    nova_vorto {is} {ask} Kiun vorton instrui?
                    {add} nova_vorto {to_list} vortoj
                    {print} 🧒 Diru nova_vorto , Hedy!
                    {print} 🦜 vortoj {at} {random}
                    ```
            4:
                story_text: |
                    In this level we have to use quotation marks with the commands `{ask}` and `{print}`.
                    Can you complete the code by adding quotation marks?
                example_code: |
                    ```
                    words {is} squawk, Hedy
                    {print} _ Train your parrot! _
                    new_word {is} {ask} _ Which word do you want to teach them? _
                    {add} new_word {to_list} words
                    {print} _ 🧒 Say _ new_word _, Hedy!_
                    {print} _ 🦜 _ words {at} {random}
                    ```
            5:
                story_text: |
                    Rekompencu vian papagon, se ĝi diras la ĝustan vorton!
                example_code: |
                    ```
                    vortoj {is} grak, Hedy
                    {print} 'Trejnu vian papagon!'
                    nova_vorto {is} {ask} 'Kiun vorton instrui?'
                    {add} nova_vorto {to_list} vortoj
                    dirita_vorto {is} vortoj {at} {random}
                    {print} '🧒 Diru «' nova_vorto '», Hedy!'
                    {print} '🦜 ' dirita_vorto
                    {if} dirita_vorto {is} nova_vorto {print} '🧒 Bonege, Hedy! 🍪'
                    {else} {print} '🧒 Ne, Hedy! Diru «' nova_vorto '»'
                    ```
    piggybank:
        name: Ŝparujo
        default_save_name: Ŝparujo
        description: Kalkulu vian poŝmonon!
        levels:
            12:
                story_text: |
                    In this adventure you learn how to make a digital piggy bank, to calculate how much money you have and how long you need to save up to buy what you want!
                example_code: |
                    ```
                    {print} 'The digital piggy bank'
                    wish = {ask} 'What would you like to buy?'
                    price = {ask} 'How much does that cost?'
                    saved = {ask} 'How much money have you saved already?'
                    allowance = {ask} 'How much pocket money do you get per week?'
                    to_save = price - saved
                    weeks = to_save / allowance
                    {print} 'You can buy a ' wish ' in ' weeks ' weeks.'
                    ```
            14:
                story_text: |
                    ### Exercise
                    In this level you can let Hedy tell you if you have saved up enough money!
                    Finish this code by filling in the blanks!
                example_code: |
                    ```
                    _ calculate_budget with wish, money, allowance
                        to_save = wish - money
                        weeks = to_save / allowance
                        {if} wish _ money
                            {print} 'You need to save up some more!'
                            {print} 'Youll need ' weeks ' more weeks.'
                        {else}
                            {print} 'Great! You have enough'
                            {print} 'Lets go shopping!'

                    money = {ask} 'How much money have you saved?'
                    wish = {ask} 'How much money do you need?'
                    allowance = {ask} 'How much pocket money do you get each week?'

                    {call} calculate_budget with _, _, _
                    ```
    pressit:
        name: Key presses
        default_save_name: Pressed
        description: Try linking a keyboard key to a command!
        levels:
            5:
                story_text: |
                    In this level there is another new keyword: `{pressed}`!
                    With `{pressed}` you can use keys on your keyboard to control what lines are used.

                    ### Exercise
                    Look at the example and add one more line of code that reacts to a key press.
                example_code: |
                    ```
                    {print} 'Do you want a good (g) or bad (b) ending?'
                    {if} g {is} {pressed} {print} 'They lived happily ever after ❤'
                    {else} {print} 'The prince was eaten by a hippopotamus 😭'
                    ```
                story_text_2: |
                    You can also link turtle commands to keys.

                    ### Exercise
                    Copy the lines a few times so you can create a larger drawing.
                example_code_2: |
                    ```
                    {if} y {is} {pressed} {forward} 15
                    {else} {turn} 90
                    ```
            7:
                story_text: |
                    Now that you have learned about `{repeat}`, we can press keys multiple times.
                    You can use it to make the turtle walk forward and turn.

                    ### Exercise
                    The code you have seen in level 5 only checks the key once. Copy the example code and add a `{repeat}` to it, so that you can press the keys many times.
                    Use this code to draw something nice.
                example_code: |
                    ```
                    {if} x {is} {pressed} {forward} 15 {else} {turn} 90
                    ```
            9:
                story_text: |
                    Now that you know how to combine statements, you can create a touch type tool with `{pressed}`.

                    ### Exercise
                    Finish the code. Each time a random letter should be chosen, which you have to press. You get a point for a correct press, and and two points deduction for a wrong press.
                    **(extra)** Clear the screen after each letter, and show the user how many points they have scored.
                example_code: |
                    ```
                    points = 0
                    letters = a, b, c, d, e
                    {repeat} 10 {times}
                        letter = _ _ _
                        {print} 'Press the letter ' letter
                        {if} letter {is} {pressed}
                        _
                        _
                        _
                    ```
    print_command:
        name: '{print}'
        default_save_name: print
        description: Introduction print command
        levels:
            1:
                story_text: |
                    ## The print command
                    You can print text to the screen using the `{print}` command.
                example_code: |
                    ```
                    {print} Hi there, programmer!
                    {print} Welcome to Hedy!
                    ```
                story_text_2: |
                    ### Exercise
                    In Hedy you will find exercises in every adventure. An exercise allows you to practise the new commands and concepts, and lets you give your own twist to the example codes.
                    In this exercise you will see a pink blank space. You have to fill something in the place of the blank space before the code can be ran.

                    Fill in the `{print}` command in the blank space and then add five more lines of code. Each line has to start with a `{print}` command.
                    Have fun!
                example_code_2: |
                    ```
                    _ Hello!
                    ```
            18:
                story_text: |-
                    We arrived at real Python code! That means we need to use parentheses with `{print}` and `{range}` from now on.
                    It also means you can use Hedy code from this level in any Python environment as long as you use the English commands. If you haven't until now, you can switch the toggle in the commands menu to do so.
                example_code: |
                    ```
                    {print}('Hello!')
                    {for} i {in} {range}(1, 10):
                        {print}('This is line ', i)
                    ```
                story_text_2: If you want to print more than one item, you need to separate them by commas.
                example_code_2: |
                    ```
                    temperature = 25
                    {print}('It is ', temperature, ' degrees outside')
                    ```

                    {print}('My name is ', name)
    quizmaster:
        name: Kvizmajstro
        default_save_name: Kvizmajstro
        description: Faru vian propran kvizon!
        levels:
            14:
                story_text: |
                    En ĉi tiu aventuro vi povas fari vian propran kvizon! Plenigu la vakojn, aldonu pliajn demandojn kaj ĝuu vian propran kvizon!
                    Vi povas fari kvizon pri ĉio, kion vi ŝatas: via ŝatokupo, via plej ŝatata besto, via plej ŝatata libro aŭ io ajn!
                example_code: |
                    ```
                    {print} 'Faru vian propran kvizon'
                    poentoj_a = 0
                    poentoj_b = 0
                    {print} 'Demando'
                    {print} 'Respondopcio A'
                    {print} 'Respondopcio B'
                    respondo = {ask} 'Kiu respondo?'
                    {if} respondo == 'A'
                        poentoj_a = poentoj_a + 1
                    {if} respondo == 'B'
                        poentoj_b = poentoj_b + 1
                    {print} 'Fino de la kvizo!'
                    {print} 'Ni vidu la rezultojn!'
                    {if} poentoj_a > poentoj_b
                        {print} 'Vi apartenas al la A-klubo'
                    {if} poentoj_b > poentoj_a
                        {print} 'Vi apartenas al la B-klubo'
                    ```
    quotation_marks:
        name: '''quotation marks'''
        default_save_name: quotation_marks
        description: Introduction quotation marks
        levels:
            4:
                story_text: |
                    ## 'Quotation marks'
                    In level 4 `{ask}` and `{print}` have changed.
                    You must put text that you want to print between quotation marks.
                    This is useful, because now you can print all the words you want. Also the words you used to store something with `{is}`.
                    Most programming languages also use quotation marks when printing, so we are also getting a step closer to real programming!
                example_code: |
                    ```
                    {print} 'You need to use quotation marks from now on!'
                    answer {is} {ask} 'What do we need to use from now on?'
                    {print} 'We need to use ' answer
                    ```
                story_text_2: |
                    ## Contractions
                    Important! Mind that now that we're using quotation marks, Hedy will get confused when you use the apostrophe for contractions like I'm or What's.
                    Make sure to remove those apostrophes and change the spelling to I am or What is.
                    Check out the example code to see the wrong way of using apostrophes.
                example_code_2: |
                    ```
                    _ This is the wrong way of using apostrophes _
                    {print} 'I'm babysitting my sister's kids'
                    {print} 'What's more fun than that?'
                    ```
            12:
                story_text: |
                    **All texts need to be in quotation marks**
                    For this level on you will also have to use quotation marks when storing a text with `=`:
                example_code: |
                    ```
                    name = 'Hedy the Robot'
                    {print} 'Hello ' name
                    ```
                story_text_2: |
                    **All items in lists need quotation marks too**
                    Lists are texts, so they need quotation marks too. Mind that each single item on the list has quotation marks.
                    This allows you to save two words as 1 item on the list, for example 'Iron Man'.
                example_code_2: |
                    ```
                    superheroes = 'Spiderman', 'Batman', 'Iron Man'
                    {print} superheroes {at} {random}
                    ```
                story_text_3: |
                    **All text after `{if}` comparisons need quotation marks too**
                example_code_3: |
                    ```
                    name = {ask} 'What is your name?'
                    {if} name = 'Hedy the Robot'
                        {print} 'Hi there!'
                    ```
                story_text_4: |
                    **Numbers don't need quotation marks**
                    For numbers, you do not use quotation marks in the `=`:
                example_code_4: |
                    ```
                    score = 25
                    {print} 'You got ' score
                    ```
    random_command:
        name: '{random}'
        default_save_name: random_command
        description: introducing at random command
        levels:
            3:
                story_text: |
                    ## At random
                    In this level you can make a list using the `{is}` command. You can let the computer choose a random item from that list. You do that with `{at} {random}`.
                example_code: |
                    ```
                    animals {is} dogs, cats, kangaroos
                    {print} animals {at} {random}
                    ```
                story_text_2: |
                    You can use the `{at} {random}` command in a sentence as well.
                example_code_2: |
                    ```
                    food {is} sandwich, slice of pizza, salad, burrito
                    {print} I am going to have a food {at} {random} for lunch.
                    ```
                story_text_3: |
                    ### Exercise
                    Try out the `{at} {random}` command by making your own gameshow (like the ones on tv) where you choose a door or suitcase and it contains a big price!
                    Can you do it? We have already put the first lines into the example code.
                example_code_3: |
                    ```
                    {print} The big gameshow!
                    {print} There are 3 suitcases in front of you...
                    chosen {is} {ask} Which suitcase do you choose?
                    prices {is} _
                    _
                    ```
            16:
                story_text: |-
                    We are going to make lists the Python way, with square brackets around the lists! We also keep the quotation marks around each item like we have learned in previous levels.
                    We use square brackets to point out a place in a list. For example: `friends[1]` is the first name on the list of friends, as you can see in the first part of the example code. The second part of the example code shows you that we can also match 2 lists using the variable i.
                example_code: |
                    ```
                    friends = ['Ahmed', 'Ben', 'Cayden']
                    {print} friends[1] ' is the first friend on the list.'
                    {print} friends[2] ' is the second friend on the list.'
                    {print} friends[3] ' is the third friend on the list.'
                    #now we will match 2 lists using the variable i
                    lucky_numbers = [15, 18, 6]
                    {for} i {in} {range} 1 {to} 3
                        {print} friends[i] 's lucky number is ' lucky_numbers[i]
                    ```
                story_text_2: |-
                    Now that you've learned to use the brackets in lists, you can also start using the {at} {random} command in the Python way!
                    You simply type the name of your list with `[random]` behind it!
                example_code_2: |-
                    ```
                    fruit = ['apple', 'banana', 'cherry']
                    {print} fruit[random]
                    ```
    repeat_command:
        name: '{repeat}'
        default_save_name: repeat_command
        description: repeat command
        levels:
            7:
                story_text: |
                    ## Repeat! Repeat! Repeat!
                    Level 7 adds the `{repeat}` command.  `{repeat}` can be used to execute one line of code multiple times. Like this:

                    ### Exercise
                    Play around with the repeat command. Can you make the happy birthday song in only 3 lines of code instead of 4 now?
                example_code: |
                    ```
                    {repeat} 3 {times} {print} 'Hedy is fun!'
                    ```
            8:
                story_text: |
                    ### Repeat commands and indentation
                    In this level you can repeat multiple lines of code with only 1 repeat command.
                    You do this by making a block of lines that you want to repeat.
                    The lines in this block will need **indentation** .
                    That means putting four spaces at the beginning of each line. You will also have to indent when you just want to create a block of one line.
                example_code: |
                    ```
                    {repeat} 5 {times}
                        {print} 'Hello everyone'
                        {print} 'This is all repeated 5 times'
                    ```
            9:
                story_text: |
                    In this level you can not only use multiple lines with `{if}` and `{repeat}`, but you can also put them together!
                    In the example you see an `{if}` command within a `{repeat}` command. It is also allowed the other way around, and an `{if}` is also allowed in an `{if}` and a `{repeat}` in a `{repeat}`.
                    Give it a try!
                example_code: |
                    ```
                    {repeat} 3 {times}
                        food = {ask} 'What do you want?'
                        {if} food {is} pizza
                            {print} 'nice!'
                        {else}
                            {print} 'pizza is better'
                    ```
    repeat_command_2:
        name: '{repeat} 2'
        default_save_name: repeat_command_2
        description: repeat command 2
        levels:
            7:
                story_text: |
                    ## Repeat with other commands and with variables
                    You have practiced the `{repeat}` command in combination with the `{print}` command now, but did you know you could also use other commands with `{repeat}` ?
                    In this example code you can see that `{repeat}` can also be used with an `{ask}`, `{if}` or `{else}` command.
                example_code: |
                    ```
                    {repeat} 2 {times} answer = {ask} 'Did you know you could ask a question multiple times?'
                    {if} answer {is} yes {repeat} 2 {times} {print} 'You knew that already!'
                    {else} {repeat} 3 {times} {print} 'You have learned something new!'
                    ```
                story_text_2: |
                    Another interesting thing you can so with the `{repeat}` command is using variables to set the amount of times something should be repeated. In the example code you can see that we first ask the person how old they are.
                    Then, in line 3, the question is repeated 'age' times. So we have used the variable 'age' with the `{repeat}` command.
                example_code_2: |
                    ```
                    {print} 'Yay! It is your birthday!'
                    age = {ask} 'How old are you now?'
                    {repeat} age {times} {print} 'Hip Hip Hurray!'
                    ```
            8:
                story_text: |
                    ### In the block or not?
                    In this level you have to think carefully which lines of code should be in the block and which shouldn't.
                    For example: If you want to sing the song *the muffin man*. You only want the line with 'the muffin man' to be repeated twice.
                    This means the last line shouldn't start with indentation as it doesn't belong to the block.
                    If you do start the last line with indentation the song will turn out wrong.

                    ### Exercise
                    Each line in the example code starts with a blank. Remove the blanks and try to figure out which line need indentation and which don't to make the muffin man song.
                example_code: |
                    ```
                    _ {print} 'Do you know the muffin man?'
                    _ {repeat} 2 {times}
                    _ {print} 'The muffin man'
                    _ {print} 'Do you know the muffin man, who lives on Drury Lane?'
                    ```
    restaurant:
        name: Restoracio
        default_save_name: Restoracio
        description: Kreu vian propran virtualan restoracion
        levels:
            1:
                story_text: |
                    En Nivelo 1, vi povas krei vian propran virtualan restoracion kaj preni la mendojn de viaj gastoj.
                example_code: |
                    ```
                    {print} Bonvenon al Restoracio Hedy 🍟
                    {ask} Kion vi volas mendi?
                    {echo} Do vi volas mendi
                    {print} Dankon pro via mendo!
                    {print} Ĝi estas kuirata!
                    ```
                story_text_2: |
                    ### Exercise
                    Can you think of more lines to add to your restaurant code? For example, can you {ask} the guests what they'd like to drink, tell them the price, or wish them a pleasant meal?
            2:
                story_text: |
                    In level 2 you could expand your restaurant by using variables. In level 1 Hedy could only {echo} the order once and only remember the last thing that was ordered.
                    Now you can use variables and Hedy can remember both the food and the drinks!
                example_code: |
                    ```
                    {print} Bonvenon al Restoracio Hedy!
                    {print} Hodiaŭ ni servas picon aŭ lasanjojn.
                    manĝaĵo {is} {ask} Kion vi ŝatus manĝi?
                    {print} Bonega elekto! La manĝaĵo estas mia plej ŝatata!
                    topping {is} {ask} Ĉu vi ŝatus viandon aŭ legomojn sur tio?
                    {print} manĝaĵo kun topping estas survoje!
                    trinkas {is} {ask} Kion vi ŝatus trinki per tio?
                    {print} Dankon pro via mendo.
                    {print} Viaj manĝaĵoj kaj trinkaĵoj estos ĝuste tie!
                    ```
                story_text_2: |
                    ### Exercise
                    Can you make this code more elaborate? For example by adding drinks to the order? Or...?
            3:
                story_text: |
                    Ĉu vi havas problemon decidante, kion vi volas manĝi por vespermanĝo? Vi povas lasi Hedy elekti por vi!
                    Simple tajpu listojn de viaj plej ŝatataj (aŭ malplej ŝatataj) manĝoj, kaj Hedy povas hazarde elekti vian vespermanĝon.
                    Vi ankaŭ povas iomete amuziĝi, lasante Hedy ankaŭ elekti la prezon de via vespermanĝo! Kion vi ricevos?
                example_code: |
                    ```
                    {print} Bonvenon al la Hazarda Restoracio de Hedy!
                    {print} La ununura restoracio, kiu hazarde elektos vian manĝon kaj ĝian prezon por vi!
                    antaŭmanĝaĵoj {is} salato, supo, krudaĵo
                    ĉefpladoj {is} pico, brussels sprouts, spagetoj
                    desertoj {is} kuketoj, glaciaĵo, francaj fromaĝoj
                    trinkaĵoj {is} kolao, biero, akvo
                    prezoj {is} 1 spesmilo, 10 spesmiloj, 100 spesmiloj
                    {print} Vi komencos per: antaŭmanĝaĵoj {at} {random}
                    {print} Then we'll serve: ĉefpladoj {at} {random}
                    {print} Kaj kiel deserto: desertoj {at} {random}
                    {print} You will get a trinkaĵoj {at} {random} por trinki
                    {print} Jen la totalo: prezoj {at} {random}
                    {print} Dankon kaj ĝuu vian manĝon!
                    ```
                story_text_2: |
                    Does your costumer have any allergies or do they dislike certain dishes? Then you can use the `{remove}`command to remove it from your menu.
                example_code_2: |
                    ```
                    {print} Mistera laktotrinkaĵo
                    ingrediencoj {is} frago, ĉokolado, vanilo
                    alergio {is} {ask} Ĉu vi estas alergia al iu ingredienco?
                    {remove} alergio {from} ingrediencoj
                    {print} Vi ricevas laktotrinkaĵon kun ingrediencoj {at} {random}
                    ```
            4:
                story_text: |
                    En ĉi tiu nivelo, oni devas uzi citilojn kiam oni uzas la komandon `{print}`.
                    Ĉu vi povas igi vian kodon de la antaŭaj niveloj funkcii ankaŭ en ĉi tiu nivelo aldonante la citilojn?

                    Atentu! En la antaŭaj niveloj apostrofoj estis permesitaj en la teksto, sed en ĉi tiu nivelo Hedy konfuzos ilin por citiloj kaj la kodo ne funkcios!
                    Do anstataŭ tajpi `{print} Today we're serving pizza` , oni tajpu `{print} 'Today we are serving pizza'`
                example_code: |
                    ```
                    {print} 'Bonvenon al Restoracio Hedy!'
                    {print} 'Hodiaŭ ni havas picon kaj lasanjojn.'
                    manĝaĵo {is} {ask} 'Kion vi volas manĝi?'
                    {print} 'Great choice! The ' manĝaĵo ' is my favorite!'
                    topping {is} {ask} 'Would you like meat or veggies on that?'
                    {print} manĝaĵo ' with ' topping ' is on its way!'
                    trinkaĵo {is} {ask} 'Kion vi volas trinki por via manĝo?'
                    {print} 'Dankon pro via mendo.'
                    {print} 'Your ' manĝaĵo ' and ' trinkaĵo ' will be right there!'
                    ```
            5:
                story_text: |
                    In this level the {if} command allows you to {ask} your customers questions and give different responses to the answers.
                    In the example below, you see that you can {ask} the customer {if} they want to hear the specials and Hedy can respond accordingly.
                example_code: |
                    ```
                    {print} 'Bonvenon al Restoracio Hedy!'
                    special {is} {ask} 'Would you like to hear our specials today?'
                    {if} special {is} jes {print} 'Todays special is chicken piri piri and rice.' {else} {print} 'No problem.'
                    manĝaĵo {is} {ask} 'What would you like to eat?'
                    {print} 'Unu ' manĝaĵo ', coming right up!'
                    trinkaĵo {is} {ask} 'What would you like to drink with that?'
                    {if} trinkaĵo {is} cola {print} 'Im sorry, we are out of cola!' {else} {print} 'Great choice!'
                    anything {is} {ask} 'Would you like anything {else}?'
                    {print} 'Mi ripetos vian mendon…'
                    {print} 'Unu ' manĝaĵo
                    {if} trinkaĵo {is} cola {print} 'kaj…' {else} {print} 'Unu ' trinkaĵo
                    {if} anything {is} ne {print} 'Thats it!' {else} {print} 'Unu ' anything
                    {print} 'Dankon pro via mendo. Ĝuu vian manĝon!'
                    ```
            6:
                story_text: |
                    In this level you can use maths to calculate the total price of your customer's order, which can make your virtual restaurant more realistic.
                example_code: |
                    Vi povas verki simplan kodon por restoracio, jene:
                    ```
                    {print} 'Bonvenon al restoracio Hedy'
                    {print} 'Jen nia menuo:'
                    {print} 'Jen niaj ĉefpladoj: pico, lasanjoj aŭ spagetoj'
                    ĉefplado = {ask} 'Kiun ĉefpladon vi deziras?'
                    prezo = 0
                    {if} ĉefplado {is} pico prezo = 10
                    {if} ĉefplado {is} lasanjoj prezo = 12
                    {if} ĉefplado {is} spagetoj prezo = 8
                    {print} 'Vi mendis ' ĉefplado 'n'
                    {print} 'La prezo estas ' prezo ' spesmiloj'
                    {print} 'Dankon, ĝuu vian manĝon!'
                    ```
            7:
                story_text: |
                    En ĉi tiu nivelo, vi lernis kiel uzi la komandon `{repeat}` por ripeti linion da kodo iomfoje.
                    Vi povas uzi tion en via restoracio por demandi (per la komando `{ask}`) plurajn homojn pri iliaj mendoj jene:
                example_code: |
                    ```
                    {print} 'Bonvenon al Restoracio Hedy!'
                    homoj = {ask} 'Kiom da homoj manĝas ĉe ni hodiaŭ?'
                    {repeat} homoj {times} manĝaĵo = {ask} 'Kion vi volas manĝi?'
                    {print} 'Dankon pro via mendo! La manĝaĵo baldaŭ venos!'
                    ```
            8:
                story_text: |
                    En ĉi tiu nivelo, vi povas plu ellabori vian virtualan restoracion ripetante plurajn liniojn da kodo. Jen:
                example_code: |
                    ```
                    {print} 'Bonvenon al Restoracio Hedy!'
                    homoj = {ask} 'Kiom da gastoj hodiaŭ?'
                    {print} 'Bonege!'
                    {repeat} homoj {times}
                        mendo = {ask} 'Kion vi volas mendi?'
                        {print} mendo
                    {print} 'Dankon pro via mendo!'
                    {print} 'Ĝuu vian manĝon!'
                    ```
                story_text_2: |
                    Kompreneble, ĉi tiu kodo povas esti vastigita kun pli da eroj en la menuo, proponante trinkaĵojn, kaj/aŭ plurajn kursojn, do bonvolu aldoni tiom da ebloj kiel vi volas!
            9:
                story_text: |
                    In this level you can use nesting to make your restaurant more realistic and more fun!
                    For example you would {ask} for sauce {if} somebody orders fries, but you wouldn't {if} someone orders pizza!
                    Check out the example, and try this at your own virtual restaurant!
                example_code: |
                    ```
                    {print} 'Bonvenon al Restoracio Hedy!'
                    homoj = {ask} 'How many people will be joining us today?'
                    {print} 'Bonege!'
                    prezo = 0
                    {repeat} homoj {times}
                        manĝaĵo = {ask} 'What would you like to order?'
                        {print} manĝaĵo
                        {if} manĝaĵo {is} terpomfritoj
                            prezo = prezo + 3
                            saŭco = {ask} 'What kind of sauce would you like with your fries?'
                            {if} saŭco {is} sen
                                {print} 'sen saŭco'
                            {else}
                                prezo = prezo + 1
                                {print} 'kun ' saŭco
                        {if} manĝaĵo {is} pico
                            prezo = prezo + 4
                    {print} 'That will be ' prezo ' dollar'
                    {print} 'Ĝuu vian manĝon!'
                    ```
            10:
                story_text: |
                    En ĉi tiu nivelo, vi lernos kiel facile peti (per `{ask}`) la mendojn de viaj gastoj en mallonga kodo.
                example_code: |
                    ```
                    pladoj = entreo, ĉefplado, deserto
                    {for} plado {in} pladoj
                        manĝaĵo = {ask} 'Kion vi volas manĝi por via ' plado '?'
                        {print} manĝaĵo ' estos via ' plado
                    ```
                story_text_2: |
                    Kompreneble, vi ankaŭ povus mendi por pluraj homoj!
                example_code_2: |
                    ```
                    pladoj = entreo, ĉefplado, deserto
                    nomoj = Timoteo, Omaro
                    {for} nomo {in} nomoj
                        {for} plado {in} pladoj
                            manĝaĵo = {ask} nomo ', kion vi volas manĝi por via ' plado '?'
                            {print} nomo ' mendas ' manĝaĵo 'n por sia ' plado
                    ```
            11:
                story_text: |
                    Oni povas uzi `{for} i {in} {range} 1 {to} 5` por orde presi (kune kun `{print}`) la mendojn de pluraj klientoj.
                example_code: |
                    ```
                    {print} 'Bonvenon al Restoracio Hedy!'
                    homoj = {ask} 'For how many people would you like to order?'
                    {for} i {in} {range} 1 {to} homoj
                        {print} 'Mendo n-ro ' i
                        manĝaĵo = {ask} 'What would you like to eat?'
                        {print} manĝaĵo
                        {if} manĝaĵo {is} terpomfritoj
                            saŭco = {ask} 'What kind of sauce would you like with that?'
                            {print} saŭco
                        trinkaĵo = {ask} 'What would you like to drink?'
                        {print} trinkaĵo
                    prezo = 4 * homoj
                    {print} 'Jen ' prezo ' spesmiloj totale!'
                    ```
            12:
                story_text: |
                    En ĉi tiu nivelo, vi povas uzi decimalajn frakciojn por igi vian menuon pli realeca.
                example_code: |
                    ```
                    prezo = 0
                    manĝaĵo = {ask} 'Kion vi volas mendi?'
                    trinkaĵo = {ask} 'Kion vi volas trinki?'
                    {if} manĝaĵo {is} 'hamburgero'
                        prezo = prezo + 6.50
                    {if} manĝaĵo {is} 'pico'
                        prezo = prezo + 5.75
                    {if} trinkaĵo {is} 'akvo'
                        prezo = prezo + 1.20
                    {if} trinkaĵo {is} 'sodakvo'
                        prezo = prezo + 2.35
                    {print} 'Bonvolu pagi ' prezo ' spesmilojn'
                    ```
            13:
                story_text: |
                    In this level we can use the new commands to upgrade our restaurant.
                    We use `{and}` to see {if} two things are both the case.
                example_code: |
                    ```
                    prezo = 10
                    manĝaĵo = {ask} 'Kion vi volas manĝi?'
                    trinkaĵo = {ask} 'Kion vi volas trinki?'
                    {if} manĝaĵo {is} 'sandviĉo' {and} trinkaĵo {is} 'suko'
                        {print} 'Jen nia rabatmenuaĵo'
                        prezo = prezo - 3
                    {print} 'La totalo estas ' prezo ' spesmiloj'
                    ```
            15:
                story_text: |
                    Per la `{while}` vi povas certigi, ke viaj klientoj povas mendadi ĝis ili finiĝos.

                    ### Exercise
                    Correctly add the `{while}` command to this code.
                example_code: |
                    ```
                    {print} 'Bonvenon al McHedy'
                    pli = 'jes'
                    _
                        mendo = {ask} 'Kion vi volas mendi?'
                        {print} mendo
                        pli = {ask} 'Ĉu vi volas mendi ion pli?'
                    {print} 'Dankon!'
                    ```
    rock:
        name: Roko, papero, tondilo
        default_save_name: Roko
        description: Faru vian propran ludon de roko, papero kaj tondilo
        levels:
            1:
                story_text: |
                    En Nivelo 1, vi komencu per la ludo «roko, papero, tondilo».

                    Per `{ask}` oni povas fari elekton, kaj per `{echo}` oni povas ripeti tiun elekton.
                example_code: |
                    ```
                    {print} kion vi elektas?
                    {ask} elektu el roko, papero aŭ tondilo
                    {echo} do via elekto estis:
                    ```
                    Anstataŭ vortoj, vi ankaŭ povus uzi vinjetosignojn kompreneble: ✊✋✌
                story_text_2: |
                    ### Exercise
                    Instead of using words, you could also use emojis: ✊✋✌
                    Can you create a code using emojis?
                example_code_2: |
                    ```
                    {print} what do you choose?
                    {ask} choose from _
                    {echo} so your choice was:
                    ```
            2:
                story_text: |
                    En ĉi tiu nivelo, vi povas praktiki uzi la variablojn, por ke vi povu fari la ludon de roko, papero kaj tondilo en la sekva nivelo!
                example_code: |
                    ```
                    elekto {is} _
                    {print} Mi elektas elekto
                    ```
            3:
                story_text: |
                    En ĉi tiu nivelo ni povas eniri listojn kaj elekti aferojn el ili.
                    Vi unue faru liston per `{is}`. Tiam vi povas lasi la komputilon elekti ion el la listo per `{at} {random}`.
                    Ekzemple, vi povas lasi la komputilon elekti el roko, papero kaj tondilo.
                example_code: |
                    ```
                    elektoj {is} roko, papero, tondilo
                    {print} elektoj {at} {random}
                    ```
                story_text_2: |
                    ### Exercise
                    Now you only have one player, so can you add a second player?
                    You can even use variables to name player 1 and player 2.
                example_code_2: |
                    ```
                    choices {is} rock, paper, scissors
                    {print} player 1 chooses... choices {at} {random}
                    {print} player 2 _
                    ```
            4:
                story_text: |
                    En ĉi tiu nivelo ni povas plu programi rokon, paperon, tondilon. Sed se vi volas aldoni tekston, vi devas uzi citilojn ankaŭ ĉi tie.
                    Ĉu vi kompletigas la kodon enmetante la ĝustajn komandojn aŭ signojn sur la substrekoj?<!--{if}-->
            5:
                story_text: |
                    En ĉi tiu nivelo ni povas determini kiu venkis.
                    Por tio vi bezonas la novan kodon `{if}`.

                    Konservu vian elekton kun la elektonomo kaj la elekto de komputilo kiel komputila elekto.
                    Tiam vi povas uzi `{if}` por vidi {if} ili estas samaj aŭ malsamaj.
                    Ĉu vi finos la kodon?
                example_code: |
                    ```
                    opcioj {is} roko, papero, tondilo
                    komputila_elekto {is} _
                    elekto {is} {ask} 'Kion vi elektas?'
                    {print} 'vi elektis' _
                    {print} 'komputilo elektis' _
                    {if} _ {is} _ {print} 'vana partio!' {else} {print} 'nevana partio'
                    ```

                    Plenigu la ĝustan kodon en la spacoj por kontroli, ĉu la partio estas vana.
            9:
                story_text: |
                    En ĉi tiu nivelo, vi povas programi la tutan ludon de roko, papero kaj tondilo ingante la {if}-komandojn. Ĉu vi povas fini la kodon?
                example_code: |
                    ```
                    elektoj = roko, papero, tondilo
                    via_elekto = {ask} 'Kion vi elektas?'
                    {print} 'Vi elektas ' via_elekto 'n'
                    komputila_elekto = elektoj {at} {random}
                    {print} 'La komputilo elektas ' komputila_elekto 'n'
                    {if} komputila_elekto {is} via_elekto
                        {print} 'Vana partio'
                    {if} komputila_elekto {is} roko
                        {if} via_elekto {is} papero
                            {print} 'Vi gajnas!'
                        {if} via_elekto {is} tondilo
                            {print} 'Vi malgajnas!'
                    # finu ĉi tiun kodon
                    ```
            10:
                story_text: |
                    Ĉu vi estas tro maldiligenta por ludi la ludon mem? Lasu Hedy ludi ĝin por vi!
                example_code: |
                    ```
                    elektoj = roko, papero, tondilo
                    ludantoj = Margareto, Miĥaelo
                    {for} ludanto {in} ludantoj
                         {print} ludanto ' elektas la jenon: ' elektoj {at} {random}
                    ```
            13:
                story_text: |
                    Per la komando `{and}`, vi povas mallongigi vian kodon por la ludo! Rigardu la jenan ekzemplokodon kaj provu kompletigi ĝin.
                example_code: |
                    ```
                    opcioj = 'rock', 'paper', 'scissors'
                    your_choice = {ask} 'What do you choose?'
                    computer_choice = opcioj {at} {random}
                    {print} 'You choose ' your_choice
                    {print} 'The computer chooses ' computer_choice
                    {if} computer_choice {is} your_choice
                        {print} 'Tie'
                    {if} computer_choice {is} 'rock' {and} your_choice {is} 'paper'
                        {print} 'Vi gajnas!'
                    {if} computer_choice {is} 'rock' {and} your_choice {is} 'scissors'
                        {print} 'La komputilo gajnas!'
                    ```
            15:
                story_text: |
                    ### Exercise
                    Ludu ĝis vi gajnos! Sed unue, kompletigu la ekzemplan kodon…
                example_code: |
                    ```
                    gajnis = 'ne'
                    opcioj = 'roko', 'papero', 'tondilo'
                    {while} gajnis == 'ne'
                        via_elekto = {ask} 'Kion vi elektas?'
                        komputila_elekto = opcioj {at} {random}
                        {print} 'vi elektis ' via_elekto 'n'
                        {print} 'la komputilo elektis ' komputila_elekto 'n'
                        {if} komputila_elekto == via_elekto
                            {print} 'Vana partio!'
                        {if} komputila_elekto == 'roko' {and} via_elekto == 'tondilo'
                            {print} 'Vi perdas la partion!'
                        {if} komputila_elekto == 'roko' {and} via_elekto == 'papero'
                            {print} 'Vi gajnas la partion!'
                            gajnis = 'jes'
                    ```
    rock_2:
        name: Rock, paper, scissors 2
        default_save_name: rock_2
        description: Part 2 of rock, paper, scissors
        levels:
            2:
                story_text: |
                    Now that you have learned how to use the `{ask} command, you can make your rock, paper, scissors code interavtive too!

                    ### Exercise
                    Make the rock, paper, scissors code interactive by adding the `{ask}` command and a question to your rock, paper, scissors code.
                example_code: |
                    ```
                    choice is _
                    {print} I choose choice
                    ```
    secret:
        name: Superspiono
        default_save_name: Superspiono
        description: Faru vian propran spionkodon
        levels:
            12:
                story_text: |
                    En ĉi tiu aventuro, vi povas krei vian propran superspionkodon. Kodu mesaĝon, kiun nur la ĝusta agento povas deĉifri.
                    Se la malamiko provos solvi la kodon, ili ricevos falsajn informojn por malŝpari sian tempon.
                example_code: |
                    ```
                    nomo = {ask} 'Kio estas via nomo?'
                    {if} nomo {is} 'Agento007'
                        a = 'Iru al la flughaveno '
                    {else}
                        a = 'Iru al la stacidomo '
                    pasvorto = {ask} 'Kio estas la pasvorto?'
                    {if} pasvorto {is} 'SEKRETO'
                        b = 'morgaŭ je la 2a horo'
                    else
                        b = 'hodiaŭ je la 10a horo'
                    {print} a + b
                    ```
            13:
                story_text: |
                    La kodo, kiun vi faris en la antaŭa nivelo, estas simpligebla en ĉi tiu nivelo per la komando `{and}`.
                example_code: |
                    ```
                    nomo = {ask} 'Kio estas via nomo?'
                    pasvorto = {ask} 'Kio estas via pasvorto?'
                    {if} nomo {is} 'Agento007' {and} pasvorto {is} 'SEKRETO'
                        {print} 'Iru al la flughaveno je la 2a horo'
                    {else}
                        {print} 'Iru al la stacidomo je la 10a horo'
                     ```
    sleep_command:
        name: '{sleep}'
        default_save_name: sleep_command
        description: introducing sleep command
        levels:
            2:
                story_text: |
                    ## The sleep command
                    Another new command in this level is `{sleep}`, which pauses your program for a second. If you type a number behind the {sleep} command, the program pauses for that amount of seconds.
                example_code: |
                    ```
                    {print} My favorite colour is...
                    {sleep} 2
                    {print} green!
                    ```
    songs:
        name: Kantu!
        default_save_name: Kanto
        description: Presi kanton
        levels:
            6:
                story_text: |
                    Kantoj ofte enhavas multe da ripetado. Foje la ripeto ankaŭ baziĝas sur kalkulado.
                    Ekzemple, en la konata kanto 'Boteloj da biero'. Vi povas programi tiun kanton per iom da matematiko.
                example_code: |
                    ```
                    nombro = 99
                    {print} nombro ' boteloj da biero sur la muro'
                    {print} nombro ' boteloj da biero'
                    {print} 'Prenu unu, ĝuu ĝin kune'
                    nombro = nombro - 1
                    {print} nombro ' boteloj da biero sur la muro'
                    ```

                    Vi nun povas ripeti liniojn 2 ĝis 6 tiom da fojoj, kiom vi volas, kopiante la liniojn.
                story_text_2: |
                    This children's song counts down from 5 little monkeys to 1 monkey.
                    If you copy line 2 - 7 and paste it under the the code, you can sing the whole song!
                example_code_2: |
                    ```
                    number = 6
                    number = number - 1
                    print number ' little monkeys jumping on the bed'
                    print 'One fell off and bumped his head'
                    print 'Mama called the doctor and the doctor said'
                    print 'NO MORE MONKEYS JUMPING ON THE BED!'
                    sleep
                    ```
            7:
                story_text: |
                    Kantoj ofte enhavas multe da ripetaĵojn. Ekzemple… Ŝarkido! Se vi kantas ĝin, vi ripete kantas la samajn vortojn:

                    Ŝarkido tututudutudu <br>
                    Ŝarkido tututudutudu <br>
                    Ŝarkido tututudutudu <br>
                    Ŝarkido

                    Vi povas malplilongigi la kanton per `{repeat}`! Ĉu vi povas kompletigi la kodon?
                example_code: |
                    ```
                    {repeat} _ _ {print} 'Ŝarkido tututudutudu'
                    {print} 'Ŝarkido'
                    ```

                    Post Ŝarkido, vi povas programi aliajn kantojn. Ekzistas multaj kantoj enhavantaj ripetaĵojn.
            8:
                story_text: |
                    En antaŭa nivelo vi programis la kanton 'Boteloj da biero'. Vi faris unu verson kaj tiam devis kopii la versojn 99 fojojn. En la nivelo 7 vi povas ripeti la kanton 99 fojojn, nur aldonante unu simplan linion!
                example_code: |
                    ```
                    nombro = 99
                    {repeat} 99 {times}
                        {print} nombro ' boteloj da biero sur la muro'
                        {print} nombro ' boteloj da biero'
                        {print} 'Prenu unu, ĝuu ĝin kune'
                        nombro = nombro - 1
                        {print} nombro ' boteloj da biero sur la muro'
                    ```
            10:
                story_text: |
                    En ĉi tiu nivelo vi povas facile fari la infanan kanton "Kvin simietoj". Ĉu vi povas fari la lastan koruson?
                    Vi ankaŭ povas fari la tutan beban ŝarkan kanton (inkluzive de ĉiuj aliaj ŝarkoj en la familio) en nur 6 linioj!
                    Aŭ vi povas fari Old McDonald kun ĉiuj malsamaj bestoj.
                example_code: |
                    ```
                    simioj = 5, 4, 3, 2
                    {for} simio {in} simioj
                        {print} simio ' simietoj saltantaj sur la lito'
                        {print} 'Oni defalis kaj vundis sian kapon'
                        {print} 'Panjo vokis la kuraciston, kiu diris:'
                        {print} 'SIMIOJ NE SALTU SUR LA LITO!'
                    ```

                    ```
                    ŝarkoj = ŝarkido, panjo, paĉjo, avinjo, avĉjo
                    {for} ŝarko {in} ŝarkoj
                        {print} ŝarko 'tututututudu'
                        {print} ŝarko 'tututututudu'
                        {print} ŝarko 'tututututudu'
                        {print} ŝarko
                    ```
                    ```
                    bestoj = porko, hundo, bovo
                    {for} besto {in} bestoj
                        {if} besto {is} porko
                            sono = grunt
                        {if} besto {is} hundo
                            sono = boj
                        {if} besto {is} bovo
                            sono = muĝ
                        {print} 'Maljuna McDonald havis bienon'
                        {print} 'I Aj I Aj O!'
                        {print} 'kaj en la bieno estis ' besto
                        {print} 'I Aj I Aj O!'
                        {print} 'kun ' sono sono ' ĉi tie'
                        {print} 'kaj ' sono sono ' tie'
                        {print} 'jen ' sono
                        {print} 'aliloke ' sono
                        {print} 'ĉie ' sono sono
                    ```
                story_text_2: |
                    ### Exercise 2
                    Print the song Five little moneys jumping on the bed. Look up the text if you don't remember.

                    **(extra)** Print the song Old MacDonald had a farm, and make sure all animals make a different sound, using an `{if}`.
                example_code_2: |
                    ```
                    monkeys = 5, 4, 3, 2, 1
                    ```
            11:
                story_text: |
                    En ĉi tiu nivelo, oni povas uzi la komandon `{for} i {in} {range}` por fari kantojn, kiuj uzas kalkuladon.
                example_code: |
                    ```
                    {for} i {in} {range} 5 {to} 1
                        {print} i 'simietoj saltantaj sur la lito'
                        {print} 'Iu defalis kaj vundis sian kapon'
                        {print} 'Panjo vokis la kuraciston, kiu diris'
                        {if} i {is} 1
                            {print} 'ENLITIGU TIUJN SIMIOJN!'
                        {else}
                            {print} 'SIMIOJ NE SALTU SUR LA LITO!'
                    ```
            12:
                story_text: |
                    En ĉi tiu kanto, oni povas eĉ pli facile programi «se vi estas feliĉa kaj vi scias ĝin, frapu la manojn», ĉar oni povas meti ĉiujn agojn en unu variablon jene:<!--{if}-->
                example_code: |
                    ```
                    agoj = 'frapu manojn', 'frapu piedojn', 'kriu «hura!»'
                    {for} ago {in} agoj
                        {for} mi {in} {range} 1 {to} 2
                            {print} 'se vi feliĉas kaj scias tion'
                            {print} ago
                        {print} 'se vi feliĉas kaj scias tion kaj vi volas montri tion'
                        {print} 'se vi feliĉas kaj scias tion'
                        {print} ago
                    ```
            13:
                story_text: |
                    In the previous adventure you have learned how to use an argument in a function, but did you know that you could combine them with {ask} commands as well?
                    In this example we have changed the 'My Bonnie' program and made it interactive. You are now asked where Bonnie is.
                example_code: |
                    ```
                    {define} song {with} place
                        {print} 'My Bonnie is ' place

                    chosen_place = {ask} 'Where do you want Bonnie to be?'
                    synonym = {ask} 'What is another word for that?'

                    {call} song {with} chosen_place
                    {call} song {with} synonym
                    {call} song {with} chosen_place
                    ```
            16:
                story_text: |
                    En ĉi tiu nivelo, vi povas programi kanton kiel OldMacDonald eĉ pli rapide. Vi povas konekti la ĝustan beston al la ĝusta sono simple metante ilin en la sama loko en la listo.
                    La Ebria Maristo ankaŭ estas rapide farita en ĉi tiu nivelo. Vi nur bezonas 8 liniojn por la tuta kanto, kontrolu ĝin!
                example_code: |
                    ```
                    bestoj = ['porko', 'hundo', 'bovo']
                    sonoj = ['oink', 'woof', 'muĝ']
                    {for} i {in} {range} 1 {to} 3
                        besto = _
                        sono = _
                        {print} 'Old McDonald had a farm'
                        {print} 'E I E I O!'
                        {print} 'and on that farm he had a ' besto
                        {print} 'E I E I O!'
                        {print} 'with a ' sono sono ' here'
                        {print} 'and a ' sono sono ' there'
                        {print} 'here a ' sono
                        {print} 'there a ' sono
                        {print} 'everywhere a ' sono sono
                    ```

                    ```
                    linioj = ['what shall we do with the drunken sailor', 'shave his belly with a rusty razor', 'put him in a long boat till hes sober']
                    {for} linio {in} linioj
                        {for} i {in} {range} 1 {to} 3
                            {print} linio
                        {print} 'early in the morning'
                        {for} i {in} {range} 1 {to} 3
                            {print} 'way hay and up she rises'
                        {print} 'early in the morning'
                    ```
            18:
                story_text: |
                    In level 16 we made songs using lists. These programs however are no longer working properly in this level. The colons from level 17 and the brackets from level 18 still need to be added.

                    ### Exercise 1
                    The Drunken sailor song is given as sample code, but not yet working.
                    Can you make sure everything works again? To help you, we've put _ in the places of _some_ errors.

                    ### Exercise 2
                    Now also look up your Old MacDonald song from level 16, and correct it.
                example_code: |
                    ```
                    lines = ['what shall we do with the drunken sailor', 'shave his belly with a rusty razor', 'put him in a long boat till hes sober']
                    {for} line {in} lines _
                        {for} i {in} {range} 1 {to} 3 _
                            {print} _ line _
                        {print} 'early in the morning'
                        {for} i {in} {range} 1 {to} 3
                            {print} 'way hay and up she rises'
                        {print} 'early in the morning'
                    ```
    songs_2:
        name: Sing a song! 2
        default_save_name: Song 2
        description: Sing a song 2
        levels:
            12:
                story_text: |
                    Songs contain a lot of repetition. We can capture it with a function!
                    ### Exercise
                    Look at the example code with the function. Fill out the two lines so the full song is printed.
                example_code: |
                    ```
                    {define} twinkle
                        {print} 'Twinkle'
                        {print} '...'

                    {call} twinkle
                    {print} 'Up above the world so high'
                    {print} 'Like a diamond in the sky'
                    {call} _
                    ```
    tic:
        name: Tri en Vico
        default_save_name: Trienvico
        description: Ludu «Tri en vico»!
        levels:
            13:
                story_text: |
                    En ĉi tiu aventuro, vi povas programi la ludon «Tri en Vico», kiu estas por du ludantoj. Laŭvice, oni elektas numeron de la punkto (1–9), sur kiun oni metos sian signon (X aŭ O).
                    Gajnas la unua ludanto, kiu metas 3 signojn en vico (horizontale, vertikale aŭ diagonale)!
                example_code: |
                    ```
                    signo = 'x'
                    neokupataj = 1, 2, 3, 4, 5, 6, 7, 8, 9
                    ludo = 'nefinita'
                    kvadrato1 = '.'
                    kvadrato2 = '.'
                    kvadrato3 = '.'
                    kvadrato4 = '.'
                    kvadrato5 = '.'
                    kvadrato6 = '.'
                    kvadrato7 = '.'
                    kvadrato8 = '.'
                    kvadrato9 = '.'
                    {print} 'TRI EN VICO!'
                    {print} kvadrato1 kvadrato2 kvadrato3
                    {print} kvadrato4 kvadrato5 kvadrato6
                    {print} kvadrato7 kvadrato8 kvadrato9
                    {print} ' '
                    {for} i {in} {range} 1 {to} 9
                        {if} ludo {is} 'nefinita'
                            elekto = {ask} 'Ludanto ' signo ' metos signon sur kiun kvadraton?'
                            {if} elekto {in} neokupataj
                                {remove} elekto {from} neokupataj
                                {if} elekto {is} 1
                                    kvadrato1 = signo
                                {if} elekto {is} 2
                                    kvadrato2 = signo
                                {if} elekto {is} 3
                                    kvadrato3 = signo
                                {if} elekto {is} 4
                                    kvadrato4 = signo
                                {if} elekto {is} 5
                                    kvadrato5 = signo
                                {if} elekto {is} 6
                                    kvadrato6 = signo
                                {if} elekto {is} 7
                                    kvadrato7 = signo
                                {if} elekto {is} 8
                                    kvadrato8 = signo
                                {if} elekto {is} 9
                                    kvadrato9 = signo
                            {else}
                                {print} 'Tiu kvadrato estas jam okupata'
                            {print} kvadrato1 kvadrato2 kvadrato3
                            {print} kvadrato4 kvadrato5 kvadrato6
                            {print} kvadrato7 kvadrato8 kvadrato9
                            {print} ' '
                            gajninto = {ask} 'Ĉu vi gajnis?'
                            {if} gajninto {is} 'jes'
                                {print} 'Gratulon, ludanto ' signo '!'
                                ludo = 'finita'
                            {else}
                                {if} signo {is} 'x'
                                    signo = 'o'
                                {else}
                                    signo = 'x'
                    ```
            14:
                story_text: |
                    En la antaŭaj niveloj, vi faris la ludon «Tri en Vico». Nun vi lernis kiel uzi la signon `=`, la signon `==` kaj la signon `!=`.
                    Vi povas uzi ĉi tiun scion en via nova ludo «Tri en Vico», jene:
                example_code: |
                    ```
                    signo = 'x'
                    neokupataj = 1, 2, 3, 4, 5, 6, 7, 8, 9
                    ludo = 'nefinita'
                    kvadrato1 = '.'
                    kvadrato2 = '.'
                    kvadrato3 = '.'
                    kvadrato4 = '.'
                    kvadrato5 = '.'
                    kvadrato6 = '.'
                    kvadrato7 = '.'
                    kvadrato8 = '.'
                    kvadrato9 = '.'
                    {print} 'TRI EN VICO!'
                    {print} kvadrato1 kvadrato2 kvadrato3
                    {print} kvadrato4 kvadrato5 kvadrato6
                    {print} kvadrato7 kvadrato8 kvadrato9
                    {print} ' '
                    {for} i {in} {range} 1 {to} 9
                        {if} ludo != 'finita'
                            elekto = {ask} 'Ludanto ' signo ' metos signon sur kiun kvadraton?'
                            {if} elekto {in} neokupataj
                                {remove} elekto {from} neokupataj
                                {if} elekto == 1
                                    kvadrato1 = signo
                                {if} elekto == 2
                                    kvadrato2 = signo
                                {if} elekto == 3
                                    kvadrato3 = signo
                                {if} elekto == 4
                                    kvadrato4 = signo
                                {if} elekto == 5
                                    kvadrato5 = signo
                                {if} elekto == 6
                                    kvadrato6 = signo
                                {if} elekto == 7
                                    kvadrato7 = signo
                                {if} elekto == 8
                                    kvadrato8 = signo
                                {if} elekto == 9
                                    kvadrato9 = signo
                            {else}
                                {print} 'Tiu kvadrato estas jam okupata'
                            {print} kvadrato1 kvadrato2 kvadrato3
                            {print} kvadrato4 kvadrato5 kvadrato6
                            {print} kvadrato7 kvadrato8 kvadrato9
                            {print} ' '
                            gajninto = {ask} 'Ĉu vi gajnis?'
                            {if} gajninto == 'jes'
                                {print} 'Gratulon, ludanto ' signo '!'
                                ludo = 'finita'
                            {else}
                                {if} signo == 'x'
                                    signo = 'o'
                                {else}
                                    signo = 'x'
                    ```
            15:
                story_text: |
                    En ĉi tiu nivelo, vi povas plibonigi vian ludon «Tri en Vico» per la iteracio `{while}`. Per ĉi tiu iteracio, vi povas kombini la `{if} ludo != 'finita'` kaj la `{for} i {in} {range} 1 ĝis 9` en unu simplan linion.
                    Jen:
                example_code: |
                    ```
                    signo = 'x'
                    neokupataj = 1, 2, 3, 4, 5, 6, 7, 8, 9
                    ludo = 'nefinita'
                    kvadrato1 = '.'
                    kvadrato2 = '.'
                    kvadrato3 = '.'
                    kvadrato4 = '.'
                    kvadrato5 = '.'
                    kvadrato6 = '.'
                    kvadrato7 = '.'
                    kvadrato8 = '.'
                    kvadrato9 = '.'
                    {print} 'TRI EN VICO!'
                    {print} kvadrato1 kvadrato2 kvadrato3
                    {print} kvadrato4 kvadrato5 kvadrato6
                    {print} kvadrato7 kvadrato8 kvadrato9
                    {print} ' '
                    {while} ludo != 'finita'
                        elekto = {ask} 'Ludanto ' signo ' metos signon sur kiun kvadraton?'
                        {if} elekto {in} neokupataj
                            {remove} elekto {from} neokupataj
                            {if} elekto == 1
                                kvadrato1 = signo
                            {if} elekto == 2
                                kvadrato2 = signo
                            {if} elekto == 3
                                kvadrato3 = signo
                            {if} elekto == 4
                                kvadrato4 = signo
                            {if} elekto == 5
                                kvadrato5 = signo
                            {if} elekto == 6
                                kvadrato6 = signo
                            {if} elekto == 7
                                kvadrato7 = signo
                            {if} elekto == 8
                                kvadrato8 = signo
                            {if} elekto == 9
                                kvadrato9 = signo
                        {else}
                            {print} 'Tiu kvadrato estas jam okupata'
                        {print} kvadrato1 kvadrato2 kvadrato3
                        {print} kvadrato4 kvadrato5 kvadrato6
                        {print} kvadrato7 kvadrato8 kvadrato9
                        {print} ' '
                        gajninto = {ask} 'Ĉu vi gajnis?'
                        {if} gajninto == 'jes'
                            {print} 'Gratulon, ludanto ' signo '!'
                            ludo = 'finita'
                        {else}
                            {if} signo == 'x'
                                signo = 'o'
                            {else}
                                signo = 'x'
                    ```
            17:
                story_text: |
                    En la antaŭaj niveloj, la ludo «Tri en Vico» havis ĝenan trajton. Post ĉiu movo, oni devis respondi, ĉu oni gajnis aŭ ne.
                    Ĉi tio igis la ludon ludebla, sed ankaŭ malrapidega. En ĉi tiu nivelo, ni lernis la komandon `{elif}`, kiu povas solvi ĉi tiun problemon.
                    Estas amuze uzi la `{elif}` por kontroli ĉu ludanto gajnis, sed tio ankaŭ postulas sufiĉe da ekstraj linioj.

                    En la jena ekzempla kodo, ni aldonis la kondiĉojn por gajnado (3 signoj en vico horizontala, vertikala aŭ diagonala).
                    Ili troviĝas en linioj 46 ĝis 69. Notu, ke ĉiufoje kiam la kondiĉo estas vera (alivorte, se ludanto gajnis), la variablo `ludo` estas agordita al `'finita'`.
                    Tio signifas, ke la iteracio `{while}` kaj la ludo finiĝas.
                example_code: |
                    ```
                    signo = 'x'
                    neokupataj = [1, 2, 3, 4, 5, 6, 7, 8, 9]
                    ludo = 'nefinita'
                    kvadrato1 = '.'
                    kvadrato2 = '.'
                    kvadrato3 = '.'
                    kvadrato4 = '.'
                    kvadrato5 = '.'
                    kvadrato6 = '.'
                    kvadrato7 = '.'
                    kvadrato8 = '.'
                    kvadrato9 = '.'
                    {print} 'TRI EN VICO!'
                    {print} kvadrato1 kvadrato2 kvadrato3
                    {print} kvadrato4 kvadrato5 kvadrato6
                    {print} kvadrato7 kvadrato8 kvadrato9
                    {print} ' '
                    {while} ludo != 'finita':
                        elekto = {ask} 'Ludanto ' signo ' metos signon sur kiun kvadraton?'
                        {if} elekto {in} neokupataj:
                            {remove} elekto {from} neokupataj
                            {if} elekto == 1:
                                kvadrato1 = signo
                            {if} elekto == 2:
                                kvadrato2 = signo
                            {if} elekto == 3:
                                kvadrato3 = signo
                            {if} elekto == 4:
                                kvadrato4 = signo
                            {if} elekto == 5:
                                kvadrato5 = signo
                            {if} elekto == 6:
                                kvadrato6 = signo
                            {if} elekto == 7:
                                kvadrato7 = signo
                            {if} elekto == 8:
                                kvadrato8 = signo
                            {if} elekto == 9:
                                kvadrato9 = signo
                        {else}:
                            {print} 'Tiu kvadrato estas jam okupata'
                        {print} kvadrato1 kvadrato2 kvadrato3
                        {print} kvadrato4 kvadrato5 kvadrato6
                        {print} kvadrato7 kvadrato8 kvadrato9
                        {print} ' '
                        {if} kvadrato1 == kvadrato2 {and} kvadrato2 == kvadrato3 {and} kvadrato1 != '.':
                            {print} 'Ludanto ' signo ' gajnis!'
                            ludo = 'finita'
                        {elif} kvadrato4 == kvadrato5 {and} kvadrato5 == kvadrato6 {and} kvadrato4 != '.':
                            {print} 'Ludanto ' signo ' gajnis!'
                            ludo = 'finita'
                        {elif} kvadrato7 == kvadrato8 {and} kvadrato8 == kvadrato9 {and} kvadrato7 != '.':
                            {print} 'Ludanto ' signo ' gajnis!'
                            ludo = 'finita'
                        {elif} kvadrato1 == kvadrato4 {and} kvadrato4 == kvadrato7 {and} kvadrato1 != '.':
                            {print} 'Ludanto ' signo ' gajnis!'
                            ludo = 'finita'
                        {elif} kvadrato2 == kvadrato5 {and} kvadrato5 == kvadrato8 {and} kvadrato2 != '.':
                            {print} 'Ludanto ' signo ' gajnis!'
                            ludo = 'finita'
                        {elif} kvadrato3 == kvadrato6 {and} kvadrato6 == spot_9 {and} kvadrato3 != '.':
                            {print} 'Ludanto ' signo ' gajnis!'
                            ludo = 'finita'
                        {elif} kvadrato1 == kvadrato5 {and} kvadrato5 == spot_9 {and} kvadrato1 != '.':
                            {print} 'Ludanto ' signo ' gajnis!'
                            ludo = 'finita'
                        {elif} kvadrato3 == kvadrato5 {and} kvadrato5 == kvadrato7 {and} kvadrato3 != '.':
                            {print} 'Ludanto ' signo ' gajnis!'
                            ludo = 'finita'
                        {else}:
                            {if} signo == 'x':
                                signo = 'o'
                            {else}:
                                signo = 'x'
                    ```
    turtle:
        name: Testudo
        default_save_name: Testudo
        description: Faru vian propran desegnaĵon
        levels:
            1:
                story_text: |
                    Vi ankaŭ povas uzi Hedy por desegni. Kombinante turnojn kaj liniojn, vi povas fari kvadraton aŭ ŝtuparon!

                    Per `{forward}` oni desegnas linion antaŭen. La nombro malantaŭ ĝi determinas kiom longe la testudo marŝos. `{turn} {right}` turnas la testudon kvaronturnon horloĝdirekte; `{turn} {left}`{left}` turnas la testudon kontraŭhorloĝe.
                    Se vi volas iri malantaŭen, uzu la komandon `{forward}` kun negativa nombro. Do ekzemple, `{forward} -100`

                    Jen la komenco de eta ŝtuparo. Ĉu vi povas igi ĝin havi 5 ŝtupojn?
                example_code: |
                    ```
                    {forward} 20
                    {turn} {right}
                    {forward} 20
                    {turn} {left}
                    {forward} 20
                    ```
            2:
                story_text: |
                    En ĉi tiu nivelo vi povas uzi variablojn por fari la testudon interaga. Ekzemple vi povas demandi al la ludanto kiom da paŝoj devas fari la testudo.
                example_code: |
                    ```
                    respondo {is} {ask} Kiom da paŝoj faru la testudo?
                    {forward} respondo
                    ```
                story_text_2: |
                    Ankaŭ, en nivelo 1 la testudo povis nur turni maldekstren aŭ dekstren. Tio estas iom enuiga!
                    En nivelo 2 li povas direkti sian nazon en ĉiuj direktoj.

                    Uzu 90 por turni kvaronon. Ni nomas ĉi tion gradoj. Plena turniĝo estas 360 gradoj.
                    Ĉu vi povas fari figuron kun ĉi tiu kodo? Eble triangulo aŭ cirklo?
                example_code_2: |
                    ```
                    {print} Desegnante figurojn
                    angulo {is} 90
                    {turn} angulo
                    {forward} 25
                    {turn} angulo
                    {forward} 25
                    ```
            3:
                story_text: |
                    En ĉi tiu nivelo, oni povas uzi `{at} {random}` kun la desegnanta testudo. Hazarda elekto igas la testudon marŝi laŭ malsamaj vojoj ĉiufoje.
                    Uzu `{at} {random}` por elekti valoron el listo. Vi povas kopii kaj alglui liniojn 2 kaj 3 por krei pli longan hazardan vojon.
                example_code: |
                    ```
                    anguloj {is} 10, 50, 90, 150, 250
                    {turn} anguloj {at} {random}
                    {forward} 25
                    ```
            4:
                story_text: |
                    En Nivelo 4, oni devas uzi citilojn kun `{print}` kaj `{ask}`. Ankaŭ dum desegnado!
                example_code: |
                    ```
                    {print} 'Desegnante figurojn'
                    angulo {is} 90
                    {turn} angulo
                    {forward} 25
                    {turn} angulo
                    {forward} 25
                    ```
                story_text_2: |
                    You can also change the color of the lines with the command `{color}`. Check out the example.
                    You can also use the command `{color} {white}` to make 'invisible' lines. You could use these white lines to move the turtle anywhere in the screen before you start drawing.
                example_code_2: |
                    ```
                    {color} {white}
                    {forward} -80
                    {color} {green}
                    {forward} 50
                    {color} {yellow}
                    {forward} 50
                    {color} {red}
                    {forward} 50
                    ```
            5:
                story_text: |
                    En Nivelo 5, oni povas fari elekton per `{if}`. Ekzemple, inter diversaj specoj de figuroj.
                example_code: |
                    ```
                    {print} 'Desegnante figurojn'
                    figuro {is} {ask} 'Ĉu vi deziras kvadraton aŭ triangulon?'
                    {if} figuro {is} triangulo angulo {is} 120
                    {else} angulo {is} 90
                    {turn} angulo
                    {forward} 25
                    {turn} angulo
                    {forward} 25
                    {turn} angulo
                    {forward} 25
                    {turn} angulo
                    {forward} 25
                    ```
                story_text_2: |
                    ### Exercise
                    Fill in the correct numbers in this code to get it to work.
                    After you've done that, you can try to add the option backwards.

                    **Extra** Instead of using 'left' and 'right', remake the program with North, East, South and West.
                    This way you could add even more directions like Northeast and Southwest etc.
                example_code_2: |
                    ```
                    direction {is} {ask} 'Do you want to go left, right, or straight ahead?'
                    if direction is left turn _
                    if direction is right turn _
                    forward 100
                    ```
            6:
                story_text: |
                    En ĉi tiu nivelo vi povas uzi kalkulojn por desegni malsamajn figurojn.
                    Vi eble lernis en la lernejo, ke turni plenan cirklon estas 360 gradoj. Se ne, nun vi scias!
                    Tial vi ankaŭ uzas 90 gradojn por kvadrato. 360 dividita per 4 estas 90.
                    Nun kiam ni povas fari matematikon kun Hedy, ni povas desegni ĉiujn figurojn, kiujn ni volas!
                example_code: |
                    ```
                    anguloj = {ask} 'Kiom da anguloj vi deziras?'
                    angulo = 360 / anguloj
                    {forward} 50
                    {turn} angulo
                    {forward} 50
                    {turn} angulo
                    {forward} 50
                    {turn} angulo
                    {forward} 50
                    {turn} angulo
                    {forward} 50
                    {turn} angulo
                    {forward} 50
                    {turn} angulo
                    ```
            8:
                story_text: |
                    Nun ni povas ripeti plurajn liniojn; tial ni povas fari figurojn pli facile.
                    Ni devas nur unufoje agordi la angulon kaj poste uzi tiun variablon en la `{repeat}`.
                example_code: |
                    ```
                    angulo = 90
                    {repeat} 10 {times}
                        {turn} angulo
                        {forward} 50
                    ```
                story_text_2: |
                    Ankaŭ ni nun povas plibonigi la programon, kiu desegnas malsamajn figurojn.
                    Ĉu vi povas eltrovi kiom malproksimen la testudo devas turni ĉi tien? Finu la kodon kaj vi povas desegni ajnan plurangulon, kiun vi ŝatus!
                example_code_2: "```\nanguloj = {ask} 'Kiom da anguloj mi desegnu?'\nangulo = 360 / anguloj \n{repeat} anguloj {times}\n    {turn} _\n    {forward} _\n```\n"
            9:
                story_text: |
                    Now that we can use a `{repeat}` inside a `{repeat}`, we can create more complex figures.

                    ### Exercise 1
                    This code creates three black triangles, change that into five pink squares.

                     **(extra)** Create a figure of your own choosing consisting of at least two different shapes types.
                example_code: |
                    ```
                    {color} {black}
                    {repeat} 3 {times}
                        {repeat} 3 {times}
                            {forward} 10
                            {turn} 120
                        {color} {white}
                        {forward} 50
                        {color} {black}
                    ```
            10:
                story_text: |
                    In this level you can make the turtle draw a figure.
                    The turtle will travel the distances in the list, one by one, making bigger and bigger steps.
                    ### Exercise 1
                    Add a 90 degree turn in the loop, so that a spiral is drawn.
                    Add at least 5 numbers to the list, so the spiral grows larger.
                     **(extra)** can you change the spiral into another shape? Experiment with numbers for the turn!
                    ### Exercise 2
                    The spiral is drawn outwards, make it go inwards?
                example_code: |
                    ```
                    {turn} 90
                    distances = 10, 20, 30, 40, 50, 60
                    {for} distance {in} distances
                        {forward} distance
                    ```
            12:
                story_text: |
                    We can use functions to draw more complex figures with less code.
                    ### Exercise 1
                    Fill the function so that three squares are created. If you want the image to look nicer, you can make the lines between the squares white.

                    ### Exercise 2
                    The code can be made even shorter. Place the final lines into a `{repeat}` so the figure remains the same.

                    ### Exercise 3
                    Create your own drawing with different figures.
                    Change both the number of figures with the `{repeat}` and the shape of the figures in the `{define}`
                example_code: |
                    ```
                    {define} square
                        {repeat} 4 {times}
                            {turn} _
                            {forward} _
                    {call} square
                    {forward} 50
                    {call} square
                    {forward} 50
                    {call} square
                    ```
    turtle_draw_it:
        name: Draw it!
        default_save_name: Draw it
        description: Draw this picture with the turtle
        levels:
            1:
                story_text: |
                    ### Exercise
                    Recreate the drawings with the turtle!

                    <div class="w-full flex flex-row gap-2">
                        Rectangle <img src="https://github.com/hedyorg/hedy/assets/80678586/77aa99d5-cd8f-4969-b49d-e8fed34ac550" width="100">
                        Square <img src="https://github.com/hedyorg/hedy/assets/80678586/03b96c2c-7b94-4032-9f9f-3f3b13573623" width="200">
                        Stairs<img src="https://github.com/hedyorg/hedy/assets/80678586/d4301e62-ec66-4031-827c-7d21f73ba106" width="200">
                    </div>
            2:
                story_text: |
                    ### Exercise
                    Recreate the drawings with the turtle!

                    <div class="w-full flex flex-row gap-2">
                    Triangle <img src="https://github.com/hedyorg/hedy/assets/80678586/e974b62c-f0cf-445a-8bd4-5ad9f1f71204" width="100">
                    Arrow <img src="https://github.com/hedyorg/hedy/assets/80678586/803d8f42-9708-448c-82ea-d035697f08c9" width="150">
                    Boat <img src="https://github.com/hedyorg/hedy/assets/80678586/94ef7189-442a-4c8f-827d-12a69203c2e9" width="150">
                    </div>
            3:
                story_text: |
                    ### Exercise
                    Recreate the drawings with the turtle!

                    <div class="w-full flex flex-row gap-2">
                    Triangle <img src="https://github.com/hedyorg/hedy/assets/80678586/71e04d98-9545-4614-9caf-a5f179b756a1" width="150">
                    Star <img src="https://github.com/hedyorg/hedy/assets/80678586/421c4d28-cb99-424b-be26-dcae30d65c80" width="150">
                    Arrow <img src="https://github.com/hedyorg/hedy/assets/80678586/3cbebcae-5258-47c5-a6ac-e7ee36c1d1ce" width="200">
                    </div>
            4:
                story_text: |
                    ### Exercise
                    Recreate the drawings with the turtle!

                    <div class="w-full flex flex-row gap-2">
                    Colored Star <img src="https://github.com/hedyorg/hedy/assets/80678586/dbe39006-c050-4833-b5c4-f9d1fb1c0781" width="150">
                    Rainbow <img src="https://github.com/hedyorg/hedy/assets/80678586/2728b10f-9f7f-45ea-964e-5b284033e4f0" width="500">
                    Nested squares <img src="https://github.com/hedyorg/hedy/assets/80678586/f013f9fa-bc68-4c60-b778-2c457799d6f7" width="200">
                    </div>
                example_code: |
                    **Extra** Up for a real challenge? Make sure that the colors of these figures are selected randomly, so that each time you run your programs they'll look differently!

                    ```
                    colors {is} red, orange, yellow, green, blue, purple, pink, brown, gray, black
                    color _
                    ```
            5:
                story_text: |
                    ### Exercise
                    Recreate the drawings with the turtle!

                    **Extra** Make only one code that lets the player decide which letter they'd like to see! And can you add even more letters?

                    <div class="w-full flex flex-row gap-2">
                    F <img src="https://github.com/hedyorg/hedy/assets/80678586/8a021b76-c24b-4e7c-b960-48d57f3bcb20" width="100">
                    E <img src="https://github.com/hedyorg/hedy/assets/80678586/12821803-6422-416a-8e36-9902d14e57a4" width="100">
                    L <img src="https://github.com/hedyorg/hedy/assets/80678586/3af6f919-7b67-4ee7-b923-11e56f2b6b24" width="100">
                    </div>
                example_code: |
                    Hint:
                    ```
                    chosen_letter {is} {ask} 'Which letter would you like to see? F, E or L?
                    {if} _
                    ```
            6:
                story_text: |
                    ### Exercise
                    Recreate the drawings with the turtle!

                    **Extra** Let the player decide which color the square should be.

                    ***Extra*** Can you make the letter of your own first name and the flag of your own country too?

                    <div class="w-full flex flex-row gap-2">
                    Square <img src="https://github.com/hedyorg/hedy/assets/80678586/03b96c2c-7b94-4032-9f9f-3f3b13573623" width="150">
                    Letters <img src="https://github.com/hedyorg/hedy/assets/80678586/e75f4fa5-f1f5-4b48-806c-916c28e4e8ad" width="100">
                    Flag <img src="https://github.com/hedyorg/hedy/assets/80678586/877fc337-df80-4185-8005-a6c28904f66e" width="300">
                    </div>
                example_code: |
                    Hint for the square:
                    ```
                    chosen_color = {ask} _
                    ```
            7:
                story_text: |
                    ### Exercise
                    Recreate the drawings with the turtle!

                    <div class="w-full flex flex-row gap-2">
                    Hexagon <img src="https://github.com/hedyorg/hedy/assets/80678586/92e492e1-1593-489b-aaf0-51d2a29755f4" width="200">
                    Triangle <img src="https://github.com/hedyorg/hedy/assets/80678586/3629a5e6-1f02-4851-aab9-c5430ba4a1f1" width="200">
                    Fan <img src="https://github.com/hedyorg/hedy/assets/80678586/1ba2ff71-1230-4fe3-8255-b2c504cf1b4e" width="200">
                    </div>
            8:
                story_text: |
                    ### Exercise
                    Recreate the drawings with the turtle!

                    **Extra** The number in brackets indicates in how many lines of code this figure can be drawn. Can you do it in the same amount of lines?

                    <div class="w-full flex flex-row gap-2">
                    Square (3) <img src="https://github.com/hedyorg/hedy/assets/80678586/03b96c2c-7b94-4032-9f9f-3f3b13573623" width="200">
                    Randomly colored star (5) <img src="https://github.com/hedyorg/hedy/assets/80678586/dbe39006-c050-4833-b5c4-f9d1fb1c0781" width="150">
                    Randomly colored spiral (7) <img src="https://github.com/hedyorg/hedy/assets/80678586/9bcdb3f1-367d-4ae0-878f-d09005424a35" width="150">
                    </div>
            9:
                story_text: |
                    ### Exercise
                    Recreate the drawings with the turtle!

                    **Extra** The number in brackets indicates in how many lines of code this figure can be drawn. Can you do it in the same amount of lines?

                    **Extra** Give the player a choice which country they would like to see the flag of.

                    <div class="w-full flex flex-row gap-2">
                    Cross (7) <img src="https://github.com/hedyorg/hedy/assets/80678586/76e42c76-aa3f-4863-8eee-ead73c09a186" width="150">
                    Randomly colored nested squares (8) <img src="https://github.com/hedyorg/hedy/assets/80678586/17f878cc-e893-4c10-b32e-a09a50bf08de" width="200">
                    Flags <img src="https://github.com/hedyorg/hedy/assets/80678586/877fc337-df80-4185-8005-a6c28904f66e" width="300">
                    </div>
                example_code: |
                    Hint for the nested squares:
                    ```
                    colors = red, blue, orange, yellow, pink, purple, green, brown, black
                    distance = 120
                    repeat 5 times
                    _
                    ```
                    Hint for the flags:
                    ```
                    country = ask 'which country would you like to see the flag of?'
                    if country is 'the Netherlands'
                        color_1 = red
                        color_2 = white
                        color_3 = blue
                    ```
            10:
                story_text: |
                    ### Exercise
                    Recreate the drawings with the turtle!

                    <div class="w-full flex flex-row gap-2">
                    Nested Hexagon <img src="https://github.com/hedyorg/hedy/assets/80678586/3629e908-3cd5-44ac-bbcd-1f1cceb15654" width="150">
                    Traffic lights  <img src="https://github.com/hedyorg/hedy/assets/80678586/edbbb608-5ff8-4349-85a6-e47809adde43" width="100">
                    </div>
                example_code: |
                    Hint Nested Hexagon:
                    ```
                    distances = 100, 80, 60, 40, 20
                    {for} distance {in} distances
                    _
                    ```

                    Hint Traffic Lights:
                    ```
                    colors = red, yellow, green
                    {for} chosen_color {in} colors
                        color _
                        {repeat} _
                    ```
                story_text_2: |
                    Christmas lights <img src="https://github.com/hedyorg/hedy/assets/80678586/9637ea6d-6edc-4d88-a6f7-10271bfc5371" width="500">
                example_code_2: |
                    Hint Christmas Lights:

                    Start by moving to the left side of the screen with an invisible white line. Then hang up the Christmas lights!
                    ```
                    {color} white
                    {turn} -90
                    {forward} 300
                    {turn} 90

                    colors = red, blue, yellow, purple, green, orange, pink
                    {for} chosen_color {in} colors
                    _
                    ```
            11:
                story_text: |
                    ### Exercise
                    Recreate the drawings with the turtle!

                    <div class="w-full flex flex-row gap-2">
                    Beehive (6) <img src="https://github.com/hedyorg/hedy/assets/80678586/ec02469c-907b-4695-9382-d39a8f3c00ec" width="200">
                    Fan (5)  <img src="https://github.com/hedyorg/hedy/assets/80678586/a032ab35-c70c-4e67-9b4e-036a03ecce87" width="200">
                    </div>
                example_code: |
                    Hint Beehive:
                    ```
                    {for} amount_of_combs {in} {range} 1 {to} _
                        {for} walls_of_one_comb {in} {range} 1 {to} _
                            {forward} _
                            {turn} _
                        {forward} _
                        {turn} _
                    ```

                    Hint Fan:
                    Start out like the fan you made in level 7. Or take a peak at the hint for the beehive, because the codes are very similar.
            12:
                story_text: |
                    ### Exercise
                    Recreate the drawings with the turtle!
                example_code: |
                    Hint: Bracelet designing program


                    Firstly, define a function **for each shape** you want to use on the bacelet. Then, add the shapes to the bacelet like this:

                    ```
                    {define} draw_a_square
                    _

                    {color} white
                    {turn} -90
                    {forward} 300
                    {turn} 180

                    {for} i {in} {range} 1 {to} 5
                        {color} gray
                        {forward} 100
                        shape = {ask} 'What kind of shape would you like next on the bracelet?'
                        chosen_color = {ask} 'In which color?'
                        {color} chosen_color
                        {if} shape = 'square'
                            {call} draw_a_square
                    ```
            13:
                story_text: |
                    ### Exercise
                    Recreate the drawings with the turtle!

                    Street in different sizes <img src="https://github.com/hedyorg/hedy/assets/80678586/cdae9d97-d5ef-46f3-8838-24fa7b5b1bec" width="300">
                    Colored street  <img src="https://github.com/hedyorg/hedy/assets/80678586/9893e0bd-c0f8-49bc-a5a7-217182407724" width="300">
                example_code: |
                    Hint Street in different sizes
                    ```
                    {define} draw_a_house {with} size
                    _

                    {call} draw_a_house {with} 90
                    {call} draw_a_house {with} 60
                    {call} draw_a_house {with} 30
                    ```

                    Hint Colored street
                    ```
                    {define} draw_a_house {with} chosen_color
                    _
                    ```
            14:
                story_text: |
                    ### Exercise
                    Create a program that asks the player how many corners their figure should have and then creates that figure.
                    The figure in the image is the output when the player fills in 10.

                    <div class="w-full flex flex-row gap-2">
                     <img src="https://github.com/hedyorg/hedy/assets/80678586/ee32f40e-dea1-4e7c-a813-3ef63671254b" width="300">
                     <img src="https://github.com/hedyorg/hedy/assets/80678586/3621bf77-527d-41e8-a44f-c5a21bb4ffd2" width="200">
                    </div>
                example_code: |
                    ```
                    {define} calculate_degrees {with} amount_of_corners
                        _ 360 / amount_of_corners


                    {define} draw_figure {with} degrees
                        _
                            {forward} 400/amount_of_corners
                            {turn} _

                    amount_of_corners = {ask} _
                    degrees = {call} _ {with} _

                    {call} _ {with}
                    {call} _ {with}
                    ```
            15:
                story_text: |
                    ### Exercise
                    Recreate the drawings with the turtle!

                    Spiral <img src="https://github.com/hedyorg/hedy/assets/80678586/6943223c-018b-435b-a391-23723cc7a6ad" width="150">
                example_code: |
                    Spiral
                    ```
                    distance = 5
                    {while} distance < 200
                        distance = distance + 5
                         _
                    ```
                story_text_2: |
                    Fan <img src="https://github.com/hedyorg/hedy/assets/80678586/cb671065-b47b-49f0-b298-dcbcd2a5e28f" width="150">
                example_code_2: |
                    Fan
                    ```
                    {define} draw_a_square {with} side
                    _

                    i = 100
                    {while} i > 1
                        _ {with} i
                        _
                        i = i - 3
                    ```
                story_text_3: |
                    Star <img src="https://github.com/hedyorg/hedy/assets/80678586/17564e0a-63e1-4794-8d41-15ac8c1a5a93" width="150">
                example_code_3: |
                    Star
                    A star is usually drawn using 144-degree-turns. If you change this slightly to 143 degrees for example and repeat the pattern multiple times with a {while} loop you can make this figure.
    while_command:
        name: '{while}'
        default_save_name: while_command
        description: while
        levels:
            15:
                story_text: |-
                    We are going to learn a new loop, the `{while}` loop! We continue the loop as long as the statement is true.
                    So don't forget to change the value in the loop.

                    In the example code, we continue until a correct answer has been given.
                    If the correct answer is never given, the loop never ends!
                example_code: |
                    ```
                    answer = 0
                    {while} answer != 25
                        answer = {ask} 'What is 5 times 5?'
                    {print} 'A correct answer has been given'
                    ```
    years:
        name: New Year's
        default_save_name: New Year's Countdown
        description: Countdown to the new year!
        levels:
            11:
                story_text: |
                    In this level you can use the `{for} i {in} {range}` command to countdown to the New Year.

                    ### Exercise
                    Fill in the blanks and make the code work!
                example_code: |
                    ```
                    for _ in _ 10 to 1
                        {print} i
                    {print} 'Happy New Year!'
                    ```<|MERGE_RESOLUTION|>--- conflicted
+++ resolved
@@ -2386,16 +2386,6 @@
         description: Introducing maths
         levels:
             6:
-<<<<<<< HEAD
-                story_text: |4
-
-                            In this level you learn something new: you can now also calculate.
-
-                            The plus is easy, you write it like with math: `5 + 5` for example. The minus also works fine, it is `5 - 5`.
-
-                            The times is a bit different, because there is no times symbol on your keyboard. Just search, there really isn't!
-                            That is why we multiply with the asterisk above 8: `5 * 5`. Read that as "5 times 5" that helps you remember it best.
-=======
                 story_text: |
                     In this level you learn something new: you can now also calculate.
 
@@ -2403,7 +2393,6 @@
 
                     The times is a bit different, because there is no times symbol on your keyboard. Just search, there really isn't!
                     That is why we multiply with the asterisk above 8: `5 * 5`. Read that as "5 times 5" that helps you remember it best.
->>>>>>> 8e621abb
                 example_code: |
                     ```
                     {print} '5 plus 5 is ' 5 + 5
