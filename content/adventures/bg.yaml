adventures:
    default:
        name: "Introduction"
        description: "Level explanation"
        image: "hedy-logo.png"
        default_save_name: "intro"
        levels:
            1:
                story_text: |
                    Здравей, ето те и теб при Хеди!

                    В това първо ниво ще се научиш да ползваш специалните команди за програмиране: `print`, `ask` и `echo`.
                    В лявата колона <-- можеш да разгледаш примери с тези и други команди.

                    Виждаш ли синия бутон под всеки пример? Казва се "Пробвай". Като го натиснеш,
                    примерният код на програмата ще се изпише автоматочно в долното ляво черно поле.

                    Под черното поле се намира зелен бутон 'Тествай кода'. Натисни го, за да видиш изпълнението на кода.
                    В същото поле можеш смело да променяш някои от думите на кода. Обаче не променяй командите засега.

                    Добре. Имаш ли вече идея какво да програмираш? Ако още не, то в табовете отгоре ще откриеш някои готови идеи.

                start_code: "print Ето те и теб, очаквах те!"
                example_code: "## Example code\n```\n{print} Hello!\n{print} Welcome to Hedy!\n```\n"
                example_code_2: "## Example code\n```\n{ask} What is your name?\n{echo} hello\n```\n"
                story_text_2: "You can also ask for input and repeat it back with an `{echo}` command.\nTry the code to your left again.\n\nDon't know what to create? In the next tabs you will find ideas for programs to build.\n"
                story_text_3: "Let's get started! Don't know what to create? In the next tabs you will find ideas for programs to build.\n"
            2:
                story_text: |
                    Във второ ниво ще научим нещо ново заедно. Можеш да назовеш име и да го запишеш с командата `is`.
                    След това ще можеш да ползваш името навсякъде в програмата, ето така:

                    ```
                    име is Хеди
                    print Здравей име!
                    ```

                    **Внимание!** Запитването с командата `ask` се променя в това ниво, така че отговорът се "записва" в име, например:

                    ```
                    отговорът is ask Как се казваш?
                    ```

                    Командата `print` работи също както в предишното ниво, а от `echo` повече няма да имаш нужда.
                start_code: "print здравей свят!"
                example_code: "## Example code\n```\nname {is} Hedy\nage {is} 15\n{print} name is age years old\n```\n"
                story_text_2: "`{print}` still works the same, but the `{ask}` command has changed. You need to use a variable in the `{ask}` command as well. It looks like this:\n"
                example_code_2: "```\nanswer {is} {ask} What is your name?\n{print} Hello answer\n```\n"
                story_text_3: "Another new command in this level is `{sleep}`, which pauses your program for a second. If you type a number behind the {sleep} command, the program pauses for that amount of seconds.\n"
                example_code_3: "```\n{print} My favorite colour is...\n{sleep} 2\n{print} green!\n```\n"
            3:
                story_text: |
                    Във второ ниво ще можеш да съставиш списък с думи и програмата сама ще може да изпечата произволна дума от твоя списък.
                    Това се постига с командата `at random` (изговаря се "ет рендъм").

                    ```
                    животни is куче, котка, кенгуру
                    print животни at random
                    ```

                    Всички програмни кодове от ниво 3 са изписани в лявата колона със сините бутони, а с табовете горе се задействат новите задачи.
                    Хайде, успех!
                start_code: "print здравей свят!"
                example_code: "## Example Hedy Code\n\n```\nanimals {is} dog, cat, kangaroo\n{print} animals {at} {random}\n```\n"
                story_text_2: You can also add items to the list with `{add}` and remove items with `{remove}`.
                example_code_2: "## Example Hedy Code\n\n```\nanimals {is} dog, cat, kangaroo\n{add} penguin {to_list} animals\n{remove} cat {from} animals\n{print} animals {at} {random}\n```\n"
            4:
                start_code: "print 'Ура! Вече си в трето ниво!'"
                story_text: |
                    Ето ни вече в трето ниво! Командите `ask` и `print` сега ще се поизменят малко.
                    Новото правило е да пишеш думите, измислени от теб в кавички (примерно "моите думи са оградени в кавички")!

                    Това е необходимо, защото сега можеш да накараш компютъра да принтира всякакви думи. Това се отнася и за думите,
                    които се "записват" с командата `is`.

                    В повечето програмни езици се ползват кавички. Вече се доближаваме до "истинското" програмиране.

                    ## Задачите оттук нататък ще стават по-сложни, но какво от това!
                    Командите от примерите в лявата колона ще ти помагат. Табовете по-горе съдържат нови задания, които се усложняват в посока все по-надясно.
                    Затова ги ползвай един по един, отляво надясно.
                example_code: "## Example Hedy code\n```\nprint 'You need to use quotation marks from now on!'\nanswer is ask 'What do we need to use from now on?'\nprint 'We need to use ' answer\n```\n"
                story_text_2: "## Adventures are getting more and more difficult\nThe adventures are now getting more and more difficult in the successive tabs.\nSo it is best to start on the left with the story, and work to the right, in order to be challenged more and more.\n"
            5:
                start_code: |-
                    name is ask 'what is your name?'
                    if name is Hedy print 'cool!' else print 'meh'
                story_text: |
                    Ниво 4! Тук командите `ask` and `print` работят по същия начин.

                    Ще научим нова команда, казва се `if`! С `if` ще програмираме правенето на избор между две неща или два предмета.

                    ## Примерен код на Хеди
                    ```
                    име is ask 'Как се казва този език за програмиране?'
                    if име is Хеди print 'позна' else print 'не позна'
                    ```

                    В този код ще принтираш 'позна' ако си написал(а) името Хеди, или 'не позна' ако си въвел(а) друго име.

                    ## Съвет
                    Кодът, който пишеш с командите `if` ... `else` е доста дълъг (като изречение) и не се побира на един ред.
                    <br>Затова можеш да пренасяш кода на нов ред. Значи, на първи ред пишеш `if`, а на нов ред пишеш `else`, виж:
                    ```
                    име is ask 'Как се казва този език за програмиране?'
                    if име is Хеди print 'позна'
                    else print 'не позна'
                    ```

                    ## Заданията
                    Разгледай заданията в табовете горе. Задачите надясно се усложняват.
                example_code: "## Example Hedy Code\n```\nname {is} {ask} 'what is your name?'\n{if} name {is} Hedy {print} 'nice' {else} {print} 'boo!'\n```\n"
                story_text_3: "## Lists\nWhen we want to check if something is in a list, we can now use the `{in}` command.\nThis code prints pretty! if you choose green or yellow, and meh otherwise.\n"
                example_code_3: "```\npretty_colors {is} green, yellow\ncolor {is} {ask} 'What is your favorite color?'\n{if} color {in} pretty_colors {print} 'pretty!'\n{else} {print} 'meh'\n```\n"
                story_text_2: "Sometimes code with an `{if}` gets really long and does not fit on the line well. <br> You may also divide the code over two lines, starting the second line at the `{else}` like this:\n"
                example_code_2: "```\nname {is} {ask} 'what is your name?'\n{if} name {is} Hedy {print} 'nice'\n{else} {print} 'boo!'\n```\n"
            6:
                start_code: "print '5 умножено по 5 е ' 5 * 5"
                story_text: |
                    Пето ниво! Командите `ask`, `print` и `if`...`else` засега остават непроменени.
                    В това ниво ще научиш нещо ново: ще накараш компютъра да прави калкулации - събиране, изваждане, умножение, деление.

                    Събирането се записва с оператора "+" (например `5 + 5`), а изваждането с "-", `5 - 5`.
                    Умножението се изписва със звезда: `5 * 5`.

                    ## Примерен код на Хеди
                    ```
                    print '5 плюс 5 е равно на ' 5 + 5
                    print '5 минус 5 е равно на ' 5 - 5
                    print '5 пъти по 5 е равно на ' 5 * 5
                    ```
                example_code: "## Example Hedy code\n```\n{print} '5 plus 5 is ' 5 + 5\n{print} '5 minus 5 is ' 5 - 5\n{print} '5 {times} 5 is ' 5 * 5\n```\n"
                example_code_2: "```\nname = Hedy\nanswer = 20 + 4\n```\n"
                story_text_2: "We also make a change in storing a word in a variable! You may now use `=` instead of  `{is}` when we store a name or a number in a variable, like this:\n"
            7:
                start_code: "repeat 3 times print 'Да пишеш код на Хеди е забавно!'"
                story_text: |
                    Ниво 6! Командите `ask`, `print` и `if`...`else` засега остават непроменени.
                    Новата команда за теб е `repeat`. Repeat на английски значи "повтарям". С нея
                    можеш да инструктираш компютъра да изпълни твоя код много пъти.

                    ## Примерен код на Хеди
                    ```
                    repeat 3 times print 'Да пишеш код на Хеди е забавно!'
                    ```
                example_code: "## Example Hedy code\n```\n{repeat} 3 {times} {print} 'Hedy {is} fun!'\n```\n"
            8:
                start_code: "{repeat} 5 {times}\n    {print} 'Hello folks'\n    {print} 'This will be printed 5 times'"
                story_text: "`{ask}` {and} `{print}` still work as you know them. But `{if}` {and} `{repeat}` have changed!\nYou can now execute groups of code together, but you will have to *indent* the code.\nThat means putting four spaces at the beginning of the line. You will also have to indent when you just want to create a block of one line.\n\n## Example Hedy code\n```\n{repeat} 5 {times}\n    {print} 'Hello everyone'\n    {print} 'This is all repeated 5 times'\n```\n"
                example_code: "## Example Hedy code\n```\n{repeat} 5 {times}\n    {print} 'Hello everyone'\n    {print} 'This is all repeated 5 times'\n```\n"
            9:
                start_code: "{repeat} 3 {times}\n    food = {ask} 'What do you want?'\n    {if} food {is} 'pizza'\n        {print} 'nice!'\n    else\n        {print} 'pizza is better'"
                story_text: "In this level you can not only use multiple lines with `{if}` {and} `{repeat}`, but you can also put them together!\nIn the example you see an `{if}` command within a `{repeat}` command. It is also allowed the other way around, and an `{if}` is also allowed in an `{if}` and a `{repeat}` in a `{repeat}`.\nGive it a try!\n\n## Example Hedy code\n```\n{repeat} 3 {times}\n    food = {ask} 'What do you want?'\n    {if} food {is} 'pizza'\n        {print} 'nice!'\n    else\n        {print} 'pizza is better'\n```\n"
                example_code: "## Example Hedy code\n```\n{repeat} 3 {times}\n    food = {ask} 'What do you want?'\n    {if} food {is} pizza\n        {print} 'nice!'\n    else\n        {print} 'pizza is better'\n```\n"
            10:
                start_code: "animals {is} dog, cat, blobfish\n{for} animal {in} animals\n  {print} 'I love ' animal"
                story_text: "In this level we learn a new code called `{for}`. With `{for}` you can make a list and use all elements.\n`{for}` creates a block, like `{repeat}` and `{if}` so all lines in the block need to start with spaces.\n\n## Example Hedy code\n```\nanimals {is} dog, cat, blobfish\n{for} animal {in} animals\n  {print} 'I love ' animal\n```\n"
                example_code: "## Example Hedy code\n```\nanimals {is} dog, cat, blobfish\n{for} animal {in} animals\n  {print} 'I love ' animal\n```\n"
            11:
                start_code: "{for} counter {in} {range} 1 {to} 5\n    {print} counter"
                story_text: '`{print}` works just the same but we add a new form of the `{for}`. You can now write `{for} counter {in} {range} 1 {to} 5` and use `counter` in your program. Try it out to see what happens! Remember to use indentations after the `{for}` and `{if}` statements (That means starting a sentence with four spaces)'
                example_code: "## Example Hedy code\n```\nfor counter in range 1 to 5\n    print counter\n```\n"
            12:
                start_code: "{print} 'decimal numbers now need to use a dot'\n{print} 2.5 + 2.5"
                story_text: "## Decimal numbers\nSo far, Hedy did not allow for decimal numbers like 1.5, but now we do allow that. Note that computers use the `.` for decimal numbers.\n```\n{print} 'Two and a half plus two and a half is...'\n{print} 2.5 + 2.5\n```\n## All texts need to be in quotation marks\nFor this level on you will also have to use quotation marks when storing a text with `=`:\n\n```\nname = 'Hedy the Robot'\n{print} 'Hello ' name\n```\n## All items in lists need quotation marks too\nLists are texts, so they need quotation marks too. Mind that each single item on the list has quotation marks.\nThis allows you to save two words as 1 item on the list, for example 'Iron Man'.\n\n```\nsuperheroes = 'Spiderman', 'Batman', 'Iron Man'\n{print} superheroes {at} {random}\n```\n## All text after `{if}` comparisons need quotation marks too\n```\nname = {ask} 'What is your name?'\n{if} name = 'Hedy the Robot'\n    {print} 'Hi there!'\n```\n## Numbers don't need quotation marks\n{for} numbers, you do not use quotation marks in the `=`:\n```\nscore = 25\n{print} 'You got ' score\n```\n"
                example_code: "## Example Hedy code\n```\n{print} 'Two and a half plus two and a half is...'\n{print} 2.5 + 2.5\n```\n"
                example_code_2: "```\nname = 'Hedy the Robot'\n{print} 'Hello ' name\n```\n"
                story_text_2: "**All texts need to be in quotation marks**\nFor this level on you will also have to use quotation marks when storing a text with `=`:\n"
                story_text_3: "**All items in lists need quotation marks too**\nLists are texts, so they need quotation marks too. Mind that each single item on the list has quotation marks.\nThis allows you to save two words as 1 item on the list, for example 'Iron Man'.\n"
                example_code_3: "```\nsuperheroes = 'Spiderman', 'Batman', 'Iron Man'\n{print} superheroes {at} {random}\n```\n"
                story_text_4: "**All text after `{if}` comparisons need quotation marks too**\n"
                example_code_4: "```\nname = {ask} 'What is your name?'\n{if} name = 'Hedy the Robot'\n    {print} 'Hi there!'\n```\n"
                story_text_5: "**Numbers don't need quotation marks**\nFor numbers, you do not use quotation marks in the `=`:\n"
                example_code_5: "```\nscore = 25\n{print} 'You got ' score\n```\n"
                story_text_6: "**Maths with words** In this level it is also allowed to use the + sign with texts. For example:\n"
                example_code_6: "```\na = 'Hello '\nb = 'world!'\nprint a + b\n```\n"
            13:
                start_code: "name = {ask} 'what is your name?'\nage = {ask} 'what is your age?'\n{if} name {is} 'Hedy' {and} age {is} 2\n    {print} 'You are the real Hedy!'"
                story_text: We are now going to learn `{and}` and `{or}`! If you want to check two statements, you don't have to use two if's but can use `{and}` and `{or}`. If you use `{and}`, both statements, left and right of the `{and}` need to be true. We can also use `{or}`. Then only one statement needs to be correct.
                example_code: "```\nname = ask 'what is your name?'\nage = ask 'what is your age?'\nif name is 'Hedy' and age is 2\n    print 'You are the real Hedy!'\n```\n"
            14:
                story_text: "We are going to learn more new items. You might know them already from mathematics, the `<` and `>`.\nThe `<` checks if the first number is smaller than the second, for example `age < 12` checks if `age` {is} smaller than 12.\nIf you want to check if the first number is smaller or equal to the second, you can use `<=`, for example `age <= 11`.\nThe `>` checks if the first number is bigger than the second, for example `points > 10` checks if `points` is larger than 10.\nIf you want to check if the first number is bigger or equal to the second, you can use `>=`, for example `points >= 11`.\nYou use these comparisons in an `{if}`, like this:\n```\nage = {ask} 'How old are you?'\n{if} age > 12\n    {print} 'You are older than I am!'\n```\n\nFrom this level on, if you want to compare exactly, you can use two equal signs. This is what most programming languages do:\n```\nname = {ask} 'What is your name?'\n{if} name == 'Hedy'\n    {print} 'You are coo!'\n```\n\nYou can also compare if something is *not* equal to something else using `!=` like this:\n```\nname = {ask} 'What is your name?'\n{if} name != 'Hedy'\n    {print} 'You are not Hedy'\n```\n"
                start_code: "age = {ask} 'How old are you?'\n{if} age < 13\n    {print} 'You are younger than me!'\nelse\n    {print} 'You are older than me!'"
                example_code: "## Example Hedy Code\n```\nage = {ask} 'How old are you?'\n{if} age > 12\n    {print} 'You are older than I am!'\n```\n"
                story_text_2: "From this level on, if you want to compare exactly, you can use two equal signs. This is what most programming languages do:\n"
                example_code_2: "```\nname = {ask} 'What is your name?'\n{if} name == 'Hedy'\n    {print} 'You are coo!'\n```\n"
                story_text_3: "You can also compare if something is *not* equal to something else using `!=` like this:\n"
                example_code_3: "```\nname = {ask} 'What is your name?'\n{if} name != 'Hedy'\n    {print} 'You are not Hedy'\n```\n"
            15:
                start_code: "answer = 0\n{while} answer != 25\n    answer = {ask} 'What is 5 times 5?'\n{print} 'A correct answer has been given'"
                story_text: "We are going to learn a new loop, the `{while}` loop! We continue the loop as long as the statement is true.\nSo don't forget to change the value in the loop.\n\nIn the example code, we continue until a correct answer has been given.\nIf the correct answer is never given, the loop never ends!\n"
                example_code: "## Example Hedy code\n```\nanswer = 0\nwhile answer != 25\n    answer = ask 'What is 5 times 5?'\nprint 'A correct answer has been given'\n```\n"
            16:
                start_code: "fruit = ['apple', 'banana', 'cherry']\n{print} fruit"
                story_text: "We are going to make lists the Python way, with square brackets around the lists! We also keep the quotation marks around each item like we have learned in previous levels.\nYou can use the square brackets as well to point out a place in the lists.\n\n```\nfriends = ['Ahmed', 'Ben', 'Cayden']\nlucky_numbers = [15, 18, 6]\n{for} i {in} {range} 1 {to} 3\n    {print} 'the lucky number of ' friends[i]\n    {print} 'is ' lucky_numbers[i]\n```\n"
                example_code: "## Example Hedy Code\n```\nfriends = ['Ahmed', 'Ben', 'Cayden']\nlucky_numbers = [15, 18, 6]\n{for} i {in} {range} 1 {to} 3\n    {print} 'the lucky number of ' friends[i]\n    {print} 'is ' lucky_numbers[i]\n```\n"
            17:
                story_text: "Now we are going to change a little bit with indentation. Every time that we need an indentation, we need `:` at the line before the indentation.\n\nIn this level you can also use a new command: `{elif}`. `{elif}` is short for {else} {if} and you need it when you you want to make 3 (or more!) options.\nCheck it out!\n```\nprices = ['1 million dollars', 'an apple pie', 'nothing']\nyour_price = prices[random]\n{print} 'You win ' your_price\n{if} your_price == '1 million dollars' :\n    {print} 'Yeah! You are rich!'\n{elif} your_price == 'an apple pie' :\n    {print} 'Lovely, an apple pie!'\n{else}:\n    {print} 'Better luck next time..'\n```\n"
                start_code: "{for} i {in} {range} 1 {to} 10:\n    {print} i\n{print} 'Ready or not, here I come!'"
            18:
                start_code: "naam = 'Hedy'\n{print}('My name is ', naam)"
                story_text: "We arrived at real pythoncode! That means we need to use parentheses with {print} and {range} from now on.\nThat looks like this:\n```\n{print}('my name is Hedy!')\n```\nIf you want to print more thant one items, you need to separate them by commas.\n```\nnaam = 'Hedy'\n{print}('my name is ', naam)\n```"
    story:
        name: "История"
        description: "Съчини си интерактивна история!"
        image: "story.png"
        default_save_name: "История"
        levels:
            1:
                story_text: |
                    ## Съчини история
                    В първо ниво можеш да съчиниш история с главен герой, измислен от теб.

                    Ползвай кода отдолу за начало в историята ти с командата `ask`, която ти предлага възможност да въведеш името на главния герой,
                    ето така:

                    ```
                    ask Коя е главната героиня в твоята история?
                    ```

                    Ползвай командата `print`, за да принтираш изречението.
                    С командата `echo`, ще можеш да принтираш името на героинята в *края* на изречението.

                example_code: |
                    ## Примерен код на Хеди
                    ```
                    ask Главната героиня в тази история е
                    print Героинята навлиза в гъстата гора.
                    echo Леко уплашена е ...
                    print Наоколо се разнасят странни звуци и шумове...
                    print Тя се опасява, че гората е омагьосана.
                    ```

                start_code: "print Твоята история започва тук"
            2:
                story_text: |
                    ## Съчини история
                    Във второ ниво можеш да направиш историята си по-внушителна и интересна.
                    В първо ниво името на героинята ти се принтираше само в края на изречението.
                    Сега името й може да бъде принтирано на което и да е място в изречението.

                    За тази цел ти ще напишеш малко повече код. Ха!

                example_code: |
                    ## Примерен код на Хеди

                    ```
                    name is ask Как се нарича главаната героиня?
                    print name сега навлиза в гората.
                    print Тя е малко разтревожена.
                    print Наоколо се долавят странни шумове и звуци.
                    print name се опасява че гората може би е омагьосана.
                    ```
                start_code: "print Твоята история"
            7:
                story_text: |
                    ## Съчини история
                    Представи си следната история - някой повтаря едни и същи думи няколко пъти или, примерно, зове за помощ.
                    В това шесто ниво можеш да програмираш такова повторение (цикъл) с командата `repeat`.

                example_code: |
                    ## Примерен код на Хеди
                    ```
                    print 'Принцът зовеше за помощ.'
                    repeat 5 times print 'Помоооощ!'
                    print 'А, бе защо никой не ми помага?'
                    ```

                start_code: "repeat 5 times print 'Помо-о-о-щ!'"
            5:
                story_text: |
                    ## Съчини история

                    В четвърто ниво ще направиш историята си дори по-цветиста и забавна!
                    Тук ще прибавиш различни възможни завършеци, за да има изненадващ край.

                    Представи си, че историята започва така:

                    1. Принцесата се разхожда в гората.
                    2. Внезапно насреща й изскача свирепо чудовище.

                    3. **щастлив край**: Тя изважда острата си сабя и чудовището се оттегля от пътя й.
                    3. **тъжен край**: Чудовището отваря голямата си паст и поглъща принцесата цяла.

                    Сега ще ползваме променливата "име" по-гъвкаво, също както в трето ниво.
                    Виж как ползваме командите `if` (ако) и `else` (тогава), за да програмираме избирането
                    на един от двата края на историята.

                example_code: |
                    ## Примерен код на Хеди
                    ```
                    име is ask 'Как се казва принцесата, която се разхожда в гората?'
                    print 'Принцеса ' име ' се разхожда в гората.'
                    print 'Внезапно насреща й изскача чудовище.'

                    край is ask 'Какъв край искаш на историята: щастлив или тъжен?'
                    if край is щастлив print име ' изважда острата си сабя и чудовището се оттегля от пътя й.'
                    else print 'Чудовището отваря голямата си паст и поглъща ' име ' цяла.'
                    ```
                start_code: "print 'Историята'"
            4:
                story_text: |
                    ## Съчини история
                    Може би забелязваш, че във второ ниво имаме едно малко неудобство. Пробва ли да принтираш изречение, в
                    което се съдържа променливата "име"?
                    Точно това можеш да постигнеш в трето ниво като напишеш кавички в началото и края на името.

                example_code: |
                    ## Примерен код на Хеди
                    ```
                    име is Тони
                    print 'Името на главния герой е ' име '.'
                    print име ' навлиза в гората.'
                    print име ' е малко разтревожен.'
                    животни is бухал, таралеж, броненосец, сова, глиган
                    print 'Той дочува звук от ' животни at random '.'
                    print име ' се опасява, че гората е омагьосана.'

                    ```
                start_code: "print 'Твоята история ще се появи тук!'"
            3:
                story_text: |4

                    ## Произволност
                    Към историята, която пишеш можеш да добавиш нещо произволно и неочаквано, примерно чудовище, животно или някаква пречка.

                    Ето как изглежда:
                    ```
                    животни is бухал, сова, броненосец, глиган, катерица
                    print Ненадейно тя дочува звук от животни at random.
                    ```
                start_code: "print Твоята история"
                story_text_2: |
                    The command `{add}` can also come in handy in your story. For example

                example_code_2: |
                    ## Example Hedy Code

                    {print} He hears a sound
                    animals {is} 🐿, 🦔, 🦇, 🦉
                    animal {is} {ask} What do you think it is?
                    {add} animal {to_list} animals
                    {print} it was a animals {at} {random}
                    ```
                story_text_3: |
                    This is an example of the `{remove}` command in your story
                example_code_3: |
                    ## Example Hedy code

                    ```
                    {print} His backpack got way too heavy.
                    {print} Inside were a bottle of water, a flashlight and a brick.
                    bag {is} water, flashlight, brick
                    dump {is} {ask} Which item should he dump?
                    {remove} dump {from} bag
                    ```
                example_code: "## Example Hedy Code\n\n```\nanimals {is} \U0001F994, \U0001F43F, \U0001F989, \U0001F987\n{print} He now hears the sound of an animals {at} {random}\n```\n"
            12:
                story_text: "## Story\nIn this level you can use the quotation marks to save multiple words in a variable.\n"
                example_code: "## Example Hedy code\n\n\n```\nname = 'The Queen of England'\n{print} name ' was eating a piece of cake, when suddenly...'\n```\n"
                start_code: '# place your code here'
            10:
                example_code: "## Example Hedy code\n\n```\nanimals = red bird, black sheep, green frog, yellow duck, little child\n{print} 'brown bear'\n{print} 'brown bear'\n{print} 'What do you see?'\n{for} animal {in} animals\n    {print} 'I see a ' animal ' looking at me'\n    {print} animal\n    {print} animal\n    {print} 'What do you see?'\n{print} 'I see all the animals looking at me!'\n```\n"
                story_text: "## Story\nIn this level you can use the {for} command in your story. In this way you could easily program the children's book 'brown bear, brown bear, what do you see'.\n"
                start_code: '# place your code here'
            9:
                example_code: "## Example Hedy Code\n```\n{print} 'Robin is walking downtown'\nlocation = {ask} 'Is Robin going into a shop, or does she go home?'\n{if} location {is} shop\n    {print} 'She enters the shop.'\n    {print} 'Robin sees an interesting looking book'\n    book = {ask} 'Does Robin buy the book?'\n    {if} book {is} yes\n        {print} 'Robin buys the book and goes home'\n    {else}\n        {print} 'Robin leaves the shop and goes home'\n{else}\n    {print} 'Robin goes home'\n```\n"
                example_code_2: "## Elaborate code\n```\nsword = lost\ngame = on\n{print} 'Our hero is walking through the forest'\n{print} 'The path splits two ways'\n{repeat} 2 {times}\n    {if} game {is} on\n        path = {ask} 'Which path should she choose?'\n        {if} path {is} left\n            {if} sword {is} found\n                {print} 'Our hero comes across a dragon!'\n                {print} 'Luckily our hero has a sword to defeat the beast!'\n                game = over\n            {else}\n                {print} 'Our hero finds a dragon, but she doesnt have any weapons!'\n                {print} 'Our hero is beaten by the dragon...'\n                {print} 'Try again'\n                game = over\n        {if} path {is} right\n            {if} sword {is} lost\n                {print} 'Our hero finds a sword'\n                {print} 'This could come in very handy'\n                sword = found\n            {else}\n                {print} 'You have already found the sword. There is nothing left here.'\n                {print} 'She walks back'\n```\n"
                story_text_2: "The example above is pretty straightforward, but with nesting you can really elaborate your code and turn your story into a real game. Check out this example!\n"
                story_text: "## Story\nIn this level you can use nesting to put {if}, {repeat} or {for} commands inside other {if}, {repeat} or {for} commands. This gives you many options and really helps you to make your story interactive.\n"
                start_code: '# place your code here'
            8:
                example_code: "## Example Hedy code\n\n```\n{print} 'OH NO! The T-rex is closing in!'\nend = {ask} 'Do you want a happy or a sad ending?'\n{if} end {is} happy\n    {print} 'Just in time Richard jumps back into the time machine!'\n    {print} 'Michael types in the code and...'\n    {print} '\U0001F4A5ZAP!\U0001F4A5'\n    {print} 'They are back in their garage'\n{else}\n    {print} 'Michael yells COME ON RICHARD! RUN FASTER!'\n    {print} 'But Richard is too slow...'\n    {print} 'The T-rex closes in and eats him in one big bite!\U0001F996'\n```\n"
                story_text: "## Story\nIn this level you can use multiple lines in your {if} commands, this way you can upgrade your happy or sad ending!\n"
                start_code: '# place your code here'
            15:
                story_text: "## Story\nUsing the `{while}` loop can make your stories more interesting. For example, you can use `{while} game {is} 'on'` so you can play until the game is over.\nOr you can use `{while} sword {is} 'lost'` so the player can't continu the game until they have found something.\n"
                example_code: "## Example Hedy code\n\n```\nkeys = 'lost'\n{print} 'You are standing in your garden and you have lost your keys.'\n{print} 'Where do you want to look for them?'\n{print} 'You can choose: tree, flowerbed, rock, postbox'\n{while} keys == 'lost'\n    location = {ask} 'Where do you want to look?'\n    {if} location == 'flowerbed'\n        {print} 'Here they are!'\n        keys = 'found'\n    {else}\n        {print} 'Nope they are not at the ' location\n{print} 'Now you can enter the house!'\n"
                start_code: '# place your code here'
            13:
                story_text: "## Story\nBy using the `{and}` and `{or}` commands, you can shorten your stories. For example, check out the dragon story.\n"
                example_code: "## Example Hedy code\n\n```\nsword = 'lost'\ngame = 'on'\n{print} 'Our hero is walking through the forest'\n{print} 'The path splits two ways'\n{for} i {in} {range} 0 {to} 2\n    {if} game {is} 'on'\n        path = {ask} 'Which path should she choose?'\n        {if} path {is} 'left' {and} sword {is} 'found'\n            {print} 'Our hero comes across a dragon!'\n            {print} 'Luckily our hero has a sword to defeat the beast!'\n            game = 'over'\n        {if} path {is} 'left' {and} sword {is} 'lost'\n            {print} 'Our hero finds a dragon, but she doesnt have any weapons!'\n            {print} 'Our hero is beaten by the dragon...'\n            {print} 'Try again'\n            game = 'over'\n        {if} path {is} 'right' {and} sword {is} 'found'\n            {print} 'You have already found the sword. There is nothing left here.'\n            {print} 'She walks back'\n        {if} path {is} 'right' {and} sword {is} 'lost'\n            {print} 'Our hero finds a sword'\n            {print} 'This could come in very handy'\n            sword = 'found'\n```\n"
                start_code: '# place your code here'
    songs:
        name: "Изпей песен!"
        description: "Print a song"
        image: "songs.png"
        default_save_name: "Song"
        levels:
            8:
                story_text: |
                    ## Songs
                    In level 6 you've programmed the song 'Bottles of beer'. You made one verse and then had to copy the verses 99 times. In level 7 you can repeat the song 99 times, just by adding one simple line!

                    ## Example Hedy code
                    ```
                    verse is 99
                    repeat 99 times
                        print verse ' bottles of beer on the wall'
                        print verse ' bottles of beer'
                        print 'Take one down, pass it around'
                        verse is verse - 1
                        print verse ' bottles of beer on the wall'
                    ```

                start_code: "# place your code here"
                example_code: "## Example Hedy code\n\n```\nverse = 99\n{repeat} 99 {times}\n    {print} verse ' bottles of beer on the wall'\n    {print} verse ' bottles of beer'\n    {print} 'Take one down, pass it around'\n    verse = verse - 1\n    {print} verse ' bottles of beer on the wall'\n```\n"
            7:
                story_text: |
                    ## Songs
                    Songs often contain a lot of repetition. For example... Baby Shark! If you sing it, you keep singing the same thing:

                    Baby Shark tututudutudu <br>
                    Baby Shark tututudutudu <br>
                    Baby Shark tututudutudu <br>
                    Baby Shark

                    You can make this song much shorter with a `repeat`! Can you finish the code?

                    ## Example Hedy code
                    ```
                    repeat _ _ print 'Baby Shark tututudutudu'
                    print 'Baby Shark'
                    ```

                    After Baby Shark you can of course also program other songs. There are many songs with repetition.
                start_code: "print 'Baby Shark'"
                example_code: "## Example Hedy code\n\n```\n{repeat} _ _ {print} 'Baby Shark tututudutudu'\n{print} 'Baby Shark'\n```\n\nAfter Baby Shark you can of course also program other songs. There are many songs with repetition.\n"
            6:
                story_text: |
                    ## Песни
                    В песните думите много често се повтарят, например в припевите. Репетирането е базирано на броене.
                    Да вземем например детската песен 'Десет зелени шишенца'. Можеш да програмираш тази песен, използвайки малко математически умения.

                    ## Примерен коде на Хеди
                    ```
                    стих is 10
                    print стих ' зелени шишенца на рафта си стоят.'
                    print стих ' зелени шишенца на рафта си стоят.'
                    print 'Не щеш ли паднало едно случайно и сега...'
                    стих is стих - 1
                    print 'само ' стих ' зелени шишенца на рафта си стоят.'
                    ```

                    Сега можеш да повтаряш в цикъл редовете между 2 и 9 колкото си искаш като ги копираш.

                start_code: "print 'Baby shark'"
                example_code: "## Example Hedy code\n\n```\nverse = 99\n{print} verse ' bottles of beer on the wall'\n{print} verse ' bottles of beer'\n{print} 'Take one down, pass it around'\nverse = verse - 1\n{print} verse ' bottles of beer on the wall'\n```\n\nYou can now repeat lines 2 to 9 as many times as you want by copying the lines.\n"
            12:
                story_text: "## Sing a song!\nIn this song we can make it even easier to program '{if} you're happy and you know it, clap your hands'. Because we can put all of the actions in a variable, check it out:\n"
                example_code: "## Example Hedy code\n\n```\nactions = 'clap your hands', 'stomp your feet', 'shout Hurray!'\n{for} action {in} actions\n    {for} i {in} {range} 1 {to} 2\n        {print} '{if} youre happy and you know it'\n        {print} action\n    {print} '{if} youre happy and you know it and you really want to show it'\n    {print} '{if} youre happy and you know it'\n    {print} action\n```\n"
                start_code: '# place your code here'
            10:
                story_text: "## Songs\nIn this level you can easily make the childrens' song 'Five little monkeys'. Can you make the last chorus?\nYou can also make the whole baby shark song (including all the other sharks in the family) in only 6 lines!\nOr you can make Old McDonald with all the different animals.\n"
                example_code: "## 5 Little Monkeys Jumping on the bed\n```\nmonkeys = 5, 4, 3, 2\n{for} monkey {in} monkeys\n    {print} monkey ' little monkeys jumping on the bed'\n    {print} 'One fell off and bumped his head'\n    {print} 'Mama called the doctor and the doctor said'\n    {print} 'NO MORE MONKEYS JUMPING ON THE BED!'\n```\n\n## Baby Shark\n```\nsharks = baby, mommy, daddy, grandma, grandpa\n{for} shark {in} sharks\n    {print} shark 'tututututudu'\n    {print} shark 'tututututudu'\n    {print} shark 'tututututudu'\n    {print} shark\n```\n## Old McDonald\n```\nanimals = pig, dog, cow\n{for} animal {in} animals\n    {if} animal {is} pig\n        sound = oink\n    {if} animal {is} dog\n        sound = woof\n    {if} animal {is} cow\n        sound = moo\n    {print} 'Old McDonald had a farm'\n    {print} 'E I E I O!'\n    {print} 'and on that farm he had a ' animal\n    {print} 'E I E I O!'\n    {print} 'with a ' sound sound ' here'\n    {print} 'and a ' sound sound ' there'\n    {print} 'here a ' sound\n    {print} 'there a ' sound\n    {print} 'everywhere a ' sound sound\n```\n"
                start_code: '# place your code here'
            16:
                story_text: "## Sing a song!\nIn this level, you can program a song like OldMacDonald even more quickly. You can connect the right animal to the right sound by simply putting them in the same place in the list.\nThe Drunken Sailor is also quickly made in this level. You only need 8 lines for the entire song, check it out!\n\n## Old MacDonald\n```\nanimals = ['pig', 'dog', 'cow']\nsounds = ['oink', 'woof', 'moo']\n{for} i {in} {range} 1 {to} 3\n    animal = animals[i]\n    sound = sounds[i]\n    {print} 'Old McDonald had a farm'\n    {print} 'E I E I O!'\n    {print} 'and on that farm he had a ' animal\n    {print} 'E I E I O!'\n    {print} 'with a ' sound sound ' here'\n    {print} 'and a ' sound sound ' there'\n    {print} 'here a ' sound\n    {print} 'there a ' sound\n    {print} 'everywhere a ' sound sound\n```\n\n## Drunken Sailor\n```\nlines = ['what shall we do with the drunken sailor', 'shave his belly with a rusty razor', 'put him in a long boat till hes sober']\n{for} line {in} lines\n    {for} i {in} {range} 1 {to} 3\n        {print} line\n    {print} 'early in the morning'\n    {for} i {in} {range} 1 {to} 3\n        {print} 'way hay and up she rises'\n    {print} 'early in the morning'\n```\n"
                start_code: '# place your code here'
                example_code: "## Old MacDonald\n```\nanimals = ['pig', 'dog', 'cow']\nsounds = ['oink', 'woof', 'moo']\n{for} i {in} {range} 1 {to} 3\n    animal = animals[i]\n    sound = sounds[i]\n    {print} 'Old McDonald had a farm'\n    {print} 'E I E I O!'\n    {print} 'and on that farm he had a ' animal\n    {print} 'E I E I O!'\n    {print} 'with a ' sound sound ' here'\n    {print} 'and a ' sound sound ' there'\n    {print} 'here a ' sound\n    {print} 'there a ' sound\n    {print} 'everywhere a ' sound sound\n```\n\n## Drunken Sailor\n```\nlines = ['what shall we do with the drunken sailor', 'shave his belly with a rusty razor', 'put him in a long boat till hes sober']\n{for} line {in} lines\n    {for} i {in} {range} 1 {to} 3\n        {print} line\n    {print} 'early in the morning'\n    {for} i {in} {range} 1 {to} 3\n        {print} 'way hay and up she rises'\n    {print} 'early in the morning'\n```\n"
            11:
                example_code: "## 5 little monkeys\n```\n{for} i {in} {range} 5 {to} 1\n    {print} i ' little monkeys jumping on the bed'\n    {print} 'One fell off and bumped his head'\n    {print} 'Mama called the doctor and the doctor said'\n    {if} i {is} 1\n        {print} 'PUT THOSE MONKEYS RIGHT TO BED!'\n    {else}\n        {print} 'NO MORE MONKEYS JUMPING ON THE BED!'\n```\n"
                story_text: "## Songs\nIn this level you can use the `{for} i {in} {range}` command to make songs that use counting.\n"
                start_code: '# place your code here'
    turtle:
        name: "Костенурка"
        description: "Рисунка"
        image: "turtle.gif"
        default_save_name: "turtle"
        levels:
            1:
                story_text: |
                    ## Хайде да рисуваме
                    В първо ниво ще нарисуваме нещо просто с линии и извивки. Примерно с линии и ъгли чертаем правоъгълник или стълбище.

                    Командата `forward` значи "напред" и служи за рисуване на права линия. А, `forward 50` озачава
                    "нарисувай черта с дължина 50 пиксела" (пиксел е мерна единица на екрана).

                    С командата `turn right` (завий надясно) правиш завой от 90 градуса по посока на часовниковата стрелка, а
                    командата `turn left` (завий наляво) правиш завой наляво - обратно на часовниковата стрелка.

                    Да програмираме стъпала! Можеш ли да "нарисуваш" 5 стъпала?

                example_code: |
                    ## Примерен код на Хеди
                    ```
                    forward 50
                    turn right
                    forward 25
                    turn left
                    forward 30
                    turn right
                    ```

                start_code: "forward 50\nturn right\nforward 25\nturn left\nforward 30"
            2:
                story_text: |
                    В първо ниво нашата костенурка можеше да се движи само само в посока ляво или дясно. Това бързо доскучава, нали?
                    Във второ ниво ще програмираме тя да насочва носа си във всички посоки.

                    Ползвай 90 градуса, за да завиеш 1/4 (една четвърт). Едно пълно завъртане е равно на 360 градуса.
                    Представи си как би могла да "нарисуваш" фигура от свързани линии с програмиране? Може би триъгълник? Кръг?

                example_code: |
                    ## Примерен код на Хеди

                    ```
                    print "Рисуване на фигура"
                    angle is 90
                    turn angle
                    forward 50
                    turn angle
                    forward 50
                    ```

                start_code: |
                    print Състезание с костенурки!
                    ъгъл is 90
                    turn ъгъл
                    forward 25
            7:
                story_text: |
                    ## Рисуваме
                    В ниво 6 можеш да повтаряш редове с командата `repeat`.

                example_code: |
                    ## Примерен код на Хеди
                    ```
                    print 'Рисуване на фигури'
                    repeat 3 times forward 10
                    ```
                start_code: |
                    print 'Рисуване на фигури'
                    repeat 3 times forward 10
#
#            7:
#                story_text: |
#                    ## Рисуваме
#                    Сега, когато можем да рисуваме и повтаряме линии, ще ни бъде още по-лесно да чертаем фигури.
#                    Даваме стойност на променливата за някакъв ъгъл (в градуси) и ползваме командата `repeat`.
#
#                example_code: |
                    ## Примерен код на Хеди
#                    ```
#                    angle is 90
#                    repeat 10 times
#                        turn angle
#                        forward 50
#                    ```
#
#                    ## Interaction
#                    Хайде да подобрим програмата, we can now improve the program that draws different figures.
#                    Can you figure out how far the turtle has to turn here? Finish the code and you can draw any polygon you'd like!
#
#                    ## Example Hedy code
#                    ```
#                    angles is ask 'How many angles should I draw?'
#                    angle is 360 / angles
#                    repeat angle times
#                        turn _
#                        forward _
#                    ```
#                start_code: |
#                    hoeken is ask 'How many angles should I draw?'
            6:
                story_text: |
                    ## Рисуваме
                    В това ниво 5 можеш да правиш изчисления, с които да рисуваш различни геометрични фигури.
                    Вероятно знаеш от училище, че да начертаеш пълна окръжност ти трябва завъртане от 360 градуса.
                    А, за да начертаеш квадрат са ти нужни 90 градуса завъртане (защото 360 / 4 = 90).
                    С Хеди можем да ползваме математика, за да начертаем каквато и да е фигура!

                example_code: |
                    ## Примерен код на Хеди
                    ```
                    ъгли is ask 'How many angles do you want?'
                    angle is 360 / ъгли
                    forward 50
                    turn angle
                    forward 50
                    turn angle
                    forward 50
                    turn angle
                    forward 50
                    turn angle
                    forward 50
                    turn angle
                    forward 50
                    turn angle
                    ```
                start_code: |
                    print 'Рисуване на фигури'
            5:
                story_text: |
                    ## Рисуваме
                    В четвърто ниво можеш да програмираш правене на избор с командата `if`.

                example_code: |
                    ## Примерен код на Хеди
                    ```
                    print 'Рисуване на фигури'
                    фигура is ask 'Какво да нарисуваме: четриъгълник или триъгълник?'
                    if фигура is триъгълник angle is 120 else angle is 90
                    turn angle
                    forward 25
                    turn angle
                    forward 25
                    turn angle
                    forward 25
                    turn angle
                    forward 25
                    ```
                start_code: |
                    print 'Рисуване на фигури'
                    фигура is ask 'Какво да нарисуваме: четриъгълник или триъгълник?'
                    if фигура is триъгълник angle is 120 else angle is 90
                    turn angle
                    forward 25
            4:
                story_text: |
                    ## Рисуваме
                    В трето ниво е нужно да ползваш кавички с командите `print` and `ask`. Същото важи при рисуването!

                example_code: |
                    ## Примерен код на Хеди
                    ```
                    print 'Рисуване на фигури'
                    angle is 90
                    turn angle
                    forward 25
                    turn angle
                    forward 25
                    ```

                start_code: |
                    print 'Рисуване на фигури'
                    angle is 90
                    turn angle
                    forward 25

            3:
                story_text: |4


                    ## В търсене на костенурка
                    Докато рисуваш костенурката можеш да добавиш и командата `random`. С нея костенурката ще поеме в произволна посока всеки път.
                    Ползвай `at random` в комбинация с променлива с повече стойности, не само една.
                    Ползвай примера отдолу и увеличи листа с още стойности, освен 10, 50, 90, 150, 250.

                example_code: |
                    ## Примерен код на Хеди

                    ```
                    ъгли is 10, 50, 90, 150, 250
                    turn ъгли at random
                    forward 25
                    ```

                start_code: |
                    print Състезание с костенурки!
                    ъгъл is 90
                    turn ъгъл
                    forward 25
            8:
                story_text_2: "## Interaction\nAlso, we can now improve the program that draws different figures.\nCan you figure out how far the turtle has to turn here? Finish the code and you can draw any polygon you'd like!\n"
                example_code_2: "## Example Hedy code\n\n```\nangles = {ask} 'How many angles should I draw?'\nangle = 360 / angles\n{repeat} angle {times}\n    {turn} _\n    {forward} _\n```\n"
                start_code: "hoeken = {ask} 'How many angles should I draw?'\n"
                story_text: "## Let's draw\nNow that we can repeat several lines, we can make figures more easily.\nWe only have to set the angle once and then use that variable in the `{repeat}`.\n"
                example_code: "## Example Hedy code\n\n```\nangle = 90\n{repeat} 10 {times}\n    {turn} angle\n    {forward} 50\n```\n"
    dishes:
        name: "Кой мие чиниите?"
        description: "Използвай компютъра, за да разбереш кой мие чиниите (от второ до шесто ниво)."
        image: "dishes.png"
        default_save_name: "Dishes"
        levels:
            7:
                story_text: |
                    ## Кой мие чиниите?
                    С `repeat` повтори част от кода в цикъл. Довърши примерния код (като замениш '_' с команда или символ) така, че
                    да изчисли кой от семейството ще мие чинии през седмицата.

                example_code: |
                    ## Примерен код на Хеди
                    ```
                    семейство is мама, тате, Лили, Сашо
                    repeat _ _ print 'Миячът на чинии е ' семейство _ _ '.'
                    ```
                start_code: "print 'Кой мие чиниите?'"
            6:
                story_text: |
                    ## Кой мие чиниите?
                    Кой член от семейството мие най-често чиниите вкъщи? И справедливо ли е това?

                example_code: |
                    ## Примерен код на Хеди
                    ```
                    семейство is мама, тате, Лили, Сашо
                    лили_пъти is 0
                    мияч is семейство at random
                    print 'Миячът е ' мияч '.'
                    if мияч is Лили лили_пъти is лили_пъти + 1
                    print '----'
                    print 'Лили ще измие чиниите тази седмица ' лили_пъти ' пъти.'
                    ```

                    Ако сега копираш и добавиш програмния код от 3-ти до 5-ти ред, тоест 7 пъти за цяла седмица,
                    програмата ще изчисли колко пъти общо Лили ще мие чинии тази седмижца.

                start_code: "print 'Кой мие чиниите?'"
                story_text_2: "## Make it fair\nIf you are extremely unlucky the previous program might choose you to to the dishes for the whole week! That's not fair!\nTo create a fairer system you can use the `{remove}` command to remove the chosen person from the list. This way you don't have to do the dishes again untill everybody has had a turn.\n\nMonday and tuesday are ready for you! Can you add the rest of the week?\nAnd... can you come up with a solution for when your list is empty?\n"
                example_code_2: "```\npeople = mom, dad, Emma, Sophie\ndishwasher = people {at} {random}\n{print} 'Monday the dishes are done by: ' dishwasher\n{remove} dishwasher {from} people\ndishwasher = people {at} {random}\n{print} 'Tuesday the dishes are done by: ' dishwasher\n{remove} dishwasher {from} people\ndishwasher = people {at} {random}\n```\n"
            5:
                story_text: |
                    ## Кой мие чиниите?

                    С командата `if` ще създадем възможност за повече избор в програмата ни.
                    Можеш да програмираш реакция на системата по определен избор.

                    Можеш ли да довършиш примерния код по-долу с думите 'Какъв лош късмет..' когато ти си наред да миеш?
                    И не забравяй да ползваш кавички около текста!

                example_code: |
                    ## Примерен код на Хеди
                    ```
                    семейство is мама, тате, Лили, Сашо
                    мияч is семейство at random
                    if мияч is Сашо print _ Какъв лош късмет да ми се падне да мия чиниите _
                    else print 'Ах, супер, не трабва да мия аз чиниите, защото ' _ ' вече ги мие!'
                    ```

                start_code: "print 'Кой мие чиниите?'"
            4:
                story_text: |
                    ## Кой мие чиниите?

                    Сега ползвай кавички, за да подобриш графика на миячите на чинии.
                    Този път в кода има пропуски, отбелязани с черта за подчертаване '_'.

                    Можеш ли да замениш 'празните места' с подходящ код - дума или символ?

                    Съвет: не забравяй да ползваш кавички около текста!

                example_code: |
                    ## Примерен код на Хеди
                    ```
                    семейство is мама, тате, Лили, Сашо
                    print _ Чиниите ще измие... _
                    print семейство at _
                    ```
                start_code: "print 'Кой мие чиниите?'"
            3:
                story_text: |
                    ## Кой мие чиниите?
                    Колко често се случва ти да миеш чиниите вкъщи или да изхвърляш боклука?
                    Дали в семейството ти разпределението на тези роли е справедливо?

                    Ако не, хайде сега да напишем програма, която да избере члена на семейството, който да свърши тази работа
                    съвсем безпристрастно!

                    Най-напред ще напишеш списък с имената на всички членове в семйството ти.
                    След това ще ползваш командата 'at random', за да избереш някой като на лотария, произволно.
                    Натисни зеления бутон 'Tествай кода'за нов резултат.

                example_code: |
                    ## Примерен код на Хеди
                    ```
                    семейство is мама, тате, Лили, Сашо
                    print семейство at random
                    ```

                start_code: "print Кой мие чиниите?"
                example_code_2: "```\npeople {is} mom, dad, Emma, Sophie\nyour_name {is} {ask} Who are you?\n{remove} your_name {from} people\n{print} people {at} {random} does the dishes\n```\n"
                story_text_2: "## Hack the dishwashing program!\nDon't feel like doing the dishes yourself? Hack the program to remove your name from the list.\n"
            10:
                example_code: "## Example Hedy code\n```\ndays = Monday, Tuesday, Wednesday, Thursday, Friday, Saturday, Sunday\nnames = mom, dad, Emma, Sophie\n{for} day {in} days\n    {print} names {at} {random} ' does the dishes on ' day\n```\n"
                story_text: "## Dishwashing\nIn this level you could make an even better dish washing shedule.\n"
                start_code: '# place your code here'
    parrot:
        levels:
            2:
                story_text: "## Parrot\nCreate your own online pet parrot that will copy you!\n"
                example_code: "## Example Hedy code\n\n```\n{print} Im Hedy the parrot\nname {is} {ask} whats your name?\n{print} name\n{sleep}\n{print} squawk\n{sleep}\n{print} name\n```\n"
                start_code: '{print} Im Hedy the parrot!'
            5:
                story_text: "## Parrot\nReward your parrot {if} it says the correct word!\n"
                example_code: "## Example Hedy code\n\n```\nwords {is} squawk, Hedy\n{print} 'Train your parrot!'\nnew_word {is} {ask} 'Which word do you want to teach them?'\n{add} new_word {to_list} words\nsaid_word {is} words {at} {random}\n{print} '\U0001F9D2 Say ' new_word ', Hedy!'\n{print} '\U0001F99C ' said_word\n{if} said_word {is} new_word {print} '\U0001F9D2 Great job, Hedy! \U0001F36A'\n{else} {print} '\U0001F9D2 No, Hedy! Say ' new_word\n```\n"
                start_code: '# place your code here'
            1:
                story_text: "## Parrot\nCreate your own online pet parrot that will copy you!\n"
                example_code: "## Example Hedy code\n\n```\n{print} Im Hedy the parrot\n{ask} whats your name?\n{echo}\n{echo}\n```\n"
                start_code: '{print} Im Hedy the parrot'
            3:
                example_code: "## Example Hedy code\n\n```\nwords {is} squawk, Hedy\n{print} Train your parrot!\nnew_word {is} {ask} Which word do you want to teach them?\n{add} new_word {to_list} words\n{print} \U0001F9D2 Say new_word , Hedy!\n{print} \U0001F99C words {at} {random}\n```\n"
                story_text: "## Parrot\nTeach your parrot a new word with `{add}`.\n"
                start_code: '# place your code here'
        image: story.png
        name: Parrot
        description: Create your own online pet parrot that will copy you!
        default_save_name: Parrot
    dice:
        name: Dice
        description: Make your own dice
        image: dice.png
        levels:
            10:
                example_code: "## Example Hedy code\n\n```\nplayers = Ann, John, Jesse\nchoices = 1, 2, 3, 4, 5, 6\n{for} player {in} players\n    {print} player ' throws ' choices {at} {random}\n    {sleep}\n```\n"
                story_text: "## Dice\nIs everybody taking too long throwing the dice? In this level you can let Hedy throw all the dice at once!\n"
                start_code: '# place your code here'
            7:
                example_code: "## Example Hedy code\n\n```\nchoices = 1, 2, 3, 4, 5, earthworm\n{repeat} _ _ {print} _ _ _\n```\n"
                story_text: "## Dice\nYou can also make a die again in level 5. With the `{repeat}` code you can easily roll a whole hand of dice.\nTry to finish the sample code! The dashes should contain multiple commands and characters.\n\nBut maybe you want to make a completely different die. Of course you can!\n"
                start_code: "{print} 'What will the die indicate this time?'"
            5:
                start_code: "{print} 'What will the die indicate this time?'"
                story_text: "## Dice\nYou can also make a die again in this level using the `{if}`.\nComplete the sample code so that the code says \"You can stop throwing\" once you have thrown an earthworm.\n\nBut maybe you want to recreate a die from a completely different game. That's fine too! Then make up your own reaction. Eg 'yes' for 6 and 'pity' for something {else}.\n"
                example_code: "## Example Hedy code\n\n```\nchoices {is} 1, 2, 3, 4, 5, earthworm\nthrow {is} _\n{print} 'you have' _ 'thrown'\n{if} _ {is} earthworm {print} 'You can stop throwing.' _ {print} 'You have to hear it again!'\n```\n"
            4:
                story_text: "## Dice\nIn this level we can make sentences with the die value in the sentence, with quotes of course.\nThis time the sample code is not quite complete. Can you finish the code?\n"
                example_code: "## Example Hedy code\n\n```\nchoices {is} 1, 2, 3, 4, 5, earthworm\n{print} _ you threw _\n{print} _ _ _ <- here you have to program the choice\n```\n"
                start_code: "{print} 'What will the die indicate this time?'"
            15:
                story_text: "## Dice\nIn this game you have to throw 6 in as little tries as possible.\n"
                example_code: "## Example Hedy code\n\n```\noptions = 1, 2, 3, 4, 5, 6\n{print} 'Throw 6 as fast as you can!'\nthrown = 0\ntries = 0\n{while} thrown != 6\n    thrown = options {at} {random}\n    {print} 'You threw ' thrown\n    tries = tries + 1\n{print} 'Yes! You have thrown 6 in ' tries ' tries.'\n```\n"
                start_code: '# place your code here'
            6:
                story_text: "## Dice\nYou can also make an Earthworm die again in this, but now you can also calculate how many points have been rolled.\nYou may know that the worm counts 5 points for Earthworms. Now after a roll you can immediately calculate how many points you have thrown.\nThis is the code to calculate points for one die:\n"
                example_code_2: "## Looking forward\n\nDid you manage to calculate the score for 8 dice? That required a lot of cutting and pasting, right? We are going to make that easier in level 7!\n"
                example_code: "## Example Hedy code\n\n```\nchoices = 1, 2, 3, 4, 5, earthworm\npoints = 0\nthrow = choices {at} {random}\n{print} 'you threw' throw\n{if} throw {is} earthworm points = points + 5 {else} points = points + throw\n{print} 'those are' points ' point'\n```\nCan you make the code so that you get the total score for 8 dice? To do that, you have to cut and paste some lines of the code.\n"
                start_code: "{print} 'What will the die indicate this time?'"
            3:
                example_code: "## Example Hedy code\n\n```\nchoices {is} 1, 2, 3, 4, 5, earthworm\n{print} choices {at} {random}\n```\n"
                start_code: '{print} What will the die indicate this time?'
                story_text: "## Dice\nIn this level we can choose from a list. With that we can let the computer choose one side of the die.\nTake a look at the games you have in your closet at home.\nAre there games with a (special) die? You can also copy it with this code.\nFor example, the dice of the game Earthworms with the numbers 1 to 5 and an earthworm on it.\n\n![Die of earthworms with 1 to 5 and an earthworm on it](https://cdn.jsdelivr.net/gh/felienne/hedy@24f19e9ac16c981517e7243120bc714912407eb5/coursedata/img/dobbelsteen.jpeg)\n"
        default_save_name: Dice
    rock:
        name: Rock, paper, scissors
        description: Make your own rock, paper, scissors game
        image: rock.png
        levels:
            10:
                story_text: "## Rock, Paper, Scissors\nFeeling too lazy to play the game yourself? Let Hedy play it for you!\n"
                example_code: "## Example Hedy code\n\n```\nchoices = rock, paper, scissors\nplayers = Marleen, Michael\n{for} player {in} players\n     {print} player ' chooses ' choices {at} {random}\n```\n"
                start_code: '# place your code here'
            5:
                start_code: "{print} 'Welcome to your own rock scissors paper!'"
                story_text: "## Rock, paper, scissors\nIn this level we can determine who won.\nFor that you need the new `{if}` code.\n\nSave your choice with the name of choice and the choice of computer as computer choice.\nThen you can use `{if}` to see {if} they are the same or different.\nWill you finish the code?\n"
                example_code: "## Example Hedy code\n\n```\noptions {is} rock, paper, scissors\ncomputer_choice {is} _\nchoice {is} {ask} What do you choose?\n{print} 'you chose ' _\n{print} 'computer chose ' _\n{if} _ {is} _ {print} 'tie!' {else} {print} 'no tie'\n```\n\nFill in the correct code on the blanks to see {if} it is a draw.\n"
            4:
                example_code: "## Example Hedy code\n\n```\nchoices {is} rock, paper, scissors\n{print} _ The computer chose: _ _ {at} _\n```\n"
                start_code: "{print} 'Welcome to your own rock scissors paper!'"
                story_text: "## Rock, paper, scissors\nIn this level we can further program rock, paper, scissors. But {if} you want to add text, you have to use quotation marks here too.\nDo you complete the code by entering the correct commands or characters on the underscores?\n"
            3:
                example_code: "## Example Hedy code\n\n\n```\nchoices {is} rock, paper, scissors\n{print} choices {at} {random}\n```\n"
                story_text: "## Rock, paper, scissors\n\nIn this level we can enter lists and choose things from them.\nYou first make a list with `{is}`. Then you can let the computer choose something from the list with `{at} {random}`.\nFor example, you can let the computer pick from rock, paper and scissors.\n"
                start_code: '{print} Welcome to your own rock scissors paper!'
            2:
                story_text: "## Rock, paper, scissors\nIn this level you can practise using the variables, so that you can make the rock, paper, scissors game in the next level!\n"
                example_code: "## Example Hedy code\n\n```\nchoice {is} _\n{print} I choose choice\n```\n"
                start_code: '# place your code here'
            13:
                story_text: "## Rock, paper, scissors\nWith the `{and}` command you can shorten your rock, paper, scissors code! Check out the example code below and try to finish it.\n"
                example_code: "## Example Hedy code\n\n```\noptions = 'rock', 'paper', 'scissors'\nyour_choice = {ask} 'What do you choose?'\ncomputer_choice = options {at} {random}\n{print} 'You choose ' your_choice\n{print} 'The computer chooses ' computer_choice\n{if} computer_choice {is} your_choice\n    {print} 'Tie'\n{if} computer_choice {is} 'rock' {and} your_choice {is} 'paper'\n    {print} 'You win!'\n{if} computer_choice {is} 'rock' {and} your_choice {is} 'scissors'\n    {print} 'The computer wins!'\n```\n"
                start_code: '# place your code here'
            1:
                story_text: "## Rock, paper, scissors\nIn level 1 you can start with a rock, paper, scissors  game.\n\nWith `{ask}` you can make a choice, and with `{echo}` you can repeat that choice.\n"
                example_code: "## Example Hedy code\n\n\n```\n{print} what do you choose?\n{ask} choose {from} rock, paper or scissors\n{echo} so your choice was:\n```\nInstead of using words, you could also use emojis of course: ✊✋✌\n"
                start_code: '{print} Welcome to your own rock scissors paper!'
            9:
                story_text: "## Rock, paper, scissors\nIn this level you can program the whole rock, paper, scissors game by nesting the {if}-commands. Can you finish the code?\n"
                example_code: "## Example Hedy code\n\n```\nchoices {is} rock, paper, scisscors\nyour_choice {is} {ask} 'What do you choose?'\n{print} 'You choose ' your_choice\ncomputer_choice {is} choices {at} {random}\n{print} 'The computer chooses ' computer_choice\n{if} computer_choice {is} your_choice\n    {print} 'Tie'\n{if} computer_choice {is} 'rock'\n    {if} your_choice {is} 'paper'\n        {print} 'You win!'\n    {if} your_choice {is} 'scissors'\n        {print} 'You lose!'\n```\n"
                start_code: '# place your code here'
            15:
                story_text: "## Rock, Paper, Scissors\nPlay until you beat the computer! But first, finish the example code...\n"
                example_code: "## Example Hedy code\n\n```\nwon = 'no'\noptions = 'rock', 'paper', 'scissors'\n{while} won == 'no'\n    your_choice = {ask} 'What do you choose?'\n    computer_choice = options {at} {random}\n    {print} 'you chose ' your_choice\n    {print} 'the computer chose ' computer_choice\n    {if} computer_choice == your_choice\n        {print} 'Tie!'\n    {if} computer_choice == 'rock' {and} your_choice == 'scissors'\n        {print} 'You lose!'\n    {if} computer_choice == 'rock' {and} your_choice == 'paper'\n        {print} 'You win!'\n        won = 'yes'\n"
                start_code: '# place your code here'
        default_save_name: Rock
    calculator:
        name: Calculator
        default_save_name: Calculator
        levels:
            14:
                story_text: "## Guess which number\nIn this level you can programm the game 'Guess which number'\n"
                example_code: "## Example Hedy code\n\n```\n{print} 'Guess which number'\nnumbers = 1, 2, 3, 4, 5, 6, 7, 8, 9, 10\nnumber = numbers {at} {random}\ngame = 'on'\n{for} i {in} {range} 1 {to} 10\n    {if} game == 'on'\n        guess = {ask} 'Which number do you think it is?'\n        {if} guess > number\n            {print} 'Lower!'\n        {if} guess < number\n            {print} 'Higher!'\n        {if} guess == number\n            {print} 'You win!'\n            game = 'over'\n"
                start_code: '# place your code here'
            12:
                story_text: "## Calculator\nNow you can make a calculator that works for decimal numbers.\n"
                example_code: "## Example Hedy code\n\n```\nnumber1 = {ask} 'What is the first number?'\nnumber2 = {ask} 'What is the second number?'\nanswer = number1 + number2\n{print} number1 ' plus ' number2 ' is ' answer\n"
                start_code: '# place your code here'
            9:
                example_code: "## Example Hedy code\n\n```\nscore = 0\n{repeat} 10 {times}\n    numbers = 1, 2, 3, 4, 5, 6, 7, 8, 9, 10\n    number1 = numbers {at} {random}\n    number2 = numbers {at} {random}\n    correct_answer = number1 * number2\n    {print} 'What is ' number1 ' times ' number2 '?'\n    answer = {ask} 'Type your answer here...'\n    {print} 'Your answer is' answer\n    {if} answer {is} correct_answer\n        score = score + 1\n{print} 'Great job! Your score is... ' score ' out of 10!'\n```\n"
                story_text: "## Calculator\nIn previous levels you've learned how to make a calculator, in this level you can expand that code and make it into a little maths game. Like this...\n"
                start_code: "{print} 'Welcome to this calculator!'"
            6:
                start_code: "{print} 'Welcome to this calculator!'"
                story_text_2: "## Random numbers\nYou can also let the computer do random sums on its own using random.\nThis is how you choose a number of tables to practice, and from that you always get a different sum:\n"
                story_text: "## Calculator\nNow that you can calculate, you can also create a program to practice maths calculations. You can make up the calculations yourself, for example:\n"
                example_code_2: "## Example Hedy code\n\n```\ntables = 4, 5, 6, 8\nnumbers = 1, 2, 3, 4, 5, 6, 7, 8, 9, 10\ntable = tables {at} {random}\nnumber = numbers {at} {random}\ncorrect_answer = table * number\nanswer = {ask} 'how much is ' table ' times ' number '?'\n{if} answer {is} correct_answer {print} 'okay'\n{else} {print} 'mistake! it was ' correct_answer\n```\n"
                example_code: "## Example Hedy code\n\n```\ncorrect_answer = 11 * 27\nanswer = {ask} 'How much is 11 times 27?'\n{if} answer {is} correct_answer {print} 'good job!'\n{else} {print} 'Wrong! It was ' correct_answer\n```\n"
            10:
                story_text: "## Calculator\nThis calculator game helps you practise your tables of multiplication!\nIf you add more numbers to the list, you can practise all the multiplications.\n"
                example_code: "## Example Hedy code\n\n```\nnumbers = 1, 2, 3\n{for} number1 {in} numbers\n    {for} number2 {in} numbers\n        answer = {ask} 'How much is ' number2 ' times ' number1 '?'\n        correct = number1 * number2\n        {if} answer {is} correct\n            {print} 'Great job!'\n        {else}\n            {print} 'Thats wrong. The right answer is ' correct\n```\n"
                start_code: '# place your code here'
            15:
                example_code: "## Example Hedy code\n\n```\nscore = 0\n{for} i {in} {range} 0 {to} 9\n    numbers = 1, 2, 3, 4, 5, 6, 7, 8, 9, 10\n    number1 = numbers {at} {random}\n    number2 = numbers {at} {random}\n    correct = number1 * number2\n    answer = 0\n    {while} answer != correct\n        {print} 'How much is ' number1 ' times ' number2 '?'\n        answer = {ask} 'Fill in your answer:'\n        {print} 'Your answer is ' answer\n    {print} 'Good job!'\n{print} 'You win!'\n```\n"
                story_text: "## Calculator\nYou can add the `{while}` loop to the calculator game you've learned to make in a previous level.\nThis makes sure the player can't continue to the next question {if} they answer incorrectly.\n"
                start_code: '# place your code here'
        description: Create a calculator
        image: calculator.png
    restaurant:
        name: Restaurant
        description: Create your own virtual restaurant
        image: restaurant.png
        levels:
            1:
                example_code: "## Example Hedy code\n\n  ```\n {print} Welcome to Hedy's restaurant \U0001F35F\n {ask} What would you like to order?\n {echo} So you would like to order\n {print} Thanks you for your order!\n {print} It's on its way!\n ```\n\n## Challenge\nCan you think of more lines to add to your restaurant code? For example, can you {ask} the guests what they'd like to drink, tell them the price, or wish them a pleasant meal?\n"
                story_text: "## Restaurant\n In level 1 you can make your own virtual restaurant and take your guests' orders.\n"
                start_code: '# place your code here'
                story_text_2: "## Challenge\nCan you think of more lines to add to your restaurant code? For example, can you {ask} the guests what they'd like to drink, tell them the price, or wish them a pleasant meal?\n"
            12:
                story_text: "## Restaurant\nFrom this level on you can use decimal numbers to make you menu more realistic.\n"
                example_code: "## Example Hedy code\n\n```\nprice = 0\nfood = {ask} 'What would you like to order?'\ndrinks = {ask} 'What would you like to drink?'\n{if} food {is} 'hamburger'\n    price = price + 6.50\n{if} food {is} 'pizza'\n    price = price + 5.75\n{if} drinks {is} 'water'\n    price = price + 1.20\n{if} drink {is} 'soda'\n    price = price + 2.35\n{print} 'That will be ' price ' dollar, please'\n```\n"
                start_code: '# place your code here'
            10:
                story_text: "## Restaurant\nIn this level you'll learn how to easily {ask} your guests' orders in a short code.\n"
                story_text_2: "## Example Hedy code\n\nOf course, you could also order for multiple people!\n"
                start_code: courses = appetizer, main course, dessert
                example_code: "## Example Hedy code\n\n```\ncourses = appetizer, main course, dessert\n{for} course {in} courses\n    food = {ask} 'What would you like to eat as your ' course '?'\n    {print} food ' will be your ' course\n```\n"
                example_code_2: "```\ncourses = appetizer, main course, dessert\nnames = Timon, Onno\n{for} name {in} names\n    {for} course {in} courses\n        food = {ask} name ', what would you like to eat as your ' course '?'\n        {print} name ' orders ' food ' as their ' course\n```\n"
            6:
                story_text: "## Restaurant\nIn this level you can use maths to calculate the total price of your customer's order, which can make your virtual restaurant more realistic.\n"
                story_text_2: "But you can also add many more things to your virtual restaurant, for example more courses.\n"
                example_code_2: "## Example Hedy code(Elaborate)\nIn this example there are three courses, which requires more code and more additions in calculating the price.\n```\n{print} 'Welcome to Hedys restaurant'\n{print} 'Here is our menu:'\n{print} 'Our starters are salad, soup, or carpaccio'\n{print} 'Our main courses are pizza, lasagne, or spaghetti'\n{print} 'Our desserts are brownie, icecream, or milkshake'\nstarter = {ask} 'Which starter would you like to have?'\nmain = {ask} 'Which main course would you like?'\ndessert = {ask} 'Which dessert do you pick?'\nprice = 0\n{if} starter {is} soup price = price + 6 {else} price = price + 7\n{if} main {is} pizza price = price + 10\n{if} main {is} lasagne price = price + 12\n{if} main {is} spaghetti price = price + 8\n{if} dessert {is} brownie price = price + 7\n{if} dessert {is} icecream price = price + 5\n{if} dessert {is} milkshake price = price + 4\n{print} 'You have ordered ' starter ' , ' main ' and ' dessert\n{print} 'That will be ' price ' dollars, please'\n{print} 'Thank you, enjoy your meal!'\n```\n## Challenge\nYou can add many more things to your virtual restaurant. For example, can you...\n- {ask} how many people are coming and multiply the price by that amount?\n- add another course?\n- give people a discount when they enter a (secret) couponcode?\n- add a children's menu?\n- think of other fun things to add?\n"
                example_code: "## Example Hedy code (Simple)\nYou can make a simple restaurant code, like this:\n```\n{print} 'Welcome to Hedys restaurant'\n{print} 'Here is our menu:'\n{print} 'Our main courses are pizza, lasagne, or spaghetti'\nmain = {ask} 'Which main course would you like?'\nprice = 0\n{if} main {is} pizza price = 10\n{if} main {is} lasagne price = 12\n{if} main {is} spaghetti price = 8\n{print} 'You have ordered ' main\n{print} 'That will be ' price ' dollars, please'\n{print} 'Thank you, enjoy your meal!'\n```\n"
                start_code: '# place your code here'
            5:
                story_text: "## Restaurant\nIn this level the {if} command allows you to {ask} your customers questions and give different responses to the answers.\nIn the example below, you see that you can {ask} the customer {if} they want to hear the specials and Hedy can respond accordingly.\n"
                example_code: "## Example Hedy code\n\n```\n{print} 'Welcome to Hedys restaurant!'\nspecial {is} {ask} 'Would you like to hear our specials today?'\n{if} special {is} yes {print} 'Todays special is chicken piri piri and rice.' {else} {print} 'No problem.'\nfood {is} {ask} 'What would you like to eat?'\n{print} 'One ' food ', coming right up!'\ndrink {is} {ask} 'What would you like to drink with that?'\n{if} drink {is} cola {print} 'Im sorry, we are out of cola!' {else} {print} 'Great choice!'\nanything {is} {ask} 'Would you like anything {else}?'\n{print} 'Let me repeat your order...'\n{print} 'One ' food\n{if} drink {is} cola {print} 'and...' {else} {print} 'One ' drink\n{if} anything {is} no {print} 'Thats it!' {else} {print} 'One ' anything\n{print} 'Thank you for your order and enjoy your meal!'\n```\n\n## Challenge\nCan you think of more questions to {ask} the customers when they are ordering, and make up different responses to their answers by using the {if} command?\n"
                start_code: '# place your code here'
                story_text_2: "## Challenge\nCan you think of more questions to {ask} the customers when they are ordering, and make up different responses to their answers by using the {if} command?\n"
            15:
                story_text: "## Restaurant\nWith the `{while}` you can make sure your costumers can keep adding orders until they are done.\n"
                example_code: "## Example Hedy code\n\n```\n{print} 'Welcome at McHedy'\nmore = 'yes'\n{while} more == 'yes'\n    order = {ask} 'What would you like to order?'\n    {print} order\n    more = {ask} 'Would you like to order anything {else}?'\n{print} 'Thank you!'\n"
                start_code: '# place your code here'
            3:
                story_text: "## Random Restaurant\nHaving trouble to decide what you wanna have for dinner? You can let Hedy choose for you!\nSimply add lists of your favorite (or least favorite) meals and Hedy can randomly choose your dinner.\nYou can also have a bit of fun, by letting Hedy choose the price for your dinner as well! What will you get?\n"
                example_code: "## Example Hedy code\n\n```\n{print} Welcome to Hedy's Random Restaurant!\n{print} The only restaurant that will randomly choose your meal and its price for you!\nstarters {is} salad, soup, carpaccio\nmains {is} pizza, brussels sprouts, spaghetti\ndesserts {is} brownies, ice cream, french cheeses\ndrinks {is} cola, beer, water\nprices {is} 1 dollar, 10 dollars, 100 dollars\n{print} You will start with: starters {at} {random}\n{print} Then we'll serve: mains {at} {random}\n{print} And as dessert: desserts {at} {random}\n{print} You will get a drinks {at} {random} to drink\n{print} That will be: prices {at} {random}\n{print} Thank you and enjoy your meal!\n```\n"
                example_code_2: "```\n{print} Mystery milkshake\nflavors {is} strawberry, chocolate, vanilla\nallergies {is} {ask} Are you allergic to any falvors?\n{remove} allergies {from} flavors\n{print} You get a flavors {at} {random} milkshake\n```\n"
                story_text_2: "## Allergies\nDoes your costumer have any allergies or do they dislike certain dishes? Then you can use the `{remove}`command to remove it from your menu.\n"
                start_code: '# place your code here'
            13:
                story_text_2: "We use `{or}` to see {if} one our of two things is the case.\n"
                example_code_2: "## Example Hedy code\n```\ndrinks = {ask} 'What would you like to drink?'\n{if} drinks {is} 'water' {or} drinks {is} 'juice'\n    {print} 'Thats a healthy choice'\n```\n"
                story_text: "## Restaurant\nIn this level we can use the new commands to upgrade our restaurant.\nWe use `{and}` to see {if} two things are both the case.\n"
                example_code: "## Example Hedy code\n```\nprice = 10\nfood = {ask} 'What would you like to eat?'\ndrinks = {ask} 'What would you like to drink?'\n{if} food {is} 'sandwich' {and} drinks {is} 'juice'\n    {print} 'Thats our discount menu'\n    price = price - 3\n{print} 'That will be ' price ' dollars'\n```\n"
                start_code: '# place your code here'
            2:
                example_code: "## Example Hedy Code\n```\n{print} Welcome to Hedy's restaurant!\n{print} Today we're serving pizza or lasagna.\nfood {is} {ask} What would you like to eat?\n{print} Great choice! The food is my favorite!\ntopping {is} {ask} Would you like meat or veggies on that?\n{print} food with topping is on its way!\ndrinks {is} {ask} What would you like to drink with that?\n{print} Thank you for your order.\n{print} Your food and drinks will be right there!\n```\n"
                story_text: "## Restaurant\nIn level 2 you could expand your restaurant by using variables. In level 1 Hedy could only {echo} the order once and only remember the last thing that was ordered.\nNow you can use variables and Hedy can remember both the food and the drinks!\n"
                start_code: '# place your code here'
            9:
                example_code: "## Example Hedy code\n\n```\n{print} 'Welcome to Hedys restaurant!'\npeople = {ask} 'How many people will be joining us today?'\n{print} 'Great!'\nprice = 0\n{repeat} people {times}\n    food = {ask} 'What would you like to order?'\n    {print} food\n    {if} food {is} fries\n        price = price + 3\n        sauce = {ask} 'What kind of sauce would you like with your fries?'\n        {if} sauce {is} no\n            {print} 'no sauce'\n        {else}\n            price = price + 1\n            {print} 'with ' sauce\n    {if} food {is} pizza\n        price = price + 4\n{print} 'That will be ' price ' dollar'\n{print} 'Enjoy your meal!'\n```\n"
                story_text: "## Restaurant\nIn this level you can use nesting to make your restaurant more realistic and more fun!\nFor example you would {ask} for sauce {if} somebody orders fries, but you wouldn't {if} someone orders pizza!\nCheck out the example, and try this at your own virtual restaurant!\n"
                start_code: '# place your code here'
            8:
                story_text: "## Restaurant\nIn this level you can make your virtual restaurant more elaborate by repeating multiple lines of code. Like this:\n"
                example_code: "```\n{print} 'Welcome to Hedys restaurant!'\npeople = {ask} 'How many people will be joining us today?'\n{print} 'Great!'\n{repeat} people {times}\n    food = {ask} 'What would you like to order?'\n    {print} food\n{print} 'Thank you for ordering!'\n{print} 'Enjoy your meal!'\n```\n\n## Challenge\nOf course, this code can be expanded with more items on the menu, offering drinks, and/or multiple courses, so feel free to add as many options as you like!\n"
                start_code: '# place your code here'
                story_text_2: "## Challenge\nOf course, this code can be expanded with more items on the menu, offering drinks, and/or multiple courses, so feel free to add as many options as you like!\n"
            7:
                story_text: "## Restaurant\nIn this level you've learned how to use the {repeat} command to repeat a line of code a certain amount of times.\nYou can use that in your restaurant to {ask} multiple people what they'd like to eat. Like this:\n\n```\n{print} 'Welcome to Hedys restaurant!'\npeople = {ask} 'How many people are joining us today?'\n{repeat} people times food = {ask} 'What would you like to eat?'\n{print} 'Thanks for your order! Its coming right up!'\n```\n"
                start_code: '# place your code here'
                example_code: "```\n{print} 'Welcome to Hedys restaurant!'\npeople = {ask} 'How many people are joining us today?'\n{repeat} people times food = {ask} 'What would you like to eat?'\n{print} 'Thanks for your order! Its coming right up!'\n```\n"
            4:
                story_text: "## Restaurant\nIn thsi level you have to use quotation marks when using the `{print}` command.\nCan you make your code from the previous levels work in this level too by adding the quotation marks?\n\nBe careful! In the previous levels apostrophes were allowed in the text, but in this level Hedy will confuse them for quotation marks and the code will not work!\nSo instead of typing  `{print} Today we're serving pizza` , you should type `{print} 'Today we are serving pizza'`\n\n## Example Hedy Restaurant\n```\n{print} 'Welcome to Hedys restaurant!'\n{print} 'Today we are serving pizza or lasagna.'\nfood {is} {ask} 'What would you like to eat?'\n{print} 'Great choice! The ' food ' is my favorite!'\ntopping {is} {ask} 'Would you like meat or veggies on that?'\n{print} food ' with ' topping ' is on its way!'\ndrinks {is} {ask} 'What would you like to drink with that?'\n{print} 'Thank you for your order.'\n{print} 'Your ' food ' and ' drinks ' will be right there!'\n```\n"
                start_code: '# place your code here'
                example_code: "## Example Hedy Restaurant\n```\n{print} 'Welcome to Hedys restaurant!'\n{print} 'Today we are serving pizza or lasagna.'\nfood {is} {ask} 'What would you like to eat?'\n{print} 'Great choice! The ' food ' is my favorite!'\ntopping {is} {ask} 'Would you like meat or veggies on that?'\n{print} food ' with ' topping ' is on its way!'\ndrinks {is} {ask} 'What would you like to drink with that?'\n{print} 'Thank you for your order.'\n{print} 'Your ' food ' and ' drinks ' will be right there!'\n```\n"
            11:
                story_text: "## Restaurant\nWe can use the `{for} i {in} {range} 1 {to} 5` to {print} the orders from multiple customers in an orderly manner.\n"
                example_code: "## Example Hedy code\n\n```\n{print} 'Welcome to Restaurant Hedy!'\npeople = {ask} 'For how many people would you like to order?'\n{for} i {in} {range} 1 {to} people\n    {print} 'Order number ' i\n    food = {ask} 'What would you like to eat?'\n    {print} food\n    {if} food {is} fries\n        sauce = {ask} 'What kind of sauce would you like with that?'\n        {print} sauce\n    drinks = {ask} 'What would you like to drink?'\n    {print} drinks\nprice = 4 * people\n{print} 'That will be ' price ' dollars, please!'\n```\n"
                start_code: '# place your code here'
        default_save_name: Restaurant
    fortune:
        name: Fortune teller
        description: Let Hedy predict the future
        image: fortuneteller.png
        default_save_name: Fortune Teller
        levels:
            6:
                story_text: "## Fortune Teller\nIn this level you can use math in your predictions as a fortune teller. This allows you to make up (silly) formulas to calculate the future.\nFor example you could calculate how rich you'll get or how many kids you will have when you grow up.\n"
                example_code: "## Example Hedy code\n\n```\n{print} 'I am Hedy the fortune teller!'\n{print} 'I can predict how many kids youll get when you grow up!'\nage = {ask} 'How old are you?'\nsiblings = {ask} 'How many siblings do you have?'\nlength = {ask} 'How tall are you in centimetres?'\nkids = length / age\nkids = kids - siblings\n{print} 'You will get ...'\n{sleep}\n{print} kids ' kids!'\n```\n\n## Example Silly Fortune Teller\nIf the previous example wasn't silly enough for you, take a look at this one!\n\n```\n{print} 'Im Hedy the silly fortune teller!'\n{print} 'I will predict how smart you are!'\nfootball = {ask} 'On a scale 1-10 how much do you love football?'\nbananas = {ask} 'How many bananas did you eat this week?'\nhygiene = {ask} 'How many times did you wash your hands today?'\nresult = bananas + hygiene\nresult = result * football\n{print} 'You are ' result ' percent smart.'\n```\n"
                start_code: '# place your code here'
            4:
                example_code: "## Example Hedy code\n\n```\n{print} 'Im Hedy the fortune teller!'\nquestion {is} {ask} 'What do you want to know?'\n{print} 'This is your question: ' question\nanswers {is} yes, no, maybe\n{print} 'My crystal ball says...'\n{sleep} 2\n{print} answers {at} {random}\n```\n"
                story_text: "## Fortune Teller\nThis level has no new functions, but allows you to practice with using the quotation marks.\nYou can remake your level 3 code, and make sure to add the quotation marks in the right places!\n\nMind that in level 3, we couldn't use the word 'question' as both the name of the variable and a normal word that could be printed.\nThe quotation marks in level 3 make this possible!\n\nImportant! Mind that now that we're using quotation marks, Hedy will get confused when you use the apostrophe for contractions like I'm or What's.\nMake sure to remove those apostrophes and change the spelling to Im or Whats.\n"
                start_code: '# place your code here'
            1:
                story_text: "## Fortune Teller\nHave you ever been to a carnival and had your future predicted by a fortune teller? Or have you ever played with a magic eight ball?\nThen you probably know that they can't really predict your future, but it's still fun to play!\n\nIn the upcoming levels you can learn how to create your own fortune telling machine!\nIn level 1 you can start off easy by letting Hedy introduce herself as a fortune teller and let her {echo} the players' answers.\nLike this:\n"
                example_code: "## Example Hedy code\n\n```\n{print} Hello, I'm Hedy the fortune teller!\n{ask} Who are you?\n{print} Let me take a look in my crystal ball\n{print} I see... I see...\n{echo} Your name is\n```\n\n## Challenge\nHedy now only tells you your name. Can you expand the code so that Hedy can predict more things about you?\n\nObviously, Hedy isn't a very good fortune teller yet, as she can only repeat the answers that were given by the players!\nTake a look in level 2 to improve your fortune teller.\n"
                start_code: '# place your code here'
                story_text_2: "## Challenge\nHedy now only tells you your name. Can you expand the code so that Hedy can predict more things about you?\nObviously, Hedy isn't a very good fortune teller yet, as she can only repeat the answers that were given by the players!\nTake a look in level 2 to improve your fortune teller.\n"
            12:
                story_text: "## Fortune Teller\nIn this level you can make your fortunes multiple words. Like in this example below:\n"
                example_code: "## Example Hedy code\n\n```\nfortunes = 'you will be rich', 'you will fall in love', 'you will slip on a banana peel'\n{print} 'I will take a look in my crystall ball for your future.'\n{print} 'I see... I see...'\n{sleep}\n{print} fortunes {at} {random}\n```\n"
                start_code: '# place your code here'
            10:
                story_text: "## Fortune Teller\nIn this level you'll learn how to program the game MASH (mansion, apartement, shack, house). In this game you can predict for all the players at once, what their future will look like.\n"
                example_code: "## Example Hedy code\n\n```\nhouses = mansion, apartment, shack, house\nloves = nobody, a royal, their neighbour, their true love\npets = dog, cat, elephant\nnames = Jenna, Ryan, Jim\n{for} name {in} names\n    {print} name ' lives in a ' houses {at} {random}\n    {print} name ' will marry ' loves {at} {random}\n    {print} name ' will get a ' pets {at} {random} ' as their pet.'\n    {sleep}\n```\n"
                story_text_2: We can also make a Harry Potter themed fortune teller.
                example_code_2: "## Example Hedy code\n```\nhouses = Gryffindor, Slytherin, Hufflepuff, Ravenclaw\nsubjects = potions, defence against the dark arts, charms, transfiguration\nfears = Voldemort, spiders, failing your OWL test\nnames = Harry, Ron, Hermione\n{for} name in names\n    {print} name ' is placed in ' houses {at} {random}\n    {print} name ' is great at ' subjects {at} {random}\n    {print} name 's greatest fear is ' fears {at} {random}\n```\n"
                start_code: '# place your code here'
            8:
                story_text: "## Fortune Teller\nIn the previous levels you've learned how to use repeat to make the fortune teller answer 3 questions in a row, but we had a problem with printing the questions.\nNow that problem is solved, because of the new way of using the repeat command.\nIn the next example you can have your fortune teller {ask} 3 questions and also print them!\n"
                example_code: "## Example Hedy code\n\n```\n{print} 'I am Hedy the fortune teller!'\n{print} 'You can {ask} me 3 questions.'\nanswers = yes, no, maybe\n{repeat} 3 {times}\n   question = {ask} 'What do you want to know?'\n   {print} question\n   {sleep}\n   {print} 'My crystal ball says...' answers {at} {random}\n```\n"
                start_code: '# place your code here'
            7:
                example_code: "## Example Hedy code\n\n```\n{print} 'Im Hedy the fortune teller!'\n{print} 'You can {ask} 3 questions!'\n{repeat} 3 {times} question = {ask} 'What do you want to know?'\nanswer = yes, no, maybe\n{repeat} 3 {times} {print} 'My crystal ball says... ' answer {at} {random}\n```\n\n## Challenge\nAs you can see, the questions aren't printed in this example. That's because the variable `question` was changed 3 times.\nEvery time the player fills in the new answer, Hedy overwrites the previous one, so the first answer the player gave is forgotten.\nThis means you can't print all the questions this way.\n\nBy using 3 different variables instead of 1 (for example `question1` , `question2` and `question3`), you could solve the problem and print the questions.\nThis does mean that you can only use `{repeat}` for the answers, and you will have to ask and print all the questions separately.\nCan you do it?\n\nIn the upcoming levels the layout of {repeat} command will change, which enables you to repeat multiple lines at once.\n"
                story_text: "## Fortune Teller\nIn this level you can use the `{repeat}` command to make your machine tell multiple fortunes at once.\n"
                start_code: '# place your code here'
                story_text_2: "## Challenge\nAs you can see, the questions aren't printed in this example. That's because the variable `question` was changed 3 times.\nEvery time the player fills in the new answer, Hedy overwrites the previous one, so the first answer the player gave is forgotten.\nThis means you can't print all the questions this way.\n\nBy using 3 different variables instead of 1 (for example `question_1` , `question_2` and `question_3`), you could solve the problem and print the questions.\nThis does mean that you can only use `{repeat}` for the answers, and you will have to ask and print all the questions separately.\nCan you do it?\n\nIn the upcoming levels the layout of {repeat} command will change, which enables you to repeat multiple lines at once.\n"
            5:
                story_text_2: "Replace Hedy with your own name in the last line, and Hedy will always predict that you will win the lottery and others won't!\nOf course this might raise some suspicion with the other players... To avoid that, you can make sure that Hedy does give different answers every time you run the code.\nBut of course, still gives you a positive answer and the other players a negative one.\n"
                example_code_2: "## Example Hedy code\n```\n{print} 'Im Hedy the fortune teller!'\n{print} 'I can predict {if} you will win the lottery tomorrow!'\nperson {is} {ask} 'Who are you?'\ngoodanswer {is} Hurray! You win!, You will definitely win!, We have a winner!\nbadanswer {is} Bad luck! Try again!, Another person will win, You lose!\n{if} person {is} Hedy {print} goodanswer {at} {random} {else} {print} badanswer {at} {random}\n```\n\n## Challenges\nThis concept can be used to make may different programs, just be creative! For example you could create a machine that predicts that your favorite sports team will beat all the competitors!\nOr you could make  Snow White's magic mirror on the wall, to tell everyone you are the fairest of them all!\nLet your imagination do the work!\n"
                story_text: "## Fortune Teller\nIn thsi level you'll learn to (secretly) tip the odds in your favor, when using the fortune teller!\nBy using `{if}` and `{else}` you can make sure that you will always get a good fotune, while other people might not.\nCheck out this example to find out how.\n"
                example_code: "## Example Hedy code\n\n```\n{print} 'Im Hedy the fortune teller!'\n{print} 'I can predict {if} youll win the lottery tomorrow!'\nperson {is} {ask} 'Who are you?'\n{if} person {is} Hedy {print} 'You will definitely win!\U0001F929' {else} {print} 'Bad luck! Someone {else} will win!\U0001F62D'\n```\n"
                start_code: '# place your code here'
                story_text_3: "## Challenges\nThis concept can be used to make may different programs, just be creative! For example you could create a machine that predicts that your favorite sports team will beat all the competitors!\nOr you could make  Snow White's magic mirror on the wall, to tell everyone you are the fairest of them all!\nLet your imagination do the work!\n"
            3:
                example_code: "## Example Hedy code\n\nIn this example the player can {ask} Hedy a yes-no question and Hedy will pick a random answer for you.\n```\n{print} I’m Hedy the fortune teller!\nquestion {is} {ask} What do you want to know?\n{print} This is what you want to know: question\nanswers {is} yes, no, maybe\n{print} My crystal ball says...\n{sleep} 2\n{print} answers {at} {random}\n```\n\n## Challenges\nNow, Hedy can only answer yes, no or maybe. Can you give Hedy more answer options, like 'definitely' or '{ask} again'.\n"
                story_text: "## Fortune Teller\nIn the previous levels you've created your first fortune telling machine, but Hedy couldn't really predict anything, only {echo}.\nIn this level you can use a variable and the `{at} {random}` command to really let Hedy choose an answer for you. Check out this code for instance:\n"
                start_code: '# place your code here'
                story_text_2: "## Challenges\nNow, Hedy can only answer yes, no or maybe. Can you give Hedy more answer options, like 'definitely' or '{ask} again'.\n"
    haunted:
        name: Haunted House
        levels:
            1:
                start_code: '{print} How did I get here?'
                example_code: "## Example Hedy code\n\n\n```\n{print} How did I get here?\n{print} I remember my friend telling me to go into the old mansion...\n{print} and suddenly everything went black.\n{print} But how did I end up on the floor...?\n{print} My head hurts like Ive been hit by a baseball bat!\n{print} What's that sound?\n{print} Oh no! I feel like Im not alone in this house!\n{print} I need to get out of here!\n{print} There are 3 doors in front of me..\n{ask} Which door should i pick?\n{echo} I choose door\n{print} ...?\n```\n\n## Challenge\nCan you finish the scary story? Or make up your own haunted house story?\n"
                story_text: "## Haunted house\nIn this adventure you are working towards making a game in which you have to escape from a haunted house by picking the correct door.\nIf you pick the right door you'll survive, but {if} not a terrible monster might...\n\nIn level 1 we start our haunted house game by making up a scary story and {ask} the player what monster they'll see in the haunted house.\n"
                story_text_2: "## Challenge\nCan you finish the scary story? Or make up your own haunted house story?\n"
            14:
                story_text: "## Haunted House\nIn this level you can use the `<` and `>` symbol to introduce lives to your game.\n"
                example_code: "## Example Hedy code\n\n```\n{print} 'Escape from the haunted house'\nlives = 3\ndoors = 1, 2, 3\nmonsters = 'the wicked witch', 'a zombie', 'a sleeping 3 headed dog'\n{for} i {in} {range} 1 {to} 10\n    {if} lives > 0\n        good_door = doors {at} {random}\n        monster = monsters {at} {random}\n        chosen_door = {ask} 'Which door do you choose?'\n        {if} good_door == chosen_door\n            {print} 'You have chosen the correct door'\n        {else}\n            {print} 'You see...' monster\n            {if} monster == 'a sleeping 3 headed dog'\n                {print} 'Pffieuw.... Its asleep'\n            {else}\n                {print} 'You lose one life'\n                lives = lives -1\n    {else}\n        {print} 'GAME OVER'\n```\n"
                start_code: '# place your code here'
            9:
                start_code: "{print} 'Escape from the haunted house!'"
                story_text: "## Haunted House\nIn this level you can use nesting, which allows you to make the haunted house even more interactive!\n"
                example_code: "## Example Hedy code\n\n```\n{print} 'Escape from the Haunted House!'\nplayer = alive\ndoors = 1, 2, 3\nmonsters = zombie, vampire, giant spider\n{repeat} 3 {times}\n    {if} player {is} alive\n        correct_door {is} doors {at} {random}\n        {print} 'There are 3 doors in front of you...'\n        chosen_door = {ask} 'Which door do you choose?'\n        {if} chosen_door {is} correct_door\n            {print} 'No monsters here!'\n        {else}\n            {print} 'You are eaten by a ' monsters {at} {random}\n            player = dead\n    {else}\n        {print} 'GAME OVER'\n{if} player {is} alive\n    {print} 'Great! You survived!'\n```\n## Challenge\nNow it's very hard to win this game, can you make it easier to win?\nFor example by only having 1 wrong door and 2 correct doors instead of 1 correct door en 2 wrong ones?\n"
            11:
                example_code: "## Example Hedy code\n\n```\n{print} 'Escape from the Haunted House!'\nplayer {is} alive\ndoors = 1, 2, 3\nmonsters = zombie, vampire, giant spider\n{for} i {in} {range} 1 {to} 3\n    {if} player {is} alive\n        correct_door = doors {at} {random}\n        {print} 'Room ' i\n        {print} 'There are 3 doors in front of you...'\n        chosendoor = {ask} 'Which door do you choose?'\n        {if} chosendoor {is} correct_door\n            {print} 'No monsters here!'\n        {else}\n            {print} 'You are eaten by a ' monsters {at} {random}\n            player = dead\n    {else}\n        {print} 'GAME OVER'\n{if} player {is} alive\n    {print} 'Great! You survived!'\n```\n"
                story_text: "## Haunted House\nIn this level we've changed the repeat command and we've added a line to our haunted house that tells the player in which room they are.\n"
                start_code: "{print} 'Escape from the haunted house!'"
            5:
                story_text: "## Haunted House\nUp until this level the haunted house game always asked the player to choose a door, but as you might have noticed, they didn't really have to answer correctly.\nIf the player filled in a completely random answer, the game would still work and the player might even win (despite not picking a door).\nIn this level you can only win the game by picking the same door Hedy picked randomly.\n"
                example_code: "## Example Hedy code\n\n```\n{print} 'Escape from the haunted house!'\n{print} 'There are 3 doors in front of you...'\ndoors {is} 1, 2, 3\nmonsters {is} werewolf, mummy, vampire, zombie\nchosen_door {is} {ask} 'Which door do you choose?'\n{print} 'You chose door...' chosen_door\n{sleep}\ncorrect_door {is} doors {at} {random}\n{if} chosen_door {is} correct_door {print} 'Great! Youve escaped!'\n{else} {print} 'Oh no! You are being eaten by a...' monsters {at} {random}\n```\n"
                start_code: '# place your code here'
            4:
                story_text: "## Haunted house\nIn this level you learn how to use quotation marks in your games.\nCan you make your Haunted House level 4 proof?\n"
                start_code: '# place your code here'
                example_code: "```\n{print} _Escape from the haunted house!_\n{print} _There are 3 doors in front of you..._\nchoice {is} {ask} _Which door do you choose?_\n{print} _You picked door ..._ choice\nmonsters {is} a zombie, a vampire, NOTHING YOUVE ESCAPED\n{print} _You see..._\n{sleep}\n{print} monsters {at} {random}\n ```\n"
            3:
                story_text: "## Haunted house game\nIn the previous levels you've made an introduction to your haunted house game, but as you might have noticed the story would always have a dreadful end.\nIn this level you can make your story more interactive by changing the outcome of the game; sometimes you'll get eaten, sometimes you'll escape!\nLet Hedy decide randomly!\n"
                example_code: "## Example Hedy code\n\n```\n{print} Escape from the haunted house!\n{print} There are 3 doors in front of you...\nchoice {is} {ask} Which door do you choose?\n{print} You picked door ... choice\nmonsters {is} a zombie, a vampire, NOTHING YOUVE ESCAPED\n{print} You see...\n{sleep}\n{print} monsters {at} {random}\n```\n\n## Challenge\nThis story is pretty straight {forward}, maybe you can spook it up a bit by adding a more exciting story.\nAlso you have very limited outcomes right now, there are only 3 options of what's behind the doors. Maybe you can think of more monsters to add to the list!\n\n## Change the game into a tv gameshow!\nLastly, we'd like to challenge you to change this game into a gameshow (like the ones on tv) where you choose a door or suitcase and it contains a big price!\nCan you do it?\n"
                start_code: '# place your code here'
                story_text_2: "## Challenge\nThis story is pretty straight {forward}, maybe you can spook it up a bit by adding a more exciting story.\nAlso you have very limited outcomes right now, there are only 3 options of what's behind the doors. Maybe you can think of more monsters to add to the list!\n\n## Change the game into a tv gameshow!\nLastly, we'd like to challenge you to change this game into a gameshow (like the ones on tv) where you choose a door or suitcase and it contains a big price!\nCan you do it?\n"
            16:
                story_text: "## Haunted House Game\nThis haunted house game uses the connection between the lists you can use in this level.\nFor example: all the properties that belong to the zombie are first in all the lists, witch second and vampire third.\nCheck out the code!\n"
                example_code: "## Example Hedy code\n\n```\nnumbers = [1, 2, 3]\ni = numbers[random]\nhint = ['growling', 'a cackling laugh', 'fluttering batwings']\nmonsters = ['zombie', 'witch', 'vampire']\nbad_fate = ['Your brain is eaten', 'You are forever cursed', 'You are bitten']\ngood_fate = ['You throw the ham. The zombie is distracted and starts etaing it.', 'You set the curtains on fire. The witch flees out of fear for the fire', 'The vampire hates garlic and flees']\nweapons = ['ham', 'lighter', 'garlic']\n{print} 'You are standing in front of an old mension'\n{print} 'Something is not right here'\n{print} 'You hear ' hint[i]\n{print} 'You are going to explore it'\n{print} 'You enter the kitchen en see a lighter, a raw ham and a garlic.'\nyour_weapon = {ask} 'What do you bring with you?'\n{print} 'With your ' your_weapon ' you enter the living room'\n{print} 'There you find a ' monsters[i]\nneeded_weapon = weapons[i]\n{if} your_weapon == needed_weapon\n    {print} 'You use your ' your_weapon\n    {print} good_fate[i]\n    {print} 'YOU WIN!'\n{else}\n    {print} 'You have chosen the wrong weapon...'\n    {print} bad_fate[i]\n    {print} 'GAME OVER'\n```\n"
                start_code: '# place your code here'
            2:
                story_text: "## Haunted House\nIn this haunted house you can choose your monsters with emojis. Of course you could also use words.\n\n## Example Hedy Code\n```\nmonster1 {is} \U0001F47B\nmonster2 {is} \U0001F921\nmonster3 {is} \U0001F476\n{print} You enter the haunted house.\n{print} Suddenly you see a monster1\n{print} You run into the other room, but a monster2 is waiting there for you!\n{print} Oh no! Quickly get to the kitchen.\n{print} But as you enter monster3 attacks you!\n```\n"
                start_code: monster1 {is} _
                example_code: "## Example Hedy Code\n```\nmonster_1 {is} \U0001F47B\nmonster_2 {is} \U0001F921\nmonster_3 {is} \U0001F476\n{print} You enter the haunted house.\n{print} Suddenly you see a monster_1\n{print} You run into the other room, but a monster_2 is waiting there for you!\n{print} Oh no! Quickly get to the kitchen.\n{print} But as you enter monster_3 attacks you!\n```\n"
        description: escape from the haunted house
        image: hauntedhouse.gif
        default_save_name: Haunted House
    next:
        levels:
            12:
                start_code: "{print} 'Lets go to the next level!'"
                story_text: "## What's next?\nIn the previous levels you learned how to put two `{if}`commands inside each other. This works fine, but it does give you very long and unhandy codes like this one:\n```\nusername {is} {ask} 'What is your username?'\npassword {is} {ask} 'What is your password?'\n{if} username {is} 'Hedy'\n    {if} password {is} 'secret'\n        {print} 'Welcome Hedy!'\n    {else}\n        {print} 'Access denied'\n{else}\n    {print} 'Access denied!'\n```\nIn this system you have to give both the correct username and the correct password.\nIn the next level you will learn the `{and}` command that will make this code a ot shorter and more understandable!\nCheck it out!\n"
                example_code: "## Example Hedy code\n```\nusername {is} {ask} 'What is your username?'\npassword {is} {ask} 'What is your password?'\n{if} username {is} 'Hedy'\n    {if} password {is} 'secret'\n        {print} 'Welcome Hedy!'\n    {else}\n        {print} 'Access denied'\n{else}\n    {print} 'Access denied!'\n```\n"
            1:
                story_text: "## What's next?\nCongratulations! You've reached the end of level 1. Hopefully you've already made some awesome codes, but Hedy has a lot more to discover. \n\nIn the first level you might've notice that the `{echo}` command can only save one bit of information at a time. \nFor example in the restaurant adventure, you could {echo} what the costumer wanted to eat, or what they wanted to drink, but not both in one sentence. \n\n```\n{print} Welcome at Hedy's\n{ask} What would you like to eat?\n{echo} So you want \n{ask} what would you like to drink?\n{echo} So you want \n```\nIf the player types a hamburger and coke, you can't say `so you would like a hamburger and coke`, but you have to make two separate line. \nAlso, the `{echo}` command only echoes the word at the end of the sentence. So you can't say `your hamburger is coming right up!`.\n\nThat changes in level 2. In level 2 you'll learn to work with variables, that allow you to save multiple pieces of information and print them in any place you want.\nBesides, you'll learn how to work with the `{at} {random}` command, that you can use to make games. \nSo let's go to the next level!\n"
                start_code: "{print} Let's go!"
                example_code: "## Example code\n```\n{print} Welcome at Hedy's\n{ask} What would you like to eat?\n{echo} So you want \n{ask} what would you like to drink?\n{echo} So you want \n```\n"
                story_text_2: "If the player types a hamburger and coke, you can't say `so you would like a hamburger and coke`, but you have to make two separate line. \nAlso, the `{echo}` command only echoes the word at the end of the sentence. So you can't say `your hamburger is coming right up!`.\n\nThat changes in level 2. In level 2 you'll learn to work with variables, that allow you to save multiple pieces of information and print them in any place you want.\nBesides, you'll learn how to work with the `{at} {random}` command, that you can use to make games. \nSo let's go to the next level!\n"
            2:
                story_text: "## What's next?\nIn this level you've learned what a variable is and how you can use it to make your adventures more interactive.\nBut... that's not the only thing you can do with variables! You can also use variables to make lists.\nAnd you can even let Hedy pick a random word out of a list, which allows you to make real games!\nTake a quick look at the next level!\n"
                start_code: "{print} Let's go to the next level!"
            4:
                story_text: "## What's next?\nIn the previous levels you've already learned to use `{at} {random}` which made your games different every time you ran the code.\nBut it's not really interactive, the player doesn't have any influence on what happens in the game.\n\nIn the next level you'll learn the `{if}` command, that allows you to give different responses in your program. This way you can program a secret password for your computer for example.\nSo let's take a peak!\n\n```\npassword {is} {ask} 'What is the correct password?'\n```\n"
                start_code: "{print} 'Lets go to the next level!'"
            5:
                story_text: "## What's next?\nNow you've reached the end of this level, so you have learned `{ask}` and `{if}`. For example you can {ask} guests what they would like to eat.\nWhat you can't yet do though, is calculate the price for everyone's dinner.\n\nThe next level makes it possible to use addition, subtraction and multiplication in your programs. This way you can calculate the prices in your restaurant, but you could also add a secret code to give your friends and family a discount.\nAnother option in the next level is programming your own maths game, for your little brother or sister to practice their multiplications.\nGo see for yourself in the next level!\n```\n{print} 'Welcome at McHedy'\norder {is} {ask} 'What would you like to eat?'\n{print} 'You would like ' order\n{if} order {is} hamburger price {is} 5\n{if} order {is} fries price {is} 2\ndrinks {is} {ask} 'What would you like to drink?'\n{print} 'You would like ' drinks\n{print} 'That will be ' price ' dollars for your ' order ' please'\n{print} 'The drinks are free in this level because Hedy cant calculate the price yet...'\n```\n"
                start_code: "{print} 'On to the next level!'"
                example_code: "## Free drinks!\n```\n{print} 'Welcome at McHedy'\norder {is} {ask} 'What would you like to eat?'\n{print} 'You would like ' order\n{if} order {is} hamburger price {is} 5\n{if} order {is} fries price {is} 2\ndrinks {is} {ask} 'What would you like to drink?'\n{print} 'You would like ' drinks\n{print} 'That will be ' price ' dollars for your ' order ' please'\n{print} 'The drinks are free in this level because Hedy cant calculate the price yet...'\n```\n"
            6:
                story_text: "## What's next?\n Great job! You've reached the end of this level, which means you have practiced with `{if}` and `{else}`. You have probably noticed that your codes are getting longer and longer.\n For example {if} you want to program 'Happy Birthday'\n\n ```\n {print} 'happy birthday to you'\n {print} 'happy birthday to you'\n {print} 'happy birthday dear Hedy'\n {print} 'happy birthday to you'\n\n ```\n That's a lot of code for mainly the same words over and over again. Luckily in the next level has a solution with the `{repeat}` command, that allows you to repeat a line of code multiple times.\n"
                start_code: "{print} 'On to the next level!'"
                example_code: "## Example Hedy Code\n ```\n {print} 'happy birthday to you'\n {print} 'happy birthday to you'\n {print} 'happy birthday dear Hedy'\n {print} 'happy birthday to you'\n ```\n"
            7:
                story_text: "## What's next?\nNow you've learned how to repeat one single line of code. This comes in handy, but it's not always enough. Sometimes you want to repeat multiple lines at once.\nthe next level allows you to group a couple of lines of code, and repeat that little group of lines all at once!\n\n```\n{repeat} 5 {times} {print} 'In the next level you can repeat multiple lines of code at once!'\n```\n"
                start_code: "{print} 'Lets go to the next level!'"
                example_code: "## Example Hedy Code\n```\n{repeat} 5 {times} {print} 'In the next level you can repeat multiple lines of code at once!'\n```\n"
            8:
                story_text: "## What's next?\nGreat job! You've reached the end of another level! In this level you've learned to use multiple lines of code in an {if} or {repeat} command. But you can't yet combine the two...\nGood news! In the next level you will be allowed to put an {if} inside an {if}, or inside a {repeat} command.\n\nFor example:\n```\nanswer = {ask} 'Would you like to go to teh next level?'\n{if} answer {is} 'yes'\n    {print} 'Great! You can use the {repeat} commando in the {if} command!'\n    {print} 'Hooray!'\n    {print} 'Hooray!'\n    {print} 'Hooray!'\n{else}\n    {print} 'Okay, you can stay here for a little longer!'\n```\nIn this code Hedy will still say 'Your drink is on its way' even {if} you didn't even want to drink something! In the next level this will be fixed!\n"
                start_code: "{print} 'Lets go to the next level!'"
                example_code: "## Example Hedy Code\n```\nanswer = {ask} 'Would you like to go to the next level?'\n{if} answer {is} yes\n    {print} 'Great! You can use the {repeat} commando in the {if} command!'\n    {print} 'Hooray!'\n    {print} 'Hooray!'\n    {print} 'Hooray!'\n{else}\n    {print} 'Okay, you can stay here for a little longer!'\n```\n"
            9:
                story_text: "## What's next?\nYou're doing great! In this level we still face a small problem. You have learned to repeat lines, but what {if} you'd want to slightly change the line.\nFor example {if} you want to sing the song '{if} you're happy and you knwo it'\n\nIt would look like this:\n```\n{repeat} 2 {times}\n    {print} '{if} youre happy and you know it clap your hands'\n{print} '{if} youre happy and you know it and you really want to show it'\n{print} '{if} youre happy and you know it clap your hands'\n```\n\nIf you'd also want the next verse 'stomp your feet', and the next one, and the next one, you'd have to change the code completely.\nIn the next level you'll learn the `{for}` command, which allows you to make a list of actions and repeat the code with another action each time!\nPlease take a look!\n"
                start_code: "{print} 'Lets go to the next level!'"
                example_code: "## Example Hedy Code\n```\n{repeat} 2 {times}\n    {print} '{if} youre happy and you know it clap your hands'\n{print} '{if} youre happy and you know it and you really want to show it'\n{print} '{if} youre happy and you know it clap your hands'\n```\n"
            10:
                story_text: "## What's next?\nYou have reached the end of this level, you're doing great! You are about to go to the next level. In the higher levels, Hedy is focussing more and more on teaching you the programming language Python.\nIn Python there is no `{repeat}` command, but there is a command that works like {repeat}. Are you curious to find out how to say `{repeat}` in Python language? Quickly go on to find out!\n"
                start_code: "{print} 'Lets go to the next level!'"
            11:
                story_text: "## What's next?\nMaybe you have tried using decimal numbers in your restaurant adventure. If you did, you probably noticed that Hedy didn't understand them yet and always rounded off.\nFrom the next level on you can use decimal numbers.\n\nAnother cool feauture in the next level is that you can use mulitiple words in a variable.\nFor intance, you could already do this...\n```\nname = {ask} 'Who is your favorite cartoon character?'\n{print} 'I love watching ' name\n```\nBut you couldn't use multiple words in a variable like the example below. This program does not work yet in this level!\n```\nshow = SpongeBob SquarePants\n{print} show 'is my favorite show!'\n```\nGo to the next level to make this code work!\n"
                start_code: "{print} 'Lets go to the next level!'"
                example_code: "```\nname = {ask} 'Who is your favorite cartoon character?'\n{print} 'I love watching ' name\n```\nBut you couldn't use multiple words in a variable like the example below. This program does not work yet in this level!\n```\nshow = SpongeBob SquarePants\n{print} show 'is my favorite show!'\n```\nGo to the next level to make this code work!\n"
            13:
                story_text: "## What's next?\nWith the program below you can calulate {if} you've passed a subject at school (so, a grade of six or higher).\nYou can see this code is extremely inefficient, du to the very long code in line 5.\nAll the different grades from 1 to 5 had to be programmed seperately. Lucky for you, in the next level you'll learn how to do this without this extremely long code!\n```\nfirst_grade = {ask} 'What score did you get on your first test?'\nsecond_grade = {ask} 'What score did you get on your second test?'\nadded {is} first_grade + second_grade\nmean_grade {is} added / 2\n{if} mean_grade = 1 {or} mean_grade = 2 {or} mean_grade = 3 {or} mean_grade = 4 {or} mean_grade = 5\n    {print} 'Oh no! You have failed the subject...'\n{else}\n    {print} 'Great! You have passed the subject!'\n```\n"
                start_code: "{print} 'Lets go to the next level!'"
                example_code: "## Example Hedy Code\n```\nfirst_grade = {ask} 'What score did you get on your first test?'\nsecond_grade = {ask} 'What score did you get on your second test?'\nadded {is} first_grade + second_grade\nmean_grade {is} added / 2\n{if} mean_grade = 1 {or} mean_grade = 2 {or} mean_grade = 3 {or} mean_grade = 4 {or} mean_grade = 5\n    {print} 'Oh no! You have failed the subject...'\n{else}\n    {print} 'Great! You have passed the subject!'\n```\n"
            14:
                story_text: "## What's next?\nIn this game below a code has been made to make sure the player can play on as long as he/she wants...\nBut the code is ineffective and way too long. Also, what {if} the player wants to play 101 games instead of 100?\nYou can't play to infinity?\nIn the next level you will learn a command that makes all of this a lot easier!\n```\ngame {is} 'on'\n{for} i {in} {range} 1 {to} 100\n    {if} game {is} 'on'\n        answer = {ask} 'Do you want to continue?'\n        {if} answer {is} 'no'\n            game {is} 'over'\n        {if} answer {is} 'yes'\n            {print} 'Ok we will continue'\n```\n"
                start_code: "{print} 'Lets go to the next level!'"
                example_code: "## Example Hedy Code\n```\ngame {is} 'on'\n{for} i {in} {range} 1 {to} 100\n    {if} game {is} 'on'\n        answer = {ask} 'Do you want to continue?'\n        {if} answer {is} 'no'\n            game {is} 'over'\n        {if} answer {is} 'yes'\n            {print} 'Ok we will continue'\n```\n"
            15:
                story_text: "## What's next?\nIn the next level we will grow a bit more towards real Python code. thon code. You will also learn how to match two lists together.\nThis way you can program a code in which the correct animal is matched to the right sound.\nBecause the two codes below... Are obviously nonsense!\n```\nanimals = 'chicken', 'horse', 'cow'\nsounds = 'cluck', 'neigh', 'moo'\n{for} animal {in} animals\n    {print} 'A ' animal ' says ' sounds {at} {random}\n```\nYou could also try to make it work this way, but....\n```\nanimals = 'chicken', 'horse', 'cow'\nsounds = 'cluck', 'neigh', 'moo'\n{for} animal {in} animals\n    {for} sound {in} sounds\n        {print} 'A ' animal ' says ' sound\n```\n"
                start_code: "{print} 'Lets go to the next level!'"
                example_code: "```\nanimals = 'chicken', 'horse', 'cow'\nsounds = 'cluck', 'neigh', 'moo'\n{for} animal {in} animals\n    {print} 'A ' animal ' says ' sounds {at} {random}\n```\nYou could also try to make it work this way, but....\n```\nanimals = 'chicken', 'horse', 'cow'\nsounds = 'cluck', 'neigh', 'moo'\n{for} animal {in} animals\n    {for} sound {in} sounds\n        {print} 'A ' animal ' says ' sound\n```\n"
            16:
                story_text: "## What's next?\nIn the next level it's time for a new command. You might have noticed in the previous levels that `{if}` and `{else}` sometimes aren't enough.\nFor example in this code:\n```\n{print} 'What is for dinner tonight?'\noptions = ['pizza', 'broccoli', 'green beans']\nchosen = options {at} {random}\n{if} chosen = pizza\n    {print} 'Yummy! Pizza!'\n{else}\n    {print} 'Yikes...'\n```\nIn this code it would be great to have 2x an `{else}` so you could have one option for the broccoli and one for the green beans. The next level comes with the new command `{elif}` that makes this possible!\nSo check out the next level now!\n"
                start_code: "{print} 'Lets go to the next level!'"
                example_code: "## Example Hedy code\n```\n{print} 'What is for dinner tonight?'\noptions = ['pizza', 'broccoli', 'green beans']\nchosen = options {at} {random}\n{if} chosen = 'pizza'\n    {print} 'Yummy! Pizza!'\n{else}\n    {print} 'Yikes...'\n```\n"
                story_text_2: In this code it would be great to have 2x an `{else}` so you could have one option for the broccoli and one for the green beans. The next level comes with the new command `{elif}` that makes this possible! So check out the next level now!
            17:
                story_text: "## What's next?\nIn the next level you will learn a real Python way to use `{print}`.\n"
                start_code: "{print} 'Lets go to the next level!'"
            18:
                story_text: "## What's next?\nCongratulations! You have reached the last level of Hedy! But no worries, we are working very hard to create more levels and new adventures. So please come back later to check out the newest levels!\n"
                start_code: "{print} ('Great job!!!')"
            3:
                start_code: "{print} Let's go to the next level!"
                story_text: "## What's next?\nIn this level you've been practising with variables, but maybe you've come across this mistake.\n\nTry to run this code:\n```\nname {is} Sophie\n{print} My name is name\n```\nOf course you wanted to print `My name is Sophie` but Hedy prints `My Sophie is Sophie`. \nIn the next level this problem is fixed by using quotation marks.\n"
        default_save_name: next
        name: What's next?
        description: What's Next?
        image: ' '
    piggybank:
        image: piggy.png
        default_save_name: Piggy Bank
        levels:
            14:
                story_text: "## Piggybank\nIn this level you can let Hedy tell you {if} you have saved up enough money!\n"
                example_code: "## Example Hedy code\n\n```\nmoney = {ask} 'How much money have you saved?'\nwish = {ask} 'How much money do you need?'\nallowance = {ask} 'How much pocket money do you get each week?'\nto_save = wish - money\nweeks = to_save / allowance\n{if} wish > money\n    {print} 'You need to save up some more!'\n    {print} 'Youll need ' weeks ' more weeks.'\n{else}\n    {print} 'Great! You have enough'\n    {print} 'Lets go shopping!'\n```\n"
                start_code: '# place your code here'
            12:
                story_text: "## Piggy Bank\nIn this adventure you learn how to make a digital piggy bank, to calculate how much money you have and how long you need to save up to buy what you want!\n"
                example_code: "## Example Hedy code\n\n```\n{print} 'The digital piggy bank'\nwish = {ask} 'What would you like to buy?'\nprice = {ask} 'How much does that cost?'\nsaved = {ask} 'How much money have you saved already?'\nallowance = {ask} 'How much pocket money do you get per week?'\nto_save = price - saved\nweeks = to_save / allowance\n{print} 'You can buy a ' wish ' in ' weeks ' weeks.'\n"
                start_code: '# place your code here'
        name: Piggy Bank
        description: Count your pocketmoney!
    quizmaster:
        name: Quizmaster
        description: Make your own quiz!
        image: quizmaster.png
        default_save_name: Quizmaster
        levels:
            14:
                story_text: "## Make your own quiz\nIn this adventure you can make your own quiz! Fill in the blanks, add more questions and enjoy your own quiz!\nYou can make a quiz about anything you like: your hobby, your favorite animal, your favorite book or anything at all!\n"
                example_code: "## Example Hedy code\n\n```\n{print} 'Make your own quiz'\npoints_a = 0\npoints_b = 0\n{print} 'Question'\n{print} 'Answer option A'\n{print} 'Answer option B'\nanswer = {ask} 'Which answer?'\n{if} answer == 'A'\n    points_a = points_a + 1\n{if} answer == 'B'\n    points_b = points_b + 1\n{print} 'End of the quiz!'\n{print} 'Lets see the results!'\n{if} points_a > points_b\n    {print} 'You belong to the A club'\n{if} points_b > points_a\n    {print} 'You belong to the B club'\n```\n"
                start_code: '# place your code here'
    language:
        name: Language
        description: Practice words in a foreign language
        default_save_name: language
        levels:
            16:
                story_text: "## Learn a new language\nMake your own program to practice your vocabulary in a new language.\n"
                example_code: "## Example Hedy code\n\n```\nfrench_words = ['bonjour', 'ordinateur', 'pomme de terre']\ntranslation = ['hello', 'computer', 'potato']\nscore = 0\n{for} i {in} {range} 1 {to} 3\n    answer = {ask} 'What does ' french_words[i] ' mean?'\n    correct = translation[i]\n    {if} answer == correct\n        {print} 'Correct!'\n        score = score + 1\n    {else}\n        {print} 'Wrong, ' french_words[i] ' means ' translation[i]\n{print} 'You gave ' score ' correct answers.'\n```\n"
                start_code: '# place your code here'
            5:
                story_text: "## Learn a new language\nMake your own program to practice your vocabulary in a new language.\n\n## Example Hedy code\n```\n{print} 'Learn French!'\ncat {is} {ask} '\U0001F431'\n{if} cat {is} chat {print} 'Terrific!'\n{else} {print} 'No, cat is chat'\nfrog {is} {ask} '\U0001F438'\n{if} frog {is} grenouille {print} 'Super!'\n{else} {print} 'No, frog is grenouille'\n```\n"
                start_code: '# place your code here'
                example_code: "## Example Hedy code\n```\n{print} 'Learn French!'\ncat {is} {ask} '\U0001F431'\n{if} cat {is} chat {print} 'Terrific!'\n{else} {print} 'No, cat is chat'\nfrog {is} {ask} '\U0001F438'\n{if} frog {is} grenouille {print} 'Super!'\n{else} {print} 'No, frog is grenouille'\n```\n"
        image: languages.png
    secret:
        name: SuperSpy
        description: Make your own spy code
        image: story.png
        default_save_name: language
        levels:
            12:
                story_text: "## Make a secret code like a super spy\nIn this adventure you can create your own super spy code. Encode a message that only the right agent can decipher.\nIf the enemy tries to crack the code, they will get some false info to waste their time.\n"
                example_code: "## Example Hedy code\n```\nname is ask 'What is your name?'\nif name is 'Agent007'\n    a is 'Go to the airport '\nelse\n    a is 'Go to the trainstation '\npassword is ask 'What is the password?'\nif password is 'TOPSECRET'\n    b is 'tomorrow at 02.00'\nelse\n    b is 'today at 10.00'\nprint a + b\n```\n"
                start_code: '## place your code here'
            13:
                story_text: "## Superspy\nThe code you made in the previous level can be made a lot easier in this one with the `{and}` command.\n"
                example_code: "## Example Hedy code\n```\nname is ask 'What is your name?'\npassword is ask 'What is your password?'\nif name is 'Agent007' and password is 'TOPSECRET'\n    print 'Go to the airport at 02.00'\nelse\n    print 'Go to the trainstation at 10.00'\n ```\n"
<<<<<<< HEAD
                start_code: '## place your code here'
=======
                start_code: '## place your code here'
    end:
        levels:
            4:
                start_code: '# place your code here'
            1: {}
            2:
                start_code: '# place your code here'
            3: {}
            5:
                start_code: '# place your code here'
            8: {}
            9:
                start_code: '# place your code here'
            6: {}
            7:
                start_code: '# place your code here'
            10: {}
            11:
                start_code: '# place your code here'
>>>>>>> 837b839a
<|MERGE_RESOLUTION|>--- conflicted
+++ resolved
@@ -1197,27 +1197,4 @@
             13:
                 story_text: "## Superspy\nThe code you made in the previous level can be made a lot easier in this one with the `{and}` command.\n"
                 example_code: "## Example Hedy code\n```\nname is ask 'What is your name?'\npassword is ask 'What is your password?'\nif name is 'Agent007' and password is 'TOPSECRET'\n    print 'Go to the airport at 02.00'\nelse\n    print 'Go to the trainstation at 10.00'\n ```\n"
-<<<<<<< HEAD
-                start_code: '## place your code here'
-=======
-                start_code: '## place your code here'
-    end:
-        levels:
-            4:
-                start_code: '# place your code here'
-            1: {}
-            2:
-                start_code: '# place your code here'
-            3: {}
-            5:
-                start_code: '# place your code here'
-            8: {}
-            9:
-                start_code: '# place your code here'
-            6: {}
-            7:
-                start_code: '# place your code here'
-            10: {}
-            11:
-                start_code: '# place your code here'
->>>>>>> 837b839a
+                start_code: '## place your code here'