--- conflicted
+++ resolved
@@ -648,27 +648,6 @@
                             ønsket_mat = {ask} navn ', hva vil du ha til ' rett '?'
                             {print} navn ' bestiller ' ønsket_mat ' til ' rett
                     ```
-<<<<<<< HEAD
-            12:
-                story_text: |
-                    Fra dette nivået av kan du bruke desimaltall for å gjøre menyen mer realistisk.
-                example_code: |
-                    ```
-                    pris = 0
-                    ønsket_mat = {ask} 'What would you like to order?'
-                    ønsket_drikke = {ask} 'What would you like to drink?'
-                    {if} ønsket_mat {is} 'hamburger'
-                        pris = pris + 60.50
-                    {if} ønsket_mat {is} 'pizza'
-                        pris = pris + 50.75
-                    {if} ønsket_drikke {is} 'vann'
-                        pris = pris + 10.50
-                    {if} ønsket_drikke {is} 'brus'
-                        pris = pris + 20.35
-                    {print} 'Det blir ' pris ' kroner, takk!'
-                    ```
-=======
->>>>>>> de60fe79
             16:
                 story_text: |
                     Med `{while}` kan du sørge for at kundene dine kan fortsette å bestille til de er ferdig.
