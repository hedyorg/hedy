--- conflicted
+++ resolved
@@ -696,27 +696,4 @@
         name: Hva er neste?
         description: Hva er neste?
         image: hedy-logo.png
-<<<<<<< HEAD
-        default_save_name: neste
-    end:
-        default_save_name: ingen
-        levels:
-            1: {}
-            2:
-                start_code: '# skriv koden din her'
-            3: {}
-            4:
-                start_code: '# skriv koden din her'
-            5: {}
-            6:
-                start_code: '# skriv koden din her'
-            7: {}
-            8:
-                start_code: '# skriv koden din her'
-            9: {}
-            10:
-                start_code: '# place your code here'
-            11: {}
-=======
-        default_save_name: neste
->>>>>>> b3478f3f
+        default_save_name: neste