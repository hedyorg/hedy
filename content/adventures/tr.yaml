 adventures:
    story:
        name: Hikaye
        default_save_name: Hikaye
        description: Kısa bir hikaye oluşturun
        levels:
            1:
                story_text: |
                    Seviye 1'de, kendi oluşturduğunuz farklı bir ana karakterle bir hikaye oluşturabilirsiniz.

                    İlk satırda `{ask}` kullanın ve hikayenin ana karakterinin kim olacağını sorun.

                    Bu ilk satırdan sonra, cümlenin yazdırılması gerekiyorsa `{print}` ile başlayın.
                    Ana karakterinizin cümlenin sonunda olmasını istiyorsanız `{echo}` kullanırsınız.
                example_code: |
                    ```
                    {ask} Bu hikayenin ana karakteri kim?
                    {print} Ana karakter şimdi ormanda yürüyecek
                    {echo} Biraz korkmuş bizim
                    {print} Her yerde çılgın sesler duyuyor.
                    {print} Buranın perili bir orman olmasından korkuyor.
                    ```
                story_text_2: |
                    ### Alıştırma
                    Şimdi en az 6 satır koddan oluşan kendi hikayenizi oluşturun.
                    Bu hikaye örnek kodumuzdaki ile aynı olmasın.
                    En az bir tane `{ask}` ve bir tane `{echo}` komutu kullanın.
                    İstediğiniz herhangi bir konu hakkında yapabilirsiniz.
                    Aklınıza bir konu gelmiyorsa, seçeneklerimizden birini kullanın: sinemaya gitmek, bir spor karşılaşması veya hayvanat bahçesinde bir gün.
            2:
                story_text: |
                    Bu 2. seviyede, hikayenizi daha eğlenceli hale getirebilirsiniz. Ana karakterinizin adı artık cümle içinde herhangi bir yerde olabilir.

                    Bunun için birazcık daha fazla programlamanız gerekiyor. İlk önce ana karakterinize isim vermelisiniz.

                    Daha sonra bu ismi cümle içinde herhangi bir yere koyabilirsiniz.
                example_code: |-
                    ```
                    isim {is} {ask} Ana karakterin adı nedir?
                    {print} isim şimdi ormanda koşacak
                    {print} isim biraz korkuyor
                    {print} Aniden çılgın bir ses duydu....
                    {sleep}
                    {print} isim buranın perili bir orman olmasından korkuyor
                    ```
                story_text_2: |
                    ### Alıştırma
                    Şimdi sırada bir önceki seviyede oluşturduğunuz kendi hikayenize değişkenler ekleme zamanı.
                    'Programlarım'a gidin, 1. seviye hikaye maceranızı bulun ve kodunuzu kopyalayın. Kodu bu seviyedeki giriş ekranınıza yapıştırın.

                    Bu kod bu seviyede çalışmayacaktır, çünkü henüz değişkenleri kullanmadınız.
                    Kodunuzdaki `{ask}` komutlarını ve `{echo}` komutlarını bu seviyede öğrendiğiniz doğru şekilleriyle değiştirin.

                    **Ek Görev** Hikayenizde gerilim oluşturmak için kodunuza bir `{sleep}` komutu ekleyin.
            3:
                story_text: |
                    Seviye 3'te, hikayenizi artık daha eğlenceli hale getirebilirsiniz. Bunun gibi herhangi bir canavar, hayvan veya diğer engeller için rastgelelik kullanabilirsiniz:
                example_code: |
                    ```
                    hayvanlar {is} 🦔, 🐿, 🦉, 🦇
                    {print} Şimdi bir hayvanlar {at} {random} sesini duyuyorlar
                    ```
                story_text_2: |
                    Hikayenizde `{add}` komutu da kullanışlı olabilir.
                example_code_2: |
                    ```
                    {print} Bir ses duydular
                    hayvanlar {is} 🐿, 🦔, 🦇, 🦉
                    hayvan {is} {ask} Ne olduğunu düşünüyorsun?
                    {add} hayvan {to_list} hayvanlar
                    {print} bu bir hayvanlar {at} {random}
                    ```
                story_text_3: |
                    Bu, hikayenizdeki `{remove}` komutunun bir örneğidir

                    ### Alıştırma
                    Önceki seviyelerdeki hikayenizi bu seviyeye kopyalayın.
                    Bu seviyede, 3 yeni komut öğrendiniz `{at} {random}` , `{add} {to_list}` ve `{remove} {from}`.
                    Hikayenize yeni kod satırları ekleyin, böylece tüm yeni komutlar hikayenizde en az bir kez yer alsın.
                example_code_3: |
                    ```
                    {print} Sırt çantası çok ağırlaştı.
                    {print} İçinde bir şişe su, bir el feneri ve bir tuğla vardı.
                    çanta {is} şişe su, el feneri, tuğla
                    atılacak {is} {ask} Hangi eşyayı atmalı?
                    {remove} atılacak {from} çanta
                    ```
            4:
                story_text: |
                    ### Alıştırma
                    Örnek kodu kopyalayın ve 1. ve 2. satırlardaki boşluklara tırnak işareti ekleyerek tamamlayın.
                    Satır 3 ve 4'teki boşluklar tırnak işaretleriyle değil, bir `{sleep}` ve bir `{clear}` komutuyla değiştirilmelidir. Bunu çalıştırabilir misin?

                    ### Alıştırma 2
                    Önceki seviyeye geri dönün ve hikaye kodunuzu kopyalayın. Doğru noktalara tırnak işaretleri ekleyerek kodun bu seviyede çalışmasını sağlayın.
                    Aklınızda bulunsun: Hikayenizdeki değişkenler tırnak işaretlerinin dışında olmalıdır; tıpkı örnek kodun ikinci satırında olduğu gibi. Bu satırda değişken adı tırnak işaretlerinin dışına yerleştirilmiştir.
                example_code: |
                    ```
                    isim {is} {ask} _ Adın nedir? _
                    {print}  _ Ana karakterin adı _ isim
                    _
                    _
                    {print} isim _ şimdi ormanda yürüyecek _
                    {print} isim _ biraz korkuyor _
                    hayvanlar {is} 🦔, 🐿, 🦉, 🦇
                    {print} _ Şunun sesini duyuyor _ hayvanlar {at} {random}
                    {print} isim _ buranın perili bir orman olmasından korkuyor _
                    ```
            5:
                story_text: |
                    Bu seviyede, hikayenizi daha da eğlenceli hale getirecek farklı sonlar programlayabilirsiniz.
                    Örnek kodda 2 farklı sonun nasıl yapıldığını görebilirsiniz.

                    ### Alıştırma 1
                    Seçtiğiniz bir konu hakkında en az 6 satırlık yeni bir kısa hikaye yazın.
                    İlham gelmedi mi? Şu konulardan birini seçin: bir süper kahraman, sıkıcı bir okul günü, ıssız bir adada mahsur kalmak.

                    Şimdi oyuncuya örnek kodda olduğu gibi mutlu veya kötü sonu seçmesi için bir şans verin.
                    Her iki sonu da programlayın.

                    ### Alıştırma 2
                    Önceki seviyelerde kendi hikaye maceranızda oluşturduğunuz hikayeyi kopyalayın.
                    Hikayenize en az 2 tane `{if}` ve `{else}` komutu eklemenin bir yolunu bulun.
                    Bu mutlu ya da kötü bir son için olabilir, ancak komutları dahil etmek için başka yollar da bulmaya çalışabilirsiniz.
                example_code: |
                    ```
                    isim {is} {ask} 'Ormanda yürüyen kim?'
                    {print} isim ' ormanda yürüyor'
                    {print} isim ' bir canavarla karşılaşır'
                    son {is} {ask} 'İyi bir son mu yoksa kötü bir son mu istersiniz?'
                    {if} son {is} iyi {print} isim ' kılıcını çıkarır ve canavar hızla kaçar'
                    {else} {print} isim ' canavar tarafından yendi'
                    ```
            8:
                story_text: |
                    Bir hikayede, birileri kelimeleri birkaç kez söyler. Örneğin, birisi yardım istediğinde veya şarkı söylediğinde.
                    Bu seviyede, bu tür tekrarları hikayenize `{repeat}` ile koyabilirsiniz.

                    ### Alıştırma
                    Kendi hikayenize tekrarlama ekleyin. Kayıtlı programlarınıza geri dönün, önceki seviyedeki hikaye programınızı seçin ve
                    `{print}` içeren bir satır seçip onu tekrarlayın!
                example_code: |
                    ```
                    {print} 'Prens sürekli yardım istiyordu.'
                    {repeat} 5 {times} {print} 'Yardım edin!'
                    {print} 'Neden kimse bana yardım etmiyor?'
                    ```
            9:
                story_text: |
                    Bu seviyede `{if}` komutlarınızda birden fazla satır kullanabilirsiniz, bu şekilde mutlu veya üzücü sonunuzu güncellemiş olacaksınız!

                    ### Alıştırma 1
                    Örnek kodda iki farklı son gösterilmektedir; biri karakterlerin zaman makinesine atladığı, diğeri ise atlamadığı son.
                    Boşlukları her sonda en az bir cümle olacak şekilde tamamlayın.
                    **Ek Görev** Hikayeyi daha uzun hale getirin. Hikayede ne oluyor? Farklı seçenekler içeren ikinci bir `{ask}` da ekleyebilirsiniz.

                    ### Alıştırma 2
                    Kayıtlı programlarınıza geri dönün, 5. seviyedeki hikaye programınızı seçin. Şimdi her biri en az üç satır uzunluğunda bir iyi ve bir kötü son yazın!
                example_code: |
                    ```
                    {print} 'OLAMAZ! T-rex yaklaşıyor!'
                    son = {ask} 'Mutlu bir son mu yoksa hüzünlü bir son mu istiyorsunuz?'
                    {if} son {is} mutlu
                        {print} 'Ali tam zamanında zaman makinesine geri atlıyor!'
                        {print} _
                    {else}
                        {print} 'Olamaz! Ali çok yavaştı ve....'
                        {print} _
                    ```
            10:
                story_text: |
                    Bu seviyede artık `{if}` ve `{repeat}` komutlarını, diğer `{if}` ve `{repeat}` komutlarının içinde kullanabilirsiniz.
                    Bu size birçok seçenek sunar ve hikayenizi gerçekten etkileşimli hale getirmenize yardımcı olur.

                    ### Alıştırma 1
                    Kodu tamamlayın, böylece `{if}` doğru şekilde çalışsın.

                    ### Alıştırma 2
                    Hikayede, Ayşe'nin de eve gittiği kısmı için bir `{if}` ve `{else}` ekleyin.

                    ### Alıştırma 3
                    Seviye 8 'deki hikayenize geri dönün ve başka bir `{if}` içinde en az iki `{if}` kullanın.
                example_code: |
                    ```
                    {print} 'Ayşe şehir merkezinde yürüyor.'
                    yer = {ask} 'Ayşe bir dükkana mı giriyor, yoksa eve mi gidiyor?'
                    {if} yer {is} dükkan
                        {print} 'Dükkana girer.'
                        {print} 'Ayşe ilginç görünümlü bir kitap görür'
                        kitap = {ask} 'Ayşe kitabı satın aldı mı?'
                        {if} kitap {is} evet
                        _ {print} 'Ayşe kitabı satın alır ve eve gider.'
                        _ {else}
                        _ {print} 'Ayşe dükkânı terk eder ve eve gider.'
                    {else}
                        {print} 'Ayşe eve gider'
                    ```
            11:
                story_text: |
                    Bu seviyede {for} komutunu hikayenizde kullanabilirsiniz. Bu şekilde 'Brown bear, Brown bear, what do you see' adlı çocuk kitabını kolayca programlayabilirsiniz.

                    ### Alıştırma

                    Eğer bilmiyorsanız <a href="https://www.yonkerspublicschools.org/cms/lib/NY01814060/Centricity/Domain/1621/Brown%20Bear%20Book.pdf"> hikayeye bir göz atın</a> , ve kitapta yazıldığı gibi yazdığınızdan emin olun. (Bunun gibi bir Türkçe kitap biliyorsanız onu da yazabilirsiniz)
                example_code: "```\nhayvanlar = _ , _ , _ \n{print} 'Brown bear, Brown bear'\n {print} 'What do you see?'\n```\n"
            16:
                story_text: |
                    `{while}` döngüsünü kullanmak hikayelerinizi daha ilginç hale getirebilir. Örneğin, oyun bitene kadar oynayabilmek için `{while} oyun == 'devam'` kullanabilirsiniz.
                    Ya da `{while} kılıç == 'kayıp'` kullanabilirsiniz, böylece oyuncu bir şey bulana kadar oyuna devam edemez.

                    ### Exercise
                    The example code shows you how to use the `{while}` loop in a story. Now **think of your own scenario** in which the player has to find something before they can continue.
                example_code: |
                    ```
                    anahtarlar = 'kayıp'
                    {print} 'Bahçenizde duruyorsunuz ve anahtarlarınızı kaybettiniz.'
                    {print} 'Onları nerede aramak istersiniz?'
                    {print} 'Seçebilirsiniz: ağaç, çiçeklik, kaya, posta kutusu'
                    {while} anahtarlar == 'kayıp'
                        yer = {ask} 'Nereye bakmak istiyorsun?'
                        {if} yer == 'çiçeklik'
                            {print} 'İşte buradalar!'
                            anahtarlar = 'bulundu'
                        {else}
                            {print} 'Hayır, burada değiller: ' yer
                    {print} 'Şimdi eve girebilirsiniz!'
                    ```
            13:
                story_text: |
                    Başka bir hikaye yazdıracağız, ancak şimdi `{print}` ile parantez kullanmak zorundayız.

                    ### Alıştırma 1
                    En az 5 cümlelik bir hikaye oluşturun. Henüz herhangi bir 'isim' kullanmak zorunda değilsiniz.
                example_code: |
                    ```
                    {print}('Bu hikayeye hoş geldiniz!')
                    ```
                story_text_2: |
                    ### Alıştırma 2
                    Sizin için zaten bir `{input}` hazırladık. Öncelikle hikayenizde `isim` değişkenini kullanın.
                    Ardından ikinci bir `{ask}` ekleyin ve bu değişkeni de kullanın.
                    İpucu: `{print}` içinde, metin ve değişkenler arasındaki virgülleri unutmayın!
                example_code_2: |
                    ```
                    isim = {input}("Senin adın ne?")
                    {print}('Bu hikayeye hoş geldin!')
                    ```
    add_remove_command:
        name: '{add} {to_list} & {remove} {from}'
        default_save_name: ekle_çıkar_komutu
        description: '{add} {to_list} ve {remove} {from} komutlarına giriş'
        levels:
            3:
                story_text: |
                    ## {add} {to_list}
                    Listeye `{add} {to_list}` komutu ile yeni öğeler ekleyebilirsiniz. Listeye bir öğe eklemek için sadece şunu yazın: `{add} penguen {to_list} hayvanlar` , ya da örnek koddaki gibi `{ask}` komutunu kullanabilirsiniz.
                example_code: |
                    ```
                    hayvanlar {is} köpek, kedi, kanguru
                    sevilen {is} {ask} En sevdiğin hayvan hangisi?
                    {add} sevilen {to_list} hayvanlar
                    {print} Benim seçimim hayvanlar {at} {random}
                    ```
                story_text_2: |
                    ## kaldır şuradan
                    Bir listeye öğe ekleyebiliyorsanız, elbette bunları listeden çıkarabilirsiniz de. Bu işlem `{remove} {from}` komutu ile yapılır.
                example_code_2: |
                    ```
                    hayvanlar {is} köpek, kedi, kanguru
                    sevilmeyen {is} {ask} Hangi hayvanı sevmiyorsun?
                    {remove} sevilmeyen {from} hayvanlar
                    {print} Benim seçimim hayvanlar {at} {random}
                    ```
                story_text_3: |
                    ### Alıştırma
                    Bu yeni komutları sanal restoranımızda deneyin. Oyuncunun istediği lezzeti listeye ekleyin ve alerjisi olduğu lezzetleri listeden çıkarın.
                example_code_3: |
                    ```
                    {print} Gizemli milkshake
                    çeşitler {is} çilek, çikolata, vanilya
                    beklenti {is} {ask} Nasıl bir lezzet bekliyorsunuz?
                    _
                    alerjiler {is} {ask} Herhangi bir çeşide alerjiniz var mı?
                    _
                    {print} Size çeşitler {at} {random} milkshake hazırladık
                    ```
    ask_command:
        default_save_name: sor_komutu
        description: sor komutuna giriş
        levels:
            1:
                story_text: |
                    ## sor komutu
                    Artık `{print}` komutunu kullanabildiğinize göre, bir sonraki komutu öğrenmeye hazırsınız: `{ask}`. `{ask}` komutunu kullanarak bir soru sorabilirsiniz. Şuna bir bakın:
                example_code: |
                    ```
                    {print} Merhaba!
                    {ask} Senin adın ne?
                    ```
                story_text_2: "## `{echo}` komutu \nEğer bilgisayarın cevabı size tekrar etmesini istiyorsanız, `{echo}` komutunu kullanabilirsiniz. Cevabın cümlenin sonunda yankılandığını unutmayın, yani bu örnek için merhaba'dan sonra.\n"
                example_code_2: |
                    ```
                    {print} Merhaba!
                    {ask} Senin adın ne?
                    {echo} merhaba
                    ```
                story_text_3: |
                    ### Alıştırma
                    `{ask}` ve `{echo}` komutlarını deneyin. İlk olarak, bu programı çalıştırmak için boşlukları doldurun.
                    Daha sonra `{ask}` komutunu kullanarak 2 soru daha sorun, her `{ask}` komutundan sonra cevabı ekrana yazdırmak için bir `{echo}` kullanın.
                example_code_3: |
                    ```
                    _ Nasılsın?
                    _
                    ```
            2:
                story_text: |
                    ## sor komutu
                    Artık kodlarımızda **değişkenleri** kullanabildiğimize göre, `{echo}` komutuna artık ihtiyacımız yok.
                    Sorularımızın cevaplarını saklamak için değişkenler kullanabiliriz ve bu şekilde kodlarımızda birden fazla sorunun cevabını kullanabiliriz.
                    Şuna bir bakın:

                    Bu şekilde kodunuz etkileşimli hale geliyor!
                example_code: |
                    ```
                    isim {is} {ask} Senin adın ne?
                    {print} Merhaba isim
                    yaş {is} {ask} Kaç yaşındasın?
                    {print} isim yaş yaşındadır.
                    ```
                story_text_2: |
                    ### Alıştırma
                    Önceki sekmede `{is}` komutu ile değişkenleri ayarlama alıştırması yaptınız.
                    En az 3 değişken oluşturdunuz ve bunları bir yazdır komutu ile kullandınız.
                    Şimdi, değişkenleri ayarlamak yerine, örneğimizde yaptığımız gibi değişkenleri etkileşimli hale getirmenizi istiyoruz.

                    Kodunuzu önceki sekmeden kopyalayın ve `{ask}` komutlarını kullanarak değişkenleri etkileşimli hale getirin.
                example_code_2: |
                    ```
                    favori_hayvan {is} {ask} En sevdiğin hayvan hangisi?
                    {print} En sevdiğim hayvan favori_hayvan
                    ```
            13:
                story_text: Python kodunu elde etmek için yapmamız gereken son değişiklik `{ask}` ifadesini `{input}` olarak değiştirmektir.
                example_code: |
                    ```
                    {print}('Benim adım Hedy!')
                    isim = {input}('Senin adın ne?')
                    {print}('Demek senin ismin ', isim)
                    ```
        name: sor
    calculator:
        name: Hesap Makinesi
        default_save_name: Hesap Makinesi
        description: Bir hesap makinesi oluşturun
        levels:
            7:
                story_text: |
                    Artık matematik yapabildiğinize göre, kendi başınıza bir hesap makinesi yapabilirsiniz!
                example_code: |
                    ```
                    sayı_1 = {ask} 'İlk sayıyı girin:'
                    sayı_2 = {ask} 'İkinci sayıyı girin:'
                    doğru_cevap = sayı_1 * sayı_2
                    {print} sayı_1 ' kere ' sayı_2 ' eder ' doğru_cevap
                    ```
                story_text_2: |
                    ### Alıştırma
                    Yukarıdaki hesap makinesi, cevabı sizin için hesaplayacaktır, ancak bunun gibi bir programı kendi matematik becerilerinizi test etmek için de yapabilirsiniz:
                    Tamamlamak için boşlukları doldurun!
                example_code_2: |
                    ```
                    doğru_cevap = 11 * 27
                    cevap = {ask} '11 kere 27 kaç eder?'
                    {if} cevap {is} _ {print} 'Aferin, iyi işti!'
                    {else} {print} 'Yanlış! doğru cevap ' _
                    ```
                story_text_3: |
                    **Ek Görev** `{random}` komutunu kullanarak bilgisayarın kendi başına rastgele maddeler yapmasını da sağlayabilirsiniz.
                example_code_3: |-
                    numbers = 1, 2, 3, 4, 5, 6, 7, 8, 9, 10
                    number_1 = _
                    number_2 = _
                    correct_answer = number_1 * number_2
                    given_answer = 'What is ' number_1 ' times ' number_2 '?'
                    {if} _
                    {else} _
            10:
                story_text: |
                    Seviye 6'da bir hesap makinesi oluşturmuştunuz, bu seviyede bu kodu birden fazla soru soracak şekilde genişletebilirsiniz.

                    ### Alıştırma 1
                    Programın çalışması için 10. satırı tamamlayabilir misiniz?

                    ### Alıştırma 2
                    Oyuncu doğru veya yanlış bir cevap girdiğinde ona geri bildirim verin. Bunu başarmak için programınızı bir `{else}` ile genişletin.
                example_code: |
                    ```
                    puan = 0
                    {repeat} 10 {times}
                        sayılar = 1, 2, 3, 4, 5, 6, 7, 8, 9, 10
                        sayı1 = sayılar {at} {random}
                        sayı2 = sayılar {at} {random}
                        cevap_correct = sayı1 * sayı2
                        {print} 'Söyle bakalım ' sayı1 ' kere ' sayı2 ' kaç eder?'
                        cevap = {ask} 'Cevabını buraya yaz...'
                        {print} 'Cevabın ' cevap
                        {if} _ {is} _
                            puan = puan + 1
                    {print} 'Aferin, iyi işti! Toplam puanın... 10 üzerinden ' puan
                    ```
            15:
                example_code: |
                    ```
                    {define} calculate_mean_grade
                        total = 0
                        {for} i {in} {range} 1 {to} 4
                            grade = {ask} _
                            total = total + _
                            return _ / 4

                    mean_grade = {call} _
                    {print} 'Your mean grade is ' mean_grade
                    ```

                            total = total + _
                            return _ / 4

                    mean_grade = {call} _
                    {print} 'Your mean grade is ' mean_grade
            16:
                story_text: |
                    Önceki bir seviyede yapmayı öğrendiğiniz hesap makinesi oyununa `{while}` döngüsünü ekleyebilirsiniz.
                    Bu, oyuncunun yanlış cevap vermesi durumunda bir sonraki soruya devam edememesini sağlar.

                    ### Exercise
                    Add the `{while}` loop in the function, ask the player what number_1 times number_2 is and print their answer.
                    Then `{call}` the function.
    clear_command:
        default_save_name: temizle_komutu
        description: temizle komutu
        levels:
            4:
                story_text: |
                    Yeni bir komut zamanı! `{clear}` ile çıktı ekranınızdaki tüm metni temizleyebilirsiniz. Bu şekilde ekranınızın çok fazla metinle dolmasını önleyebilirsiniz.
                    Dikkat! Eğer bir `{clear}` komutu kullanıyorsanız, bunun yanında bir `{sleep}` kullanmayı unutmayın. Aksi takdirde Hedy size okumaya zaman bırakmadan ekranınızı temizleyecektir!
                example_code: |
                    ```
                    {print} '3'
                    {clear}
                    {print} '2'
                    {clear}
                    {print} '1'
                    {clear}
                    {print} 'Beklemek...'
                    {sleep} 3
                    {clear}
                    {print} 'SÜRPRİZ!'
                    ```
    debugging:
        name: hata ayıklama
        default_save_name: hata ayıklama
    dice:
        name: Zar
        default_save_name: Zar
        description: Kendi zarınızı yapın
        levels:
            3:
                story_text: |
                    Bu seviyede bir listeden seçim yapabiliriz. Bununla bilgisayarın zarın bir tarafını seçmesini sağlayabiliriz.
                    Evinizde dolabınızda bulunan oyunlara bir göz atın.
                    (Özel) bir zarı olan oyunlar var mı? Onları da bu kodla da kopyalayabilirsiniz.
                    Örneğin, üzerinde 1'den 5'e kadar sayılar ve bir solucan bulunan Solucan oyunu zarı.

                    ![üzerinde 1'den 5'e kadar sayılar ve solucan olan bir solucan zarı](https://cdn.jsdelivr.net/gh/felienne/hedy@24f19e9ac16c981517e7243120bc714912407eb5/coursedata/img/dobbelsteen.jpeg)
                example_code: |
                    ```
                    seçimler {is} 1, 2, 3, 4, 5, solucan
                    {print} Attığın zar _ {at} {random} !
                    ```
                story_text_2: |
                    ### Alıştırma
                    Yukarıdaki örnekteki zarlar belirli bir oyun için zarlardır. Normal bir zar yapabilir misiniz?
                    Ya da farklı bir oyundaki diğer özel zarları?
                example_code_2: |
                    ```
                    seçimler {is} _
                    ```
            4:
                story_text: |
                    Bu seviyede, ayrıca zar da oluşturabilirsiniz. Ancak bu sefer örnek bir kod olmadan kendiniz deneyebilirsiniz!

                    ### Alıştırma
                    Bu seviyede kendi zarınızı yapın.
                    İpucu: Nasıl zar atılacağı hakkında hiçbir fikriniz yoksa. Bir önceki seviyedeki zarlarınıza bir göz atın, ancak tırnak işareti eklemeyi unutmayın.
            5:
                story_text: |
                    Zarımıza `{if}` ve `{else}` komutlarını ekleyeceğiz!

                    ### Alıştırma
                    Örnek kodu, bir solucan attığınız zaman "Atmayı durdurabilirsiniz" yazacak şekilde tamamlayın. Başka bir şey attığınızda ise "Tekrar atmanız gerekiyor" demelidir.
                    **Ek Görev** Belki de tamamen farklı bir oyundaki bir kalıbı yeniden yaratmak istiyorsunuz. Bu da güzel! O zaman kendi tepkinizi oluşturun, örneğin 6 için 'evet' ve başka bir şey için 'yazık' gibi.
                example_code: |
                    ```
                    seçimler {is} 1, 2, 3, 4, 5, solucan
                    atılan {is} seçimler {at} {random}
                    {print} 'Attığın zar ' atılan
                    _ atılan {is} solucan {print} 'Atmayı bırakabilirsin.'
                    _ {print} 'Tekrar atmalısın!'
                    ```
            7:
                story_text: |
                    Burada da yine bir Solucan zarı yapabilirsiniz, ancak şimdi kaç puan atıldığını da hesaplayabilirsiniz.
                    Solucanlar oyununda solucanın 5 puan saydığını biliyor olabilirsiniz. Şimdi bir zar attıktan sonra kaç puan attığınızı hemen hesaplayabilirsiniz.
                    Bu, bir zar için puanları hesaplayan koddur:

                    ### Alıştırma
                    Kodu 8 zar için toplam puanı alacak şekilde yapabilir misiniz? Bunu yapmak için kodun bazı satırlarını kesip yapıştırmanız gerekiyor.
                example_code: |
                    ```
                    seçimler = 1, 2, 3, 4, 5, solucan
                    puan = 0
                    atılan = seçimler {at} {random}
                    {print} 'Attığın zar ' atılan
                    {if} atılan {is} solucan puan = puan + 5 {else} puan = puan + atılan
                    {print} 'toplam puan ' puan ' oldu'
                    ```
                example_code_2: |
                    Sekiz zar için puan hesaplamayı başardınız mı? Bu çok fazla kesme ve yapıştırma gerektiriyordu, değil mi? Seviye 7'de bunu daha kolay hale getireceğiz!
            8:
                story_text: |
                    Bu seviyede de yine zar atabilirsiniz. `{repeat}` kodu ile kolayca bir el dolusu zar atabilirsiniz.

                    ### Alıştırma
                    Örnek kodu bitirmeye çalışın! **Ek Görev** Bildiğiniz bir zar oyunu düşünün ve bunu bir `{repeat}` kullanarak programlayın.
                example_code: |
                    ```
                    seçimler = 1, 2, 3, 4, 5, 6
                    _ _ _ _ _ _ _
                    ```
            11:
                story_text: |
                    ### Alıştırma
                    Herkesin zar atması çok mu uzun sürüyor? Bu seviyede Hedy'nin tüm zarları tek seferde atmasını sağlayabilirsiniz!
                    İsimleri arkadaşlarınızın veya ailenizin isimleriyle değiştirin ve her biri zarları yuvarlayacak şekilde kodu tamamlayın.
                example_code: |
                    ```
                    oyuncular = Ali, Betül, Ceyda
                    seçimler = 1, 2, 3, 4, 5, 6
                    _ _ _ _
                        {print} oyuncu ' atıyor ve gelen ' seçimler {at} {random}
                        {sleep}
                    ```
    dishes:
        name: Bulaşıklar mı?
        default_save_name: Bulaşıklar
        description: Bulaşıkları kimin yıkayacağını seçmek için bilgisayarı kullanın
        levels:
            3:
                story_text: |
                    Bugün bulaşıkları kimin yıkayacağı ya da kedinin kum kabını kimin değiştireceği konusunda evde hep anlaşmazlığa mı düşüyorsunuz?
                    O zaman bilgisayarın çok adil bir şekilde seçim yapmasını sağlayabilirsiniz. Bunu bu seviyede programlayabilirsiniz!
                example_code: |
                    ```
                    kişiler {is} anne, baba, Ali, Ayşe
                    {print} kişiler {at} {random} bulaşığı yıkayacak
                    ```
                story_text_2: |
                    ### Alıştırma
                    Bulaşık makinesi programının kendi çeşidinizi yapın. Öncelikle aile üyelerinizin bir listesini yapın.
                    Ardından yapılması gereken bir görev düşünün ve bilgisayarın `{at} {random}` komutuyla görevi kimin yapması gerektiğine karar vermesini sağlayın.

                    **Ek Görev** Bulaşıkları kendiniz yıkamak istemiyor musunuz? Adınızı `{remove}` `{from}` komutuyla listeden kaldırarak programda hile yapın.
            4:
                story_text: |
                    Tırnak işaretleri ile bulaşık yıkama programınızı daha da iyi hale getirebilirsiniz.

                    ### Alıştırma
                    Öncelikle, bu örnek programı çalıştırmak için boşluklara doğru sembolleri veya komutları doldurun.
                    Anladınız mı? Harika! Şimdi, önceki seviyeden kendi kodunuzu kopyalayın ve doğru noktalara tırnak işaretleri ekleyerek bu seviyede çalışmasını sağlayın.
                example_code: |
                    ```
                    kişiler {is} anne, baba, Ali, Ayşe
                    {print} _ bulaşıkları yıkayacak olan _
                    {sleep}
                    {print} kişiler {at} _
                    ```
            5:
                story_text: |
                    `{if}` ile artık programda seçim yaparak daha fazla eğlenebilirsiniz. Programınızın bilgisayarın yaptığı seçime yanıt vermesini sağlayabilirsiniz.
                    ### Alıştırma
                    Kodu, sıra size geldiğinde "çok kötü", aksi halde "evet!" yazdıracak şekilde tamamlayabilir misiniz?
                    Tırnakları unutmayın!
                example_code: |
                    ```
                    kişiler {is} anne, baba, Ali, Ayşe
                    bulaşıkçı {is} kişiler {at} {random}
                    _ bulaşıkçı {is} Ayşe {print} _ Bulaşıkları yıkamak zorunda olmam çok kötü. _
                    _ {print} 'Neyse ki bulaşık yok çünkü ' _ ' zaten yıkıyor'
                    ```
            7:
                story_text: |
                    Herkes bulaşıkları ne sıklıkla yıkayacak? Bu adil mi? Bunu bu seviyede sayabilirsiniz.
                example_code: |
                    ```
                    kişiler = anne, baba, Ali, Ayşe
                    ali_yıkadı = 0
                    bulaşıkçı = kişiler {at} {random}
                    {print} 'Bulaşıkçımız bugün ' bulaşıkçı
                    {if} bulaşıkçı {is} Ali ali_yıkadı = ali_yıkadı + 1
                    {print} 'Ali bu hafta bulaşıkları ' ali_yıkadı ' kere yıkadı'
                    ```

                    Şimdi 3'ten 5'e kadar olan satırları birkaç kez (örneğin tüm hafta için 7 kez) kopyalayarak tekrar tüm hafta için hesaplama yapabilirsiniz.
                    Bütün hafta için kod yazabilir misiniz?
                story_text_2: |
                    Eğer çok şanssızsanız, bir önceki program sizi tüm hafta boyunca bulaşıkları yıkamanız için seçebilir! Bu hiç adil değil!
                    Daha adil bir sistem oluşturmak için `{remove}` komutunu kullanarak seçilen kişiyi listeden çıkarabilirsiniz. Bu şekilde, herkes sırasını alana kadar bulaşıkları tekrar yıkamak zorunda kalmazsınız.

                    Pazartesi ve salı günleri sizin için hazır! Haftanın geri kalanını da ekleyebilir misiniz?
                    Ve... listenizin boşaldığı durum için bir çözüm bulabilir misiniz?
                example_code_2: |
                    ```
                    kişiler = anne, baba, Ali, Ayşe
                    bulaşıkçı = kişiler {at} {random}
                    {print} 'Pazartesi günü bulaşıkçımız: ' bulaşıkçı
                    {remove} bulaşıkçı {from} kişiler
                    bulaşıkçı = kişiler {at} {random}
                    {print} 'Salı günü bulaşıkçımız: ' bulaşıkçı
                    {remove} bulaşıkçı {from} kişiler
                    ```
            8:
                story_text: |
                    `{repeat}` ile kod parçalarını tekrarlayabilirsiniz. Bunu, birden fazla gün boyunca bulaşıkları kimin yıkayacağını hesaplamak için kullanabilirsiniz!
                    ### Alıştırma
                    Bütün bir hafta boyunca bulaşıkları kimin yıkaması gerektiğine karar vermek için `{repeat}` komutunu kullanın. Her boşluğun bir komut veya sayı ile doldurulması gerekiyor!
                    **Ek Görev** Evdeki diğer görevleri düşünebiliyor musunuz? Kodu üç ev işine karar verecek şekilde uyarlayın. Hangi görevlerle ilgili olduğunu yazdırmayı unutmayın!
                example_code: |
                    ```
                    kişiler = anne, baba, Ali, Ayşe
                    {repeat} _ _ {print} 'Bugün bulaşıkçımız ' _ _ _
                    ```
            11:
                story_text: |
                    Bu seviyede, kolay bir şekilde tüm hafta için bir program yapabilirsiniz!

                    ### Alıştırma
                    Süpürmek veya ortalığı toplamak gibi ikinci bir angarya iş ekleyin ve bunun da tüm haftaya bölündüğünden emin olun.
                    <br> **Ek Görev** Program adil değil, şanssız olabilir ve tüm hafta boyunca temizlikçi olabilirsiniz. Programı nasıl daha adil hale getirebilirsiniz?
                example_code: |
                    ```
                    günler = Pazartesi, Salı, Çarşamba, Perşembe, Cuma, Cumartesi, Pazar
                    isimler = anne, baba, Ali, Ayşe
                    {for} gün {in} günler
                        {print} isimler {at} {random} ' bulaşıkları ' gün ' günü yıkayacak'
                    ```
    elif_command:
        default_save_name: değileğer
        description: değileğer
        levels:
    for_command:
        description: için komutu
        levels:
            11:
                story_text: |-
                    ## için
                    Bu seviyede `{for}` adında yeni bir kod öğreniyoruz. `{for}` ile bir liste oluşturabilir ve onun tüm öğelerini kullanabilirsiniz.
                    `{for}`, `{repeat}` ve `{if}` gibi bir blok oluşturur, bu nedenle bloktaki tüm satırların 4 boşlukla başlaması gerekir.
                example_code: |
                    ```
                    hayvanlar = köpek, kedi, balık
                    {for} hayvan {in} hayvanlar
                        {print} 'Benim sevdiğim ' hayvan
                    ```
    fortune:
        name: Falcı
        default_save_name: Falcı
        description: Hedy'nin geleceği tahmin etmesini sağlayın
        levels:
            1:
                story_text: |
                    Hiç bir karnavala gittiniz ve bir falcı tarafından geleceğinizin tahmin edildiğini gördünüz mü? Ya da hiç sihirli sekiz topla oynadınız mı? Ya da bunları bir filmde gördünüz mü?
                    O zaman muhtemelen geleceğinizi gerçekten tahmin edemeyeceklerini biliyorsunuzdur, ama yine de oynamak eğlenceli!

                    İlerleyen seviyelerde kendi fal makinenizi nasıl yaratacağınızı öğrenebilirsiniz!
                    1. seviyede, Hedy'nin kendini falcı olarak tanıtmasını ve oyuncuların cevaplarını `{echo}` ile yankılamasını sağlayarak kolay bir başlangıç yapabilirsiniz.
                    Bunun gibi:
                example_code: |
                    ```
                    _ Merhaba, ben falcı Hedy!
                    _ Peki sen kimsin?
                    _ Kristal küreme bir göz atayım
                    _ Görüyorum... Evet görüyorum...
                    _ Senin adın
                    ```
                story_text_2: |
                    ### Alıştırma
                    Örnek kodu girdi ekranınıza kopyalayın ve kodun çalışması için boşlukları doldurun.
                    **Ek Görev** Kodu değiştirin ve falcının yalnızca adınızı değil, yaşınızı, tuttuğunuz spor takımını veya kendinizle ilgili başka bir şeyi de tahmin etmesini sağlayın.
            3:
                story_text: |
                    Önceki seviyelerde ilk fal makinenizi yapmıştınız, ancak Hedy gerçekten hiçbir şey tahmin edemedi, sadece `{echo}` kullandı.
                    Bu seviyede, Hedy'nin sizin için bir cevap seçmesini gerçekten sağlamak için bir değişken ve `{at} {random}` komutunu kullanabilirsiniz. Örneğin bu koda göz atın:
                example_code: |
                    ```
                    {print} Ben falcı Hedy'im!
                    soru {is} {ask} Ne bilmek istiyorsun?
                    {print} Demek bilmek istediğin şey: soru
                    cevaplar {is} evet, hayır, belki
                    {print} Kristal kürem diyor ki...
                    {sleep} 2
                    {print} cevaplar {at} {random}
                    ```
                story_text_2: |
                    ### Alıştırma
                    Şimdilik, Hedy sadece evet, hayır veya belki cevaplarını verebiliyor. Hedy'ye 'kesinlikle' veya 'tekrar sor' gibi daha fazla cevap seçeneği verebilir misiniz?
            4:
                story_text: |
                    ### Alıştırma
                    Bu örnek koddan tüm tırnak işaretlerini kaldırdık, bunları doğru yerlere ekleyebilir misiniz?

                    ### Alıştırma 2
                    Önceki seviyeye geri dönün ve falcı kodunuzu kopyalayın. Doğru noktalara tırnak işaretleri ekleyerek kodun bu seviyede çalışmasını sağlayın.
                example_code: |
                    ```
                    _ Bu koda tırnak işaretlerini ekleyin _
                    {print} Ben falcı Hedy!
                    soru {is} {ask} Ne bilmek istiyorsun?
                    {print} Sorduğun soru: soru
                    cevaplar {is} evet, hayır, belki
                    {print} Kristal kürem diyor ki...
                    {sleep} 2
                    {print} cevaplar {at} {random}
                    ```
            6:
                story_text: |
                    ### Alıştırma
                    Örnek kodda, olasılıkları kendi lehinize çevirmenizi sağlayan bir falcı programının nasıl yapıldığını göreceksiniz. Bu hile programı size her zaman piyangoyu kazanacağınızı söyler, ancak arkadaşlarınız asla kazanamaz.

                    Bunu kendi programınızı yapmak için kullanın, yaratıcı olun! Örneğin şunu tahmin eden bir kod oluşturabilirsiniz:
                    * tuttuğunuz spor takımı tüm rakiplerini yenecek!
                    * film gecesi için en sevdiğiniz film seçilecek!
                    * en sevdiğiniz gösteriye bilet kazanın!
                    * Pamuk Prenses'in sihirli aynası gibi, hepsinin içinde en güzeli sensin.
                    Bırakın işi hayal gücünüz yapsın!

                    Programınız en az 10 satır koddan oluşmalı ve en az bir `{if}` ve `{else}` komutuna sahip olmalıdır.
                example_code: |
                    ```
                    arkadaşlar {is} Leyla, Orhan, Nergis
                    {print} 'Yarın piyangoyu kazanıp kazanmayacağınızı tahmin edebilirim!'
                    kişi {is} {ask} 'Sen kimsin?'
                    iyi_cevap {is} Yaşasın! Sen kazandın!, Kesinlikle sen kazanacaksın!, Bir kazananımız var!
                    kötü_cevap {is} Kötü şans! Tekrar dene!, Başka biri kazanacak, Sen kaybedeceksin!
                    {if} kişi {in} arkadaşlar {print} iyi_cevap {at} {random}
                    {else} {print} kötü_cevap {at} {random}
                    ```
            7:
                story_text: |
                    Bu seviyede artık bir falcı olarak tahminlerinizde matematiği kullanabilirsiniz. Bu, geleceği hesaplamak için (aptalca) formüller oluşturmanıza olanak tanır.
                    Örneğin, ne kadar zengin olacağınızı veya büyüdüğünüzde kaç çocuğunuz olacağını hesaplayabilirsiniz.



                    ### Alıştırma
                    Kendinize ait (aptalca) bir fal makinenizi hayal edebiliyor musunuz?
                example_code: |
                    ```
                    {print} "Ben falcı Hedy'im!"
                    {print} 'Büyüdüğünde kaç çocuğun olacağını tahmin edebiliyorum!'
                    yaş = {ask} 'Kaç yaşındasın?'
                    kardeşler = {ask} 'Kaç kardeşin var?'
                    boy = {ask} 'Santimetre cinsinden boyun kaç?'
                    çocuklar = boy / yaş
                    çocuklar = çocuklar - kardeşler
                    {print} 'Büyüdüğünde...'
                    {sleep}
                    {print} çocuklar ' çocuğun olacak!'
                    ```
            8:
                story_text: |
                    ### Alıştırma
                    Aşık olduğunuz kişinin sizi sevip sevmediğini söyleyen bu programı bitirin.
                example_code: |
                    ```
                    {print} 'Sihirli yaprakları olan bir çiçeğim var'
                    {print} 'Eğer taç yapraklarını koparırsanız, çiçek size aşkınızın sizi sevip sevmediğini söyleyecektir.'
                    miktar = {ask} 'Kaç tane taç yaprağı koparmak istiyorsun?'
                    seçenekler = seni seviyor, seni sevmiyor
                    _ _ _ _ seçenekler {at} {random}
                    ```
            9:
                story_text: |
                    Bir sonraki örnekte, falcınızın birden fazla soru sormasını ve bunları yazdırmasını sağlayabilirsiniz!

                    ### Alıştırma
                    Boşlukları doğru komutla doldurabilir misiniz?
                example_code: |
                    ```
                    {print} "Ben falcı Hedy'im!"
                    {print} 'Bana 3 soru sorabilirsin.'
                    cevaplar = evet, hayır, belki
                    _ _ _
                       soru = {ask} 'Ne bilmek istiyorsun?'
                       {print} soru
                       {sleep}
                       {print} 'Kristal kürem diyor ki... ' cevaplar {at} {random}
                    ```
            11:
                story_text: |
                    Bu seviyede MASH (konak, apartman, kulübe, ev) oyununu nasıl programlayacağınızı öğreneceksiniz. Bu oyunda tüm oyuncular için aynı anda geleceklerinin neye benzeyeceğini tahmin edebilirsiniz.

                    ### Alıştırma
                    Bu seviyede öğrendiğiniz yeni komutu kullanarak boşlukları doldurun.
                example_code: |
                    ```
                    evler = konak, apartman, baraka, ev
                    aşklar = hiç kimse, bir soylu, bir komşu, gerçek aşkı
                    hayvanlar = köpek, kedi, fil
                    isimler = Bulut, Sema, Deniz
                    _
                        {print} isim ' şu evde yaşayacak: ' houses {at} {random}
                        {print} isim ' şununla evlenecek: ' loves {at} {random}
                        {print} isim ' evcil hayvan olarak ' pets {at} {random} ' besleyecek.'
                        {sleep}
                    ```
    harry_potter:
        description: Harry Potter maceraları
        levels:
            11:
                story_text: |
                    ### Alıştırma
                    Harry Potter temalı bir falcı da yapabiliriz. Boşlukları 9 satır yazdıracak şekilde doldurun.
                    **Ek Görev** Falcının temasını en sevdiğiniz kitap, film veya televizyon programı gibi başka bir şeye dönüştürün.
                example_code: |
                    ```
                    evler = Gryffindor, Slytherin, Hufflepuff, Ravenclaw
                    konular = iksirler, karanlık sanatlara karşı savunma, tılsımlar, başkalaşım
                    korkular = Voldemort, örümcekler, OWL sınavında başarısız olmak
                    isimler = Harry, Ron, Hermione
                    _
                    _ {print} isim ' şu okula gidiyor: ' evler {at} {random}
                    _ {print} isim ' şu konuda çok iyi: ' konular {at} {random}
                    _ {print} isim ' en çok şundan korkuyor: ' korkular {at} {random}
                    ```
    haunted:
        name: Perili Ev
        default_save_name: Perili Ev
        description: Perili evden kaçış
        levels:
            1:
                story_text: |
                    Bu macerada, doğru kapıyı seçerek perili bir evden kaçmanız gereken bir oyun yapmak için çalışıyorsunuz.
                    Eğer doğru kapıyı seçerseniz hayatta kalırsınız, ama seçmezseniz korkunç bir canavar sizi...

                    1. seviyede, perili ev oyunumuza korkutucu bir hikaye uydurarak başlıyoruz ve oyuncuya perili evde hangi canavarı göreceklerini soruyoruz.
                example_code: |
                    ```
                    {print} Buraya nasıl geldim?
                    {print} Arkadaşımın bana eski malikaneye gitmemi söylediğini hatırlıyorum...
                    {print} sonra her şey aniden karardı.
                    {print} Ama nasıl oldu da kendimi yerde buldum?
                    {print} Başım beyzbol sopasıyla vurulmuş gibi ağrıyor!
                    {print} Bu ses de ne?
                    {print} Oh hayır! Bu evde yalnız değilmişim gibi hissediyorum!
                    {print} Buradan çıkmam lazım!
                    {print} Önümde 3 kapı var...
                    {ask} Hangi kapıyı seçmeliyim?
                    {echo} Seçtiğim kapı
                    {print} ...?
                    ```
                story_text_2: |
                    ### Alıştırma
                    Sarı düğmeye tıklayarak örnek kodu girdi ekranınıza kopyalayın.
                    Şimdi en az 5 satır kod ekleyerek hikayeyi bitirin.
                    Her kod satırına `{print}` komutuyla başlamayı unutmayın.
            2:
                story_text: |
                    Bu perili evde canavarlarınızı emojilerle seçebilirsiniz. Tabii ki yine kelimeleri de kullanabilirsiniz.
                example_code: |
                    ```
                    canavar_1 {is} 👻
                    canavar_2 {is} 🤡
                    canavar_3 {is} 👶
                    {print} Perili eve giriyorsunuz.
                    {print} Aniden bir canavar_1 görüyorsunuz
                    {print} Diğer odaya koşuyorsunuz...
                    {print} Ama canavar_2 sizi orada bekliyor!
                    {print} Olamaz! Çabuk mutfağa gidin.
                    {print} Ama siz içeri girerken canavar_3 size saldırıyor!
                    ```
                story_text_2: |
                    ### Alıştırma
                    Yukarıdaki örnekte canavarlar önceden belirlenmiştir. Yani kodunuzu her çalıştırdığınızda çıktı aynı olacaktır.
                    Perili evi etkileşimli hale getirmek ve oyuncuların karşılaştıkları canavarları seçmelerini sağlamak için `{ask}` komutları ekleyebilir misiniz?
                example_code_2: |
                    ```
                    canavar_1 {is} _
                    canavar_2 {is} _
                    canavar_3 {is} _
                    {print} Perili eve giriyorsunuz.
                    {print} Aniden bir canavar_1 görüyorsunuz
                    {print} Diğer odaya koşuyorsunuz...
                    {print} Ama canavar_2 sizi orada bekliyor!
                    {print} Olamaz! Çabuk mutfağa gidin.
                    {print} Ama siz içeri girerken canavar_3 size saldırıyor!
                    ```
            3:
                story_text: |
                    Önceki seviyelerde, perili ev oyununuza bir giriş yaptınız, ancak fark etmiş olabileceğiniz gibi hikaye her zaman korkunç bir sona sahip oluyordu.
                    Bu seviyede oyunun sonucunu değiştirerek hikayenizi daha etkileşimli hale getirebilirsiniz; bazen yenileceksiniz, bazen kaçmayı başaracaksınız!
                    Bırakın Hedy rastgele karar versin!

                    ### Alıştırma
                    Örnek kodları kopyalayın ve çalışmasını sağlamak için boşlukları doldurun!

                    **Ek Görev** Bu hikaye oldukça basit, belki daha heyecanlı bir hikaye ekleyerek biraz canlandırabilirsiniz.
                    Ayrıca şu anda çok sınırlı sonuçlarınız var, kapıların arkasında ne olduğuna dair sadece 3 seçenek var. Belki listeye eklemek için daha fazla canavar düşünebilirsiniz!
                example_code: |
                    ```
                    _ Perili evden kaçış!
                    _ Önünüzde 3 kapı var...
                    _ _ _ Hangi kapıyı seçiyorsunuz?
                    _ Seçtiğiniz kapı ... choice
                    canavarlar _ bir zombi, bir vampir, KAÇAMAYACAĞINIZ BİR ŞEY
                    _ Karşınıza çıkan...
                    {sleep}
                    _ _ _ _
                    ```
            4:
                story_text: |
                    Bu seviyede oyunlarınızda tırnak işaretlerini nasıl kullanacağınızı öğreneceksiniz.

                    ### Alıştırma
                    Perili Evinizi 4. seviyeye dayanıklı yapabilir misiniz?

                    ### Alıştırma 2
                    Önceki seviyeye geri dönün ve perili ev kodunuzu kopyalayın. Doğru noktalara tırnak işaretleri ekleyerek kodun bu seviyede çalışmasını sağlayın.
                example_code: |
                    ```
                    _ Bu koda tırnak işaretleri ekleyin _
                    {print} Perili evden kaçış!
                    {print} Önünüzde 3 kapı var...
                    seçim {is} {ask} Hangi kapıyı seçiyorsunuz?
                    {print} Seçtiğiniz kapı ... choice
                    canavarlar {is} bir zombi, bir vampir, KAÇAMAYACAĞINIZ BİR ŞEY
                    {print} Karşınıza çıkan...
                    {sleep}
                    {print} canavarlar {at} {random}
                     ```
            5:
                story_text: |
                    Bu seviyeye kadar perili ev oyunu her zaman oyuncudan bir kapı seçmesini istedi, ancak fark etmiş olabileceğiniz gibi, gerçekten doğru cevap vermek zorunda değillerdi.
                    Oyuncu tamamen rastgele bir cevap girerse, oyun yine de çalışır ve hatta oyuncu kazanabilirdi (bir kapı seçmemesine rağmen).
                    Bu seviyede oyunu sadece Hedy'nin rastgele seçtiği kapıyı seçerek kazanabilirsiniz.

                    ### Alıştırma
                    Kodu tamamlamak için eksik 4 kelimeyi bulabilir misiniz?
                example_code: |
                    ```
                    {print} 'Perili evden kaçış!'
                    {print} 'Önünüzde 3 kapı var...'
                    kapılar {is} 1, 2, 3
                    canavarlar {is} kurt adam, mumya, vampir, zombi
                    seçilen_kapı {is} {ask} 'Hangi kapıyı seçiyorsunuz?'
                    {print} 'Seçtiğini kapı...' seçilen_kapı
                    {sleep}
                    doğru_kapı {is} kapılar {at} {random}
                    _ _ _ _ {print} 'Harika! Kaçmayı başardınız!'
                    {else} {print} 'Olamaz! Bir ' canavarlar {at} {random} ' sizi yedi!'
                    ```
            10:
                story_text: |
                    Bu seviyede, perili evi daha da etkileşimli hale getirmenize olanak tanıyan iç içe geçirme özelliğini kullanabilirsiniz!

                    ### Alıştırma
                    Şu anda bu oyunu kazanmak çok zor, kazanmayı daha kolay hale getirebilir misiniz?
                    Kodunuzu bir doğru kapı ve iki yanlış kapı yerine sadece bir yanlış kapı ve iki doğru kapı olacak şekilde değiştirebilir misiniz?
                    İpucu: Bu, doğru_kapı değişkenini yanlış_kapı olarak değiştirmek ve sonra `{if}` ve `{else}` kodlarını değiştirmek anlamına gelir.
                    Ve tabii ki hikayeyi değiştirebilir ve kendinize ait hale getirebilirsiniz. Canavarları değiştirin ya da hediye aldığınız mutlu bir oyun gösterisine çevirin!
                example_code: |
                    ```
                    {print} 'Perili Evden Kaçış!'
                    oyuncu = canlı
                    kapılar = 1, 2, 3
                    canavarlar = zombi, vampir, dev örümcek
                    {repeat} 3 {times}
                        {if} oyuncu {is} canlı
                            doğru_kapı {is} kapılar {at} {random}
                            {print} 'Önünüzde 3 kapı var...'
                            seçilen_kapı = {ask} 'Hangi kapıyı seçiyorsunuz?'
                            {if} seçilen_kapı {is} doğru_kapı
                                {print} 'Burada hiç canavar yok!'
                            {else}
                                {print} 'Bir ' canavarlar {at} {random} ' sizi yakaladı ve yedi'
                                oyuncu = ölü
                        {else}
                            {print} 'OYUN BİTTİ'
                    {if} oyuncu {is} canlı
                        {print} 'Harika! Hayatta kaldınız!'
                    ```
    if_command:
        default_save_name: eğer_komutu
        description: eğer komutuna giriş
        levels:
            5:
                story_text: |
                    ## eğer... değilse....
                    5. seviyede sizin için yeni bir şey var, `{if}`! `{if}` ile iki farklı seçenek arasında seçim yapabilirsiniz.
                    Bu kod, isim olarak Hedy girerseniz güzel, başka bir şey girerseniz böö! yazdırır.
                    `{ask}` ve `{print}` hala 4. seviyede olduğu gibi çalışmaya devam ediyorlar.
                example_code: |
                    ```
                    isim {is} {ask} 'Senin adın ne?'
                    {if} isim {is} Hedy {print} 'güzel' {else} {print} 'böö!'
                    ```
                story_text_2: |
                    Bazen `{if}` içeren kod gerçekten uzun olur ve satıra iyi sığmaz. <br> Ayrıca kodu iki satıra bölebilir, ikinci satırı `{else}` ile şu şekilde başlatabilirsiniz:
                example_code_2: |
                    ```
                    isim {is} {ask} 'senin adın ne?'
                    {if} isim {is} Hedy {print} 'güzel'
                    {else} {print} 'böö!'
                    ```
                story_text_3: |
                    ### Alıştırma
                    `{if}` ve `{else}` ile kendi kodunuzu oluşturmaya çalışın. İsterseniz örnek kodu kullanabilirsiniz.
                example_code_3: |
                    ```
                    cevap {is} {ask} '2 + 2 = ?'
                    _ _ _ 4 _ 'Harikasın!'
                    _ _ 'Hayır, 2 + 2 = 4'
                    ```
            9:
                story_text: |
                    ## eğer... değilse...
                    Bir `{repeat}` komutundan sonra bir kod satır bloğunu tekrarlamayı öğrendiniz.
                    Şimdi artık bir {if} veya {else} komutundan sonra bloklar oluşturmak için girinti de kullanabilirsiniz.
                    Örnek koda göz atın.

                    ### Alıştırma
                    Örnek koda bir {else} komutu ekleyin. Girinti kullanarak bir satır bloğu oluşturun. Bunu her satırı 4 boşlukla başlatarak yaparsınız.
                example_code: |
                    ```
                    isim = {ask} 'Senin adın ne?'
                    {if} isim {is} Hedy
                        {print} 'Hoşgeldin Hedy'
                        {print} 'Bilgisayarında oynayabilirsin!'
                    ```
            10:
                story_text: |
                    Bu seviyede bir {if} komutunu başka bir {if} komutunun içine de koyabilirsiniz.
                example_code: |
                    devam = {ask} 'Devam etmek istiyor musun?'
                    {if} devam = evet
                        emin = {ask} 'Emin misin?'
                        {if} emin {is} evet
                            {print} 'Devam edeceğiz'
                        {else}
                            {print} 'Emin değilsin'
                    {else}
                        {print} 'Devam etmek istemiyorsun'
    in_command:
        default_save_name: içinde_komutu
        description: içinde komutuna giriş
        levels:
            6:
                story_text: |
                    ## Listeler
                    Bir şeyin bir listede olup olmadığını kontrol etmek istediğimizde, artık `{in}` komutunu kullanabiliriz.
                    Bu kod, yeşili veya sarıyı seçerseniz güzel, aksi takdirde eh işte yazdırır.
                example_code: |
                    ```
                    güzel_renkler {is} yeşil, sarı
                    favori_renk {is} {ask} 'En sevdiğin renk nedir?'
                    {if} favori_renk {in} güzel_renkler {print} 'güzel!'
                    {else} {print} 'eh işte'
                    ```
                story_text_2: |
                    ### Alıştırma
                    Boşlukları öğrendiğiniz komutlarla doldurarak örnek kodu tamamlayın.
                    Kodu bitirdiğinizde, kendinize ait bir kod oluşturmaya çalışın ve kendi düşündüğünüz bir soruyu kullanın.
                example_code_2: |
                    ```
                    hayvanlar eşit köpek, inek, koyun
                    cevap eşit sor 'En sevdiğin hayvan hangisi?'
                    _ cevap _ hayvanlar _ 'Benimki de öyle!'
                    _ _ 'En sevdiğim hayvanlar köpekler, inekler ve koyunlar'
                    ```
    is_command:
        default_save_name: eşit_komutu
        description: eşit komutuna giriş
        levels:
            2:
                story_text: |
                    ## Değişkenler
                    Bir kelimeyi `{is}` ile isimlendirebilirsiniz. Buna bir **değişken** denir. Bu örnekte isim adında bir değişken ile yaş adında bir değişken oluşturduk. Kodunuzun herhangi bir yerinde isim kelimesini kullanabilirsiniz ve Hedy bu kelimeyi değiştirilecektir, bunun gibi:
                example_code: |
                    ```
                    isim {is} Hedy
                    yaş {is} 15
                    {print} isim yaş yaşındadır
                    ```
                story_text_2: |
                    ### Alıştırma
                    Kendi değişkenlerinizi oluşturma zamanı!
                    Örnek kodda `favori_hayvan` değişkeni ile bir örnek yaptık. Satır 1'de değişken ayarlandı ve satır 2'de değişkeni bir `{print}` komutunda kullandık.
                    Öncelikle, boşluklara en sevdiğiniz hayvanı doldurarak örneğimizi tamamlayın. Daha sonra bu kodlardan en az 3 tane daha kendiniz ekleyin. Bir değişken seçin ve bu değişkeni `{is}` komutu ile ayarlayın. Daha sonra tıpkı bizim yaptığımız gibi `{print}` komutu ile kullanın.
                example_code_2: |
                    ```
                    favori_hayvan {is} _
                    {print} En sevdiğim havyan favori_hayvan
                    ```
            7:
                story_text: |
                    Bir kelimeyi bir değişkende saklama konusunda da bir değişiklik yapıyoruz! Artık bir değişkende bir isim veya sayı sakladığımızda `{is}` yerine `=` kullanabilirsiniz, bunun gibi:
                example_code: |
                    ```
                    isim = Hedy
                    cevap = 20 + 4
                    ```
    language:
        name: Dil
        default_save_name: Dil
        description: Yabancı dilde kelime pratiği yapın
        levels:
            5:
                story_text: |
                    Yeni bir dilde kelime bilginizi geliştirmek için kendi programınızı yapın.

                    ### Alıştırma
                    Oyuncunun öğrenmesi için en az 3 kelime daha ekleyerek kodu daha uzun hale getirin.
                    **Ek Görev** Elbette Fransızca'dan farklı bir dil kullanmayı seçebilirsiniz. Kodu öğrenmek istediğiniz herhangi bir dile değiştirebilirsiniz.
                example_code: |
                    ```
                    {print} 'Fransızca öğrenin!'
                    kedi {is} {ask} '🐱'
                    {if} kedi {is} chat {print} 'Müthiş!'
                    {else} {print} 'Hayır, kedinin karşılığı chat'
                    kurbağa {is} {ask} '🐸'
                    {if} kurbağa {is} grenouille {print} 'Süper!'
                    {else} {print} 'Hayır, kurbağanın karşılığı grenouille'
                    ```
            14:
                example_code: |
                    ```
                    fransızca_kelimeler = ['bonjour', 'ordinateur', 'pomme de terre']
                    çevirisi = ['merhaba', 'bilgisayar', 'patates']
                    puan = 0
                    {for} i {in} {range} 1 {to} 3
                        cevap = {ask} fransızca_kelimeler[i] ' kelimesinin anlamı nedir?'
                        doğrusu = çevirisi[i]
                        {if} cevap == doğrusu
                            {print} 'Doğru bildin!'
                            puan = puan + 1
                        {else}
                            {print} 'Yanlış, ' fransızca_kelimeler[i] ' kelimesi ' çevirisi[i] ' anlamına geliyor'
                    {print} 'Toplam ' puan ' doğru cevap verdin.'
                    ```
    maths:
        name: matematik
        default_save_name: matematik
        description: matematiğe giriş
<<<<<<< HEAD
        levels:
            6:
                example_code: |
                    ```
                    {print} '5 artı 5 eder ' 5 + 5
                    {print} '5 eksi 5 eder ' 5 - 5
                    {print} '5 çarpı 5 eder ' 5 * 5
                    {print} '5 bölü 5 eder ' 5 / 5
                    ```
=======
        levels: {}
>>>>>>> de60fe79
    music:
        levels:
            7:
                story_text: "Instead of playing notes, you can also play numbers now. Simply type `{play} 1` for the lowest note, `{play} 70` for the highest note, or anything in between.\n\n### Exercise\n This calls for musical maths! Try out the example code a couple of times with different starting numbers. \nThen, see if you can compose a song using the numbers.\n"
    parrot:
        name: Papağan
        default_save_name: Papağan
        description: Sizi taklit edecek kendi çevrimiçi evcil papağanınızı yaratın!
        levels:
            1:
                story_text: |
                    Sizi taklit edecek kendi çevrimiçi evcil papağanınızı yaratın!
                example_code: |
                    ```
                    {print} Ben papağan Hedy.
                    {ask} Adın ne senin?
                    {echo}
                    {echo}
                    ```
                story_text_2: |
                    ### Alıştırma
                    Sarı düğmeye tıklayarak örnek kodu girdi ekranınıza kopyalayın.
                    Papağanın farklı bir soru sormasını sağlayın. Örnekteki boşlukları doldurun!
                    **Ek Görev** Papağanın birden fazla soru sormasını da sağlayabilirsiniz. Kendi kodunuzun altına birkaç satır daha kod yazın.
                example_code_2: |
                    ```
                    {print} Ben papağan Hedy.
                    {ask} _
                    {echo}
                    {echo}
            2:
                story_text: |
                    Bir önceki seviyede, sizden sonra tekrar eden bir papağan yapmıştınız. Bu seviyede papağanı bir değişken ve `{ask}` komutu kullanarak etkileşimli hale getireceğiz.
                    Ayrıca bir şey söylendikten sonra `{sleep}` komutları ekleyerek papağanı daha gerçekçi hale getireceğiz.
                example_code: |
                    ```
                    {print} Ben papağan Hedy.
                    isim _ _ Adın ne senin?
                    {print} isim
                    _
                    {print} gaak
                    _
                    {print} isim
                    ```
                story_text_2: |
                    ### Alıştırma
                    İlk olarak, 2. satırı bir `{is}` ve bir `{ask}` komutuyla bitirin.
                    Ardından papağanın bir süre sessiz kalmasını sağlamak için 4. ve 6. satırlara `{sleep}` komutunu girin.

                    **Ek Görev** Daha fazla kod satırı ekleyerek papağanın sadece adınızdan daha fazlasını sormasını sağlayabilir misiniz?
            3:
                story_text: |
                    Papağanınıza `{add}` ile yeni bir kelime öğretin.
                    ### Alıştırma
                    Kodun çalışması için `{add} {to_list}` komutunu ekleyebilir misiniz?
                example_code: |
                    ```
                    kelimeler {is} gaak, Hedy
                    {print} Papağanınızı eğitin!
                    yeni_kelime {is} {ask} Ona hangi kelimeyi öğretmek istiyorsunuz?
                    _ yeni_kelime _ kelimeler
                    {print} 🧒 hadi yeni_kelime de, Hedy!
                    {print} 🦜 kelimeler {at} {random}
                    ```
            4:
                story_text: |
                    Bu seviyede `{ask}` ve `{print}` komutları ile tırnak işaretlerini kullanmamız gerekiyor.
                    ### Alıştırma
                    Boşluklardaki tırnak işaretlerini doldurarak kodu tamamlayın.
                example_code: |
                    ```
                    kelimeler {is} gaak, Hedy
                    {print} _ Papağanınızı eğitin! _
                    yeni_kelime {is} {ask} _ Ona hangi kelimeyi öğretmek istiyorsunuz? _
                    {add} yeni_kelime {to_list} kelimeler
                    {print} _ 🧒 Hadi _ new_word _ de, Hedy!_
                    {print} _ 🦜 _ kelimeler {at} {random}
                    ```
            5:
                story_text: |
                    Doğru kelimeyi söylerse papağanınızı ödüllendirin!

                    ### Alıştırma
                    Eksik olan 4 komutu doldurarak kodu tamamlayın.
                example_code: |
                    ```
                    kelimeler {is} gaak, Hedy
                    {print} 'Papağanınızı eğitin!'
                    yeni_kelime {is} {ask} 'Ona hangi kelimeyi öğretmek istiyorsunuz?'
                    {add} yeni_kelime {to_list} kelimeler
                    dediği_kelime {is} kelimeler {at} {random}
                    {print} '🧒 Hadi ' new_word ' de, Hedy!'
                    {print} '🦜 ' dediği_kelime
                    _ dediği_kelime {is} yeni_kelime _ '🧒 Aferin, Hedy! 🍪'
                    _ _ '🧒 Hayır, Hedy! ' yeni_kelime ' de!'
                    ```
    piggybank:
        name: Kumbara
        default_save_name: Kumbara
        description: Cebindeki parayı say!
        levels:
            7:
                story_text: |
                    Bu macerada, dijital bir kumbaranın nasıl yapılacağını öğreneceksiniz.

                    ### Alıştırma
                    Ne kadar paranız olduğunu ve istediğinizi satın almak için ne kadar süre biriktirmeniz gerektiğini hesaplamak için kodu tamamlayın!
                    **Ek Görev** Belki de zaten biraz para biriktirmişsinizdir? Bunu biriktirmeniz gereken miktardan düşebilirsiniz.
                example_code: |
                    ```
                    {print} 'Dijital kumbara'
                    istek = {ask} 'Ne satın almak isterdiniz?'
                    fiyat = {ask} 'Bu fiyatı ne kadar?'
                    biriken = {ask} 'Şimdiye kadar ne kadar para biriktirdiniz?'
                    haftalık = {ask} 'Haftada ne kadar cep harçlığı alıyorsunuz?'
                    birikmesi_gereken = fiyat - biriken
                    haftalar = birikmesi_gereken / haftalık
                    {print} 'Yeni bir ' _ ' almak için ' _ ' hafta biriktirmek gerekiyor.'
                    ```
            15:
                example_code: |
                    ```
                    _ calculate_budget with wish, money, allowance
                        to_save = wish - money
                        weeks = to_save / allowance
                        {if} wish _ money
                            {print} 'You need to save up some more!'
                            {print} 'Youll need ' weeks ' more weeks.'
                        {else}
                            {print} 'Great! You have enough'
                            {print} 'Lets go shopping!'

                    money = {ask} 'How much money have you saved?'
                    wish = {ask} 'How much money do you need?'
                    allowance = {ask} 'How much pocket money do you get each week?'

                    {call} calculate_budget with _, _, _
                    ```
    pressit:
        name: Tuşa basma
        default_save_name: Basılı
        description: Bir klavye tuşu ile bir komutu birbirine bağlamayı deneyin!
        levels:
            6:
                story_text: |
                    Bu seviyede yeni bir anahtar kelimemiz daha var: `{pressed}`!
                    `{pressed}` ile, klavyenizdeki tuşları kullanarak hangi satırların kullanılacağını kontrol edebilirsiniz.

                    ### Alıştırma
                    Örneğe bir bakın, ve bir tuşa basıldığında tepki veren bir kod satırı daha ekleyin.
                example_code: |
                    ```
                    {print} 'İyi (i) mi yoksa kötü (k) bir son mu istiyorsunuz?'
                    {if} i {is} {pressed} {print} 'Sonsuza kadar mutlu yaşadılar. ❤'
                    {else} {print} 'Prens bir su aygırı tarafından yenmiş. 😭'
                    ```
                story_text_2: |
                    Kaplumbağa komutlarını da tuşlara bağlayabilirsiniz.

                    ### Alıştırma
                    Satırları birkaç kez kopyalayın, böylece daha büyük bir çizim yapabilirsiniz.
                example_code_2: |
                    ```
                    {if} i {is} {pressed} {forward} 15
                    {else} {turn} 90
                    ```
            8:
                story_text: |
                    Artık `{repeat}` hakkında bilgi sahibi olduğunuza göre, tuşlara birden çok kez basabiliriz.
                    Kaplumbağanın ileri doğru yürümesini ve dönmesini sağlamak için kullanabilirsiniz.

                    ### Alıştırma
                    Seviye 5'te gördüğünüz kod, tuşu yalnızca bir kez kontrol ediyor. Örnek kodu kopyalayın ve tuşlara birçok kez basabilmeniz için ona bir `{repeat}` ekleyin.
                    Güzel bir şey çizmek için bu kodu kullanın.
            10:
                story_text: |
                    Artık ifadeleri nasıl birleştireceğinizi bildiğinize göre, `{pressed}` ile dokunma-türü bir araç oluşturabilirsiniz.

                    ### Alıştırma
                    Kodu tamamlayın. Her seferinde basmanız gereken rastgele bir harf seçilmelidir. Doğru basınca bir puan ödül, yanlış basarsanız iki puan kesinti alırsınız.
                    **Ek Görev** Her harften sonra ekranı temizleyin ve kullanıcıya kaç puan aldığını gösterin.
                example_code: |
                    ```
                    puan = 0
                    harfler = a, b, c, d, e
                    {repeat} 10 {times}
                        harf = _ _ _
                        {print} 'Hemen şu tuşa bas: ' harf
                        {if} harf {is} {pressed}
                        _
                        _
                        _
                    ```
    print_command:
        default_save_name: yazdır
        description: yazdır komutuna giriş
        levels:
            1:
                story_text: |
                    ## yazdır komutu
                    `{print}` komutunu kullanarak ekrana metin yazdırabilirsiniz.
                example_code: |
                    ```
                    {print} Merhaba, programcı!
                    {print} Hedy'ye hoş geldin!
                    ```
                story_text_2: |
                    ### Alıştırma
                    Hedy'de, her macerada alıştırmalar bulacaksınız. Bir alıştırma, yeni komutları ve kavramları uygulamanıza ve örnek kodlara kendi yorumunuzu katmanıza olanak tanır.
                    Bu alıştırmada pembe bir boşluk göreceksiniz. Kodun çalıştırılabilmesi için boş alanın yerine bir şey yazıp doldurmanız gerekiyor.

                    Boş alana `{print}` komutunu girin ve ardından beş tane daha kod satırı ekleyin. Her satır bir `{print}` komutu ile başlamalıdır.
                    İyi eğlenceler!
                example_code_2: |
                    ```
                    _ Merhaba!
                    ```
            13:
                story_text: |-
                    Gerçek Python koduna ulaştık! Yani bu, bundan sonra `{print}` ve `{range}` ile beraber artık bir de parantez kullanmamız gerektiği anlamına geliyor.
                    Bu aynı zamanda İngilizce komutları kullandığınız sürece bu seviyedeki Hedy kodunu herhangi bir Python ortamında kullanabileceğiniz anlamına gelir. Şimdiye kadar kullanmadıysanız, bunu yapmak için komutlar menüsünden geçişi değiştirebilirsiniz.
                example_code: |
                    ```
                    {print}('Merhaba!')
                    {for} i {in} {range}(1, 10):
                        {print}('Bu, satır ', i)
                    ```
                story_text_2: Birden fazla öğe yazdırmak istiyorsanız, bunları virgülle ayırmanız gerekir.
                example_code_2: |
                    ```
                    sıcaklık = 25
                    {print}('Hava dışarıda ', sıcaklık, ' derece')
                    ```
                    ```
                    isim = 'Hedy'
                    {print}('Benim adım ', isim)
                    ```
    quizmaster:
        name: Kısa sınav ustası
        default_save_name: Kısa sınav ustası
        description: Kendi kısa sınavınızı yapın!
        levels:
    quotation_marks:
        name: '''tırnak işaretleri'''
        description: Tırnak işaretlerine giriş
        levels:
            4:
                story_text: |
                    ## 'Tırnak işaretleri'
                    4. seviyede `{ask}` ve `{print}` artık biraz değişti.
                    Yazdırmak istediğiniz metni tırnak işaretleri arasına almalısınız.
                    Bu yararlıdır, çünkü artık istediğiniz tüm kelimeleri yazdırabilirsiniz. Ayrıca `{is}` ile bir şeyi saklamak için kullandığınız kelimeler de buna dahil.
                    Çoğu programlama dilinde de yazdırırken tırnak işareti kullanılır, böylece gerçek programlamaya bir adım daha yaklaşmış oluruz!
                example_code: |
                    ```
                    {print} 'Şu andan itibaren tırnak işareti kullanmanız gerekiyor!'
                    cevap {is} {ask} 'Bundan sonra ne kullanmamız gerekiyor?'
                    {print} 'Kullanmamız gereken ' cevap
                    ```
                story_text_2: |
                    ## Kısaltmalar
                    Önemli! Artık tırnak işareti kullandığımıza göre, Hedy'nin veya TC'de gibi kısaltmalar için kesme işareti kullandığınızda Hedy'nin kafasının karışacağını unutmayın.
                    Bu kesme işaretlerini kaldırdığınızdan ve yazım şeklini "Hedy nin" veya "TC de" olarak değiştirdiğinizden emin olun. (Tek tırnak için şimdilik başka çözümümüz yok).
                    Kesme işaretlerinin yanlış kullanım şeklini görmek için örnek koda göz atın.
                example_code_2: |
                    ```
                    _ Kesme işaretlerini kullanmanın yanlış yolu budur _
                    {print} 'Ayşe'nin çocuklarına bakıyorum.'
                    {print} 'Çocuklarla oyun'dan daha eğlenceli ne olabilir ki?'
                    ```
    random_command:
        default_save_name: restgele_komutu
        description: şurada rastgele komutuna giriş
        levels:
            3:
                story_text: |
                    ## şurada rastgele
                    Bu seviyede `{is}` komutunu kullanarak bir liste oluşturabileceksiniz. Bilgisayarın bu listeden rastgele bir öğe seçmesini sağlayabilirsiniz. Bunu `{at} {random}` ile yaparsınız.
                example_code: |
                    ```
                    hayvanlar {is} köpekler, kediler, kangurular
                    {print} hayvanlar {at} {random}
                    ```
                story_text_2: |
                    `{at} {random}` komutunu cümle içinde de kullanabilirsiniz.
                example_code_2: |
                    ```
                    yemek {is} sandviç, bir dilim pizza, salata, dürüm
                    {print} Öğle yemeğinde bir yemek {at} {random} yiyeceğim.
                    ```
                story_text_3: |
                    ### Alıştırma
                    Bir kapı veya bir bavul seçtiğiniz ve içinde büyük bir ödül bulunan kendi oyun programınızı (televizyondakiler gibi) yapmak için `{at} {random}` komutunu deneyin!
                    Bunu yapabilir misiniz? İlk satırları sizin için örnek koda zaten koyduk.
                example_code_3: |
                    ```
                    {print} Büyük oyun gösterisi!
                    {print} Önünüzde 3 bavul var...
                    seçim {is} {ask} Hangi bavulu seçiyorsunuz?
                    ödüller {is} _
                    _
                    ```
    repeat_command:
        default_save_name: tekrarla_komutu
        description: tekrarla komutu
        levels:
            8:
                story_text: |
                    Seviye 7 de `{repeat}` komutunu ekliyoruz. `{repeat}` bir kod satırını birden çok kez çalıştırmak için kullanılabilir. Bunun gibi:

                    ### Alıştırma
                    Tekrarla komutu ile oynayın. Mutlu yıllar şarkısını şimdi 4 yerine sadece 3 satır kodla yapabilir misiniz?
                example_code: |
                    ```
                    {repeat} 3 {times} {print} 'Hedy çok eğlenceli!'
                    ```
            9:
                story_text: |
                    Bu seviyede sadece 1 tekrar komutu ile birden fazla kod satırını tekrarlayabilirsiniz.
                    Bunu, tekrarlamak istediğiniz satırlardan bir blok oluşturarak yaparsınız.
                    Bu bloktaki satırların **girintiye** ihtiyacı olacaktır.
                    Bu, her satırın başına dört boşluk koymak anlamına geliyor. Sadece tek satırlık bir blok oluşturmak istediğinizde de girinti yapmanız gerekecektir.
                example_code: |
                    ```
                    {repeat} 5 {times}
                        {print} 'Herkese merhaba'
                        {print} 'Bunların hepsi 5 kez tekrarlanır'
                    ```
            10:
                story_text: |
                    Bu seviyede sadece `{if}` ve `{repeat}` ile birden fazla satır kullanmakla kalmaz, aynı zamanda bunları bir araya da getirebilirsiniz!
                    Bu örnekte, bir `{repeat}` komutu içinde bir `{if}` komutu görüyorsunuz. Bunun tersine de izin verilir ve ayrıca bir `{if}` içinde bir `{if}` ve bir `{repeat}` içinde bir `{repeat}` komutu da kullanılabilir.
                    Bir deneyin bakalım!
                example_code: |
                    ```
                    {repeat} 3 {times}
                        yemek = {ask} 'Ne yemek istiyorsun?'
                        {if} yemek {is} pizza
                            {print} 'güzel!'
                        {else}
                            {print} 'pizza daha iyi olur'
                    ```
    repeat_command_2:
        default_save_name: tekrarla_komutu_2
        description: tekrarla komutu 2
        levels:
            8:
                story_text: |
                    ## tekrarla ile diğer komutlar ve değişkenler
                    `{print}` komutu ile birlikte `{repeat}` komutunu yeterince uyguladınız, ancak `{repeat}` ile başka komutlar da kullanabileceğinizi biliyor muydunuz?
                    Bu örnek kodda `{repeat}` komutunun bir `{ask}`, `{if}` veya `{else}` komutuyla da kullanılabileceğini görebilirsiniz.
                example_code: |
                    ```
                    {repeat} 2 {times} cevap = {ask} 'Bir soruyu birden fazla kez sorabileceğinizi biliyor muydunuz?'
                    {if} cevap {is} evet {repeat} 2 {times} {print} 'Demek bunu zaten biliyordunuz!'
                    {else} {repeat} 3 {times} {print} 'Yeni bir şey daha öğrendiniz!'
                    ```
                story_text_2: |
                    `{repeat}` komutuyla yapabileceğiniz bir başka ilginç şey de, bir şeyin kaç kez tekrarlanacağını ayarlamak için, değişkenler kullanmaktır. Örnek kodda ilk olarak kişiye kaç yaşında olduğunu sorduğumuzu görebilirsiniz.
                    Ardından, 3. satırda, bu soru 'yaş' kez tekrarlanır. Yani `{repeat}` komutu ile 'yaş' değişkenini kullandık.
                example_code_2: |
                    ```
                    {print} 'Yaşasın! Bugün senin doğum günün!'
                    yaş = {ask} 'Şimdi kaç yaşındasın?'
                    {repeat} yaş {times} {print} 'Hey Çok Yaşa!'
                    ```
            9:
                story_text: |
                    ### blok mu değil mi?
                    Bu seviyede, hangi kod satırlarının blokta yer alması ve hangilerinin yer almaması gerektiğini dikkatlice düşünmeniz gerekir.
                    Örneğin: Eğer *çörek adam* şarkısını söylemek isterseniz, sadece 'çörek adam' satırının iki kez tekrarlanmasını istersiniz.
                    Bu, son satırın bloğa ait olmadığı için girintiyle başlamaması gerektiği anlamına gelir.
                    Son satıra girinti ile başlarsanız şarkı yanlış olur.

                    ## Alıştırma
                    Örnek koddaki her satır bir boşlukla başlar. Boşlukları kaldırın ve çörek adam şarkısını yapmak için hangi satırın girintiye ihtiyacı olduğunu ve hangisinin olmadığını bulmaya çalışın.
                example_code: |
                    ```
                    _ {print} 'Kim tanır çörek adamı?'
                    _ {repeat} 2 {times}
                    _ {print} 'çörek adamı'
                    _ {print} 'kim tanır çörek adamı, nerede yaşıyor?'
                    ```
    restaurant:
        name: Restoran
        default_save_name: Restoran
        description: Kendi sanal restoranınızı oluşturun
        levels:
            1:
                story_text: |
                    Seviye 1'de, kendi sanal restoranınızı oluşturabilir ve konuklarınızın siparişlerini alabilirsiniz.
                story_text_2: |
                    ### Alıştırma
                    Sarı düğmeye tıklayarak örnek kodu giriş ekranınıza kopyalayın.
                    Öncelikle, kodun düzgün çalışması için boşluklara doğru komutu girin.
                    Ardından restoran programına en az 4 satır kod daha ekleyin.
                    Müşteriye ne içmek istediklerini sorun ve nakit mi yoksa kartla mı ödeme yapmak istediklerini sorun.
                    Son olarak, müşterinize veda etmek için güzel bir yol düşünün.
                example_code_2: |
                    ```
                    {print} Hedy'nin restoranına hoş geldiniz 🍟
                    _ Ne sipariş etmek istersiniz?
                    {echo} Yani siparişiniz
                    {print} Siparişiniz için teşekkür ederiz!
                    {print} Şimdi hazırlıyoruz!
                    ```
            2:
                story_text: |
                    Seviye 2'de, değişkenler kullanarak restoranınızı genişletebilirsiniz. Seviye 1'de Hedy siparişi sadece bir kez `{echo}` yapabiliyordu ve sadece en son sipariş edilen şeyi hatırlayabiliyordu.
                    Artık değişkenleri kullanabilirsiniz ve Hedy'nin hem yemeği hem de sosları hatırlamasını sağlayayabilirsiniz!
                example_code: |
                    ```
                    {print} Hedy'nin restoranına hoş geldiniz!
                    {print} Bugün pizza ya da lazanya servis edeceğiz.
                    yemek {is} {ask} Ne yemek istersiniz?
                    {print} Harika bir seçim! yemek benim de favorim!
                    sos {is} {ask} Et mi yoksa sebze mi istersiniz?
                    {print} sos içeren yemek hemen geliyor!
                    ```
                story_text_2: |
                    ### Alıştırma
                    Kendi restoran kodunuzu bir önceki seviyeden kopyalayıp aşağıdaki girdi ekranına yapıştırın.
                    Bu seviyede öğrendiğiniz gibi, `{ask}` ve `{echo}` komutlarını değiştirerek ve değişkenleri kullanarak kodu düzeltin.

                    Artık kodunuz tekrar çalıştığına göre, bir şeyler daha eklemenin zamanı geldi.
                    Örnek kodun son satırına bakın: `{print} sos içeren yemek hemen geliyor!`
                    Bu tek satırda, siparişin bir özetini oluşturmak için 2 değişken kullanılmıştır.
                    Şimdi müşteriniz tarafından sipariş edilen yiyecek ve içeceklerin özetini kendiniz ekleyin.

                    **Ek Görev** Artık değişkenleri nasıl kullanacağınızı öğrendiğinize göre, bir satırda istediğiniz kadar değişken kullanabilirsiniz. Kodunuza daha fazla değişken ekleyebilir misiniz, örneğin masada yemek ya da paket servis, nakit ya da kart, pipetli ya da pipetsiz gibi.
            3:
                story_text: |
                    Akşam yemeğinde ne yemek istediğinize karar vermekte zorlanıyor musunuz? Hedy'nin sizin için seçmesini sağlayabilirsiniz!
                    En çok sevdiğiniz (veya en az sevdiğiniz) yemeklerin listesini ekleyin ve Hedy rastgele akşam yemeğinizi seçsin.
                    Ayrıca Hedy'nin akşam yemeğinizin fiyatını seçmesini de sağlayarak biraz eğlenebilirsiniz! Ne alacaksınız?
                example_code: |
                    ```
                    anayemek {is} spagetti, brüksel lahanası, hamburger
                    {print} Bu akşam yemekte anayemek {at} {random} var!
                    fiyatlar {is} 1 lira, 10 lira, 100 lira
                    {print} Ödemeniz toplam fiyatlar {at} {random} lütfen.
                    ```
                story_text_2: |
                    ### Alıştırma
                    Şimdi rastgelelik restoranının kendi versiyonunuzu yapın.
                    Başlangıçlar, ana yemekler, tatlılar, içecekler ve fiyatların bir listesini kendiniz yapın.
                    Ardından müşteriye bu akşamın menüsünde ne olacağını söylemek için `{print}` ve `{at} {random}` komutlarını kullanın.
                example_code_2: |
                    ```
                    {print} Kendi rastgele restoranınıza hoş geldiniz!
                    mezeler {is} _
                    yemekler {is} _
                    tatlılar {is} _
                    içecekler {is} _
                    fiyatlar {is} _
                    _
                    ```
            4:
                story_text: |
                    ### Alıştırma
                    Çalışması için bu koda tırnak işaretlerini ekleyin! Dikkatli olun: değişkenler tırnak işareti içinde olmamalıdır.
                    Ardından, çıktı ekranınızda her seferinde yalnızca bir satır göstermek için `{clear}` komutunu kullanın.

                    ### Alıştırma 2
                    Önceki seviyeye geri dönün ve restoran kodunuzu kopyalayın. Doğru noktalara tırnak işaretleri ekleyerek ve bazı yerlerde `{clear}` komutları ekleyerek kodun bu seviye için de çalışmasını sağlayın.
                example_code: |
                    ```
                    _ Bu koda tırnak işaretlerini ekleyin _
                    {print} Restaurant Chez Hedy'ye hoş geldiniz!
                    {print} Bugün pizza ya da lazanya servis edeceğiz.
                    yemek {is} {ask} Ne yemeyi istersiniz?
                    {print} Harika bir seçim! yemek benim de favorim!
                    sos {is} {ask} Et mi yoksa sebze mi istersiniz?
                    {print} sos içeren yemek hemen geliyor!
                    içecek {is} {ask} Yanında ne içmek istersiniz?
                    {print} Siparişiniz için teşekkür ederiz.
                    {print} yemek ve içecek hemen hazır olacak!
                    ```
            6:
                story_text: |
                    ### Alıştırma
                    Örnek kod, restoranınızda bir menü öğesinin tükenmesini nasıl programlayabileceğinizi gösterir.
                    Önceki seviyelerden kendi restoran kodunuzu kopyalayın. Restoranınızda bir sorun çıkarın ve bunu örnek kodda olduğu gibi kodlayın.
                    Örneğin, bir menü öğesi tükenmiş olabilir veya kredi kartı kabul etmiyor olabilirsiniz ya da dondurma makinesi bozuk olabilir.

                    **Ek Görev** Sorunu programlayıp, buna uygun yanıtları da programladınız mı? O zaman şimdi kodunuza daha fazla `{if}` ve `{else}` komutları eklemeyi deneyin.
                    Kodu olabildiğince etkileşimli hale getirmek için kodunuzdaki her `{ask}` komutundan sonra bir `{if}` eklemeye çalışın!
                example_code: |
                    ```
                    depodaki_içecekler {is} su, limonata, kola, portakal suyu
                    içecek {is} {ask} 'Ne içmek istersiniz?'
                    {if} içecek {in} depodaki_içecekler {print} 'Bir ' içecek ' hemen geliyor!'
                    {else} {print} 'Üzgünüm, ondan satmıyoruz'
                    ```
            7:
                story_text: |
                    Bu seviyede, müşterinizin siparişinin toplam fiyatını hesaplamak için matematiği kullanabilirsiniz, bu da sanal restoranınızı daha gerçekçi hale getirecektir.
                    Ancak sanal restoranınıza daha birçok şey, örneğin daha fazla çeşitler de ekleyebilirsiniz.

                    ### Alıştırma
                    Sanal restoranınıza daha birçok şey ekleyebilirsiniz. Örneğin...
                    - kaç kişinin geleceğini sorup fiyatı bu miktarla çarpmak?
                    - başka bir çeşit eklemek?
                    - insanlara (gizli) bir kupon kodu girdiklerinde indirim vermek?
                    - bir çocuk menüsü eklemek?
                    - eklemek için başka eğlenceli şeyler aklınıza geliyor mu?
                example_code: |
                    Bunun gibi basit bir restoran kodu oluşturabilirsiniz:
                    ```
                    {print} "Restaurant Chez Hedy'ye Hoş Geldiniz"
                    {print} 'İşte menümüz:'
                    {print} 'Ana yemeklerimiz pizza, lazanya veya spagetti'
                    ana = {ask} 'Hangi ana yemeği istersiniz?'
                    fiyat = 0
                    {if} ana {is} pizza fiyat = 10
                    {if} ana {is} lazanya fiyat = 12
                    {if} ana {is} spagetti fiyat = 8
                    {print} 'Siparişiniz ' ana
                    {print} 'Ücret toplamı ' fiyat ' lira, lütfen'
                    {print} 'Teşekkürler, afiyet olsun!'
                    ```
            8:
                story_text: |
                    Bu seviyede, bir kod satırını belirli sayıda tekrarlamak için `{repeat}` komutunu nasıl kullanacağınızı öğrendiniz.
                    Bunu restoranınızda birden fazla kişiye `{ask}` ile ne yemek istediklerini sormak için kullanabilirsiniz.

                    ### Alıştırma
                    Kodu tamamlayabilir misiniz? Hedy'nin bu soruyu kişi sayısı kadar tekrarlaması gerekiyor. Yani 5 kişi varsa, sorunun 5 kez sorulması gerekir.
                    **Ek Görev** Kodunuzu daha fazla soru ile genişletin, örneğin içecekler veya sos hakkında.
                example_code: |
                    ```
                    {print} "Restaurant Chez Hedy'ye Hoş Geldiniz"
                    kişiler = {ask} 'Bugün bize kaç kişi katılıyor?'
                    ```
            9:
                story_text: |
                    Bu seviyede, birden fazla kod satırını tekrarlayarak sanal restoranınızı daha ayrıntılı hale getirebilirsiniz. Bunun gibi:

                    ### Alıştırma
                    Bu kod, menüde daha fazla öğe eklenerek genişletilebilir, örneğin içecekler ve/veya birden fazla yemek veya tatlı sunulabilir. En az bir öğe daha ekleyin.
                    **Ek Görev** Daha da fazla ürün ekleyin, istediğiniz kadar seçenek olsun!
                example_code: |
                    ```
                    {print} "Restaurant Chez Hedy'ye hoş geldiniz!"
                    kişiler = {ask} 'Bugün bize kaç kişi katılacak?'
                    {print} 'Harika!'
                    {repeat} kişiler {times}
                        yemek = {ask} 'Ne sipariş etmek istersiniz?'
                        {print} yemek
                    {print} 'Siparişiniz için teşekkür ederiz!'
                    {print} 'Afiyet olsun!'
                    ```
            10:
                story_text: |
                    Bu seviyede restoranınızı daha gerçekçi ve daha eğlenceli hale getirmek için iç içe geçmeyi kullanabilirsiniz!

                    ### Alıştırma
                    Örnek kodda girintiler kaldırılmıştır.
                    Kodun düzgün çalışması için her satırın ne kadar girintiye ihtiyacı olduğunu bulabilir misiniz?
                    Eğer müşteri pizza sipariş ederse, Hedy müşterinin hangi sosu istediğini sormamalıdır.

                    **Extra** Bir restoranın deposunda tüm soslar bulunmaz. Mevcut sosların bir listesini yapın ve her siparişte satıp satmadığınıza dair bir yanıt verin. <br>
                    **Extra** Pizzalarda sos vardır. Müşterilere ne istediklerini sorun.<br>
                    **Extra** Müşteriler içecek mi istiyor? Onları da sorun! <br>
                example_code: |
                    ```
                    {print} "Restaurant Chez Hedy'ye hoş geldiniz!"
                    kişiler = {ask} 'Bugün bize kaç kişi katılacak?'
                    {print} 'Harika!'
                    fiyat = 0
                    {repeat} kişiler {times}
                    _ yemek = {ask} 'Ne sipariş etmek istersiniz?'
                    _ {print} yemek
                    _ {if} yemek {is} kızartma
                    _ fiyat = fiyat + 3
                    _ sos = {ask} 'Patates kızartmanızın yanında ne tür bir sos istersiniz?'
                    _ {if} sos {is} 'hayır'
                    _ {print} 'sos olmayacak'
                    _ {else}
                    _ fiyat = fiyat + 1
                    _ {print} sos ' sosu olacak '
                    _ {if} yemek {is} pizza
                    _ fiyat = fiyat + 4
                    {print} 'Toplam ücret ' price ' lira'
                    {print} 'Afiyet olsun!'
                    ```
            11:
                story_text: |
                    Bu seviyede, farklı çeşitler için nasıl kolayca sipariş vereceğinizi öğreneceksiniz.

                    ### Alıştırma 1
                    Kodu boşluklara bir `{ask}` koyarak tamamlayın, böylece müşteriye her yemek için ne yemek istediği sorulur.
                example_code: "```\nçeşitler = meze, ana yemek, tatlı\n{for} çeşit {in} çeşitler\n    {print} 'Siparişiniz için ' course ' ne olacak?'\n    _ \n    _\n```\n"
                story_text_2: |
                    ### Alıştırma
                    Tabii ki, birden fazla kişi için de sipariş verebilirsiniz!
                    Kodun düzgün çalışması için her satırdan önce doğru miktarda girinti ekleyebilir misiniz?
                    İpucu: Bazı satırlarda hiç girintiye gerek yoktur.
                example_code_2: |
                    ```
                    _ çeşitler = meze, ana yemek, tatlı
                    _ isimler = Ali, Ayşe
                    _ {for} isim {in} isimler
                    _ {for} çeşit {in} çeşitler
                    _ yemek = {ask} isim ', yemekte ' course ' olarak ne yemek istersin?'
                    _ {print} isim ' yemekte ' çeşit ' olarak ' yemek ' sipariş ediyor'
                    ``
<<<<<<< HEAD
            12:
                story_text: |
                    Bu seviyeden itibaren menünüzü daha gerçekçi hale getirmek için ondalık sayıları kullanabilirsiniz.

                    ### Alıştırma
                    Arkadaşlarınıza ve ailenize %15 indirim sağlayacak bir kod düşünebiliyor musunuz?
                example_code: |
                    ```
                    fiyat = 0.0
                    yemek = {ask} 'Ne sipariş etmek istersiniz?'
                    içecek = {ask} 'Ne içmek istersiniz?'
                    {if} yemek {is} 'hamburger'
                        fiyat = fiyat + 6.50
                    {if} yemek {is} 'pizza'
                        fiyat = fiyat + 5.75
                    {if} içecek {is} 'su'
                        fiyat = fiyat + 1.20
                    {if} içecek {is} 'soda'
                        fiyat = fiyat + 2.35
                    {print} 'Toplam ' fiyat ' lira, lütfen'
                    ```
=======
>>>>>>> de60fe79
            16:
                story_text: |
                    `{while}` ile müşterilerinizin istekleri bitene kadar sipariş eklemeye devam edebilmelerini sağlayabilirsiniz.
                    ### Exercise
                    Correctly add the `{while}` command to this code.
                example_code: |
                    ```
                    {print} "McHedy'ye Hoş Geldiniz"
                    dahafazla = 'evet'
                    _
                        sipariş = {ask} 'Ne sipariş etmek istersiniz?'
                        {print} sipariş
                        dahafazla = {ask} 'Başka bir şey sipariş etmek ister misiniz?'
                    {print} 'Teşekkür ederiz!'
                    ```
    rock:
        name: Taş, kağıt, makas
        description: Kendi taş, kağıt, makas oyununuzu yapın
        levels:
            1:
                story_text: |
                    Seviye 1'de, taş, kağıt, makas oyunu yazmaya başlayabilirsiniz.

                    `{ask}` ile bir seçim yapabilir ve `{echo}` ile bu seçimi tekrarlayabilirsiniz.
                example_code: |
                    ```
                    {print} Neyi seçiyorsun?
                    {ask} taş, kağıt veya makas arasından seçim yap
                    {echo} Demek senin seçimin:
                    ```
                story_text_2: |
                    ### Alıştırma
                    Kelimeleri kullanmak yerine emojileri de kullanabilirsiniz: ✊✋✌
                    Emojileri kullanarak bir kod oluşturabilir misiniz? (kopyala-yapıştır deneyin)
                example_code_2: |
                    ```
                    {print} Neyi seçiyorsun?
                    {ask} Bunlardan birini seçin _
                    {echo} Demek senin seçimin:
                    ```
            2:
                story_text: |
                    Bu seviyede değişkenleri kullanarak pratik yapabilir, böylece taş, kağıt, makas oyununuzu yeni bir seviyeye taşımız olursunuz!
                    ### Alıştırma
                    Boşluklardaki **değişkeni** doldurarak kodu tamamlayın.
                    Bu oyun çok etkileşimli değil, ama endişelenmeyin! Bir sonraki sekmede oyununuzu etkileşimli hale getirmek için değişkenleri `{ask}` komutu ile birlikte nasıl kullanacağınızı öğreneceksiniz!
                example_code: |-
                    ```
                    seçim {is} taş
                    {print} Benim seçimim _
                    ```
            3:
                story_text: |
                    Bilgisayarın taş, kağıt veya makas seçmesini sağlamak için `{at} {random}` komutunu kullanabilirsiniz!

                    ### Alıştırma
                    `{at} {random}` komutunu kullanarak kodu tamamlayın.
                example_code: |
                    ```
                    seçimler {is} taş, kağıt, makas
                    {print} seçimler _ _
                    ```
                story_text_2: |
                    **Ek Görev** İki oyunculu bir oyun hazırlayın. İlk olarak iki oyuncudan isimlerini yazmalarını isteyin. Ardından bilgisayarın rastgele seçim yapmasını sağlayın.
                example_code_2: |
                    ```
                    seçimler {is} taş, kağıt, makas
                    oyuncu_1 {is} {ask} 1 numaralı oyuncunun adı:
                    _
                    ```
            4:
                story_text: |
                    Bu seviyede, taş, kağıt, makas programını daha da geliştirebiliriz. Ancak metin eklemek istiyorsanız, burada da tırnak işareti kullanmanız gerekir.
                    ### Alıştırma
                    Fill in quotation marks on the blanks. Mind that the variable `choices` should be outside the quotes.
            5:
                story_text: |
                    Bu seviyede beraberlik olup olmadığını belirleyebiliriz. Bunun için yeni `{if}` koduna ihtiyacınız var.

                    ### Alıştırma
                    Boşlukları doldurarak kodu tamamlayın:
                    * Bilgisayarın rastgele bir seçeneği seçmesini sağlayın
                    * Oyuncuya ne seçmek istediğini sorun
                    * Satır 4 ve 5 için doğru değişkenleri yerlerine doldurun
                    * Hedy'nin beraberlik olup olmadığını kontrol edebilmesi için 6. satırı tamamlayın.
                example_code: |
                    ```
                    seçenekler {is} taş, kağıt, makas
                    bilgisayar_seçimi {is} _
                    seçim {is} _
                    {print} 'senin seçimin ' _
                    {print} 'bilgisayarın seçimi ' _
                    {if} _ {is} _ {print} 'berabere kaldınız!' {else} {print} 'berabere değil'
                    ```

                    Beraberlik olup olmadığını görmek için boşluklara doğru kodu girin.
            10:
                story_text: |
                    Bu seviyede `{if}` komutlarını iç içe geçirerek tüm taş, kağıt, makas oyununu programlayabilirsiniz.

                    ### Alıştırma
                    Kodu tamamlayabilir misiniz? Program her kombinasyon için kimin kazandığını söylemelidir.

                    **Ek Görev** Birden fazla oyun mu oynamak istiyorsunuz? Birden fazla tur oynayabilmek için kodu genişletin. Kullanıcıya kaç tur oynamak istediğini sormak için bir `{ask}` bile kullanabilirsiniz.
                example_code: |
                    ```
                    seçimler = taş, kağıt, makas
                    senin_seçimin = {ask} 'Sen neyi seçiyorsun?'
                    {print} 'Senin seçimin ' senin_seçimin
                    bilgisayarın_seçimi = seçimler {at} {random}
                    {print} 'Bilgisayarın seçimi ' bilgisayarın_seçimi
                    {if} bilgisayarın_seçimi {is} senin_seçimin
                        {print} 'Berabere'
                    {if} bilgisayarın_seçimi {is} taş
                        {if} senin_seçimin {is} kağıt
                            {print} 'Sen kazandın!'
                        {if} senin_seçimin {is} makas
                            {print} 'Kaybettin!'
                    # bu kodu tamamlayın
                    ```
            11:
                story_text: |
                    ### Alıştırma
                    Önceki seviyelerde, kendi taş kağıt makas oyununuzu bolca yaptınız. Bu kodu tamamlayıp oyunun çalışmasını sağlamak için `{for}` komutunu düzgün bir şekilde kullanabilir misiniz?
                example_code: |
                    ```
                    seçimler = _
                    oyuncular = _
                    {for} _
                    ```
            16:
                story_text: |
                    ### Alıştırma
                    Bilgisayarı yenene kadar oynayın! Ama önce örnek kodu bitirin...
                example_code: |
                    ```
                    kazandı = 'hayır'
                    seçenekler = 'taş', 'kağıt', 'makas'
                    {while} kazandı == 'hayır'
                        senin_seçimin = {ask} 'Sen neyi seçiyorsun?'
                        bilgisayarın_seçimi = seçenekler {at} {random}
                        {print} 'Senin seçimin ' senin_seçimin
                        {print} 'Bilgisayarın seçimi' bilgisayarın_seçimi
                        {if} bilgisayarın_seçimi == senin_seçimin
                            {print} 'Berabere!'
                        {if} bilgisayarın_seçimi == 'taş' {and} senin_seçimin == 'makas'
                            {print} 'Kaybettin!'
                        {if} bilgisayarın_seçimi == 'taş' {and} senin_seçimin == 'kağıt'
                            {print} 'Sen kazandın!'
                            kazandı = 'evet'
                    _
                    ```
    rock_2:
        name: Taş, kağıt, makas 2
        description: Taş, kağıt, makasın 2. bölümü
        levels:
            2:
                story_text: |
                    Artık `{ask}` komutunu nasıl kullanacağınızı öğrendiğinize göre, taş, kağıt, makas kodunuzu da etkileşimli hale getirebilirsiniz!

                    ### Alıştırma
                    Taş, kağıt, makas kodunuza `{ask}` komutu ile bir soru ekleyerek kodu etkileşimli hale getirin.
                example_code: |
                    ```
                    seçim {is} _
                    {print} Benim seçimim seçim
                    ```
    secret:
        name: SüperCasus
        default_save_name: SüperCasus
        description: Kendi casus kodunuzu oluşturun
        levels:
            10:
                story_text: |
                    Süpercasus kodunu `{and}` ile basitleştirebiliriz, böylece bize sadece bir `{if}` gerekir.

                    ### Alıştırma 1
                    Boşluklara doğru komutu doldurarak kodu tamamlayın. İpucu: Süper casus gizli bilgileri almadan önce HER İKİ soruya da doğru cevap vermelidir!

                    ### Alıştırma 2
                    Düşmanın kafasını daha da karıştırmak istiyoruz! Sahte cevaplardan oluşan bir liste oluşturun ve yanlış cevap verildiğinde rastgele birini seçin.
                example_code: |
                    ```
                    isim = {ask} 'Senin adın ne?'
                    şifre = {ask} 'Şifre nedir?'
                    {if} isim {is} 'Ajan007' _ şifre {is} 'ÇOKGİZLİ'
                        {print} 'Gece 02.00'de havaalanına git.'
                    {else}
                        {print} 'Sabah 10.00'da tren istasyonuna git.'
                     ```
    sleep_command:
        default_save_name: uyu_komutu
        description: uyku komutuna giriş
        levels:
            2:
                story_text: |
                    Bu seviyede kullanabileceğiniz bir diğer yeni komut, programınızı bir saniyeliğine duraklatan `{sleep}` komutudur. Eğer {sleep} komutunun arkasına bir sayı yazarsanız, program o kadar saniye duraklar.

                    ### Alıştırma
                    Bu yeni komutu, {sleep} komutunu en az 3 kez kullandığınız kendi kodunuzu oluşturarak uygulayın. Her {sleep} komutunda duraklama süresi farklı olsun.
                example_code: |
                    ```
                    {print} En sevdiğim renk...
                    {sleep} 2
                    {print} yeşil!
                    ```
    songs:
        name: Bir şarkı söyle!
        default_save_name: Şarkı
        description: Şarkı yazdır
        levels:
            7:
                story_text: |
                    Şarkılar genellikle çok sayıda tekrarlama içerir. Bazen bu tekrarlar saymaya da dayanır.
                    Örneğin, meşhur 'Bira şişeleri' şarkısı gibi. Bu şarkıyı biraz matematikle programlayabilirsiniz.

                    İpucu: Hedy'nin şarkıyı size söylemesini sağlamak için sesli okuma işlevini kullanın!

                    ### Alıştırma
                    Şimdi 2'den 7'ye kadar olan satırları kopyalayarak istediğiniz kadar tekrarlayabilirsiniz.
                example_code: |
                    ```
                    mısra = 99
                    {print} mısra ' şişe duvarda dizili'
                    {print} mısra ' bira şişesi'
                    {print} 'Bir tane indirip, kenara koyun'
                    mısra = mısra - 1
                    {print} mısra ' şişe duvarda dizili'
                    {sleep}
                    ```
                story_text_2: |
                    Bu çocuk şarkısı 5 küçük maymundan 1 maymuna doğru geri sayar.
                    Eğer 2 - 7. satırları kopyalar ve kodun altına yapıştırırsanız, tüm şarkıyı söyleyebilirsiniz!
                example_code_2: |
                    ```
                    sayı = 6
                    sayı = sayı - 1
                    {print} sayı ' küçük maymun yatağın üzerinde zıplıyor'
                    {print} 'Biri düştü ve kafasını çarptı.'
                    {print} 'Annem doktoru aradı ve doktor dedi ki'
                    {print} 'ARTIK YATAKTA ZIPLAYAN MAYMUN OLMASIN!'
                    {sleep}
                    ```
            8:
                story_text: |
                    Şarkılar genellikle çok fazla tekrarlama içerir. Örneğin. Bebek Köpekbalığı! Eğer söylerseniz, aynı şeyi söylemeye devam edersiniz:

                    Bebek Köpekbalığı tututudutudu <br>
                    Bebek Köpekbalığı tututudutudu <br>
                    Bebek Köpekbalığı tututudutudu <br>
                    Bebek Köpekbalığı

                    ### Alıştırma
                    Bebek Köpekbalığı şarkısını bir `{repeat}` ile yazdırabilir misiniz? Boşlukları değiştirerek kodu tamamlayın?
                    **Ek Görev** Bebek Köpekbalığı'ndan sonra elbette başka şarkılar da programlayabilirsiniz. Tekrarı olan birçok şarkı var!
                    Aklınıza bir şarkı daha geliyorsa yazdırabilir misiniz?
                example_code: |
                    ```
                    {repeat} _ _ {print} 'Bebek Köpekbalığı tututudutudu'
                    {print} 'Bebek Köpekbalığı'
                    ```
            9:
                story_text: |
                    Önceki bir seviyede, 'Bira şişeleri' şarkısını programladınız. Ancak `{repeat}` komutu olmadan, dizeleri birçok kez kopyalamak zorunda kaldınız.
                    Bu seviyede, sadece basit bir satır ekleyerek şarkıyı 99 kez tekrarlayabilirsiniz!

                    ### Alıştırma
                    Boşluklara doğru komutu ekleyin ve kodu doğru şekilde girintileyin.
                example_code: |
                    ```
                    mısra = 99
                    _ 99 {times}
                    {print} mısra ' bira şişesi duvarda dizili'
                    {print} mısra ' bira şişesi'
                    {print} 'Bir tane indirin, kenara koyun.'
                    mısra = mısra - 1
                    {print} mısra ' bira şişesi duvarda dizili'
                    ```
            11:
                story_text: |
                    `{for}` ile tüm yavru köpekbalığı şarkısını (ailedeki diğer tüm köpekbalıkları da dahil olmak üzere) sadece 6 satırda yazdırabilirsiniz!

                    ### Alıştırma 1
                    Bir `{for}` komutu kullanarak yavru köpekbalığı kodunu daha da kısaltabilir misiniz? Örnek kodu tamamlayın.
                example_code: "```\naile = bebek, anne, baba, büyükanne, büyükbaba\n_ _ _ _ \n  {print} _\n```\n"
                story_text_2: |
                    ### Alıştırma 2
                    Beş küçük maymun yatakta zıplıyor şarkısını yazdırın. Eğer hatırlamıyorsanız metne bakın.

                    **Ek Görev** Ali babanın bir çiftliği var şarkısını yazdırın ve `{if}` kullanarak tüm hayvanların farklı bir ses çıkardığından emin olun.
                example_code_2: |
                    ```
                    maymunlar = 5, 4, 3, 2, 1
                    ```
            13:
                story_text: |
                    Seviye 16'da listeleri kullanarak şarkılar yaptık. Ancak bu programlar bu seviyede artık düzgün çalışmazlar. Seviye 17'deki iki nokta üst üste ve seviye 18'deki parantezlerin hala eklenmesi gerekiyor.

                    ### Alıştırma 1
                    Sarhoş denizci şarkısı örnek kod olarak verilmiştir, ancak henüz çalışmamaktadır.
                    Her şeyin tekrar çalıştığından emin olabilir misiniz? Size yardımcı olmak için _bazı_ hataların yerlerine _ koyduk.

                    ### Alıştırma 2
                    Şimdi de 16. seviyedeki Ali Baba şarkınıza bakın ve düzeltin.
                example_code: |
                    ```
                    satırlar = ['sarhoş bir denizciye ne yapmalı', 'paslı usturayla karnını traş etmeli', 'ayılana kadar uzun kayığa koymalı']
                    {for} satır {in} satırlaar _
                        {for} i {in} {range} 1 {to} 3 _
                            {print} _ satır _
                        {print} 'sabah erkenden'
                        {for} i {in} {range} 1 {to} 3
                            {print} 'hey heyy ve işte doğuyor'
                        {print} 'sabah erkenden'
                    ```
    songs_2:
        levels:
            12:
                example_code: |
                    ```
                    {define} twinkle
                        {print} 'Twinkle'
                        {print} '...'

                    {call} twinkle
                    {print} 'Up above the world so high'
                    {print} 'Like a diamond in the sky'
                    {call} _
                    ```
    turtle:
        name: Kaplumbağa
        default_save_name: Kaplumbağa
        description: Kendi çiziminizi yapın
        levels:
            1:
                story_text: |
                    Hedy'yi çizim yapmak için de kullanabilirsiniz. Dönüşleri ve çizgileri birleştirerek bir kare veya merdiven yapabilirsiniz!

                    `{forward}` kullanarak ileriye doğru bir çizgi çizersiniz. Ardındaki sayı kaplumbağanın ne kadar yürüyeceğini belirler. `{turn} {right}` saat yönünde çeyrek tur döner, `{turn} {left}` saat yönünün tersine döner.

                    Geriye doğru gitmek istiyorsanız, `{forward}` komutunu eksili bir sayı ile kullanırsınız. Yani örneğin `{forward} -100`
                story_text_2: |
                    ### Alıştırma
                    Bu küçük bir merdivenin başlangıcı. Bunu beş basamaklı yapabilir misin?
            2:
                story_text: |
                    Bu seviyede, kaplumbağayı etkileşimli hale getirmek için değişkenler kullanabilirsiniz. Örneğin oyuncuya kaplumbağanın kaç adım atması gerektiğini sorabilirsiniz.
                example_code: |
                    ```
                    cevap {is} {ask} Kaplumbağa kaç adım atsın?
                    {forward} cevap
                    ```
                story_text_2: |
                    Ayrıca, 1. seviyede kaplumbağa sadece sola veya sağa dönebiliyordu. Bu biraz sıkıcı!
                    2. seviyede burnunu her yöne çevirebilir.

                    Bir çeyrek tur döndürmek için 90 kullanın. Buna derece diyoruz. Tam dönüş 360 derecedir.

                    ### Alıştırma
                    Bu kodla bir şekil oluşturabilir misiniz? Belki bir üçgen ya da daire?
                example_code_2: |
                    ```
                    {print} Şekiller çizdirmek
                    açı {is} 90
                    {turn} açı
                    {forward} 25
                    {turn} açı
                    {forward} 25
                    ```
            3:
                story_text: |
                    Bu seviyede, çizim kaplumbağamız ile `{at} {random}` kullanabilirsiniz. Rastgele bir seçim, kaplumbağanın her seferinde farklı bir yolda yürümesini sağlar.
                    Listeden bir değer seçmek için `{at} {random}` kullanın.
                    ### Alıştırma
                    Daha uzun rastgele bir yol oluşturmak için 2. ve 3. satırları kopyalayıp yapıştırabilir misiniz?
                example_code: |
                    ```
                    açılar {is} 10, 50, 90, 150, 250
                    {turn} açılar {at} {random}
                    {forward} 25
                    ```
            4:
                story_text: |
                    4. seviyede, `{print}` ve `{ask}` ile tırnak işareti kullanmanız gerekecek. Ayrıca çizim yaparken de!
                example_code: |
                    ```
                    {print} _ Çizim yapılıyor _
                    açı {is} 90
                    {turn} açı
                    {forward} 25
                    {turn} açı
                    {forward} 25
                    ```
                story_text_2: |
                    Ayrıca `{color}` komutu ile çizgilerin rengini de değiştirebilirsiniz. Örneğe göz atın.
                    Ayrıca bunun yanında çizim alanımız beyaz olduğundan `{color} {white}` komutunu kullanarak 'görünmez' çizgiler çizebilirsiniz. Çizime başlamadan önce kaplumbağayı ekranda herhangi bir yere taşımak için bu beyaz çizgileri kullanabilirsiniz.
            5:
                story_text: |
                    5. seviyede, `{if}` ile bir seçim yapabilirsiniz. Örneğin farklı şekil türleri arasında.
                example_code: |
                    ```
                    {print} 'Çizim yapılıyor'
                    şekil {is} {ask} 'Kare mi yoksa üçgen mi istiyorsunuz?'
                    {if} şekil {is} üçgen açı {is} 120
                    {else} açı {is} 90
                    {turn} açı
                    {forward} 25
                    {turn} açı
                    {forward} 25
                    {turn} açı
                    {forward} 25
                    {turn} açı
                    {forward} 25
                    ```
                story_text_2: |
                    ### Alıştırma
                    Bu kodun çalışmasını sağlamak için kodun içine doğru sayıları doldurun.
                    Bunu yaptıktan sonra, geriye doğru seçeneğini eklemeyi deneyebilirsiniz.

                    **Ek Görev** 'Sol' ve 'sağ' kullanmak yerine, programı Kuzey, Doğu, Güney ve Batı ile yeniden oluşturun.
                    Bu şekilde Kuzeydoğu ve Güneybatı gibi daha fazla yön ekleyebilirsiniz.
                example_code_2: |
                    ```
                    yön {is} {ask} 'Sola mı, sağa mı, yoksa düz mü gitmek istiyorsunuz?'
                    {if} yön {is} sol {turn} _
                    {if} yön {is} sağ {turn} _
                    {forward} 100
                    ```
            7:
                story_text: |
                    Bu seviyede, farklı şekiller çizmek için hesaplamaları kullanabilirsiniz.
                    Okulda tam bir daire çizmenin 360 derece olduğunu öğrenmiş olabilirsiniz. Eğer öğrenmediyseniz, artık biliyorsunuz!
                    Bu yüzden bir kare için 90 derece kullanırsınız. 360'ın 4'e bölümü 90'dır.
                    Artık Hedy ile matematik yapabildiğimize göre, istediğimiz tüm şekilleri çizebiliriz!
                example_code: |
                    ```
                    açılar = {ask} 'Kaç tane açı istiyorsun?'
                    açı = 360 / açılar
                    {forward} 50
                    {turn} açı
                    {forward} 50
                    {turn} açı
                    {forward} 50
                    {turn} açı
                    {forward} 50
                    {turn} açı
                    {forward} 50
                    {turn} açı
                    {forward} 50
                    {turn} açı
                    ```
            9:
                story_text: |
                    Artık birkaç satırı tekrarlayabildiğimize göre, şekilleri daha kolay oluşturabiliriz.
                    Açıyı yalnızca bir kez ayarlamamız ve ardından bu değişkeni `{repeat}` içinde kullanmamız gerekir.

                    ### Alıştırma 1
                    Örnek kod bir kare oluşturur. Kodu, üçgen veya altıgen gibi başka bir şekil oluşturacak şekilde değiştirin.
                    Bu, iki kod satırında değişiklik yapılmasını gerektirir.
                    İpucu: Bir dairenin tamamı 360 derecedir.

                    ### Alıştırma 2
                    Şimdi en az iki çokgenden oluşan bir çizim oluşturun.
                example_code: |
                    ```
                    açı = 90
                    {repeat} 4 {times}
                        {turn} açı
                        {forward} 50
                    ```
                story_text_2: |
                    **Ek Görev** Artık farklı şekiller çizen programımızı geliştirebiliriz. Kodu tamamlayınca istediğiniz herhangi bir çokgeni çizebilirsiniz!
                example_code_2: |
                    ```
                    şekil = {ask} 'Kaç tane açı çizmeliyim?'
                    açı = 360 / şekil
                    {repeat} şekil {times}
                        {turn} _
                        {forward} _
                    ```
            10:
                story_text: |
                    Artık bir `{repeat}` içinde bir `{repeat}` kullanabildiğimize göre, daha karmaşık şekiller oluşturabiliriz.

                    ### Alıştırma 1
                    Bu kod üç tane siyah üçgen oluşturur, bunu beş pembe kareye dönüştürün.

                    **Ek Görev** En az iki farklı şekil türünden oluşan kendi seçtiğiniz bir şekil oluşturun.
            11:
                story_text: |
                    In this level you can make the turtle draw a figure.
                    The turtle will travel the distances in the list, one by one, making bigger and bigger steps.
                    ### Exercise 1
                    Add a 90 degree turn in the loop, so that a spiral is drawn.
                    Add at least 5 numbers to the list, so the spiral grows larger.
                     **(extra)** can you change the spiral into another shape? Experiment with numbers for the turn!
                    ### Exercise 2
                    The spiral is drawn outwards, make it go inwards?
    turtle_draw_it:
        levels:
            10:
                example_code: |
                    Hint for the nested squares:
                    ```
                    colors = red, blue, orange, yellow, pink, purple, green, brown, black
                    distance = 120
                    repeat 5 times
                    _
                    ```
                    Hint for the flags:
                    ```
                    country = ask 'which country would you like to see the flag of?'
                    if country is 'the Netherlands'
                        color_1 = red
                        color_2 = white
                        color_3 = blue
                    ```
            11:
                example_code: |
                    Hint Nested Hexagon:
                    ```
                    distances = 100, 80, 60, 40, 20
                    {for} distance {in} distances
                    _
                    ```

                    Hint Traffic Lights:
                    ```
                    colors = red, yellow, green
                    {for} chosen_color {in} colors
                        color _
                        {repeat} _
                    ```
            12:
                story_text: |
                    ### Exercise
                    Recreate the drawings with the turtle!
                    Hint: Bracelet designing program. Firstly, define a function **for each shape** you want to use on the bacelet. Then, add the shapes to the bacelet like this:
                    </div>
                    Bracelet Designing program <img src="https://github.com/hedyorg/hedy/assets/80678586/549d7f3a-c492-4b4a-b173-746eb3400951" width="500">
                example_code: |
                    ```
                    {define} draw_a_square
                    _

                    {color} white
                    {turn} -90
                    {forward} 300
                    {turn} 180

                    {for} i {in} {range} 1 {to} 5
                        {color} gray
                        {forward} 100
                        shape = {ask} 'What kind of shape would you like next on the bracelet?'
                        chosen_color = {ask} 'In which color?'
                        {color} chosen_color
                        {if} shape = 'square'
                            {call} draw_a_square
                    ```
    while_command:
        default_save_name: iken_komutu
        description: iken
        levels:
            16:
                story_text: |-
                    Yeni bir döngü çeşidi öğreneceğiz, `{while}` döngüsü! Deyim doğru olduğu sürece döngüye devam ediyoruz.
                    Bu yüzden döngü içinde değeri değiştirmeyi unutmayın.

                    Örnek kodda, doğru bir cevap verilene kadar devam ediyoruz.
                    Doğru cevap hiç verilmezse, döngü asla sona ermez!
                example_code: |
                    ```
                    cevap = 0
                    {while} cevap != 25
                        cevap = {ask} '5 kere 5 kaç eder?'
                    {print} 'Doğru cevap verilmiştir'
                    ```
    years:
        name: Yeni Yıl
        default_save_name: Yeni Yıl Geri Sayımı
        description: Yeni Yıl için Geri Sayım!
        levels:<|MERGE_RESOLUTION|>--- conflicted
+++ resolved
@@ -1161,19 +1161,7 @@
         name: matematik
         default_save_name: matematik
         description: matematiğe giriş
-<<<<<<< HEAD
-        levels:
-            6:
-                example_code: |
-                    ```
-                    {print} '5 artı 5 eder ' 5 + 5
-                    {print} '5 eksi 5 eder ' 5 - 5
-                    {print} '5 çarpı 5 eder ' 5 * 5
-                    {print} '5 bölü 5 eder ' 5 / 5
-                    ```
-=======
         levels: {}
->>>>>>> de60fe79
     music:
         levels:
             7:
@@ -1781,30 +1769,6 @@
                     _ yemek = {ask} isim ', yemekte ' course ' olarak ne yemek istersin?'
                     _ {print} isim ' yemekte ' çeşit ' olarak ' yemek ' sipariş ediyor'
                     ``
-<<<<<<< HEAD
-            12:
-                story_text: |
-                    Bu seviyeden itibaren menünüzü daha gerçekçi hale getirmek için ondalık sayıları kullanabilirsiniz.
-
-                    ### Alıştırma
-                    Arkadaşlarınıza ve ailenize %15 indirim sağlayacak bir kod düşünebiliyor musunuz?
-                example_code: |
-                    ```
-                    fiyat = 0.0
-                    yemek = {ask} 'Ne sipariş etmek istersiniz?'
-                    içecek = {ask} 'Ne içmek istersiniz?'
-                    {if} yemek {is} 'hamburger'
-                        fiyat = fiyat + 6.50
-                    {if} yemek {is} 'pizza'
-                        fiyat = fiyat + 5.75
-                    {if} içecek {is} 'su'
-                        fiyat = fiyat + 1.20
-                    {if} içecek {is} 'soda'
-                        fiyat = fiyat + 2.35
-                    {print} 'Toplam ' fiyat ' lira, lütfen'
-                    ```
-=======
->>>>>>> de60fe79
             16:
                 story_text: |
                     `{while}` ile müşterilerinizin istekleri bitene kadar sipariş eklemeye devam edebilmelerini sağlayabilirsiniz.
