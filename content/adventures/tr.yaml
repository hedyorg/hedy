adventures:
    default:
        name: "Giriş"
        description: "Seviye açıklaması"
        default_save_name: "giriş"
        levels:
            1:
                story_text: "Hedy'ye hoş geldiniz! Seviye 1'de, bir hikaye yazdırarak başlayabilirsiniz.\n\nProgramlama alanının altındaki yeşil 'Kodu çalıştır' düğmesini kullanarak kodu kendiniz deneyin.\n\nHazır mısınız? O zaman ilk komutunuzu öğrenmek için bir sonraki sekmeye gidin!\n"
                start_code: '{print} Merhaba Dünya!'
            2:
                story_text: |
                    Tebrikler! Seviye 2'ye ulaştınız. Umarım şimdiden bazı harika kodlar yapmışsınızdır!
                    İlk seviyede `{echo}` komutunun bir seferde sadece bir bilgi kaydedebildiğini fark etmiş olabilirsiniz.
                    Örneğin restoran macerasında, müşterinin ne yemek istediğini veya ne içmek istediğini yankılayabilirsiniz, ancak her ikisi tek bir cümlede olmaz.

                example_code: |
                    **Uyarı! Bu kod çalışmaz!**
                    Hedy'de komutlar arada değişecektir. Örneğin `{echo}` sadece 1. seviyede çalışır. Bu seviyede cevapları geri yankılamanın daha iyi bir yolunu öğreneceksiniz.
                    ```
                    {print} Hedy's 'e Hoş Geldiniz
                    {ask} Ne yemek istersiniz?
                    {echo} Demek isteğiniz
                    {ask} Ne içmek istersiniz?
                    {echo} Demek isteğiniz
                    ```
                story_text_2: |
                    Oyuncu hamburger ve kola yazarsa, "yani hamburger ve kola istiyorsunuz" diyemezsiniz, ancak iki ayrı satır oluşturmanız gerekir.
                    Ayrıca, `{echo}` komutu sadece cümlenin sonundaki kelimeyi yankılar. Yani "hamburgeriniz hemen geliyor!" diyemezsiniz.

                    Seviye 2'de bu durum değişiyor. Seviye 2'de, birden fazla bilgi parçasını kaydetmenize ve bunları istediğiniz yere yazdırmanıza olanak tanıyan değişkenlerle çalışmayı öğreneceksiniz.
                    O halde hadi bir sonraki sekmeye geçelim!
                start_code: "{print} Merhaba Dünya!"
            3:
                story_text: |
                    Bir önceki seviyede değişkenin ne olduğunu ve maceralarınızı daha etkileşimli hale getirmek için nasıl kullanabileceğinizi öğrendiniz.
                    Ancak... değişkenlerle yapabileceğiniz tek şey bu değil! Değişkenleri liste yapmak için de kullanabilirsiniz.
                    Ve hatta Hedy'nin bir listeden rastgele bir kelime seçmesini sağlayabilirsiniz, bu da gerçek oyunlar yapmanıza olanak tanır!
                    Bir sonraki sekmeye hızlıca göz atın!

                start_code: "{print} Merhaba Dünya!"
            4:
                start_code: "{print} 'Merhaba Dünya'"
                story_text: |
                    Önceki seviyelerde değişkenlerle pratik yaptınız, ancak bu problemle karşılaşmış olabilirsiniz.
                    Bunun gibi bir kodu çalıştırmayı denemiş olabilirsiniz:

                    Aslında şunu yazdırmak istedin

                    `My name is Sophie`

                    ama Hedy bunu yazdı

                    `My Sophie is Sophie`.

                    Bu seviyede tırnak işaretleri kullanılarak bu sorun giderilir.
                example_code: |
                    ```
                    isim {is} Sophie
                    {print} Benim adım isim
                    ```
            5:
                start_code: |-
                    isim {is} {ask} 'Senin adın ne?'
                    {if} isim {is} Hedy {print} 'havalıymış!' {else} {print} 'eh işte'
                story_text: |
                    Önceki seviyelerde, kodu her çalıştırdığınızda oyunlarınızı farklı kılan `{at} {random}` kullanmayı zaten öğrenmiştiniz.
                    Ancak bu gerçekten etkileşimli değil, oyuncunun oyunda neler olacağı üzerinde herhangi bir etkisi yok.

                    Bu seviyede, programınızda farklı yanıtlar vermenizi sağlayan `{if}` komutunu öğreneceksiniz. Bu şekilde örneğin bilgisayarınız için gizli bir şifre programlayabilirsiniz.
                    Yeni komut için bir sonraki sekmeye geçelim!
                example_code: |
                    ```
                    şifre {is} {ask} 'Doğru şifre nedir?'
                    ```
            6:
                start_code: "# kodunuzu buraya yazın"
                story_text: |
                    Önceki seviyede `{ask}` ve `{if}` ile pratik yaptınız. Örneğin artık konuklara ne yemek istediklerini sorabilirsiniz.
                    Ancak henüz yapamadığınız şey, herkesin akşam yemeğinin fiyatını hesaplamak.

                    Bir sonraki seviye, programlarınızda toplama, çıkarma ve çarpma işlemlerini kullanmanızı sağlayacak. Bu şekilde restoranınızdaki fiyatları hesaplayabilir, ama aynı zamanda arkadaşlarınıza ve ailenize indirim yapmak için gizli bir kod ekleyebilirsiniz.
                    Bir sonraki seviyedeki bir başka seçenek de küçük kardeşinizin çarpma işlemlerinde pratik yapması için kendi matematik oyununuzu programlamaktır.
                    Gidip kendiniz görün!
                example_code: |
                    ```
                    yemek_ücreti {is} 0
                    içecek_ücreti {is} 0
                    toplam_ücret {is} 0
                    {print} 'McHedy'e Hoş Geldiniz'
                    sipariş {is} {ask} 'Ne yemek istersiniz?'
                    {if} sipariş {is} hamburger yemek_ücreti {is} 5
                    {if} sipariş {is} kızartma yemek_ücreti {is} 2
                    içecek {is} {ask} 'Ne içmek istersiniz?'
                    {if} içecek {is} su içecek_ücreti {is} 0
                    değilse içecek_ücreti {is} 3
                    toplam_ücret {is} yemek_ücreti + içecek_ücreti
                    {print} 'Toplamda 'toplam_ücret ' lira ödeyin, lütfen'
                    ```
            7:
                start_code: "{print} 'mutlu yıllar sana'\n{print} 'mutlu yıllar sana'\n{print} 'mutlu yıllar sevgili Hedy'\n{print} 'mutlu yıllar sana'\n"
                story_text: |
                    Harika bir iş çıkardınız! Bir sonraki seviyeye ulaştınız, bu da `{if}` ve `{else}` ile pratik yaptığınız anlamına geliyor. Muhtemelen kodlarınızın gittikçe uzadığını fark etmişsinizdir.
                    Örneğin 'Doğum Günün Kutlu Olsun' şarkısını programlamak isterseniz.

                    Bu, çoğunlukla aynı kelimeleri tekrar ve tekrar yazmak için çok fazla kod demek. Neyse ki bir sonraki sekmede `{repeat}` komutu ile bir kod satırını birden çok kez tekrarlamanıza olanak tanıyan bir çözüm öğreneceksiniz.
                example_code: |
                    ```
                    {print} 'mutlu yıllar sana'
                    {print} 'mutlu yıllar sana'
                    {print} 'Mutlu yıllar sevgili Hedy'
                    {print} 'mutlu yıllar sana'
                    ```
            8:
                start_code: |-
                    {print} 'Hadi bir sonraki sekmeye geçelim!'
                story_text: |
                    Artık tek bir kod satırını nasıl tekrarlayacağınızı öğrendiniz. Bu kullanışlı olabilir, ancak her zaman yeterli değildir. Bazen aynı anda birden fazla satırı tekrarlamak istersiniz.
                    Bu seviye, birkaç kod satırını gruplandırmanıza ve bu küçük satır grubunu bir kerede tekrarlamanıza yardım edecek!
                example_code: |
                    ```
                    {repeat} 5 {times} {print} 'Bir sonraki sekmede birden fazla kod satırını aynı anda tekrarlayabilirsiniz!'
                    ```
            9:
                start_code: |-
                    {print} Bir sonraki sekmeye geçelim!
                story_text: |
                    Harika bir iş! Yeni bir seviyeye daha ulaştınız! Bir önceki seviyede {if} veya {repeat} komutunda birden fazla kod satırı kullanmayı öğrendiniz. Ancak henüz ikisini birleştiremiyorsunuz...
                    İyi haberim var! Bu seviyede, bir {if} içine {if} veya bir {repeat} komutu koymanıza izin verilecektir.
                example_code: |
                    ```
                    cevap = {ask} 'Yeni bir şeyler öğrenmeye hazır mısınız?'
                    {if} cevap {is} evet
                        {print} 'Harika! eğer komutunda tekrarla komutunu kullanmayı öğrenebilirsiniz!'
                        {print} 'Yaşasın!'
                        {print} 'Yaşasın!'
                        {print} 'Yaşasın!'
                    {else}
                        {print} 'Belki de bir önceki seviyede biraz daha pratik yapmalısınız'
            10:
                start_code: |-
                    {print} 'Hadi bir sonraki sekmeye geçelim!'
                story_text: |
                    Harika gidiyorsunuz! Önceki seviyelerde hep küçük bir sorunla karşılaştık. Satırları tekrarlamayı öğrendiniz, ama ya satırı biraz değiştirmek isterseniz?
                    Örneğin 'eğer mutluysan ve bunu biliyorsan.' şarkısını söylemek istiyorsunuz. Şöyle görünecektir:

                    Eğer bir sonraki mısranın 'ayaklarını yere vur', ve bir sonrakinin, ve bir sonrakinin de aynı olmasını istiyorsanız, kodu tamamen değiştirmeniz gerekir.
                    Bu seviyede, bir eylem listesi oluşturmanıza ve kodu her seferinde başka bir eylemle tekrarlamanıza olanak tanıyan `{for}` komutunu öğreneceksiniz!
                    Lütfen bir göz atın!
                example_code: |
                    ```
                    {repeat} 2 {times}
                        {print} 'Mutluysanız ve bunu biliyorsanız ellerinizi çırpın.'
                    {print} 'eğer mutluysanız ve bunu biliyorsanız ve gerçekten göstermek istiyorsanız'
                    {print} 'eğer mutluysanız ve bunu biliyorsanız ellerinizi çırpın'
                    ```
            11:
                start_code: |-
                    {print} 'Hadi bir sonraki sekmeye geçelim!'
                story_text: |
                    Seviye 10'a ulaştınız, harika gidiyorsunuz! Daha yüksek seviyelerde, Hedy size Python programlama dilini öğretmeye daha fazla odaklanıyor.
                    Python'da `{repeat}` komutu yoktur, ancak {repeat} gibi çalışan bir komut vardır. Python dilinde `{repeat}` komutunun nasıl söylendiğini merak ediyor musunuz? Öğrenmek için hemen devam edin!
            12:
                start_code: |-
                    {print} 'Hadi bir sonraki sekmeye geçelim!'
                story_text: |
                    Belki restoran maceranızda ondalık sayıları kullanmayı denemişsinizdir. Eğer denediyseniz, muhtemelen Hedy'nin bunları henüz anlamadığını ve her zaman yuvarladığını fark etmişsinizdir.
                    Bu seviyeden itibaren ondalık sayıları kullanabilirsiniz.
                example_code: |
                    ```
                    burger = 5
                    içecek = 2
                    toplam = burger + içecek
                    print 'Bir hamburger ve içecek sipariş ettiniz'
                    print 'Toplam ' toplam ' lira ödeyin lütfen'
                    ```
            13:
                start_code: |-
                    {print} 'Hadi bir sonraki seviyeye geçelim!'
                story_text: |
                    Önceki seviyelerde iki `{if}` komutunu birbirinin içine nasıl yerleştireceğinizi öğrendiniz. Bu sorunsuz çalışır, ancak size bunun gibi çok uzun ve kullanışsız kodlar verir:

                    Bu sistemde hem doğru kullanıcı adını hem de doğru şifreyi vermeniz gerekmektedir.
                    Bu seviyede, bu kodu çok daha kısa ve anlaşılır hale getirecek `{and}` komutunu öğreneceksiniz!
                    Şuna bir bakın!
                example_code: |
                    ```
                    kullanıcı = {ask} 'Kullanıcı adınız nedir?'
                    şifre = {ask} 'Şifreniz nedir?'
                    {if} kullanıcı {is} 'Hedy'
                        {if} şifre {is} 'gizli'
                            {print} 'Hoş geldin Hedy!'
                        {else}
                            {print} 'Erişim reddedildi'
                    {else}
                        {print} 'Erişim reddedildi!'
                    ```
            14:
                start_code: |-
                    {print} 'Hadi bir sonraki sekmeye geçelim'
                story_text: |
                    Aşağıdaki program ile okulda bir dersi geçip geçmediğinizi hesaplayabilirsiniz (yani, altı yada daha yüksek bir not).
                    Bu kodun, 5. satırdaki çok uzun kod nedeniyle son derece verimsiz olduğunu görebilirsiniz.
                    1'den 5'e kadar tüm farklı notların ayrı ayrı programlanması gerekiyordu. Şanslısınız ki, bu seviyede bu son derece uzun kod olmadan bunu nasıl yapacağınızı öğreneceksiniz!
                example_code: |
                    ```
                    birinci_not = {ask} 'İlk sınavınızda kaç puan aldınız?'
                    ikinci_not = {ask} 'İkinci sınavınızda kaç puan aldınız?'
                    toplam = birinci_not + ikinci_not
                    ortalama_not = toplam / 2
                    {if} ortalama_not = 1 {or} ortalama_not = 2 {or} ortalama_not = 3 {or} ortalama_not = 4 {or} ortalama_not = 5
                        {print} 'Olamaz! Bu dersi geçemediniz.'
                    {else}
                        {print} 'Harika! Bu dersi geçtiniz!'
                    ```
            15:
                start_code: |-
                    {print} 'Hadi bir sonraki seviyeye geçelim!'
                story_text: |
                    Aşağıdaki bu oyunda, oyuncunun istediği kadar oynayabilmesini sağlamak için bir kod yapılmıştır...
                    Ancak kod etkisiz ve çok uzun. Ayrıca, oyuncu 100 yerine 101 oyun oynamak isterse ne olacak?
                    Sonsuza kadar da oynayamaz mısın?
                    Bu seviyede tüm bunları çok daha kolay hale getiren bir komut öğreneceksiniz!
                example_code: |
                    ```
                    oyun {is} 'devam'
                    {for} i {in} {range} 1 {to} 100
                        {if} oyun {is} 'devam'
                            cevap = {ask} 'Devam etmek istiyor musun?'
                            {if} cevap {is} 'hayır'
                                oyun {is} 'bitti'
                            {if} cevap {is} 'evet'
                                {print} 'Tamamdır, devam ediyoruz.'
                    ```
            16:
                start_code: |-
                    {print} 'Hadi bir sonraki sekmeye geçelim!'
                story_text: |
                    Bu seviyede gerçek Python koduna doğru biraz daha yakınlaşacağız. Ayrıca iki listeyi nasıl eşleştireceğinizi de öğreneceksiniz.
                    Bu şekilde, doğru hayvanın doğru sesle eşleştirildiği bir kod programlayabilirsiniz.
                    Çünkü aşağıdaki iki kod... açıkça saçmalıyorlar!
                example_code: |
                    ```
                    hayvanlar = 'tavuk', 'köpek', 'inek'
                    sesler = 'gıtgıdak, 'havhav, 'möö'
                    {for} hayvan {in} hayvanlar
                        {print} 'Bir ' hayvan ' ses çıkarıyor ' sesler {at} {random}
                    ```
                    You could also try to make it work this way, but....
                    ```
                    hayvanlar = 'tavuk', 'köpek', 'inek'
                    sesler = 'gıtgıdak, 'havhav, 'möö'
                    {for} hayvan {in} hayvanlar
                        {for} ses {in} sesler
                            {print} 'Bir ' hayvan ' ses çıkarıyor ' ses
                    ```
            17:
                start_code: |-
                    {print} 'Hadi bir sonraki seviyeye geçelim!'
                story_text: |
                    Şimdi girintilemeyi biraz değiştireceğiz. Her girintiye ihtiyaç duyduğumuzda, girintiden önceki satırda `:` işaretine ihtiyacımız var.

                    Bu seviyede yeni bir komut da kullanabilirsiniz: `{ elif }`. `{elif}` {else} {if}'in kısaltmasıdır ve 3 (veya daha fazla!) seçenek arasından seçim yapmak istediğinizde buna ihtiyacınız vardır.
                    Şuna bir bakın!
            18:
                start_code: |-
                    {print} ('Harika iş çıkardınız!!!')
                story_text: |
                    Tebrikler! Hedy'nin son seviyesine ulaştınız! Burada oluşturduğunuz kodu replit veya PyCharm gibi gerçek Python ortamlarına kopyalayabilir ve orada öğrenmeye devam edebilirsiniz!
                    Ancak Python'un yalnızca İngilizce komutları okuyabildiğini unutmayın. Şimdiye kadar gördüğünüz komutları İngilizce olanları ile değiştirmeniz gerekecek. Komutları yazarken cümledeki yerlerinin biraz Tarzan'ca olduğunu farketmişsinizdir. Bunun sebebi, komut kelimelerinin aynı oldukları yerlere İngilizcelerini yazınca, kodunuzun gerçek bir Python programına dönüşebilmesiydi (tabi biraz da Türkçemizin bazı harflerini değiştirmek gerekecek ama bu pek bir sorun değil).

    story:
        name: "Hikaye"
        description: "Hikaye"
        default_save_name: "Hikaye"
        levels:
            1:
                story_text: |
                    Seviye 1'de, kendiniz girdiğiniz farklı bir ana karakterle bir hikaye oluşturabilirsiniz.

                    İlk satırda `{ask}` kullanın ve hikayenin ana karakterinin kim olacağını sorun.

                    Bu ilk satırdan sonra, cümlenin yazdırılması gerekiyorsa `{print}` ile başlayın.
                    Ana karakterinizin cümlenin sonunda olmasını istiyorsanız `{echo}` kullanırsınız.
                example_code: |
                    ```
                    {ask} Bu hikayenin ana karakteri kim?
                    {print} Ana karakter şimdi ormanda yürüyecek
                    {echo} Biraz korkmuş,
                    {print} Her yerde çılgın sesler duyuyor.
                    {print} Buranın perili bir orman olmasından korkuyor.
                    ```
                start_code: "{print} Hikayeniz burada başlıyor"
                story_text_2: "### Alıştırma\nŞimdi en az 6 satır koddan oluşan kendi hikayenizi oluşturun.\nBu hikaye örnek kodumuzdaki ile aynı olmasın.\nEn az bir tane `{ask}` ve bir tane `{echo}` komutu kullanın.\nİstediğiniz herhangi bir konu hakkında yapabilirsiniz.\nAklınıza bir konu gelmiyorsa, seçeneklerimizden birini kullanın: sinemaya gitmek, bir spor karşılaşması veya hayvanat bahçesinde bir gün.\n"
            2:
                story_text: |
                    2. seviyede, hikayenizi daha eğlenceli hale getirebilirsiniz. Ana karakterinizin adı artık cümle içinde herhangi bir yerde olabilir.

                    Bunun için birazcık daha fazla programlamanız gerekiyor. İlk önce ana karakterinize isim vermelisiniz.

                    Daha sonra bu ismi cümle içinde herhangi bir yere koyabilirsiniz.
                example_code: |-
                    ```
                    isim {is} {ask} Ana karakterin adı nedir?
                    {print} isim şimdi ormanda koşacak
                    {print} isim biraz korkuyor
                    {print} Aniden çılgın bir ses duydu....
                    {sleep}
                    {print} isim buranın perili bir orman olmasından korkuyor
                    ```
                start_code: "{print} Sizin hikayeniz"
                story_text_2: "### Alıştırma\nŞimdi sırada bir önceki seviyede oluşturduğunuz kendi hikayenize değişkenler ekleme zamanı.\n'Programlarım'a gidin, 1. seviye hikaye maceranızı bulun ve kodunuzu kopyalayın. Kodu bu seviyedeki giriş ekranınıza yapıştırın.\n\nBu kod bu seviyede çalışmayacaktır, çünkü henüz değişkenleri kullanmadınız.\nKodunuzdaki `{ask}` komutlarını ve `{echo}` komutlarını bu seviyede öğrendiğiniz doğru şekilleriyle değiştirin.\n\n**Ekleme** Hikayenizde gerilim oluşturmak için kodunuza bir {sleep} komutu ekleyin.\n"
            3:
                story_text: |
                    3. seviyede, hikayenizi daha eğlenceli hale getirebilirsiniz. Bunun gibi herhangi bir canavar, hayvan veya diğer engeller için rastgelelik kullanabilirsiniz:

                example_code: |
                    ```
                    hayvanlar {is} 🦔, 🐿, 🦉, 🦇
                    {print} Şimdi şunun sesini duyuyor: bir hayvanlar {at} {random}
                    ```
                story_text_2: |
                    Hikayenizde `{add}` komutu da kullanışlı olabilir.
                example_code_2: |
                    ```
                    {print} Bir ses duyuyor
                    hayvanlar {is} 🐿, 🦔, 🦇, 🦉
                    hayvan {is} {ask} Ne olduğunu düşünüyorsun?
                    {add} hayvan {to_list} hayvanlar
                    {print} bu bir hayvanlar {at} {random}
                    ```
                story_text_3: |
                    Bu, hikayenizdeki `{remove}` komutunun bir örneğidir

                    ### Alıştırma
                    Önceki seviyelerdeki hikayenizi bu seviyeye kopyalayın.
                    Bu seviyede, 3 yeni komut öğrendiniz `{at} {random}` , `{add} {to}` ve `{remove} {from}`.
                    Hikayenize yeni kod satırları ekleyin, böylece tüm yeni komutlar hikayenizde en az bir kez yer alsın.
                example_code_3: |
                    ```
                    {print} Sırt çantası çok ağırlaştı.
                    {print} İçinde bir şişe su, bir el feneri ve bir tuğla vardı.
                    çanta {is} şişe su, el feneri, tuğla
                    çıkar {is} {ask} Hangi eşyayı atmalı?
                    {remove} çıkar {from} çanta
                    ```
                start_code: "{print} Sizin hikayeniz"
            4:
                story_text: |
                    Önceki seviyelerde hala bir sorun olduğunu fark etmiş olabilirsiniz. İsim kelimesini içeren bir cümle yazdırmayı denediniz mi? Örneğin: `{print}` benim adım adım dır.
                    Bunu bu seviyede çözebilirsiniz. Yazdıracağınız her şey için tırnak işareti kullanmalısınız.

                    ### Alıştırma
                    Örnek kodu kopyalayın ve 1. ve 2. satırlardaki boşluklara tırnak işareti ekleyerek tamamlayın.
                    Satır 3 ve 4'teki boşluklar tırnak işaretleriyle değil, bir `{sleep}` ve bir `{clear}` komutuyla değiştirilmelidir. Bunu çalıştırabilir misin?

                    ### Alıştırma 2
                    Önceki seviyeye geri dönün ve hikaye kodunuzu kopyalayın. Doğru noktalara tırnak işaretleri ekleyerek kodun bu seviyede çalışmasını sağlayın.
                    Aklınızda bulunsun: Hikayenizdeki değişkenler tırnak işaretlerinin dışında olmalıdır; tıpkı örnek kodun ikinci satırında olduğu gibi. Bu satırda değişken adı tırnak işaretlerinin dışına yerleştirilmiştir.
                example_code: |
                    ```
                    isim {is} {ask} _ Adın nedir? _
                    {print}  _ Ana karakterin adı _ isim
                    _
                    _
                    {print} isim _ şimdi ormanda yürüyecek _
                    {print} isim _ biraz korkuyor _
                    hayvanlar {is} 🦔, 🐿, 🦉, 🦇
                    {print} _ Şunun sesini duyuyor _ hayvanlar {at} {random}
                    {print} isim _ buranın perili bir orman olmasından korkuyor _
                    ```
                start_code: "{print} 'Hikayeniz buraya yazılacak!'"
            5:
                story_text: |
                    Bu seviyede, hikayenizi daha da eğlenceli hale getirecek farklı sonlar programlayabilirsiniz.
                    Örnek kodda 2 farklı sonun nasıl yapıldığını görebilirsiniz.

                    ### Alıştırma 1
                    Seçtiğiniz bir konu hakkında en az 6 satırlık yeni bir kısa hikaye yazın.
                    İlham gelmedi mi? Şu konulardan birini seçin: bir süper kahraman, sıkıcı bir okul günü, ıssız bir adada mahsur kalmak.

                    Şimdi oyuncuya örnek kodda olduğu gibi mutlu veya kötü sonu seçmesi için bir şans verin.
                    Her iki sonu da programlayın.

                    ### Alıştırma 2
                    Önceki seviyelerde kendi hikaye maceranızda oluşturduğunuz hikayeyi kopyalayın.
                    Hikayenize en az 2 tane `{if}` ve `{else}` komutu eklemenin bir yolunu bulun.
                    Bu mutlu ya da kötü bir son için olabilir, ancak komutları dahil etmek için başka yollar da bulmaya çalışabilirsiniz.
                example_code: |
                    ```
                    isim {is} {ask} 'Ormanda yürüyen kim?'
                    {print} isim ' ormanda yürüyor'
                    {print} isim ' bir canavarla karşılaşır'
                    son {is} {ask} 'İyi bir son mu yoksa kötü bir son mu istersiniz?'
                    {if} son {is} iyi {print} isim ' kılıcını çıkarır ve canavar hızla kaçar'
                    {else} {print} isim ' canavar tarafından yendi'
                    ```
                start_code: "{print} 'Hikayeniz burada başlayacak!'"
            7:
                story_text: |
                    Bir hikayede, birileri kelimeleri birkaç kez söyler. Örneğin, birisi yardım istediğinde veya şarkı söylediğinde.
                    Bu seviyede, bu tür tekrarları hikayenize `{repeat}` ile koyabilirsiniz.

                    ### Alıştırma
                    Kendi hikayenize tekrarlama ekleyin. Kayıtlı programlarınıza geri dönün, 6. seviyedeki hikaye programınızı seçin ve
                    `{print}` içeren bir satır seçip onu tekrarlayın!

                example_code: |
                    ```
                    {print} 'Prens sürekli yardım istiyordu.'
                    {repeat} 5 {times} {print} 'Yardım edin!'
                    {print} 'Neden kimse bana yardım etmiyor?'
                    ```

                start_code: "{repeat} 5 {times} {print} 'Yardım edin!'"
            8:
                story_text: |
                    Bu seviyede `{if}` komutlarınızda birden fazla satır kullanabilirsiniz, bu şekilde mutlu veya üzücü sonunuzu güncellemiş olacaksınız!

                    ### Alıştırma 1
                    Örnek kodda iki farklı son gösterilmektedir; biri karakterlerin zaman makinesine atladığı, diğeri ise atlamadığı son.
                    Boşlukları her sonda en az bir cümle olacak şekilde tamamlayın.
                    **Ekleme** Hikayeyi daha uzun hale getirin. Hikayede ne oluyor? Farklı seçenekler içeren ikinci bir `{ask}` da ekleyebilirsiniz.

                    ### Alıştırma 2
                    Kayıtlı programlarınıza geri dönün, 5. seviyedeki hikaye programınızı seçin. Şimdi her biri en az üç satır uzunluğunda bir iyi ve bir kötü son yazın!

                example_code: |
                    ```
                    {print} 'OLAMAZ! T-rex yaklaşıyor!'
                    son = {ask} 'Mutlu bir son mu yoksa hüzünlü bir son mu istiyorsunuz?'
                    {if} son {is} mutlu
                        {print} 'Ali tam zamanında zaman makinesine geri atlıyor!'
                        {print} _
                    {else}
                        {print} 'Olamaz! Ali çok yavaştı ve....'
                        {print} _
                    ```
                start_code: "# kodunuzu buraya yazın"
            9:
                story_text: |
                    Bu seviyede artık `{if}` ve `{repeat}` komutlarını, diğer `{if}` ve `{repeat}` komutlarının içinde kullanabilirsiniz.
                    Bu size birçok seçenek sunar ve hikayenizi gerçekten etkileşimli hale getirmenize yardımcı olur.

                    ### Alıştırma 1
                    Kodu tamamlayın, böylece `{if}` doğru şekilde çalışsın.

                    ### Alıştırma 2
                    Hikayede, Ayşe'nin de eve gittiği kısmı için bir `{if}` ve `{else}` ekleyin.

                    ### Alıştırma 3
                    Seviye 8 'deki hikayenize geri dönün ve başka bir `{if}` içinde en az iki `{if}` kullanın.
                example_code: |
                    ```
                    {print} 'Ayşe şehir merkezinde yürüyor.'
                    yer = {ask} 'Ayşe bir dükkana mı giriyor, yoksa eve mi gidiyor?'
                    {if} yer {is} dükkan
                        {print} 'Dükkana girer.'
                        {print} 'Ayşe ilginç görünümlü bir kitap görür'
                        kitap = {ask} 'Ayşe kitabı satın aldı mı?'
                        {if} kitap {is} evet
                        _ {print} 'Ayşe kitabı satın alır ve eve gider.'
                        _ {else}
                        _ {print} 'Ayşe dükkânı terk eder ve eve gider.'
                    {else}
                        {print} 'Ayşe eve gider'
                    ```
                start_code: "# kodunuzu buraya yazın"
            10:
                story_text: |
                    Bu seviyede {for} komutunu hikayenizde kullanabilirsiniz. Bu şekilde 'Brown bear, Brown bear, what do you see' adlı çocuk kitabını kolayca programlayabilirsiniz.

                    ### Alıştırma

                    Eğer bilmiyorsanız <a href="https://www.yonkerspublicschools.org/cms/lib/NY01814060/Centricity/Domain/1621/Brown%20Bear%20Book.pdf"> hikayeye bir göz atın</a> , ve kitapta yazıldığı gibi yazdığınızdan emin olun. (Bunun gibi bir Türkçe kitap biliyorsanız onu da yazabilirsiniz)

                example_code: |
                    ```
                    hayvanlar = _ , _ , _ 
                    {print} 'Brown bear, Brown bear'
                    {print} 'What do you see?'
                    ```
                start_code: "# kodunuzu buraya yazın"
            12:
                story_text: |-
                    Bu seviyede, bir değişkene birden fazla kelimeyi kaydetmek için tırnak işaretlerine ihtiyaç duyulacaktır.

                    ### Alıştırma

                    Önceki seviyelerden bir hikaye bulun, herhangi bir seviye olabilir. Şimdi tırnak işaretlerinin doğru yerlere eklendiğinden emin olun.
                example_code: |
                    ```
                    isim = 'İngiltere Kraliçesi'
                    {print} isim ' bir parça kek yiyordu, sonra aniden...'
                    ```
                start_code: "# kodunuzu buraya yazın"
            13:
                story_text: |
                    `{and}` ve `{or}` komutlarını kullanarak hikayelerinizi çok yönlü hale getirebilirsiniz. İki soru sorabilir ve cevapların bir karışımına yanıt verebilirsiniz.

                    ### Alıştırma 1
                    Örnek koda bakın ve tamamlayın. Ardından `{and}` veya `{or}` ile en az 2 `{if}` kodu daha ekleyin.

                    ### Alıştırma 2
                    Önceki bir seviyeden bir hikaye bulun ve bir `{and}` veya `{or}` ekleyin.
                example_code: |
                    ```
                    {print} 'Kahramanımız ormanda yürüyor.'
                    {print} 'Yol ikiye ayrılıyor'
                    yol = {ask} 'Hangi yolu seçmeli?'
                    silah = {ask} 'Hangi silahı çekiyor?'
                    {if} yol {is} 'sol' {and} silah {is} 'kılıç'
                        _
                    ```
                start_code: "# kodunuzu buraya yazın"
            15:
                story_text: |
                    `{while}` döngüsünü kullanmak hikayelerinizi daha ilginç hale getirebilir. Örneğin, oyun bitene kadar oynayabilmek için `{while} oyun {is} 'devam'` kullanabilirsiniz.
                    Ya da `{while} kılıç {is} 'kayıp'` kullanabilirsiniz, böylece oyuncu bir şey bulana kadar oyuna devam edemez.
                example_code: |
                    ```
                    anahtarlar = 'kayıp'
                    {print} 'Bahçenizde duruyorsunuz ve anahtarlarınızı kaybettiniz.'
                    {print} 'Onları nerede aramak istersiniz?'
                    {print} 'Seçebilirsiniz: ağaç, çiçeklik, kaya, posta kutusu'
                    {while} anahtarlar == 'kayıp'
                        yer = {ask} 'Nereye bakmak istiyorsun?'
                        {if} yer == 'çiçeklik'
                            {print} 'İşte buradalar!'
                            anahtarlar = 'bulundu'
                        {else}
                            {print} 'Hayır, burada değiller: ' yer
                    {print} 'Şimdi eve girebilirsiniz!'
                    ```
                start_code: "# kodunuzu buraya yazın"
            18:
                example_code: "```\n{print}('Bu hikayeye hoş geldiniz!')\n```\n"
                story_text: "Başka bir hikaye yazdıracağız, ancak şimdi `{print}` ile parantez kullanmak zorundayız.\n\n### Alıştırma 1\nEn az 5 cümlelik bir hikaye oluşturun. Henüz herhangi bir 'isim' kullanmak zorunda değilsiniz.\n"
                story_text_2: "### Alıştırma 2\nSizin için zaten bir `{input}` hazırladık. Öncelikle hikayenizde `isim` değişkenini kullanın.\nArdından ikinci bir `{ask}` ekleyin ve bu değişkeni de kullanın.\nİpucu: `{print}` içinde, metin ve değişkenler arasındaki virgülleri unutmayın!\n"
                example_code_2: "```\nisim = {input}(\"Senin adın ne?\")\n{print}('Bu hikayeye hoş geldin!')\n```\n"
                start_code: '# kodunuzu buraya yazın'
    parrot:
        name: "Papağan"
        description: "Sizi taklit edecek kendi çevrimiçi evcil papağanınızı yaratın!"
        default_save_name: "Papağan"
        levels:
            1:
                story_text: |
                    Sizi taklit edecek kendi çevrimiçi evcil papağanınızı yaratın!
                example_code: |
                    ```
                    {print} Ben papağan Hedy.
                    {ask} Adın ne senin?
                    {echo}
                    {echo}
                    ```
                start_code: "{print} Ben papağan Hedy.\n{ask} Adın ne senin?\n{echo}\n{echo}\n"
                example_code_2: "```\n{print} Ben papağan Hedy.\n{ask} _\n{echo}\n{echo}\n"
                story_text_2: "### Alıştırma\nSarı düğmeye tıklayarak örnek kodu girdi ekranınıza kopyalayın.\nPapağanın farklı bir soru sormasını sağlayın. Örnekteki boşlukları doldurun!\n**Ekleme** Papağanın birden fazla soru sormasını da sağlayabilirsiniz. Kendi kodunuzun altına birkaç satır daha kod yazın.\n"
            2:
                story_text: |
                    Bir önceki seviyede, sizden sonra tekrar eden bir papağan yapmıştınız. Bu seviyede papağanı bir değişken ve `{ask}` komutu kullanarak etkileşimli hale getireceğiz.
                    Ayrıca bir şey söylendikten sonra `{sleep}` komutları ekleyerek papağanı daha gerçekçi hale getireceğiz.
                example_code: |
                    ```
                    {print} Ben papağan Hedy.
                    isim _ _ Adın ne senin?
                    {print} isim
                    _
                    {print} gaak
                    _
                    {print} isim
                    ```
                start_code: "{print} Ben papağan Hedy!"
                story_text_2: "### Alıştırma\nİlk olarak, 2. satırı bir `{is}` ve bir `{ask}` komutuyla bitirin.\nArdından papağanın bir süre sessiz kalmasını sağlamak için 4. ve 6. satırlara `{sleep}` komutunu girin.\n\n**Ekleme** Daha fazla kod satırı ekleyerek papağanın sadece adınızdan daha fazlasını sormasını sağlayabilir misiniz?\n"
            3:
                story_text: |
                    Papağanınıza `{add}` ile yeni bir kelime öğretin.
                    ### Alıştırma
                    Kodun çalışması için `{add} {to}` komutunu ekleyebilir misiniz?
                example_code: |
                    ```
                    kelimeler {is} gaak, Hedy
                    {print} Papağanınızı eğitin!
                    yeni_kelime {is} {ask} Ona hangi kelimeyi öğretmek istiyorsunuz?
                    _ yeni_kelime _ kelimeler
                    {print} 🧒 hadi yeni_kelime de, Hedy!
                    {print} 🦜 kelimeler {at} {random}
                    ```
                start_code: "# kodunuzu buraya yazın"
            5:
                story_text: |
                    Doğru kelimeyi söylerse papağanınızı ödüllendirin!

                    ### Alıştırma
                    Eksik olan 4 komutu doldurarak kodu tamamlayın.
                example_code: |
                    ```
                    kelimeler {is} gaak, Hedy
                    {print} 'Papağanınızı eğitin!'
                    yeni_kelime {is} {ask} 'Ona hangi kelimeyi öğretmek istiyorsunuz?'
                    {add} yeni_kelime {to_list} kelimeler
                    dediği_kelime {is} kelimeler {at} {random}
                    {print} '🧒 Hadi ' new_word ' de, Hedy!'
                    {print} '🦜 ' dediği_kelime
                    _ dediği_kelime {is} yeni_kelime _ '🧒 Aferin, Hedy! 🍪'
                    _ _ '🧒 Hayır, Hedy! ' yeni_kelime ' de!'
                    ```
                start_code: "# kodunuzu buraya yazın"
            4:
                start_code: '# Kodunuzu buraya yazın'
                story_text: "Bu seviyede `{ask}` ve `{print}` komutları ile tırnak işaretlerini kullanmamız gerekiyor.\n### Alıştırma\nBoşluklardaki tırnak işaretlerini doldurarak kodu tamamlayın.\n"
                example_code: "```\nkelimeler {is} gaak, Hedy\n{print} _ Papağanınızı eğitin! _\nyeni_kelime {is} {ask} _ Ona hangi kelimeyi öğretmek istiyorsunuz? _\n{add} yeni_kelime {to_list} kelimeler\n{print} _ 🧒 Hadi _ new_word _ de, Hedy!_\n{print} _ 🦜 _ kelimeler {at} {random}\n```\n"
    songs:
        name: "Bir şarkı söyle!"
        description: "Şarkı yazdır"
        default_save_name: "Şarkı"
        levels:
            6:
                story_text: |
                    Şarkılar genellikle çok sayıda tekrarlama içerir. Bazen bu tekrarlar saymaya da dayanır.
                    Örneğin, meşhur 'Bira şişeleri' şarkısı gibi. Bu şarkıyı biraz matematikle programlayabilirsiniz.

                    İpucu: Hedy'nin şarkıyı size söylemesini sağlamak için sesli okuma işlevini kullanın!

                    ### Alıştırma
                    Şimdi 2'den 7'ye kadar olan satırları kopyalayarak istediğiniz kadar tekrarlayabilirsiniz.
                example_code: |
                    ```
                    mısra = 99
                    {print} mısra ' şişe duvarda dizili'
                    {print} mısra ' bira şişesi'
                    {print} 'Bir tane indirip, kenara koyun'
                    mısra = mısra - 1
                    {print} mısra ' şişe duvarda dizili'
                    {sleep}
                    ```
                start_code: "{print} 'Şarkı söyleyelim!'"
                story_text_2: "Bu çocuk şarkısı 5 küçük maymundan 1 maymuna doğru geri sayar.\nEğer 2 - 7. satırları kopyalar ve kodun altına yapıştırırsanız, tüm şarkıyı söyleyebilirsiniz!\n"
                example_code_2: "```\nsayı = 6\nsayı = sayı - 1\n{print} sayı ' küçük maymun yatağın üzerinde zıplıyor'\n{print} 'Biri düştü ve kafasını çarptı.'\n{print} 'Annem doktoru aradı ve doktor dedi ki'\n{print} 'ARTIK YATAKTA ZIPLAYAN MAYMUN OLMASIN!'\n{sleep}\n```\n"
            7:
                story_text: |
                    Şarkılar genellikle çok fazla tekrarlama içerir. Örneğin. Bebek Köpekbalığı! Eğer söylerseniz, aynı şeyi söylemeye devam edersiniz:

                    Bebek Köpekbalığı tututudutudu <br>
                    Bebek Köpekbalığı tututudutudu <br>
                    Bebek Köpekbalığı tututudutudu <br>
                    Bebek Köpekbalığı

                    ### Alıştırma
                    Bebek Köpekbalığı şarkısını bir `{repeat}` ile yazdırabilir misiniz? Boşlukları değiştirerek kodu tamamlayın?
                    **Ekleme** Bebek Köpekbalığı'ndan sonra elbette başka şarkılar da programlayabilirsiniz. Tekrarı olan birçok şarkı var!
                    Aklınıza bir şarkı daha geliyorsa yazdırabilir misiniz?
                example_code: |
                    ```
                    {repeat} _ _ {print} 'Bebek Köpekbalığı tututudutudu'
                    {print} 'Bebek Köpekbalığı'
                    ```
                start_code: "{print} 'Bebek Köpekbalığı'"
            8:
                story_text: |
                    Önceki bir seviyede, 'Bira şişeleri' şarkısını programladınız. Ancak `{repeat}` komutu olmadan, dizeleri birçok kez kopyalamak zorunda kaldınız.
                    Bu seviyede, sadece basit bir satır ekleyerek şarkıyı 99 kez tekrarlayabilirsiniz!

                    ### Alıştırma
                    Boşluklara doğru komutu ekleyin ve kodu doğru şekilde girintileyin.
                example_code: |
                    ```
                    mısra = 99
                    _ 99 {times}
                    {print} mısra ' bira şişesi duvarda dizili'
                    {print} mısra ' bira şişesi'
                    {print} 'Bir tane indirin, kenara koyun.'
                    mısra = mısra - 1
                    {print} mısra ' bira şişesi duvarda dizili'
                    ```
                start_code: "# kodunuzu buraya yazın"
            10:
                story_text: |
                    `{for}` ile tüm yavru köpekbalığı şarkısını (ailedeki diğer tüm köpekbalıkları da dahil olmak üzere) sadece 6 satırda yazdırabilirsiniz!

                    ### Alıştırma 1
                    Bir `{for}` komutu kullanarak yavru köpekbalığı kodunu daha da kısaltabilir misiniz? Örnek kodu tamamlayın.
                example_code: |
                    ```
                    aile = bebek, anne, baba, büyükanne, büyükbaba
                    _ _ _ _ 
                      {print} _
                    ```
                start_code: "# kodunuzu buraya yazın"
                example_code_2: "```\nmaymunlar = 5, 4, 3, 2, 1\n```\n"
                story_text_2: "### Alıştırma 2\nBeş küçük maymun yatakta zıplıyor şarkısını yazdırın. Eğer hatırlamıyorsanız metne bakın.\n\n**Ekleme** Ali babanın bir çiftliği var şarkısını yazdırın ve `{if}` kullanarak tüm hayvanların farklı bir ses çıkardığından emin olun.\n"
            11:
                story_text: |
                    Bu seviyede `{for}` ile `{range}` kullanarak, 5 küçük maymun gibi, saymayı kullanan şarkılar yapabilirsiniz.

                    ### Alıştırma 1
                    Boşlukları doldurun ve kodu çalışır hale getirin! Şarkı metnini hatırlamıyorsanız, kendiniz arayın.

                    ### Alıştırma 2
                    Şarkının son satırı diğerlerinden farklıdır. Bu satırı `{for}` içine yazdırın ve doğru çalışması için bir `{if}` kullanın.
                example_code: |
                    ```
                    _ maymunlar _ _ 5 _ 1
                        {print} maymunlar ' küçük maymun yatağın üzerinde zıplıyor'
                        _
                    ```
                start_code: "# kodunuzu buraya yazın"
            12:
                story_text: |
                    Bu şarkıda 'eğer mutluysan ve bunu biliyorsan, ellerini çırp' cümlesini programlamayı daha da kolaylaştırabiliriz. Çünkü tüm eylemleri bir değişkene koyabiliriz, bir göz atın:

                    ### Alıştırma
                    Şarkının doğru çalınması için her satıra doğru miktarda girinti ekleyebilir misiniz?
                    İpucu: Tüm satırların girintiye ihtiyacı yoktur
                example_code: |
                    ```
                    _ eylemler = 'ellerini çırp', 'ayaklarını yere vur', 'Yaşasın diye bağırın!'
                    _ {for} eylem {in} eylemler
                    _ {for} i {in} {range} 1 {to} 2
                    _ {print} 'eğer mutluysan ve bunu biliyorsan'
                    _ {print} eylem
                    _ {print} 'eğer mutluysan ve bunu biliyorsan ve gerçekten göstermek istiyorsan'
                    _ {print} 'eğer mutluysan ve bunu biliyorsan'
                    _ {print} eylem
                    ```
                start_code: "# kodunuzu buraya yazın"
            16:
                story_text: |
                    Bu seviyede Ali Babanın çiftliği gibi bir şarkıyı daha da hızlı bir şekilde programlayabilirsiniz. Sadece listede aynı yere koyarak doğru hayvanı doğru sese bağlayabilirsiniz.
                    Sarhoş Denizci de bu seviyede hızlı bir şekilde yapılır. Tüm şarkı için sadece 8 satıra ihtiyacınız var, bir göz atın!
                example_code: |
                    ```
                    hayvanlar = ['eşekleri', 'köpekleri', 'inekleri']
                    sesler = ['ai', 'hav', 'möö']
                    {for} i {in} {range} 1 {to} 3
                        hayvan = hayvanlar[i]
                        ses = sesler[i]
                        {print} 'Ali Babanın bir çiftliği var'
                        {print} '...'
                        {print} 'çiftliğinde ' hayvan ' var'
                        {print} '...'
                        {print} ses ses ' diye bağırır'
                        {print} '...'
                        {print} '...'
                        {print} 'çiftliğinde Ali Babanın'
                        {print} '...'
                    ```

                    ```
                    satırlar = ['sarhoş bir denizciye ne yapmalı', 'paslı usturayla karnını traş etmeli', 'ayılana kadar uzun kayığa koymalı']
                    {for} satır {in} satırlar
                        {for} i {in} {range} 1 {to} 3
                            {print} satır
                        {print} 'sabah erkenden'
                        {for} i {in} {range} 1 {to} 3
                            {print} 'hey heyy ve işte doğuyor'
                        {print} 'sabah erkenden'
                    ```
                start_code: "# kodunuzu buraya yazın"
            18:
                story_text: "Seviye 16'da listeleri kullanarak şarkılar yaptık. Ancak bu programlar bu seviyede artık düzgün çalışmazlar. Seviye 17'deki iki nokta üst üste ve seviye 18'deki parantezlerin hala eklenmesi gerekiyor.\n\n### Alıştırma 1\nSarhoş denizci şarkısı örnek kod olarak verilmiştir, ancak henüz çalışmamaktadır.\nHer şeyin tekrar çalıştığından emin olabilir misiniz? Size yardımcı olmak için _bazı_ hataların yerlerine _ koyduk.\n\n### Alıştırma 2\nŞimdi de 16. seviyedeki Ali Baba şarkınıza bakın ve düzeltin.\n"
                example_code: "```\nsatırlar = ['sarhoş bir denizciye ne yapmalı', 'paslı usturayla karnını traş etmeli', 'ayılana kadar uzun kayığa koymalı']\n{for} satır {in} satırlaar _\n    {for} i {in} {range} 1 {to} 3 _\n        {print} _ satır _\n    {print} 'sabah erkenden'\n    {for} i {in} {range} 1 {to} 3\n        {print} 'hey heyy ve işte doğuyor'\n    {print} 'sabah erkenden'\n```\n"
                start_code: '# kodunuzu buraya yazın'
    turtle:
        name: "Kaplumbağa"
        description: "Kendi çiziminizi yapın"
        default_save_name: "Kaplumbağa"
        levels:
            1:
                story_text: "Hedy'yi çizim yapmak için de kullanabilirsiniz. Dönüşleri ve çizgileri birleştirerek bir kare veya merdiven yapabilirsiniz!\n\n`{forward}` kullanarak ileriye doğru bir çizgi çizersiniz. Ardındaki sayı kaplumbağanın ne kadar yürüyeceğini belirler. `{turn} {right}` saat yönünde çeyrek tur döner, `{turn} {left}` saat yönünün tersine döner.\n\nGeriye doğru gitmek istiyorsanız, `{forward}` komutunu eksili bir sayı ile kullanırsınız. Yani örneğin `{forward} -100`\n\n### Alıştırma\nBu küçük bir merdivenin başlangıcı. Bunu beş basamaklı yapabilir misin?\n"
                example_code: "```\n{forward} 20\n{turn} {right}\n{forward} 20\n{turn} {left}\n{forward} 20\n```\n"
                start_code: "{forward} 50\n{turn} {left}"
            2:
                story_text: |
                    Bu seviyede, kaplumbağayı etkileşimli hale getirmek için değişkenler kullanabilirsiniz. Örneğin oyuncuya kaplumbağanın kaç adım atması gerektiğini sorabilirsiniz.
                example_code: |
                    ```
                    cevap {is} {ask} Kaplumbağa kaç adım atsın?
                    {forward} cevap
                    ```
                story_text_2: |
                    Ayrıca, 1. seviyede kaplumbağa sadece sola veya sağa dönebiliyordu. Bu biraz sıkıcı!
                    2. seviyede burnunu her yöne çevirebilir.

                    Bir çeyrek tur döndürmek için 90 kullanın. Buna derece diyoruz. Tam dönüş 360 derecedir.

                    ### Alıştırma
                    Bu kodla bir şekil oluşturabilir misiniz? Belki bir üçgen ya da daire?
                example_code_2: |
                    ```
                    {print} Şekiller çizdirmek
                    açı {is} 90
                    {turn} açı
                    {forward} 25
                    {turn} açı
                    {forward} 25
                    ```
                start_code: |-
                    {print} Kaplumbağa yarışı!
                    açı {is} 90
                    {turn} açı
                    {forward} 25
            3:
                story_text: |
                    Bu seviyede, çizim kaplumbağamız ile `{at} {random}` kullanabilirsiniz. Rastgele bir seçim, kaplumbağanın her seferinde farklı bir yolda yürümesini sağlar.
                    Listeden bir değer seçmek için `{at} {random}` kullanın.
                    ### Alıştırma
                    Daha uzun rastgele bir yol oluşturmak için 2. ve 3. satırları kopyalayıp yapıştırabilir misiniz?
                example_code: |
                    ```
                    açılar {is} 10, 50, 90, 150, 250
                    {turn} açılar {at} {random}
                    {forward} 25
                    ```
                start_code: |-
                    açılar {is} 10, 50, 90, 150, 250
                    {turn} açılar {at} {random}
                    {forward} 25
            4:
                story_text: |
                    4. seviyede, `{print}` ve `{ask}` ile tırnak işareti kullanmanız gerekecek. Ayrıca çizim yaparken de!
                example_code: |
                    ```
                    {print} _ Çizim yapılıyor _
                    açı {is} 90
                    {turn} açı
                    {forward} 25
                    {turn} açı
                    {forward} 25
                    ```
                start_code: |-
                    {print} 'Çizim yapılıyor'
                    açı {is} 90
                    {turn} açı
                    {forward} 25

                story_text_2: "Ayrıca `{color}` komutu ile çizgilerin rengini de değiştirebilirsiniz. Örneğe göz atın.\nAyrıca bunun yanında çizim alanımız beyaz olduğundan `{color} {white}` komutunu kullanarak 'görünmez' çizgiler çizebilirsiniz. Çizime başlamadan önce kaplumbağayı ekranda herhangi bir yere taşımak için bu beyaz çizgileri kullanabilirsiniz.\n"
                example_code_2: "```\n{color} {white}\n{forward} -80\n{color} {green}\n{forward} 50\n{color} {yellow}\n{forward} 50\n{color} {red}\n{forward} 50\n```\n"
            5:
                story_text: |
                    5. seviyede, `{if}` ile bir seçim yapabilirsiniz. Örneğin farklı şekil türleri arasında.
                example_code: |
                    ```
                    {print} 'Çizim yapılıyor'
                    şekil {is} {ask} 'Kare mi yoksa üçgen mi istiyorsunuz?'
                    {if} şekil {is} üçgen açı {is} 120
                    {else} açı {is} 90
                    {turn} açı
                    {forward} 25
                    {turn} açı
                    {forward} 25
                    {turn} açı
                    {forward} 25
                    {turn} açı
                    {forward} 25
                    ```
                start_code: |-
                    {print} 'Çizim yapılıyor'
                    şekil {is} {ask} 'Kare mi yoksa üçgen mi istiyorsunuz?'
                    {if} şekil {is} üçgen açı {is} 120 {else} açı {is} 90
                    {turn} açı
                    {forward} 25
                story_text_2: "### Alıştırma\nBu kodun çalışmasını sağlamak için kodun içine doğru sayıları doldurun.\nBunu yaptıktan sonra, geriye doğru seçeneğini eklemeyi deneyebilirsiniz.\n\n**Ekleme** 'Sol' ve 'sağ' kullanmak yerine, programı Kuzey, Doğu, Güney ve Batı ile yeniden oluşturun.\nBu şekilde Kuzeydoğu ve Güneybatı gibi daha fazla yön ekleyebilirsiniz.\n"
                example_code_2: "```\nyön {is} {ask} 'Sola mı, sağa mı, yoksa düz mü gitmek istiyorsunuz?'\n{if} yön {is} sol {turn} _\n{if} yön {is} sağ {turn} _\n{forward} 100\n```\n"
            6:
                story_text: |
                    Bu seviyede, farklı şekiller çizmek için hesaplamaları kullanabilirsiniz.
                    Okulda tam bir daire çizmenin 360 derece olduğunu öğrenmiş olabilirsiniz. Eğer öğrenmediyseniz, artık biliyorsunuz!
                    Bu yüzden bir kare için 90 derece kullanırsınız. 360'ın 4'e bölümü 90'dır.
                    Artık Hedy ile matematik yapabildiğimize göre, istediğimiz tüm şekilleri çizebiliriz!

                example_code: |
                    ```
                    açılar = {ask} 'Kaç tane açı istiyorsun?'
                    açı = 360 / açılar
                    {forward} 50
                    {turn} açı
                    {forward} 50
                    {turn} açı
                    {forward} 50
                    {turn} açı
                    {forward} 50
                    {turn} açı
                    {forward} 50
                    {turn} açı
                    {forward} 50
                    {turn} açı
                    ```
                start_code: |-
                    {print} 'Şekiller çizmek'
            8:
                story_text: |
                    Artık birkaç satırı tekrarlayabildiğimize göre, şekilleri daha kolay oluşturabiliriz.
                    Açıyı yalnızca bir kez ayarlamamız ve ardından bu değişkeni `{repeat}` içinde kullanmamız gerekir.

                    ### Alıştırma 1
                    Örnek kod bir kare oluşturur. Kodu, üçgen veya altıgen gibi başka bir şekil oluşturacak şekilde değiştirin.
                    Bu, iki kod satırında değişiklik yapılmasını gerektirir.
                    İpucu: Bir dairenin tamamı 360 derecedir.

                    ### Alıştırma 2
                    Şimdi en az iki çokgenden oluşan bir çizim oluşturun.

                example_code: |
                    ```
                    açı = 90
                    {repeat} 4 {times}
                        {turn} açı
                        {forward} 50
                    ```
                story_text_2: |
                    **Ekleme** Artık farklı şekiller çizen programımızı geliştirebiliriz. Kodu tamamlayınca istediğiniz herhangi bir çokgeni çizebilirsiniz!

                example_code_2: |
                    ```
                    şekil = {ask} 'Kaç tane açı çizmeliyim?'
                    açı = 360 / şekil
                    {repeat} şekil {times}
                        {turn} _
                        {forward} _
                    ```
                start_code: |-
                    şekil = {ask} 'Kaç tane açı çizmeliyim?'
            9:
                story_text: "Artık bir `{repeat}` içinde bir `{repeat}` kullanabildiğimize göre, daha karmaşık şekiller oluşturabiliriz.\n\n### Alıştırma 1\nBu kod üç tane siyah üçgen oluşturur, bunu beş pembe kareye dönüştürün.\n\n **Ekleme** En az iki farklı şekil türünden oluşan kendi seçtiğiniz bir şekil oluşturun.\n"
                example_code: "```\n{color} {black}\n{repeat} 3 {times}\n    {repeat} 3 {times}\n        {forward} 10\n        {turn} 120\n    {color} {white}\n    {forward} 50\n    {color} {black}\n```\n"

                start_code: '# kodunuzu buraya yazın'
    dishes:
        name: "Bulaşıklar mı?"
        description: "Bulaşıkları kimin yıkayacağını seçmek için bilgisayarı kullanın"
        default_save_name: "Bulaşıklar"
        levels:
            3:
                story_text: |
                    Bugün bulaşıkları kimin yıkayacağı ya da kedinin kum kabını kimin değiştireceği konusunda evde hep anlaşmazlığa mı düşüyorsunuz?
                    O zaman bilgisayarın çok adil bir şekilde seçim yapmasını sağlayabilirsiniz. Bunu bu seviyede programlayabilirsiniz!
                example_code: |
                    ```
                    kişiler {is} anne, baba, Ali, Ayşe
                    {print} kişiler {at} {random} bulaşığı yıkayacak
                    ```
                story_text_2: |
                    ### Alıştırma
                    Bulaşık makinesi programının kendi çeşidinizi yapın. Öncelikle aile üyelerinizin bir listesini yapın.
                    Ardından yapılması gereken bir görev düşünün ve bilgisayarın `{at} {random}` komutuyla görevi kimin yapması gerektiğine karar vermesini sağlayın.

                    **Ekleme** Bulaşıkları kendiniz yıkamak istemiyor musunuz? Adınızı `{remove}` `{from}` komutuyla listeden kaldırarak programda hile yapın.
                start_code: "{print} Bulaşıkları kim yıkıyor?"
            4:
                story_text: |
                    Tırnak işaretleri ile bulaşık yıkama programınızı daha da iyi hale getirebilirsiniz.

                    ### Alıştırma
                    Öncelikle, bu örnek programı çalıştırmak için boşluklara doğru sembolleri veya komutları doldurun.
                    Anladınız mı? Harika! Şimdi, önceki seviyeden kendi kodunuzu kopyalayın ve doğru noktalara tırnak işaretleri ekleyerek bu seviyede çalışmasını sağlayın.
                example_code: |
                    ```
                    kişiler {is} anne, baba, Ali, Ayşe
                    {print} _ bulaşıkları yıkayacak olan _
                    {sleep}
                    {print} kişiler {at} _
                    ```
                start_code: "{print} 'Bulaşıkları kim yıkıyor?'"
            5:
                story_text: |
                    `{if}` ile artık programda seçim yaparak daha fazla eğlenebilirsiniz. Programınızın bilgisayarın yaptığı seçime yanıt vermesini sağlayabilirsiniz.
                    ### Alıştırma
                    Kodu, sıra size geldiğinde "çok kötü", aksi halde "evet!" yazdıracak şekilde tamamlayabilir misiniz?
                    Tırnakları unutmayın!
                example_code: |
                    ```
                    kişiler {is} anne, baba, Ali, Ayşe
                    bulaşıkçı {is} kişiler {at} {random}
                    _ bulaşıkçı {is} Ayşe {print} _ Bulaşıkları yıkamak zorunda olmam çok kötü. _
                    _ {print} 'Neyse ki bulaşık yok çünkü ' _ ' zaten yıkıyor'
                    ```
                start_code: "{print} 'Bulaşıkları kim yıkıyor?'"
            6:
                story_text: |
                    Herkes bulaşıkları ne sıklıkla yıkayacak? Bu adil mi? Bunu bu seviyede sayabilirsiniz.
                example_code: |
                    ```
                    kişiler = anne, baba, Ali, Ayşe
                    ali_yıkadı = 0
                    bulaşıkçı = kişiler {at} {random}
                    {print} 'Bulaşıkçımız bugün ' bulaşıkçı
                    {if} bulaşıkçı {is} Ali ali_yıkadı = ali_yıkadı + 1
                    {print} 'Ali bu hafta bulaşıkları ' ali_yıkadı ' kere yıkadı'
                    ```

                    Şimdi 3'ten 5'e kadar olan satırları birkaç kez (örneğin tüm hafta için 7 kez) kopyalayarak tekrar tüm hafta için hesaplama yapabilirsiniz.
                    Bütün hafta için kod yazabilir misiniz?
                story_text_2: |
                    Eğer çok şanssızsanız, bir önceki program sizi tüm hafta boyunca bulaşıkları yıkamanız için seçebilir! Bu hiç adil değil!
                    Daha adil bir sistem oluşturmak için `{remove}` komutunu kullanarak seçilen kişiyi listeden çıkarabilirsiniz. Bu şekilde, herkes sırasını alana kadar bulaşıkları tekrar yıkamak zorunda kalmazsınız.

                    Pazartesi ve salı günleri sizin için hazır! Haftanın geri kalanını da ekleyebilir misiniz?
                    Ve... listenizin boşaldığı durum için bir çözüm bulabilir misiniz?
                example_code_2: |
                    ```
                    kişiler = anne, baba, Ali, Ayşe
                    bulaşıkçı = kişiler {at} {random}
                    {print} 'Pazartesi günü bulaşıkçımız: ' bulaşıkçı
                    {remove} bulaşıkçı {from} kişiler
                    bulaşıkçı = kişiler {at} {random}
                    {print} 'Salı günü bulaşıkçımız: ' bulaşıkçı
                    {remove} bulaşıkçı {from} kişiler
                    ```
                start_code: "{print} 'Bulaşıkları kim yıkıyor?'"
            7:
                story_text: |
                    `{repeat}` ile kod parçalarını tekrarlayabilirsiniz. Bunu, birden fazla gün boyunca bulaşıkları kimin yıkayacağını hesaplamak için kullanabilirsiniz!
                    ### Alıştırma
                    Bütün bir hafta boyunca bulaşıkları kimin yıkaması gerektiğine karar vermek için `{repeat}` komutunu kullanın. Her boşluğun bir komut veya sayı ile doldurulması gerekiyor!
                    **Ekleme** Evdeki diğer görevleri düşünebiliyor musunuz? Kodu üç ev işine karar verecek şekilde uyarlayın. Hangi görevlerle ilgili olduğunu yazdırmayı unutmayın!
                example_code: |
                    ```
                    kişiler = anne, baba, Ali, Ayşe
                    {repeat} _ _ {print} 'Bugün bulaşıkçımız ' _ _ _
                    ```
                start_code: "{print} 'Bulaşıkları kim yıkıyor?'"
            10:
                story_text: |
                    Bu seviyede, kolay bir şekilde tüm hafta için bir program yapabilirsiniz!

                    ### Alıştırma
                    Süpürmek veya ortalığı toplamak gibi ikinci bir angarya iş ekleyin ve bunun da tüm haftaya bölündüğünden emin olun.
                    <br> **Ekleme** Program adil değil, şanssız olabilir ve tüm hafta boyunca temizlikçi olabilirsiniz. Programı nasıl daha adil hale getirebilirsiniz?
                example_code: |
                    ```
                    günler = Pazartesi, Salı, Çarşamba, Perşembe, Cuma, Cumartesi, Pazar
                    isimler = anne, baba, Ali, Ayşe
                    {for} gün {in} günler
                        {print} isimler {at} {random} ' bulaşıkları ' gün ' günü yıkayacak'
                    ```
                start_code: "# kodunuzu buraya yazın"
    dice:
        name: "Zar"
        description: "Kendi zarınızı yapın"
        default_save_name: "Zar"
        levels:
            3:
                story_text: |
                    Bu seviyede bir listeden seçim yapabiliriz. Bununla bilgisayarın zarın bir tarafını seçmesini sağlayabiliriz.
                    Evinizde dolabınızda bulunan oyunlara bir göz atın.
                    (Özel) bir zarı olan oyunlar var mı? Onları da bu kodla da kopyalayabilirsiniz.
                    Örneğin, üzerinde 1'den 5'e kadar sayılar ve bir solucan bulunan Solucan oyunu zarı.

                    ![üzerinde 1'den 5'e kadar sayılar ve solucan olan bir solucan zarı](https://cdn.jsdelivr.net/gh/felienne/hedy@24f19e9ac16c981517e7243120bc714912407eb5/coursedata/img/dobbelsteen.jpeg)
                example_code: |
                    ```
                    seçimler {is} 1, 2, 3, 4, 5, solucan
                    {print} Attığın zar _ {at} {random}
                    ```
                start_code: "{print} Bu sefer zar kaçı gösterecek?"
                example_code_2: "```\nseçimler {is} _\n```\n"
                story_text_2: "### Alıştırma\nYukarıdaki örnekteki zarlar belirli bir oyun için zarlardır. Normal bir zar yapabilir misiniz?\nYa da farklı bir oyundaki diğer özel zarları?\n"
            4:
                story_text: |
                    Bu seviyede, ayrıca zar da oluşturabilirsiniz. Ancak bu sefer örnek bir kod olmadan kendiniz deneyebilirsiniz!

                    ### Alıştırma
                    Bu seviyede kendi zarınızı yapın.
                    İpucu: Nasıl zar atılacağı hakkında hiçbir fikriniz yoksa. Bir önceki seviyedeki zarlarınıza bir göz atın, ancak tırnak işareti eklemeyi unutmayın.
                start_code: "{print} 'Bu sefer zar kaçı gösterecek?'"
            5:
                story_text: |
                    Zarımıza `{if}` ve `{else}` komutlarını ekleyeceğiz!

                    ### Alıştırma
                    Örnek kodu, bir solucan attığınız zaman "Atmayı durdurabilirsiniz" yazacak şekilde tamamlayın. Başka bir şey attığınızda ise "Tekrar atmanız gerekiyor" demelidir.
                    **Ekleme** Belki de tamamen farklı bir oyundaki bir kalıbı yeniden yaratmak istiyorsunuz. Bu da güzel! O zaman kendi tepkinizi oluşturun, örneğin 6 için 'evet' ve başka bir şey için 'yazık' gibi.
                example_code: |
                    ```
                    seçimler {is} 1, 2, 3, 4, 5, solucan
                    atılan {is} seçimler {at} {random}
                    {print} 'Attığın zar ' atılan
                    _ atılan {is} solucan {print} 'Atmayı bırakabilirsin.'
                    _ {print} 'Tekrar atmalısın!'
                    ```
                start_code: "{print} 'Bu sefer zar kaçı gösterecek?'"
            6:
                story_text: |
                    Burada da yine bir Solucan zarı yapabilirsiniz, ancak şimdi kaç puan atıldığını da hesaplayabilirsiniz.
                    Solucanlar oyununda solucanın 5 puan saydığını biliyor olabilirsiniz. Şimdi bir zar attıktan sonra kaç puan attığınızı hemen hesaplayabilirsiniz.
                    Bu, bir zar için puanları hesaplayan koddur:

                    ### Alıştırma
                    Kodu 8 zar için toplam puanı alacak şekilde yapabilir misiniz? Bunu yapmak için kodun bazı satırlarını kesip yapıştırmanız gerekiyor.
                example_code: |
                    ```
                    seçimler = 1, 2, 3, 4, 5, solucan
                    puan = 0
                    atılan = seçimler {at} {random}
                    {print} 'Attığın zar ' atılan
                    {if} atılan {is} solucan puan = puan + 5 {else} puan = puan + atılan
                    {print} 'toplam puan ' puan ' oldu'
                    ```
<<<<<<< HEAD
                example_code_2: |2
                     Sekiz zar için puan hesaplamayı başardınız mı? Bu çok fazla kesme ve yapıştırma gerektiriyordu, değil mi? Seviye 7'de bunu daha kolay hale getireceğiz!
=======
                example_code_2: |
                    Sekiz zar için puan hesaplamayı başardınız mı? Bu çok fazla kesme ve yapıştırma gerektiriyordu, değil mi? Seviye 7'de bunu daha kolay hale getireceğiz!
>>>>>>> 7aee5eaa
                start_code: "{print} 'Bu sefer zar kaçı gösterecek?'"
            7:
                story_text: |
                    Bu seviyede de yine zar atabilirsiniz. `{repeat}` kodu ile kolayca bir el dolusu zar atabilirsiniz.

                    ### Alıştırma
                    Örnek kodu bitirmeye çalışın! **Ekleme** Bildiğiniz bir zar oyunu düşünün ve bunu bir `{repeat}` kullanarak programlayın.
                example_code: |
                    ```
                    seçimler = 1, 2, 3, 4, 5, 6
                    _ _ _ _ _ _ _
                    ```
                start_code: "{print} 'Bu sefer zar kaçı gösterecek?'"
            10:
                story_text: |
                    ### Alıştırma
                    Herkesin zar atması çok mu uzun sürüyor? Bu seviyede Hedy'nin tüm zarları tek seferde atmasını sağlayabilirsiniz!
                    İsimleri arkadaşlarınızın veya ailenizin isimleriyle değiştirin ve her biri zarları yuvarlayacak şekilde kodu tamamlayın.
                example_code: |
                    ```
                    oyuncular = Ali, Betül, Ceyda
                    seçimler = 1, 2, 3, 4, 5, 6
                    _ _ _ _
                        {print} oyuncu ' atıyor ve gelen ' seçimler {at} {random}
                        {sleep}
                    ```
                start_code: "# kodunuzu buraya yazın"
            15:
                story_text: |
                    Bu oyunda, mümkün olduğunca az deneme yaparak 6 atmanız gerekiyor.
                example_code: |
                    ```
                    seçenekler = 1, 2, 3, 4, 5, 6
                    {print} 'Atabildiğin kadar hızlı şekilde 6 at!'
                    atılan = 0
                    denemeler = 0
                    {while} atılan != 6
                        atılan = seçenekler {at} {random}
                        {print} 'Atılan zar ' atılan
                        denemeler = denemeler + 1
                    {print} 'Oldu be sonunda! 6 atmak için ' denemeler ' kere zar attın'
                    ```
                start_code: "# kodunuzu buraya yazın"
    rock:
        name: "Taş, kağıt, makas"
        description: "Kendi taş, kağıt, makas oyununuzu yapın"
        default_save_name: "Rock_2"
        levels:
            1:
                story_text: |
                    Seviye 1'de, taş, kağıt, makas oyunu yazmaya başlayabilirsiniz.

                    `{ask}` ile bir seçim yapabilir ve `{echo}` ile bu seçimi tekrarlayabilirsiniz.
                example_code: |
                    ```
                    {print} Neyi seçiyorsun?
                    {ask} taş, kağıt veya makas arasından seçim yap
                    {echo} Demek senin seçimin:
                    ```
                start_code: "{print} Kendi taş kağıt makasınıza hoş geldiniz!\n{ask} Neyi seçeceksiniz?\n"
                story_text_2: "### Alıştırma\nKelimeleri kullanmak yerine emojileri de kullanabilirsiniz: ✊✋✌\nEmojileri kullanarak bir kod oluşturabilir misiniz? (kopyala-yapıştır deneyin)\n"
                example_code_2: "```\n{print} Neyi seçiyorsun?\n{ask} Bunlardan birini seçin _\n{echo} Demek senin seçimin:\n```\n"
            2:
                story_text: |
                    Bu seviyede değişkenleri kullanarak pratik yapabilir, böylece taş, kağıt, makas oyununuzu yeni bir seviyeye taşımız olursunuz!
                    ### Alıştırma
                    Boşluklardaki **değişkeni** doldurarak kodu tamamlayın.
                    Bu oyun çok etkileşimli değil, ama endişelenmeyin! Bir sonraki sekmede oyununuzu etkileşimli hale getirmek için değişkenleri `{ask}` komutu ile birlikte nasıl kullanacağınızı öğreneceksiniz!

                example_code: |-
                    ```
                    seçim {is} taş
                    {print} Benim seçimim _
                    ```
                start_code: "# kodunuzu buraya yazın"
            3:
                story_text: |
                    Bilgisayarın taş, kağıt veya makas seçmesini sağlamak için `{at} {random}` komutunu kullanabilirsiniz!

                    ### Alıştırma
                    `{at} {random}` komutunu kullanarak kodu tamamlayın.

                example_code: |
                    ```
                    seçimler {is} taş, kağıt, makas
                    {print} seçimler _
                    ```
                start_code: "{print} Kendi taş kağıt makasınıza hoş geldiniz!"
                story_text_2: "**Ekleme** İki oyunculu bir oyun hazırlayın. İlk olarak iki oyuncudan isimlerini yazmalarını isteyin. Ardından bilgisayarın rastgele seçim yapmasını sağlayın.\n"
                example_code_2: "```\nseçimler {is} taş, kağıt, makas\noyuncu_1 {is} {ask} 1 numaralı oyuncunun adı:\n_\n```\n"
            4:
                story_text: |
                    Bu seviyede, taş, kağıt, makas programını daha da geliştirebiliriz. Ancak metin eklemek istiyorsanız, burada da tırnak işareti kullanmanız gerekir.
                    ### Alıştırma
                    Kodunuzu önceki seviyeden kopyalayın ve her `{print}` veya `{ask}` komutundan sonra tırnak işareti kullanarak çalışmasını sağlayın.

                start_code: "{print} 'Kendi taş kağıt makasınıza hoş geldiniz!'"
            5:
                story_text: |
                    Bu seviyede beraberlik olup olmadığını belirleyebiliriz. Bunun için yeni `{if}` koduna ihtiyacınız var.

                    ### Alıştırma
                    Boşlukları doldurarak kodu tamamlayın:
                    * Bilgisayarın rastgele bir seçeneği seçmesini sağlayın
                    * Oyuncuya ne seçmek istediğini sorun
                    * Satır 4 ve 5 için doğru değişkenleri yerlerine doldurun
                    * Hedy'nin beraberlik olup olmadığını kontrol edebilmesi için 6. satırı tamamlayın.
                example_code: |
                    ```
                    seçenekler {is} taş, kağıt, makas
                    bilgisayar_seçimi {is} _
                    seçim {is} _
                    {print} 'senin seçimin ' _
                    {print} 'bilgisayarın seçimi ' _
                    {if} _ {is} _ {print} 'berabere kaldınız!' {else} {print} 'berabere değil'
                    ```

                    Beraberlik olup olmadığını görmek için boşluklara doğru kodu girin.

                start_code: "{print} 'Kendi taş kağıt makasınıza hoş geldiniz!'"
            9:
                story_text: |
                    Bu seviyede `{if}` komutlarını iç içe geçirerek tüm taş, kağıt, makas oyununu programlayabilirsiniz.

                    ### Alıştırma
                    Kodu tamamlayabilir misiniz? Program her kombinasyon için kimin kazandığını söylemelidir.

                    **Ekleme** Birden fazla oyun mu oynamak istiyorsunuz? Birden fazla tur oynayabilmek için kodu genişletin. Kullanıcıya kaç tur oynamak istediğini sormak için bir `{ask}` bile kullanabilirsiniz.
                example_code: |
                    ```
                    seçimler {is} taş, kağıt, makas
                    senin_seçimin {is} {ask} 'Sen neyi seçiyorsun?'
                    {print} 'Senin seçimin ' senin_seçimin
                    bilgisayarın_seçimi {is} seçimler {at} {random}
                    {print} 'Bilgisayarın seçimi ' bilgisayarın_seçimi
                    {if} bilgisayarın_seçimi {is} senin_seçimin
                        {print} 'Berabere'
                    {if} bilgisayarın_seçimi {is} taş
                        {if} senin_seçimin {is} kağıt
                            {print} 'Sen kazandın!'
                        {if} senin_seçimin {is} makas
                            {print} 'Kaybettin!'
                    # bu kodu tamamlayın
                    ```
                start_code: "# kodunuzu buraya yazın"
            10:
                story_text: |
                    ### Alıştırma
                    Önceki seviyelerde, kendi taş kağıt makas oyununuzu bolca yaptınız. Bu kodu tamamlayıp oyunun çalışmasını sağlamak için {for} komutunu düzgün bir şekilde kullanabilir misiniz?
                example_code: |
                    ```
                    seçimler = _
                    oyuncular = _
                    {for} _
                    ```
                start_code: "# kodunuzu buraya yazın"
            13:
                story_text: |
                    `{and}` komutu ile taş, kağıt, makas kodunuzu kısaltabilirsiniz! Örnek koda göz atın.

                    ### Alıştırma
                    Kodu, her zaman bir kazanan olacak şekilde tamamlayın. Her zaman bir kazananın yazdırıldığını doğrulamak için kodunuzu birkaç kez çalıştırın.

                example_code: |
                    ```
                    seçenekler = 'rock', 'paper', 'scissors'
                    senin_seçimin = {ask} 'Sen neyi seçiyorsun?'
                    bilgisayarın_seçimi = seçenekler {at} {random}
                    {print} 'Senin seçimin ' senin_seçimin
                    {print} 'Bilgisayarın seçimi ' bilgisayarın_seçimi
                    {if} bilgisayarın_seçimi {is} senin_seçimin
                        {print} 'Berabere'
                    {if} bilgisayarın_seçimi {is} 'taş' {and} senin_seçimin {is} 'kağıt'
                        {print} 'Sen kazandın!'
                    {if} bilgisayarın_seçimi {is} 'taş' {and} senin_seçimin {is} 'makas'
                        {print} 'Bilgisayar kazandı!'
                    _
                    ```
                start_code: "# kodunuzu buraya yazın"
            15:
                story_text: |
                    Bilgisayarı yenene kadar oynayın! Ama önce örnek kodu bitirin...

                example_code: |
                    ```
                    kazandı = 'hayır'
                    seçenekler = 'taş', 'kağıt', 'makas'
                    {while} kazandı == 'hayır'
                        senin_seçimin = {ask} 'Sen neyi seçiyorsun?'
                        bilgisayarın_seçimi = seçenekler {at} {random}
                        {print} 'Senin seçimin ' senin_seçimin
                        {print} 'Bilgisayarın seçimi' bilgisayarın_seçimi
                        {if} bilgisayarın_seçimi == senin_seçimin
                            {print} 'Berabere!'
                        {if} bilgisayarın_seçimi == 'taş' {and} senin_seçimin == 'makas'
                            {print} 'Kaybettin!'
                        {if} bilgisayarın_seçimi == 'taş' {and} senin_seçimin == 'kağıt'
                            {print} 'Sen kazandın!'
                            kazandı = 'evet'
                    _
                    ```
                start_code: "# kodunuzu buraya yazın"
    calculator:
        name: "Hesap Makinesi"
        description: "Bir hesap makinesi oluşturun"
        default_save_name: "Hesap Makinesi"
        levels:
            6:
                story_text: |
                    Artık matematik yapabildiğinize göre, kendi başınıza bir hesap makinesi yapabilirsiniz!
                example_code: |
                    ```
                    sayı_1 {is} {ask} 'İlk sayıyı girin:'
                    sayı_2 {is} {ask} 'İkinci sayıyı girin:'
                    doğru_cevap = sayı_1 * sayı_2
                    {print} sayı_1 ' kere ' sayı_2 ' eder ' doğru_cevap
                    ```
                story_text_2: |
                    ### Alıştırma
                    Yukarıdaki hesap makinesi, cevabı sizin için hesaplayacaktır, ancak bunun gibi bir programı kendi matematik becerilerinizi test etmek için de yapabilirsiniz:
                    Tamamlamak için boşlukları doldurun!
                example_code_2: |
                    ```
                    doğru_cevap = 11 * 27
                    cevap = {ask} '11 kere 27 kaç eder?'
                    {if} cevap {is} _ {print} 'Aferin, iyi işti!'
                    {else} {print} 'Yanlış! doğru cevap ' _
                    ```

                start_code: "{print} 'Hesap makinesine hoş geldiniz!'"
<<<<<<< HEAD
                story_text_3: "\n**Ekleme** rastgele komutunu kullanarak bilgisayarın kendi başına rastgele toplamalar yapmasını da sağlayabilirsiniz.\n\nBu şekilde, pratik yapmak için bir sayı tablosu seçersiniz ve bundan her zaman farklı bir toplama elde edersiniz:\n"
=======
                story_text_3: "**Ekleme** rastgele komutunu kullanarak bilgisayarın kendi başına rastgele toplamalar yapmasını da sağlayabilirsiniz.\n\nBu şekilde, pratik yapmak için bir sayı tablosu seçersiniz ve bundan her zaman farklı bir toplama elde edersiniz:\n"
>>>>>>> 7aee5eaa
            9:
                story_text: |
                    Seviye 6'da bir hesap makinesi oluşturmuştunuz, bu seviyede bu kodu birden fazla soru soracak şekilde genişletebilirsiniz.

                    ### Alıştırma 1
                    Programın çalışması için 10. satırı tamamlayabilir misiniz?

                    ### Alıştırma 2
                    Oyuncu doğru veya yanlış bir cevap girdiğinde ona geri bildirim verin. Bunu başarmak için programınızı bir `{else}` ile genişletin.
                example_code: |
                    ```
                    puan = 0
                    {repeat} 10 {times}
                        sayılar = 1, 2, 3, 4, 5, 6, 7, 8, 9, 10
                        sayı1 = sayılar {at} {random}
                        sayı2 = sayılar {at} {random}
                        cevap_correct = sayı1 * sayı2
                        {print} 'Söyle bakalım ' sayı1 ' kere ' sayı2 ' kaç eder?'
                        cevap = {ask} 'Cevabını buraya yaz...'
                        {print} 'Cevabın ' cevap
                        {if} _ {is} _
                            puan = puan + 1
                    {print} 'Aferin, iyi işti! Toplam puanın... 10 üzerinden ' puan
                    ```
                start_code: "{print} 'Hesap makinesine hoş geldiniz!'"
            10:
                story_text: |
                    Bu hesap makinesi oyunu, çarpım tablosu alıştırması yapmanıza yardımcı olur!
                    ### Alıştırma
                    Listeye daha fazla sayı ekleyebilir misiniz, böylece 10'a kadar sayıların çarpım tablosunu çalışabilirsiniz?
                example_code: |
                    ```
                    sayılar = 1, 2, 3
                    {for} sayı1 {in} sayılar
                        {for} sayı2 {in} sayılar
                            cevap = {ask} 'Söyle bakalım, ' sayı2 ' kere ' sayı1 ' kaç eder?'
                            doğrucevap = sayı1 * sayı2
                            {if} cevap {is} doğrucevap
                                {print} 'Aferin!'
                            {else}
                                {print} 'Bu yanlış. Doğru cevap ' doğrucevap
                    ```
                start_code: "# kodunuzu buraya yazın"
            12:
                story_text: |
                    Bu seviyede, ondalık sayılar ile çalışan bir hesap makinesi yapabilirsiniz.

                    ### Alıştırma 1
                    Hesap makinesini tamamlamak için boşlukları doldurun. Ondalık sayılar için virgül değil nokta kullanmayı unutmayın.

                    ### Alıştırma 2
                    Yeni bir matematik alıştırma programı oluşturun, ama şimdi ondalık sayıları kullanın.
                    Bir sayı listesi oluşturun, çarpma için iki tanesini seçin ve oyuncunun cevaplamasını sağlayın.
                    Ve tabii ki cevabı doğrulamanız gerekiyor! **Ekleme** Can ekleyerek zorluğu artırın: Bir oyuncu yanlış cevap için bir can kaybetsin ve üç yanlış cevaptan sonra oyun sona ersin.
                example_code: |
                    ```
                    sayı1 = {ask} 'İlk sayı nedir?'
                    sayı2 = {ask} 'İkinci sayı nedir?'
                    cevap = _
                    {print} sayı1 ' artı ' sayı2 ' eşittir ' _
                    ```
                start_code: "# kodunuzu buraya yazın"
            14:
                story_text: |
                    Bu seviyede 'Bil bakalım hangi sayı' oyununu programlayabilirsiniz
                example_code: |
                    ```
                    {print} 'Bil bakalım hangi sayı'
                    sayılar = 1, 2, 3, 4, 5, 6, 7, 8, 9, 10
                    sayı = sayılar {at} {random}
                    oyun = 'devam'
                    {for} i {in} {range} 1 {to} 10
                        {if} oyun == 'devam'
                            tahmin = {ask} 'Sence hangi sayıyı tuttum?'
                            {if} tahmin > sayı
                                {print} 'Aşağı!'
                            {if} tahmin < sayı
                                {print} 'Yukarı!'
                            {if} tahmin == sayı
                                {print} 'Sen kazandın!'
                                oyun = 'bitti'
                    ```
                start_code: "# kodunuzu buraya yazın"
            15:
                story_text: |
                    Önceki bir seviyede yapmayı öğrendiğiniz hesap makinesi oyununa `{while}` döngüsünü ekleyebilirsiniz.
                    Bu, oyuncunun yanlış cevap vermesi durumunda bir sonraki soruya devam edememesini sağlar.
                example_code: |
                    ```
                    puan = 0
                    {for} i {in} {range} 0 {to} 9
                        sayılar = 1, 2, 3, 4, 5, 6, 7, 8, 9, 10
                        sayı1 = sayılar {at} {random}
                        sayı2 = sayılar {at} {random}
                        doğrucevap = sayı1 * sayı2
                        cevap = 0
                        {while} cevap != doğrucevap
                            {print} 'Söyle hadi, ' sayı1 ' kere ' sayı2 ' kaç eder?'
                            cevap = {ask} 'Cevabın nedir?:'
                            {print} 'Cevabın ' cevap
                        {print} 'Aferin, iyi işti!'
                    {print} 'Sen kazandın!'
                    ```
                start_code: "# kodunuzu buraya yazın"
            11:
                story_text: "Bir `{for}` ile çarpım tablosu alıştırma programını basitleştirebilirsiniz.\n\n### Alıştırma 1\nÖrnek kodu güzel bir çarpım tablosu yazdıracak şekilde geliştirin: <br> \"1 kere 10 eder 10\", \"2 kere 10 eder 20\" gibi.\n\n### Alıştırma 2\nSeviye 10'daki çarpma kodunuza geri dönün ve kodu `{for}` ve `{range}` kullanacak şekilde değiştirin.\n"
                start_code: '# kodunuzu buraya yazın'
                example_code: "```\nsayı = 10\n{for} i {in} {range} 1 şuraya 10\n    {print} i * sayı\n```\n"
            13:
                example_code: "```\ncevap1 = {ask} '10 kere 7 kaç eder?'\ncevap2 = {ask} '6 kere 7 kaç eder?'\n{if} _ _ _ _ _ _ _\n    {print} _\n```\n"
                story_text: "### Alıştırma 1\nAlıştırma programını biraz daha zorlaştıralım. Oyuncu şimdi iki soruya doğru cevap vermek zorunda. Programı tamamlamak için boşlukları doldurun.\n\n### Alıştırma 2 Ekleme\nBazen hesaplamaların birden fazla doğru cevabı vardır. Örneğin, 10 hem 5'e hem de 2'ye bölünebilir. Dolayısıyla, \"Hangi sayı 10'u böler?\" sorusunu hem 2 hem de 5 cevaplanabilir.\nBirden fazla doğru cevabı olan bir hesaplama sorun, oyuncudan cevaplamasını isteyin ve `{or}` kullanarak doğru olup olmadığını belirleyin.\nProgramlama alanını temizleyin ve kendi çözümünüzü oluşturun.\n"
                start_code: '# Kodunuzu buraya yazın'
    restaurant:
        name: "Restoran"
        description: "Kendi sanal restoranınızı oluşturun"
        default_save_name: "Restoran"
        levels:
            1:
                story_text: |
                    Seviye 1'de, kendi sanal restoranınızı oluşturabilir ve konuklarınızın siparişlerini alabilirsiniz.
                example_code: |
                    ```
                    {print} Hedy'nin restoranına hoş geldiniz 🍟
                    _ Ne sipariş etmek istersiniz?
                    {echo} Yani siparişiniz
                    {print} Siparişiniz için teşekkür ederiz!
                    {print} Şimdi hazırlıyoruz!
                    ```
                story_text_2: |
                    ### Alıştırma
                    Sarı düğmeye tıklayarak örnek kodu giriş ekranınıza kopyalayın.
                    Öncelikle, kodun düzgün çalışması için boşluklara doğru komutu girin.
                    Ardından restoran programına en az 4 satır kod daha ekleyin.
                    Müşteriye ne içmek istediklerini sorun ve nakit mi yoksa kartla mı ödeme yapmak istediklerini sorun.
                    Son olarak, müşterinize veda etmek için güzel bir yol düşünün.
                start_code: "# kodunuzu buraya yazın"
            2:
                story_text: |
                    Seviye 2'de, değişkenler kullanarak restoranınızı genişletebilirsiniz. Seviye 1'de Hedy siparişi sadece bir kez `{echo}` yapabiliyordu ve sadece en son sipariş edilen şeyi hatırlayabiliyordu.
                    Artık değişkenleri kullanabilirsiniz ve Hedy'nin hem yemeği hem de sosları hatırlamasını sağlayayabilirsiniz!
                example_code: |
                    ```
                    {print} Hedy'nin restoranına hoş geldiniz!
                    {print} Bugün pizza ya da lazanya servis edeceğiz.
                    yemek {is} {ask} Ne yemek istersiniz?
                    {print} Harika bir seçim! yemek benim de favorim!
                    sos {is} {ask} Et mi yoksa sebze mi istersiniz?
                    {print} sos içeren yemek hemen geliyor!
                    ```
                start_code: "# kodunuzu buraya yazın"
                story_text_2: "### Alıştırma\nKendi restoran kodunuzu bir önceki seviyeden kopyalayıp aşağıdaki girdi ekranına yapıştırın.\nBu seviyede öğrendiğiniz gibi, `{ask}` ve `{echo}` komutlarını değiştirerek ve değişkenleri kullanarak kodu düzeltin.\n\nArtık kodunuz tekrar çalıştığına göre, bir şeyler daha eklemenin zamanı geldi.\nÖrnek kodun son satırına bakın: `{print} sos içeren yemek hemen geliyor!`\nBu tek satırda, siparişin bir özetini oluşturmak için 2 değişken kullanılmıştır.\nŞimdi müşteriniz tarafından sipariş edilen yiyecek ve içeceklerin özetini kendiniz ekleyin.\n\n**Ekleme** Artık değişkenleri nasıl kullanacağınızı öğrendiğinize göre, bir satırda istediğiniz kadar değişken kullanabilirsiniz. Kodunuza daha fazla değişken ekleyebilir misiniz, örneğin masada yemek ya da paket servis, nakit ya da kart, pipetli ya da pipetsiz gibi.\n"
            3:
                story_text: |
                    Akşam yemeğinde ne yemek istediğinize karar vermekte zorlanıyor musunuz? Hedy'nin sizin için seçmesini sağlayabilirsiniz!
                    En çok sevdiğiniz (veya en az sevdiğiniz) yemeklerin listesini ekleyin ve Hedy rastgele akşam yemeğinizi seçsin.
                    Ayrıca Hedy'nin akşam yemeğinizin fiyatını seçmesini de sağlayarak biraz eğlenebilirsiniz! Ne alacaksınız?

                example_code: |
                    ```
                    anayemek {is} spagetti, brüksel lahanası, hamburger
                    {print} Bu akşam yemekte anayemek {at} {random} var!
                    fiyatlar {is} 1 lira, 10 lira, 100 lira
                    {print} Ödemeniz toplam fiyatlar {at} {random} lütfen.
                    ```
                story_text_2: |
                    ### Alıştırma
                    Şimdi rastgelelik restoranının kendi versiyonunuzu yapın.
                    Başlangıçlar, ana yemekler, tatlılar, içecekler ve fiyatların bir listesini kendiniz yapın.
                    Ardından müşteriye bu akşamın menüsünde ne olacağını söylemek için `{print}` ve `{at} {random}` komutlarını kullanın.

                example_code_2: |
                    ```
                    {print} Kendi rastgele restoranınıza hoş geldiniz!
                    mezeler {is} _
                    yemekler {is} _
                    tatlılar {is} _
                    içecekler {is} _
                    fiyatlar {is} _
                    _
                    ```
                start_code: "# kodunuzu buraya yazın"
            4:
                story_text: |
                    Bu seviyede, `{print}` veya `{ask}` komutunu kullanırken artık tırnak işareti kullanmanız gerekiyor.

                    ### Alıştırma
                    Çalışması için bu koda tırnak işaretlerini ekleyin! Dikkatli olun: değişkenler tırnak işareti içinde olmamalıdır.
                    Ardından, çıktı ekranınızda her seferinde yalnızca bir satır göstermek için `{clear}` komutunu kullanın.

                    ### Alıştırma 2
                    Önceki seviyeye geri dönün ve restoran kodunuzu kopyalayın. Doğru noktalara tırnak işaretleri ekleyerek ve bazı yerlerde `{clear}` komutları ekleyerek kodun bu seviye için de çalışmasını sağlayın.
                example_code: |
                    ```
                    _ Bu koda tırnak işaretlerini ekleyin _
                    {print} Restaurant Chez Hedy'ye hoş geldiniz!
                    {print} Bugün pizza ya da lazanya servis edeceğiz.
                    yemek {is} {ask} Ne yemeyi istersiniz?
                    {print} Harika bir seçim! yemek benim de favorim!
                    sos {is} {ask} Et mi yoksa sebze mi istersiniz?
                    {print} sos içeren yemek hemen geliyor!
                    içecek {is} {ask} Yanında ne içmek istersiniz?
                    {print} Siparişiniz için teşekkür ederiz.
                    {print} yemek ve içecek hemen hazır olacak!
                    ```
                start_code: "# kodunuzu buraya yazın"
            5:
                story_text: |
                    ### Alıştırma
                    Örnek kod, restoranınızda bir menü öğesinin tükenmesini nasıl programlayabileceğinizi gösterir.
                    Önceki seviyelerden kendi restoran kodunuzu kopyalayın. Restoranınızda bir sorun çıkarın ve bunu örnek kodda olduğu gibi kodlayın.
                    Örneğin, bir menü öğesi tükenmiş olabilir veya kredi kartı kabul etmiyor olabilirsiniz ya da dondurma makinesi bozuk olabilir.

                    **Ekleme** Sorunu programlayıp, buna uygun yanıtları da programladınız mı? O zaman şimdi kodunuza daha fazla `{if}` ve `{else}` komutları eklemeyi deneyin.
                    Kodu olabildiğince etkileşimli hale getirmek için kodunuzdaki her `{ask}` komutundan sonra bir `{if}` eklemeye çalışın!

                example_code: |
                    ```
                    depodaki_içecekler {is} su, limonata, kola, portakal suyu
                    içecek {is} {ask} 'Ne içmek istersiniz?'
                    {if} içecek {in} depodaki_içecekler {print} 'Bir ' içecek ' hemen geliyor!'
                    {else} {print} 'Üzgünüm, ondan satmıyoruz'
                    ```
                start_code: "# kodunuzu buraya yazın"
            6:
                story_text: |
                    Bu seviyede, müşterinizin siparişinin toplam fiyatını hesaplamak için matematiği kullanabilirsiniz, bu da sanal restoranınızı daha gerçekçi hale getirecektir.
                    Ancak sanal restoranınıza daha birçok şey, örneğin daha fazla çeşitler de ekleyebilirsiniz.

                    ### Alıştırma
                    Sanal restoranınıza daha birçok şey ekleyebilirsiniz. Örneğin...
                    - kaç kişinin geleceğini sorup fiyatı bu miktarla çarpmak?
                    - başka bir çeşit eklemek?
                    - insanlara (gizli) bir kupon kodu girdiklerinde indirim vermek?
                    - bir çocuk menüsü eklemek?
                    - eklemek için başka eğlenceli şeyler aklınıza geliyor mu?

                example_code: |
                    Bunun gibi basit bir restoran kodu oluşturabilirsiniz:
                    ```
                    {print} "Restaurant Chez Hedy'ye Hoş Geldiniz"
                    {print} 'İşte menümüz:'
                    {print} 'Ana yemeklerimiz pizza, lazanya veya spagetti'
                    ana = {ask} 'Hangi ana yemeği istersiniz?'
                    fiyat = 0
                    {if} ana {is} pizza fiyat = 10
                    {if} ana {is} lazanya fiyat = 12
                    {if} ana {is} spagetti fiyat = 8
                    {print} 'Siparişiniz ' ana
                    {print} 'Ücret toplamı ' fiyat ' lira, lütfen'
                    {print} 'Teşekkürler, afiyet olsun!'
                    ```
                start_code: "# kodunuzu buraya yazın"
            7:
                story_text: |
                    Bu seviyede, bir kod satırını belirli sayıda tekrarlamak için `{repeat}` komutunu nasıl kullanacağınızı öğrendiniz.
                    Bunu restoranınızda birden fazla kişiye `{ask}` ile ne yemek istediklerini sormak için kullanabilirsiniz.

                    ### Alıştırma
                    Kodu tamamlayabilir misiniz? Hedy'nin bu soruyu kişi sayısı kadar tekrarlaması gerekiyor. Yani 5 kişi varsa, sorunun 5 kez sorulması gerekir.
                    **Ekleme** Kodunuzu daha fazla soru ile genişletin, örneğin içecekler veya sos hakkında.
                example_code: |
                    ```
                    {print} "Restaurant Chez Hedy'ye Hoş Geldiniz"
                    kişiler = {ask} 'Bugün bize kaç kişi katılıyor?'
                    ```
                start_code: "# kodunuzu buraya yazın"
            8:
                story_text: |
                    Bu seviyede, birden fazla kod satırını tekrarlayarak sanal restoranınızı daha ayrıntılı hale getirebilirsiniz. Bunun gibi:
                example_code: |
                    ```
                    {print} "Restaurant Chez Hedy'ye hoş geldiniz!"
                    kişiler = {ask} 'Bugün bize kaç kişi katılacak?'
                    {print} 'Harika!'
                    {repeat} kişiler {times}
                        yemek = {ask} 'Ne sipariş etmek istersiniz?'
                        {print} yemek
                    {print} 'Siparişiniz için teşekkür ederiz!'
                    {print} 'Afiyet olsun!'
                    ```
                story_text_2: |
                    ### Alıştırma
                    Bu kod, menüde daha fazla öğe eklenerek genişletilebilir, örneğin içecekler ve/veya birden fazla yemek veya tatlı sunulabilir. En az bir öğe daha ekleyin.
                    **Ekleme** Daha da fazla ürün ekleyin, istediğiniz kadar seçenek olsun!
                start_code: "# kodunuzu buraya yazın"
            9:
                story_text: |
                    Bu seviyede restoranınızı daha gerçekçi ve daha eğlenceli hale getirmek için iç içe geçmeyi kullanabilirsiniz!

                    ### Alıştırma
                    Örnek kodda girintiler kaldırılmıştır.
                    Kodun düzgün çalışması için her satırın ne kadar girintiye ihtiyacı olduğunu bulabilir misiniz?
                    Eğer müşteri pizza sipariş ederse, Hedy müşterinin hangi sosu istediğini sormamalıdır.

                    **Extra** Bir restoranın deposunda tüm soslar bulunmaz. Mevcut sosların bir listesini yapın ve her siparişte satıp satmadığınıza dair bir yanıt verin. <br>
                    **Extra** Pizzalarda sos vardır. Müşterilere ne istediklerini sorun.<br>
                    **Extra** Müşteriler içecek mi istiyor? Onları da sorun! <br>
                example_code: |
                    ```
                    {print} "Restaurant Chez Hedy'ye hoş geldiniz!"
                    kişiler = {ask} 'Bugün bize kaç kişi katılacak?'
                    {print} 'Harika!'
                    fiyat = 0
                    {repeat} kişiler {times}
                    _ yemek = {ask} 'Ne sipariş etmek istersiniz?'
                    _ {print} yemek
                    _ {if} yemek {is} kızartma
                    _ fiyat = fiyat + 3
                    _ sos = {ask} 'Patates kızartmanızın yanında ne tür bir sos istersiniz?'
                    _ {if} sos {is} 'hayır'
                    _ {print} 'sos olmayacak'
                    _ {else}
                    _ fiyat = fiyat + 1
                    _ {print} sos ' sosu olacak '
                    _ {if} yemek {is} pizza
                    _ fiyat = fiyat + 4
                    {print} 'Toplam ücret ' price ' lira'
                    {print} 'Afiyet olsun!'
                    ```
                start_code: "# kodunuzu buraya yazın"
            10:
                story_text: |
                    Bu seviyede, farklı çeşitler için nasıl kolayca sipariş vereceğinizi öğreneceksiniz.

                    ### Alıştırma 1
                    Kodu boşluklara bir `{ask}` koyarak tamamlayın, böylece müşteriye her yemek için ne yemek istediği sorulur.
                example_code: |
                    ```
                    çeşitler = meze, ana yemek, tatlı
                    {for} çeşit {in} çeşitler
                        {print} 'Siparişiniz için ' course ' ne olacak?'
                        _ 
                        _
                    ```
                story_text_2: |
                    ### Alıştırma
                    Tabii ki, birden fazla kişi için de sipariş verebilirsiniz!
                    Kodun düzgün çalışması için her satırdan önce doğru miktarda girinti ekleyebilir misiniz?
                    İpucu: Bazı satırlarda hiç girintiye gerek yoktur.
                example_code_2: |
                    ```
                    _ çeşitler = meze, ana yemek, tatlı
                    _ isimler = Ali, Ayşe
                    _ {for} isim {in} isimler
                    _ {for} çeşit {in} çeşitler
                    _ yemek = {ask} isim ', yemekte ' course ' olarak ne yemek istersin?'
                    _ {print} isim ' yemekte ' çeşit ' olarak ' yemek ' sipariş ediyor'
                    ```
                start_code: "çeşitler = meze, ana yemek, tatlı"
            11:
                story_text: |
                    Birden fazla müşteriden gelen siparişleri düzenli bir şekilde yazdırmak için `{for}` ile `{range}` kullanabiliriz.

                    ### Alıştırma
                    Restoran kodunu tamamlayın, böylece birden fazla kişinin siparişini alabilirsiniz. Her seferinde sipariş numarasını yazdırın: 'Sipariş 1', 'Sipariş 2', gibi.
                    Bunu nasıl yapacağınızdan emin değil misiniz? Seviye 8 kodunuza bir göz atın.

                    **Ekleme** 9. seviyede, restoran fiyatlarını da kullanmıştınız. Bunu da buraya ekleyebilirsiniz!
                example_code: |
                    ```
                    {print} "Restaurant Hedy'ye hoş geldiniz!"
                    kişiler = {ask} 'Kaç kişi için sipariş vermek istersiniz?'
                    {print} 'Demek ' kişiler ' kişi için sipariş vermek istiyorsunuz'
                    {print} 'Tamam, başlayalım!'
                    ```
                start_code: "# kodunuzu buraya yazın"
            12:
                story_text: |
                    Bu seviyeden itibaren menünüzü daha gerçekçi hale getirmek için ondalık sayıları kullanabilirsiniz.

                    ### Alıştırma
                    Arkadaşlarınıza ve ailenize %15 indirim sağlayacak bir kod düşünebiliyor musunuz?
                example_code: "```\nfiyat = 0.0\nyemek = {ask} 'Ne sipariş etmek istersiniz?'\niçecek = {ask} 'Ne içmek istersiniz?'\n{if} yemek {is} 'hamburger'\n    fiyat = fiyat + 6.50\n{if} yemek {is} 'pizza'\n    fiyat = fiyat + 5.75\n{if} içecek {is} 'su'\n    fiyat = fiyat + 1.20\n{if} içecek {is} 'soda'\n    fiyat = fiyat + 2.35\n{print} 'Toplam ' fiyat ' lira, lütfen'\n```\n"
                start_code: "# kodunuzu buraya yazın"
            13:
                story_text: |
                    Bu seviyede kodunuzu daha da genişletmek için yeni komutlar öğreneceksiniz.

                    ### Alıştırma 1
                    Programdaki mantıklı olan yerlere bir `{and}` ve bir `{or}` yerleştirin.

                    ### Alıştırma 2
                    Restoranınızı en az bir tane daha `{and}` ve bir tane `{or}` ile genişletin.
                    Örneğin, yalnızca pizza için geçerli olan özel bir indirim kuponu oluşturun veya müşterinize patates kızartması ve krep ile birlikte ücretsiz bir içecek verin.
                    Ya da tabii ki tamamen farklı bir şey de olabilir!

                example_code: |
                    ```
                        {print} 'Bu bizim indirim menümüz'
                        fiyat = fiyat - 3
                    {if} içecekler {is} 'su' _ içecekler {is} 'meyve suyu'
                        {print} 'Bu sağlıklı bir seçim'
                    {print} 'Toplam ' fiyat' lira ediyor'
                    ```
                start_code: "# kodunuzu buraya yazın"
            15:
                story_text: |
                    `{while}` ile müşterilerinizin istekleri bitene kadar sipariş eklemeye devam edebilmelerini sağlayabilirsiniz.

                example_code: |
                    ```
                    {print} "McHedy'ye Hoş Geldiniz"
                    dahafazla = 'evet'
                    {while} dahafazla == 'evet'
                        sipariş = {ask} 'Ne sipariş etmek istersiniz?'
                        {print} sipariş
                        dahafazla = {ask} 'Başka bir şey sipariş etmek ister misiniz?'
                    {print} 'Teşekkür ederiz!'
                    ```
                start_code: "# kodunuzu buraya yazın"
    fortune:
        name: "Falcı"
        description: "Hedy'nin geleceği tahmin etmesini sağlayın"
        default_save_name: "Falcı"
        levels:
            1:
                story_text: |
                    Hiç bir karnavala gittiniz ve bir falcı tarafından geleceğinizin tahmin edildiğini gördünüz mü? Ya da hiç sihirli sekiz topla oynadınız mı? Ya da bunları bir filmde gördünüz mü?
                    O zaman muhtemelen geleceğinizi gerçekten tahmin edemeyeceklerini biliyorsunuzdur, ama yine de oynamak eğlenceli!

                    İlerleyen seviyelerde kendi fal makinenizi nasıl yaratacağınızı öğrenebilirsiniz!
                    1. seviyede, Hedy'nin kendini falcı olarak tanıtmasını ve oyuncuların cevaplarını `{echo}` ile yankılamasını sağlayarak kolay bir başlangıç yapabilirsiniz.
                    Bunun gibi:
                example_code: |
                    ```
                    _ Merhaba, ben falcı Hedy!
                    _ Peki sen kimsin?
                    _ Kristal küreme bir göz atayım
                    _ Görüyorum... Evet görüyorum...
                    _ Senin adın
                    ```
                story_text_2: |
                    ### Alıştırma
                    Örnek kodu girdi ekranınıza kopyalayın ve kodun çalışması için boşlukları doldurun.
                    **Ekleme** Kodu değiştirin ve falcının yalnızca adınızı değil, yaşınızı, tuttuğunuz spor takımını veya kendinizle ilgili başka bir şeyi de tahmin etmesini sağlayın.
                start_code: "# kodunuzu buraya yazın"
            3:
                story_text: |
                    Önceki seviyelerde ilk fal makinenizi yapmıştınız, ancak Hedy gerçekten hiçbir şey tahmin edemedi, sadece `{echo}` kullandı.
                    Bu seviyede, Hedy'nin sizin için bir cevap seçmesini gerçekten sağlamak için bir değişken ve `{at} {random}` komutunu kullanabilirsiniz. Örneğin bu koda göz atın:
                example_code: |
                    ```
                    {print} Ben falcı Hedy'im!
                    soru {is} {ask} Ne bilmek istiyorsun?
                    {print} Demek bilmek istediğin şey: soru
                    cevaplar {is} evet, hayır, belki
                    {print} Kristal kürem diyor ki...
                    {sleep} 2
                    {print} cevaplar {at} {random}
                    ```
                story_text_2: |
                    ### Alıştırma
                    Şimdilik, Hedy sadece evet, hayır veya belki cevaplarını verebiliyor. Hedy'ye 'kesinlikle' veya 'tekrar sor' gibi daha fazla cevap seçeneği verebilir misiniz?
                start_code: "# kodunuzu buraya yazın"
            4:
                story_text: |
                    Bu seviyede yeni bir işlev yok, ancak tırnak işaretlerini kullanarak pratik yapmanızı sağlar.
                    Seviye 3 kodunuzu yeniden oluşturabilir ve tırnak işaretlerini doğru yerlere eklediğinizden emin olabilirsiniz!

                    Seviye 3'te 'soru' kelimesini hem değişken adı hem de yazdırılabilecek normal bir kelime olarak kullanamadığımızı unutmayın.
                    Seviye 4'teki tırnak işaretleri bunu mümkün kılmaktadır!

                    ### Alıştırma
                    Bu örnek koddan tüm tırnak işaretlerini kaldırdık, bunları doğru yerlere ekleyebilir misiniz?

                    ### Alıştırma 2
                    Önceki seviyeye geri dönün ve falcı kodunuzu kopyalayın. Doğru noktalara tırnak işaretleri ekleyerek kodun bu seviyede çalışmasını sağlayın.
                example_code: |
                    ```
                    _ Bu koda tırnak işaretlerini ekleyin _
                    {print} Ben falcı Hedy!
                    soru {is} {ask} Ne bilmek istiyorsun?
                    {print} Sorduğun soru: soru
                    cevaplar {is} evet, hayır, belki
                    {print} Kristal kürem diyor ki...
                    {sleep} 2
                    {print} cevaplar {at} {random}
                    ```
                start_code: "# kodunuzu buraya yazın"
            5:
                story_text: |
                    ### Alıştırma
                    Örnek kodda, olasılıkları kendi lehinize çevirmenizi sağlayan bir falcı programının nasıl yapıldığını göreceksiniz. Bu hile programı size her zaman piyangoyu kazanacağınızı söyler, ancak arkadaşlarınız asla kazanamaz.

                    Bunu kendi programınızı yapmak için kullanın, yaratıcı olun! Örneğin şunu tahmin eden bir kod oluşturabilirsiniz:
                    * tuttuğunuz spor takımı tüm rakiplerini yenecek!
                    * film gecesi için en sevdiğiniz film seçilecek!
                    * en sevdiğiniz gösteriye bilet kazanın!
                    * Pamuk Prenses'in sihirli aynası gibi, hepsinin içinde en güzeli sensin.
                    Bırakın işi hayal gücünüz yapsın!

                    Programınız en az 10 satır koddan oluşmalı ve en az bir `{if}` ve `{else}` komutuna sahip olmalıdır.
                example_code: |
                    ```
                    arkadaşlar {is} Leyla, Orhan, Nergis
                    {print} 'Yarın piyangoyu kazanıp kazanmayacağınızı tahmin edebilirim!'
                    kişi {is} {ask} 'Sen kimsin?'
                    iyi_cevap {is} Yaşasın! Sen kazandın!, Kesinlikle sen kazanacaksın!, Bir kazananımız var!
                    kötü_cevap {is} Kötü şans! Tekrar dene!, Başka biri kazanacak, Sen kaybedeceksin!
                    {if} kişi {in} arkadaşlar {print} iyi_cevap {at} {random}
                    {else} {print} kötü_cevap {at} {random}
                    ```
                start_code: "# kodunuzu buraya yazın"
            6:
                story_text: |
                    Bu seviyede artık bir falcı olarak tahminlerinizde matematiği kullanabilirsiniz. Bu, geleceği hesaplamak için (aptalca) formüller oluşturmanıza olanak tanır.
                    Örneğin, ne kadar zengin olacağınızı veya büyüdüğünüzde kaç çocuğunuz olacağını hesaplayabilirsiniz.



                    ### Alıştırma
                    Kendinize ait (aptalca) bir fal makinenizi hayal edebiliyor musunuz?

                example_code: |
                    ```
                    {print} "Ben falcı Hedy'im!"
                    {print} 'Büyüdüğünde kaç çocuğun olacağını tahmin edebiliyorum!'
                    yaş = {ask} 'Kaç yaşındasın?'
                    kardeşler = {ask} 'Kaç kardeşin var?'
                    boy = {ask} 'Santimetre cinsinden boyun kaç?'
                    çocuklar = boy / yaş
                    çocuklar = çocuklar - kardeşler
                    {print} 'Büyüdüğünde...'
                    {sleep}
                    {print} çocuklar ' çocuğun olacak!'
                    ```
                start_code: "# kodunuzu buraya yazın"
            7:
                story_text: |
                    ### Alıştırma
                    Aşık olduğunuz kişinin sizi sevip sevmediğini söyleyen bu programı bitirin.
                example_code: |
                    ```
                    {print} 'Sihirli yaprakları olan bir çiçeğim var'
                    {print} 'Eğer taç yapraklarını koparırsanız, çiçek size aşkınızın sizi sevip sevmediğini söyleyecektir.'
                    miktar = {ask} 'Kaç tane taç yaprağı koparmak istiyorsun?'
                    seçenekler = seni seviyor, seni sevmiyor
                    _ _ _ _ seçenekler {at} {random}
                    ```
                start_code: "# kodunuzu buraya yazın"
            8:
                story_text: |
                    Bir sonraki örnekte, falcınızın birden fazla soru sormasını ve bunları yazdırmasını sağlayabilirsiniz!

                    ### Alıştırma
                    Boşlukları doğru komutla doldurabilir misiniz?
                example_code: |
                    ```
                    {print} "Ben falcı Hedy'im!"
                    {print} 'Bana 3 soru sorabilirsin.'
                    cevaplar = evet, hayır, belki
                    _ _ _
                       soru = {ask} 'Ne bilmek istiyorsun?'
                       {print} soru
                       {sleep}
                       {print} 'Kristal kürem diyor ki... ' cevaplar {at} {random}
                    ```
                start_code: "# kodunuzu buraya yazın"
            10:
                story_text: |
                    Bu seviyede MASH (konak, apartman, kulübe, ev) oyununu nasıl programlayacağınızı öğreneceksiniz. Bu oyunda tüm oyuncular için aynı anda geleceklerinin neye benzeyeceğini tahmin edebilirsiniz.

                    ### Alıştırma
                    Bu seviyede öğrendiğiniz yeni komutu kullanarak boşlukları doldurun.
                example_code: |
                    ```
                    evler = konak, apartman, baraka, ev
                    aşklar = hiç kimse, bir soylu, bir komşu, gerçek aşkı
                    hayvanlar = köpek, kedi, fil
                    isimler = Bulut, Sema, Deniz
                    _
                        {print} isim ' şu evde yaşayacak: ' houses {at} {random}
                        {print} isim ' şununla evlenecek: ' loves {at} {random}
                        {print} isim ' evcil hayvan olarak ' pets {at} {random} ' besleyecek.'
                        {sleep}
                    ```
                start_code: "# kodunuzu buraya yazın"
            12:
                story_text: |-
                    12. seviyeden itibaren artık, listelerde her öğeden önce ve sonra tırnak işareti kullanmanız gerekecektir.

                    ### Alıştırma
                    Listeye iki tane tahmin ekleyin
                example_code: |
                    ```
                    fallar = 'muz kabuğuna basıp kayacaksın', _
                    {print} 'Geleceğin için kristal küreme bir göz atacağım.'
                    {print} 'Görüyorum... Görüyorum...'
                    {sleep}
                    {print} fallar {at} {random}
                    ```
                start_code: "# kodunuzu buraya yazın"
    haunted:
        name: "Perili Ev"
        description: "Perili evden kaçış"
        default_save_name: "Perili Ev"
        levels:
            1:
                story_text: |
                    Bu macerada, doğru kapıyı seçerek perili bir evden kaçmanız gereken bir oyun yapmak için çalışıyorsunuz.
                    Eğer doğru kapıyı seçerseniz hayatta kalırsınız, ama seçmezseniz korkunç bir canavar sizi...

                    1. seviyede, perili ev oyunumuza korkutucu bir hikaye uydurarak başlıyoruz ve oyuncuya perili evde hangi canavarı göreceklerini soruyoruz.
                example_code: |
                    ```
                    {print} Buraya nasıl geldim?
                    {print} Arkadaşımın bana eski malikaneye gitmemi söylediğini hatırlıyorum...
                    {print} sonra her şey aniden karardı.
                    {print} Ama nasıl oldu da kendimi yerde buldum?
                    {print} Başım beyzbol sopasıyla vurulmuş gibi ağrıyor!
                    {print} Bu ses de ne?
                    {print} Oh hayır! Bu evde yalnız değilmişim gibi hissediyorum!
                    {print} Buradan çıkmam lazım!
                    {print} Önümde 3 kapı var...
                    {ask} Hangi kapıyı seçmeliyim?
                    {echo} Seçtiğim kapı
                    {print} ...?
                    ```
                story_text_2: |
                    ### Alıştırma
                    Sarı düğmeye tıklayarak örnek kodu girdi ekranınıza kopyalayın.
                    Şimdi en az 5 satır kod ekleyerek hikayeyi bitirin.
                    Her kod satırına `{print}` komutuyla başlamayı unutmayın.
                start_code: "{print} Buraya nasıl geldim?"
            2:
                story_text: |
                    Bu perili evde canavarlarınızı emojilerle seçebilirsiniz. Tabii ki yine kelimeleri de kullanabilirsiniz.
                example_code: |
                    ```
                    canavar_1 {is} 👻
                    canavar_2 {is} 🤡
                    canavar_3 {is} 👶
                    {print} Perili eve giriyorsunuz.
                    {print} Aniden bir canavar_1 görüyorsunuz
                    {print} Diğer odaya koşuyorsunuz...
                    {print} Ama canavar_2 sizi orada bekliyor!
                    {print} Olamaz! Çabuk mutfağa gidin.
                    {print} Ama siz içeri girerken canavar_3 size saldırıyor!
                    ```
                start_code: "canavar_1 {is} _"
                story_text_2: "### Alıştırma\nYukarıdaki örnekte canavarlar önceden belirlenmiştir. Yani kodunuzu her çalıştırdığınızda çıktı aynı olacaktır.\nPerili evi etkileşimli hale getirmek ve oyuncuların karşılaştıkları canavarları seçmelerini sağlamak için `{ask}` komutları ekleyebilir misiniz?\n"
                example_code_2: "```\ncanavar_1 {is} _\ncanavar_2 {is} _\ncanavar_3 {is} _\n{print} Perili eve giriyorsunuz.\n{print} Aniden bir canavar_1 görüyorsunuz\n{print} Diğer odaya koşuyorsunuz...\n{print} Ama canavar_2 sizi orada bekliyor!\n{print} Olamaz! Çabuk mutfağa gidin.\n{print} Ama siz içeri girerken canavar_3 size saldırıyor!\n```\n"
            3:
                story_text: |
                    Önceki seviyelerde, perili ev oyununuza bir giriş yaptınız, ancak fark etmiş olabileceğiniz gibi hikaye her zaman korkunç bir sona sahip oluyordu.
                    Bu seviyede oyunun sonucunu değiştirerek hikayenizi daha etkileşimli hale getirebilirsiniz; bazen yenileceksiniz, bazen kaçmayı başaracaksınız!
                    Bırakın Hedy rastgele karar versin!

                    ### Alıştırma
                    Örnek kodları kopyalayın ve çalışmasını sağlamak için boşlukları doldurun!

                    **Ekleme** Bu hikaye oldukça basit, belki daha heyecanlı bir hikaye ekleyerek biraz canlandırabilirsiniz.
                    Ayrıca şu anda çok sınırlı sonuçlarınız var, kapıların arkasında ne olduğuna dair sadece 3 seçenek var. Belki listeye eklemek için daha fazla canavar düşünebilirsiniz!
                start_code: "# kodunuzu buraya yazın"
                example_code: "```\n_ Perili evden kaçış!\n_ Önünüzde 3 kapı var...\n_ _ _ Hangi kapıyı seçiyorsunuz?\n_ Seçtiğiniz kapı ... choice\ncanavarlar _ bir zombi, bir vampir, KAÇAMAYACAĞINIZ BİR ŞEY\n_ Karşınıza çıkan...\n{sleep}\n_ _ _ _\n```\n"
            4:
                story_text: |
                    Bu seviyede oyunlarınızda tırnak işaretlerini nasıl kullanacağınızı öğreneceksiniz.

                    ### Alıştırma
                    Perili Evinizi 4. seviyeye dayanıklı yapabilir misiniz?

                    ### Alıştırma 2
                    Önceki seviyeye geri dönün ve perili ev kodunuzu kopyalayın. Doğru noktalara tırnak işaretleri ekleyerek kodun bu seviyede çalışmasını sağlayın.
                example_code: |
                    ```
                    _ Bu koda tırnak işaretleri ekleyin _
                    {print} Perili evden kaçış!
                    {print} Önünüzde 3 kapı var...
                    seçim {is} {ask} Hangi kapıyı seçiyorsunuz?
                    {print} Seçtiğiniz kapı ... choice
                    canavarlar {is} bir zombi, bir vampir, KAÇAMAYACAĞINIZ BİR ŞEY
                    {print} Karşınıza çıkan...
                    {sleep}
                    {print} canavarlar {at} {random}
                     ```

                start_code: "# kodunuzu buraya yazın"
            5:
                story_text: |
                    Bu seviyeye kadar perili ev oyunu her zaman oyuncudan bir kapı seçmesini istedi, ancak fark etmiş olabileceğiniz gibi, gerçekten doğru cevap vermek zorunda değillerdi.
                    Oyuncu tamamen rastgele bir cevap girerse, oyun yine de çalışır ve hatta oyuncu kazanabilirdi (bir kapı seçmemesine rağmen).
                    Bu seviyede oyunu sadece Hedy'nin rastgele seçtiği kapıyı seçerek kazanabilirsiniz.

                    ### Alıştırma
                    Kodu tamamlamak için eksik 4 kelimeyi bulabilir misiniz?
                example_code: |
                    ```
                    {print} 'Perili evden kaçış!'
                    {print} 'Önünüzde 3 kapı var...'
                    kapılar {is} 1, 2, 3
                    canavarlar {is} kurt adam, mumya, vampir, zombi
                    seçilen_kapı {is} {ask} 'Hangi kapıyı seçiyorsunuz?'
                    {print} 'Seçtiğini kapı...' seçilen_kapı
                    {sleep}
                    doğru_kapı {is} kapılar {at} {random}
                    _ _ _ _ {print} 'Harika! Kaçmayı başardınız!'
                    {else} {print} 'Olamaz! Bir ' canavarlar {at} {random} ' sizi yedi!'
                    ```

                start_code: "# kodunuzu buraya yazın"
            9:
                story_text: |
                    Bu seviyede, perili evi daha da etkileşimli hale getirmenize olanak tanıyan iç içe geçirme özelliğini kullanabilirsiniz!

                    ### Alıştırma
                    Şu anda bu oyunu kazanmak çok zor, kazanmayı daha kolay hale getirebilir misiniz?
                    Kodunuzu bir doğru kapı ve iki yanlış kapı yerine sadece bir yanlış kapı ve iki doğru kapı olacak şekilde değiştirebilir misiniz?
                    İpucu: Bu, doğru_kapı değişkenini yanlış_kapı olarak değiştirmek ve sonra `{if}` ve `{else}` kodlarını değiştirmek anlamına gelir.
                    Ve tabii ki hikayeyi değiştirebilir ve kendinize ait hale getirebilirsiniz. Canavarları değiştirin ya da hediye aldığınız mutlu bir oyun gösterisine çevirin!
                example_code: |
                    ```
                    {print} 'Perili Evden Kaçış!'
                    oyuncu = canlı
                    kapılar = 1, 2, 3
                    canavarlar = zombi, vampir, dev örümcek
                    {repeat} 3 {times}
                        {if} oyuncu {is} canlı
                            doğru_kapı {is} kapılar {at} {random}
                            {print} 'Önünüzde 3 kapı var...'
                            seçilen_kapı = {ask} 'Hangi kapıyı seçiyorsunuz?'
                            {if} seçilen_kapı {is} doğru_kapı
                                {print} 'Burada hiç canavar yok!'
                            {else}
                                {print} 'Bir ' canavarlar {at} {random} ' sizi yakaladı ve yedi'
                                oyuncu = ölü
                        {else}
                            {print} 'OYUN BİTTİ'
                    {if} oyuncu {is} canlı
                        {print} 'Harika! Hayatta kaldınız!'
                    ```
                start_code: "{print} 'Perili evden kaçış!'"
            11:
                story_text: |
                    Bu seviyede, `{for}` komutunu değiştirdik, böylece oyuncuya nerede olduklarını söyleyebiliyoruz.

                    ### Alıştırma 1
                    Oyuncunun hangi odada olduğunu bilmesi için programı tamamlayın.

                    ### Alıştırma 2
                    Bu adımları takip ederek programı bir maceraya dönüştürün:

                    1. Seçeneklerin bir listesini yapın (savaş ya da kaç gibi)
                    2. Oyuncunun `{ask}` ile bir seçenek seçebildiğinden emin olun
                    3. Cevap doğru mu? O zaman bir sonraki canavara geçebilirler. Yanlış bir cevap mı verdiler? Oyuncuya bir `{print}` ile bildirin.

                    **Ekleme** Şu anda, yanlış bir seçim yaparsanız, yine de bir canavar gösteriliyor! Bunu nasıl değiştirebilirsiniz?
                example_code: |
                    ```
                    {print} 'Perili Evden Kaçış!'
                    canavarlar = zombi, vampir, dev örümcek
                    _
                        {print} 'Oda ' i
                        canavar = canavarlar {at} {random}
                    ```
                start_code: "{print} 'Perili evden kaçış!'"
            14:
                story_text: |
                    Bu seviyede, `<` ve `>` sembollerini kullanarak oyununuza canlar ekleyebilirsiniz.
                example_code: |
                    ```
                    {print} 'Perili evden kaçış'
                    canlar = 3
                    kapılar = 1, 2, 3
                    canavarlar = 'kötü cadı', 'zombi', 'uyuyan üç başlı bir köpek'
                    {for} i {in} {range} 1 {to} 10
                        {if} canlar > 0
                            iyi_kapı = kapılar {at} {random}
                            canavar = canavarlar {at} {random}
                            seçilen_kapı = {ask} 'Hangi kapıyı seçiyorsunuz?'
                            {if} iyi_kapı == seçilen_kapı
                                {print} 'Doğru kapıyı seçtiniz'
                            {else}
                                {print} 'Karşınıza bir...' canavar ' çıktı'
                                {if} canavar == 'uyuyan üç başlı bir köpek'
                                    {print} 'Pffieuw.... Neyseki uyuyor'
                                {else}
                                    {print} 'Bir can kaybettiniz'
                                    canlar = canlar -1
                        {else}
                            {print} 'OYUN BİTTİ'
                    ```
                start_code: "# kodunuzu buraya yazın"
            16:
                story_text: |
                    Bu perili ev oyunu, bu seviyede kullanabileceğiniz listeler ile arasında bir bağlantı kullanır.
                    Örneğin: zombiye ait tüm özellikler tüm listelerde ilk sırada, cadı ikinci sırada ve vampir üçüncü sırada yer alır.
                    Kodu kontrol edin!
                example_code: |
                    ```
                    sayılar = [1, 2, 3]
                    i = sayılar[{random}]
                    ipucu = ['hırlama', 'gıdaklayan bir kahkaha', 'çırpınan yarasa kanatları']
                    canavarlar = ['zombi', 'cadı', 'vampir']
                    kötü_son = ['Beynini yediler', 'Sonsuza kadar lanetlendin', 'Isırıldın']
                    iyi_son = ['Bir et parçası fırlatırsın. Zombinin dikkati dağılır ve onu yemeye başlar', 'Perdeleri ateşe verirsin. Cadı yangın korkusuyla kaçar', 'Vampir sarımsaktan nefret eder ve kaçar']
                    silahlar = ['et', 'çakmak', 'sarımsak']
                    {print} 'Eski bir konağın önünde duruyorsunuz.'
                    {print} 'Burada doğru olmayan bir şeyler var.'
                    {print} 'Bir ' ipucu[i] ' sesi duyuyorsunuz... '
                    {print} 'Onu aramaya gidiyorsunuz'
                    {print} 'Mutfağa giriyorsunuz ve bir çakmak, çiğ bir et ve sarımsak görüyorsunuz.'
                    senin_silahın = {ask} 'Yanına hangisini alıyorsun? (çakmak, et, sarımsak)'
                    {print} 'Elinde ' senin_silahın ' ile oturma odasına giriyorsun'
                    {print} 'Orada karşına bir ' canavarlar[i] ' çıkıyor'
                    gereken_silah = silahlar[i]
                    {if} senin_silahın == gereken_silah
                        {print} 'Elindeki ' senin_silahın ' ile saldırıyorsun'
                        {print} iyi_son[i]
                        {print} 'SEN KAZANDIN!'
                    {else}
                        {print} 'Yanlış silahı seçmişsin....'
                        {print} kötü_son[i]
                        {print} 'OYUN BİTTİ'
                    ```
                start_code: "# kodunuzu buraya yazın"
    piggybank:
        name: "Kumbara"
        description: "Cebindeki parayı say!"
        default_save_name: "Kumbara"
        levels:
            12:
                story_text: |
                    Bu macerada, dijital bir kumbaranın nasıl yapılacağını öğreneceksiniz.

                    ### Alıştırma
                    Ne kadar paranız olduğunu ve istediğinizi satın almak için ne kadar süre biriktirmeniz gerektiğini hesaplamak için kodu tamamlayın!
                    **Ekleme** Belki de zaten biraz para biriktirmişsinizdir? Bunu biriktirmeniz gereken miktardan düşebilirsiniz.
                example_code: |
                    ```
                    {print} 'Dijital kumbara'
                    istek = {ask} 'Ne satın almak isterdiniz?'
                    fiyat = {ask} 'Bu fiyatı ne kadar?'
                    biriken = {ask} 'Şimdiye kadar ne kadar para biriktirdiniz?'
                    haftalık = {ask} 'Haftada ne kadar cep harçlığı alıyorsunuz?'
                    birikmesi_gereken = fiyat - biriken
                    haftalar = birikmesi_gereken / haftalık
                    {print} 'Yeni bir ' _ ' almak için ' _ ' hafta biriktirmek gerekiyor.'
                    ```
                start_code: "# kodunuzu buraya yazın"
            14:
                story_text: |
                    Bu seviyede, Hedy'nin size yeterince para biriktirip biriktirmediğinizi söylemesini sağlayabilirsiniz!
                example_code: |
                    ```
                    biriken = {ask} 'Ne kadar para biriktirdiniz?'
                    istek = {ask} 'Ne kadar paraya ihtiyacınız var?'
                    haftalık = {ask} 'Her hafta ne kadar cep harçlığı alıyorsunuz?'
                    birikmesi_gereken = istek - biriken
                    haftalat = birikmesi_gereken / haftalık
                    {if} istek > biriken
                        {print} 'Biraz daha para biriktirmelisiniz!'
                        {print} 'Size ' haftalat ' hafta daha gerekiyor'
                    {else}
                        {print} 'Harika! Yeterince paranız var'
                        {print} 'Hadi alışverişe gidelim!'
                    ```
                start_code: "# kodunuzu buraya yazın"
    quizmaster:
        name: "Kısa sınav ustası"
        description: "Kendi kısa sınavınızı yapın!"
        default_save_name: "Kısa sınav ustası"
        levels:
            14:
                story_text: |
                    Bu macerada kendi kısa sınavınızı yapabilirsiniz! Boşlukları doldurun, daha fazla soru ekleyin ve kendi kısa sınavınızın tadını çıkarın!
                    İstediğiniz herhangi bir şey hakkında bir kısa sınav yapabilirsiniz: hobiniz, en sevdiğiniz hayvan, en sevdiğiniz kitap veya herhangi bir şey!
                example_code: |
                    ```
                    {print} 'Kendi kısa sınavınızı yapın'
                    puanlar_a = 0
                    puanlar_b = 0
                    {print} 'Soru'
                    {print} 'Cevap seçeneği A'
                    {print} 'Cevap seçeneği B'
                    cevap = {ask} 'Cevap hangisi?'
                    {if} cevap == 'A'
                        puanlar_a = puanlar_a + 1
                    {if} cevap == 'B'
                        puanlar_b = puanlar_b + 1
                    {print} 'Kısa sınav bitti!'
                    {print} 'Sonuçları görelim!'
                    {if} puanlar_a > puanlar_b
                        {print} 'Sen A kulübüne aitsin.'
                    {if} puanlar_b > puanlar_a
                        {print} 'Sen B kulübüne aitsin.'
                    ```
                start_code: "# kodunuzu buraya yazın"
    language:
        name: "Dil"
        description: "Yabancı dilde kelime pratiği yapın"
        default_save_name: "Dil"
        levels:
            5:
                story_text: |
                    Yeni bir dilde kelime bilginizi geliştirmek için kendi programınızı yapın.

                    ### Alıştırma
                    Oyuncunun öğrenmesi için en az 3 kelime daha ekleyerek kodu daha uzun hale getirin.
                    **Ekleme** Elbette Fransızca'dan farklı bir dil kullanmayı seçebilirsiniz. Kodu öğrenmek istediğiniz herhangi bir dile değiştirebilirsiniz.
                example_code: |
                    ```
                    {print} 'Fransızca öğrenin!'
                    kedi {is} {ask} '🐱'
                    {if} kedi {is} chat {print} 'Müthiş!'
                    {else} {print} 'Hayır, kedinin karşılığı chat'
                    kurbağa {is} {ask} '🐸'
                    {if} kurbağa {is} grenouille {print} 'Süper!'
                    {else} {print} 'Hayır, kurbağanın karşılığı grenouille'
                    ```
                start_code: "# kodunuzu buraya yazın"
            16:
                story_text: |
                    Yeni bir dilde kelime bilginizi geliştirmek için kendi programınızı yapın.

                example_code: |
                    ```
                    fransızca_kelimeler = ['bonjour', 'ordinateur', 'pomme de terre']
                    çevirisi = ['merhaba', 'bilgisayar', 'patates']
                    puan = 0
                    {for} i {in} {range} 1 {to} 3
                        cevap = {ask} fransızca_kelimeler[i] ' kelimesinin anlamı nedir?'
                        doğrusu = çevirisi[i]
                        {if} cevap == doğrusu
                            {print} 'Doğru bildin!'
                            puan = puan + 1
                        {else}
                            {print} 'Yanlış, ' fransızca_kelimeler[i] ' kelimesi ' çevirisi[i] ' anlamına geliyor'
                    {print} 'Toplam ' puan ' doğru cevap verdin.'
                    ```
                start_code: "# kodunuzu buraya yazın"
    secret:
        name: "SüperCasus"
        description: "Kendi casus kodunuzu oluşturun"
        default_save_name: "SüperCasus"
        levels:
            12:
                story_text: |
                    Bu macerada kendi süper casus kodunuzu oluşturabilirsiniz. Sadece doğru ajanın deşifre edebileceği bir mesaj kodlayın.
                    Düşman kodu kırmaya çalışırsa, zamanlarını boşa harcayarak bazı yanlış bilgiler elde edeceklerdir.

                    ### Alıştırma 1
                    Süper casusunuz için kendi gizli kodunuzu oluşturun ve her iki parçayı da yalnızca gerçek casusa iade edin.

                    ### Alıştırma 2
                    Koda üçüncü bir bileşen ekleyin, bir giysi parçası veya bir nesne gibi.
                example_code: |
                    ```
                    isim {is} {ask} 'Senin adın ne?'
                    eğer isim {is} '_'
                        a {is} 'Havaalanına git '
                    {else}
                        a {is} 'Tren istasyonuna git '
                    şifre {is} {ask} 'Şifre nedir?'
                    {if} şifre {is} _
                        b {is} 'yarın gece saat 02.00'de'
                    {else}
                        b {is} 'bugün sabah saat 10.00'da'
                    {print} _ _ _
                    ```
                start_code: "# kodunuzu buraya yazın"
            13:
                story_text: |
                    Süpercasus kodunu `{and}` ile basitleştirebiliriz, böylece bize sadece bir `{if}` gerekir.

                    ### Alıştırma 1
                    Boşluklara doğru komutu doldurarak kodu tamamlayın. İpucu: Süper casus gizli bilgileri almadan önce HER İKİ soruya da doğru cevap vermelidir!

                    ### Alıştırma 2
                    Düşmanın kafasını daha da karıştırmak istiyoruz! Sahte cevaplardan oluşan bir liste oluşturun ve yanlış cevap verildiğinde rastgele birini seçin.
                example_code: |
                    ```
                    isim {is} {ask} 'Senin adın ne?'
                    şifre {is} {ask} 'Şifre nedir?'
                    {if} isim {is} 'Ajan007' _ şifre {is} 'ÇOKGİZLİ'
                        {print} 'Gece 02.00'de havaalanına git.'
                    {else}
                        {print} 'Sabah 10.00'da tren istasyonuna git.'
                     ```
                start_code: "# kodunuzu buraya yazın"
    blackjack:
        name: "Yirmibir"
        description: "21'e olabildiğince yaklaşmaya çalışın"
        default_save_name: "Yirmibir"
        levels:
            17:
                story_text: |
                    Yirmibir, 21 puana mümkün olduğunca yaklaşmanız gereken basit bir kart oyunudur. İki kart alırsınız. Her kart kendi rakam değerindedir ve surat kartları (Vale, Kız ve Papaz) 10 puan değerindedir.
                    As ya 1 ya da 11 puan değerindedir (seçebilirsiniz). Rakibiniz olan dağıtıcı da iki kart alır.
                    İsterseniz başka bir kart daha alabilirsiniz ve onun puanı toplamınıza eklenir. Dağıtıcı da başka bir kart almayı seçebilir.
                    Ancak 21 puandan fazla almamaya dikkat edin, çünkü alırsanız kaybedersiniz!
                    21'i aşmadan 21'e en çok yaklaşan oyuncu kazanır!

                    İyi eğlenceler!
                example_code: |
                    ```
                    {print} 'YİRMİBİR'
                    kartlar = [2, 3, 4, 5, 6, 7, 8, 9, 10, 'Vale', 'Kız', 'Papaz', 'As']
                    puanlar = 0
                    dağıtıcı_puanları = 0
                    kart_1 = kartlar[{random}]
                    kart_2 = kartlar[{random}]
                    kart_3 = kartlar[{random}]
                    dağıtıcı_kartı_1 = kartlar[{random}]
                    dağıtıcı_kartı_2 = kartlar[{random}]
                    dağıtıcı_kartı_3 = kartlar[{random}]
                    # Kart 1 için puanlar
                    {if} kart_1 == 'Vale' {or} kart_1 == 'Kız' {or} kart_1 == 'Papaz':
                        puanlar = puanlar + 10
                    {elif} kart_1 == 'As':
                        puanlar = puanlar + 11
                    {else}:
                        puanlar = puanlar + kart_1
                    # Kart 2 için puanlar
                    {if} kart_2 == 'Vale' {or} kart_2 == 'Kız' {or} kart_2 == 'Papaz':
                        puanlar = puanlar + 10
                    {elif} kart_2 == 'As':
                        puanlar = puanlar + 11
                    {else}:
                        puanlar = puanlar + kart_2
                    # Dağıtıcı kartı 1 için puanlar
                    {if} dağıtıcı_kartı_1 == 'Vale' {or} dağıtıcı_kartı_1 == 'Kız' {or} dağıtıcı_kartı_1 == 'Papaz':
                        dağıtıcı_puanları = dağıtıcı_puanları + 10
                    {elif} dağıtıcı_kartı_1 == 'As':
                        dağıtıcı_puanları = dağıtıcı_puanları + 11
                    {else}:
                        dağıtıcı_puanları = dağıtıcı_puanları + dağıtıcı_kartı_1
                    # Dağıtıcı kartı 2 için puanlar
                    {if} dağıtıcı_kartı_2 == 'Vale' {or} dağıtıcı_kartı_2 == 'Kız' {or} dağıtıcı_kartı_2 == 'Papaz':
                        dağıtıcı_puanları = dağıtıcı_puanları + 10
                    {elif} dağıtıcı_kartı_2 == 'As':
                        dağıtıcı_puanları = dağıtıcı_puanları + 11
                    {else}:
                        dağıtıcı_puanları = dağıtıcı_puanları + dağıtıcı_kartı_2
                    # İki As
                    {if} kart_1 == 'As' {and} kart_2 == 'As':
                        puanlar = 12
                    {if} dağıtıcı_kartı_1 == 'As' {and} dağıtıcı_kartı_2 == 'As':
                        dağıtıcı_puanları = 12
                    # Sayı Tabelası
                    {print} 'Elinizde bir ' kart_1 ' ve bir ' kart_2 ' var (' puanlar ' puan)'
                    {print} 'Dağıtıcının elinde bir ' dağıtıcı_kartı_1 ' ve bir ' dağıtıcı_kartı_2 ' var (' dağıtıcı_puanları ' puan)'
                    # Oyuncu için ek kart
                    ekkart = {ask} 'Ek bir kart ister misin?'
                    {if} ekkart == 'evet':
                        {if} kart_3 == 'Vale' {or} kart_3 == 'Kız' {or} kart_3 == 'Papaz':
                            puanlar = puanlar + 10
                        {elif} kart_3 == 'As':
                            {if} puanlar < 11:
                                puanlar = puanlar + 11
                            {else}:
                                puanlar = puanlar + 1
                        {else}:
                            puanlar = puanlar + kart_3
                        {print} 'Çektiğin ek kart bir ' kart_3 ' (' puanlar ' puan)'
                    {else}:
                        {print} 'Ek kart yok'
                    # Kazanan
                    {if} puanlar > 21 {or} dağıtıcı_puanları > puanlar {or} dağıtıcı_puanları == 21:
                        {print} 'Sen kaybettin'
                    {elif} dağıtıcı_puanları < 17:
                        {print} 'Dağıtıcı ek kart istiyor. Aldığı bir... ' dağıtıcı_kartı_3
                        {if} dağıtıcı_kartı_3 == 'Vale' {or} dağıtıcı_kartı_3 == 'Kız' {or} dağıtıcı_kartı_3 == 'Papaz':
                            dağıtıcı_puanları = dağıtıcı_puanları + 10
                        {elif} dağıtıcı_kartı_3 == 'As':
                            {if} dağıtıcı_puanları < 11:
                                dağıtıcı_puanları = dağıtıcı_puanları + 11
                            {else}:
                                dağıtıcı_puanları = dağıtıcı_puanları + 1
                        {else}:
                            dağıtıcı_puanları = dağıtıcı_puanları + dağıtıcı_kartı_3
                        {print} 'Dağıtıcının şimdi ' dağıtıcı_puanları ' puanı var'
                        {if} dağıtıcı_puanları < 21 {and} dağıtıcı_puanları > puanlar:
                            {print} 'Sen kaybettin'
                        {else}:
                            {print} 'Sen kazandın'
                    {elif} puanlar > dağıtıcı_puanları {and} puanlar < 21:
                        {print} 'Sen kazandın!'
                    ```
                start_code: "# kodunuzu buraya yazın"
    tic:
        name: "Tic Tac Toe"
        description: "Tic Tac Toe oyunu oynayın!"
        default_save_name: "Tic"
        levels:
            13:
                story_text: |
                    Bu macerada bir Tic Tac Toe oyunu programlayabilirsiniz. İki kişi ile oynayabilirsiniz. Sırayla, işaretinizi (x veya o) koymak istediğiniz yerin numarasını (1 - 9) seçersiniz.
                    Arka arkaya 3 tane (yatay, dikey veya çapraz) koyan ilk oyuncu kazanır!

                    ### Alıştırma 1
                    Oyun çalışıyor, ancak bazı sorunları var. Örneğin, herhangi bir oyuncu herhangi bir alanı seçebilir, zaten alınmış bir alanı bile! Yerin alınıp alınmadığını `{if}` ile kontrol edin ve eğer öyleyse oyuncuyu uyarın.

                    ### Alıştırma 2
                    Oyun ayrıca kimin kazandığına karar vermiyor. Bunu, arka arkaya 3 noktanın aynı sembole sahip olup olmadığını kontrol ederek eklemeniz gerekir.

                    ### Alıştırma 3 Ekleme
                    Her zaman birlikte oynayabileceğiniz bir arkadaşınız olmayabilir. Bir bilgisayar rakibi oluşturabilir misin?
                example_code: |
                    ```
                    oyuncu = 'x'
                    oyun_alanı = '.', '.', '.', '.', '.', '.', '.', '.', '.'

                    {for} i {in} {range} 1 {to} 9
                        seçim = {ask} 'Oyuncu ' oyuncu ' , hangi yeri seçiyorsun?'
                        oyun_alanı {at} seçim = oyuncu
                        {clear}
                        {print} oyun_alanı {at} 1 oyun_alanı {at} 2 oyun_alanı {at} 3
                        {print} oyun_alanı {at} 4 oyun_alanı {at} 5 oyun_alanı {at} 6
                        {print} oyun_alanı {at} 7 oyun_alanı {at} 8 oyun_alanı {at} 9
                        {if} oyuncu = 'x'
                            oyuncu = 'o'
                        {else}
                            oyuncu = 'x'
                    ```
                start_code: "# Kodunuzu buraya yazın"
            14:
                story_text: |
                    Önceki seviyelerde bir tic tac toe oyunu yaptınız. Şimdi de = işaretini, == işaretini ve != işaretini nasıl kullanacağınızı öğrendiniz.
                    Bu bilgiyi yeni Tic Tac Toe oyununuzda şu şekilde kullanabilirsiniz:
                example_code: |
                    ```
                    işaret = 'x'
                    açık_yerler = 1, 2, 3, 4, 5, 6, 7, 8, 9
                    oyun = 'devam'
                    yer_1 = '.'
                    yer_2 = '.'
                    yer_3 = '.'
                    yer_4 = '.'
                    yer_5 = '.'
                    yer_6 = '.'
                    yer_7 = '.'
                    yer_8 = '.'
                    yer_9 = '.'
                    {print} 'TIC TAC TOE!'
                    {print} yer_1 yer_2 yer_3
                    {print} yer_4 yer_5 yer_6
                    {print} yer_7 yer_8 yer_9
                    {print} ' '
                    {for} i {in} {range} 1 {to} 9
                        {if} oyun != 'bitti'
                            seçim = {ask} 'Oyuncu ' işaret ', hangi yer?'
                            {if} seçim {in} açık_yerler
                                {remove} seçim {from} açık_yerler
                                {if} seçim == 1
                                    yer_1 = işaret
                                {if} seçim == 2
                                    yer_2 = işaret
                                {if} seçim == 3
                                    yer_3 = işaret
                                {if} seçim == 4
                                    yer_4 = işaret
                                {if} seçim == 5
                                    yer_5 = işaret
                                {if} seçim == 6
                                    yer_6 = işaret
                                {if} seçim == 7
                                    yer_7 = işaret
                                {if} seçim == 8
                                    yer_8 = işaret
                                {if} seçim == 9
                                    yer_9 = işaret
                            {else}
                                {print} 'Bu yer zaten doldu'
                            {print} yer_1 yer_2 yer_3
                            {print} yer_4 yer_5 yer_6
                            {print} yer_7 yer_8 yer_9
                            {print} ' '
                            kazanan = {ask} 'Kazandın mı?'
                            {if} kazanan == 'yes'
                                {print} 'Aferin, oyuncu ' işaret '!'
                                oyun = 'bitti'
                            {else}
                                {if} işaret == 'x'
                                    işaret = 'o'
                                {else}
                                    işaret = 'x'
                    ```
                start_code: "# kodunuzu buraya yazın"
            15:
                story_text: |
                    Bu seviyede, Tic Tac Toe oyununuzu {while} döngüsü ile geliştirebilirsiniz. Bu döngü ile `{if} oyun != 'bitti'` ve `{for} i {in} {range} 1 {to} 9` satırları basit tek bir satıra dönüştürülür.
                    Şuna bir bak:
                example_code: |
                    ```
                    işaret = 'x'
                    açık_yerler = 1, 2, 3, 4, 5, 6, 7, 8, 9
                    oyun = 'devam'
                    yer_1 = '.'
                    yer_2 = '.'
                    yer_3 = '.'
                    yer_4 = '.'
                    yer_5 = '.'
                    yer_6 = '.'
                    yer_7 = '.'
                    yer_8 = '.'
                    yer_9 = '.'
                    {print} 'TIC TAC TOE!'
                    {print} yer_1 yer_2 yer_3
                    {print} yer_4 yer_5 yer_6
                    {print} yer_7 yer_8 yer_9
                    {print} ' '
                    {while} oyun != 'bitti'
                        seçim = {ask} 'Oyuncu ' işaret ', hangi yer?'
                        {if} seçim {in} açık_yerler
                            {remove} seçim {from} açık_yerler
                            {if} seçim == 1
                                yer_1 = işaret
                            {if} seçim == 2
                                yer_2 = işaret
                            {if} seçim == 3
                                yer_3 = işaret
                            {if} seçim == 4
                                yer_4 = işaret
                            {if} seçim == 5
                                yer_5 = işaret
                            {if} seçim == 6
                                yer_6 = işaret
                            {if} seçim == 7
                                yer_7 = işaret
                            {if} seçim == 8
                                yer_8 = işaret
                            {if} seçim == 9
                                yer_9 = işaret
                        {else}
                            {print} 'Burası zaten dolu'
                        {print} yer_1 yer_2 yer_3
                        {print} yer_4 yer_5 yer_6
                        {print} yer_7 yer_8 yer_9
                        {print} ' '
                        kazanan = {ask} 'Kazandın mı?'
                        {if} kazanan == 'evet'
                            {print} 'Aferin, oyuncu ' işaret '!'
                            oyun = 'bitti'
                        {else}
                            {if} işaret == 'x'
                                işaret = 'o'
                            {else}
                                işaret = 'x'
                    ```
                start_code: "# kodunuzu buraya yazın"
            17:
                story_text: |
                    Önceki seviyelerde, tic tac toe oyununun can sıkıcı bir özelliği vardı. Her hamleden sonra, kazanıp kazanmadığınızı kendiniz doldurmanız gerekiyordu.
                    Bu da oyunu oynanabilir ama aynı zamanda oldukça yavaş hale getiriyordu. Bu seviyede, bu sorunu çözebilecek `{elif}` komutunu öğrendik.
                    Hedy'nin bir oyuncunun kazanıp kazanmadığını kontrol etmesini sağlamak için `{elif}` kullanmak eğlencelidir, ancak aynı zamanda oldukça fazla miktarda ek satır gerektirir.

                    Örnek kodda kazanmak için gerekenleri eklediğimizi görüyorsunuz (yatay, dikey veya çapraz olarak arka arkaya 3 nokta).
                    Bunları 46'dan 69'a kadar olan satırlarda bulabilirsiniz. Gereksinim her karşılandığında (yani bir oyuncu kazandığında) oyun değişkeninin 'bitti' olarak ayarlandığını görebilirsiniz.
                    Bu, `{while}` döngüsünün durdurulacağı ve oyunun sona ereceği anlamına gelir.

                example_code: |
                    ```
                    işaret = 'x'
                    açık_yerler = [1, 2, 3, 4, 5, 6, 7, 8, 9]
                    oyun = 'devam'
                    yer_1 = '.'
                    yer_2 = '.'
                    yer_3 = '.'
                    yer_4 = '.'
                    yer_5 = '.'
                    yer_6 = '.'
                    yer_7 = '.'
                    yer_8 = '.'
                    yer_9 = '.'
                    {print} 'TIC TAC TOE!'
                    {print} yer_1 yer_2 yer_3
                    {print} yer_4 yer_5 yer_6
                    {print} yer_7 yer_8 yer_9
                    {print} ' '
                    {while} oyun != 'bitti':
                        seçim = {ask} 'Oyuncu ' işaret ', hangi yer?'
                        {if} seçim {in} açık_yerler:
                            {remove} seçim {from} açık_yerler
                            {if} seçim == 1:
                                yer_1 = işaret
                            {if} seçim == 2:
                                yer_2 = işaret
                            {if} seçim == 3:
                                yer_3 = işaret
                            {if} seçim == 4:
                                yer_4 = işaret
                            {if} seçim == 5:
                                yer_5 = işaret
                            {if} seçim == 6:
                                yer_6 = işaret
                            {if} seçim == 7:
                                yer_7 = işaret
                            {if} seçim == 8:
                                yer_8 = işaret
                            {if} seçim == 9:
                                yer_9 = işaret
                        {else}:
                            {print} 'Bu yer doldu'
                        {print} yer_1 yer_2 yer_3
                        {print} yer_4 yer_5 yer_6
                        {print} yer_7 yer_8 yer_9
                        {print} ' '
                        {if} yer_1 == yer_2 {and} yer_2 == yer_3 {and} yer_1 != '.':
                            {print} 'Oyuncu ' işaret ' kazandı!'
                            oyun = 'bitti'
                        {elif} yer_4 == yer_5 {and} yer_5 == yer_6 {and} yer_4 != '.':
                            {print} 'Oyuncu ' işaret ' kazandı!'
                            oyun = 'bitti'
                        {elif} yer_7 == yer_8 {and} yer_8 == yer_9 {and} yer_7 != '.':
                            {print} 'Oyuncu ' işaret ' kazandı!'
                            oyun = 'bitti'
                        {elif} yer_1 == yer_4 {and} yer_4 == yer_7 {and} yer_1 != '.':
                            {print} 'Oyuncu ' işaret ' kazandı!'
                            oyun = 'bitti'
                        {elif} yer_2 == yer_5 {and} yer_5 == yer_8 {and} yer_2 != '.':
                            {print} 'Oyuncu ' işaret ' kazandı!'
                            oyun = 'bitti'
                        {elif} yer_3 == yer_6 {and} yer_6 == yer_9 {and} yer_3 != '.':
                            {print} 'Oyuncu ' işaret ' kazandı!'
                            oyun = 'bitti'
                        {elif} yer_1 == yer_5 {and} yer_5 == yer_9 {and} yer_1 != '.':
                            {print} 'Oyuncu ' işaret ' kazandı!'
                            oyun = 'bitti'
                        {elif} yer_3 == yer_5 {and} yer_5 == yer_7 {and} yer_3 != '.':
                            {print} 'Oyuncu ' işaret ' kazandı!'
                            oyun = 'bitti'
                        {else}:
                            {if} işaret == 'x':
                                işaret = 'o'
                            {else}:
                                işaret = 'x'
                    ```

                start_code: "# kodunuzu buraya yazın"
    years:
        default_save_name: Yeni Yıl Geri Sayımı
        name: Yeni Yıl
        description: Yeni Yıl için Geri Sayım!
        levels:
            11:
                story_text: "Bu seviyede Yeni Yıl'a geri sayım yapmak için `{for}` sayı `{in}` `{range}` komutunu kullanabilirsiniz.\n\n### Alıştırma\nBoşlukları doldurun ve kodu çalışır hale getirin!\n"
                example_code: "```\n{for} sayı {in} {range} _ {to} _\n    {print} sayı\n{print} 'Yeni yılınız kutlu olsun!'\n```\n"
                start_code: '# kodunuzu buraya yazın'
    pressit:
        levels:
            7:
                example_code: "```\n{if} x {is} {pressed} {forward} 15 {else} {turn} 90\n```\n"
                story_text: "Artık `{repeat}` hakkında bilgi sahibi olduğunuza göre, tuşlara birden çok kez basabiliriz.\nKaplumbağanın ileri doğru yürümesini ve dönmesini sağlamak için kullanabilirsiniz.\n\n### Alıştırma\nSeviye 5'te gördüğünüz kod, tuşu yalnızca bir kez kontrol ediyor. Örnek kodu kopyalayın ve tuşlara birçok kez basabilmeniz için ona bir `{repeat}` ekleyin.\nGüzel bir şey çizmek için bu kodu kullanın.\n"
                start_code: '# kodunuzu buraya yazın'
            9:
                start_code: '# kodunuzu buraya yazın'
                story_text: "Artık ifadeleri nasıl birleştireceğinizi bildiğinize göre, `{pressed}` ile dokunma-türü bir araç oluşturabilirsiniz.\n\n### Alıştırma\nKodu tamamlayın. Her seferinde basmanız gereken rastgele bir harf seçilmelidir. Doğru basınca bir puan ödül, yanlış basarsanız iki puan kesinti alırsınız.\n**Ekleme** Her harften sonra ekranı temizleyin ve kullanıcıya kaç puan aldığını gösterin.\n"
                example_code: "```\npuan = 0\nharfler = a, b, c, d, e\n{repeat} 10 {times}\n    harf = _ _ _\n    {print} 'Hemen şu tuşa bas: ' harf\n    {if} harf {is} {pressed}\n    _\n    _\n    _\n```\n"
            5:
                story_text: "Bu seviyede yeni bir anahtar kelimemiz daha var: `{pressed}`!\n`{pressed}` ile, klavyenizdeki tuşları kullanarak hangi satırların kullanılacağını kontrol edebilirsiniz.\n\n### Alıştırma\nÖrneğe bir bakın, ve bir tuşa basıldığında tepki veren bir kod satırı daha ekleyin.\n"
                story_text_2: "Kaplumbağa komutlarını da tuşlara bağlayabilirsiniz.\n\n### Alıştırma\nSatırları birkaç kez kopyalayın, böylece daha büyük bir çizim yapabilirsiniz.\n"
                example_code: "```\n{print} 'İyi (i) mi yoksa kötü (k) bir son mu istiyorsunuz?'\n{if} i {is} {pressed} {print} 'Sonsuza kadar mutlu yaşadılar. ❤'\n{else} {print} 'Prens bir su aygırı tarafından yenmiş. 😭'\n```\n"
                example_code_2: "```\n{if} i {is} {pressed} {forward} 15\n{else} {turn} 90\n```\n"
                start_code: '# kodunuzu buraya yazın'
        default_save_name: Basılı
        description: Bir klavye tuşu ile bir komutu birbirine bağlamayı deneyin!
        name: Tuşa basma
    repeat_command:
        name: "{repeat}"
        description: tekrarla komutu
        default_save_name: tekrarla_komutu
        levels:
            7:
                story_text: "## Tekrarla! Tekrarla! Tekrarla!\nSeviye 7 de `{repeat}` komutunu ekliyoruz. `{repeat}` bir kod satırını birden çok kez çalıştırmak için kullanılabilir. Bunun gibi:\n\n### Alıştırma\nTekrarla komutu ile oynayın. Mutlu yıllar şarkısını şimdi 4 yerine sadece 3 satır kodla yapabilir misiniz?\n"
                example_code: "```\n{repeat} 3 {times} {print} 'Hedy çok eğlenceli!'\n```\n"
                start_code: "{print} 'mutlu yıllar sana'\n{print} 'mutlu yıllar sana'\n{print} 'Mutlu yıllar sevgili Hedy'\n{print} 'mutlu yıllar sana'\n"
            8:
                start_code: "{repeat} 5 {times}\n    {print} 'Herkese merhaba'\n    {print} 'Bu 5 kez yazdırılacaktır'"
                story_text: "### Tekrarla komutları ve girinti\nBu seviyede sadece 1 tekrar komutu ile birden fazla kod satırını tekrarlayabilirsiniz.\nBunu, tekrarlamak istediğiniz satırlardan bir blok oluşturarak yaparsınız.\nBu bloktaki satırların **girintiye** ihtiyacı olacaktır.\nBu, her satırın başına dört boşluk koymak anlamına geliyor. Sadece tek satırlık bir blok oluşturmak istediğinizde de girinti yapmanız gerekecektir.\n"
                example_code: "```\n{repeat} 5 {times}\n    {print} 'Herkese merhaba'\n    {print} 'Bunların hepsi 5 kez tekrarlanır'\n```\n"
            9:
                start_code: "{repeat} 3 {times}\n    yemek = {ask} 'Ne yemek istiyorsun?'\n    {if} yemek {is} pizza\n        {print} 'güzel!'\n    {else}\n        {print} 'pizza daha iyi olur'"
                story_text: "Bu seviyede sadece `{if}` ve `{repeat}` ile birden fazla satır kullanmakla kalmaz, aynı zamanda bunları bir araya da getirebilirsiniz!\nBu örnekte, bir `{repeat}` komutu içinde bir `{if}` komutu görüyorsunuz. Bunun tersine de izin verilir ve ayrıca bir `{if}` içinde bir `{if}` ve bir `{repeat}` içinde bir `{repeat}` komutu da kullanılabilir.\nBir deneyin bakalım!\n"
                example_code: "```\n{repeat} 3 {times}\n    yemek = {ask} 'Ne yemek istiyorsun?'\n    {if} yemek {is} pizza\n        {print} 'güzel!'\n    {else}\n        {print} 'pizza daha iyi olur'\n```\n"
    maths:
        levels:
            12:
                start_code: "{print} 'ondalık sayıların artık bir nokta kullanması gerekiyor'\n{print} 2.5 + 2.5"
                story_text: "**Ondalık sayılar**\nŞimdiye kadar Hedy, 1.5 gibi ondalık sayılara izin vermiyordu, ancak şimdi buna izin veriyoruz. Bilgisayarların ondalık sayılar için `.` (nokta) kullandığını unutmayın."
                example_code: "```\n{print} 'İki buçuk artı iki buçuk eder...'\n{print} 2.5 + 2.5\n```\n"
                story_text_2: |-
                    **Maths with words**
                    In this level you can also do addition with words like this:
                example_code_2: |
                    ```
                    a = 'Hello '
                    b = 'world!'
                    {print} a + b
                    ```
            6:
                start_code: "{print} '5 kere 5 eder ' 5 * 5"
                story_text: "## 1 + 1\nBu seviyede yeni bir şey öğreniyorsunuz: artık hesaplama da yapabileceksiniz.\n\nToplama kolaydır, matematikte olduğu gibi yazarsınız: Örneğin `5 + 5`. Çıkarma da iyi çalışır, `5 - 5` şeklindedir.\n\nÇarpma biraz farklıdır, çünkü klavyenizde çarpma simgesi yoktur. Arayın bakın, özel klavye değilse gerçekten yoktur!\nBu yüzden çarpmayı sayıların yanındaki yıldız işaretiyle yapıyoruz: `5 * 5`. Bunu \"5 çarpı 5\" olarak okuyun, en iyi şekilde böyle hatırlamanıza yardımcı olur.\n"
                example_code: "```\n{print} '5 artı 5 eder ' 5 + 5\n{print} '5 eksi 5 eder ' 5 - 5\n{print} '5 çarpı 5 eder ' 5 * 5\n```\n"
                story_text_2: "Ayrıca bir kelimeyi bir değişkende saklama konusunda da bir değişiklik yapıyoruz! Artık bir değişkende bir isim veya sayı sakladığımızda `{is}` yerine `=` kullanabilirsiniz, bunun gibi:\n"
                example_code_2: "```\nisim = Hedy\ncevap = 20 + 4\n```\n"
        name: matematik
        description: matematiğe giriş
        default_save_name: matematik
    and_or_command:
        name: "{and} & {or}"
        description: ve ile veya 'ya giriş
        default_save_name: ve veya
        levels:
            13:
                start_code: "isim = {ask} 'Adınız nedir?'\nyaş = {ask} 'Yaşınız kaç?'\n{if} isim {is} 'Hedy' {and} yaş {is} 2\n    {print} \"Sen gerçek Hedy'sin!\""
                story_text: "Şimdi `{and}` ve `{or}`'yı öğreneceğiz! İki ifadeyi birden kontrol etmek istiyorsanız, iki tane `{if}` kullanmak zorunda değilsiniz, bunun yerine `{and}` ve `{or}` kullanabilirsiniz.\n\nEğer `{and}` kullanırsanız, `{and}` nin sağındaki ve solundaki her iki ifadenin de doğru olması gerekir. Ayrıca `{or}` da kullanabiliriz. O zaman sadece bir ifadenin doğru olması gerekir."
                example_code: "```\nisim = {ask} 'adınız nedir?'\nyaş = {ask} 'yaşınız kaç?'\n{if} isim {is} 'Hedy' {and} yaş {is} 2\n    {print} \"Sen gerçek Hedy'sin!\"\n```\n"
    harry_potter:
        name: Harry Potter
        description: Harry Potter maceraları
        default_save_name: Harry Potter
        levels:
            10:
                story_text: "### Alıştırma\nHarry Potter temalı bir falcı da yapabiliriz. Boşlukları 9 satır yazdıracak şekilde doldurun.\n**Ekleme** Falcının temasını en sevdiğiniz kitap, film veya televizyon programı gibi başka bir şeye dönüştürün.\n"
                example_code: "```\nevler = Gryffindor, Slytherin, Hufflepuff, Ravenclaw\nkonular = iksirler, karanlık sanatlara karşı savunma, tılsımlar, başkalaşım\nkorkular = Voldemort, örümcekler, OWL sınavında başarısız olmak\nisimler = Harry, Ron, Hermione\n_\n_ {print} isim ' şu okula gidiyor: ' evler {at} {random}\n_ {print} isim ' şu konuda çok iyi: ' konular {at} {random}\n_ {print} isim ' en çok şundan korkuyor: ' korkular {at} {random}\n```\n"
                start_code: '# kodunuzu buraya yazın'
    print_command:
        name: "{print}"
        description: yazdır komutuna giriş
        default_save_name: yazdır
        levels:
            1:
                story_text: "## yazdır komutu\n`{print}` komutunu kullanarak ekrana metin yazdırabilirsiniz.\n"
                story_text_2: "### Alıştırma\nHedy'de, her macerada alıştırmalar bulacaksınız. Bir alıştırma, yeni komutları ve kavramları uygulamanıza ve örnek kodlara kendi yorumunuzu katmanıza olanak tanır.\nBu alıştırmada pembe bir boşluk göreceksiniz. Kodun çalıştırılabilmesi için boş alanın yerine bir şey yazıp doldurmanız gerekiyor.\n\nBoş alana `{print}` komutunu girin ve ardından beş tane daha kod satırı ekleyin. Her satır bir `{print}` komutu ile başlamalıdır.\nİyi eğlenceler!\n"
                example_code: "```\n{print} Merhaba, programcı!\n{print} Hedy'ye hoş geldin!\n```\n"
                example_code_2: "```\n_ Merhaba!\n```\n"
                start_code: "{print} Hedy'ye hoş geldin!\n"
            18:
                start_code: "isim = 'Hedy'\n{print}('Benim adım ', isim)"
                story_text: "Gerçek Python koduna ulaştık! Yani bu, bundan sonra `{print}` ve `{range}` ile beraber artık bir de parantez kullanmamız gerektiği anlamına geliyor.\nBu aynı zamanda İngilizce komutları kullandığınız sürece bu seviyedeki Hedy kodunu herhangi bir Python ortamında kullanabileceğiniz anlamına gelir. Şimdiye kadar kullanmadıysanız, bunu yapmak için komutlar menüsünden geçişi değiştirebilirsiniz."
                example_code: "```\n{print}('Merhaba!')\n{for} i {in} {range}(1, 10):\n    {print}('Bu, satır ', i)\n```\n"
                story_text_2: Birden fazla öğe yazdırmak istiyorsanız, bunları virgülle ayırmanız gerekir.
                example_code_2: "```\nsıcaklık = 25\n{print}('Hava dışarıda ', sıcaklık, ' derece')\n```\n"
                story_text_3: Python kodunu elde etmek için yapmamız gereken son değişiklik `{ask}` ifadesini `{input}` olarak değiştirmektir.
                example_code_3: "```\n{print}('Benim adım Hedy!')\nisim = {input}('Senin adın ne?')\n{print}('Demek senin ismin ', isim)\n```\n"
    ask_command:
        name: "{ask}"
        description: sor komutuna giriş
        default_save_name: sor_komutu
        levels:
            1:
                story_text: "## sor komutu\nArtık `{print}` komutunu kullanabildiğinize göre, bir sonraki komutu öğrenmeye hazırsınız: `{ask}`. `{ask}` komutunu kullanarak bir soru sorabilirsiniz. Şuna bir bakın:\n"
                example_code: "```\n{print} Merhaba!\n{ask} Senin adın ne?\n```\n"
                story_text_2: "## yankıla komutu \nEğer bilgisayarın cevabı size tekrar etmesini istiyorsanız, `{echo}` komutunu kullanabilirsiniz. Cevabın cümlenin sonunda yankılandığını unutmayın, yani bu örnek için merhaba'dan sonra.\n"
                story_text_3: "### Alıştırma\n`{ask}` ve `{echo}` komutlarını deneyin. İlk olarak, bu programı çalıştırmak için boşlukları doldurun.\nDaha sonra `{ask}` komutunu kullanarak 2 soru daha sorun, her `{ask}` komutundan sonra cevabı ekrana yazdırmak için bir `{echo}` kullanın.\n"
                example_code_2: "```\n{print} Merhaba!\n{ask} Senin adın ne?\n{echo} merhaba\n```\n"
                example_code_3: "```\n_ Nasılsın?\n_\n```\n"
                start_code: "{print} Merhaba!\n{ask} Senin adın ne?\n{echo} merhaba\n"
            2:
                story_text: "## sor komutu\nArtık kodlarımızda **değişkenleri** kullanabildiğimize göre, `{echo}` komutuna artık ihtiyacımız yok.\nSorularımızın cevaplarını saklamak için değişkenler kullanabiliriz ve bu şekilde kodlarımızda birden fazla sorunun cevabını kullanabiliriz.\nŞuna bir bakın:\n\nBu şekilde kodunuz etkileşimli hale geliyor!\n"
                example_code: "```\nisim {is} {ask} Senin adın ne?\n{print} Merhaba isim\nyaş {is} {ask} Kaç yaşındasın?\n{print} isim yaş yaşındadır.\n```\n"
                story_text_2: "### Alıştırma\nÖnceki sekmede `{is}` komutu ile değişkenleri ayarlama alıştırması yaptınız.\nEn az 3 değişken oluşturdunuz ve bunları bir yazdır komutu ile kullandınız.\nŞimdi, değişkenleri ayarlamak yerine, örneğimizde yaptığımız gibi değişkenleri etkileşimli hale getirmenizi istiyoruz.\n\nKodunuzu önceki sekmeden kopyalayın ve `{ask}` komutlarını kullanarak değişkenleri etkileşimli hale getirin.\n"
                example_code_2: "```\nfavori_hayvan {is} {ask} En sevdiğin hayvan hangisi?\n{print} En sevdiğim hayvan favori_hayvan\n```\n"
                start_code: "isim {is} {ask} Senin adın ne?\n{print} Merhaba isim\nyaş {is} {ask} Kaç yaşındasın?\n{print} name age yaşındadır."
    is_command:
        name: "{is}"
        description: eşit komutuna giriş
        default_save_name: eşit_komutu
        levels:
            2:
                story_text: "## Değişkenler\nBir kelimeyi `{is}` ile isimlendirebilirsiniz. Buna bir **değişken** denir. Bu örnekte isim adında bir değişken ile yaş adında bir değişken oluşturduk. Kodunuzun herhangi bir yerinde isim kelimesini kullanabilirsiniz ve Hedy bu kelimeyi değiştirilecektir, bunun gibi:\n"
                example_code: "```\nisim {is} Hedy\nyaş {is} 15\n{print} isim yaş yaşındadır\n```\n"
                story_text_2: "### Alıştırma\nKendi değişkenlerinizi oluşturma zamanı!\nÖrnek kodda `favori_hayvan` değişkeni ile bir örnek yaptık. Satır 1'de değişken ayarlandı ve satır 2'de değişkeni bir `{print}` komutunda kullandık.\nÖncelikle, boşluklara en sevdiğiniz hayvanı doldurarak örneğimizi tamamlayın. Daha sonra bu kodlardan en az 3 tane daha kendiniz ekleyin. Bir değişken seçin ve bu değişkeni `{is}` komutu ile ayarlayın. Daha sonra tıpkı bizim yaptığımız gibi `{print}` komutu ile kullanın.\n"
                example_code_2: "```\nfavori_hayvan eşit _\n{print} En sevdiğim havyan favori_hayvan\n```\n"
                start_code: "isim {is} Hedy\nyaş {is} 15\n{print} name age yaşındadır"
            14:
                start_code: "yaş = {ask} 'Kaç yaşındasın?'\n{if} yaş < 13\n    {print} 'Sen benden daha gençsin!'\n{else}\n    {print} 'Sen benden daha yaşlısın!'"
                story_text: "Daha fazla yeni öğe öğrenmeye devam ediyoruz. Bunları matematikten zaten biliyor olabilirsiniz, `<` ve `>`.\n`<`, ilk sayının ikinciden küçük olup olmadığını kontrol eder, örneğin yaş `<` 12, yaşın 12'den küçük olup olmadığını kontrol eder.\nİlk sayının ikinciden küçük veya ona eşit olup olmadığını kontrol etmek istiyorsanız, `<=` kullanabilirsiniz, örneğin yaş `<=` 11.\n`>`, İlk sayının ikinciden büyük olup olmadığını kontrol eder, örneğin puan `>` 10, puan'ın 10'dan büyük olup olmadığını kontrol eder.\nİlk sayının ikinciden büyük veya ona eşit olup olmadığını kontrol etmek istiyorsanız, `>=` kullanabilirsiniz, örneğin puan `>=` 11.\nBu karşılaştırmaları aşağıdaki gibi bir `{if}` içinde kullanırsınız:\n"
                example_code: "```\nyaş = {ask} 'Kaç yaşındasın?'\n{if} yaş > 12\n    {print} 'Sen benden daha yaşlısın!'\n```\n"
                story_text_2: "Bu seviyeden itibaren, tam değer karşılaştırması istiyorsanız, iki eşit işareti kullanabilirsiniz. Çoğu programlama dili bunu yapar:\n"
                example_code_2: "```\nisim = {ask} 'Senin adın ne?'\n{if} isim == 'Hedy'\n    {print} 'Çok havalısın!'\n```\n"
                story_text_3: "Bir şeyin başka bir şeye eşit *olmadığını* `!=` kullanarak karşılaştırabilirsiniz:\n"
                example_code_3: "```\nisim = {ask} 'Senin adın ne?'\n{if} isim != 'Hedy'\n    {print} 'Sen Hedy değilsin.'\n```\n"
    random_command:
        name: "{random}"
        description: şurada rastgele komutuna giriş
        default_save_name: restgele_komutu
        levels:
            3:
                story_text: "## şurada rastgele\nBu seviyede `{is}` komutunu kullanarak bir liste oluşturabileceksiniz. Bilgisayarın bu listeden rastgele bir öğe seçmesini sağlayabilirsiniz. Bunu `{at} {random}` ile yaparsınız.\n"
                example_code: "```\nhayvanlar {is} köpekler, kediler, kangurular\n{print} hayvanlar {at} {random}\n```\n"
                story_text_2: "`{at} {random}` komutunu cümle içinde de kullanabilirsiniz.\n"
                example_code_2: "```\nyemek {is} sandviç, bir dilim pizza, salata, dürüm\n{print} Öğle yemeğinde bir yemek {at} {random} yiyeceğim.\n```\n"
                start_code: "hayvanlar {is} köpek, kedi, kanguru\n{print} hayvanlar {at} {random}\n"
                story_text_3: "### Alıştırma\nBir kapı veya bir bavul seçtiğiniz ve içinde büyük bir ödül bulunan kendi oyun programınızı (televizyondakiler gibi) yapmak için `{at} {random}` komutunu deneyin!\nBunu yapabilir misiniz? İlk satırları sizin için örnek koda zaten koyduk.\n"
                example_code_3: "```\n{print} Büyük oyun gösterisi!\n{print} Önünüzde 3 bavul var...\nseçim {is} {ask} Hangi bavulu seçiyorsunuz?\nödüller {is} _\n_\n```\n"
            16:
                start_code: "meyve = ['elma', 'muz', 'kiraz']\n{print} meyve[rastgele]"
                story_text: "Şimdi Python yöntemiyle listeler yapacağız, bu listelerin etrafında köşeli parantezler olacak! Ayrıca önceki seviyelerde öğrendiğimiz gibi her öğenin etrafında tırnak işaretlerini koyuyoruz.\nKöşeli parantezleri listedeki bir yeri belirtmek için kullanırız. {at} {random} komutu bu bölümde artık kullanılamaz."
                example_code: "```\narkadaşlar = ['Ahmet', 'Betül', 'Ceyda']\nşanslı_sayılar = [15, 18, 6]\n{for} i {in} {range} 1 {to} 3\n    {print} arkadaşlar[i] ' için şanslı sayı'\n    {print} şanslı_sayılar[i] ' sayısıdır' \n```\n"
    add_remove_command:
        name: "{add} {to} & {remove} {from}"
        description: ekle şuraya ve çıkar şuradan komutlarına giriş
        default_save_name: ekle_çıkar_komutu
        levels:
            3:
                story_text: "## ekle şuraya\nListeye `{add} {to}` komutu ile yeni öğeler ekleyebilirsiniz. Listeye bir öğe eklemek için sadece şunu yazın: `{add} penguen {to} hayvanlar` , ya da örnek koddaki gibi `{ask}` komutunu kullanabilirsiniz.\n"
                example_code: "```\nhayvanlar {is} köpek, kedi, kanguru\nsevilen {is} {ask} En sevdiğin hayvan hangisi?\n{add} sevilen {to_list} hayvanlar\n{print} Benim seçimim hayvanlar {at} {random}\n```\n"
                story_text_2: "## kaldır şuradan\nBir listeye öğe ekleyebiliyorsanız, elbette bunları listeden çıkarabilirsiniz de. Bu işlem `{remove} {from}` komutu ile yapılır.\n"
                example_code_2: "```\nhayvanlar {is} köpek, kedi, kanguru\nsevilmeyen {is} {ask} Hangi hayvanı sevmiyorsun?\n{remove} sevilmeyen {from} hayvanlar\n{print} Benim seçimim hayvanlar {at} {random}\n```\n"
                story_text_3: "### Alıştırma\nBu yeni komutları sanal restoranımızda deneyin. Oyuncunun istediği lezzeti listeye ekleyin ve alerjisi olduğu lezzetleri listeden çıkarın.\n"
                example_code_3: "```\n{print} Gizemli milkshake\nçeşitler {is} çilek, çikolata, vanilya\nbeklenti {is} {ask} Nasıl bir lezzet bekliyorsunuz?\n_\nalerjiler {is} {ask} Herhangi bir çeşide alerjiniz var mı?\n_\n{print} Size çeşitler {at} {random} milkshake hazırladık\n```\n"
                start_code: "hayvanlar {is} köpek, kedi, kanguru\nsevilen {is} {ask} En sevdiğin hayvan hangisi?\n{add} sevilen {to_list} hayvanlar\nsevilmeyen {is} {ask} Hangi hayvanı sevmiyorsun?\n{remove} sevilmeyen {from} hayvanlar\n{print} Benim seçtiğim bir hayvanlar {at} {random}"
    sleep_command:
        name: "{sleep}"
        description: uyku komutuna giriş
        default_save_name: uyu_komutu
        levels:
            2:
                story_text: "Bu seviyede kullanabileceğiniz bir diğer yeni komut, programınızı bir saniyeliğine duraklatan `{sleep}` komutudur. Eğer {sleep} komutunun arkasına bir sayı yazarsanız, program o kadar saniye duraklar.\n\n### Alıştırma\nBu yeni komutu, {sleep} komutunu en az 3 kez kullandığınız kendi kodunuzu oluşturarak uygulayın. Her {sleep} komutunda duraklama süresi farklı olsun.\n"
                example_code: "```\n{print} En sevdiğim renk...\n{sleep} 2\n{print} yeşil!\n```\n"
                start_code: "{print} En sevdiğim renk...\n{sleep} 2\n{print} yeşil!"
    if_command:
        name: "{if} & {else}"
        description: eğer komutuna giriş
        default_save_name: eğer_komutu
        levels:
            5:
                story_text: "## eğer... değilse....\n5. seviyede sizin için yeni bir şey var, `{if}`! `{if}` ile iki farklı seçenek arasında seçim yapabilirsiniz.\nBu kod, isim olarak Hedy girerseniz güzel, başka bir şey girerseniz böö! yazdırır.\n`{ask}` ve `{print}` hala 4. seviyede olduğu gibi çalışmaya devam ediyorlar.\n"
                example_code: "```\nisim {is} {ask} 'Senin adın ne?'\n{if} isim {is} Hedy {print} 'güzel' {else} {print} 'böö!'\n```\n"
                story_text_2: "Bazen `{if}` içeren kod gerçekten uzun olur ve satıra iyi sığmaz. <br> Ayrıca kodu iki satıra bölebilir, ikinci satırı `{else}` ile şu şekilde başlatabilirsiniz:\n"
                example_code_2: "```\nisim {is} {ask} 'senin adın ne?'\n{if} isim {is} Hedy {print} 'güzel'\n{else} {print} 'böö!'\n```\n"
                story_text_3: "### Alıştırma\n`{if}` ve `{else}` ile kendi kodunuzu oluşturmaya çalışın. İsterseniz örnek kodu kullanabilirsiniz.\n"
                example_code_3: "```\ncevap {is} {ask} '2 + 2 = ?'\n_ _ _ 4 _ 'Harikasın!'\n_ _ 'Hayır, 2 + 2 = 4'\n```\n"
                start_code: "isim {is} {ask} 'senin adın ne?'\n{if} isim {is} Hedy {print} 'güzel'\n{else} {print} 'böö!'"
            8:
                start_code: "isim {is} {ask} 'Senin adın ne?'\n{if} isim {is} Hedy\n    {print} 'Hoşgeldin Hedy'\n    {print} 'Bilgisayarında oynayabilirsin!'\n"
                example_code: "```\nisim {is} {ask} 'Senin adın ne?'\n{if} isim {is} Hedy\n    {print} 'Hoşgeldin Hedy'\n    {print} 'Bilgisayarında oynayabilirsin!'\n```\n"
                story_text: "## eğer... değilse...\nBir `{repeat}` komutundan sonra bir kod satır bloğunu tekrarlamayı öğrendiniz.\nŞimdi artık bir {if} veya {else} komutundan sonra bloklar oluşturmak için girinti de kullanabilirsiniz.\nÖrnek koda göz atın.\n\n### Alıştırma\nÖrnek koda bir {else} komutu ekleyin. Girinti kullanarak bir satır bloğu oluşturun. Bunu her satırı 4 boşlukla başlatarak yaparsınız.\n"
    in_command:
        name: "{in}"
        description: içinde komutuna giriş
        default_save_name: içinde_komutu
        levels:
            5:
                story_text: "## Listeler\nBir şeyin bir listede olup olmadığını kontrol etmek istediğimizde, artık `{in}` komutunu kullanabiliriz.\nBu kod, yeşili veya sarıyı seçerseniz güzel, aksi takdirde eh işte yazdırır.\n"
                example_code: "```\ngüzel_renkler {is} yeşil, sarı\nfavori_renk {is} {ask} 'En sevdiğin renk nedir?'\n{if} favori_renk {in} güzel_renkler {print} 'güzel!'\n{else} {print} 'eh işte'\n```\n"
                story_text_2: "### Alıştırma\nBoşlukları öğrendiğiniz komutlarla doldurarak örnek kodu tamamlayın.\nKodu bitirdiğinizde, kendinize ait bir kod oluşturmaya çalışın ve kendi düşündüğünüz bir soruyu kullanın.\n"
                example_code_2: "```\nhayvanlar eşit köpek, inek, koyun\ncevap eşit sor 'En sevdiğin hayvan hangisi?'\n_ cevap _ hayvanlar _ 'Benimki de öyle!'\n_ _ 'En sevdiğim hayvanlar köpekler, inekler ve koyunlar'\n```\n"
                start_code: "güzel_renkler {is} yeşil, sarı\nfavori_renk {is} {ask} 'En sevdiğin renk nedir?'\n{if} favori_renk {in} güzel_renkler {print} 'güzel!'\n{else} {print} 'eh işte'"
    quotation_marks:
        name: "'tırnak işaretleri'"
        description: Tırnak işaretlerine giriş
        default_save_name: quotation_marks
        levels:
            4:
                story_text: "## 'Tırnak işaretleri'\n4. seviyede `{ask}` ve `{print}` artık biraz değişti.\nYazdırmak istediğiniz metni tırnak işaretleri arasına almalısınız.\nBu yararlıdır, çünkü artık istediğiniz tüm kelimeleri yazdırabilirsiniz. Ayrıca `{is}` ile bir şeyi saklamak için kullandığınız kelimeler de buna dahil.\nÇoğu programlama dilinde de yazdırırken tırnak işareti kullanılır, böylece gerçek programlamaya bir adım daha yaklaşmış oluruz!\n"
                story_text_2: "## Kısaltmalar\nÖnemli! Artık tırnak işareti kullandığımıza göre, Hedy'nin veya TC'de gibi kısaltmalar için kesme işareti kullandığınızda Hedy'nin kafasının karışacağını unutmayın.\nBu kesme işaretlerini kaldırdığınızdan ve yazım şeklini \"Hedy nin\" veya \"TC de\" olarak değiştirdiğinizden emin olun. (Tek tırnak için şimdilik başka çözümümüz yok).\nKesme işaretlerinin yanlış kullanım şeklini görmek için örnek koda göz atın.\n"
                example_code: "```\n{print} 'Şu andan itibaren tırnak işareti kullanmanız gerekiyor!'\ncevap {is} {ask} 'Bundan sonra ne kullanmamız gerekiyor?'\n{print} 'Kullanmamız gereken ' cevap\n```\n"
                example_code_2: "```\n_ Kesme işaretlerini kullanmanın yanlış yolu budur _\n{print} 'Ayşe'nin çocuklarına bakıyorum.'\n{print} 'Çocuklarla oyun'dan daha eğlenceli ne olabilir ki?'\n```\n"
                start_code: "{print} 'Şu andan itibaren tırnak işareti kullanmanız gerekiyor!'\ncevap {is} {ask} 'Bundan sonra ne kullanmamız gerekiyor?'\n{print} 'Kullanmamız gereken ' cevap"
            12:
                story_text: "**Tüm metinlerin tırnak içinde olması gerekir**\nBu seviyeden itibaren bir metni `=` ile kaydederken tırnak işaretlerini de kullanmanız gerekecektir:\n"
                example_code: "```\nisim = 'Robot Hedy'\n{print} 'Merhaba ' isim\n```\n"
                story_text_2: "**Listelerdeki tüm öğelerin de tırnak işaretine ihtiyacı vardır**\nListeler metindir, bu nedenle onlarında tırnak işaretlerine ihtiyaçları vardır. Listedeki her bir öğenin tırnak işaretine sahip olduğuna dikkat edin.\nBu, örneğin 'Iron Man' gibi iki kelimeyi listeye 1 öğe olarak kaydetmenizi sağlar.\n"
                example_code_2: "```\nsüperkahramanlar = 'Spiderman', 'Batman', 'Iron Man'\n{print} süperkahramanlar {at} {random}\n```\n"
                story_text_3: "**`{if}` karşılaştırmalarından sonraki tüm metinler de tırnak işaretine ihtiyaç duyar**\n"
                example_code_3: "```\nisim = {ask} 'Senin adın ne?'\n{if} isim = 'Robot Hedy'\n    {print} 'Merhaba!'\n```\n"
                story_text_4: "**Sayıların tırnak işaretine ihtiyacı yoktur**\nSayılar için `=` içinde tırnak işareti kullanmazsınız:\n"
                example_code_4: "```\npuan = 25\n{print} 'Puanın ' puan\n```\n"
                start_code: "isim = {ask} 'Senin adın ne?'\n{if} isim = 'Robot Hedy'\n    {print} 'Merhaba!'"
    repeat_command_2:
        name: "{repeat} 2"
        description: tekrarla komutu 2
        default_save_name: tekrarla_komutu_2
        levels:
            7:
                story_text: "## tekrarla ile diğer komutlar ve değişkenler\n`{print}` komutu ile birlikte `{repeat}` komutunu yeterince uyguladınız, ancak `{repeat}` ile başka komutlar da kullanabileceğinizi biliyor muydunuz?\nBu örnek kodda `{repeat}` komutunun bir `{ask}`, `{if}` veya `{else}` komutuyla da kullanılabileceğini görebilirsiniz.\n"
                story_text_2: "`{repeat}` komutuyla yapabileceğiniz bir başka ilginç şey de, bir şeyin kaç kez tekrarlanacağını ayarlamak için, değişkenler kullanmaktır. Örnek kodda ilk olarak kişiye kaç yaşında olduğunu sorduğumuzu görebilirsiniz.\nArdından, 3. satırda, bu soru 'yaş' kez tekrarlanır. Yani `{repeat}` komutu ile 'yaş' değişkenini kullandık.\n"
                example_code: "```\n{repeat} 2 {times} cevap = {ask} 'Bir soruyu birden fazla kez sorabileceğinizi biliyor muydunuz?'\n{if} cevap {is} evet {repeat} 2 {times} {print} 'Demek bunu zaten biliyordunuz!'\n{else} {repeat} 3 {times} {print} 'Yeni bir şey daha öğrendiniz!'\n```\n"
                example_code_2: "```\n{print} 'Yaşasın! Bugün senin doğum günün!'\nyaş = {ask} 'Şimdi kaç yaşındasın?'\n{repeat} yaş {times} {print} 'Hey Çok Yaşa!'\n```\n"
                start_code: "{repeat} 2 {times} cevap = {ask} 'Bir soruyu birden fazla kez sorabileceğinizi biliyor muydunuz?'\n{if} cevap {is} evet {repeat} 2 {times} {print} 'Demek bunu zaten biliyordunuz'\n{else} {repeat} 3 {times} {print} 'Artık yeni bir şey öğrendiniz!'"
            8:
                story_text: "### blok mu değil mi?\nBu seviyede, hangi kod satırlarının blokta yer alması ve hangilerinin yer almaması gerektiğini dikkatlice düşünmeniz gerekir.\nÖrneğin: Eğer *çörek adam* şarkısını söylemek isterseniz, sadece 'çörek adam' satırının iki kez tekrarlanmasını istersiniz.\nBu, son satırın bloğa ait olmadığı için girintiyle başlamaması gerektiği anlamına gelir.\nSon satıra girinti ile başlarsanız şarkı yanlış olur.\n\n## Alıştırma\nÖrnek koddaki her satır bir boşlukla başlar. Boşlukları kaldırın ve çörek adam şarkısını yapmak için hangi satırın girintiye ihtiyacı olduğunu ve hangisinin olmadığını bulmaya çalışın.\n"
                example_code: "```\n_ {print} 'Kim tanır çörek adamı?'\n_ {repeat} 2 {times}\n_ {print} 'çörek adamı'\n_ {print} 'kim tanır çörek adamı, nerede yaşıyor?'\n```\n"
                start_code: "{repeat} 3 {times}\n    {print} 'Bu satır tekrarlanacaktır...'\n    {print} 'Bu da öyle...'\n{print} 'ama bu değil!'"
    for_command:
        name: "{for}"
        description: için komutu
        default_save_name: for
        levels:
            10:
                start_code: "hayvanlar {is} köpek, kedi, balık\n{for} hayvan {in} hayvanlar\n    {print} 'Benim sevdiğim ' hayvan"
                story_text: "## için\nBu seviyede `{for}` adında yeni bir kod öğreniyoruz. `{for}` ile bir liste oluşturabilir ve onun tüm öğelerini kullanabilirsiniz.\n`{for}`, `{repeat}` ve `{if}` gibi bir blok oluşturur, bu nedenle bloktaki tüm satırların 4 boşlukla başlaması gerekir."
                example_code: "```\nhayvanlar {is} köpek, kedi, balık\n{for} hayvan {in} hayvanlar\n    {print} 'Benim sevdiğim ' hayvan\n```\n"
            11:
                start_code: "{for} sayaç {in} {range} 1 {to} 5\n    {print} sayaç"
                story_text: "Bu seviyede, `{for}` in yeni bir şeklini ekliyoruz. Daha önceki seviyelerde `{for}` i bir liste ile kullanmıştık, ancak `{for}` ni sayılarla da kullanabiliriz.\nBunu bir değişken adı ve ardından `{in}` `{range}` ekleyerek yaparız. Daha sonra ilk başlanacak sayıyı, ardından `{to}`, ve sonra bitecek sayıyı yazıyoruz.\n\nNe olduğunu görmek için örneği deneyin! Bu seviyede de yine, `{for}` ifadelerinin altındaki satırlarda girintiler kullanmanız gerekecektir."
                example_code: "```\n{for} sayaç {in} {range} 1 {to} 5\n    {print} sayaç\n```\n"
            17:
                start_code: "{for} i {in} {range} 1 {to} 10:\n    {print} i\n{print} 'Önüm arkam sağım solum sobe, saklanmayan ebe!'"
                story_text: "Şimdi girintilemeyi biraz değiştireceğiz. Girintiye her ihtiyaç duyduğumuzda, girintiden önceki satırda `:` işaretine ihtiyacımız var.\n"
                example_code: "```\n{for} i {in} {range} 1 {to} 10:\n    {print} i\n{print} 'Önüm arkam sağım solum sobe, saklanmayan ebe!'\n```\n"
    while_command:
        name: "{while}"
        description: iken
        default_save_name: iken_komutu
        levels:
            15:
                start_code: "cevap = 0\n{while} cevap != 25\n    cevap = {ask} '5 kere 5 kaç eder?'\n{print} 'Doğru cevap verilmiştir'"
                story_text: "Yeni bir döngü çeşidi öğreneceğiz, `{while}` döngüsü! Deyim doğru olduğu sürece döngüye devam ediyoruz.\nBu yüzden döngü içinde değeri değiştirmeyi unutmayın.\n\nÖrnek kodda, doğru bir cevap verilene kadar devam ediyoruz.\nDoğru cevap hiç verilmezse, döngü asla sona ermez!"
                example_code: "```\ncevap = 0\n{while} cevap != 25\n    cevap = {ask} '5 kere 5 kaç eder?'\n{print} 'Doğru cevap verilmiştir'\n```\n"
    elif_command:
        name: "{elif}"
        description: değileğer
        default_save_name: değileğer
        levels:
            17:
                story_text: "Bu seviyede yeni bir komutu daha kullanabilirsiniz: `{elif}`. `{elif}`, `{else}` `{if}` komutunun kısaltmasıdır ve 3 (veya daha fazla!) seçenek yapmak istediğinizde buna ihtiyaç duyarsınız.\nŞuna bir bakın!\n"
                example_code: "```\nödüller = ['1 milyon lira', 'bir elmalı turta', 'hiçbir şey']\nsenin_ödülün = ödüller[{random}]\n{print} 'Kazandığın ödül ' senin_ödülün\n{if} senin_ödülün == '1 milyon lira' :\n    {print} 'Evet! Sen artık zenginsin!'\n{elif} senin_ödülün == 'bir elmalı turta' :\n    {print} 'Çok güzel, bir elmalı turta!'\n{else}:\n    {print} 'Bir dahaki sefere iyi şanslar...'\n```\n"
                start_code: "ödüller = ['1 milyon lira', 'bir elmalı turta', 'hiçbir şey']\nsenin_ödülün = ödüller[{random}]\n{print} 'Kazandığın ödül ' senin_ödülün\n{if} senin_ödülün == '1 milyon lira' :\n    {print} 'Evet! Sen artık zenginsin!'\n{elif} senin_ödülün == 'bir elmalı turta' :\n    {print} 'Çok güzel, bir elmalı turta!'\n{else}:\n    {print} 'Bir dahaki sefere iyi şanslar...'"
    rock_2:
        name: Taş, kağıt, makas 2
        description: Taş, kağıt, makasın 2. bölümü
        default_save_name: rock_2
        levels:
            2:
                story_text: "Artık `{ask}` komutunu nasıl kullanacağınızı öğrendiğinize göre, taş, kağıt, makas kodunuzu da etkileşimli hale getirebilirsiniz!\n\n### Alıştırma\nTaş, kağıt, makas kodunuza `{ask}` komutu ile bir soru ekleyerek kodu etkileşimli hale getirin.\n"
                example_code: "```\nseçim {is} _\n{print} Benim seçimim seçim\n```\n"
                start_code: "# kodunuzu buraya yazın"
    clear_command:
        name: '{clear}'
        description: temizle komutu
        default_save_name: temizle_komutu
        levels:
            4:
                start_code: "{print} '3'\n{sleep}\n{clear}\n{print} '2'\n{sleep}\n{clear}\n{print} '1'\n{sleep}\n{clear}\n{print} 'SÜRPRİZ!'\n"
                story_text: "Yeni bir komut zamanı! `{clear}` ile çıktı ekranınızdaki tüm metni temizleyebilirsiniz. Bu şekilde ekranınızın çok fazla metinle dolmasını önleyebilirsiniz.\nDikkat! Eğer bir `{clear}` komutu kullanıyorsanız, bunun yanında bir `{sleep}` kullanmayı unutmayın. Aksi takdirde Hedy size okumaya zaman bırakmadan ekranınızı temizleyecektir!\n"
                example_code: "```\n{print} '3'\n{sleep}\n{clear}\n{print} '2'\n{sleep}\n{clear}\n{print} '1'\n{sleep}\n{clear}\n{print} 'SÜRPRİZ!'\n```\n"<|MERGE_RESOLUTION|>--- conflicted
+++ resolved
@@ -1097,13 +1097,8 @@
                     {if} atılan {is} solucan puan = puan + 5 {else} puan = puan + atılan
                     {print} 'toplam puan ' puan ' oldu'
                     ```
-<<<<<<< HEAD
-                example_code_2: |2
-                     Sekiz zar için puan hesaplamayı başardınız mı? Bu çok fazla kesme ve yapıştırma gerektiriyordu, değil mi? Seviye 7'de bunu daha kolay hale getireceğiz!
-=======
                 example_code_2: |
                     Sekiz zar için puan hesaplamayı başardınız mı? Bu çok fazla kesme ve yapıştırma gerektiriyordu, değil mi? Seviye 7'de bunu daha kolay hale getireceğiz!
->>>>>>> 7aee5eaa
                 start_code: "{print} 'Bu sefer zar kaçı gösterecek?'"
             7:
                 story_text: |
@@ -1334,11 +1329,7 @@
                     ```
 
                 start_code: "{print} 'Hesap makinesine hoş geldiniz!'"
-<<<<<<< HEAD
-                story_text_3: "\n**Ekleme** rastgele komutunu kullanarak bilgisayarın kendi başına rastgele toplamalar yapmasını da sağlayabilirsiniz.\n\nBu şekilde, pratik yapmak için bir sayı tablosu seçersiniz ve bundan her zaman farklı bir toplama elde edersiniz:\n"
-=======
                 story_text_3: "**Ekleme** rastgele komutunu kullanarak bilgisayarın kendi başına rastgele toplamalar yapmasını da sağlayabilirsiniz.\n\nBu şekilde, pratik yapmak için bir sayı tablosu seçersiniz ve bundan her zaman farklı bir toplama elde edersiniz:\n"
->>>>>>> 7aee5eaa
             9:
                 story_text: |
                     Seviye 6'da bir hesap makinesi oluşturmuştunuz, bu seviyede bu kodu birden fazla soru soracak şekilde genişletebilirsiniz.
