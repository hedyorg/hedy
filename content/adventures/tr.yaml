 adventures:
    story:
        name: Hikaye
        default_save_name: Hikaye
        description: Kısa bir hikaye oluşturun
        levels:
            1:
                story_text: |
                    Seviye 1'de, kendi oluşturduğunuz farklı bir ana karakterle bir hikaye oluşturabilirsiniz.

                    İlk satırda `{ask}` kullanın ve hikayenin ana karakterinin kim olacağını sorun.

                    Bu ilk satırdan sonra, cümlenin yazdırılması gerekiyorsa `{print}` ile başlayın.
                    Ana karakterinizin cümlenin sonunda olmasını istiyorsanız `{echo}` kullanırsınız.
                example_code: |
                    ```
                    {ask} Bu hikayenin ana karakteri kim?
                    {print} Ana karakter şimdi ormanda yürüyecek
                    {echo} Biraz korkmuş bizim
                    {print} Her yerde çılgın sesler duyuyor.
                    {print} Buranın perili bir orman olmasından korkuyor.
                    ```
                story_text_2: |
                    ### Alıştırma
                    Şimdi en az 6 satır koddan oluşan kendi hikayenizi oluşturun.
                    Bu hikaye örnek kodumuzdaki ile aynı olmasın.
                    En az bir tane `{ask}` ve bir tane `{echo}` komutu kullanın.
                    İstediğiniz herhangi bir konu hakkında yapabilirsiniz.
                    Aklınıza bir konu gelmiyorsa, seçeneklerimizden birini kullanın: sinemaya gitmek, bir spor karşılaşması veya hayvanat bahçesinde bir gün.
            2:
                story_text: |
                    Bu 2. seviyede, hikayenizi daha eğlenceli hale getirebilirsiniz. Ana karakterinizin adı artık cümle içinde herhangi bir yerde olabilir.

                    Bunun için birazcık daha fazla programlamanız gerekiyor. İlk önce ana karakterinize isim vermelisiniz.

                    Daha sonra bu ismi cümle içinde herhangi bir yere koyabilirsiniz.
                example_code: |-
                    ```
                    isim {is} {ask} Ana karakterin adı nedir?
                    {print} isim şimdi ormanda koşacak
                    {print} isim biraz korkuyor
                    {print} Aniden çılgın bir ses duydu....
                    {sleep}
                    {print} isim buranın perili bir orman olmasından korkuyor
                    ```
                story_text_2: |
                    ### Alıştırma
                    Şimdi sırada bir önceki seviyede oluşturduğunuz kendi hikayenize değişkenler ekleme zamanı.
                    'Programlarım'a gidin, 1. seviye hikaye maceranızı bulun ve kodunuzu kopyalayın. Kodu bu seviyedeki giriş ekranınıza yapıştırın.

                    Bu kod bu seviyede çalışmayacaktır, çünkü henüz değişkenleri kullanmadınız.
                    Kodunuzdaki `{ask}` komutlarını ve `{echo}` komutlarını bu seviyede öğrendiğiniz doğru şekilleriyle değiştirin.

                    **Ek Görev** Hikayenizde gerilim oluşturmak için kodunuza bir `{sleep}` komutu ekleyin.
            3:
                story_text: |
                    Seviye 3'te, hikayenizi artık daha eğlenceli hale getirebilirsiniz. Bunun gibi herhangi bir canavar, hayvan veya diğer engeller için rastgelelik kullanabilirsiniz:
                example_code: |
                    ```
                    hayvanlar {is} 🦔, 🐿, 🦉, 🦇
                    {print} Şimdi bir hayvanlar {at} {random} sesini duyuyorlar
                    ```
                story_text_2: |
                    Hikayenizde `{add}` komutu da kullanışlı olabilir.
                example_code_2: |
                    ```
                    {print} Bir ses duydular
                    hayvanlar {is} 🐿, 🦔, 🦇, 🦉
                    hayvan {is} {ask} Ne olduğunu düşünüyorsun?
                    {add} hayvan {to_list} hayvanlar
                    {print} bu bir hayvanlar {at} {random}
                    ```
                story_text_3: |
                    Bu, hikayenizdeki `{remove}` komutunun bir örneğidir

                    ### Alıştırma
                    Önceki seviyelerdeki hikayenizi bu seviyeye kopyalayın.
                    Bu seviyede, 3 yeni komut öğrendiniz `{at} {random}` , `{add} {to_list}` ve `{remove} {from}`.
                    Hikayenize yeni kod satırları ekleyin, böylece tüm yeni komutlar hikayenizde en az bir kez yer alsın.
                example_code_3: |
                    ```
                    {print} Sırt çantası çok ağırlaştı.
                    {print} İçinde bir şişe su, bir el feneri ve bir tuğla vardı.
                    çanta {is} şişe su, el feneri, tuğla
                    atılacak {is} {ask} Hangi eşyayı atmalı?
                    {remove} atılacak {from} çanta
                    ```
            4:
                story_text: |
                    ### Alıştırma
                    Örnek kodu kopyalayın ve 1. ve 2. satırlardaki boşluklara tırnak işareti ekleyerek tamamlayın.
                    Satır 3 ve 4'teki boşluklar tırnak işaretleriyle değil, bir `{sleep}` ve bir `{clear}` komutuyla değiştirilmelidir. Bunu çalıştırabilir misin?

                    ### Alıştırma 2
                    Önceki seviyeye geri dönün ve hikaye kodunuzu kopyalayın. Doğru noktalara tırnak işaretleri ekleyerek kodun bu seviyede çalışmasını sağlayın.
                    Aklınızda bulunsun: Hikayenizdeki değişkenler tırnak işaretlerinin dışında olmalıdır; tıpkı örnek kodun ikinci satırında olduğu gibi. Bu satırda değişken adı tırnak işaretlerinin dışına yerleştirilmiştir.
                example_code: |
                    ```
                    isim {is} {ask} _ Adın nedir? _
                    {print}  _ Ana karakterin adı _ isim
                    _
                    _
                    {print} isim _ şimdi ormanda yürüyecek _
                    {print} isim _ biraz korkuyor _
                    hayvanlar {is} 🦔, 🐿, 🦉, 🦇
                    {print} _ Şunun sesini duyuyor _ hayvanlar {at} {random}
                    {print} isim _ buranın perili bir orman olmasından korkuyor _
                    ```
            5:
                story_text: |
                    Bu seviyede, hikayenizi daha da eğlenceli hale getirecek farklı sonlar programlayabilirsiniz.
                    Örnek kodda 2 farklı sonun nasıl yapıldığını görebilirsiniz.

                    ### Alıştırma 1
                    Seçtiğiniz bir konu hakkında en az 6 satırlık yeni bir kısa hikaye yazın.
                    İlham gelmedi mi? Şu konulardan birini seçin: bir süper kahraman, sıkıcı bir okul günü, ıssız bir adada mahsur kalmak.

                    Şimdi oyuncuya örnek kodda olduğu gibi mutlu veya kötü sonu seçmesi için bir şans verin.
                    Her iki sonu da programlayın.

                    ### Alıştırma 2
                    Önceki seviyelerde kendi hikaye maceranızda oluşturduğunuz hikayeyi kopyalayın.
                    Hikayenize en az 2 tane `{if}` ve `{else}` komutu eklemenin bir yolunu bulun.
                    Bu mutlu ya da kötü bir son için olabilir, ancak komutları dahil etmek için başka yollar da bulmaya çalışabilirsiniz.
                example_code: |
                    ```
                    isim {is} {ask} 'Ormanda yürüyen kim?'
                    {print} isim ' ormanda yürüyor'
                    {print} isim ' bir canavarla karşılaşır'
                    son {is} {ask} 'İyi bir son mu yoksa kötü bir son mu istersiniz?'
                    {if} son {is} iyi {print} isim ' kılıcını çıkarır ve canavar hızla kaçar'
                    {else} {print} isim ' canavar tarafından yendi'
                    ```
            8:
                story_text: |
                    Bir hikayede, birileri kelimeleri birkaç kez söyler. Örneğin, birisi yardım istediğinde veya şarkı söylediğinde.
                    Bu seviyede, bu tür tekrarları hikayenize `{repeat}` ile koyabilirsiniz.

                    ### Alıştırma
                    Kendi hikayenize tekrarlama ekleyin. Kayıtlı programlarınıza geri dönün, önceki seviyedeki hikaye programınızı seçin ve
                    `{print}` içeren bir satır seçip onu tekrarlayın!
                example_code: |
                    ```
                    {print} 'Prens sürekli yardım istiyordu.'
                    {repeat} 5 {times} {print} 'Yardım edin!'
                    {print} 'Neden kimse bana yardım etmiyor?'
                    ```
            9:
                story_text: |
                    Bu seviyede `{if}` komutlarınızda birden fazla satır kullanabilirsiniz, bu şekilde mutlu veya üzücü sonunuzu güncellemiş olacaksınız!

                    ### Alıştırma 1
                    Örnek kodda iki farklı son gösterilmektedir; biri karakterlerin zaman makinesine atladığı, diğeri ise atlamadığı son.
                    Boşlukları her sonda en az bir cümle olacak şekilde tamamlayın.
                    **Ek Görev** Hikayeyi daha uzun hale getirin. Hikayede ne oluyor? Farklı seçenekler içeren ikinci bir `{ask}` da ekleyebilirsiniz.

                    ### Alıştırma 2
                    Kayıtlı programlarınıza geri dönün, 5. seviyedeki hikaye programınızı seçin. Şimdi her biri en az üç satır uzunluğunda bir iyi ve bir kötü son yazın!
                example_code: |
                    ```
                    {print} 'OLAMAZ! T-rex yaklaşıyor!'
                    son = {ask} 'Mutlu bir son mu yoksa hüzünlü bir son mu istiyorsunuz?'
                    {if} son {is} mutlu
                        {print} 'Ali tam zamanında zaman makinesine geri atlıyor!'
                        {print} _
                    {else}
                        {print} 'Olamaz! Ali çok yavaştı ve....'
                        {print} _
                    ```
            10:
                story_text: |
                    Bu seviyede artık `{if}` ve `{repeat}` komutlarını, diğer `{if}` ve `{repeat}` komutlarının içinde kullanabilirsiniz.
                    Bu size birçok seçenek sunar ve hikayenizi gerçekten etkileşimli hale getirmenize yardımcı olur.

                    ### Alıştırma 1
                    Kodu tamamlayın, böylece `{if}` doğru şekilde çalışsın.

                    ### Alıştırma 2
                    Hikayede, Ayşe'nin de eve gittiği kısmı için bir `{if}` ve `{else}` ekleyin.

                    ### Alıştırma 3
                    Seviye 8 'deki hikayenize geri dönün ve başka bir `{if}` içinde en az iki `{if}` kullanın.
                example_code: |
                    ```
                    {print} 'Ayşe şehir merkezinde yürüyor.'
                    yer = {ask} 'Ayşe bir dükkana mı giriyor, yoksa eve mi gidiyor?'
                    {if} yer {is} dükkan
                        {print} 'Dükkana girer.'
                        {print} 'Ayşe ilginç görünümlü bir kitap görür'
                        kitap = {ask} 'Ayşe kitabı satın aldı mı?'
                        {if} kitap {is} evet
                        _ {print} 'Ayşe kitabı satın alır ve eve gider.'
                        _ {else}
                        _ {print} 'Ayşe dükkânı terk eder ve eve gider.'
                    {else}
                        {print} 'Ayşe eve gider'
                    ```
            11:
                story_text: |
                    Bu seviyede {for} komutunu hikayenizde kullanabilirsiniz. Bu şekilde 'Brown bear, Brown bear, what do you see' adlı çocuk kitabını kolayca programlayabilirsiniz.

                    ### Alıştırma

                    Eğer bilmiyorsanız <a href="https://www.yonkerspublicschools.org/cms/lib/NY01814060/Centricity/Domain/1621/Brown%20Bear%20Book.pdf"> hikayeye bir göz atın</a> , ve kitapta yazıldığı gibi yazdığınızdan emin olun. (Bunun gibi bir Türkçe kitap biliyorsanız onu da yazabilirsiniz)
                example_code: "```\nhayvanlar = _ , _ , _ \n{print} 'Brown bear, Brown bear'\n {print} 'What do you see?'\n```\n"
            16:
                story_text: |
                    `{while}` döngüsünü kullanmak hikayelerinizi daha ilginç hale getirebilir. Örneğin, oyun bitene kadar oynayabilmek için `{while} oyun == 'devam'` kullanabilirsiniz.
                    Ya da `{while} kılıç == 'kayıp'` kullanabilirsiniz, böylece oyuncu bir şey bulana kadar oyuna devam edemez.

                    ### Exercise
                    The example code shows you how to use the `{while}` loop in a story. Now **think of your own scenario** in which the player has to find something before they can continue.
                example_code: |
                    ```
                    anahtarlar = 'kayıp'
                    {print} 'Bahçenizde duruyorsunuz ve anahtarlarınızı kaybettiniz.'
                    {print} 'Onları nerede aramak istersiniz?'
                    {print} 'Seçebilirsiniz: ağaç, çiçeklik, kaya, posta kutusu'
                    {while} anahtarlar == 'kayıp'
                        yer = {ask} 'Nereye bakmak istiyorsun?'
                        {if} yer == 'çiçeklik'
                            {print} 'İşte buradalar!'
                            anahtarlar = 'bulundu'
                        {else}
                            {print} 'Hayır, burada değiller: ' yer
                    {print} 'Şimdi eve girebilirsiniz!'
                    ```
            13:
                story_text: |
                    Başka bir hikaye yazdıracağız, ancak şimdi `{print}` ile parantez kullanmak zorundayız.

                    ### Alıştırma 1
                    En az 5 cümlelik bir hikaye oluşturun. Henüz herhangi bir 'isim' kullanmak zorunda değilsiniz.
                example_code: |
                    ```
                    {print}('Bu hikayeye hoş geldiniz!')
                    ```
                story_text_2: |
                    ### Alıştırma 2
                    Sizin için zaten bir `{input}` hazırladık. Öncelikle hikayenizde `isim` değişkenini kullanın.
                    Ardından ikinci bir `{ask}` ekleyin ve bu değişkeni de kullanın.
                    İpucu: `{print}` içinde, metin ve değişkenler arasındaki virgülleri unutmayın!
                example_code_2: |
                    ```
                    isim = {input}("Senin adın ne?")
                    {print}('Bu hikayeye hoş geldin!')
                    ```
    add_remove_command:
        name: '{add} {to_list} & {remove} {from}'
        default_save_name: ekle_çıkar_komutu
        description: '{add} {to_list} ve {remove} {from} komutlarına giriş'
        levels:
            3:
                story_text: |
                    ## {add} {to_list}
                    Listeye `{add} {to_list}` komutu ile yeni öğeler ekleyebilirsiniz. Listeye bir öğe eklemek için sadece şunu yazın: `{add} penguen {to_list} hayvanlar` , ya da örnek koddaki gibi `{ask}` komutunu kullanabilirsiniz.
                example_code: |
                    ```
                    hayvanlar {is} köpek, kedi, kanguru
                    sevilen {is} {ask} En sevdiğin hayvan hangisi?
                    {add} sevilen {to_list} hayvanlar
                    {print} Benim seçimim hayvanlar {at} {random}
                    ```
                story_text_2: |
                    ## kaldır şuradan
                    Bir listeye öğe ekleyebiliyorsanız, elbette bunları listeden çıkarabilirsiniz de. Bu işlem `{remove} {from}` komutu ile yapılır.
                example_code_2: |
                    ```
                    hayvanlar {is} köpek, kedi, kanguru
                    sevilmeyen {is} {ask} Hangi hayvanı sevmiyorsun?
                    {remove} sevilmeyen {from} hayvanlar
                    {print} Benim seçimim hayvanlar {at} {random}
                    ```
                story_text_3: |
                    ### Alıştırma
                    Bu yeni komutları sanal restoranımızda deneyin. Oyuncunun istediği lezzeti listeye ekleyin ve alerjisi olduğu lezzetleri listeden çıkarın.
                example_code_3: |
                    ```
                    {print} Gizemli milkshake
                    çeşitler {is} çilek, çikolata, vanilya
                    beklenti {is} {ask} Nasıl bir lezzet bekliyorsunuz?
                    _
                    alerjiler {is} {ask} Herhangi bir çeşide alerjiniz var mı?
                    _
                    {print} Size çeşitler {at} {random} milkshake hazırladık
                    ```
    and_or_command:
        default_save_name: ve veya
        description: ve & veya'nın tanıtılması
        levels:
        name: '{and} & {or}'
    ask_command:
        default_save_name: sor_komutu
        description: sor komutuna giriş
        levels:
            1:
                story_text: |
                    ## sor komutu
                    Artık `{print}` komutunu kullanabildiğinize göre, bir sonraki komutu öğrenmeye hazırsınız: `{ask}`. `{ask}` komutunu kullanarak bir soru sorabilirsiniz. Şuna bir bakın:
                example_code: |
                    ```
                    {print} Merhaba!
                    {ask} Senin adın ne?
                    ```
                story_text_2: "## `{echo}` komutu \nEğer bilgisayarın cevabı size tekrar etmesini istiyorsanız, `{echo}` komutunu kullanabilirsiniz. Cevabın cümlenin sonunda yankılandığını unutmayın, yani bu örnek için merhaba'dan sonra.\n"
                example_code_2: |
                    ```
                    {print} Merhaba!
                    {ask} Senin adın ne?
                    {echo} merhaba
                    ```
                story_text_3: |
                    ### Alıştırma
                    `{ask}` ve `{echo}` komutlarını deneyin. İlk olarak, bu programı çalıştırmak için boşlukları doldurun.
                    Daha sonra `{ask}` komutunu kullanarak 2 soru daha sorun, her `{ask}` komutundan sonra cevabı ekrana yazdırmak için bir `{echo}` kullanın.
                example_code_3: |
                    ```
                    _ Nasılsın?
                    _
                    ```
            2:
                story_text: |
                    ## sor komutu
                    Artık kodlarımızda **değişkenleri** kullanabildiğimize göre, `{echo}` komutuna artık ihtiyacımız yok.
                    Sorularımızın cevaplarını saklamak için değişkenler kullanabiliriz ve bu şekilde kodlarımızda birden fazla sorunun cevabını kullanabiliriz.
                    Şuna bir bakın:

                    Bu şekilde kodunuz etkileşimli hale geliyor!
                example_code: |
                    ```
                    isim {is} {ask} Senin adın ne?
                    {print} Merhaba isim
                    yaş {is} {ask} Kaç yaşındasın?
                    {print} isim yaş yaşındadır.
                    ```
                story_text_2: |
                    ### Alıştırma
                    Önceki sekmede `{is}` komutu ile değişkenleri ayarlama alıştırması yaptınız.
                    En az 3 değişken oluşturdunuz ve bunları bir yazdır komutu ile kullandınız.
                    Şimdi, değişkenleri ayarlamak yerine, örneğimizde yaptığımız gibi değişkenleri etkileşimli hale getirmenizi istiyoruz.

                    Kodunuzu önceki sekmeden kopyalayın ve `{ask}` komutlarını kullanarak değişkenleri etkileşimli hale getirin.
                example_code_2: |
                    ```
                    favori_hayvan {is} {ask} En sevdiğin hayvan hangisi?
                    {print} En sevdiğim hayvan favori_hayvan
                    ```
            13:
                story_text: Python kodunu elde etmek için yapmamız gereken son değişiklik `{ask}` ifadesini `{input}` olarak değiştirmektir.
                example_code: |
                    ```
                    {print}('Benim adım Hedy!')
                    isim = {input}('Senin adın ne?')
                    {print}('Demek senin ismin ', isim)
                    ```
        name: sor
    blackjack:
        name: Yirmibir
        default_save_name: Yirmibir
        description: 21'e olabildiğince yaklaşmaya çalışın
        levels:
            16:
                story_text: |
                    Yirmibir, 21 puana mümkün olduğunca yaklaşmanız gereken basit bir kart oyunudur. İki kart alırsınız. Her kart kendi rakam değerindedir ve surat kartları (Vale, Kız ve Papaz) 10 puan değerindedir.
                    As ya 1 ya da 11 puan değerindedir (seçebilirsiniz). Rakibiniz olan dağıtıcı da iki kart alır.
                    İsterseniz başka bir kart daha alabilirsiniz ve onun puanı toplamınıza eklenir. Dağıtıcı da başka bir kart almayı seçebilir.
                    Ancak 21 puandan fazla almamaya dikkat edin, çünkü alırsanız kaybedersiniz!
                    21'i aşmadan 21'e en çok yaklaşan oyuncu kazanır!

                    ### Exercise
                    In this adventure we code the first part of our Blackjack game. We'll create a function to calculate how many points a card is worth.

                    ***Set the variables***
                    Start by making a list of all the cards, from 2 to Ace. Next make a list of the face cards, so Jack, Queen and King. Then pick a random card from the list of cards to be card_1.

                    ***Create a function to calculate the points***
                    Create a function that calculates how many points a card is worth.
                    All the face cards are worth 10 points, the Ace is worth 11 and all the other cards are worth their numeral.
                    Return the variable `points` at the end of the function.

                    ***Test the function***
                    Test if your function is working properly. Finish the first print command by filling in which card you've drawn. Then finish the second line by calling the function with card_1.
                    Run the code a couple of times. Are you happy with the results? Great! Then you can remove the testing part and move on the the next tab!
                example_code: "```\n{print} 'BLACKJACK'\n\n# Bu değişkenleri tanımlayın\ncards = _\nface_cards = _\ncard_1 =\n\n# Puanları hesaplaması için bir fonksiyon oluşturun\n{define} calculate_points {with} card:\n    {if} card {in} face_cards:\n        points = _\n    {elif} _\n        _\n    {else}:\n        _\n    _ points\n\n# Fonksiyonunuzu test edin\n{print} 'Kartınız ' _\n{print} 'Kartınız ' _ ' puan değerindedir'.\n```\n"
    calculator:
        name: Hesap Makinesi
        default_save_name: Hesap Makinesi
        description: Bir hesap makinesi oluşturun
        levels:
            7:
                story_text: |
                    Artık matematik yapabildiğinize göre, kendi başınıza bir hesap makinesi yapabilirsiniz!
                example_code: |
                    ```
                    sayı_1 = {ask} 'İlk sayıyı girin:'
                    sayı_2 = {ask} 'İkinci sayıyı girin:'
                    doğru_cevap = sayı_1 * sayı_2
                    {print} sayı_1 ' kere ' sayı_2 ' eder ' doğru_cevap
                    ```
                story_text_2: |
                    ### Alıştırma
                    Yukarıdaki hesap makinesi, cevabı sizin için hesaplayacaktır, ancak bunun gibi bir programı kendi matematik becerilerinizi test etmek için de yapabilirsiniz:
                    Tamamlamak için boşlukları doldurun!
                example_code_2: |
                    ```
                    doğru_cevap = 11 * 27
                    cevap = {ask} '11 kere 27 kaç eder?'
                    {if} cevap {is} _ {print} 'Aferin, iyi işti!'
                    {else} {print} 'Yanlış! doğru cevap ' _
                    ```
                story_text_3: |
                    **Ek Görev** `{random}` komutunu kullanarak bilgisayarın kendi başına rastgele maddeler yapmasını da sağlayabilirsiniz.
                example_code_3: |-
                    numbers = 1, 2, 3, 4, 5, 6, 7, 8, 9, 10
                    number_1 = _
                    number_2 = _
                    correct_answer = number_1 * number_2
                    given_answer = 'What is ' number_1 ' times ' number_2 '?'
                    {if} _
                    {else} _
            10:
                story_text: |
                    Seviye 6'da bir hesap makinesi oluşturmuştunuz, bu seviyede bu kodu birden fazla soru soracak şekilde genişletebilirsiniz.

                    ### Alıştırma 1
                    Programın çalışması için 10. satırı tamamlayabilir misiniz?

                    ### Alıştırma 2
                    Oyuncu doğru veya yanlış bir cevap girdiğinde ona geri bildirim verin. Bunu başarmak için programınızı bir `{else}` ile genişletin.
                example_code: |
                    ```
                    puan = 0
                    {repeat} 10 {times}
                        sayılar = 1, 2, 3, 4, 5, 6, 7, 8, 9, 10
                        sayı1 = sayılar {at} {random}
                        sayı2 = sayılar {at} {random}
                        cevap_correct = sayı1 * sayı2
                        {print} 'Söyle bakalım ' sayı1 ' kere ' sayı2 ' kaç eder?'
                        cevap = {ask} 'Cevabını buraya yaz...'
                        {print} 'Cevabın ' cevap
                        {if} _ {is} _
                            puan = puan + 1
                    {print} 'Aferin, iyi işti! Toplam puanın... 10 üzerinden ' puan
                    ```
            15:
                example_code: |
                    ```
                    {define} calculate_mean_grade
                        total = 0
                        {for} i {in} {range} 1 {to} 4
                            grade = {ask} _
                            total = total + _
                            return _ / 4

                    mean_grade = {call} _
                    {print} 'Your mean grade is ' mean_grade
                    ```

                            total = total + _
                            return _ / 4

                    mean_grade = {call} _
                    {print} 'Your mean grade is ' mean_grade
            16:
                story_text: |
                    Önceki bir seviyede yapmayı öğrendiğiniz hesap makinesi oyununa `{while}` döngüsünü ekleyebilirsiniz.
                    Bu, oyuncunun yanlış cevap vermesi durumunda bir sonraki soruya devam edememesini sağlar.

                    ### Exercise
                    Add the `{while}` loop in the function, ask the player what number_1 times number_2 is and print their answer.
                    Then `{call}` the function.
    clear_command:
        default_save_name: temizle_komutu
        description: temizle komutu
        levels:
            4:
                story_text: |
                    Yeni bir komut zamanı! `{clear}` ile çıktı ekranınızdaki tüm metni temizleyebilirsiniz. Bu şekilde ekranınızın çok fazla metinle dolmasını önleyebilirsiniz.
                    Dikkat! Eğer bir `{clear}` komutu kullanıyorsanız, bunun yanında bir `{sleep}` kullanmayı unutmayın. Aksi takdirde Hedy size okumaya zaman bırakmadan ekranınızı temizleyecektir!
                example_code: |
                    ```
                    {print} '3'
                    {clear}
                    {print} '2'
                    {clear}
                    {print} '1'
                    {clear}
                    {print} 'Beklemek...'
                    {sleep} 3
                    {clear}
                    {print} 'SÜRPRİZ!'
                    ```
    debugging:
        name: hata ayıklama
        default_save_name: hata ayıklama
    default:
        name: Giriş
        default_save_name: giriş
        description: Seviye açıklaması
        levels:
            1:
                story_text: |
                    Hedy'ye hoş geldiniz! Seviye 1'de, bir hikaye yazdırarak başlayabilirsiniz.

                    Programlama alanının altındaki yeşil 'Kodu Çalıştır' düğmesini kullanarak kodu kendiniz deneyin.

                    Hazır mısınız? O zaman ilk komutunuzu öğrenmek için bir sonraki maceraya gidin!
            2:
                story_text: |
                    Tebrikler! Seviye 2'ye ulaştınız. Umarım şimdiden bazı harika kodlar yapmışsınızdır!
                    İlk seviyede `{echo}` komutunun bir seferde sadece bir bilgi kaydedebildiğini fark etmiş olabilirsiniz.
                    Örneğin restoran macerasında, müşterinin ne yemek istediğini veya ne içmek istediğini yankılayabilirsiniz, ancak her ikisi tek bir cümlede olmaz.
                    Seviye 2'de bu durum değişiyor. Seviye 2'de, birden fazla bilgi parçasını kaydetmenize ve bunları istediğiniz yere yazdırmanıza olanak tanıyan değişkenlerle çalışmayı öğreneceksiniz.
                    O halde hadi bir sonraki sekmeye geçelim!
                example_code: |
                    **Uyarı! Bu kod çalışmaz!**
                    Hedy'de komutlar arada değişecektir. Örneğin `{echo}` sadece 1. seviyede çalışır. Bu seviyede cevapları geri yankılamanın daha iyi bir yolunu öğreneceksiniz.
                    ```
                    {print} Hedy's 'e Hoş Geldiniz
                    {ask} Ne yemek istersiniz?
                    {echo} Demek isteğiniz
                    {ask} Ne içmek istersiniz?
                    {echo} Demek isteğiniz
                    ```
            3:
                story_text: |
                    Bir önceki seviyede değişkenin ne olduğunu ve maceralarınızı daha etkileşimli hale getirmek için nasıl kullanabileceğinizi öğrendiniz.
                    Ancak... değişkenlerle yapabileceğiniz tek şey bu değil! Değişkenleri liste yapmak için de kullanabilirsiniz.
                    Ve hatta Hedy'nin bir listeden rastgele bir kelime seçmesini sağlayabilirsiniz, bu da gerçek oyunlar yapmanıza olanak tanır!
                    Bir sonraki sekmeye hızlıca göz atın!
            4:
                story_text: |
                    Önceki seviyelerde değişkenlerle pratik yaptınız, ancak bu problemle karşılaşmış olabilirsiniz.
                    Bunun gibi bir kodu çalıştırmayı denemiş olabilirsiniz:

                    Aslında şunu yazdırmak istedin

                    `Benim adım Sophie`

                    ama Hedy bunu yazdı

                    `Benim Sophie Sophie`.

                    Bu seviyede tırnak işaretleri kullanılarak bu sorun giderilir.
                example_code: |
                    ```
                    adım {is} Sophie
                    {print} Benim adım adım
                    ```
            6:
                story_text: |
                    Önceki seviyelerde, kodu her çalıştırdığınızda oyunlarınızı farklı kılan `{at} {random}` kullanmayı zaten öğrenmiştiniz.
                    Ancak bu gerçekten etkileşimli değil, oyuncunun oyunda neler olacağı üzerinde herhangi bir etkisi yok.

                    Bu seviyede, programınızda farklı yanıtlar vermenizi sağlayan `{if}` komutunu öğreneceksiniz. Bu şekilde örneğin bilgisayarınız için gizli bir şifre programlayabilirsiniz.
                    Yeni komut için bir sonraki sekmeye geçelim!
                example_code: |
                    ```
                    şifre {is} {ask} 'Doğru şifre nedir?'
                    ```
            7:
                story_text: |
                    Önceki seviyede `{ask}` ve `{if}` ile pratik yaptınız. Örneğin artık konuklara ne yemek istediklerini sorabilirsiniz.
                    Ancak henüz yapamadığınız şey, herkesin akşam yemeğinin fiyatını hesaplamak.

                    Bir sonraki seviye, programlarınızda toplama, çıkarma ve çarpma işlemlerini kullanmanızı sağlayacak. Bu şekilde restoranınızdaki fiyatları hesaplayabilir, ama aynı zamanda arkadaşlarınıza ve ailenize indirim yapmak için gizli bir kod ekleyebilirsiniz.
                    Bir sonraki seviyedeki bir başka seçenek de küçük kardeşinizin çarpma işlemlerinde pratik yapması için kendi matematik oyununuzu programlamaktır.
                    Gidip kendiniz görün!
                example_code: |
                    ```
                    yemek_ücreti {is} 0
                    içecek_ücreti {is} 0
                    toplam_ücret {is} 0
                    {print} 'McHedy'e Hoş Geldiniz'
                    sipariş {is} {ask} 'Ne yemek istersiniz?'
                    {if} sipariş {is} hamburger yemek_ücreti {is} 5
                    {if} sipariş {is} kızartma yemek_ücreti {is} 2
                    içecek {is} {ask} 'Ne içmek istersiniz?'
                    {if} içecek {is} su içecek_ücreti {is} 0
                    {else} içecek_ücreti {is} 3
                    toplam_ücret {is} yemek_ücreti + içecek_ücreti
                    {print} 'Toplamda 'toplam_ücret ' lira ödeyin, lütfen'
                    ```
            8:
                story_text: |
                    Harika bir iş çıkardınız! Bir sonraki seviyeye ulaştınız, bu da `{if}` ve `{else}` ile pratik yaptığınız anlamına geliyor. Muhtemelen kodlarınızın gittikçe uzadığını fark etmişsinizdir.
                    Örneğin 'Doğum Günün Kutlu Olsun' şarkısını programlamak isterseniz.

                    Bu, çoğunlukla aynı kelimeleri tekrar ve tekrar yazmak için çok fazla kod demek. Neyse ki bir sonraki sekmede `{repeat}` komutu ile bir kod satırını birden çok kez tekrarlamanıza olanak tanıyan bir çözüm öğreneceksiniz.
                example_code: |
                    ```
                    {print} 'mutlu yıllar sana'
                    {print} 'mutlu yıllar sana'
                    {print} 'Mutlu yıllar sevgili Hedy'
                    {print} 'mutlu yıllar sana'
                    ```
            9:
                story_text: |
                    Artık tek bir kod satırını nasıl tekrarlayacağınızı öğrendiniz. Bu kullanışlı olabilir, ancak her zaman yeterli değildir. Bazen aynı anda birden fazla satırı tekrarlamak istersiniz.
                    Bu seviye, birkaç kod satırını gruplandırmanıza ve bu küçük satır grubunu bir kerede tekrarlamanıza yardım edecek!
                example_code: |
                    ```
                    {repeat} 5 {times} {print} 'Bir sonraki sekmede birden fazla kod satırını aynı anda tekrarlayabilirsiniz!'
                    ```
            10:
                story_text: |
                    Harika bir iş! Yeni bir seviyeye daha ulaştınız! Bir önceki seviyede {if} veya {repeat} komutunda birden fazla kod satırı kullanmayı öğrendiniz. Ancak henüz ikisini birleştiremiyorsunuz...
                    İyi haberim var! Bu seviyede, bir {if} içine {if} veya bir {repeat} komutu koymanıza izin verilecektir.
                example_code: |
                    ```
                    cevap = {ask} 'Yeni bir şeyler öğrenmeye hazır mısınız?'
                    {if} cevap {is} evet
                        {print} 'Harika! eğer komutunda tekrarla komutunu kullanmayı öğrenebilirsiniz!'
                        {print} 'Yaşasın!'
                        {print} 'Yaşasın!'
                        {print} 'Yaşasın!'
                    {else}
                        {print} 'Belki de bir önceki seviyede biraz daha pratik yapmalısınız'
            11:
                story_text: |
                    Harika gidiyorsunuz! Önceki seviyelerde hep küçük bir sorunla karşılaştık. Satırları tekrarlamayı öğrendiniz, ama ya satırı biraz değiştirmek isterseniz?
                    Örneğin 'eğer mutluysan ve bunu biliyorsan.' şarkısını söylemek istiyorsunuz. Şöyle görünecektir:

                    Eğer bir sonraki mısranın 'ayaklarını yere vur', ve bir sonrakinin, ve bir sonrakinin de aynı olmasını istiyorsanız, kodu tamamen değiştirmeniz gerekir.
                    Bu seviyede, bir eylem listesi oluşturmanıza ve kodu her seferinde başka bir eylemle tekrarlamanıza olanak tanıyan `{for}` komutunu öğreneceksiniz!
                    Lütfen bir göz atın!
                example_code: |
                    ```
                    {repeat} 2 {times}
                        {print} 'Mutluysanız ve bunu biliyorsanız ellerinizi çırpın.'
                    {print} 'eğer mutluysanız ve bunu biliyorsanız ve gerçekten göstermek istiyorsanız'
                    {print} 'eğer mutluysanız ve bunu biliyorsanız ellerinizi çırpın'
                    ```
    dice:
        name: Zar
        default_save_name: Zar
        description: Kendi zarınızı yapın
        levels:
            3:
                story_text: |
                    Bu seviyede bir listeden seçim yapabiliriz. Bununla bilgisayarın zarın bir tarafını seçmesini sağlayabiliriz.
                    Evinizde dolabınızda bulunan oyunlara bir göz atın.
                    (Özel) bir zarı olan oyunlar var mı? Onları da bu kodla da kopyalayabilirsiniz.
                    Örneğin, üzerinde 1'den 5'e kadar sayılar ve bir solucan bulunan Solucan oyunu zarı.

                    ![üzerinde 1'den 5'e kadar sayılar ve solucan olan bir solucan zarı](https://cdn.jsdelivr.net/gh/felienne/hedy@24f19e9ac16c981517e7243120bc714912407eb5/coursedata/img/dobbelsteen.jpeg)
                example_code: |
                    ```
                    seçimler {is} 1, 2, 3, 4, 5, solucan
                    {print} Attığın zar _ {at} {random} !
                    ```
                story_text_2: |
                    ### Alıştırma
                    Yukarıdaki örnekteki zarlar belirli bir oyun için zarlardır. Normal bir zar yapabilir misiniz?
                    Ya da farklı bir oyundaki diğer özel zarları?
                example_code_2: |
                    ```
                    seçimler {is} _
                    ```
            4:
                story_text: |
                    Bu seviyede, ayrıca zar da oluşturabilirsiniz. Ancak bu sefer örnek bir kod olmadan kendiniz deneyebilirsiniz!

                    ### Alıştırma
                    Bu seviyede kendi zarınızı yapın.
                    İpucu: Nasıl zar atılacağı hakkında hiçbir fikriniz yoksa. Bir önceki seviyedeki zarlarınıza bir göz atın, ancak tırnak işareti eklemeyi unutmayın.
            5:
                story_text: |
                    Zarımıza `{if}` ve `{else}` komutlarını ekleyeceğiz!

                    ### Alıştırma
                    Örnek kodu, bir solucan attığınız zaman "Atmayı durdurabilirsiniz" yazacak şekilde tamamlayın. Başka bir şey attığınızda ise "Tekrar atmanız gerekiyor" demelidir.
                    **Ek Görev** Belki de tamamen farklı bir oyundaki bir kalıbı yeniden yaratmak istiyorsunuz. Bu da güzel! O zaman kendi tepkinizi oluşturun, örneğin 6 için 'evet' ve başka bir şey için 'yazık' gibi.
                example_code: |
                    ```
                    seçimler {is} 1, 2, 3, 4, 5, solucan
                    atılan {is} seçimler {at} {random}
                    {print} 'Attığın zar ' atılan
                    _ atılan {is} solucan {print} 'Atmayı bırakabilirsin.'
                    _ {print} 'Tekrar atmalısın!'
                    ```
            7:
                story_text: |
                    Burada da yine bir Solucan zarı yapabilirsiniz, ancak şimdi kaç puan atıldığını da hesaplayabilirsiniz.
                    Solucanlar oyununda solucanın 5 puan saydığını biliyor olabilirsiniz. Şimdi bir zar attıktan sonra kaç puan attığınızı hemen hesaplayabilirsiniz.
                    Bu, bir zar için puanları hesaplayan koddur:

                    ### Alıştırma
                    Kodu 8 zar için toplam puanı alacak şekilde yapabilir misiniz? Bunu yapmak için kodun bazı satırlarını kesip yapıştırmanız gerekiyor.
                example_code: |
                    ```
                    seçimler = 1, 2, 3, 4, 5, solucan
                    puan = 0
                    atılan = seçimler {at} {random}
                    {print} 'Attığın zar ' atılan
                    {if} atılan {is} solucan puan = puan + 5 {else} puan = puan + atılan
                    {print} 'toplam puan ' puan ' oldu'
                    ```
                example_code_2: |
                    Sekiz zar için puan hesaplamayı başardınız mı? Bu çok fazla kesme ve yapıştırma gerektiriyordu, değil mi? Seviye 7'de bunu daha kolay hale getireceğiz!
            8:
                story_text: |
                    Bu seviyede de yine zar atabilirsiniz. `{repeat}` kodu ile kolayca bir el dolusu zar atabilirsiniz.

                    ### Alıştırma
                    Örnek kodu bitirmeye çalışın! **Ek Görev** Bildiğiniz bir zar oyunu düşünün ve bunu bir `{repeat}` kullanarak programlayın.
                example_code: |
                    ```
                    seçimler = 1, 2, 3, 4, 5, 6
                    _ _ _ _ _ _ _
                    ```
            11:
                story_text: |
                    ### Alıştırma
                    Herkesin zar atması çok mu uzun sürüyor? Bu seviyede Hedy'nin tüm zarları tek seferde atmasını sağlayabilirsiniz!
                    İsimleri arkadaşlarınızın veya ailenizin isimleriyle değiştirin ve her biri zarları yuvarlayacak şekilde kodu tamamlayın.
                example_code: |
                    ```
                    oyuncular = Ali, Betül, Ceyda
                    seçimler = 1, 2, 3, 4, 5, 6
                    _ _ _ _
                        {print} oyuncu ' atıyor ve gelen ' seçimler {at} {random}
                        {sleep}
                    ```
    dishes:
        name: Bulaşıklar mı?
        default_save_name: Bulaşıklar
        description: Bulaşıkları kimin yıkayacağını seçmek için bilgisayarı kullanın
        levels:
            3:
                story_text: |
                    Bugün bulaşıkları kimin yıkayacağı ya da kedinin kum kabını kimin değiştireceği konusunda evde hep anlaşmazlığa mı düşüyorsunuz?
                    O zaman bilgisayarın çok adil bir şekilde seçim yapmasını sağlayabilirsiniz. Bunu bu seviyede programlayabilirsiniz!
                example_code: |
                    ```
                    kişiler {is} anne, baba, Ali, Ayşe
                    {print} kişiler {at} {random} bulaşığı yıkayacak
                    ```
                story_text_2: |
                    ### Alıştırma
                    Bulaşık makinesi programının kendi çeşidinizi yapın. Öncelikle aile üyelerinizin bir listesini yapın.
                    Ardından yapılması gereken bir görev düşünün ve bilgisayarın `{at} {random}` komutuyla görevi kimin yapması gerektiğine karar vermesini sağlayın.

                    **Ek Görev** Bulaşıkları kendiniz yıkamak istemiyor musunuz? Adınızı `{remove}` `{from}` komutuyla listeden kaldırarak programda hile yapın.
            4:
                story_text: |
                    Tırnak işaretleri ile bulaşık yıkama programınızı daha da iyi hale getirebilirsiniz.

                    ### Alıştırma
                    Öncelikle, bu örnek programı çalıştırmak için boşluklara doğru sembolleri veya komutları doldurun.
                    Anladınız mı? Harika! Şimdi, önceki seviyeden kendi kodunuzu kopyalayın ve doğru noktalara tırnak işaretleri ekleyerek bu seviyede çalışmasını sağlayın.
                example_code: |
                    ```
                    kişiler {is} anne, baba, Ali, Ayşe
                    {print} _ bulaşıkları yıkayacak olan _
                    {sleep}
                    {print} kişiler {at} _
                    ```
            5:
                story_text: |
                    `{if}` ile artık programda seçim yaparak daha fazla eğlenebilirsiniz. Programınızın bilgisayarın yaptığı seçime yanıt vermesini sağlayabilirsiniz.
                    ### Alıştırma
                    Kodu, sıra size geldiğinde "çok kötü", aksi halde "evet!" yazdıracak şekilde tamamlayabilir misiniz?
                    Tırnakları unutmayın!
                example_code: |
                    ```
                    kişiler {is} anne, baba, Ali, Ayşe
                    bulaşıkçı {is} kişiler {at} {random}
                    _ bulaşıkçı {is} Ayşe {print} _ Bulaşıkları yıkamak zorunda olmam çok kötü. _
                    _ {print} 'Neyse ki bulaşık yok çünkü ' _ ' zaten yıkıyor'
                    ```
            7:
                story_text: |
                    Herkes bulaşıkları ne sıklıkla yıkayacak? Bu adil mi? Bunu bu seviyede sayabilirsiniz.
                example_code: |
                    ```
                    kişiler = anne, baba, Ali, Ayşe
                    ali_yıkadı = 0
                    bulaşıkçı = kişiler {at} {random}
                    {print} 'Bulaşıkçımız bugün ' bulaşıkçı
                    {if} bulaşıkçı {is} Ali ali_yıkadı = ali_yıkadı + 1
                    {print} 'Ali bu hafta bulaşıkları ' ali_yıkadı ' kere yıkadı'
                    ```

                    Şimdi 3'ten 5'e kadar olan satırları birkaç kez (örneğin tüm hafta için 7 kez) kopyalayarak tekrar tüm hafta için hesaplama yapabilirsiniz.
                    Bütün hafta için kod yazabilir misiniz?
                story_text_2: |
                    Eğer çok şanssızsanız, bir önceki program sizi tüm hafta boyunca bulaşıkları yıkamanız için seçebilir! Bu hiç adil değil!
                    Daha adil bir sistem oluşturmak için `{remove}` komutunu kullanarak seçilen kişiyi listeden çıkarabilirsiniz. Bu şekilde, herkes sırasını alana kadar bulaşıkları tekrar yıkamak zorunda kalmazsınız.

                    Pazartesi ve salı günleri sizin için hazır! Haftanın geri kalanını da ekleyebilir misiniz?
                    Ve... listenizin boşaldığı durum için bir çözüm bulabilir misiniz?
                example_code_2: |
                    ```
                    kişiler = anne, baba, Ali, Ayşe
                    bulaşıkçı = kişiler {at} {random}
                    {print} 'Pazartesi günü bulaşıkçımız: ' bulaşıkçı
                    {remove} bulaşıkçı {from} kişiler
                    bulaşıkçı = kişiler {at} {random}
                    {print} 'Salı günü bulaşıkçımız: ' bulaşıkçı
                    {remove} bulaşıkçı {from} kişiler
                    ```
            8:
                story_text: |
                    `{repeat}` ile kod parçalarını tekrarlayabilirsiniz. Bunu, birden fazla gün boyunca bulaşıkları kimin yıkayacağını hesaplamak için kullanabilirsiniz!
                    ### Alıştırma
                    Bütün bir hafta boyunca bulaşıkları kimin yıkaması gerektiğine karar vermek için `{repeat}` komutunu kullanın. Her boşluğun bir komut veya sayı ile doldurulması gerekiyor!
                    **Ek Görev** Evdeki diğer görevleri düşünebiliyor musunuz? Kodu üç ev işine karar verecek şekilde uyarlayın. Hangi görevlerle ilgili olduğunu yazdırmayı unutmayın!
                example_code: |
                    ```
                    kişiler = anne, baba, Ali, Ayşe
                    {repeat} _ _ {print} 'Bugün bulaşıkçımız ' _ _ _
                    ```
            11:
                story_text: |
                    Bu seviyede, kolay bir şekilde tüm hafta için bir program yapabilirsiniz!

                    ### Alıştırma
                    Süpürmek veya ortalığı toplamak gibi ikinci bir angarya iş ekleyin ve bunun da tüm haftaya bölündüğünden emin olun.
                    <br> **Ek Görev** Program adil değil, şanssız olabilir ve tüm hafta boyunca temizlikçi olabilirsiniz. Programı nasıl daha adil hale getirebilirsiniz?
                example_code: |
                    ```
                    günler = Pazartesi, Salı, Çarşamba, Perşembe, Cuma, Cumartesi, Pazar
                    isimler = anne, baba, Ali, Ayşe
                    {for} gün {in} günler
                        {print} isimler {at} {random} ' bulaşıkları ' gün ' günü yıkayacak'
                    ```
    elif_command:
        default_save_name: değileğer
        description: değileğer
        levels:
    for_command:
        description: için komutu
        levels:
            11:
                story_text: |-
                    ## için
                    Bu seviyede `{for}` adında yeni bir kod öğreniyoruz. `{for}` ile bir liste oluşturabilir ve onun tüm öğelerini kullanabilirsiniz.
                    `{for}`, `{repeat}` ve `{if}` gibi bir blok oluşturur, bu nedenle bloktaki tüm satırların 4 boşlukla başlaması gerekir.
                example_code: |
                    ```
                    hayvanlar = köpek, kedi, balık
                    {for} hayvan {in} hayvanlar
                        {print} 'Benim sevdiğim ' hayvan
                    ```
    fortune:
        name: Falcı
        default_save_name: Falcı
        description: Hedy'nin geleceği tahmin etmesini sağlayın
        levels:
            1:
                story_text: |
                    Hiç bir karnavala gittiniz ve bir falcı tarafından geleceğinizin tahmin edildiğini gördünüz mü? Ya da hiç sihirli sekiz topla oynadınız mı? Ya da bunları bir filmde gördünüz mü?
                    O zaman muhtemelen geleceğinizi gerçekten tahmin edemeyeceklerini biliyorsunuzdur, ama yine de oynamak eğlenceli!

                    İlerleyen seviyelerde kendi fal makinenizi nasıl yaratacağınızı öğrenebilirsiniz!
                    1. seviyede, Hedy'nin kendini falcı olarak tanıtmasını ve oyuncuların cevaplarını `{echo}` ile yankılamasını sağlayarak kolay bir başlangıç yapabilirsiniz.
                    Bunun gibi:
                example_code: |
                    ```
                    _ Merhaba, ben falcı Hedy!
                    _ Peki sen kimsin?
                    _ Kristal küreme bir göz atayım
                    _ Görüyorum... Evet görüyorum...
                    _ Senin adın
                    ```
                story_text_2: |
                    ### Alıştırma
                    Örnek kodu girdi ekranınıza kopyalayın ve kodun çalışması için boşlukları doldurun.
                    **Ek Görev** Kodu değiştirin ve falcının yalnızca adınızı değil, yaşınızı, tuttuğunuz spor takımını veya kendinizle ilgili başka bir şeyi de tahmin etmesini sağlayın.
            3:
                story_text: |
                    Önceki seviyelerde ilk fal makinenizi yapmıştınız, ancak Hedy gerçekten hiçbir şey tahmin edemedi, sadece `{echo}` kullandı.
                    Bu seviyede, Hedy'nin sizin için bir cevap seçmesini gerçekten sağlamak için bir değişken ve `{at} {random}` komutunu kullanabilirsiniz. Örneğin bu koda göz atın:
                example_code: |
                    ```
                    {print} Ben falcı Hedy'im!
                    soru {is} {ask} Ne bilmek istiyorsun?
                    {print} Demek bilmek istediğin şey: soru
                    cevaplar {is} evet, hayır, belki
                    {print} Kristal kürem diyor ki...
                    {sleep} 2
                    {print} cevaplar {at} {random}
                    ```
                story_text_2: |
                    ### Alıştırma
                    Şimdilik, Hedy sadece evet, hayır veya belki cevaplarını verebiliyor. Hedy'ye 'kesinlikle' veya 'tekrar sor' gibi daha fazla cevap seçeneği verebilir misiniz?
            4:
                story_text: |
                    ### Alıştırma
                    Bu örnek koddan tüm tırnak işaretlerini kaldırdık, bunları doğru yerlere ekleyebilir misiniz?

                    ### Alıştırma 2
                    Önceki seviyeye geri dönün ve falcı kodunuzu kopyalayın. Doğru noktalara tırnak işaretleri ekleyerek kodun bu seviyede çalışmasını sağlayın.
                example_code: |
                    ```
                    _ Bu koda tırnak işaretlerini ekleyin _
                    {print} Ben falcı Hedy!
                    soru {is} {ask} Ne bilmek istiyorsun?
                    {print} Sorduğun soru: soru
                    cevaplar {is} evet, hayır, belki
                    {print} Kristal kürem diyor ki...
                    {sleep} 2
                    {print} cevaplar {at} {random}
                    ```
            6:
                story_text: |
                    ### Alıştırma
                    Örnek kodda, olasılıkları kendi lehinize çevirmenizi sağlayan bir falcı programının nasıl yapıldığını göreceksiniz. Bu hile programı size her zaman piyangoyu kazanacağınızı söyler, ancak arkadaşlarınız asla kazanamaz.

                    Bunu kendi programınızı yapmak için kullanın, yaratıcı olun! Örneğin şunu tahmin eden bir kod oluşturabilirsiniz:
                    * tuttuğunuz spor takımı tüm rakiplerini yenecek!
                    * film gecesi için en sevdiğiniz film seçilecek!
                    * en sevdiğiniz gösteriye bilet kazanın!
                    * Pamuk Prenses'in sihirli aynası gibi, hepsinin içinde en güzeli sensin.
                    Bırakın işi hayal gücünüz yapsın!

                    Programınız en az 10 satır koddan oluşmalı ve en az bir `{if}` ve `{else}` komutuna sahip olmalıdır.
                example_code: |
                    ```
                    arkadaşlar {is} Leyla, Orhan, Nergis
                    {print} 'Yarın piyangoyu kazanıp kazanmayacağınızı tahmin edebilirim!'
                    kişi {is} {ask} 'Sen kimsin?'
                    iyi_cevap {is} Yaşasın! Sen kazandın!, Kesinlikle sen kazanacaksın!, Bir kazananımız var!
                    kötü_cevap {is} Kötü şans! Tekrar dene!, Başka biri kazanacak, Sen kaybedeceksin!
                    {if} kişi {in} arkadaşlar {print} iyi_cevap {at} {random}
                    {else} {print} kötü_cevap {at} {random}
                    ```
            7:
                story_text: |
                    Bu seviyede artık bir falcı olarak tahminlerinizde matematiği kullanabilirsiniz. Bu, geleceği hesaplamak için (aptalca) formüller oluşturmanıza olanak tanır.
                    Örneğin, ne kadar zengin olacağınızı veya büyüdüğünüzde kaç çocuğunuz olacağını hesaplayabilirsiniz.



                    ### Alıştırma
                    Kendinize ait (aptalca) bir fal makinenizi hayal edebiliyor musunuz?
                example_code: |
                    ```
                    {print} "Ben falcı Hedy'im!"
                    {print} 'Büyüdüğünde kaç çocuğun olacağını tahmin edebiliyorum!'
                    yaş = {ask} 'Kaç yaşındasın?'
                    kardeşler = {ask} 'Kaç kardeşin var?'
                    boy = {ask} 'Santimetre cinsinden boyun kaç?'
                    çocuklar = boy / yaş
                    çocuklar = çocuklar - kardeşler
                    {print} 'Büyüdüğünde...'
                    {sleep}
                    {print} çocuklar ' çocuğun olacak!'
                    ```
            8:
                story_text: |
                    ### Alıştırma
                    Aşık olduğunuz kişinin sizi sevip sevmediğini söyleyen bu programı bitirin.
                example_code: |
                    ```
                    {print} 'Sihirli yaprakları olan bir çiçeğim var'
                    {print} 'Eğer taç yapraklarını koparırsanız, çiçek size aşkınızın sizi sevip sevmediğini söyleyecektir.'
                    miktar = {ask} 'Kaç tane taç yaprağı koparmak istiyorsun?'
                    seçenekler = seni seviyor, seni sevmiyor
                    _ _ _ _ seçenekler {at} {random}
                    ```
            9:
                story_text: |
                    Bir sonraki örnekte, falcınızın birden fazla soru sormasını ve bunları yazdırmasını sağlayabilirsiniz!

                    ### Alıştırma
                    Boşlukları doğru komutla doldurabilir misiniz?
                example_code: |
                    ```
                    {print} "Ben falcı Hedy'im!"
                    {print} 'Bana 3 soru sorabilirsin.'
                    cevaplar = evet, hayır, belki
                    _ _ _
                       soru = {ask} 'Ne bilmek istiyorsun?'
                       {print} soru
                       {sleep}
                       {print} 'Kristal kürem diyor ki... ' cevaplar {at} {random}
                    ```
            11:
                story_text: |
                    Bu seviyede MASH (konak, apartman, kulübe, ev) oyununu nasıl programlayacağınızı öğreneceksiniz. Bu oyunda tüm oyuncular için aynı anda geleceklerinin neye benzeyeceğini tahmin edebilirsiniz.

                    ### Alıştırma
                    Bu seviyede öğrendiğiniz yeni komutu kullanarak boşlukları doldurun.
                example_code: |
                    ```
                    evler = konak, apartman, baraka, ev
                    aşklar = hiç kimse, bir soylu, bir komşu, gerçek aşkı
                    hayvanlar = köpek, kedi, fil
                    isimler = Bulut, Sema, Deniz
                    _
                        {print} isim ' şu evde yaşayacak: ' houses {at} {random}
                        {print} isim ' şununla evlenecek: ' loves {at} {random}
                        {print} isim ' evcil hayvan olarak ' pets {at} {random} ' besleyecek.'
                        {sleep}
                    ```
    harry_potter:
        description: Harry Potter maceraları
        levels:
            11:
                story_text: |
                    ### Alıştırma
                    Harry Potter temalı bir falcı da yapabiliriz. Boşlukları 9 satır yazdıracak şekilde doldurun.
                    **Ek Görev** Falcının temasını en sevdiğiniz kitap, film veya televizyon programı gibi başka bir şeye dönüştürün.
                example_code: |
                    ```
                    evler = Gryffindor, Slytherin, Hufflepuff, Ravenclaw
                    konular = iksirler, karanlık sanatlara karşı savunma, tılsımlar, başkalaşım
                    korkular = Voldemort, örümcekler, OWL sınavında başarısız olmak
                    isimler = Harry, Ron, Hermione
                    _
                    _ {print} isim ' şu okula gidiyor: ' evler {at} {random}
                    _ {print} isim ' şu konuda çok iyi: ' konular {at} {random}
                    _ {print} isim ' en çok şundan korkuyor: ' korkular {at} {random}
                    ```
    haunted:
        name: Perili Ev
        default_save_name: Perili Ev
        description: Perili evden kaçış
        levels:
            1:
                story_text: |
                    Bu macerada, doğru kapıyı seçerek perili bir evden kaçmanız gereken bir oyun yapmak için çalışıyorsunuz.
                    Eğer doğru kapıyı seçerseniz hayatta kalırsınız, ama seçmezseniz korkunç bir canavar sizi...

                    1. seviyede, perili ev oyunumuza korkutucu bir hikaye uydurarak başlıyoruz ve oyuncuya perili evde hangi canavarı göreceklerini soruyoruz.
                example_code: |
                    ```
                    {print} Buraya nasıl geldim?
                    {print} Arkadaşımın bana eski malikaneye gitmemi söylediğini hatırlıyorum...
                    {print} sonra her şey aniden karardı.
                    {print} Ama nasıl oldu da kendimi yerde buldum?
                    {print} Başım beyzbol sopasıyla vurulmuş gibi ağrıyor!
                    {print} Bu ses de ne?
                    {print} Oh hayır! Bu evde yalnız değilmişim gibi hissediyorum!
                    {print} Buradan çıkmam lazım!
                    {print} Önümde 3 kapı var...
                    {ask} Hangi kapıyı seçmeliyim?
                    {echo} Seçtiğim kapı
                    {print} ...?
                    ```
                story_text_2: |
                    ### Alıştırma
                    Sarı düğmeye tıklayarak örnek kodu girdi ekranınıza kopyalayın.
                    Şimdi en az 5 satır kod ekleyerek hikayeyi bitirin.
                    Her kod satırına `{print}` komutuyla başlamayı unutmayın.
            2:
                story_text: |
                    Bu perili evde canavarlarınızı emojilerle seçebilirsiniz. Tabii ki yine kelimeleri de kullanabilirsiniz.
                example_code: |
                    ```
                    canavar_1 {is} 👻
                    canavar_2 {is} 🤡
                    canavar_3 {is} 👶
                    {print} Perili eve giriyorsunuz.
                    {print} Aniden bir canavar_1 görüyorsunuz
                    {print} Diğer odaya koşuyorsunuz...
                    {print} Ama canavar_2 sizi orada bekliyor!
                    {print} Olamaz! Çabuk mutfağa gidin.
                    {print} Ama siz içeri girerken canavar_3 size saldırıyor!
                    ```
                story_text_2: |
                    ### Alıştırma
                    Yukarıdaki örnekte canavarlar önceden belirlenmiştir. Yani kodunuzu her çalıştırdığınızda çıktı aynı olacaktır.
                    Perili evi etkileşimli hale getirmek ve oyuncuların karşılaştıkları canavarları seçmelerini sağlamak için `{ask}` komutları ekleyebilir misiniz?
                example_code_2: |
                    ```
                    canavar_1 {is} _
                    canavar_2 {is} _
                    canavar_3 {is} _
                    {print} Perili eve giriyorsunuz.
                    {print} Aniden bir canavar_1 görüyorsunuz
                    {print} Diğer odaya koşuyorsunuz...
                    {print} Ama canavar_2 sizi orada bekliyor!
                    {print} Olamaz! Çabuk mutfağa gidin.
                    {print} Ama siz içeri girerken canavar_3 size saldırıyor!
                    ```
            3:
                story_text: |
                    Önceki seviyelerde, perili ev oyununuza bir giriş yaptınız, ancak fark etmiş olabileceğiniz gibi hikaye her zaman korkunç bir sona sahip oluyordu.
                    Bu seviyede oyunun sonucunu değiştirerek hikayenizi daha etkileşimli hale getirebilirsiniz; bazen yenileceksiniz, bazen kaçmayı başaracaksınız!
                    Bırakın Hedy rastgele karar versin!

                    ### Alıştırma
                    Örnek kodları kopyalayın ve çalışmasını sağlamak için boşlukları doldurun!

                    **Ek Görev** Bu hikaye oldukça basit, belki daha heyecanlı bir hikaye ekleyerek biraz canlandırabilirsiniz.
                    Ayrıca şu anda çok sınırlı sonuçlarınız var, kapıların arkasında ne olduğuna dair sadece 3 seçenek var. Belki listeye eklemek için daha fazla canavar düşünebilirsiniz!
                example_code: |
                    ```
                    _ Perili evden kaçış!
                    _ Önünüzde 3 kapı var...
                    _ _ _ Hangi kapıyı seçiyorsunuz?
                    _ Seçtiğiniz kapı ... choice
                    canavarlar _ bir zombi, bir vampir, KAÇAMAYACAĞINIZ BİR ŞEY
                    _ Karşınıza çıkan...
                    {sleep}
                    _ _ _ _
                    ```
            4:
                story_text: |
                    Bu seviyede oyunlarınızda tırnak işaretlerini nasıl kullanacağınızı öğreneceksiniz.

                    ### Alıştırma
                    Perili Evinizi 4. seviyeye dayanıklı yapabilir misiniz?

                    ### Alıştırma 2
                    Önceki seviyeye geri dönün ve perili ev kodunuzu kopyalayın. Doğru noktalara tırnak işaretleri ekleyerek kodun bu seviyede çalışmasını sağlayın.
                example_code: |
                    ```
                    _ Bu koda tırnak işaretleri ekleyin _
                    {print} Perili evden kaçış!
                    {print} Önünüzde 3 kapı var...
                    seçim {is} {ask} Hangi kapıyı seçiyorsunuz?
                    {print} Seçtiğiniz kapı ... choice
                    canavarlar {is} bir zombi, bir vampir, KAÇAMAYACAĞINIZ BİR ŞEY
                    {print} Karşınıza çıkan...
                    {sleep}
                    {print} canavarlar {at} {random}
                     ```
            5:
                story_text: |
                    Bu seviyeye kadar perili ev oyunu her zaman oyuncudan bir kapı seçmesini istedi, ancak fark etmiş olabileceğiniz gibi, gerçekten doğru cevap vermek zorunda değillerdi.
                    Oyuncu tamamen rastgele bir cevap girerse, oyun yine de çalışır ve hatta oyuncu kazanabilirdi (bir kapı seçmemesine rağmen).
                    Bu seviyede oyunu sadece Hedy'nin rastgele seçtiği kapıyı seçerek kazanabilirsiniz.

                    ### Alıştırma
                    Kodu tamamlamak için eksik 4 kelimeyi bulabilir misiniz?
                example_code: |
                    ```
                    {print} 'Perili evden kaçış!'
                    {print} 'Önünüzde 3 kapı var...'
                    kapılar {is} 1, 2, 3
                    canavarlar {is} kurt adam, mumya, vampir, zombi
                    seçilen_kapı {is} {ask} 'Hangi kapıyı seçiyorsunuz?'
                    {print} 'Seçtiğini kapı...' seçilen_kapı
                    {sleep}
                    doğru_kapı {is} kapılar {at} {random}
                    _ _ _ _ {print} 'Harika! Kaçmayı başardınız!'
                    {else} {print} 'Olamaz! Bir ' canavarlar {at} {random} ' sizi yedi!'
                    ```
            10:
                story_text: |
                    Bu seviyede, perili evi daha da etkileşimli hale getirmenize olanak tanıyan iç içe geçirme özelliğini kullanabilirsiniz!

                    ### Alıştırma
                    Şu anda bu oyunu kazanmak çok zor, kazanmayı daha kolay hale getirebilir misiniz?
                    Kodunuzu bir doğru kapı ve iki yanlış kapı yerine sadece bir yanlış kapı ve iki doğru kapı olacak şekilde değiştirebilir misiniz?
                    İpucu: Bu, doğru_kapı değişkenini yanlış_kapı olarak değiştirmek ve sonra `{if}` ve `{else}` kodlarını değiştirmek anlamına gelir.
                    Ve tabii ki hikayeyi değiştirebilir ve kendinize ait hale getirebilirsiniz. Canavarları değiştirin ya da hediye aldığınız mutlu bir oyun gösterisine çevirin!
                example_code: |
                    ```
                    {print} 'Perili Evden Kaçış!'
                    oyuncu = canlı
                    kapılar = 1, 2, 3
                    canavarlar = zombi, vampir, dev örümcek
                    {repeat} 3 {times}
                        {if} oyuncu {is} canlı
                            doğru_kapı {is} kapılar {at} {random}
                            {print} 'Önünüzde 3 kapı var...'
                            seçilen_kapı = {ask} 'Hangi kapıyı seçiyorsunuz?'
                            {if} seçilen_kapı {is} doğru_kapı
                                {print} 'Burada hiç canavar yok!'
                            {else}
                                {print} 'Bir ' canavarlar {at} {random} ' sizi yakaladı ve yedi'
                                oyuncu = ölü
                        {else}
                            {print} 'OYUN BİTTİ'
                    {if} oyuncu {is} canlı
                        {print} 'Harika! Hayatta kaldınız!'
                    ```
    if_command:
        default_save_name: eğer_komutu
        description: eğer komutuna giriş
        levels:
            5:
                story_text: |
                    ## eğer... değilse....
                    5. seviyede sizin için yeni bir şey var, `{if}`! `{if}` ile iki farklı seçenek arasında seçim yapabilirsiniz.
                    Bu kod, isim olarak Hedy girerseniz güzel, başka bir şey girerseniz böö! yazdırır.
                    `{ask}` ve `{print}` hala 4. seviyede olduğu gibi çalışmaya devam ediyorlar.
                example_code: |
                    ```
                    isim {is} {ask} 'Senin adın ne?'
                    {if} isim {is} Hedy {print} 'güzel' {else} {print} 'böö!'
                    ```
                story_text_2: |
                    Bazen `{if}` içeren kod gerçekten uzun olur ve satıra iyi sığmaz. <br> Ayrıca kodu iki satıra bölebilir, ikinci satırı `{else}` ile şu şekilde başlatabilirsiniz:
                example_code_2: |
                    ```
                    isim {is} {ask} 'senin adın ne?'
                    {if} isim {is} Hedy {print} 'güzel'
                    {else} {print} 'böö!'
                    ```
                story_text_3: |
                    ### Alıştırma
                    `{if}` ve `{else}` ile kendi kodunuzu oluşturmaya çalışın. İsterseniz örnek kodu kullanabilirsiniz.
                example_code_3: |
                    ```
                    cevap {is} {ask} '2 + 2 = ?'
                    _ _ _ 4 _ 'Harikasın!'
                    _ _ 'Hayır, 2 + 2 = 4'
                    ```
            9:
                story_text: |
                    ## eğer... değilse...
                    Bir `{repeat}` komutundan sonra bir kod satır bloğunu tekrarlamayı öğrendiniz.
                    Şimdi artık bir {if} veya {else} komutundan sonra bloklar oluşturmak için girinti de kullanabilirsiniz.
                    Örnek koda göz atın.

                    ### Alıştırma
                    Örnek koda bir {else} komutu ekleyin. Girinti kullanarak bir satır bloğu oluşturun. Bunu her satırı 4 boşlukla başlatarak yaparsınız.
                example_code: |
                    ```
                    isim = {ask} 'Senin adın ne?'
                    {if} isim {is} Hedy
                        {print} 'Hoşgeldin Hedy'
                        {print} 'Bilgisayarında oynayabilirsin!'
                    ```
            10:
                story_text: |
                    Bu seviyede bir {if} komutunu başka bir {if} komutunun içine de koyabilirsiniz.
                example_code: |
                    devam = {ask} 'Devam etmek istiyor musun?'
                    {if} devam = evet
                        emin = {ask} 'Emin misin?'
                        {if} emin {is} evet
                            {print} 'Devam edeceğiz'
                        {else}
                            {print} 'Emin değilsin'
                    {else}
                        {print} 'Devam etmek istemiyorsun'
    in_command:
        default_save_name: içinde_komutu
        description: içinde komutuna giriş
        levels:
            6:
                story_text: |
                    ## Listeler
                    Bir şeyin bir listede olup olmadığını kontrol etmek istediğimizde, artık `{in}` komutunu kullanabiliriz.
                    Bu kod, yeşili veya sarıyı seçerseniz güzel, aksi takdirde eh işte yazdırır.
                example_code: |
                    ```
                    güzel_renkler {is} yeşil, sarı
                    favori_renk {is} {ask} 'En sevdiğin renk nedir?'
                    {if} favori_renk {in} güzel_renkler {print} 'güzel!'
                    {else} {print} 'eh işte'
                    ```
                story_text_2: |
                    ### Alıştırma
                    Boşlukları öğrendiğiniz komutlarla doldurarak örnek kodu tamamlayın.
                    Kodu bitirdiğinizde, kendinize ait bir kod oluşturmaya çalışın ve kendi düşündüğünüz bir soruyu kullanın.
                example_code_2: |
                    ```
                    hayvanlar eşit köpek, inek, koyun
                    cevap eşit sor 'En sevdiğin hayvan hangisi?'
                    _ cevap _ hayvanlar _ 'Benimki de öyle!'
                    _ _ 'En sevdiğim hayvanlar köpekler, inekler ve koyunlar'
                    ```
    is_command:
        default_save_name: eşit_komutu
        description: eşit komutuna giriş
        levels:
            2:
                story_text: |
                    ## Değişkenler
                    Bir kelimeyi `{is}` ile isimlendirebilirsiniz. Buna bir **değişken** denir. Bu örnekte isim adında bir değişken ile yaş adında bir değişken oluşturduk. Kodunuzun herhangi bir yerinde isim kelimesini kullanabilirsiniz ve Hedy bu kelimeyi değiştirilecektir, bunun gibi:
                example_code: |
                    ```
                    isim {is} Hedy
                    yaş {is} 15
                    {print} isim yaş yaşındadır
                    ```
                story_text_2: |
                    ### Alıştırma
                    Kendi değişkenlerinizi oluşturma zamanı!
                    Örnek kodda `favori_hayvan` değişkeni ile bir örnek yaptık. Satır 1'de değişken ayarlandı ve satır 2'de değişkeni bir `{print}` komutunda kullandık.
                    Öncelikle, boşluklara en sevdiğiniz hayvanı doldurarak örneğimizi tamamlayın. Daha sonra bu kodlardan en az 3 tane daha kendiniz ekleyin. Bir değişken seçin ve bu değişkeni `{is}` komutu ile ayarlayın. Daha sonra tıpkı bizim yaptığımız gibi `{print}` komutu ile kullanın.
                example_code_2: |
                    ```
                    favori_hayvan {is} _
                    {print} En sevdiğim havyan favori_hayvan
                    ```
            7:
                story_text: |
                    Bir kelimeyi bir değişkende saklama konusunda da bir değişiklik yapıyoruz! Artık bir değişkende bir isim veya sayı sakladığımızda `{is}` yerine `=` kullanabilirsiniz, bunun gibi:
                example_code: |
                    ```
                    isim = Hedy
                    cevap = 20 + 4
                    ```
<<<<<<< HEAD
            15:
                story_text: |
                    Daha fazla yeni öğe öğrenmeye devam ediyoruz. Bunları matematikten zaten biliyor olabilirsiniz, `<` ve `>`.
                    `<`, ilk sayının ikinciden küçük olup olmadığını kontrol eder, örneğin yaş `<` 12, yaşın 12'den küçük olup olmadığını kontrol eder.
                    İlk sayının ikinciden küçük veya ona eşit olup olmadığını kontrol etmek istiyorsanız, `<=` kullanabilirsiniz, örneğin yaş `<=` 11.
                    `>`, İlk sayının ikinciden büyük olup olmadığını kontrol eder, örneğin puan `>` 10, puan'ın 10'dan büyük olup olmadığını kontrol eder.
                    İlk sayının ikinciden büyük veya ona eşit olup olmadığını kontrol etmek istiyorsanız, `>=` kullanabilirsiniz, örneğin puan `>=` 11.
                    Bu karşılaştırmaları aşağıdaki gibi bir `{if}` içinde kullanırsınız:
                example_code: |
                    ```
                    yaş = {ask} 'Kaç yaşındasın?'
                    {if} yaş > 12
                        {print} 'Sen benden daha yaşlısın!'
                    ```
                story_text_2: |
                    Bu seviyeden itibaren, tam değer karşılaştırması istiyorsanız, iki eşit işareti kullanabilirsiniz. Çoğu programlama dili bunu yapar:
                example_code_2: |
                    ```
                    isim = {ask} 'Senin adın ne?'
                    {if} isim == 'Hedy'
                        {print} 'Çok havalısın!'
                    ```
                story_text_3: |
                    Bir şeyin başka bir şeye eşit *olmadığını* `!=` kullanarak karşılaştırabilirsiniz:
                example_code_3: |
                    ```
                    isim = {ask} 'Senin adın ne?'
                    {if} isim != 'Hedy'
                        {print} 'Sen Hedy değilsin.'
                    ```

                    {if} yaş < 13
                        {print} 'Sen benden daha gençsin!'
                    {else}
                        {print} 'Sen benden daha yaşlısın!'
=======
>>>>>>> c2717534
    language:
        name: Dil
        default_save_name: Dil
        description: Yabancı dilde kelime pratiği yapın
        levels:
            5:
                story_text: |
                    Yeni bir dilde kelime bilginizi geliştirmek için kendi programınızı yapın.

                    ### Alıştırma
                    Oyuncunun öğrenmesi için en az 3 kelime daha ekleyerek kodu daha uzun hale getirin.
                    **Ek Görev** Elbette Fransızca'dan farklı bir dil kullanmayı seçebilirsiniz. Kodu öğrenmek istediğiniz herhangi bir dile değiştirebilirsiniz.
                example_code: |
                    ```
                    {print} 'Fransızca öğrenin!'
                    kedi {is} {ask} '🐱'
                    {if} kedi {is} chat {print} 'Müthiş!'
                    {else} {print} 'Hayır, kedinin karşılığı chat'
                    kurbağa {is} {ask} '🐸'
                    {if} kurbağa {is} grenouille {print} 'Süper!'
                    {else} {print} 'Hayır, kurbağanın karşılığı grenouille'
                    ```
            14:
                example_code: |
                    ```
                    fransızca_kelimeler = ['bonjour', 'ordinateur', 'pomme de terre']
                    çevirisi = ['merhaba', 'bilgisayar', 'patates']
                    puan = 0
                    {for} i {in} {range} 1 {to} 3
                        cevap = {ask} fransızca_kelimeler[i] ' kelimesinin anlamı nedir?'
                        doğrusu = çevirisi[i]
                        {if} cevap == doğrusu
                            {print} 'Doğru bildin!'
                            puan = puan + 1
                        {else}
                            {print} 'Yanlış, ' fransızca_kelimeler[i] ' kelimesi ' çevirisi[i] ' anlamına geliyor'
                    {print} 'Toplam ' puan ' doğru cevap verdin.'
                    ```
    maths:
        name: matematik
        default_save_name: matematik
        description: matematiğe giriş
        levels:
            6:
                example_code: |
                    ```
                    {print} '5 artı 5 eder ' 5 + 5
                    {print} '5 eksi 5 eder ' 5 - 5
                    {print} '5 çarpı 5 eder ' 5 * 5
                    {print} '5 bölü 5 eder ' 5 / 5
                    ```
    music:
        levels:
            7:
                story_text: "Instead of playing notes, you can also play numbers now. Simply type `{play} 1` for the lowest note, `{play} 70` for the highest note, or anything in between.\n\n### Exercise\n This calls for musical maths! Try out the example code a couple of times with different starting numbers. \nThen, see if you can compose a song using the numbers.\n"
    parrot:
        name: Papağan
        default_save_name: Papağan
        description: Sizi taklit edecek kendi çevrimiçi evcil papağanınızı yaratın!
        levels:
            1:
                story_text: |
                    Sizi taklit edecek kendi çevrimiçi evcil papağanınızı yaratın!
                example_code: |
                    ```
                    {print} Ben papağan Hedy.
                    {ask} Adın ne senin?
                    {echo}
                    {echo}
                    ```
                story_text_2: |
                    ### Alıştırma
                    Sarı düğmeye tıklayarak örnek kodu girdi ekranınıza kopyalayın.
                    Papağanın farklı bir soru sormasını sağlayın. Örnekteki boşlukları doldurun!
                    **Ek Görev** Papağanın birden fazla soru sormasını da sağlayabilirsiniz. Kendi kodunuzun altına birkaç satır daha kod yazın.
                example_code_2: |
                    ```
                    {print} Ben papağan Hedy.
                    {ask} _
                    {echo}
                    {echo}
            2:
                story_text: |
                    Bir önceki seviyede, sizden sonra tekrar eden bir papağan yapmıştınız. Bu seviyede papağanı bir değişken ve `{ask}` komutu kullanarak etkileşimli hale getireceğiz.
                    Ayrıca bir şey söylendikten sonra `{sleep}` komutları ekleyerek papağanı daha gerçekçi hale getireceğiz.
                example_code: |
                    ```
                    {print} Ben papağan Hedy.
                    isim _ _ Adın ne senin?
                    {print} isim
                    _
                    {print} gaak
                    _
                    {print} isim
                    ```
                story_text_2: |
                    ### Alıştırma
                    İlk olarak, 2. satırı bir `{is}` ve bir `{ask}` komutuyla bitirin.
                    Ardından papağanın bir süre sessiz kalmasını sağlamak için 4. ve 6. satırlara `{sleep}` komutunu girin.

                    **Ek Görev** Daha fazla kod satırı ekleyerek papağanın sadece adınızdan daha fazlasını sormasını sağlayabilir misiniz?
            3:
                story_text: |
                    Papağanınıza `{add}` ile yeni bir kelime öğretin.
                    ### Alıştırma
                    Kodun çalışması için `{add} {to_list}` komutunu ekleyebilir misiniz?
                example_code: |
                    ```
                    kelimeler {is} gaak, Hedy
                    {print} Papağanınızı eğitin!
                    yeni_kelime {is} {ask} Ona hangi kelimeyi öğretmek istiyorsunuz?
                    _ yeni_kelime _ kelimeler
                    {print} 🧒 hadi yeni_kelime de, Hedy!
                    {print} 🦜 kelimeler {at} {random}
                    ```
            4:
                story_text: |
                    Bu seviyede `{ask}` ve `{print}` komutları ile tırnak işaretlerini kullanmamız gerekiyor.
                    ### Alıştırma
                    Boşluklardaki tırnak işaretlerini doldurarak kodu tamamlayın.
                example_code: |
                    ```
                    kelimeler {is} gaak, Hedy
                    {print} _ Papağanınızı eğitin! _
                    yeni_kelime {is} {ask} _ Ona hangi kelimeyi öğretmek istiyorsunuz? _
                    {add} yeni_kelime {to_list} kelimeler
                    {print} _ 🧒 Hadi _ new_word _ de, Hedy!_
                    {print} _ 🦜 _ kelimeler {at} {random}
                    ```
            5:
                story_text: |
                    Doğru kelimeyi söylerse papağanınızı ödüllendirin!

                    ### Alıştırma
                    Eksik olan 4 komutu doldurarak kodu tamamlayın.
                example_code: |
                    ```
                    kelimeler {is} gaak, Hedy
                    {print} 'Papağanınızı eğitin!'
                    yeni_kelime {is} {ask} 'Ona hangi kelimeyi öğretmek istiyorsunuz?'
                    {add} yeni_kelime {to_list} kelimeler
                    dediği_kelime {is} kelimeler {at} {random}
                    {print} '🧒 Hadi ' new_word ' de, Hedy!'
                    {print} '🦜 ' dediği_kelime
                    _ dediği_kelime {is} yeni_kelime _ '🧒 Aferin, Hedy! 🍪'
                    _ _ '🧒 Hayır, Hedy! ' yeni_kelime ' de!'
                    ```
    piggybank:
        name: Kumbara
        default_save_name: Kumbara
        description: Cebindeki parayı say!
        levels:
            12:
                story_text: |
                    Bu macerada, dijital bir kumbaranın nasıl yapılacağını öğreneceksiniz.

                    ### Alıştırma
                    Ne kadar paranız olduğunu ve istediğinizi satın almak için ne kadar süre biriktirmeniz gerektiğini hesaplamak için kodu tamamlayın!
                    **Ek Görev** Belki de zaten biraz para biriktirmişsinizdir? Bunu biriktirmeniz gereken miktardan düşebilirsiniz.
                example_code: |
                    ```
                    {print} 'Dijital kumbara'
                    istek = {ask} 'Ne satın almak isterdiniz?'
                    fiyat = {ask} 'Bu fiyatı ne kadar?'
                    biriken = {ask} 'Şimdiye kadar ne kadar para biriktirdiniz?'
                    haftalık = {ask} 'Haftada ne kadar cep harçlığı alıyorsunuz?'
                    birikmesi_gereken = fiyat - biriken
                    haftalar = birikmesi_gereken / haftalık
                    {print} 'Yeni bir ' _ ' almak için ' _ ' hafta biriktirmek gerekiyor.'
                    ```
            15:
                example_code: |
                    ```
                    _ calculate_budget with wish, money, allowance
                        to_save = wish - money
                        weeks = to_save / allowance
                        {if} wish _ money
                            {print} 'You need to save up some more!'
                            {print} 'Youll need ' weeks ' more weeks.'
                        {else}
                            {print} 'Great! You have enough'
                            {print} 'Lets go shopping!'

                    money = {ask} 'How much money have you saved?'
                    wish = {ask} 'How much money do you need?'
                    allowance = {ask} 'How much pocket money do you get each week?'

                    {call} calculate_budget with _, _, _
                    ```
    pressit:
        name: Tuşa basma
        default_save_name: Basılı
        description: Bir klavye tuşu ile bir komutu birbirine bağlamayı deneyin!
        levels:
            6:
                story_text: |
                    Bu seviyede yeni bir anahtar kelimemiz daha var: `{pressed}`!
                    `{pressed}` ile, klavyenizdeki tuşları kullanarak hangi satırların kullanılacağını kontrol edebilirsiniz.

                    ### Alıştırma
                    Örneğe bir bakın, ve bir tuşa basıldığında tepki veren bir kod satırı daha ekleyin.
                example_code: |
                    ```
                    {print} 'İyi (i) mi yoksa kötü (k) bir son mu istiyorsunuz?'
                    {if} i {is} {pressed} {print} 'Sonsuza kadar mutlu yaşadılar. ❤'
                    {else} {print} 'Prens bir su aygırı tarafından yenmiş. 😭'
                    ```
                story_text_2: |
                    Kaplumbağa komutlarını da tuşlara bağlayabilirsiniz.

                    ### Alıştırma
                    Satırları birkaç kez kopyalayın, böylece daha büyük bir çizim yapabilirsiniz.
                example_code_2: |
                    ```
                    {if} i {is} {pressed} {forward} 15
                    {else} {turn} 90
                    ```
            8:
                story_text: |
                    Artık `{repeat}` hakkında bilgi sahibi olduğunuza göre, tuşlara birden çok kez basabiliriz.
                    Kaplumbağanın ileri doğru yürümesini ve dönmesini sağlamak için kullanabilirsiniz.

                    ### Alıştırma
                    Seviye 5'te gördüğünüz kod, tuşu yalnızca bir kez kontrol ediyor. Örnek kodu kopyalayın ve tuşlara birçok kez basabilmeniz için ona bir `{repeat}` ekleyin.
                    Güzel bir şey çizmek için bu kodu kullanın.
            10:
                story_text: |
                    Artık ifadeleri nasıl birleştireceğinizi bildiğinize göre, `{pressed}` ile dokunma-türü bir araç oluşturabilirsiniz.

                    ### Alıştırma
                    Kodu tamamlayın. Her seferinde basmanız gereken rastgele bir harf seçilmelidir. Doğru basınca bir puan ödül, yanlış basarsanız iki puan kesinti alırsınız.
                    **Ek Görev** Her harften sonra ekranı temizleyin ve kullanıcıya kaç puan aldığını gösterin.
                example_code: |
                    ```
                    puan = 0
                    harfler = a, b, c, d, e
                    {repeat} 10 {times}
                        harf = _ _ _
                        {print} 'Hemen şu tuşa bas: ' harf
                        {if} harf {is} {pressed}
                        _
                        _
                        _
                    ```
    print_command:
        default_save_name: yazdır
        description: yazdır komutuna giriş
        levels:
            1:
                story_text: |
                    ## yazdır komutu
                    `{print}` komutunu kullanarak ekrana metin yazdırabilirsiniz.
                example_code: |
                    ```
                    {print} Merhaba, programcı!
                    {print} Hedy'ye hoş geldin!
                    ```
                story_text_2: |
                    ### Alıştırma
                    Hedy'de, her macerada alıştırmalar bulacaksınız. Bir alıştırma, yeni komutları ve kavramları uygulamanıza ve örnek kodlara kendi yorumunuzu katmanıza olanak tanır.
                    Bu alıştırmada pembe bir boşluk göreceksiniz. Kodun çalıştırılabilmesi için boş alanın yerine bir şey yazıp doldurmanız gerekiyor.

                    Boş alana `{print}` komutunu girin ve ardından beş tane daha kod satırı ekleyin. Her satır bir `{print}` komutu ile başlamalıdır.
                    İyi eğlenceler!
                example_code_2: |
                    ```
                    _ Merhaba!
                    ```
            13:
                story_text: |-
                    Gerçek Python koduna ulaştık! Yani bu, bundan sonra `{print}` ve `{range}` ile beraber artık bir de parantez kullanmamız gerektiği anlamına geliyor.
                    Bu aynı zamanda İngilizce komutları kullandığınız sürece bu seviyedeki Hedy kodunu herhangi bir Python ortamında kullanabileceğiniz anlamına gelir. Şimdiye kadar kullanmadıysanız, bunu yapmak için komutlar menüsünden geçişi değiştirebilirsiniz.
                example_code: |
                    ```
                    {print}('Merhaba!')
                    {for} i {in} {range}(1, 10):
                        {print}('Bu, satır ', i)
                    ```
                story_text_2: Birden fazla öğe yazdırmak istiyorsanız, bunları virgülle ayırmanız gerekir.
                example_code_2: |
                    ```
                    sıcaklık = 25
                    {print}('Hava dışarıda ', sıcaklık, ' derece')
                    ```
                    ```
                    isim = 'Hedy'
                    {print}('Benim adım ', isim)
                    ```
    quizmaster:
        name: Kısa sınav ustası
        default_save_name: Kısa sınav ustası
        description: Kendi kısa sınavınızı yapın!
        levels:
    quotation_marks:
        name: '''tırnak işaretleri'''
        description: Tırnak işaretlerine giriş
        levels:
            4:
                story_text: |
                    ## 'Tırnak işaretleri'
                    4. seviyede `{ask}` ve `{print}` artık biraz değişti.
                    Yazdırmak istediğiniz metni tırnak işaretleri arasına almalısınız.
                    Bu yararlıdır, çünkü artık istediğiniz tüm kelimeleri yazdırabilirsiniz. Ayrıca `{is}` ile bir şeyi saklamak için kullandığınız kelimeler de buna dahil.
                    Çoğu programlama dilinde de yazdırırken tırnak işareti kullanılır, böylece gerçek programlamaya bir adım daha yaklaşmış oluruz!
                example_code: |
                    ```
                    {print} 'Şu andan itibaren tırnak işareti kullanmanız gerekiyor!'
                    cevap {is} {ask} 'Bundan sonra ne kullanmamız gerekiyor?'
                    {print} 'Kullanmamız gereken ' cevap
                    ```
                story_text_2: |
                    ## Kısaltmalar
                    Önemli! Artık tırnak işareti kullandığımıza göre, Hedy'nin veya TC'de gibi kısaltmalar için kesme işareti kullandığınızda Hedy'nin kafasının karışacağını unutmayın.
                    Bu kesme işaretlerini kaldırdığınızdan ve yazım şeklini "Hedy nin" veya "TC de" olarak değiştirdiğinizden emin olun. (Tek tırnak için şimdilik başka çözümümüz yok).
                    Kesme işaretlerinin yanlış kullanım şeklini görmek için örnek koda göz atın.
                example_code_2: |
                    ```
                    _ Kesme işaretlerini kullanmanın yanlış yolu budur _
                    {print} 'Ayşe'nin çocuklarına bakıyorum.'
                    {print} 'Çocuklarla oyun'dan daha eğlenceli ne olabilir ki?'
                    ```
            13:
                story_text: |
                    **Tüm metinlerin tırnak içinde olması gerekir**
                    Bu seviyeden itibaren bir metni `=` ile kaydederken tırnak işaretlerini de kullanmanız gerekecektir:
                example_code: |
                    ```
                    isim = 'Robot Hedy'
                    {print} 'Merhaba ' isim
                    ```
                story_text_2: |
                    **Listelerdeki tüm öğelerin de tırnak işaretine ihtiyacı vardır**
                    Listeler metindir, bu nedenle onlarında tırnak işaretlerine ihtiyaçları vardır. Listedeki her bir öğenin tırnak işaretine sahip olduğuna dikkat edin.
                    Bu, örneğin 'Black Widow' gibi iki kelimeyi listeye 1 öğe olarak kaydetmenizi sağlar.
                example_code_2: |
                    ```
                    süperkahramanlar = 'Spiderman', 'Batman', 'Black Widow'
                    {print} süperkahramanlar {at} {random}
                    ```
                story_text_3: |
                    **`{if}` karşılaştırmalarından sonraki tüm metinler de tırnak işaretine ihtiyaç duyar**
                example_code_3: |
                    ```
                    isim = {ask} 'Senin adın ne?'
                    {if} isim = 'Robot Hedy'
                        {print} 'Merhaba!'
                    ```
                story_text_4: |
                    **Sayıların tırnak işaretine ihtiyacı yoktur**
                    Sayılar için `=` içinde tırnak işareti kullanmazsınız:
                example_code_4: |
                    ```
                    puan = 25
                    {print} 'Puanın ' puan
                    ```
    random_command:
        default_save_name: restgele_komutu
        description: şurada rastgele komutuna giriş
        levels:
            3:
                story_text: |
                    ## şurada rastgele
                    Bu seviyede `{is}` komutunu kullanarak bir liste oluşturabileceksiniz. Bilgisayarın bu listeden rastgele bir öğe seçmesini sağlayabilirsiniz. Bunu `{at} {random}` ile yaparsınız.
                example_code: |
                    ```
                    hayvanlar {is} köpekler, kediler, kangurular
                    {print} hayvanlar {at} {random}
                    ```
                story_text_2: |
                    `{at} {random}` komutunu cümle içinde de kullanabilirsiniz.
                example_code_2: |
                    ```
                    yemek {is} sandviç, bir dilim pizza, salata, dürüm
                    {print} Öğle yemeğinde bir yemek {at} {random} yiyeceğim.
                    ```
                story_text_3: |
                    ### Alıştırma
                    Bir kapı veya bir bavul seçtiğiniz ve içinde büyük bir ödül bulunan kendi oyun programınızı (televizyondakiler gibi) yapmak için `{at} {random}` komutunu deneyin!
                    Bunu yapabilir misiniz? İlk satırları sizin için örnek koda zaten koyduk.
                example_code_3: |
                    ```
                    {print} Büyük oyun gösterisi!
                    {print} Önünüzde 3 bavul var...
                    seçim {is} {ask} Hangi bavulu seçiyorsunuz?
                    ödüller {is} _
                    _
                    ```
    repeat_command:
        default_save_name: tekrarla_komutu
        description: tekrarla komutu
        levels:
            8:
                story_text: |
                    ## Tekrarla! Tekrarla! Tekrarla!
                    Seviye 7 de `{repeat}` komutunu ekliyoruz. `{repeat}` bir kod satırını birden çok kez çalıştırmak için kullanılabilir. Bunun gibi:

                    ### Alıştırma
                    Tekrarla komutu ile oynayın. Mutlu yıllar şarkısını şimdi 4 yerine sadece 3 satır kodla yapabilir misiniz?
                example_code: |
                    ```
                    {repeat} 3 {times} {print} 'Hedy çok eğlenceli!'
                    ```
            9:
                story_text: |
                    ### Tekrarla komutları ve girinti
                    Bu seviyede sadece 1 tekrar komutu ile birden fazla kod satırını tekrarlayabilirsiniz.
                    Bunu, tekrarlamak istediğiniz satırlardan bir blok oluşturarak yaparsınız.
                    Bu bloktaki satırların **girintiye** ihtiyacı olacaktır.
                    Bu, her satırın başına dört boşluk koymak anlamına geliyor. Sadece tek satırlık bir blok oluşturmak istediğinizde de girinti yapmanız gerekecektir.
                example_code: |
                    ```
                    {repeat} 5 {times}
                        {print} 'Herkese merhaba'
                        {print} 'Bunların hepsi 5 kez tekrarlanır'
                    ```
            10:
                story_text: |
                    Bu seviyede sadece `{if}` ve `{repeat}` ile birden fazla satır kullanmakla kalmaz, aynı zamanda bunları bir araya da getirebilirsiniz!
                    Bu örnekte, bir `{repeat}` komutu içinde bir `{if}` komutu görüyorsunuz. Bunun tersine de izin verilir ve ayrıca bir `{if}` içinde bir `{if}` ve bir `{repeat}` içinde bir `{repeat}` komutu da kullanılabilir.
                    Bir deneyin bakalım!
                example_code: |
                    ```
                    {repeat} 3 {times}
                        yemek = {ask} 'Ne yemek istiyorsun?'
                        {if} yemek {is} pizza
                            {print} 'güzel!'
                        {else}
                            {print} 'pizza daha iyi olur'
                    ```
    repeat_command_2:
        default_save_name: tekrarla_komutu_2
        description: tekrarla komutu 2
        levels:
            8:
                story_text: |
                    ## tekrarla ile diğer komutlar ve değişkenler
                    `{print}` komutu ile birlikte `{repeat}` komutunu yeterince uyguladınız, ancak `{repeat}` ile başka komutlar da kullanabileceğinizi biliyor muydunuz?
                    Bu örnek kodda `{repeat}` komutunun bir `{ask}`, `{if}` veya `{else}` komutuyla da kullanılabileceğini görebilirsiniz.
                example_code: |
                    ```
                    {repeat} 2 {times} cevap = {ask} 'Bir soruyu birden fazla kez sorabileceğinizi biliyor muydunuz?'
                    {if} cevap {is} evet {repeat} 2 {times} {print} 'Demek bunu zaten biliyordunuz!'
                    {else} {repeat} 3 {times} {print} 'Yeni bir şey daha öğrendiniz!'
                    ```
                story_text_2: |
                    `{repeat}` komutuyla yapabileceğiniz bir başka ilginç şey de, bir şeyin kaç kez tekrarlanacağını ayarlamak için, değişkenler kullanmaktır. Örnek kodda ilk olarak kişiye kaç yaşında olduğunu sorduğumuzu görebilirsiniz.
                    Ardından, 3. satırda, bu soru 'yaş' kez tekrarlanır. Yani `{repeat}` komutu ile 'yaş' değişkenini kullandık.
                example_code_2: |
                    ```
                    {print} 'Yaşasın! Bugün senin doğum günün!'
                    yaş = {ask} 'Şimdi kaç yaşındasın?'
                    {repeat} yaş {times} {print} 'Hey Çok Yaşa!'
                    ```
            9:
                story_text: |
                    ### blok mu değil mi?
                    Bu seviyede, hangi kod satırlarının blokta yer alması ve hangilerinin yer almaması gerektiğini dikkatlice düşünmeniz gerekir.
                    Örneğin: Eğer *çörek adam* şarkısını söylemek isterseniz, sadece 'çörek adam' satırının iki kez tekrarlanmasını istersiniz.
                    Bu, son satırın bloğa ait olmadığı için girintiyle başlamaması gerektiği anlamına gelir.
                    Son satıra girinti ile başlarsanız şarkı yanlış olur.

                    ## Alıştırma
                    Örnek koddaki her satır bir boşlukla başlar. Boşlukları kaldırın ve çörek adam şarkısını yapmak için hangi satırın girintiye ihtiyacı olduğunu ve hangisinin olmadığını bulmaya çalışın.
                example_code: |
                    ```
                    _ {print} 'Kim tanır çörek adamı?'
                    _ {repeat} 2 {times}
                    _ {print} 'çörek adamı'
                    _ {print} 'kim tanır çörek adamı, nerede yaşıyor?'
                    ```
    restaurant:
        name: Restoran
        default_save_name: Restoran
        description: Kendi sanal restoranınızı oluşturun
        levels:
            1:
                story_text: |
                    Seviye 1'de, kendi sanal restoranınızı oluşturabilir ve konuklarınızın siparişlerini alabilirsiniz.
                story_text_2: |
                    ### Alıştırma
                    Sarı düğmeye tıklayarak örnek kodu giriş ekranınıza kopyalayın.
                    Öncelikle, kodun düzgün çalışması için boşluklara doğru komutu girin.
                    Ardından restoran programına en az 4 satır kod daha ekleyin.
                    Müşteriye ne içmek istediklerini sorun ve nakit mi yoksa kartla mı ödeme yapmak istediklerini sorun.
                    Son olarak, müşterinize veda etmek için güzel bir yol düşünün.
                example_code_2: |
                    ```
                    {print} Hedy'nin restoranına hoş geldiniz 🍟
                    _ Ne sipariş etmek istersiniz?
                    {echo} Yani siparişiniz
                    {print} Siparişiniz için teşekkür ederiz!
                    {print} Şimdi hazırlıyoruz!
                    ```
            2:
                story_text: |
                    Seviye 2'de, değişkenler kullanarak restoranınızı genişletebilirsiniz. Seviye 1'de Hedy siparişi sadece bir kez `{echo}` yapabiliyordu ve sadece en son sipariş edilen şeyi hatırlayabiliyordu.
                    Artık değişkenleri kullanabilirsiniz ve Hedy'nin hem yemeği hem de sosları hatırlamasını sağlayayabilirsiniz!
                example_code: |
                    ```
                    {print} Hedy'nin restoranına hoş geldiniz!
                    {print} Bugün pizza ya da lazanya servis edeceğiz.
                    yemek {is} {ask} Ne yemek istersiniz?
                    {print} Harika bir seçim! yemek benim de favorim!
                    sos {is} {ask} Et mi yoksa sebze mi istersiniz?
                    {print} sos içeren yemek hemen geliyor!
                    ```
                story_text_2: |
                    ### Alıştırma
                    Kendi restoran kodunuzu bir önceki seviyeden kopyalayıp aşağıdaki girdi ekranına yapıştırın.
                    Bu seviyede öğrendiğiniz gibi, `{ask}` ve `{echo}` komutlarını değiştirerek ve değişkenleri kullanarak kodu düzeltin.

                    Artık kodunuz tekrar çalıştığına göre, bir şeyler daha eklemenin zamanı geldi.
                    Örnek kodun son satırına bakın: `{print} sos içeren yemek hemen geliyor!`
                    Bu tek satırda, siparişin bir özetini oluşturmak için 2 değişken kullanılmıştır.
                    Şimdi müşteriniz tarafından sipariş edilen yiyecek ve içeceklerin özetini kendiniz ekleyin.

                    **Ek Görev** Artık değişkenleri nasıl kullanacağınızı öğrendiğinize göre, bir satırda istediğiniz kadar değişken kullanabilirsiniz. Kodunuza daha fazla değişken ekleyebilir misiniz, örneğin masada yemek ya da paket servis, nakit ya da kart, pipetli ya da pipetsiz gibi.
            3:
                story_text: |
                    Akşam yemeğinde ne yemek istediğinize karar vermekte zorlanıyor musunuz? Hedy'nin sizin için seçmesini sağlayabilirsiniz!
                    En çok sevdiğiniz (veya en az sevdiğiniz) yemeklerin listesini ekleyin ve Hedy rastgele akşam yemeğinizi seçsin.
                    Ayrıca Hedy'nin akşam yemeğinizin fiyatını seçmesini de sağlayarak biraz eğlenebilirsiniz! Ne alacaksınız?
                example_code: |
                    ```
                    anayemek {is} spagetti, brüksel lahanası, hamburger
                    {print} Bu akşam yemekte anayemek {at} {random} var!
                    fiyatlar {is} 1 lira, 10 lira, 100 lira
                    {print} Ödemeniz toplam fiyatlar {at} {random} lütfen.
                    ```
                story_text_2: |
                    ### Alıştırma
                    Şimdi rastgelelik restoranının kendi versiyonunuzu yapın.
                    Başlangıçlar, ana yemekler, tatlılar, içecekler ve fiyatların bir listesini kendiniz yapın.
                    Ardından müşteriye bu akşamın menüsünde ne olacağını söylemek için `{print}` ve `{at} {random}` komutlarını kullanın.
                example_code_2: |
                    ```
                    {print} Kendi rastgele restoranınıza hoş geldiniz!
                    mezeler {is} _
                    yemekler {is} _
                    tatlılar {is} _
                    içecekler {is} _
                    fiyatlar {is} _
                    _
                    ```
            4:
                story_text: |
                    ### Alıştırma
                    Çalışması için bu koda tırnak işaretlerini ekleyin! Dikkatli olun: değişkenler tırnak işareti içinde olmamalıdır.
                    Ardından, çıktı ekranınızda her seferinde yalnızca bir satır göstermek için `{clear}` komutunu kullanın.

                    ### Alıştırma 2
                    Önceki seviyeye geri dönün ve restoran kodunuzu kopyalayın. Doğru noktalara tırnak işaretleri ekleyerek ve bazı yerlerde `{clear}` komutları ekleyerek kodun bu seviye için de çalışmasını sağlayın.
                example_code: |
                    ```
                    _ Bu koda tırnak işaretlerini ekleyin _
                    {print} Restaurant Chez Hedy'ye hoş geldiniz!
                    {print} Bugün pizza ya da lazanya servis edeceğiz.
                    yemek {is} {ask} Ne yemeyi istersiniz?
                    {print} Harika bir seçim! yemek benim de favorim!
                    sos {is} {ask} Et mi yoksa sebze mi istersiniz?
                    {print} sos içeren yemek hemen geliyor!
                    içecek {is} {ask} Yanında ne içmek istersiniz?
                    {print} Siparişiniz için teşekkür ederiz.
                    {print} yemek ve içecek hemen hazır olacak!
                    ```
            6:
                story_text: |
                    ### Alıştırma
                    Örnek kod, restoranınızda bir menü öğesinin tükenmesini nasıl programlayabileceğinizi gösterir.
                    Önceki seviyelerden kendi restoran kodunuzu kopyalayın. Restoranınızda bir sorun çıkarın ve bunu örnek kodda olduğu gibi kodlayın.
                    Örneğin, bir menü öğesi tükenmiş olabilir veya kredi kartı kabul etmiyor olabilirsiniz ya da dondurma makinesi bozuk olabilir.

                    **Ek Görev** Sorunu programlayıp, buna uygun yanıtları da programladınız mı? O zaman şimdi kodunuza daha fazla `{if}` ve `{else}` komutları eklemeyi deneyin.
                    Kodu olabildiğince etkileşimli hale getirmek için kodunuzdaki her `{ask}` komutundan sonra bir `{if}` eklemeye çalışın!
                example_code: |
                    ```
                    depodaki_içecekler {is} su, limonata, kola, portakal suyu
                    içecek {is} {ask} 'Ne içmek istersiniz?'
                    {if} içecek {in} depodaki_içecekler {print} 'Bir ' içecek ' hemen geliyor!'
                    {else} {print} 'Üzgünüm, ondan satmıyoruz'
                    ```
            7:
                story_text: |
                    Bu seviyede, müşterinizin siparişinin toplam fiyatını hesaplamak için matematiği kullanabilirsiniz, bu da sanal restoranınızı daha gerçekçi hale getirecektir.
                    Ancak sanal restoranınıza daha birçok şey, örneğin daha fazla çeşitler de ekleyebilirsiniz.

                    ### Alıştırma
                    Sanal restoranınıza daha birçok şey ekleyebilirsiniz. Örneğin...
                    - kaç kişinin geleceğini sorup fiyatı bu miktarla çarpmak?
                    - başka bir çeşit eklemek?
                    - insanlara (gizli) bir kupon kodu girdiklerinde indirim vermek?
                    - bir çocuk menüsü eklemek?
                    - eklemek için başka eğlenceli şeyler aklınıza geliyor mu?
                example_code: |
                    Bunun gibi basit bir restoran kodu oluşturabilirsiniz:
                    ```
                    {print} "Restaurant Chez Hedy'ye Hoş Geldiniz"
                    {print} 'İşte menümüz:'
                    {print} 'Ana yemeklerimiz pizza, lazanya veya spagetti'
                    ana = {ask} 'Hangi ana yemeği istersiniz?'
                    fiyat = 0
                    {if} ana {is} pizza fiyat = 10
                    {if} ana {is} lazanya fiyat = 12
                    {if} ana {is} spagetti fiyat = 8
                    {print} 'Siparişiniz ' ana
                    {print} 'Ücret toplamı ' fiyat ' lira, lütfen'
                    {print} 'Teşekkürler, afiyet olsun!'
                    ```
            8:
                story_text: |
                    Bu seviyede, bir kod satırını belirli sayıda tekrarlamak için `{repeat}` komutunu nasıl kullanacağınızı öğrendiniz.
                    Bunu restoranınızda birden fazla kişiye `{ask}` ile ne yemek istediklerini sormak için kullanabilirsiniz.

                    ### Alıştırma
                    Kodu tamamlayabilir misiniz? Hedy'nin bu soruyu kişi sayısı kadar tekrarlaması gerekiyor. Yani 5 kişi varsa, sorunun 5 kez sorulması gerekir.
                    **Ek Görev** Kodunuzu daha fazla soru ile genişletin, örneğin içecekler veya sos hakkında.
                example_code: |
                    ```
                    {print} "Restaurant Chez Hedy'ye Hoş Geldiniz"
                    kişiler = {ask} 'Bugün bize kaç kişi katılıyor?'
                    ```
            9:
                story_text: |
                    Bu seviyede, birden fazla kod satırını tekrarlayarak sanal restoranınızı daha ayrıntılı hale getirebilirsiniz. Bunun gibi:

                    ### Alıştırma
                    Bu kod, menüde daha fazla öğe eklenerek genişletilebilir, örneğin içecekler ve/veya birden fazla yemek veya tatlı sunulabilir. En az bir öğe daha ekleyin.
                    **Ek Görev** Daha da fazla ürün ekleyin, istediğiniz kadar seçenek olsun!
                example_code: |
                    ```
                    {print} "Restaurant Chez Hedy'ye hoş geldiniz!"
                    kişiler = {ask} 'Bugün bize kaç kişi katılacak?'
                    {print} 'Harika!'
                    {repeat} kişiler {times}
                        yemek = {ask} 'Ne sipariş etmek istersiniz?'
                        {print} yemek
                    {print} 'Siparişiniz için teşekkür ederiz!'
                    {print} 'Afiyet olsun!'
                    ```
            10:
                story_text: |
                    Bu seviyede restoranınızı daha gerçekçi ve daha eğlenceli hale getirmek için iç içe geçmeyi kullanabilirsiniz!

                    ### Alıştırma
                    Örnek kodda girintiler kaldırılmıştır.
                    Kodun düzgün çalışması için her satırın ne kadar girintiye ihtiyacı olduğunu bulabilir misiniz?
                    Eğer müşteri pizza sipariş ederse, Hedy müşterinin hangi sosu istediğini sormamalıdır.

                    **Extra** Bir restoranın deposunda tüm soslar bulunmaz. Mevcut sosların bir listesini yapın ve her siparişte satıp satmadığınıza dair bir yanıt verin. <br>
                    **Extra** Pizzalarda sos vardır. Müşterilere ne istediklerini sorun.<br>
                    **Extra** Müşteriler içecek mi istiyor? Onları da sorun! <br>
                example_code: |
                    ```
                    {print} "Restaurant Chez Hedy'ye hoş geldiniz!"
                    kişiler = {ask} 'Bugün bize kaç kişi katılacak?'
                    {print} 'Harika!'
                    fiyat = 0
                    {repeat} kişiler {times}
                    _ yemek = {ask} 'Ne sipariş etmek istersiniz?'
                    _ {print} yemek
                    _ {if} yemek {is} kızartma
                    _ fiyat = fiyat + 3
                    _ sos = {ask} 'Patates kızartmanızın yanında ne tür bir sos istersiniz?'
                    _ {if} sos {is} 'hayır'
                    _ {print} 'sos olmayacak'
                    _ {else}
                    _ fiyat = fiyat + 1
                    _ {print} sos ' sosu olacak '
                    _ {if} yemek {is} pizza
                    _ fiyat = fiyat + 4
                    {print} 'Toplam ücret ' price ' lira'
                    {print} 'Afiyet olsun!'
                    ```
            11:
                story_text: |
                    Bu seviyede, farklı çeşitler için nasıl kolayca sipariş vereceğinizi öğreneceksiniz.

                    ### Alıştırma 1
                    Kodu boşluklara bir `{ask}` koyarak tamamlayın, böylece müşteriye her yemek için ne yemek istediği sorulur.
                example_code: "```\nçeşitler = meze, ana yemek, tatlı\n{for} çeşit {in} çeşitler\n    {print} 'Siparişiniz için ' course ' ne olacak?'\n    _ \n    _\n```\n"
                story_text_2: |
                    ### Alıştırma
                    Tabii ki, birden fazla kişi için de sipariş verebilirsiniz!
                    Kodun düzgün çalışması için her satırdan önce doğru miktarda girinti ekleyebilir misiniz?
                    İpucu: Bazı satırlarda hiç girintiye gerek yoktur.
                example_code_2: |
                    ```
                    _ çeşitler = meze, ana yemek, tatlı
                    _ isimler = Ali, Ayşe
                    _ {for} isim {in} isimler
                    _ {for} çeşit {in} çeşitler
                    _ yemek = {ask} isim ', yemekte ' course ' olarak ne yemek istersin?'
                    _ {print} isim ' yemekte ' çeşit ' olarak ' yemek ' sipariş ediyor'
                    ``
            12:
                story_text: |
                    Bu seviyeden itibaren menünüzü daha gerçekçi hale getirmek için ondalık sayıları kullanabilirsiniz.

                    ### Alıştırma
                    Arkadaşlarınıza ve ailenize %15 indirim sağlayacak bir kod düşünebiliyor musunuz?
                example_code: |
                    ```
                    fiyat = 0.0
                    yemek = {ask} 'Ne sipariş etmek istersiniz?'
                    içecek = {ask} 'Ne içmek istersiniz?'
                    {if} yemek {is} 'hamburger'
                        fiyat = fiyat + 6.50
                    {if} yemek {is} 'pizza'
                        fiyat = fiyat + 5.75
                    {if} içecek {is} 'su'
                        fiyat = fiyat + 1.20
                    {if} içecek {is} 'soda'
                        fiyat = fiyat + 2.35
                    {print} 'Toplam ' fiyat ' lira, lütfen'
                    ```
            16:
                story_text: |
                    `{while}` ile müşterilerinizin istekleri bitene kadar sipariş eklemeye devam edebilmelerini sağlayabilirsiniz.
                    ### Exercise
                    Correctly add the `{while}` command to this code.
                example_code: |
                    ```
                    {print} "McHedy'ye Hoş Geldiniz"
                    dahafazla = 'evet'
                    _
                        sipariş = {ask} 'Ne sipariş etmek istersiniz?'
                        {print} sipariş
                        dahafazla = {ask} 'Başka bir şey sipariş etmek ister misiniz?'
                    {print} 'Teşekkür ederiz!'
                    ```
    rock:
        name: Taş, kağıt, makas
        description: Kendi taş, kağıt, makas oyununuzu yapın
        levels:
            1:
                story_text: |
                    Seviye 1'de, taş, kağıt, makas oyunu yazmaya başlayabilirsiniz.

                    `{ask}` ile bir seçim yapabilir ve `{echo}` ile bu seçimi tekrarlayabilirsiniz.
                example_code: |
                    ```
                    {print} Neyi seçiyorsun?
                    {ask} taş, kağıt veya makas arasından seçim yap
                    {echo} Demek senin seçimin:
                    ```
                story_text_2: |
                    ### Alıştırma
                    Kelimeleri kullanmak yerine emojileri de kullanabilirsiniz: ✊✋✌
                    Emojileri kullanarak bir kod oluşturabilir misiniz? (kopyala-yapıştır deneyin)
                example_code_2: |
                    ```
                    {print} Neyi seçiyorsun?
                    {ask} Bunlardan birini seçin _
                    {echo} Demek senin seçimin:
                    ```
            2:
                story_text: |
                    Bu seviyede değişkenleri kullanarak pratik yapabilir, böylece taş, kağıt, makas oyununuzu yeni bir seviyeye taşımız olursunuz!
                    ### Alıştırma
                    Boşluklardaki **değişkeni** doldurarak kodu tamamlayın.
                    Bu oyun çok etkileşimli değil, ama endişelenmeyin! Bir sonraki sekmede oyununuzu etkileşimli hale getirmek için değişkenleri `{ask}` komutu ile birlikte nasıl kullanacağınızı öğreneceksiniz!
                example_code: |-
                    ```
                    seçim {is} taş
                    {print} Benim seçimim _
                    ```
            3:
                story_text: |
                    Bilgisayarın taş, kağıt veya makas seçmesini sağlamak için `{at} {random}` komutunu kullanabilirsiniz!

                    ### Alıştırma
                    `{at} {random}` komutunu kullanarak kodu tamamlayın.
                example_code: |
                    ```
                    seçimler {is} taş, kağıt, makas
                    {print} seçimler _ _
                    ```
                story_text_2: |
                    **Ek Görev** İki oyunculu bir oyun hazırlayın. İlk olarak iki oyuncudan isimlerini yazmalarını isteyin. Ardından bilgisayarın rastgele seçim yapmasını sağlayın.
                example_code_2: |
                    ```
                    seçimler {is} taş, kağıt, makas
                    oyuncu_1 {is} {ask} 1 numaralı oyuncunun adı:
                    _
                    ```
            4:
                story_text: |
                    Bu seviyede, taş, kağıt, makas programını daha da geliştirebiliriz. Ancak metin eklemek istiyorsanız, burada da tırnak işareti kullanmanız gerekir.
                    ### Alıştırma
                    Fill in quotation marks on the blanks. Mind that the variable `choices` should be outside the quotes.
            5:
                story_text: |
                    Bu seviyede beraberlik olup olmadığını belirleyebiliriz. Bunun için yeni `{if}` koduna ihtiyacınız var.

                    ### Alıştırma
                    Boşlukları doldurarak kodu tamamlayın:
                    * Bilgisayarın rastgele bir seçeneği seçmesini sağlayın
                    * Oyuncuya ne seçmek istediğini sorun
                    * Satır 4 ve 5 için doğru değişkenleri yerlerine doldurun
                    * Hedy'nin beraberlik olup olmadığını kontrol edebilmesi için 6. satırı tamamlayın.
                example_code: |
                    ```
                    seçenekler {is} taş, kağıt, makas
                    bilgisayar_seçimi {is} _
                    seçim {is} _
                    {print} 'senin seçimin ' _
                    {print} 'bilgisayarın seçimi ' _
                    {if} _ {is} _ {print} 'berabere kaldınız!' {else} {print} 'berabere değil'
                    ```

                    Beraberlik olup olmadığını görmek için boşluklara doğru kodu girin.
            10:
                story_text: |
                    Bu seviyede `{if}` komutlarını iç içe geçirerek tüm taş, kağıt, makas oyununu programlayabilirsiniz.

                    ### Alıştırma
                    Kodu tamamlayabilir misiniz? Program her kombinasyon için kimin kazandığını söylemelidir.

                    **Ek Görev** Birden fazla oyun mu oynamak istiyorsunuz? Birden fazla tur oynayabilmek için kodu genişletin. Kullanıcıya kaç tur oynamak istediğini sormak için bir `{ask}` bile kullanabilirsiniz.
                example_code: |
                    ```
                    seçimler = taş, kağıt, makas
                    senin_seçimin = {ask} 'Sen neyi seçiyorsun?'
                    {print} 'Senin seçimin ' senin_seçimin
                    bilgisayarın_seçimi = seçimler {at} {random}
                    {print} 'Bilgisayarın seçimi ' bilgisayarın_seçimi
                    {if} bilgisayarın_seçimi {is} senin_seçimin
                        {print} 'Berabere'
                    {if} bilgisayarın_seçimi {is} taş
                        {if} senin_seçimin {is} kağıt
                            {print} 'Sen kazandın!'
                        {if} senin_seçimin {is} makas
                            {print} 'Kaybettin!'
                    # bu kodu tamamlayın
                    ```
            11:
                story_text: |
                    ### Alıştırma
                    Önceki seviyelerde, kendi taş kağıt makas oyununuzu bolca yaptınız. Bu kodu tamamlayıp oyunun çalışmasını sağlamak için `{for}` komutunu düzgün bir şekilde kullanabilir misiniz?
                example_code: |
                    ```
                    seçimler = _
                    oyuncular = _
                    {for} _
                    ```
            16:
                story_text: |
                    ### Alıştırma
                    Bilgisayarı yenene kadar oynayın! Ama önce örnek kodu bitirin...
                example_code: |
                    ```
                    kazandı = 'hayır'
                    seçenekler = 'taş', 'kağıt', 'makas'
                    {while} kazandı == 'hayır'
                        senin_seçimin = {ask} 'Sen neyi seçiyorsun?'
                        bilgisayarın_seçimi = seçenekler {at} {random}
                        {print} 'Senin seçimin ' senin_seçimin
                        {print} 'Bilgisayarın seçimi' bilgisayarın_seçimi
                        {if} bilgisayarın_seçimi == senin_seçimin
                            {print} 'Berabere!'
                        {if} bilgisayarın_seçimi == 'taş' {and} senin_seçimin == 'makas'
                            {print} 'Kaybettin!'
                        {if} bilgisayarın_seçimi == 'taş' {and} senin_seçimin == 'kağıt'
                            {print} 'Sen kazandın!'
                            kazandı = 'evet'
                    _
                    ```
    rock_2:
        name: Taş, kağıt, makas 2
        description: Taş, kağıt, makasın 2. bölümü
        levels:
            2:
                story_text: |
                    Artık `{ask}` komutunu nasıl kullanacağınızı öğrendiğinize göre, taş, kağıt, makas kodunuzu da etkileşimli hale getirebilirsiniz!

                    ### Alıştırma
                    Taş, kağıt, makas kodunuza `{ask}` komutu ile bir soru ekleyerek kodu etkileşimli hale getirin.
                example_code: |
                    ```
                    seçim {is} _
                    {print} Benim seçimim seçim
                    ```
    secret:
        name: SüperCasus
        default_save_name: SüperCasus
        description: Kendi casus kodunuzu oluşturun
        levels:
            12:
                story_text: |
                    Bu macerada kendi süper casus kodunuzu oluşturabilirsiniz. Sadece doğru ajanın deşifre edebileceği bir mesaj kodlayın.
                    Düşman kodu kırmaya çalışırsa, zamanlarını boşa harcayarak bazı yanlış bilgiler elde edeceklerdir.

                    ### Alıştırma 1
                    Süper casusunuz için kendi gizli kodunuzu oluşturun ve her iki parçayı da yalnızca gerçek casusa iade edin.

                    ### Alıştırma 2
                    Koda üçüncü bir bileşen ekleyin, bir giysi parçası veya bir nesne gibi.
                example_code: |
                    ```
                    isim = {ask} 'Senin adın ne?'
                    {if} isim {is} '_'
                        a = 'Havaalanına git '
                    {else}
                        a = 'Tren istasyonuna git '
                    şifre = {ask} 'Şifre nedir?'
                    {if} şifre {is} _
                        b = 'yarın gece saat 02.00'de'
                    {else}
                        b = 'bugün sabah saat 10.00'da'
                    {print} _ _ _
                    ```
            10:
                story_text: |
                    Süpercasus kodunu `{and}` ile basitleştirebiliriz, böylece bize sadece bir `{if}` gerekir.

                    ### Alıştırma 1
                    Boşluklara doğru komutu doldurarak kodu tamamlayın. İpucu: Süper casus gizli bilgileri almadan önce HER İKİ soruya da doğru cevap vermelidir!

                    ### Alıştırma 2
                    Düşmanın kafasını daha da karıştırmak istiyoruz! Sahte cevaplardan oluşan bir liste oluşturun ve yanlış cevap verildiğinde rastgele birini seçin.
                example_code: |
                    ```
                    isim = {ask} 'Senin adın ne?'
                    şifre = {ask} 'Şifre nedir?'
                    {if} isim {is} 'Ajan007' _ şifre {is} 'ÇOKGİZLİ'
                        {print} 'Gece 02.00'de havaalanına git.'
                    {else}
                        {print} 'Sabah 10.00'da tren istasyonuna git.'
                     ```
    sleep_command:
        default_save_name: uyu_komutu
        description: uyku komutuna giriş
        levels:
            2:
                story_text: |
                    Bu seviyede kullanabileceğiniz bir diğer yeni komut, programınızı bir saniyeliğine duraklatan `{sleep}` komutudur. Eğer {sleep} komutunun arkasına bir sayı yazarsanız, program o kadar saniye duraklar.

                    ### Alıştırma
                    Bu yeni komutu, {sleep} komutunu en az 3 kez kullandığınız kendi kodunuzu oluşturarak uygulayın. Her {sleep} komutunda duraklama süresi farklı olsun.
                example_code: |
                    ```
                    {print} En sevdiğim renk...
                    {sleep} 2
                    {print} yeşil!
                    ```
    songs:
        name: Bir şarkı söyle!
        default_save_name: Şarkı
        description: Şarkı yazdır
        levels:
            7:
                story_text: |
                    Şarkılar genellikle çok sayıda tekrarlama içerir. Bazen bu tekrarlar saymaya da dayanır.
                    Örneğin, meşhur 'Bira şişeleri' şarkısı gibi. Bu şarkıyı biraz matematikle programlayabilirsiniz.

                    İpucu: Hedy'nin şarkıyı size söylemesini sağlamak için sesli okuma işlevini kullanın!

                    ### Alıştırma
                    Şimdi 2'den 7'ye kadar olan satırları kopyalayarak istediğiniz kadar tekrarlayabilirsiniz.
                example_code: |
                    ```
                    mısra = 99
                    {print} mısra ' şişe duvarda dizili'
                    {print} mısra ' bira şişesi'
                    {print} 'Bir tane indirip, kenara koyun'
                    mısra = mısra - 1
                    {print} mısra ' şişe duvarda dizili'
                    {sleep}
                    ```
                story_text_2: |
                    Bu çocuk şarkısı 5 küçük maymundan 1 maymuna doğru geri sayar.
                    Eğer 2 - 7. satırları kopyalar ve kodun altına yapıştırırsanız, tüm şarkıyı söyleyebilirsiniz!
                example_code_2: |
                    ```
                    sayı = 6
                    sayı = sayı - 1
                    {print} sayı ' küçük maymun yatağın üzerinde zıplıyor'
                    {print} 'Biri düştü ve kafasını çarptı.'
                    {print} 'Annem doktoru aradı ve doktor dedi ki'
                    {print} 'ARTIK YATAKTA ZIPLAYAN MAYMUN OLMASIN!'
                    {sleep}
                    ```
            8:
                story_text: |
                    Şarkılar genellikle çok fazla tekrarlama içerir. Örneğin. Bebek Köpekbalığı! Eğer söylerseniz, aynı şeyi söylemeye devam edersiniz:

                    Bebek Köpekbalığı tututudutudu <br>
                    Bebek Köpekbalığı tututudutudu <br>
                    Bebek Köpekbalığı tututudutudu <br>
                    Bebek Köpekbalığı

                    ### Alıştırma
                    Bebek Köpekbalığı şarkısını bir `{repeat}` ile yazdırabilir misiniz? Boşlukları değiştirerek kodu tamamlayın?
                    **Ek Görev** Bebek Köpekbalığı'ndan sonra elbette başka şarkılar da programlayabilirsiniz. Tekrarı olan birçok şarkı var!
                    Aklınıza bir şarkı daha geliyorsa yazdırabilir misiniz?
                example_code: |
                    ```
                    {repeat} _ _ {print} 'Bebek Köpekbalığı tututudutudu'
                    {print} 'Bebek Köpekbalığı'
                    ```
            9:
                story_text: |
                    Önceki bir seviyede, 'Bira şişeleri' şarkısını programladınız. Ancak `{repeat}` komutu olmadan, dizeleri birçok kez kopyalamak zorunda kaldınız.
                    Bu seviyede, sadece basit bir satır ekleyerek şarkıyı 99 kez tekrarlayabilirsiniz!

                    ### Alıştırma
                    Boşluklara doğru komutu ekleyin ve kodu doğru şekilde girintileyin.
                example_code: |
                    ```
                    mısra = 99
                    _ 99 {times}
                    {print} mısra ' bira şişesi duvarda dizili'
                    {print} mısra ' bira şişesi'
                    {print} 'Bir tane indirin, kenara koyun.'
                    mısra = mısra - 1
                    {print} mısra ' bira şişesi duvarda dizili'
                    ```
            11:
                story_text: |
                    `{for}` ile tüm yavru köpekbalığı şarkısını (ailedeki diğer tüm köpekbalıkları da dahil olmak üzere) sadece 6 satırda yazdırabilirsiniz!

                    ### Alıştırma 1
                    Bir `{for}` komutu kullanarak yavru köpekbalığı kodunu daha da kısaltabilir misiniz? Örnek kodu tamamlayın.
                example_code: "```\naile = bebek, anne, baba, büyükanne, büyükbaba\n_ _ _ _ \n  {print} _\n```\n"
                story_text_2: |
                    ### Alıştırma 2
                    Beş küçük maymun yatakta zıplıyor şarkısını yazdırın. Eğer hatırlamıyorsanız metne bakın.

                    **Ek Görev** Ali babanın bir çiftliği var şarkısını yazdırın ve `{if}` kullanarak tüm hayvanların farklı bir ses çıkardığından emin olun.
                example_code_2: |
                    ```
                    maymunlar = 5, 4, 3, 2, 1
                    ```
            13:
                story_text: |
                    Seviye 16'da listeleri kullanarak şarkılar yaptık. Ancak bu programlar bu seviyede artık düzgün çalışmazlar. Seviye 17'deki iki nokta üst üste ve seviye 18'deki parantezlerin hala eklenmesi gerekiyor.

                    ### Alıştırma 1
                    Sarhoş denizci şarkısı örnek kod olarak verilmiştir, ancak henüz çalışmamaktadır.
                    Her şeyin tekrar çalıştığından emin olabilir misiniz? Size yardımcı olmak için _bazı_ hataların yerlerine _ koyduk.

                    ### Alıştırma 2
                    Şimdi de 16. seviyedeki Ali Baba şarkınıza bakın ve düzeltin.
                example_code: |
                    ```
                    satırlar = ['sarhoş bir denizciye ne yapmalı', 'paslı usturayla karnını traş etmeli', 'ayılana kadar uzun kayığa koymalı']
                    {for} satır {in} satırlaar _
                        {for} i {in} {range} 1 {to} 3 _
                            {print} _ satır _
                        {print} 'sabah erkenden'
                        {for} i {in} {range} 1 {to} 3
                            {print} 'hey heyy ve işte doğuyor'
                        {print} 'sabah erkenden'
                    ```
    songs_2:
        levels:
            12:
                example_code: |
                    ```
                    {define} twinkle
                        {print} 'Twinkle'
                        {print} '...'

                    {call} twinkle
                    {print} 'Up above the world so high'
                    {print} 'Like a diamond in the sky'
                    {call} _
                    ```
    turtle:
        name: Kaplumbağa
        default_save_name: Kaplumbağa
        description: Kendi çiziminizi yapın
        levels:
            1:
                story_text: |
                    Hedy'yi çizim yapmak için de kullanabilirsiniz. Dönüşleri ve çizgileri birleştirerek bir kare veya merdiven yapabilirsiniz!

                    `{forward}` kullanarak ileriye doğru bir çizgi çizersiniz. Ardındaki sayı kaplumbağanın ne kadar yürüyeceğini belirler. `{turn} {right}` saat yönünde çeyrek tur döner, `{turn} {left}` saat yönünün tersine döner.

                    Geriye doğru gitmek istiyorsanız, `{forward}` komutunu eksili bir sayı ile kullanırsınız. Yani örneğin `{forward} -100`
                story_text_2: |
                    ### Alıştırma
                    Bu küçük bir merdivenin başlangıcı. Bunu beş basamaklı yapabilir misin?
            2:
                story_text: |
                    Bu seviyede, kaplumbağayı etkileşimli hale getirmek için değişkenler kullanabilirsiniz. Örneğin oyuncuya kaplumbağanın kaç adım atması gerektiğini sorabilirsiniz.
                example_code: |
                    ```
                    cevap {is} {ask} Kaplumbağa kaç adım atsın?
                    {forward} cevap
                    ```
                story_text_2: |
                    Ayrıca, 1. seviyede kaplumbağa sadece sola veya sağa dönebiliyordu. Bu biraz sıkıcı!
                    2. seviyede burnunu her yöne çevirebilir.

                    Bir çeyrek tur döndürmek için 90 kullanın. Buna derece diyoruz. Tam dönüş 360 derecedir.

                    ### Alıştırma
                    Bu kodla bir şekil oluşturabilir misiniz? Belki bir üçgen ya da daire?
                example_code_2: |
                    ```
                    {print} Şekiller çizdirmek
                    açı {is} 90
                    {turn} açı
                    {forward} 25
                    {turn} açı
                    {forward} 25
                    ```
            3:
                story_text: |
                    Bu seviyede, çizim kaplumbağamız ile `{at} {random}` kullanabilirsiniz. Rastgele bir seçim, kaplumbağanın her seferinde farklı bir yolda yürümesini sağlar.
                    Listeden bir değer seçmek için `{at} {random}` kullanın.
                    ### Alıştırma
                    Daha uzun rastgele bir yol oluşturmak için 2. ve 3. satırları kopyalayıp yapıştırabilir misiniz?
                example_code: |
                    ```
                    açılar {is} 10, 50, 90, 150, 250
                    {turn} açılar {at} {random}
                    {forward} 25
                    ```
            4:
                story_text: |
                    4. seviyede, `{print}` ve `{ask}` ile tırnak işareti kullanmanız gerekecek. Ayrıca çizim yaparken de!
                example_code: |
                    ```
                    {print} _ Çizim yapılıyor _
                    açı {is} 90
                    {turn} açı
                    {forward} 25
                    {turn} açı
                    {forward} 25
                    ```
                story_text_2: |
                    Ayrıca `{color}` komutu ile çizgilerin rengini de değiştirebilirsiniz. Örneğe göz atın.
                    Ayrıca bunun yanında çizim alanımız beyaz olduğundan `{color} {white}` komutunu kullanarak 'görünmez' çizgiler çizebilirsiniz. Çizime başlamadan önce kaplumbağayı ekranda herhangi bir yere taşımak için bu beyaz çizgileri kullanabilirsiniz.
            5:
                story_text: |
                    5. seviyede, `{if}` ile bir seçim yapabilirsiniz. Örneğin farklı şekil türleri arasında.
                example_code: |
                    ```
                    {print} 'Çizim yapılıyor'
                    şekil {is} {ask} 'Kare mi yoksa üçgen mi istiyorsunuz?'
                    {if} şekil {is} üçgen açı {is} 120
                    {else} açı {is} 90
                    {turn} açı
                    {forward} 25
                    {turn} açı
                    {forward} 25
                    {turn} açı
                    {forward} 25
                    {turn} açı
                    {forward} 25
                    ```
                story_text_2: |
                    ### Alıştırma
                    Bu kodun çalışmasını sağlamak için kodun içine doğru sayıları doldurun.
                    Bunu yaptıktan sonra, geriye doğru seçeneğini eklemeyi deneyebilirsiniz.

                    **Ek Görev** 'Sol' ve 'sağ' kullanmak yerine, programı Kuzey, Doğu, Güney ve Batı ile yeniden oluşturun.
                    Bu şekilde Kuzeydoğu ve Güneybatı gibi daha fazla yön ekleyebilirsiniz.
                example_code_2: |
                    ```
                    yön {is} {ask} 'Sola mı, sağa mı, yoksa düz mü gitmek istiyorsunuz?'
                    {if} yön {is} sol {turn} _
                    {if} yön {is} sağ {turn} _
                    {forward} 100
                    ```
            7:
                story_text: |
                    Bu seviyede, farklı şekiller çizmek için hesaplamaları kullanabilirsiniz.
                    Okulda tam bir daire çizmenin 360 derece olduğunu öğrenmiş olabilirsiniz. Eğer öğrenmediyseniz, artık biliyorsunuz!
                    Bu yüzden bir kare için 90 derece kullanırsınız. 360'ın 4'e bölümü 90'dır.
                    Artık Hedy ile matematik yapabildiğimize göre, istediğimiz tüm şekilleri çizebiliriz!
                example_code: |
                    ```
                    açılar = {ask} 'Kaç tane açı istiyorsun?'
                    açı = 360 / açılar
                    {forward} 50
                    {turn} açı
                    {forward} 50
                    {turn} açı
                    {forward} 50
                    {turn} açı
                    {forward} 50
                    {turn} açı
                    {forward} 50
                    {turn} açı
                    {forward} 50
                    {turn} açı
                    ```
            9:
                story_text: |
                    Artık birkaç satırı tekrarlayabildiğimize göre, şekilleri daha kolay oluşturabiliriz.
                    Açıyı yalnızca bir kez ayarlamamız ve ardından bu değişkeni `{repeat}` içinde kullanmamız gerekir.

                    ### Alıştırma 1
                    Örnek kod bir kare oluşturur. Kodu, üçgen veya altıgen gibi başka bir şekil oluşturacak şekilde değiştirin.
                    Bu, iki kod satırında değişiklik yapılmasını gerektirir.
                    İpucu: Bir dairenin tamamı 360 derecedir.

                    ### Alıştırma 2
                    Şimdi en az iki çokgenden oluşan bir çizim oluşturun.
                example_code: |
                    ```
                    açı = 90
                    {repeat} 4 {times}
                        {turn} açı
                        {forward} 50
                    ```
                story_text_2: |
                    **Ek Görev** Artık farklı şekiller çizen programımızı geliştirebiliriz. Kodu tamamlayınca istediğiniz herhangi bir çokgeni çizebilirsiniz!
                example_code_2: |
                    ```
                    şekil = {ask} 'Kaç tane açı çizmeliyim?'
                    açı = 360 / şekil
                    {repeat} şekil {times}
                        {turn} _
                        {forward} _
                    ```
            10:
                story_text: |
                    Artık bir `{repeat}` içinde bir `{repeat}` kullanabildiğimize göre, daha karmaşık şekiller oluşturabiliriz.

                    ### Alıştırma 1
                    Bu kod üç tane siyah üçgen oluşturur, bunu beş pembe kareye dönüştürün.

                    **Ek Görev** En az iki farklı şekil türünden oluşan kendi seçtiğiniz bir şekil oluşturun.
            11:
                story_text: |
                    In this level you can make the turtle draw a figure.
                    The turtle will travel the distances in the list, one by one, making bigger and bigger steps.
                    ### Exercise 1
                    Add a 90 degree turn in the loop, so that a spiral is drawn.
                    Add at least 5 numbers to the list, so the spiral grows larger.
                     **(extra)** can you change the spiral into another shape? Experiment with numbers for the turn!
                    ### Exercise 2
                    The spiral is drawn outwards, make it go inwards?
    turtle_draw_it:
        levels:
            10:
                example_code: |
                    Hint for the nested squares:
                    ```
                    colors = red, blue, orange, yellow, pink, purple, green, brown, black
                    distance = 120
                    repeat 5 times
                    _
                    ```
                    Hint for the flags:
                    ```
                    country = ask 'which country would you like to see the flag of?'
                    if country is 'the Netherlands'
                        color_1 = red
                        color_2 = white
                        color_3 = blue
                    ```
            11:
                example_code: |
                    Hint Nested Hexagon:
                    ```
                    distances = 100, 80, 60, 40, 20
                    {for} distance {in} distances
                    _
                    ```

                    Hint Traffic Lights:
                    ```
                    colors = red, yellow, green
                    {for} chosen_color {in} colors
                        color _
                        {repeat} _
                    ```
            12:
                story_text: |
                    ### Exercise
                    Recreate the drawings with the turtle!
                    Hint: Bracelet designing program. Firstly, define a function **for each shape** you want to use on the bacelet. Then, add the shapes to the bacelet like this:
                    </div>
                    Bracelet Designing program <img src="https://github.com/hedyorg/hedy/assets/80678586/549d7f3a-c492-4b4a-b173-746eb3400951" width="500">
                example_code: |
                    ```
                    {define} draw_a_square
                    _

                    {color} white
                    {turn} -90
                    {forward} 300
                    {turn} 180

                    {for} i {in} {range} 1 {to} 5
                        {color} gray
                        {forward} 100
                        shape = {ask} 'What kind of shape would you like next on the bracelet?'
                        chosen_color = {ask} 'In which color?'
                        {color} chosen_color
                        {if} shape = 'square'
                            {call} draw_a_square
                    ```
    while_command:
        default_save_name: iken_komutu
        description: iken
        levels:
            16:
                story_text: |-
                    Yeni bir döngü çeşidi öğreneceğiz, `{while}` döngüsü! Deyim doğru olduğu sürece döngüye devam ediyoruz.
                    Bu yüzden döngü içinde değeri değiştirmeyi unutmayın.

                    Örnek kodda, doğru bir cevap verilene kadar devam ediyoruz.
                    Doğru cevap hiç verilmezse, döngü asla sona ermez!
                example_code: |
                    ```
                    cevap = 0
                    {while} cevap != 25
                        cevap = {ask} '5 kere 5 kaç eder?'
                    {print} 'Doğru cevap verilmiştir'
                    ```
    years:
        name: Yeni Yıl
        default_save_name: Yeni Yıl Geri Sayımı
        description: Yeni Yıl için Geri Sayım!
        levels:
    blackjack_2:
        levels:
            16:
                story_text: "### Alıştırma\nBu macerada Blackjack oyunumuzun ikinci kısmını kodlayacağız.\n\n***Önceki maceradan kodunuzu yapıştırın***\nÖnceki macerada değişkenler listesini başlattınız ve bir kartın kaç puan değerinde olduğunu hesaplayan bir fonksiyon oluşturdunuz. Kodunuzu kopyalayıp buraya yapıştırın. Test kısmına ihtiyacınız olmadığını unutmayın, eğer henüz çıkarmadıysanız, şimdi yapınız.\n\n***Daha fazla değişken ekleyin***\ncards ve face_cards listelerini ve card_1 değişkenini zaten ayarladınız. Bu değişkenlerin altında 3 tane daha değişken oluşturun: card_2, dealer_card_1 ve dealer_card_2. Bu değişkenlerin hepsi cards listesinden rastgele bir karta atanacaktır.\n\n***Puanları toplayın***\nKaç puan aldığınızı hesaplamak için fonksiyonu card_1 ile çağırıyoruz ve card_2 için de aynı işlemi yapıyoruz. Sonra bu iki puanı toplayarak toplamınızı elde ediyoruz. Aynı işlemi krupiyenin puanları için de yapın, ancak kendi kartlarınızı değil, krupiyenin kartlarını kullandığınızdan emin olun!\n\n***2 As***\nHarika gidiyorsunuz! Neredeyse tüm puanlar hesaplanabilir şimdi. Sadece bir istisna var: 2 As. Eğer 2 As alırsanız, toplamınız 22 değil 12 puandır (çünkü 22 puan kaybetmek olurdu!). Bu tabii ki krupiyenin kartları için de geçerlidir.\n\n***Puanı gösterin***\nSon olarak, programın hangi kartları çektiğinizi ve bunun kaç puan olduğunu söylemesini istiyorsunuz. Sonra krupiyenin hangi kartları olduğunu ve kaç puan aldığını gösterin.\n\n***Sonraki sekmede devam edin***\nHarika! Oyunun bu kısmını bitirdiniz! Kodunuzu kopyalayıp bir sonraki sekmeye gidin ve ekstra kart istemeyi ve kazananı ilan etmeyi öğrenin.\n"
                example_code: "```\n# Önceki maceradan kodunuzu buraya yapıştırın\n\n# Bu iki değişkeni değişkenler listesine ekleyin\ncard_2 = _\ndealer_card_1 = _\ndealer_card_2 = _\n\n# Puanlarınızı toplayın\nyour_points_1 = {call} _ {with} card_1\nyour_points_2 = _\nyour_total = _\n\n# Krupiyenin puanlarını toplayın\ndealer_points_1 = _\n_\n_\n\n# 2 As\n{if} card_1 == 'Ace' {and} _\n    your_total = 12\n{if} dealer_card_1 _\n    dealer_total = _\n\n# Puan tablosunu gösterin\n{print} 'Bir ' _ ' ve bir ' _ ' çektiniz. Bu ' _ ' puan değerindedir'\n{print} 'Krupiye bir ' _ ' ve bir ' _ ' çekti. Bu ' _ ' puan değerindedir'\n```\n"
        name: Blackjack (21) 2
        default_save_name: Blackjack_2
        description: Blackjack 2. bölüm
    blackjack_3:
        name: Blackjack 3
        default_save_name: Blackjack_3
        description: Blackjack 3. bölüm
        levels:
            16:
                story_text: "Önceki sekmelerde, kendiniz ve krupiye için 2 rastgele kart çekmeyi ve her ikinizin de kaç puan aldığını hesaplamayı öğrendiniz.\nBu macerada, hem siz hem de krupiye için ekstra kart isteme seçeneği ekleyeceğiz.\n\n### Alıştırma\n***Bir önceki maceradan kodunuzu yapıştırın ***İlk olarak, önceki sekmeden kodunuzu kopyalayıp buraya yapıştırın.\n\n***Sizin için Ekstra Kart*** Toplamınızı 21'e mümkün olduğunca yakın hale getirmek için ekstra bir kart alabilirsiniz. İlk olarak, oyuncuya ekstra kart isteyip istemediğini sorun. Eğer isterlerse, rastgele bir kart seçin ve çekilen kartı yazdırın. Kart As değilse, fonksiyonu çağırabilir ve puanları toplamınıza ekleyebilirsiniz. Kart As ise fonksiyonu kullanamazsınız, çünkü As hem 1 puan hem de 11 puan olabilir; bu, kazandığınız puan sayısına bağlıdır. Toplamınız 11'den azsa, As'in 11 puan olmasını istersiniz (çünkü bu, 21'e en yakın değerdir). Bu yüzden toplamınıza 11 puan ekleyin. Toplamınız 11 veya daha fazlaysa, As'in 1 puan olmasını istersiniz (çünkü 21'den fazla puan almak istemezsiniz). Bu yüzden toplamınıza 1 puan ekleyin. Son olarak, yeni puan toplamınızı yazdırın.\n\n***Krupiye için Ekstra Kart***Krupiye de ekstra bir kart alabilir. Krupiyeye sormanıza gerek yok, çünkü toplamları 17'den az ise her zaman ekstra kart alırlar.\n'Sizin için Ekstra Kart' kodunu kopyalayıp krupiyenin bölümüne yapıştırın. Daha sonra, krupiyenin ekstra kart seçmesini ve puanlarının toplamına eklenmesini sağlayacak şekilde değiştirin.\n"<|MERGE_RESOLUTION|>--- conflicted
+++ resolved
@@ -1290,44 +1290,6 @@
                     isim = Hedy
                     cevap = 20 + 4
                     ```
-<<<<<<< HEAD
-            15:
-                story_text: |
-                    Daha fazla yeni öğe öğrenmeye devam ediyoruz. Bunları matematikten zaten biliyor olabilirsiniz, `<` ve `>`.
-                    `<`, ilk sayının ikinciden küçük olup olmadığını kontrol eder, örneğin yaş `<` 12, yaşın 12'den küçük olup olmadığını kontrol eder.
-                    İlk sayının ikinciden küçük veya ona eşit olup olmadığını kontrol etmek istiyorsanız, `<=` kullanabilirsiniz, örneğin yaş `<=` 11.
-                    `>`, İlk sayının ikinciden büyük olup olmadığını kontrol eder, örneğin puan `>` 10, puan'ın 10'dan büyük olup olmadığını kontrol eder.
-                    İlk sayının ikinciden büyük veya ona eşit olup olmadığını kontrol etmek istiyorsanız, `>=` kullanabilirsiniz, örneğin puan `>=` 11.
-                    Bu karşılaştırmaları aşağıdaki gibi bir `{if}` içinde kullanırsınız:
-                example_code: |
-                    ```
-                    yaş = {ask} 'Kaç yaşındasın?'
-                    {if} yaş > 12
-                        {print} 'Sen benden daha yaşlısın!'
-                    ```
-                story_text_2: |
-                    Bu seviyeden itibaren, tam değer karşılaştırması istiyorsanız, iki eşit işareti kullanabilirsiniz. Çoğu programlama dili bunu yapar:
-                example_code_2: |
-                    ```
-                    isim = {ask} 'Senin adın ne?'
-                    {if} isim == 'Hedy'
-                        {print} 'Çok havalısın!'
-                    ```
-                story_text_3: |
-                    Bir şeyin başka bir şeye eşit *olmadığını* `!=` kullanarak karşılaştırabilirsiniz:
-                example_code_3: |
-                    ```
-                    isim = {ask} 'Senin adın ne?'
-                    {if} isim != 'Hedy'
-                        {print} 'Sen Hedy değilsin.'
-                    ```
-
-                    {if} yaş < 13
-                        {print} 'Sen benden daha gençsin!'
-                    {else}
-                        {print} 'Sen benden daha yaşlısın!'
-=======
->>>>>>> c2717534
     language:
         name: Dil
         default_save_name: Dil
