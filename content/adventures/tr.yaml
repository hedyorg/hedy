adventures:
    story:
        name: Hikaye
        default_save_name: Hikaye
        description: Hikaye
        levels:
            1:
                story_text: |
                    Seviye 1'de, kendiniz oluşturduğu farklı bir ana karakterle bir hikaye oluşturabilirsiniz.

                    İlk satırda `{ask}` kullanın ve hikayenin ana karakterinin kim olacağını sorun.

                    Bu ilk satırdan sonra, cümlenin yazdırılması gerekiyorsa `{print}` ile başlayın.
                    Ana karakterinizin cümlenin sonunda olmasını istiyorsanız `{echo}` kullanırsınız.
                example_code: |
                    ```
                    {ask} Bu hikayenin ana karakteri kim?
                    {print} Ana karakter şimdi ormanda yürüyecek
                    {echo} Biraz korkmuş,
                    {print} Her yerde çılgın sesler duyuyor.
                    {print} Buranın perili bir orman olmasından korkuyor.
                    ```
                story_text_2: |
                    ### Alıştırma
                    Şimdi en az 6 satır koddan oluşan kendi hikayenizi oluşturun.
                    Bu hikaye örnek kodumuzdaki ile aynı olmasın.
                    En az bir tane `{ask}` ve bir tane `{echo}` komutu kullanın.
                    İstediğiniz herhangi bir konu hakkında yapabilirsiniz.
                    Aklınıza bir konu gelmiyorsa, seçeneklerimizden birini kullanın: sinemaya gitmek, bir spor karşılaşması veya hayvanat bahçesinde bir gün.
            2:
                story_text: |
                    Bu 2. seviyede, hikayenizi daha eğlenceli hale getirebilirsiniz. Ana karakterinizin adı artık cümle içinde herhangi bir yerde olabilir.

                    Bunun için birazcık daha fazla programlamanız gerekiyor. İlk önce ana karakterinize isim vermelisiniz.

                    Daha sonra bu ismi cümle içinde herhangi bir yere koyabilirsiniz.
                example_code: |-
                    ```
                    isim {is} {ask} Ana karakterin adı nedir?
                    {print} isim şimdi ormanda koşacak
                    {print} isim biraz korkuyor
                    {print} Aniden çılgın bir ses duydu....
                    {sleep}
                    {print} isim buranın perili bir orman olmasından korkuyor
                    ```
                story_text_2: |
                    ### Alıştırma
                    Şimdi sırada bir önceki seviyede oluşturduğunuz kendi hikayenize değişkenler ekleme zamanı.
                    'Programlarım'a gidin, 1. seviye hikaye maceranızı bulun ve kodunuzu kopyalayın. Kodu bu seviyedeki giriş ekranınıza yapıştırın.

                    Bu kod bu seviyede çalışmayacaktır, çünkü henüz değişkenleri kullanmadınız.
                    Kodunuzdaki `{ask}` komutlarını ve `{echo}` komutlarını bu seviyede öğrendiğiniz doğru şekilleriyle değiştirin.

                    **Ek Görev** Hikayenizde gerilim oluşturmak için kodunuza bir `{sleep}` komutu ekleyin.
            3:
                story_text: |
                    3. seviyede, hikayenizi daha eğlenceli hale getirebilirsiniz. Bunun gibi herhangi bir canavar, hayvan veya diğer engeller için rastgelelik kullanabilirsiniz:
                example_code: |
                    ```
                    hayvanlar {is} 🦔, 🐿, 🦉, 🦇
                    {print} Şimdi şunun sesini duyuyor: bir hayvanlar {at} {random}
                    ```
                story_text_2: |
                    Hikayenizde `{add}` komutu da kullanışlı olabilir.
                example_code_2: |
                    ```
                    {print} Bir ses duyuyor
                    hayvanlar {is} 🐿, 🦔, 🦇, 🦉
                    hayvan {is} {ask} Ne olduğunu düşünüyorsun?
                    {add} hayvan {to_list} hayvanlar
                    {print} bu bir hayvanlar {at} {random}
                    ```
                story_text_3: |
                    Bu, hikayenizdeki `{remove}` komutunun bir örneğidir

                    ### Alıştırma
                    Önceki seviyelerdeki hikayenizi bu seviyeye kopyalayın.
                    Bu seviyede, 3 yeni komut öğrendiniz `{at} {random}` , `{add} {to}` ve `{remove} {from}`.
                    Hikayenize yeni kod satırları ekleyin, böylece tüm yeni komutlar hikayenizde en az bir kez yer alsın.
                example_code_3: |
                    ```
                    {print} Sırt çantası çok ağırlaştı.
                    {print} İçinde bir şişe su, bir el feneri ve bir tuğla vardı.
                    çanta {is} şişe su, el feneri, tuğla
                    çıkar {is} {ask} Hangi eşyayı atmalı?
                    {remove} çıkar {from} çanta
                    ```
            4:
                story_text: |
                    Önceki seviyelerde hala bir sorun olduğunu fark etmiş olabilirsiniz. İsim kelimesini içeren bir cümle yazdırmayı denediniz mi? Örneğin: `{print}` benim adım adım dır.
                    Bunu bu seviyede çözebilirsiniz. Yazdıracağınız her şey için tırnak işareti kullanmalısınız.

                    ### Alıştırma
                    Örnek kodu kopyalayın ve 1. ve 2. satırlardaki boşluklara tırnak işareti ekleyerek tamamlayın.
                    Satır 3 ve 4'teki boşluklar tırnak işaretleriyle değil, bir `{sleep}` ve bir `{clear}` komutuyla değiştirilmelidir. Bunu çalıştırabilir misin?

                    ### Alıştırma 2
                    Önceki seviyeye geri dönün ve hikaye kodunuzu kopyalayın. Doğru noktalara tırnak işaretleri ekleyerek kodun bu seviyede çalışmasını sağlayın.
                    Aklınızda bulunsun: Hikayenizdeki değişkenler tırnak işaretlerinin dışında olmalıdır; tıpkı örnek kodun ikinci satırında olduğu gibi. Bu satırda değişken adı tırnak işaretlerinin dışına yerleştirilmiştir.
                example_code: |
                    ```
                    isim {is} {ask} _ Adın nedir? _
                    {print}  _ Ana karakterin adı _ isim
                    _
                    _
                    {print} isim _ şimdi ormanda yürüyecek _
                    {print} isim _ biraz korkuyor _
                    hayvanlar {is} 🦔, 🐿, 🦉, 🦇
                    {print} _ Şunun sesini duyuyor _ hayvanlar {at} {random}
                    {print} isim _ buranın perili bir orman olmasından korkuyor _
                    ```
            5:
                story_text: |
                    Bu seviyede, hikayenizi daha da eğlenceli hale getirecek farklı sonlar programlayabilirsiniz.
                    Örnek kodda 2 farklı sonun nasıl yapıldığını görebilirsiniz.

                    ### Alıştırma 1
                    Seçtiğiniz bir konu hakkında en az 6 satırlık yeni bir kısa hikaye yazın.
                    İlham gelmedi mi? Şu konulardan birini seçin: bir süper kahraman, sıkıcı bir okul günü, ıssız bir adada mahsur kalmak.

                    Şimdi oyuncuya örnek kodda olduğu gibi mutlu veya kötü sonu seçmesi için bir şans verin.
                    Her iki sonu da programlayın.

                    ### Alıştırma 2
                    Önceki seviyelerde kendi hikaye maceranızda oluşturduğunuz hikayeyi kopyalayın.
                    Hikayenize en az 2 tane `{if}` ve `{else}` komutu eklemenin bir yolunu bulun.
                    Bu mutlu ya da kötü bir son için olabilir, ancak komutları dahil etmek için başka yollar da bulmaya çalışabilirsiniz.
                example_code: |
                    ```
                    isim {is} {ask} 'Ormanda yürüyen kim?'
                    {print} isim ' ormanda yürüyor'
                    {print} isim ' bir canavarla karşılaşır'
                    son {is} {ask} 'İyi bir son mu yoksa kötü bir son mu istersiniz?'
                    {if} son {is} iyi {print} isim ' kılıcını çıkarır ve canavar hızla kaçar'
                    {else} {print} isim ' canavar tarafından yendi'
                    ```
            7:
                story_text: |
                    Bir hikayede, birileri kelimeleri birkaç kez söyler. Örneğin, birisi yardım istediğinde veya şarkı söylediğinde.
                    Bu seviyede, bu tür tekrarları hikayenize `{repeat}` ile koyabilirsiniz.

                    ### Alıştırma
                    Kendi hikayenize tekrarlama ekleyin. Kayıtlı programlarınıza geri dönün, önceki seviyedeki hikaye programınızı seçin ve
                    `{print}` içeren bir satır seçip onu tekrarlayın!
                example_code: |
                    ```
                    {print} 'Prens sürekli yardım istiyordu.'
                    {repeat} 5 {times} {print} 'Yardım edin!'
                    {print} 'Neden kimse bana yardım etmiyor?'
                    ```
            8:
                story_text: |
                    Bu seviyede `{if}` komutlarınızda birden fazla satır kullanabilirsiniz, bu şekilde mutlu veya üzücü sonunuzu güncellemiş olacaksınız!

                    ### Alıştırma 1
                    Örnek kodda iki farklı son gösterilmektedir; biri karakterlerin zaman makinesine atladığı, diğeri ise atlamadığı son.
                    Boşlukları her sonda en az bir cümle olacak şekilde tamamlayın.
                    **Ek Görev** Hikayeyi daha uzun hale getirin. Hikayede ne oluyor? Farklı seçenekler içeren ikinci bir `{ask}` da ekleyebilirsiniz.

                    ### Alıştırma 2
                    Kayıtlı programlarınıza geri dönün, 5. seviyedeki hikaye programınızı seçin. Şimdi her biri en az üç satır uzunluğunda bir iyi ve bir kötü son yazın!
                example_code: |
                    ```
                    {print} 'OLAMAZ! T-rex yaklaşıyor!'
                    son = {ask} 'Mutlu bir son mu yoksa hüzünlü bir son mu istiyorsunuz?'
                    {if} son {is} mutlu
                        {print} 'Ali tam zamanında zaman makinesine geri atlıyor!'
                        {print} _
                    {else}
                        {print} 'Olamaz! Ali çok yavaştı ve....'
                        {print} _
                    ```
            9:
                story_text: |
                    Bu seviyede artık `{if}` ve `{repeat}` komutlarını, diğer `{if}` ve `{repeat}` komutlarının içinde kullanabilirsiniz.
                    Bu size birçok seçenek sunar ve hikayenizi gerçekten etkileşimli hale getirmenize yardımcı olur.

                    ### Alıştırma 1
                    Kodu tamamlayın, böylece `{if}` doğru şekilde çalışsın.

                    ### Alıştırma 2
                    Hikayede, Ayşe'nin de eve gittiği kısmı için bir `{if}` ve `{else}` ekleyin.

                    ### Alıştırma 3
                    Seviye 8 'deki hikayenize geri dönün ve başka bir `{if}` içinde en az iki `{if}` kullanın.
                example_code: |
                    ```
                    {print} 'Ayşe şehir merkezinde yürüyor.'
                    yer = {ask} 'Ayşe bir dükkana mı giriyor, yoksa eve mi gidiyor?'
                    {if} yer {is} dükkan
                        {print} 'Dükkana girer.'
                        {print} 'Ayşe ilginç görünümlü bir kitap görür'
                        kitap = {ask} 'Ayşe kitabı satın aldı mı?'
                        {if} kitap {is} evet
                        _ {print} 'Ayşe kitabı satın alır ve eve gider.'
                        _ {else}
                        _ {print} 'Ayşe dükkânı terk eder ve eve gider.'
                    {else}
                        {print} 'Ayşe eve gider'
                    ```
            10:
                story_text: |
                    Bu seviyede {for} komutunu hikayenizde kullanabilirsiniz. Bu şekilde 'Brown bear, Brown bear, what do you see' adlı çocuk kitabını kolayca programlayabilirsiniz.

                    ### Alıştırma

                    Eğer bilmiyorsanız <a href="https://www.yonkerspublicschools.org/cms/lib/NY01814060/Centricity/Domain/1621/Brown%20Bear%20Book.pdf"> hikayeye bir göz atın</a> , ve kitapta yazıldığı gibi yazdığınızdan emin olun. (Bunun gibi bir Türkçe kitap biliyorsanız onu da yazabilirsiniz)
                example_code: "```\nhayvanlar = _ , _ , _ \n{print} 'Brown bear, Brown bear'\n {print} 'What do you see?'\n```\n"
            12:
                story_text: |-
                    Bu seviyede, bir değişkene birden fazla kelimeyi kaydetmek için tırnak işaretlerine ihtiyaç duyulacaktır.

                    ### Alıştırma

                    Önceki seviyelerden bir hikaye bulun, herhangi bir seviye olabilir. Şimdi tırnak işaretlerinin doğru yerlere eklendiğinden emin olun.
                example_code: |
                    ```
                    isim = 'İngiltere Kraliçesi'
                    {print} isim ' bir parça kek yiyordu, sonra aniden...'
                    ```
            13:
                story_text: |
                    `{and}` ve `{or}` komutlarını kullanarak hikayelerinizi çok yönlü hale getirebilirsiniz. İki soru sorabilir ve cevapların bir karışımına yanıt verebilirsiniz.

                    ### Alıştırma 1
                    Örnek koda bakın ve tamamlayın. Ardından `{and}` veya `{or}` ile en az 2 `{if}` kodu daha ekleyin.

                    ### Alıştırma 2
                    Önceki bir seviyeden bir hikaye bulun ve bir `{and}` veya `{or}` ekleyin.
                example_code: |
                    ```
                    {print} 'Kahramanımız ormanda yürüyor.'
                    {print} 'Yol ikiye ayrılıyor'
                    yol = {ask} 'Hangi yolu seçmeli?'
                    silah = {ask} 'Hangi silahı çekiyor?'
                    {if} yol {is} 'sol' {and} silah {is} 'kılıç'
                        _
                    ```
            15:
                story_text: |
                    `{while}` döngüsünü kullanmak hikayelerinizi daha ilginç hale getirebilir. Örneğin, oyun bitene kadar oynayabilmek için `{while} oyun == 'devam'` kullanabilirsiniz.
                    Ya da `{while} kılıç == 'kayıp'` kullanabilirsiniz, böylece oyuncu bir şey bulana kadar oyuna devam edemez.

                    ### Exercise
                    The example code shows you how to use the `{while}` loop in a story. Now **think of your own scenario** in which the player has to find something before they can continue.
                example_code: |
                    ```
                    anahtarlar = 'kayıp'
                    {print} 'Bahçenizde duruyorsunuz ve anahtarlarınızı kaybettiniz.'
                    {print} 'Onları nerede aramak istersiniz?'
                    {print} 'Seçebilirsiniz: ağaç, çiçeklik, kaya, posta kutusu'
                    {while} anahtarlar == 'kayıp'
                        yer = {ask} 'Nereye bakmak istiyorsun?'
                        {if} yer == 'çiçeklik'
                            {print} 'İşte buradalar!'
                            anahtarlar = 'bulundu'
                        {else}
                            {print} 'Hayır, burada değiller: ' yer
                    {print} 'Şimdi eve girebilirsiniz!'
                    ```
            18:
                story_text: |
                    Başka bir hikaye yazdıracağız, ancak şimdi `{print}` ile parantez kullanmak zorundayız.

                    ### Alıştırma 1
                    En az 5 cümlelik bir hikaye oluşturun. Henüz herhangi bir 'isim' kullanmak zorunda değilsiniz.
                example_code: |
                    ```
                    {print}('Bu hikayeye hoş geldiniz!')
                    ```
                story_text_2: |
                    ### Alıştırma 2
                    Sizin için zaten bir `{input}` hazırladık. Öncelikle hikayenizde `isim` değişkenini kullanın.
                    Ardından ikinci bir `{ask}` ekleyin ve bu değişkeni de kullanın.
                    İpucu: `{print}` içinde, metin ve değişkenler arasındaki virgülleri unutmayın!
                example_code_2: |
                    ```
                    isim = {input}("Senin adın ne?")
                    {print}('Bu hikayeye hoş geldin!')
                    ```
    add_remove_command:
        name: '{add} {to} & {remove} {from}'
        default_save_name: ekle_çıkar_komutu
        description: ekle şuraya ve çıkar şuradan komutlarına giriş
        levels:
            3:
                story_text: |
                    ## ekle şuraya
                    Listeye `{add} {to}` komutu ile yeni öğeler ekleyebilirsiniz. Listeye bir öğe eklemek için sadece şunu yazın: `{add} penguen {to} hayvanlar` , ya da örnek koddaki gibi `{ask}` komutunu kullanabilirsiniz.
                example_code: |
                    ```
                    hayvanlar {is} köpek, kedi, kanguru
                    sevilen {is} {ask} En sevdiğin hayvan hangisi?
                    {add} sevilen {to_list} hayvanlar
                    {print} Benim seçimim hayvanlar {at} {random}
                    ```
                story_text_2: |
                    ## kaldır şuradan
                    Bir listeye öğe ekleyebiliyorsanız, elbette bunları listeden çıkarabilirsiniz de. Bu işlem `{remove} {from}` komutu ile yapılır.
                example_code_2: |
                    ```
                    hayvanlar {is} köpek, kedi, kanguru
                    sevilmeyen {is} {ask} Hangi hayvanı sevmiyorsun?
                    {remove} sevilmeyen {from} hayvanlar
                    {print} Benim seçimim hayvanlar {at} {random}
                    ```
                story_text_3: |
                    ### Alıştırma
                    Bu yeni komutları sanal restoranımızda deneyin. Oyuncunun istediği lezzeti listeye ekleyin ve alerjisi olduğu lezzetleri listeden çıkarın.
                example_code_3: |
                    ```
                    {print} Gizemli milkshake
                    çeşitler {is} çilek, çikolata, vanilya
                    beklenti {is} {ask} Nasıl bir lezzet bekliyorsunuz?
                    _
                    alerjiler {is} {ask} Herhangi bir çeşide alerjiniz var mı?
                    _
                    {print} Size çeşitler {at} {random} milkshake hazırladık
                    ```
    and_or_command:
        name: '{and} & {or}'
        default_save_name: ve veya
        description: ve ile veya 'ya giriş
        levels:
            13:
                story_text: |-
                    Şimdi `{and}` ve `{or}`'yı öğreneceğiz! İki ifadeyi birden kontrol etmek istiyorsanız, iki tane `{if}` kullanmak zorunda değilsiniz, bunun yerine `{and}` ve `{or}` kullanabilirsiniz.

                    Eğer `{and}` kullanırsanız, `{and}` nin sağındaki ve solundaki her iki ifadenin de doğru olması gerekir. Ayrıca `{or}` da kullanabiliriz. O zaman sadece bir ifadenin doğru olması gerekir.
                example_code: |
                    ```
                    isim = {ask} 'adınız nedir?'
                    yaş = {ask} 'yaşınız kaç?'
                    {if} isim {is} 'Hedy' {and} yaş {is} 2
                        {print} "Sen gerçek Hedy'sin!"
                    ```

                        {print} "Sen gerçek Hedy'sin!"
    ask_command:
        name: '{ask}'
        default_save_name: sor_komutu
        description: sor komutuna giriş
        levels:
            1:
                story_text: |
                    ## sor komutu
                    Artık `{print}` komutunu kullanabildiğinize göre, bir sonraki komutu öğrenmeye hazırsınız: `{ask}`. `{ask}` komutunu kullanarak bir soru sorabilirsiniz. Şuna bir bakın:
                example_code: |
                    ```
                    {print} Merhaba!
                    {ask} Senin adın ne?
                    ```
                story_text_2: "## `{echo}` komutu \nEğer bilgisayarın cevabı size tekrar etmesini istiyorsanız, `{echo}` komutunu kullanabilirsiniz. Cevabın cümlenin sonunda yankılandığını unutmayın, yani bu örnek için merhaba'dan sonra.\n"
                example_code_2: |
                    ```
                    {print} Merhaba!
                    {ask} Senin adın ne?
                    {echo} merhaba
                    ```
                story_text_3: |
                    ### Alıştırma
                    `{ask}` ve `{echo}` komutlarını deneyin. İlk olarak, bu programı çalıştırmak için boşlukları doldurun.
                    Daha sonra `{ask}` komutunu kullanarak 2 soru daha sorun, her `{ask}` komutundan sonra cevabı ekrana yazdırmak için bir `{echo}` kullanın.
                example_code_3: |
                    ```
                    _ Nasılsın?
                    _
                    ```
            2:
                story_text: |
                    ## sor komutu
                    Artık kodlarımızda **değişkenleri** kullanabildiğimize göre, `{echo}` komutuna artık ihtiyacımız yok.
                    Sorularımızın cevaplarını saklamak için değişkenler kullanabiliriz ve bu şekilde kodlarımızda birden fazla sorunun cevabını kullanabiliriz.
                    Şuna bir bakın:

                    Bu şekilde kodunuz etkileşimli hale geliyor!
                example_code: |
                    ```
                    isim {is} {ask} Senin adın ne?
                    {print} Merhaba isim
                    yaş {is} {ask} Kaç yaşındasın?
                    {print} isim yaş yaşındadır.
                    ```
                story_text_2: |
                    ### Alıştırma
                    Önceki sekmede `{is}` komutu ile değişkenleri ayarlama alıştırması yaptınız.
                    En az 3 değişken oluşturdunuz ve bunları bir yazdır komutu ile kullandınız.
                    Şimdi, değişkenleri ayarlamak yerine, örneğimizde yaptığımız gibi değişkenleri etkileşimli hale getirmenizi istiyoruz.

                    Kodunuzu önceki sekmeden kopyalayın ve `{ask}` komutlarını kullanarak değişkenleri etkileşimli hale getirin.
                example_code_2: |
                    ```
                    favori_hayvan {is} {ask} En sevdiğin hayvan hangisi?
                    {print} En sevdiğim hayvan favori_hayvan
                    ```
            18:
                story_text: Python kodunu elde etmek için yapmamız gereken son değişiklik `{ask}` ifadesini `{input}` olarak değiştirmektir.
                example_code: |
                    ```
                    {print}('Benim adım Hedy!')
                    isim = {input}('Senin adın ne?')
                    {print}('Demek senin ismin ', isim)
                    ```
    blackjack:
        name: Yirmibir
        default_save_name: Yirmibir
        description: 21'e olabildiğince yaklaşmaya çalışın
        levels:
            17:
                story_text: |
                    Yirmibir, 21 puana mümkün olduğunca yaklaşmanız gereken basit bir kart oyunudur. İki kart alırsınız. Her kart kendi rakam değerindedir ve surat kartları (Vale, Kız ve Papaz) 10 puan değerindedir.
                    As ya 1 ya da 11 puan değerindedir (seçebilirsiniz). Rakibiniz olan dağıtıcı da iki kart alır.
                    İsterseniz başka bir kart daha alabilirsiniz ve onun puanı toplamınıza eklenir. Dağıtıcı da başka bir kart almayı seçebilir.
                    Ancak 21 puandan fazla almamaya dikkat edin, çünkü alırsanız kaybedersiniz!
                    21'i aşmadan 21'e en çok yaklaşan oyuncu kazanır!

                    İyi eğlenceler!
                example_code: |
                    ```
                    {print} 'YİRMİBİR'
                    kartlar = [2, 3, 4, 5, 6, 7, 8, 9, 10, 'Vale', 'Kız', 'Papaz', 'As']
                    puanlar = 0
                    dağıtıcı_puanları = 0
                    kart_1 = kartlar[{random}]
                    kart_2 = kartlar[{random}]
                    kart_3 = kartlar[{random}]
                    dağıtıcı_kartı_1 = kartlar[{random}]
                    dağıtıcı_kartı_2 = kartlar[{random}]
                    dağıtıcı_kartı_3 = kartlar[{random}]
                    # Kart 1 için puanlar
                    {if} kart_1 == 'Vale' {or} kart_1 == 'Kız' {or} kart_1 == 'Papaz':
                        puanlar = puanlar + 10
                    {elif} kart_1 == 'As':
                        puanlar = puanlar + 11
                    {else}:
                        puanlar = puanlar + kart_1
                    # Kart 2 için puanlar
                    {if} kart_2 == 'Vale' {or} kart_2 == 'Kız' {or} kart_2 == 'Papaz':
                        puanlar = puanlar + 10
                    {elif} kart_2 == 'As':
                        puanlar = puanlar + 11
                    {else}:
                        puanlar = puanlar + kart_2
                    # Dağıtıcı kartı 1 için puanlar
                    {if} dağıtıcı_kartı_1 == 'Vale' {or} dağıtıcı_kartı_1 == 'Kız' {or} dağıtıcı_kartı_1 == 'Papaz':
                        dağıtıcı_puanları = dağıtıcı_puanları + 10
                    {elif} dağıtıcı_kartı_1 == 'As':
                        dağıtıcı_puanları = dağıtıcı_puanları + 11
                    {else}:
                        dağıtıcı_puanları = dağıtıcı_puanları + dağıtıcı_kartı_1
                    # Dağıtıcı kartı 2 için puanlar
                    {if} dağıtıcı_kartı_2 == 'Vale' {or} dağıtıcı_kartı_2 == 'Kız' {or} dağıtıcı_kartı_2 == 'Papaz':
                        dağıtıcı_puanları = dağıtıcı_puanları + 10
                    {elif} dağıtıcı_kartı_2 == 'As':
                        dağıtıcı_puanları = dağıtıcı_puanları + 11
                    {else}:
                        dağıtıcı_puanları = dağıtıcı_puanları + dağıtıcı_kartı_2
                    # İki As
                    {if} kart_1 == 'As' {and} kart_2 == 'As':
                        puanlar = 12
                    {if} dağıtıcı_kartı_1 == 'As' {and} dağıtıcı_kartı_2 == 'As':
                        dağıtıcı_puanları = 12
                    # Sayı Tabelası
                    {print} 'Elinizde bir ' kart_1 ' ve bir ' kart_2 ' var (' puanlar ' puan)'
                    {print} 'Dağıtıcının elinde bir ' dağıtıcı_kartı_1 ' ve bir ' dağıtıcı_kartı_2 ' var (' dağıtıcı_puanları ' puan)'
                    # Oyuncu için ek kart
                    ekkart = {ask} 'Ek bir kart ister misin?'
                    {if} ekkart == 'evet':
                        {if} kart_3 == 'Vale' {or} kart_3 == 'Kız' {or} kart_3 == 'Papaz':
                            puanlar = puanlar + 10
                        {elif} kart_3 == 'As':
                            {if} puanlar < 11:
                                puanlar = puanlar + 11
                            {else}:
                                puanlar = puanlar + 1
                        {else}:
                            puanlar = puanlar + kart_3
                        {print} 'Çektiğin ek kart bir ' kart_3 ' (' puanlar ' puan)'
                    {else}:
                        {print} 'Ek kart yok'
                    # Kazanan
                    {if} puanlar > 21 {or} dağıtıcı_puanları > puanlar {or} dağıtıcı_puanları == 21:
                        {print} 'Sen kaybettin'
                    {elif} dağıtıcı_puanları < 17:
                        {print} 'Dağıtıcı ek kart istiyor. Aldığı bir... ' dağıtıcı_kartı_3
                        {if} dağıtıcı_kartı_3 == 'Vale' {or} dağıtıcı_kartı_3 == 'Kız' {or} dağıtıcı_kartı_3 == 'Papaz':
                            dağıtıcı_puanları = dağıtıcı_puanları + 10
                        {elif} dağıtıcı_kartı_3 == 'As':
                            {if} dağıtıcı_puanları < 11:
                                dağıtıcı_puanları = dağıtıcı_puanları + 11
                            {else}:
                                dağıtıcı_puanları = dağıtıcı_puanları + 1
                        {else}:
                            dağıtıcı_puanları = dağıtıcı_puanları + dağıtıcı_kartı_3
                        {print} 'Dağıtıcının şimdi ' dağıtıcı_puanları ' puanı var'
                        {if} dağıtıcı_puanları < 21 {and} dağıtıcı_puanları > puanlar:
                            {print} 'Sen kaybettin'
                        {else}:
                            {print} 'Sen kazandın'
                    {elif} puanlar > dağıtıcı_puanları {and} puanlar < 21:
                        {print} 'Sen kazandın!'
                    ```
    calculator:
        name: Hesap Makinesi
        default_save_name: Hesap Makinesi
        description: Bir hesap makinesi oluşturun
        levels:
            6:
                story_text: |
                    Artık matematik yapabildiğinize göre, kendi başınıza bir hesap makinesi yapabilirsiniz!
                example_code: |
                    ```
                    sayı_1 = {ask} 'İlk sayıyı girin:'
                    sayı_2 = {ask} 'İkinci sayıyı girin:'
                    doğru_cevap = sayı_1 * sayı_2
                    {print} sayı_1 ' kere ' sayı_2 ' eder ' doğru_cevap
                    ```
                story_text_2: |
                    ### Alıştırma
                    Yukarıdaki hesap makinesi, cevabı sizin için hesaplayacaktır, ancak bunun gibi bir programı kendi matematik becerilerinizi test etmek için de yapabilirsiniz:
                    Tamamlamak için boşlukları doldurun!
                example_code_2: |
                    ```
                    doğru_cevap = 11 * 27
                    cevap = {ask} '11 kere 27 kaç eder?'
                    {if} cevap {is} _ {print} 'Aferin, iyi işti!'
                    {else} {print} 'Yanlış! doğru cevap ' _
                    ```
                story_text_3: |
                    **Ek Görev** `{random}` komutunu kullanarak bilgisayarın kendi başına rastgele maddeler yapmasını da sağlayabilirsiniz.
                example_code_3: |-
                    numbers = 1, 2, 3, 4, 5, 6, 7, 8, 9, 10
                    number_1 = _
                    number_2 = _
                    correct_answer = number_1 * number_2
                    given_answer = 'What is ' number_1 ' times ' number_2 '?'
                    {if} _
                    {else} _
            9:
                story_text: |
                    Seviye 6'da bir hesap makinesi oluşturmuştunuz, bu seviyede bu kodu birden fazla soru soracak şekilde genişletebilirsiniz.

                    ### Alıştırma 1
                    Programın çalışması için 10. satırı tamamlayabilir misiniz?

                    ### Alıştırma 2
                    Oyuncu doğru veya yanlış bir cevap girdiğinde ona geri bildirim verin. Bunu başarmak için programınızı bir `{else}` ile genişletin.
                example_code: |
                    ```
                    puan = 0
                    {repeat} 10 {times}
                        sayılar = 1, 2, 3, 4, 5, 6, 7, 8, 9, 10
                        sayı1 = sayılar {at} {random}
                        sayı2 = sayılar {at} {random}
                        cevap_correct = sayı1 * sayı2
                        {print} 'Söyle bakalım ' sayı1 ' kere ' sayı2 ' kaç eder?'
                        cevap = {ask} 'Cevabını buraya yaz...'
                        {print} 'Cevabın ' cevap
                        {if} _ {is} _
                            puan = puan + 1
                    {print} 'Aferin, iyi işti! Toplam puanın... 10 üzerinden ' puan
                    ```
            10:
                story_text: |
                    Bu hesap makinesi oyunu, çarpım tablosu alıştırması yapmanıza yardımcı olur!
                    ### Alıştırma
                    Listeye daha fazla sayı ekleyebilir misiniz, böylece 10'a kadar sayıların çarpım tablosunu çalışabilirsiniz?
                example_code: |
                    ```
                    sayılar = 1, 2, 3
                    {for} sayı1 {in} sayılar
                        {for} sayı2 {in} sayılar
                            cevap = {ask} 'Söyle bakalım, ' sayı2 ' kere ' sayı1 ' kaç eder?'
                            doğrucevap = sayı1 * sayı2
                            {if} cevap {is} doğrucevap
                                {print} 'Aferin!'
                            {else}
                                {print} 'Bu yanlış. Doğru cevap ' doğrucevap
                    ```
            11:
                story_text: |
                    Bir `{for}` ile çarpım tablosu alıştırma programını basitleştirebilirsiniz.

                    ### Alıştırma 1
                    Örnek kodu güzel bir çarpım tablosu yazdıracak şekilde geliştirin: <br> "1 kere 10 eder 10", "2 kere 10 eder 20" gibi.

                    ### Alıştırma 2
                    Seviye 10'daki çarpma kodunuza geri dönün ve kodu `{for}` ve `{range}` kullanacak şekilde değiştirin.
                example_code: |
                    ```
                    sayı = 10
                    {for} i {in} {range} 1 {to} 10
                        {print} i * sayı
                    ```
            12:
                story_text: |
                    Bu seviyede, ondalık sayılar ile çalışan bir hesap makinesi yapabilirsiniz.

                    ### Alıştırma 1
                    Hesap makinesini tamamlamak için boşlukları doldurun. Ondalık sayılar için virgül değil nokta kullanmayı unutmayın.

                    ### Alıştırma 2
                    Yeni bir matematik alıştırma programı oluşturun, ama şimdi ondalık sayıları kullanın.
                    Bir sayı listesi oluşturun, çarpma için iki tanesini seçin ve oyuncunun cevaplamasını sağlayın.
                    Ve tabii ki cevabı doğrulamanız gerekiyor! **Ek Görev** Can ekleyerek zorluğu artırın: Bir oyuncu yanlış cevap için bir can kaybetsin ve üç yanlış cevaptan sonra oyun sona ersin.
                example_code: |
                    ```
                    sayı1 = {ask} 'İlk sayı nedir?'
                    sayı2 = {ask} 'İkinci sayı nedir?'
                    cevap = _
                    {print} sayı1 ' artı ' sayı2 ' eşittir ' _
                    ```
            13:
                story_text: |
                    ### Alıştırma 1
                    Alıştırma programını biraz daha zorlaştıralım. Oyuncu şimdi iki soruya doğru cevap vermek zorunda. Programı tamamlamak için boşlukları doldurun.

                    ### Alıştırma 2 Ek Görev
                    Bazen hesaplamaların birden fazla doğru cevabı vardır. Örneğin, 10 hem 5'e hem de 2'ye bölünebilir. Dolayısıyla, "Hangi sayı 10'u böler?" sorusunu hem 2 hem de 5 cevaplanabilir.
                    Birden fazla doğru cevabı olan bir hesaplama sorun, oyuncudan cevaplamasını isteyin ve `{or}` kullanarak doğru olup olmadığını belirleyin.
                    Programlama alanını temizleyin ve kendi çözümünüzü oluşturun.
                example_code: |
                    ```
                    cevap1 = {ask} '10 kere 7 kaç eder?'
                    cevap2 = {ask} '6 kere 7 kaç eder?'
                    {if} _ _ _ _ _ _ _
                        {print} _
                    ```
            14:
                story_text: |
                    In this adventure you will build a calculator that calculates your mean grade for you. If you get your calculator to work, you can move on to the next adventure, which allows you to add two extra features.

                    ### Exercise 1
                    Fill in the blanks to get the calculator to work.
                    * Start with the fourth line, add a question to figure out what grade the student got.
                    * In the fifth line you'll want to calculate the total of all grades, so the total = total + grade.
                    * Then we get to set the return value. We want to return the mean, so the total devided by the amount of tests (4).
                    * Lastly we finish the code by calling the function in line 8.

                    Did you get it? Awesome! Would you like to add even more to your calculator? **This adventure continues in the next tab!**
                example_code: |
                    ```
                    {define} calculate_mean_grade
                        total = 0
                        {for} i {in} {range} 1 {to} 4
                            grade = {ask} _
                            total = total + _
                            return _ / 4

                    mean_grade = {call} _
                    {print} 'Your mean grade is ' mean_grade
                    ```

                            total = total + _
                            return _ / 4

                    mean_grade = {call} _
                    {print} 'Your mean grade is ' mean_grade
            15:
                story_text: |
                    Önceki bir seviyede yapmayı öğrendiğiniz hesap makinesi oyununa `{while}` döngüsünü ekleyebilirsiniz.
                    Bu, oyuncunun yanlış cevap vermesi durumunda bir sonraki soruya devam edememesini sağlar.

                    ### Exercise
                    Add the `{while}` loop in the function, ask the player what number_1 times number_2 is and print their answer.
                    Then `{call}` the function.
                example_code: |
                    ```
                    {define} new_question
                        numbers = 1, 2, 3, 4, 5, 6, 7, 8, 9, 10
                        number_1 = numbers {at} {random}
                        number_2 = numbers {at} {random}
                        correct = number_1 * number_2
                        answer = 0
                        _
                        _
                        _
                        {print} 'Well done!'

                    {print} 'Give 10 correct answers to win!'
                    {for} i {in} {range} 1 {to} 10
                        _
                    {print} 'You win!'
                    ```
    calculator_2:
        name: Calculator 2
        default_save_name: Calculator 2
        description: Calculator 2
        levels:
            14:
                story_text: |
                    ### Exercise 2
                    **This is the second part of this adventure.** The adventure starts in the previous tab.
                    Of course, you don't always want to calculate the mean of 4 tests. You might want to calculate the mean of 10 tests or only 2...
                    We can fix this problem by adding the argument and variable 'amount_of_tests'.
                    * Start a new line on line 3. Set the amount_of_tests argument by asking the student how many tests they have made.
                    * Change the 4 in line 4 to the new argument amount_of_tests.
                    * Lastly, change the 4 in line 6 to amount_of_tests

                    Try out your new program. Does it work?

                    ### Exercise 3
                    Did you want to make your program even better? Great! In the previous program you could only calculate the mean grade of 1 subject, but it would be better if you could calculate the mean grade for all subjects you want!
                    We won't tell you how to do it, but we will give you one tip: Start your code in line 1 with: define calculate_mean_grade with subject.
                example_code: |
                    ```
                    # Use your own code from the previous adventure.
                    ```
    clear_command:
        name: '{clear}'
        default_save_name: temizle_komutu
        description: temizle komutu
        levels:
            4:
                story_text: |
                    Yeni bir komut zamanı! `{clear}` ile çıktı ekranınızdaki tüm metni temizleyebilirsiniz. Bu şekilde ekranınızın çok fazla metinle dolmasını önleyebilirsiniz.
                    Dikkat! Eğer bir `{clear}` komutu kullanıyorsanız, bunun yanında bir `{sleep}` kullanmayı unutmayın. Aksi takdirde Hedy size okumaya zaman bırakmadan ekranınızı temizleyecektir!
                example_code: |
                    ```
                    {print} '3'
                    {clear}
                    {print} '2'
                    {clear}
                    {print} '1'
                    {clear}
                    {print} 'Beklemek...'
                    {sleep} 3
                    {clear}
                    {print} 'SÜRPRİZ!'
                    ```
    debugging:
        name: hata ayıklama
        default_save_name: hata ayıklama
        description: debugging adventure
        levels:
            1:
                story_text: |-
                    Welcome to a debugging adventure. Debugging a code means getting rid of mistakes in the code.
                    That means that in these debugging adventures, we will show you code that does not work yet.
                    You will have to figure out what's wrong and correct the mistakes.

                    ### Exercise
                    Debug this code. Good luck!
                example_code: |
                    **Warning! This code needs to be debugged!**
                    ```
                    {print} I love programming
                    Do you love programming too?
                    {echo}
                    {print} What are your hobbies?
                    {echo} Your hobbies are
                    ```
            2:
                story_text: |-
                    Welcome to a debugging adventure. Debugging a code means getting rid of mistakes in the code.
                    That means that in these debugging adventures, we will give you a code that does not work yet.
                    You will have to figure out what's wrong and correct the mistakes.

                    ### Exercise
                    Debug this code. Good luck!
                example_code: |
                    **Warning! This code needs to be debugged!**
                    ```
                    destination {ask} Where are you going on holidays?
                    {print} The flight to dstination leaves at 3 pm.
                    {ask} Did you check in your luggage yet?
                    {echo}
                    {print} Let me print your boarding pass for you.
                    {sleep}
                    Here you go! Have a nice trip!
                    ```
            3:
                story_text: |-
                    Welcome to a debugging adventure. Debugging a code means getting rid of mistakes in the code.
                    That means that in these debugging adventures, we will give you a code that does not work yet.
                    You will have to figure out what's wrong and correct the mistakes.

                    ### Exercise
                    Debug this code. Good luck!
                example_code: |
                    **Warning! This code needs to be debugged!**
                    ```
                    movie_choices {is} dracula, fast and furious, home alone, barbie
                    chosen_movie {is} movies {at} {random}
                    {print} Tonight we will watch chosen _movies
                    like {ask} Do you like that movie?
                    {print} Tomorrow we will watch something else.
                    {add} chosen_movie {to} movie_choices
                    {print} Tomorrow we will watch tomorrows_movie
                    tomorrows_movie {is} movie_choices {at} {random}
                    I'll go get the popcorn! {print}
                    ```
            4:
                story_text: |-
                    ### Exercise
                    Debug this code. Good luck!
                example_code: |
                    **Warning! This code needs to be debugged!**
                    ```
                    {print} 'Welcome to the online library!
                    {ask} What genre of books do you like?
                    {print} You like genre
                    author {is} {ask} 'Who's your favorite author?'
                    {print} 'author is your favorite author'
                    {print} Hmmm... i think you should try... books {at} {random}
                    ```
            5:
                story_text: |-
                    ### Exercise
                    Debug this code. Good luck!
                example_code: |
                    **Warning! This code needs to be debugged!**
                    ```
                    {print} Welcome to Swimming Pool Hedy!
                    class {is} {ask} 'Are you here to join a class today?'
                    {if} class yes
                    {print} 'Great! You're joining a class!
                    {print} {else} 'You will not be joining a class'
                    discount {is} 'Do you have a discount code?'
                    {if} discount {is} yes
                    discount_answer {is} {ask} 'What's your discount code?'
                    discount_codes = Senior4231, Student8786, NewMember6709
                    {if} discount_answer {is} {in} discount_cods
                    {print} 'That will be $3,50'
                    'That will be $5,50'
                    {print} 'Have a nice swim!'
                    ```
            6:
                story_text: |-
                    ### Exercise
                    Debug this code. Good luck!
                example_code: |
                    **Warning! This code needs to be debugged!**
                    ```
                    {print} 'Vending machine'
                    chosen_product = {ask} 'Please select a product'
                    1_dollar_products = coke orange juice water
                    2_dollar_products = chocolate, cookie, museli bar
                    3dollar_prodcuts = potato chips, beef jerky, banana bread
                    {if} chosen {is} {in} 1_dollar_products
                    price = 1
                    {if} chosen_product {is} 2_dollar_products
                    price = 2
                    {else} chosen_product {in} 3_dollar_products
                    price = 3
                    amount_of_products = '{ask} How many of ' chosen_product would you like to have?'
                    total = price + amount_of_product
                    {print} 'That will be $' price 'please'
                    ```

                    total = price + amount_of_product
                    {print} 'That will be $' price 'please'
            7:
                story_text: |-
                    ### Exercise
                    Surprise! This program looks more like an output than a code. And yet, we don't want you to just add `{print}` commands in front of each line.
                    Fix this program to turn it into the nursery rhyme 'Brother John (Frère Jaques)' by using the {repeat} command of course!
                example_code: |
                    **Warning! This code needs to be debugged!**
                    ```
                    Are you sleeping?
                    Brother John!
                    Morning bells are ringing!
                    Ding, dang, dong!
                    ```
            8:
                story_text: |-
                    ### Exercise
                    Debug this code. Good luck!
                example_code: |
                    **Warning! This code needs to be debugged!**
                    ```
                    {print} 'Welcome to Manicures and Pedicures by Hedy'
                    bodypart = {ask} 'Are you getting your fingernails or toenails done today? Or both?'
                    {if} bodyparts {is} both
                            {print} That will be $25'
                            price = 25
                        {else}
                            {print} That will be $18'
                            price = 18
                    color = {ask} What color would you like?
                    sparkles = {ask} 'Would you like some sparkles with that?'
                    {if} sparkles {is} yes
                        {print} 'We charge $3 extra for that'
                    price = price + 3
                    {else} {print} 'No sparkles' {print} 'So no extra charge'
                    {sleep} 5
                    {print} 'All done! That will be $' price ' please!'
                    {print} 'Thank you! Byebye!'

                            {print} That will be $25'
                            price = 25
                        {else}
                            {print} That will be $18'
                            price = 18
                    color = {ask} What color would you like?
                    sparkles = {ask} 'Would you like some sparkles with that?'
                    {if} sparkles {is} yes
                        {print} 'We charge $3 extra for that'
                    price = price + 3
                    {else} {print} 'No sparkles' {print} 'So no extra charge'
                    {sleep} 5
                    {print} 'All done! That will be $' price ' please!'
                    {print} 'Thank you! Byebye!'
            9:
                story_text: |-
                    ### Exercise
                    Debug this code. Good luck!
                example_code: |
                    **Warning! This code needs to be debugged!**
                    ```
                    {print} 'Welcome to our sandwich shop'
                    amount 'How many sandwiches would you like to buy?'
                    {repeat} amount {times}
                    {ask} {is} {ask} 'What kind or bread would you like your sandwich to be?'
                    types_of_bread {is} white, wheat, rye, garlic, gluten free
                    {if} chosen_bread in types_of_bread
                    {print} 'Lovely!'
                    {else}
                    'I'm sorry we don't sell that'
                    topping {is} {ask} 'What kind of topping would you like?'
                    sauce {is} {ask} 'What kind of sauce would you like?'
                    {print} One chosen_bread with topping and sauce.
                    price = amount * 6
                    {print} 'That will be 'price dollar' please'
                    ```

                    price = amount * 6
                    {print} 'That will be 'price dollar' please'
            10:
                story_text: |-
                    ### Exercise
                    Debug this code. Good luck!
                example_code: |
                    **Warning! This code needs to be debugged!**
                    ```
                    names = Muad Hasan Samira Noura
                    activities = fly a kite, go swimming, go hiking, catch tan in the sun
                    {for} name {is} names
                    {print} At the beach name loves to activity at random
                    ```
            11:
                story_text: |-
                    ### Exercise
                    Debug this calender program. The output of this program is supposed to look like a list of dates.
                    For example:

                    ```
                    Hedy calender
                    Here are all the days of November
                    November 1
                    November 2
                    November 3
                    ```
                    And so on.

                    Mind that you have to test your code extra carefully for the month February, because the amount of days in this month changes in leap years.
                example_code: |
                    **Warning! This code needs to be debugged!**
                    ```
                    print 'Hedy calender'
                    months_with_31 days = January, March, May, July, September, October, December
                    months_with_30_days = April, June, August, November
                    month = ask 'Which month would you like to see?'
                    if month in months_with_31_days
                        days = 31
                        if month in months_with30_days
                            days = 30
                    if month = February
                        leap_years = 2020, 2024, 2028, 2036, 2040, 2044, 2028
                        year = ask 'What year is it?'
                    if year in leap_years
                        days = 29
                    else
                        days = 28

                    print 'Here are all the days of ' moth
                    for i in range 1 to days
                        print month i
                    ```
            12:
                story_text: |-
                    ### Exercise
                    Debug this code. Good luck!
                example_code: |
                    **Warning! This code needs to be debugged!**
                    ```
                    define greet
                    greetings = 'Hello', 'Hi there', 'Goodevening'
                        print greetings at random

                    define take_order
                        food = ask 'What would you like to eat?'
                        print 'One food'
                        drink = 'What would you like to drink?'
                        print 'One ' drink
                        more = ask 'Would you like anything else?'
                            if more is 'no'
                        print 'Alright'
                            else
                            print 'And ' more
                    print 'Thank you'

                    print 'Welcome to our restaurant'
                    people = ask 'How many people are in your party tonight?'
                    for i in range 0 to people
                        call greet_costumer
                    ```
            13:
                story_text: |-
                    ### Exercise
                    Debug this code. Good luck!
                example_code: |
                    **Warning! This code needs to be debugged!**
                    ```
                    defin movie_recommendation with name
                        action_movies == 'Die Hard', 'Fast and Furious', 'Inglorious Bastards'
                        romance_movies = 'Love Actually', 'The Notebook', 'Titanic'
                        comedy_movies = 'Mr Bean' 'Barbie''Deadpool'
                        kids_movies = 'Minions', 'Paddington', 'Encanto'
                        if name is 'Camila' or name is 'Manuel'
                            recommended_movie = kids_movie at random
                        if name is 'Pedro' or 'Gabriella'
                                mood = ask 'What you in the mood for?'
                            if mood is 'action'
                                recommended_movie = comedy_movies at random
                            if mood is 'romance'
                                recommended_movie = romance_movies
                        if mood is 'comedy'
                                recommended_movie = comedy_movies at random

                    print 'I would recommend ' recommended_movie ' for ' name

                    name = ask 'Who is watching?'
                    recommendation = ask 'Would you like a recommendation?'
                    if recommendaion is 'yes'
                    print movie_recommendation with name
                    else
                    print 'No problem!'
                    ```
            14:
                story_text: |-
                    ### Exercise
                    Debug this code. Good luck!
                example_code: |
                    **Warning! This code needs to be debugged!**
                    ```
                    define calculate_heartbeat
                        print 'Press your fingertips gently against the side of your neck'
                        print '(just under your jawline)'
                        print 'Count the number of beats you feel for 15 seconds'
                        beats == ask 'How many beats do you feel in 15 seconds?'
                        heartbeat = beats*4
                        print 'Your heartbeat is ' heartbeat
                        if heartbeat >= 60 or heartbeat <= 100
                            print 'Your heartbeat seems fine'
                        else
                            if heartbeat > 60
                                print 'Your heartbeat seems to be too low'
                            if heartbeat < 100
                                print 'Your heartbeat seems to be too high'
                            print 'You might want to contact a medical professional'

                    measure_heartbeat = ask 'Would you like to measure your heartbeat?'
                    if measure_heartbeat = 'yes'
                        call measure_heartbeat
                    else
                        'no problem'
                    ```

                        print '(just under your jawline)'
                        print 'Count the number of beats you feel for 15 seconds'
                        beats == ask 'How many beats do you feel in 15 seconds?'
                        heartbeat = beats*4
                        print 'Your heartbeat is ' heartbeat
                        if heartbeat >= 60 or heartbeat <= 100
                            print 'Your heartbeat seems fine'
                        else
                            if heartbeat > 60
                                print 'Your heartbeat seems to be too low'
                            if heartbeat < 100
                                print 'Your heartbeat seems to be too high'
                            print 'You might want to contact a medical professional'

                    measure_heartbeat = ask 'Would you like to measure your heartbeat?'
                    if measure_heartbeat = 'yes'
                        call measure_heartbeat
                    else
                        'no problem'
            15:
                story_text: |-
                    ### Exercise
                    Debug this random children's story. Good luck!
                example_code: |
                    **Warning! This code needs to be debugged!**
                    ```
                    names = 'Tanya', 'Romy', 'Kayla', 'Aldrin', 'Ali'
                    verbs='walking', 'skipping', 'cycling', 'driving', 'running'
                    locations = 'on a mountaintop', 'in the supermarket', 'to the swimming pool'
                    hiding_spots = 'behind a tree', under a table', in a box'
                    sounds = 'a trumpet', 'a car crash', 'thunder'
                    causes_of_noise = 'a television', 'a kid with firecrackers', 'a magic elephant', 'a dream'

                    chosen_ name = names at random
                    chosen_verb = verbs at random
                    chosen_location = 'locations at random'
                    chosen_sounds = noises at random
                    chosen_spot = hiding_spots random
                    chosen_causes = causes_of_noise at random

                    print chosen_name ' was ' chosen_verb ' ' chosen_location
                    print 'when they suddenly heard a sound like ' sounds at random
                    print chosen_name ' looked around, but they couldn't discover where the noise came from'
                    print chosen_name ' hid ' chosen_spot'
                    print 'They tried to look around, but couldn't see anything from there'
                    hidden = 'yes'
                    while hidden = 'yes'
                        print chosen_name 'still didn't see anything'
                    answer = ask 'does ' chosen_name ' move from their hiding spot?'
                        if answer = 'yes'
                            hidden == 'no'
                    print 'chosen_name moved from' chosen_spot
                    print 'And then they saw it was just' chosen_cause
                    print chosen_name 'laughed and went on with their day'
                    print The End
                    ```
            16:
                story_text: |-
                    ### Exercise
                    Debug this code. Good luck!
                    Tip: Make sure that you only see your score once in the end.
                example_code: |
                    **Warning! This code needs to be debugged!**
                    ```
                    country = ['The Netherlands', 'Poland', 'Turkey', 'Zimbabwe', 'Thailand', 'Brasil', 'Peru', 'Australia', 'India', 'Romania' ]
                    capitals = 'Amsterdam', 'Warshaw' 'Istanbul', 'Harare', 'Bangkok', 'Brasilia', 'Lima', 'Canberra', 'New Delhi', 'Bucharest'
                    score = 0
                    for i in range 0 to 10
                        answer = ask 'What's the capital of ' countries[i]
                        correct = capital[i]
                        if answer = correct
                            print 'Correct!'
                        score = score + 1
                        else
                            print 'Wrong,' capitals[i] 'in the capital of' countries[i]
                        print 'You scored ' score ' out of 10'

                    ```
            17:
                story_text: |-
                    ### Exercise
                    Debug this code. Good luck!
                example_code: |
                    **Warning! This code needs to be debugged!**
                    ```
                    define food_order
                        toppings = ask 'pepperoni, tuna, veggie or cheese?'
                        size = ask 'big, medium or small?'
                        number_of_pizza = ask 'How many these pizzas would you like?'

                        print 'YOU ORDERED'
                        print number_of_pizzas ' size  ' topping ' pizza'

                    define drinks_order
                        drink = ask 'water, coke, icetea, lemonade or coffee?'
                        number_of_drinks = ask 'How many of these drinks would you like?'

                        print 'YOU ORDERED'
                        print number_of_drinks ' ' drink

                    'Welcome to Hedy pizza'
                    more_food = ask 'Would you like to order a pizza?'
                    while more_food = 'yes'
                        return food_order
                        more_food = ask 'Would you like to order a pizza?'
                    more_drinks = ask 'Would you like to order some drinks?'
                    while more_drinks == 'yes'
                        call drink_order
                        more_drinks == ask 'Would you like to order more drinks?'


                    print 'Thanks for ordering!'
                    ```
            18:
                story_text: |-
                    ### Exercise
                    Debug this Old MacDonald program from level 16. Good luck!
                example_code: |
                    **Warning! This code needs to be debugged!**
                    ```
                    animals = ['pig', 'dog', 'cow']
                    sounds = ['oink', 'woof', 'moo']
                    for i in range 1 to 3
                        animal = animals[i]
                        sound = sounds[i]
                        print 'Old McDonald had a farm'
                        print 'E I E I O!'
                        print 'and on that farm he had a ' animal
                        print 'E I E I O!'
                        print 'with a ' sound sound ' here'
                        print 'and a ' sound sound ' there'
                        print 'here a ' sound
                        print 'there a ' sound
                        print 'everywhere a ' sound sound
                    ```
    default:
        name: Giriş
        default_save_name: giriş
        description: Seviye açıklaması
        levels:
            1:
                story_text: |
                    Hedy'ye hoş geldiniz! Seviye 1'de, bir hikaye yazdırarak başlayabilirsiniz.

                    Programlama alanının altındaki yeşil 'Kodu çalıştır' düğmesini kullanarak kodu kendiniz deneyin.

                    Hazır mısınız? O zaman ilk komutunuzu öğrenmek için bir sonraki sekmeye gidin!
                example_code: |
                    ```
                    {print} Hello world!
                    ```
            2:
                story_text: |
                    Tebrikler! Seviye 2'ye ulaştınız. Umarım şimdiden bazı harika kodlar yapmışsınızdır!
                    İlk seviyede `{echo}` komutunun bir seferde sadece bir bilgi kaydedebildiğini fark etmiş olabilirsiniz.
                    Örneğin restoran macerasında, müşterinin ne yemek istediğini veya ne içmek istediğini yankılayabilirsiniz, ancak her ikisi tek bir cümlede olmaz.
                example_code: |
                    **Uyarı! Bu kod çalışmaz!**
                    Hedy'de komutlar arada değişecektir. Örneğin `{echo}` sadece 1. seviyede çalışır. Bu seviyede cevapları geri yankılamanın daha iyi bir yolunu öğreneceksiniz.
                    ```
                    {print} Hedy's 'e Hoş Geldiniz
                    {ask} Ne yemek istersiniz?
                    {echo} Demek isteğiniz
                    {ask} Ne içmek istersiniz?
                    {echo} Demek isteğiniz
                    ```
                story_text_2: |
                    Oyuncu hamburger ve kola yazarsa, "yani hamburger ve kola istiyorsunuz" diyemezsiniz, ancak iki ayrı satır oluşturmanız gerekir.
                    Ayrıca, `{echo}` komutu sadece cümlenin sonundaki kelimeyi yankılar. Yani "hamburgeriniz hemen geliyor!" diyemezsiniz.

                    Seviye 2'de bu durum değişiyor. Seviye 2'de, birden fazla bilgi parçasını kaydetmenize ve bunları istediğiniz yere yazdırmanıza olanak tanıyan değişkenlerle çalışmayı öğreneceksiniz.
                    O halde hadi bir sonraki sekmeye geçelim!
            3:
                story_text: |
                    Bir önceki seviyede değişkenin ne olduğunu ve maceralarınızı daha etkileşimli hale getirmek için nasıl kullanabileceğinizi öğrendiniz.
                    Ancak... değişkenlerle yapabileceğiniz tek şey bu değil! Değişkenleri liste yapmak için de kullanabilirsiniz.
                    Ve hatta Hedy'nin bir listeden rastgele bir kelime seçmesini sağlayabilirsiniz, bu da gerçek oyunlar yapmanıza olanak tanır!
                    Bir sonraki sekmeye hızlıca göz atın!
            4:
                story_text: |
                    Önceki seviyelerde değişkenlerle pratik yaptınız, ancak bu problemle karşılaşmış olabilirsiniz.
                    Bunun gibi bir kodu çalıştırmayı denemiş olabilirsiniz:

                    Aslında şunu yazdırmak istedin

                    `Benim adım Sophie`

                    ama Hedy bunu yazdı

                    `Benim Sophie Sophie`.

                    Bu seviyede tırnak işaretleri kullanılarak bu sorun giderilir.
                example_code: |
                    ```
                    adım {is} Sophie
                    {print} Benim adım adım
                    ```
            5:
                story_text: |
                    Önceki seviyelerde, kodu her çalıştırdığınızda oyunlarınızı farklı kılan `{at} {random}` kullanmayı zaten öğrenmiştiniz.
                    Ancak bu gerçekten etkileşimli değil, oyuncunun oyunda neler olacağı üzerinde herhangi bir etkisi yok.

                    Bu seviyede, programınızda farklı yanıtlar vermenizi sağlayan `{if}` komutunu öğreneceksiniz. Bu şekilde örneğin bilgisayarınız için gizli bir şifre programlayabilirsiniz.
                    Yeni komut için bir sonraki sekmeye geçelim!
                example_code: |
                    ```
                    şifre {is} {ask} 'Doğru şifre nedir?'
                    ```
            6:
                story_text: |
                    Önceki seviyede `{ask}` ve `{if}` ile pratik yaptınız. Örneğin artık konuklara ne yemek istediklerini sorabilirsiniz.
                    Ancak henüz yapamadığınız şey, herkesin akşam yemeğinin fiyatını hesaplamak.

                    Bir sonraki seviye, programlarınızda toplama, çıkarma ve çarpma işlemlerini kullanmanızı sağlayacak. Bu şekilde restoranınızdaki fiyatları hesaplayabilir, ama aynı zamanda arkadaşlarınıza ve ailenize indirim yapmak için gizli bir kod ekleyebilirsiniz.
                    Bir sonraki seviyedeki bir başka seçenek de küçük kardeşinizin çarpma işlemlerinde pratik yapması için kendi matematik oyununuzu programlamaktır.
                    Gidip kendiniz görün!
                example_code: |
                    ```
                    yemek_ücreti {is} 0
                    içecek_ücreti {is} 0
                    toplam_ücret {is} 0
                    {print} 'McHedy'e Hoş Geldiniz'
                    sipariş {is} {ask} 'Ne yemek istersiniz?'
                    {if} sipariş {is} hamburger yemek_ücreti {is} 5
                    {if} sipariş {is} kızartma yemek_ücreti {is} 2
                    içecek {is} {ask} 'Ne içmek istersiniz?'
                    {if} içecek {is} su içecek_ücreti {is} 0
                    {else} içecek_ücreti {is} 3
                    toplam_ücret {is} yemek_ücreti + içecek_ücreti
                    {print} 'Toplamda 'toplam_ücret ' lira ödeyin, lütfen'
                    ```
            7:
                story_text: |
                    Harika bir iş çıkardınız! Bir sonraki seviyeye ulaştınız, bu da `{if}` ve `{else}` ile pratik yaptığınız anlamına geliyor. Muhtemelen kodlarınızın gittikçe uzadığını fark etmişsinizdir.
                    Örneğin 'Doğum Günün Kutlu Olsun' şarkısını programlamak isterseniz.

                    Bu, çoğunlukla aynı kelimeleri tekrar ve tekrar yazmak için çok fazla kod demek. Neyse ki bir sonraki sekmede `{repeat}` komutu ile bir kod satırını birden çok kez tekrarlamanıza olanak tanıyan bir çözüm öğreneceksiniz.
                example_code: |
                    ```
                    {print} 'mutlu yıllar sana'
                    {print} 'mutlu yıllar sana'
                    {print} 'Mutlu yıllar sevgili Hedy'
                    {print} 'mutlu yıllar sana'
                    ```
            8:
                story_text: |
                    Artık tek bir kod satırını nasıl tekrarlayacağınızı öğrendiniz. Bu kullanışlı olabilir, ancak her zaman yeterli değildir. Bazen aynı anda birden fazla satırı tekrarlamak istersiniz.
                    Bu seviye, birkaç kod satırını gruplandırmanıza ve bu küçük satır grubunu bir kerede tekrarlamanıza yardım edecek!
                example_code: |
                    ```
                    {repeat} 5 {times} {print} 'Bir sonraki sekmede birden fazla kod satırını aynı anda tekrarlayabilirsiniz!'
                    ```
            9:
                story_text: |
                    Harika bir iş! Yeni bir seviyeye daha ulaştınız! Bir önceki seviyede {if} veya {repeat} komutunda birden fazla kod satırı kullanmayı öğrendiniz. Ancak henüz ikisini birleştiremiyorsunuz...
                    İyi haberim var! Bu seviyede, bir {if} içine {if} veya bir {repeat} komutu koymanıza izin verilecektir.
                example_code: |
                    ```
                    cevap = {ask} 'Yeni bir şeyler öğrenmeye hazır mısınız?'
                    {if} cevap {is} evet
                        {print} 'Harika! eğer komutunda tekrarla komutunu kullanmayı öğrenebilirsiniz!'
                        {print} 'Yaşasın!'
                        {print} 'Yaşasın!'
                        {print} 'Yaşasın!'
                    {else}
                        {print} 'Belki de bir önceki seviyede biraz daha pratik yapmalısınız'
            10:
                story_text: |
                    Harika gidiyorsunuz! Önceki seviyelerde hep küçük bir sorunla karşılaştık. Satırları tekrarlamayı öğrendiniz, ama ya satırı biraz değiştirmek isterseniz?
                    Örneğin 'eğer mutluysan ve bunu biliyorsan.' şarkısını söylemek istiyorsunuz. Şöyle görünecektir:

                    Eğer bir sonraki mısranın 'ayaklarını yere vur', ve bir sonrakinin, ve bir sonrakinin de aynı olmasını istiyorsanız, kodu tamamen değiştirmeniz gerekir.
                    Bu seviyede, bir eylem listesi oluşturmanıza ve kodu her seferinde başka bir eylemle tekrarlamanıza olanak tanıyan `{for}` komutunu öğreneceksiniz!
                    Lütfen bir göz atın!
                example_code: |
                    ```
                    {repeat} 2 {times}
                        {print} 'Mutluysanız ve bunu biliyorsanız ellerinizi çırpın.'
                    {print} 'eğer mutluysanız ve bunu biliyorsanız ve gerçekten göstermek istiyorsanız'
                    {print} 'eğer mutluysanız ve bunu biliyorsanız ellerinizi çırpın'
                    ```
            11:
                story_text: |
                    Seviye 11'e ulaştınız, harika gidiyorsunuz! Daha yüksek seviyelerde, Hedy size Python programlama dilini öğretmeye daha fazla odaklanıyor.
                    Python'da `{repeat}` komutu yoktur, ancak {repeat} gibi çalışan bir komut vardır. Python dilinde `{repeat}` komutunun nasıl söylendiğini merak ediyor musunuz? Öğrenmek için hemen devam edin!
            12:
                story_text: |
                    Belki restoran maceranızda ondalık sayıları kullanmayı denemişsinizdir. Eğer denediyseniz, muhtemelen Hedy'nin bunları henüz anlamadığını ve her zaman yuvarladığını fark etmişsinizdir.
                    Bu seviyeden itibaren ondalık sayıları kullanabilirsiniz.
                example_code: |
                    ```
                    burger = 5
                    içecek = 2
                    toplam = burger + içecek
                    print 'Bir hamburger ve içecek sipariş ettiniz'
                    print 'Toplam ' toplam ' lira ödeyin lütfen'
                    ```
            13:
                story_text: |
                    Önceki seviyelerde iki `{if}` komutunu birbirinin içine nasıl yerleştireceğinizi öğrendiniz. Bu sorunsuz çalışır, ancak size bunun gibi çok uzun ve kullanışsız kodlar verir:

                    Bu sistemde hem doğru kullanıcı adını hem de doğru şifreyi vermeniz gerekmektedir.
                    Bu seviyede, bu kodu çok daha kısa ve anlaşılır hale getirecek `{and}` komutunu öğreneceksiniz!
                    Şuna bir bakın!
                example_code: |
                    ```
                    kullanıcı = {ask} 'Kullanıcı adınız nedir?'
                    şifre = {ask} 'Şifreniz nedir?'
                    {if} kullanıcı {is} 'Hedy'
                        {if} şifre {is} 'gizli'
                            {print} 'Hoş geldin Hedy!'
                        {else}
                            {print} 'Erişim reddedildi'
                    {else}
                        {print} 'Erişim reddedildi!'
                    ```
            14:
                story_text: |
                    Aşağıdaki program ile okulda bir dersi geçip geçmediğinizi hesaplayabilirsiniz (yani, altı yada daha yüksek bir not).
                    Bu kodun, 5. satırdaki çok uzun kod nedeniyle son derece verimsiz olduğunu görebilirsiniz.
                    1'den 5'e kadar tüm farklı notların ayrı ayrı programlanması gerekiyordu. Şanslısınız ki, bu seviyede bu son derece uzun kod olmadan bunu nasıl yapacağınızı öğreneceksiniz!
                example_code: |
                    ```
                    birinci_not = {ask} 'İlk sınavınızda kaç puan aldınız?'
                    ikinci_not = {ask} 'İkinci sınavınızda kaç puan aldınız?'
                    toplam = birinci_not + ikinci_not
                    ortalama_not = toplam / 2
                    {if} ortalama_not = 1 {or} ortalama_not = 2 {or} ortalama_not = 3 {or} ortalama_not = 4 {or} ortalama_not = 5
                        {print} 'Olamaz! Bu dersi geçemediniz.'
                    {else}
                        {print} 'Harika! Bu dersi geçtiniz!'
                    ```
            15:
                story_text: |
                    Aşağıdaki bu oyunda, oyuncunun istediği kadar oynayabilmesini sağlamak için bir kod yapılmıştır...
                    Ancak kod etkisiz ve çok uzun. Ayrıca, oyuncu 100 yerine 101 oyun oynamak isterse ne olacak?
                    Sonsuza kadar da oynayamaz mısın?
                    Bu seviyede tüm bunları çok daha kolay hale getiren bir komut öğreneceksiniz!
                example_code: |
                    ```
                    oyun {is} 'devam'
                    {for} i {in} {range} 1 {to} 100
                        {if} oyun {is} 'devam'
                            cevap = {ask} 'Devam etmek istiyor musun?'
                            {if} cevap {is} 'hayır'
                                oyun {is} 'bitti'
                            {if} cevap {is} 'evet'
                                {print} 'Tamamdır, devam ediyoruz.'
                    ```
            16:
                story_text: |
                    Bu seviyede gerçek Python koduna doğru biraz daha yakınlaşacağız. Ayrıca iki listeyi nasıl eşleştireceğinizi de öğreneceksiniz.
                    Bu şekilde, doğru hayvanın doğru sesle eşleştirildiği bir kod programlayabilirsiniz.
                    Çünkü aşağıdaki iki kod... açıkça saçmalıyorlar!
                example_code: |-
                    ```
                    hayvanlar = 'tavuk', 'köpek', 'inek'
                    sesler = 'gıtgıdak', 'havhav', 'möö'
                    {for} hayvan {in} hayvanlar
                        {print} 'Bir ' hayvan ' ses çıkarıyor ' sesler {at} {random}
                    ```
                    Bu şu şekilde de deneyebilirdiniz, ama...
                    ```
                    hayvanlar = 'tavuk', 'köpek', 'inek'
                    sesler = 'gıtgıdak', 'havhav', 'möö'
                    {for} hayvan {in} hayvanlar
                        {for} ses {in} sesler
                            {print} 'Bir ' hayvan ' ses çıkarıyor ' ses
                    ```
                    Not: Bu kodlar, bu bölümde bu haldeyken çalışmaz. Neresini düzelteceğinizi görmek için sonraki sekmeye gidin.
            17:
                story_text: |
                    Şimdi girintilemeyi biraz değiştireceğiz. Her girintiye ihtiyaç duyduğumuzda, girintiden önceki satırda `:` işaretine ihtiyacımız var.

                    Bu seviyede yeni bir komut da kullanabilirsiniz: `{elif}`. `{elif}` {else} {if}'in kısaltmasıdır ve 3 (veya daha fazla!) seçenek arasından seçim yapmak istediğinizde buna ihtiyacınız vardır.
                    Şuna bir bakın!
            18:
                story_text: |
                    Tebrikler! Hedy'nin son seviyesine ulaştınız! Burada oluşturduğunuz kodu replit veya PyCharm gibi gerçek Python ortamlarına kopyalayabilir ve orada öğrenmeye devam edebilirsiniz!
                    Ancak Python'un yalnızca İngilizce komutları okuyabildiğini unutmayın. Şimdiye kadar gördüğünüz komutları İngilizce olanları ile değiştirmeniz gerekecek. Komutları yazarken cümledeki yerlerinin biraz Tarzan'ca olduğunu farketmişsinizdir. Bunun sebebi, komut kelimelerinin aynı oldukları yerlere İngilizcelerini yazınca, kodunuzun gerçek bir Python programına dönüşebilmesiydi (tabi biraz da Türkçemizin bazı harflerini değiştirmek gerekecek ama bu pek bir sorun değil).
    dice:
        name: Zar
        default_save_name: Zar
        description: Kendi zarınızı yapın
        levels:
            3:
                story_text: |
                    Bu seviyede bir listeden seçim yapabiliriz. Bununla bilgisayarın zarın bir tarafını seçmesini sağlayabiliriz.
                    Evinizde dolabınızda bulunan oyunlara bir göz atın.
                    (Özel) bir zarı olan oyunlar var mı? Onları da bu kodla da kopyalayabilirsiniz.
                    Örneğin, üzerinde 1'den 5'e kadar sayılar ve bir solucan bulunan Solucan oyunu zarı.

                    ![üzerinde 1'den 5'e kadar sayılar ve solucan olan bir solucan zarı](https://cdn.jsdelivr.net/gh/felienne/hedy@24f19e9ac16c981517e7243120bc714912407eb5/coursedata/img/dobbelsteen.jpeg)
                example_code: |
                    ```
                    seçimler {is} 1, 2, 3, 4, 5, solucan
                    {print} Attığın zar _ {at} {random} !
                    ```
                story_text_2: |
                    ### Alıştırma
                    Yukarıdaki örnekteki zarlar belirli bir oyun için zarlardır. Normal bir zar yapabilir misiniz?
                    Ya da farklı bir oyundaki diğer özel zarları?
                example_code_2: |
                    ```
                    seçimler {is} _
                    ```
            4:
                story_text: |
                    Bu seviyede, ayrıca zar da oluşturabilirsiniz. Ancak bu sefer örnek bir kod olmadan kendiniz deneyebilirsiniz!

                    ### Alıştırma
                    Bu seviyede kendi zarınızı yapın.
                    İpucu: Nasıl zar atılacağı hakkında hiçbir fikriniz yoksa. Bir önceki seviyedeki zarlarınıza bir göz atın, ancak tırnak işareti eklemeyi unutmayın.
            5:
                story_text: |
                    Zarımıza `{if}` ve `{else}` komutlarını ekleyeceğiz!

                    ### Alıştırma
                    Örnek kodu, bir solucan attığınız zaman "Atmayı durdurabilirsiniz" yazacak şekilde tamamlayın. Başka bir şey attığınızda ise "Tekrar atmanız gerekiyor" demelidir.
                    **Ek Görev** Belki de tamamen farklı bir oyundaki bir kalıbı yeniden yaratmak istiyorsunuz. Bu da güzel! O zaman kendi tepkinizi oluşturun, örneğin 6 için 'evet' ve başka bir şey için 'yazık' gibi.
                example_code: |
                    ```
                    seçimler {is} 1, 2, 3, 4, 5, solucan
                    atılan {is} seçimler {at} {random}
                    {print} 'Attığın zar ' atılan
                    _ atılan {is} solucan {print} 'Atmayı bırakabilirsin.'
                    _ {print} 'Tekrar atmalısın!'
                    ```
            6:
                story_text: |
                    Burada da yine bir Solucan zarı yapabilirsiniz, ancak şimdi kaç puan atıldığını da hesaplayabilirsiniz.
                    Solucanlar oyununda solucanın 5 puan saydığını biliyor olabilirsiniz. Şimdi bir zar attıktan sonra kaç puan attığınızı hemen hesaplayabilirsiniz.
                    Bu, bir zar için puanları hesaplayan koddur:

                    ### Alıştırma
                    Kodu 8 zar için toplam puanı alacak şekilde yapabilir misiniz? Bunu yapmak için kodun bazı satırlarını kesip yapıştırmanız gerekiyor.
                example_code: |
                    ```
                    seçimler = 1, 2, 3, 4, 5, solucan
                    puan = 0
                    atılan = seçimler {at} {random}
                    {print} 'Attığın zar ' atılan
                    {if} atılan {is} solucan puan = puan + 5 {else} puan = puan + atılan
                    {print} 'toplam puan ' puan ' oldu'
                    ```
                example_code_2: |
                    Sekiz zar için puan hesaplamayı başardınız mı? Bu çok fazla kesme ve yapıştırma gerektiriyordu, değil mi? Seviye 7'de bunu daha kolay hale getireceğiz!
            7:
                story_text: |
                    Bu seviyede de yine zar atabilirsiniz. `{repeat}` kodu ile kolayca bir el dolusu zar atabilirsiniz.

                    ### Alıştırma
                    Örnek kodu bitirmeye çalışın! **Ek Görev** Bildiğiniz bir zar oyunu düşünün ve bunu bir `{repeat}` kullanarak programlayın.
                example_code: |
                    ```
                    seçimler = 1, 2, 3, 4, 5, 6
                    _ _ _ _ _ _ _
                    ```
            10:
                story_text: |
                    ### Alıştırma
                    Herkesin zar atması çok mu uzun sürüyor? Bu seviyede Hedy'nin tüm zarları tek seferde atmasını sağlayabilirsiniz!
                    İsimleri arkadaşlarınızın veya ailenizin isimleriyle değiştirin ve her biri zarları yuvarlayacak şekilde kodu tamamlayın.
                example_code: |
                    ```
                    oyuncular = Ali, Betül, Ceyda
                    seçimler = 1, 2, 3, 4, 5, 6
                    _ _ _ _
                        {print} oyuncu ' atıyor ve gelen ' seçimler {at} {random}
                        {sleep}
                    ```
            15:
                story_text: |
                    ### Exercise
                    In this level you can create a little game in which you'll have to throw 6 as fast as possible.
                    We have started the code, it's up to you to get the game to work!

                    Firstly, add a `{while}` loop that checks if 6 has been thrown or not.
                    As long as you haven't thrown 6 already, throw the dice on a random number.
                    Print what the player has thrown.
                    Add a try to the amount of tries
                    Wait a second before you throw again, or - in case you've thrown a 6 - before the game ends.
                example_code: |
                    ```
                    options = 1, 2, 3, 4, 5, 6
                    {print} 'Throw 6 as fast as you can!'
                    thrown = 0
                    tries = 0
                    _
                    _
                    _
                    _
                    _
                    {print} 'Yes! You have thrown 6 in ' tries ' tries.'
                    ```
    dishes:
        name: Bulaşıklar mı?
        default_save_name: Bulaşıklar
        description: Bulaşıkları kimin yıkayacağını seçmek için bilgisayarı kullanın
        levels:
            3:
                story_text: |
                    Bugün bulaşıkları kimin yıkayacağı ya da kedinin kum kabını kimin değiştireceği konusunda evde hep anlaşmazlığa mı düşüyorsunuz?
                    O zaman bilgisayarın çok adil bir şekilde seçim yapmasını sağlayabilirsiniz. Bunu bu seviyede programlayabilirsiniz!
                example_code: |
                    ```
                    kişiler {is} anne, baba, Ali, Ayşe
                    {print} kişiler {at} {random} bulaşığı yıkayacak
                    ```
                story_text_2: |
                    ### Alıştırma
                    Bulaşık makinesi programının kendi çeşidinizi yapın. Öncelikle aile üyelerinizin bir listesini yapın.
                    Ardından yapılması gereken bir görev düşünün ve bilgisayarın `{at} {random}` komutuyla görevi kimin yapması gerektiğine karar vermesini sağlayın.

                    **Ek Görev** Bulaşıkları kendiniz yıkamak istemiyor musunuz? Adınızı `{remove}` `{from}` komutuyla listeden kaldırarak programda hile yapın.
            4:
                story_text: |
                    Tırnak işaretleri ile bulaşık yıkama programınızı daha da iyi hale getirebilirsiniz.

                    ### Alıştırma
                    Öncelikle, bu örnek programı çalıştırmak için boşluklara doğru sembolleri veya komutları doldurun.
                    Anladınız mı? Harika! Şimdi, önceki seviyeden kendi kodunuzu kopyalayın ve doğru noktalara tırnak işaretleri ekleyerek bu seviyede çalışmasını sağlayın.
                example_code: |
                    ```
                    kişiler {is} anne, baba, Ali, Ayşe
                    {print} _ bulaşıkları yıkayacak olan _
                    {sleep}
                    {print} kişiler {at} _
                    ```
            5:
                story_text: |
                    `{if}` ile artık programda seçim yaparak daha fazla eğlenebilirsiniz. Programınızın bilgisayarın yaptığı seçime yanıt vermesini sağlayabilirsiniz.
                    ### Alıştırma
                    Kodu, sıra size geldiğinde "çok kötü", aksi halde "evet!" yazdıracak şekilde tamamlayabilir misiniz?
                    Tırnakları unutmayın!
                example_code: |
                    ```
                    kişiler {is} anne, baba, Ali, Ayşe
                    bulaşıkçı {is} kişiler {at} {random}
                    _ bulaşıkçı {is} Ayşe {print} _ Bulaşıkları yıkamak zorunda olmam çok kötü. _
                    _ {print} 'Neyse ki bulaşık yok çünkü ' _ ' zaten yıkıyor'
                    ```
            6:
                story_text: |
                    Herkes bulaşıkları ne sıklıkla yıkayacak? Bu adil mi? Bunu bu seviyede sayabilirsiniz.
                example_code: |
                    ```
                    kişiler = anne, baba, Ali, Ayşe
                    ali_yıkadı = 0
                    bulaşıkçı = kişiler {at} {random}
                    {print} 'Bulaşıkçımız bugün ' bulaşıkçı
                    {if} bulaşıkçı {is} Ali ali_yıkadı = ali_yıkadı + 1
                    {print} 'Ali bu hafta bulaşıkları ' ali_yıkadı ' kere yıkadı'
                    ```

                    Şimdi 3'ten 5'e kadar olan satırları birkaç kez (örneğin tüm hafta için 7 kez) kopyalayarak tekrar tüm hafta için hesaplama yapabilirsiniz.
                    Bütün hafta için kod yazabilir misiniz?
                story_text_2: |
                    Eğer çok şanssızsanız, bir önceki program sizi tüm hafta boyunca bulaşıkları yıkamanız için seçebilir! Bu hiç adil değil!
                    Daha adil bir sistem oluşturmak için `{remove}` komutunu kullanarak seçilen kişiyi listeden çıkarabilirsiniz. Bu şekilde, herkes sırasını alana kadar bulaşıkları tekrar yıkamak zorunda kalmazsınız.

                    Pazartesi ve salı günleri sizin için hazır! Haftanın geri kalanını da ekleyebilir misiniz?
                    Ve... listenizin boşaldığı durum için bir çözüm bulabilir misiniz?
                example_code_2: |
                    ```
                    kişiler = anne, baba, Ali, Ayşe
                    bulaşıkçı = kişiler {at} {random}
                    {print} 'Pazartesi günü bulaşıkçımız: ' bulaşıkçı
                    {remove} bulaşıkçı {from} kişiler
                    bulaşıkçı = kişiler {at} {random}
                    {print} 'Salı günü bulaşıkçımız: ' bulaşıkçı
                    {remove} bulaşıkçı {from} kişiler
                    ```
            7:
                story_text: |
                    `{repeat}` ile kod parçalarını tekrarlayabilirsiniz. Bunu, birden fazla gün boyunca bulaşıkları kimin yıkayacağını hesaplamak için kullanabilirsiniz!
                    ### Alıştırma
                    Bütün bir hafta boyunca bulaşıkları kimin yıkaması gerektiğine karar vermek için `{repeat}` komutunu kullanın. Her boşluğun bir komut veya sayı ile doldurulması gerekiyor!
                    **Ek Görev** Evdeki diğer görevleri düşünebiliyor musunuz? Kodu üç ev işine karar verecek şekilde uyarlayın. Hangi görevlerle ilgili olduğunu yazdırmayı unutmayın!
                example_code: |
                    ```
                    kişiler = anne, baba, Ali, Ayşe
                    {repeat} _ _ {print} 'Bugün bulaşıkçımız ' _ _ _
                    ```
            10:
                story_text: |
                    Bu seviyede, kolay bir şekilde tüm hafta için bir program yapabilirsiniz!

                    ### Alıştırma
                    Süpürmek veya ortalığı toplamak gibi ikinci bir angarya iş ekleyin ve bunun da tüm haftaya bölündüğünden emin olun.
                    <br> **Ek Görev** Program adil değil, şanssız olabilir ve tüm hafta boyunca temizlikçi olabilirsiniz. Programı nasıl daha adil hale getirebilirsiniz?
                example_code: |
                    ```
                    günler = Pazartesi, Salı, Çarşamba, Perşembe, Cuma, Cumartesi, Pazar
                    isimler = anne, baba, Ali, Ayşe
                    {for} gün {in} günler
                        {print} isimler {at} {random} ' bulaşıkları ' gün ' günü yıkayacak'
                    ```
    elif_command:
        name: '{elif}'
        default_save_name: değileğer
        description: değileğer
        levels:
            17:
                story_text: |
                    Bu seviyede yeni bir komutu daha kullanabilirsiniz: `{elif}`. `{elif}`, `{else}` `{if}` komutunun kısaltmasıdır ve 3 (veya daha fazla!) seçenek yapmak istediğinizde buna ihtiyaç duyarsınız.
                    Şuna bir bakın!
                example_code: |
                    ```
                    ödüller = ['1 milyon lira', 'bir elmalı turta', 'hiçbir şey']
                    senin_ödülün = ödüller[{random}]
                    {print} 'Kazandığın ödül ' senin_ödülün
                    {if} senin_ödülün == '1 milyon lira' :
                        {print} 'Evet! Sen artık zenginsin!'
                    {elif} senin_ödülün == 'bir elmalı turta' :
                        {print} 'Çok güzel, bir elmalı turta!'
                    {else}:
                        {print} 'Bir dahaki sefere iyi şanslar...'
                    ```
    for_command:
        name: '{for}'
        default_save_name: for
        description: için komutu
        levels:
            10:
                story_text: |-
                    ## için
                    Bu seviyede `{for}` adında yeni bir kod öğreniyoruz. `{for}` ile bir liste oluşturabilir ve onun tüm öğelerini kullanabilirsiniz.
                    `{for}`, `{repeat}` ve `{if}` gibi bir blok oluşturur, bu nedenle bloktaki tüm satırların 4 boşlukla başlaması gerekir.
                example_code: |
                    ```
                    hayvanlar = köpek, kedi, balık
                    {for} hayvan {in} hayvanlar
                        {print} 'Benim sevdiğim ' hayvan
                    ```
            11:
                story_text: |-
                    Bu seviyede, `{for}` in yeni bir şeklini ekliyoruz. Daha önceki seviyelerde `{for}` i bir liste ile kullanmıştık, ancak `{for}` ni sayılarla da kullanabiliriz.
                    Bunu bir değişken adı ve ardından `{in}` `{range}` ekleyerek yaparız. Daha sonra ilk başlanacak sayıyı, ardından `{to}`, ve sonra bitecek sayıyı yazıyoruz.

                    Ne olduğunu görmek için örneği deneyin! Bu seviyede de yine, `{for}` ifadelerinin altındaki satırlarda girintiler kullanmanız gerekecektir.
                example_code: |
                    ```
                    {for} sayaç {in} {range} 1 {to} 10
                        {print} sayaç
                    {print} 'önüm arkam sağım solum sobe!'
                    ```
            17:
                story_text: |
                    Şimdi girintilemeyi biraz değiştireceğiz. Girintiye her ihtiyaç duyduğumuzda, girintiden önceki satırda `:` işaretine ihtiyacımız var.
                example_code: |
                    ```
                    {for} i {in} {range} 1 {to} 10:
                        {print} i
                    {print} 'Önüm arkam sağım solum sobe, saklanmayan ebe!'
                    ```
    fortune:
        name: Falcı
        default_save_name: Falcı
        description: Hedy'nin geleceği tahmin etmesini sağlayın
        levels:
            1:
                story_text: |
                    Hiç bir karnavala gittiniz ve bir falcı tarafından geleceğinizin tahmin edildiğini gördünüz mü? Ya da hiç sihirli sekiz topla oynadınız mı? Ya da bunları bir filmde gördünüz mü?
                    O zaman muhtemelen geleceğinizi gerçekten tahmin edemeyeceklerini biliyorsunuzdur, ama yine de oynamak eğlenceli!

                    İlerleyen seviyelerde kendi fal makinenizi nasıl yaratacağınızı öğrenebilirsiniz!
                    1. seviyede, Hedy'nin kendini falcı olarak tanıtmasını ve oyuncuların cevaplarını `{echo}` ile yankılamasını sağlayarak kolay bir başlangıç yapabilirsiniz.
                    Bunun gibi:
                example_code: |
                    ```
                    _ Merhaba, ben falcı Hedy!
                    _ Peki sen kimsin?
                    _ Kristal küreme bir göz atayım
                    _ Görüyorum... Evet görüyorum...
                    _ Senin adın
                    ```
                story_text_2: |
                    ### Alıştırma
                    Örnek kodu girdi ekranınıza kopyalayın ve kodun çalışması için boşlukları doldurun.
                    **Ek Görev** Kodu değiştirin ve falcının yalnızca adınızı değil, yaşınızı, tuttuğunuz spor takımını veya kendinizle ilgili başka bir şeyi de tahmin etmesini sağlayın.
            3:
                story_text: |
                    Önceki seviyelerde ilk fal makinenizi yapmıştınız, ancak Hedy gerçekten hiçbir şey tahmin edemedi, sadece `{echo}` kullandı.
                    Bu seviyede, Hedy'nin sizin için bir cevap seçmesini gerçekten sağlamak için bir değişken ve `{at} {random}` komutunu kullanabilirsiniz. Örneğin bu koda göz atın:
                example_code: |
                    ```
                    {print} Ben falcı Hedy'im!
                    soru {is} {ask} Ne bilmek istiyorsun?
                    {print} Demek bilmek istediğin şey: soru
                    cevaplar {is} evet, hayır, belki
                    {print} Kristal kürem diyor ki...
                    {sleep} 2
                    {print} cevaplar {at} {random}
                    ```
                story_text_2: |
                    ### Alıştırma
                    Şimdilik, Hedy sadece evet, hayır veya belki cevaplarını verebiliyor. Hedy'ye 'kesinlikle' veya 'tekrar sor' gibi daha fazla cevap seçeneği verebilir misiniz?
            4:
                story_text: |
                    Bu seviyede yeni bir işlev yok, ancak tırnak işaretlerini kullanarak pratik yapmanızı sağlar.
                    Seviye 3 kodunuzu yeniden oluşturabilir ve tırnak işaretlerini doğru yerlere eklediğinizden emin olabilirsiniz!

                    Seviye 3'te 'soru' kelimesini hem değişken adı hem de yazdırılabilecek normal bir kelime olarak kullanamadığımızı unutmayın.
                    Seviye 4'teki tırnak işaretleri bunu mümkün kılmaktadır!

                    ### Alıştırma
                    Bu örnek koddan tüm tırnak işaretlerini kaldırdık, bunları doğru yerlere ekleyebilir misiniz?

                    ### Alıştırma 2
                    Önceki seviyeye geri dönün ve falcı kodunuzu kopyalayın. Doğru noktalara tırnak işaretleri ekleyerek kodun bu seviyede çalışmasını sağlayın.
                example_code: |
                    ```
                    _ Bu koda tırnak işaretlerini ekleyin _
                    {print} Ben falcı Hedy!
                    soru {is} {ask} Ne bilmek istiyorsun?
                    {print} Sorduğun soru: soru
                    cevaplar {is} evet, hayır, belki
                    {print} Kristal kürem diyor ki...
                    {sleep} 2
                    {print} cevaplar {at} {random}
                    ```
            5:
                story_text: |
                    ### Alıştırma
                    Örnek kodda, olasılıkları kendi lehinize çevirmenizi sağlayan bir falcı programının nasıl yapıldığını göreceksiniz. Bu hile programı size her zaman piyangoyu kazanacağınızı söyler, ancak arkadaşlarınız asla kazanamaz.

                    Bunu kendi programınızı yapmak için kullanın, yaratıcı olun! Örneğin şunu tahmin eden bir kod oluşturabilirsiniz:
                    * tuttuğunuz spor takımı tüm rakiplerini yenecek!
                    * film gecesi için en sevdiğiniz film seçilecek!
                    * en sevdiğiniz gösteriye bilet kazanın!
                    * Pamuk Prenses'in sihirli aynası gibi, hepsinin içinde en güzeli sensin.
                    Bırakın işi hayal gücünüz yapsın!

                    Programınız en az 10 satır koddan oluşmalı ve en az bir `{if}` ve `{else}` komutuna sahip olmalıdır.
                example_code: |
                    ```
                    arkadaşlar {is} Leyla, Orhan, Nergis
                    {print} 'Yarın piyangoyu kazanıp kazanmayacağınızı tahmin edebilirim!'
                    kişi {is} {ask} 'Sen kimsin?'
                    iyi_cevap {is} Yaşasın! Sen kazandın!, Kesinlikle sen kazanacaksın!, Bir kazananımız var!
                    kötü_cevap {is} Kötü şans! Tekrar dene!, Başka biri kazanacak, Sen kaybedeceksin!
                    {if} kişi {in} arkadaşlar {print} iyi_cevap {at} {random}
                    {else} {print} kötü_cevap {at} {random}
                    ```
            6:
                story_text: |
                    Bu seviyede artık bir falcı olarak tahminlerinizde matematiği kullanabilirsiniz. Bu, geleceği hesaplamak için (aptalca) formüller oluşturmanıza olanak tanır.
                    Örneğin, ne kadar zengin olacağınızı veya büyüdüğünüzde kaç çocuğunuz olacağını hesaplayabilirsiniz.



                    ### Alıştırma
                    Kendinize ait (aptalca) bir fal makinenizi hayal edebiliyor musunuz?
                example_code: |
                    ```
                    {print} "Ben falcı Hedy'im!"
                    {print} 'Büyüdüğünde kaç çocuğun olacağını tahmin edebiliyorum!'
                    yaş = {ask} 'Kaç yaşındasın?'
                    kardeşler = {ask} 'Kaç kardeşin var?'
                    boy = {ask} 'Santimetre cinsinden boyun kaç?'
                    çocuklar = boy / yaş
                    çocuklar = çocuklar - kardeşler
                    {print} 'Büyüdüğünde...'
                    {sleep}
                    {print} çocuklar ' çocuğun olacak!'
                    ```
            7:
                story_text: |
                    ### Alıştırma
                    Aşık olduğunuz kişinin sizi sevip sevmediğini söyleyen bu programı bitirin.
                example_code: |
                    ```
                    {print} 'Sihirli yaprakları olan bir çiçeğim var'
                    {print} 'Eğer taç yapraklarını koparırsanız, çiçek size aşkınızın sizi sevip sevmediğini söyleyecektir.'
                    miktar = {ask} 'Kaç tane taç yaprağı koparmak istiyorsun?'
                    seçenekler = seni seviyor, seni sevmiyor
                    _ _ _ _ seçenekler {at} {random}
                    ```
            8:
                story_text: |
                    Bir sonraki örnekte, falcınızın birden fazla soru sormasını ve bunları yazdırmasını sağlayabilirsiniz!

                    ### Alıştırma
                    Boşlukları doğru komutla doldurabilir misiniz?
                example_code: |
                    ```
                    {print} "Ben falcı Hedy'im!"
                    {print} 'Bana 3 soru sorabilirsin.'
                    cevaplar = evet, hayır, belki
                    _ _ _
                       soru = {ask} 'Ne bilmek istiyorsun?'
                       {print} soru
                       {sleep}
                       {print} 'Kristal kürem diyor ki... ' cevaplar {at} {random}
                    ```
            10:
                story_text: |
                    Bu seviyede MASH (konak, apartman, kulübe, ev) oyununu nasıl programlayacağınızı öğreneceksiniz. Bu oyunda tüm oyuncular için aynı anda geleceklerinin neye benzeyeceğini tahmin edebilirsiniz.

                    ### Alıştırma
                    Bu seviyede öğrendiğiniz yeni komutu kullanarak boşlukları doldurun.
                example_code: |
                    ```
                    evler = konak, apartman, baraka, ev
                    aşklar = hiç kimse, bir soylu, bir komşu, gerçek aşkı
                    hayvanlar = köpek, kedi, fil
                    isimler = Bulut, Sema, Deniz
                    _
                        {print} isim ' şu evde yaşayacak: ' houses {at} {random}
                        {print} isim ' şununla evlenecek: ' loves {at} {random}
                        {print} isim ' evcil hayvan olarak ' pets {at} {random} ' besleyecek.'
                        {sleep}
                    ```
            12:
                story_text: |-
                    12. seviyeden itibaren artık, listelerde her öğeden önce ve sonra tırnak işareti kullanmanız gerekecektir.

                    ### Alıştırma
                    Listeye iki tane tahmin ekleyin
                example_code: |
                    ```
                    fallar = 'muz kabuğuna basıp kayacaksın', _
                    {print} 'Geleceğin için kristal küreme bir göz atacağım.'
                    {print} 'Görüyorum... Görüyorum...'
                    {sleep}
                    {print} fallar {at} {random}
                    ```
    functions:
        name: functions
        default_save_name: functions
        description: functions
        levels:
            12:
                story_text: |
                    In this level you'll learn how to use **functions**. A function is a block of code you can easily use multiple times. Using functions helps us organize pieces of code that we can use again and again.
                    To create a function, use `{define}` and give the function a name. Then put all the lines you want in the function in a indented block under the `{define}` line.
                    Leave one empty line in your code to make it look nice and neat. Great job! You have created a function!

                    Now, whenever we need that block of code, we just use <code>{call}</code> with the function's name to call it up! We don't have to type that block of code again.

                    Check out this example code of a game of Twister. The function 'turn' contains a block of code that chooses which limb should go where.

                    ### Exercise
                    Finish this code by setting the 2 variables chosen_limb and chosen_color.
                    Then, choose how many times you want to call the function to give the twister spinner a spin.

                    ### Exercise 2
                    Improve your code by adding a variable called 'people'. Use the variable to give all the players their own command in the game.
                    For example: 'Ahmed, right hand on green' or 'Jessica, left foot on yellow'.
                example_code: |
                    ```
                    sides = 'left', 'right'
                    limbs = 'hand', 'foot'
                    colors = 'red', 'blue', 'green', 'yellow'

                    {define} turn
                        chosen_side = sides {at} {random}
                        chosen_limb = limbs _
                        chosen_color = colors _
                        {print} chosen_side ' ' chosen_limb ' on ' chosen_color

                    {print} 'Lets play a game of Twister!'
                    {for} i {in} {range} 1 to _
                        {call} turn
                        {sleep} 2
                    ```
            13:
                story_text: |
                    Now that you've learned how to use functions, you'll learn how to use a function with an argument.
                    An **argument** is a variable that is used within a function. It is not used outside the function.

                    For example in this code we've programmed the first verse of the song 'My Bonnie is over the ocean'.
                    In this example code the argument `place` is used. Place is a variable that is only used in the function, so an argument.
                    To use `place` we have programmed the line `define song with place`.
                    When the function is called, computer will replace the argument `place`, with the piece of text after `call song with`.

                    ### Exercise
                    The next verse of this song goes:

                    Last night as I lay on my pillow
                    Last night as I lay on my bed
                    Last night as I lay on my pillow
                    I dreamed that my Bonnie is dead

                    Can you program this verse in the same way as the example?
                example_code: |
                    ```
                    {define} song {with} place
                        {print} 'My Bonnie is over the ' place

                    {call} song {with} 'ocean'
                    {call} song {with} 'sea'
                    {call} song {with} 'ocean'
                    ```
            14:
                story_text: |
                    In the previous levels you have learned to create functions and use arguments with them. Another great use of a function is to let it calculate something for you.
                    You can give the function a calculation and it will give you the answer of the calculation. This answer is called a **return value**.

                    For example, in this code the function calculate_new_price will calculate the new price of any item. It will give you the new price as a return value.

                    ### Exercise
                    Finish this code. We have already made the variable new_price for you, you only need to set it.
                    You should finish the line of code by calling the function that calculates the new price.
                example_code: |
                    ```
                    {define} calculate_new_price {with} amount, percentage
                        percentage = percentage / 100
                        discount_amount = amount * percentage
                        return amount - discount_amount

                    old_price = {ask} 'How much is on the price tag?'
                    discount = {ask} 'What percentage is the discount?'

                    new_price = _ calculate_new_price {with} old_price, _
                    {print} 'The new price is ' new_price ' dollar'
                    ```
    guess_my_number:
        name: Guess my number
        default_save_name: guess my number
        description: guess my number
        levels:
            14:
                story_text: |
                    In this level you can program the game 'Guess my number'

                    ### Exercise
                    Fill in the correct symbols on the blanks to get the game to work.
                example_code: |
                    ```
                    {print} 'Guess my number'
                    numbers = 1, 2, 3, 4, 5, 6, 7, 8, 9, 10
                    number = numbers {at} {random}
                    game = 'on'
                    {for} i {in} {range} 1 {to} 10
                        {if} game == 'on'
                            guess = {ask} 'Which number do you think it is?'
                            {if} guess _ number
                                {print} 'Lower!'
                            {if} guess _ number
                                {print} 'Higher!'
                            {if} guess _ number
                                {print} 'You win!'
                                game = 'over'
                    ```
    harry_potter:
        name: Harry Potter
        default_save_name: Harry Potter
        description: Harry Potter maceraları
        levels:
            10:
                story_text: |
                    ### Alıştırma
                    Harry Potter temalı bir falcı da yapabiliriz. Boşlukları 9 satır yazdıracak şekilde doldurun.
                    **Ek Görev** Falcının temasını en sevdiğiniz kitap, film veya televizyon programı gibi başka bir şeye dönüştürün.
                example_code: |
                    ```
                    evler = Gryffindor, Slytherin, Hufflepuff, Ravenclaw
                    konular = iksirler, karanlık sanatlara karşı savunma, tılsımlar, başkalaşım
                    korkular = Voldemort, örümcekler, OWL sınavında başarısız olmak
                    isimler = Harry, Ron, Hermione
                    _
                    _ {print} isim ' şu okula gidiyor: ' evler {at} {random}
                    _ {print} isim ' şu konuda çok iyi: ' konular {at} {random}
                    _ {print} isim ' en çok şundan korkuyor: ' korkular {at} {random}
                    ```
    haunted:
        name: Perili Ev
        default_save_name: Perili Ev
        description: Perili evden kaçış
        levels:
            1:
                story_text: |
                    Bu macerada, doğru kapıyı seçerek perili bir evden kaçmanız gereken bir oyun yapmak için çalışıyorsunuz.
                    Eğer doğru kapıyı seçerseniz hayatta kalırsınız, ama seçmezseniz korkunç bir canavar sizi...

                    1. seviyede, perili ev oyunumuza korkutucu bir hikaye uydurarak başlıyoruz ve oyuncuya perili evde hangi canavarı göreceklerini soruyoruz.
                example_code: |
                    ```
                    {print} Buraya nasıl geldim?
                    {print} Arkadaşımın bana eski malikaneye gitmemi söylediğini hatırlıyorum...
                    {print} sonra her şey aniden karardı.
                    {print} Ama nasıl oldu da kendimi yerde buldum?
                    {print} Başım beyzbol sopasıyla vurulmuş gibi ağrıyor!
                    {print} Bu ses de ne?
                    {print} Oh hayır! Bu evde yalnız değilmişim gibi hissediyorum!
                    {print} Buradan çıkmam lazım!
                    {print} Önümde 3 kapı var...
                    {ask} Hangi kapıyı seçmeliyim?
                    {echo} Seçtiğim kapı
                    {print} ...?
                    ```
                story_text_2: |
                    ### Alıştırma
                    Sarı düğmeye tıklayarak örnek kodu girdi ekranınıza kopyalayın.
                    Şimdi en az 5 satır kod ekleyerek hikayeyi bitirin.
                    Her kod satırına `{print}` komutuyla başlamayı unutmayın.
            2:
                story_text: |
                    Bu perili evde canavarlarınızı emojilerle seçebilirsiniz. Tabii ki yine kelimeleri de kullanabilirsiniz.
                example_code: |
                    ```
                    canavar_1 {is} 👻
                    canavar_2 {is} 🤡
                    canavar_3 {is} 👶
                    {print} Perili eve giriyorsunuz.
                    {print} Aniden bir canavar_1 görüyorsunuz
                    {print} Diğer odaya koşuyorsunuz...
                    {print} Ama canavar_2 sizi orada bekliyor!
                    {print} Olamaz! Çabuk mutfağa gidin.
                    {print} Ama siz içeri girerken canavar_3 size saldırıyor!
                    ```
                story_text_2: |
                    ### Alıştırma
                    Yukarıdaki örnekte canavarlar önceden belirlenmiştir. Yani kodunuzu her çalıştırdığınızda çıktı aynı olacaktır.
                    Perili evi etkileşimli hale getirmek ve oyuncuların karşılaştıkları canavarları seçmelerini sağlamak için `{ask}` komutları ekleyebilir misiniz?
                example_code_2: |
                    ```
                    canavar_1 {is} _
                    canavar_2 {is} _
                    canavar_3 {is} _
                    {print} Perili eve giriyorsunuz.
                    {print} Aniden bir canavar_1 görüyorsunuz
                    {print} Diğer odaya koşuyorsunuz...
                    {print} Ama canavar_2 sizi orada bekliyor!
                    {print} Olamaz! Çabuk mutfağa gidin.
                    {print} Ama siz içeri girerken canavar_3 size saldırıyor!
                    ```
            3:
                story_text: |
                    Önceki seviyelerde, perili ev oyununuza bir giriş yaptınız, ancak fark etmiş olabileceğiniz gibi hikaye her zaman korkunç bir sona sahip oluyordu.
                    Bu seviyede oyunun sonucunu değiştirerek hikayenizi daha etkileşimli hale getirebilirsiniz; bazen yenileceksiniz, bazen kaçmayı başaracaksınız!
                    Bırakın Hedy rastgele karar versin!

                    ### Alıştırma
                    Örnek kodları kopyalayın ve çalışmasını sağlamak için boşlukları doldurun!

                    **Ek Görev** Bu hikaye oldukça basit, belki daha heyecanlı bir hikaye ekleyerek biraz canlandırabilirsiniz.
                    Ayrıca şu anda çok sınırlı sonuçlarınız var, kapıların arkasında ne olduğuna dair sadece 3 seçenek var. Belki listeye eklemek için daha fazla canavar düşünebilirsiniz!
                example_code: |
                    ```
                    _ Perili evden kaçış!
                    _ Önünüzde 3 kapı var...
                    _ _ _ Hangi kapıyı seçiyorsunuz?
                    _ Seçtiğiniz kapı ... choice
                    canavarlar _ bir zombi, bir vampir, KAÇAMAYACAĞINIZ BİR ŞEY
                    _ Karşınıza çıkan...
                    {sleep}
                    _ _ _ _
                    ```
            4:
                story_text: |
                    Bu seviyede oyunlarınızda tırnak işaretlerini nasıl kullanacağınızı öğreneceksiniz.

                    ### Alıştırma
                    Perili Evinizi 4. seviyeye dayanıklı yapabilir misiniz?

                    ### Alıştırma 2
                    Önceki seviyeye geri dönün ve perili ev kodunuzu kopyalayın. Doğru noktalara tırnak işaretleri ekleyerek kodun bu seviyede çalışmasını sağlayın.
                example_code: |
                    ```
                    _ Bu koda tırnak işaretleri ekleyin _
                    {print} Perili evden kaçış!
                    {print} Önünüzde 3 kapı var...
                    seçim {is} {ask} Hangi kapıyı seçiyorsunuz?
                    {print} Seçtiğiniz kapı ... choice
                    canavarlar {is} bir zombi, bir vampir, KAÇAMAYACAĞINIZ BİR ŞEY
                    {print} Karşınıza çıkan...
                    {sleep}
                    {print} canavarlar {at} {random}
                     ```
            5:
                story_text: |
                    Bu seviyeye kadar perili ev oyunu her zaman oyuncudan bir kapı seçmesini istedi, ancak fark etmiş olabileceğiniz gibi, gerçekten doğru cevap vermek zorunda değillerdi.
                    Oyuncu tamamen rastgele bir cevap girerse, oyun yine de çalışır ve hatta oyuncu kazanabilirdi (bir kapı seçmemesine rağmen).
                    Bu seviyede oyunu sadece Hedy'nin rastgele seçtiği kapıyı seçerek kazanabilirsiniz.

                    ### Alıştırma
                    Kodu tamamlamak için eksik 4 kelimeyi bulabilir misiniz?
                example_code: |
                    ```
                    {print} 'Perili evden kaçış!'
                    {print} 'Önünüzde 3 kapı var...'
                    kapılar {is} 1, 2, 3
                    canavarlar {is} kurt adam, mumya, vampir, zombi
                    seçilen_kapı {is} {ask} 'Hangi kapıyı seçiyorsunuz?'
                    {print} 'Seçtiğini kapı...' seçilen_kapı
                    {sleep}
                    doğru_kapı {is} kapılar {at} {random}
                    _ _ _ _ {print} 'Harika! Kaçmayı başardınız!'
                    {else} {print} 'Olamaz! Bir ' canavarlar {at} {random} ' sizi yedi!'
                    ```
            9:
                story_text: |
                    Bu seviyede, perili evi daha da etkileşimli hale getirmenize olanak tanıyan iç içe geçirme özelliğini kullanabilirsiniz!

                    ### Alıştırma
                    Şu anda bu oyunu kazanmak çok zor, kazanmayı daha kolay hale getirebilir misiniz?
                    Kodunuzu bir doğru kapı ve iki yanlış kapı yerine sadece bir yanlış kapı ve iki doğru kapı olacak şekilde değiştirebilir misiniz?
                    İpucu: Bu, doğru_kapı değişkenini yanlış_kapı olarak değiştirmek ve sonra `{if}` ve `{else}` kodlarını değiştirmek anlamına gelir.
                    Ve tabii ki hikayeyi değiştirebilir ve kendinize ait hale getirebilirsiniz. Canavarları değiştirin ya da hediye aldığınız mutlu bir oyun gösterisine çevirin!
                example_code: |
                    ```
                    {print} 'Perili Evden Kaçış!'
                    oyuncu = canlı
                    kapılar = 1, 2, 3
                    canavarlar = zombi, vampir, dev örümcek
                    {repeat} 3 {times}
                        {if} oyuncu {is} canlı
                            doğru_kapı {is} kapılar {at} {random}
                            {print} 'Önünüzde 3 kapı var...'
                            seçilen_kapı = {ask} 'Hangi kapıyı seçiyorsunuz?'
                            {if} seçilen_kapı {is} doğru_kapı
                                {print} 'Burada hiç canavar yok!'
                            {else}
                                {print} 'Bir ' canavarlar {at} {random} ' sizi yakaladı ve yedi'
                                oyuncu = ölü
                        {else}
                            {print} 'OYUN BİTTİ'
                    {if} oyuncu {is} canlı
                        {print} 'Harika! Hayatta kaldınız!'
                    ```
            11:
                story_text: |
                    Bu seviyede, `{for}` komutunu değiştirdik, böylece oyuncuya nerede olduklarını söyleyebiliyoruz.

                    ### Alıştırma 1
                    Oyuncunun hangi odada olduğunu bilmesi için programı tamamlayın.

                    ### Alıştırma 2
                    Bu adımları takip ederek programı bir maceraya dönüştürün:

                    1. Seçeneklerin bir listesini yapın (savaş ya da kaç gibi)
                    2. Oyuncunun `{ask}` ile bir seçenek seçebildiğinden emin olun
                    3. Cevap doğru mu? O zaman bir sonraki canavara geçebilirler. Yanlış bir cevap mı verdiler? Oyuncuya bir `{print}` ile bildirin.

                    **Ek Görev** Şu anda, yanlış bir seçim yaparsanız, yine de bir canavar gösteriliyor! Bunu nasıl değiştirebilirsiniz?
                example_code: |
                    ```
                    {print} 'Perili Evden Kaçış!'
                    canavarlar = zombi, vampir, dev örümcek
                    _
                        {print} 'Oda ' i
                        canavar = canavarlar {at} {random}
                    ```
            14:
                story_text: |
                    ### Exercise
                    In this level you can use the `<` and `>` symbol to introduce lives to your game.
                    Make sure the player loses a life when they come across the wrong monster and that the game stops if you have no lives left.
                example_code: |
                    ```
                    {print} 'Escape from the haunted house'
                    lives = 3
                    doors = 1, 2, 3
                    monsters = 'the wicked witch', 'a zombie', 'a sleeping 3 headed dog'
                    {for} i {in} {range} 1 {to} 10
                        {if} lives _
                            good_door = doors {at} {random}
                            monster = monsters {at} {random}
                            chosen_door = {ask} 'Which door do you choose?'
                            {if} good_door == chosen_door
                                {print} 'You have chosen the correct door'
                            {else}
                                {print} 'You see...' monster
                                {if} monster == 'a sleeping 3 headed dog'
                                    {print} 'Pffieuw.... Its asleep'
                                {else}
                                    {print} 'You lose one life'
                                    lives = _
                        {else}
                            {print} 'GAME OVER'
                    ```
            16:
                story_text: |
                    ### Exercise
                    This haunted house game uses the connection between the lists you can use in this level.
                    For example: all the properties that belong to the zombie are first in all the lists, witch second and vampire third.
                    Check out the code and fill in  `weapons[i]`, `monsters[i]` , `bad_fate[i]`, `good_fate[i]`, `hint[i]` on the correct blanks to get the code to work!
                example_code: |
                    ```
                    numbers = [1, 2, 3]
                    i = numbers[{random}]
                    hint = ['growling', 'a cackling laugh', 'fluttering batwings']
                    monsters = ['zombie', 'witch', 'vampire']
                    bad_fate = ['Your brain is eaten', 'You are forever cursed', 'You are bitten']
                    good_fate = ['You throw the ham. The zombie is distracted and starts eating it.', 'You set the curtains on fire. The witch flees out of fear for the fire', 'The vampire hates garlic and flees']
                    weapons = ['ham', 'lighter', 'garlic']
                    {print} 'You are standing in front of an old mansion'
                    {print} 'Something is not right here'
                    {print} 'You hear ' _
                    {print} 'You are going to explore it'
                    {print} 'You enter the kitchen and see a lighter, a raw ham and a garlic.'
                    your_weapon = {ask} 'What do you bring with you?'
                    {print} 'With your ' your_weapon ' you enter the living room'
                    {print} 'There you find a ' _
                    needed_weapon = _
                    {if} your_weapon == needed_weapon
                        {print} 'You use your ' your_weapon
                        {print} _
                        {print} 'YOU WIN!'
                    {else}
                        {print} 'You have chosen the wrong weapon...'
                        {print} _
                        {print} 'GAME OVER'
                    ```
    hotel:
        name: hotel
        default_save_name: hotel
        description: hotel
        levels:
            13:
                story_text: |
                    In the previous adventure you have learned how to use an argument in a function, and you've learned how to combine it with an {ask}.
                    You might have wondered why you would use functions, because the functions in the example were only one line of code.
                    Now we will show you what a bigger function looks like and we will use multiple agruments now as well. You'll see how much better it is to use a function once the function gets bigger.
                    Here is an example of a function with arguments combined with {ask} commands.
                example_code: |
                    ```
                    {define} welcome_message {with} title, last_name, country, room_number
                        {print} 'Welcome to Hotel Hedy, ' title ' ' last_name
                        nice_trip {is} {ask} 'Did you have a nice trip from, ' country '?'
                        {if} nice_trip {is} 'yes'
                            {print} 'Lovely!'
                        {else}
                            {print} 'Sorry to hear that.'
                            {print} 'Hopefully you can take a nice rest in you room.'
                        {print} 'Your room number is ' room_number

                    {print} 'Hello. Please fill in your information to check in.'
                    title = {ask} 'What is your title (mr, mrs, ms, dr, etc.)?'
                    name = {ask} 'What is you last name?'
                    homecountry = {ask} 'What country do you come from?'

                    {call} welcome_message {with} title, name, homecountry, 105
                    ```

                    title = {ask} 'What is your title (mr, mrs, ms, dr, etc.)?'
                    name = {ask} 'What is you last name?'
                    homecountry = {ask} 'What country do you come from?'

                    {call} welcome_message {with} title, name, homecountry, 105
    if_command:
        name: '{if} & {else}'
        default_save_name: eğer_komutu
        description: eğer komutuna giriş
        levels:
            5:
                story_text: |
                    ## eğer... değilse....
                    5. seviyede sizin için yeni bir şey var, `{if}`! `{if}` ile iki farklı seçenek arasında seçim yapabilirsiniz.
                    Bu kod, isim olarak Hedy girerseniz güzel, başka bir şey girerseniz böö! yazdırır.
                    `{ask}` ve `{print}` hala 4. seviyede olduğu gibi çalışmaya devam ediyorlar.
                example_code: |
                    ```
                    isim {is} {ask} 'Senin adın ne?'
                    {if} isim {is} Hedy {print} 'güzel' {else} {print} 'böö!'
                    ```
                story_text_2: |
                    Bazen `{if}` içeren kod gerçekten uzun olur ve satıra iyi sığmaz. <br> Ayrıca kodu iki satıra bölebilir, ikinci satırı `{else}` ile şu şekilde başlatabilirsiniz:
                example_code_2: |
                    ```
                    isim {is} {ask} 'senin adın ne?'
                    {if} isim {is} Hedy {print} 'güzel'
                    {else} {print} 'böö!'
                    ```
                story_text_3: |
                    ### Alıştırma
                    `{if}` ve `{else}` ile kendi kodunuzu oluşturmaya çalışın. İsterseniz örnek kodu kullanabilirsiniz.
                example_code_3: |
                    ```
                    cevap {is} {ask} '2 + 2 = ?'
                    _ _ _ 4 _ 'Harikasın!'
                    _ _ 'Hayır, 2 + 2 = 4'
                    ```
            8:
                story_text: |
                    ## eğer... değilse...
                    Bir `{repeat}` komutundan sonra bir kod satır bloğunu tekrarlamayı öğrendiniz.
                    Şimdi artık bir {if} veya {else} komutundan sonra bloklar oluşturmak için girinti de kullanabilirsiniz.
                    Örnek koda göz atın.

                    ### Alıştırma
                    Örnek koda bir {else} komutu ekleyin. Girinti kullanarak bir satır bloğu oluşturun. Bunu her satırı 4 boşlukla başlatarak yaparsınız.
                example_code: |
                    ```
                    isim = {ask} 'Senin adın ne?'
                    {if} isim {is} Hedy
                        {print} 'Hoşgeldin Hedy'
                        {print} 'Bilgisayarında oynayabilirsin!'
                    ```
            9:
                story_text: |
                    Bu seviyede bir {if} komutunu başka bir {if} komutunun içine de koyabilirsiniz.
                example_code: |
                    devam = {ask} 'Devam etmek istiyor musun?'
                    {if} devam = evet
                        emin = {ask} 'Emin misin?'
                        {if} emin {is} evet
                            {print} 'Devam edeceğiz'
                        {else}
                            {print} 'Emin değilsin'
                    {else}
                        {print} 'Devam etmek istemiyorsun'
    in_command:
        name: '{in}'
        default_save_name: içinde_komutu
        description: içinde komutuna giriş
        levels:
            5:
                story_text: |
                    ## Listeler
                    Bir şeyin bir listede olup olmadığını kontrol etmek istediğimizde, artık `{in}` komutunu kullanabiliriz.
                    Bu kod, yeşili veya sarıyı seçerseniz güzel, aksi takdirde eh işte yazdırır.
                example_code: |
                    ```
                    güzel_renkler {is} yeşil, sarı
                    favori_renk {is} {ask} 'En sevdiğin renk nedir?'
                    {if} favori_renk {in} güzel_renkler {print} 'güzel!'
                    {else} {print} 'eh işte'
                    ```
                story_text_2: |
                    ### Alıştırma
                    Boşlukları öğrendiğiniz komutlarla doldurarak örnek kodu tamamlayın.
                    Kodu bitirdiğinizde, kendinize ait bir kod oluşturmaya çalışın ve kendi düşündüğünüz bir soruyu kullanın.
                example_code_2: |
                    ```
                    hayvanlar eşit köpek, inek, koyun
                    cevap eşit sor 'En sevdiğin hayvan hangisi?'
                    _ cevap _ hayvanlar _ 'Benimki de öyle!'
                    _ _ 'En sevdiğim hayvanlar köpekler, inekler ve koyunlar'
                    ```
    is_command:
        name: '{is}'
        default_save_name: eşit_komutu
        description: eşit komutuna giriş
        levels:
            2:
                story_text: |
                    ## Değişkenler
                    Bir kelimeyi `{is}` ile isimlendirebilirsiniz. Buna bir **değişken** denir. Bu örnekte isim adında bir değişken ile yaş adında bir değişken oluşturduk. Kodunuzun herhangi bir yerinde isim kelimesini kullanabilirsiniz ve Hedy bu kelimeyi değiştirilecektir, bunun gibi:
                example_code: |
                    ```
                    isim {is} Hedy
                    yaş {is} 15
                    {print} isim yaş yaşındadır
                    ```
                story_text_2: |
                    ### Alıştırma
                    Kendi değişkenlerinizi oluşturma zamanı!
                    Örnek kodda `favori_hayvan` değişkeni ile bir örnek yaptık. Satır 1'de değişken ayarlandı ve satır 2'de değişkeni bir `{print}` komutunda kullandık.
                    Öncelikle, boşluklara en sevdiğiniz hayvanı doldurarak örneğimizi tamamlayın. Daha sonra bu kodlardan en az 3 tane daha kendiniz ekleyin. Bir değişken seçin ve bu değişkeni `{is}` komutu ile ayarlayın. Daha sonra tıpkı bizim yaptığımız gibi `{print}` komutu ile kullanın.
                example_code_2: |
                    ```
                    favori_hayvan {is} _
                    {print} En sevdiğim havyan favori_hayvan
                    ```
            6:
                story_text: |
                    Bir kelimeyi bir değişkende saklama konusunda da bir değişiklik yapıyoruz! Artık bir değişkende bir isim veya sayı sakladığımızda `{is}` yerine `=` kullanabilirsiniz, bunun gibi:
                example_code: |
                    ```
                    isim = Hedy
                    cevap = 20 + 4
                    ```
            14:
                story_text: |
                    Daha fazla yeni öğe öğrenmeye devam ediyoruz. Bunları matematikten zaten biliyor olabilirsiniz, `<` ve `>`.
                    `<`, ilk sayının ikinciden küçük olup olmadığını kontrol eder, örneğin yaş `<` 12, yaşın 12'den küçük olup olmadığını kontrol eder.
                    İlk sayının ikinciden küçük veya ona eşit olup olmadığını kontrol etmek istiyorsanız, `<=` kullanabilirsiniz, örneğin yaş `<=` 11.
                    `>`, İlk sayının ikinciden büyük olup olmadığını kontrol eder, örneğin puan `>` 10, puan'ın 10'dan büyük olup olmadığını kontrol eder.
                    İlk sayının ikinciden büyük veya ona eşit olup olmadığını kontrol etmek istiyorsanız, `>=` kullanabilirsiniz, örneğin puan `>=` 11.
                    Bu karşılaştırmaları aşağıdaki gibi bir `{if}` içinde kullanırsınız:
                example_code: |
                    ```
                    yaş = {ask} 'Kaç yaşındasın?'
                    {if} yaş > 12
                        {print} 'Sen benden daha yaşlısın!'
                    ```
                story_text_2: |
                    Bu seviyeden itibaren, tam değer karşılaştırması istiyorsanız, iki eşit işareti kullanabilirsiniz. Çoğu programlama dili bunu yapar:
                example_code_2: |
                    ```
                    isim = {ask} 'Senin adın ne?'
                    {if} isim == 'Hedy'
                        {print} 'Çok havalısın!'
                    ```
                story_text_3: |
                    Bir şeyin başka bir şeye eşit *olmadığını* `!=` kullanarak karşılaştırabilirsiniz:
                example_code_3: |
                    ```
                    isim = {ask} 'Senin adın ne?'
                    {if} isim != 'Hedy'
                        {print} 'Sen Hedy değilsin.'
                    ```

                    {if} yaş < 13
                        {print} 'Sen benden daha gençsin!'
                    {else}
                        {print} 'Sen benden daha yaşlısın!'
    language:
        name: Dil
        default_save_name: Dil
        description: Yabancı dilde kelime pratiği yapın
        levels:
            5:
                story_text: |
                    Yeni bir dilde kelime bilginizi geliştirmek için kendi programınızı yapın.

                    ### Alıştırma
                    Oyuncunun öğrenmesi için en az 3 kelime daha ekleyerek kodu daha uzun hale getirin.
                    **Ek Görev** Elbette Fransızca'dan farklı bir dil kullanmayı seçebilirsiniz. Kodu öğrenmek istediğiniz herhangi bir dile değiştirebilirsiniz.
                example_code: |
                    ```
                    {print} 'Fransızca öğrenin!'
                    kedi {is} {ask} '🐱'
                    {if} kedi {is} chat {print} 'Müthiş!'
                    {else} {print} 'Hayır, kedinin karşılığı chat'
                    kurbağa {is} {ask} '🐸'
                    {if} kurbağa {is} grenouille {print} 'Süper!'
                    {else} {print} 'Hayır, kurbağanın karşılığı grenouille'
                    ```
            16:
                story_text: |
                    ### Exercise
                    Take a look at the example code. This is a program to practise French vocabulary. Now make your own program to practice your vocabulary in a new language.
                    If you don't know any other languages, you can use Google translate or you can use emojis and your native language.
                example_code: |
                    ```
                    fransızca_kelimeler = ['bonjour', 'ordinateur', 'pomme de terre']
                    çevirisi = ['merhaba', 'bilgisayar', 'patates']
                    puan = 0
                    {for} i {in} {range} 1 {to} 3
                        cevap = {ask} fransızca_kelimeler[i] ' kelimesinin anlamı nedir?'
                        doğrusu = çevirisi[i]
                        {if} cevap == doğrusu
                            {print} 'Doğru bildin!'
                            puan = puan + 1
                        {else}
                            {print} 'Yanlış, ' fransızca_kelimeler[i] ' kelimesi ' çevirisi[i] ' anlamına geliyor'
                    {print} 'Toplam ' puan ' doğru cevap verdin.'
                    ```
    maths:
        name: matematik
        default_save_name: matematik
        description: matematiğe giriş
        levels:
            6:
<<<<<<< HEAD
                story_text: |4

                                Bu seviyede yeni bir şey öğreniyorsunuz: artık hesaplama da yapabileceksiniz.

                                Toplama kolaydır, matematikte olduğu gibi yazarsınız: Örneğin `5 + 5`. Çıkarma da iyi çalışır, `5 - 5` şeklindedir.

                                Çarpma biraz farklıdır, çünkü klavyenizde çarpma simgesi yoktur. Arayın bakın, özel klavye değilse gerçekten yoktur!
                                Bu yüzden çarpmayı sayıların yanındaki yıldız işaretiyle yapıyoruz: `5 * 5`. Bunu "5 çarpı 5" olarak okuyun, en iyi şekilde böyle hatırlamanıza yardımcı olur.
=======
                story_text: |
                    In this level you learn something new: you can now also calculate.

                    The plus is easy, you write it like with math: `5 + 5` for example. The minus also works fine, it is `5 - 5`.

                    The times is a bit different, because there is no times symbol on your keyboard. Just search, there really isn't!
                    That is why we multiply with the asterisk above 8: `5 * 5`. Read that as "5 times 5" that helps you remember it best.
>>>>>>> 8e621abb
                example_code: |
                    ```
                    {print} '5 artı 5 eder ' 5 + 5
                    {print} '5 eksi 5 eder ' 5 - 5
                    {print} '5 çarpı 5 eder ' 5 * 5
                    {print} '5 bölü 5 eder ' 5 / 5
                    ```
            12:
                story_text: |-
                    **Ondalık sayılar**
                    Şimdiye kadar Hedy, 1.5 gibi ondalık sayılara izin vermiyordu, ancak şimdi buna izin veriyoruz. Bilgisayarların ondalık sayılar için `.` (nokta) kullandığını unutmayın.
                example_code: |
                    ```
                    {print} 'İki buçuk artı iki buçuk eder...'
                    {print} 2.5 + 2.5
                    ```
                story_text_2: |-
                    **Maths with words**
                    In this level you can also do addition with words like this:
                example_code_2: |
                    ```
                    a = 'Hello '
                    b = 'world!'
                    {print} a + b
                    ```

                    {print} 2.5 + 2.5
    music:
        name: music
        default_save_name: music
        description: Play a tune!
        levels:
            1:
                story_text: |-
                    In this level you'll learn how to use the `{play}` command to play a tune!

                    Type `{play}` followed by the note you want to play. The scale goes C-D-E-F-G-A-B.
                    As you can see there are 7 different letters, but we can play more than just 7 notes.
                    Type a number between 1 and 10 behind the letter to choose the scale, for example after B4 comes C5.
                    C1 is the lowest note you can play, C10 is the highest.

                    ### Exercise
                    Try out the example code and thenplay around with it! Can you create your own melody?
                    In the next level you'll learn how to play some existing songs.
                example_code: |-
                    ```
                    play C4
                    play D4
                    play E4
                    play F4
                    play G4
                    play A4
                    play B4
                    play C5
                    ```
            2:
                story_text: Finish the songs! We have started the codes for some melodies.
                example_code: |
                    ```
                    {print} Old Mac Donald had a farm
                    {play} C5
                    {play} C5
                    {play} C5
                    {play} G4
                    {play} A4
                    {play} A4
                    {play} G4
                    ```
                story_text_2: As you can see, you can also use the `{sleep}` command to add a little pause in the song.
                example_code_2: |
                    ```
                    {print} Twinkle Twinkle Little Star
                    {play} C
                    {play} C
                    {play} G
                    {play} G
                    {play} A
                    {play} A
                    {play} G
                    {sleep} 1
                    {play} F
                    {play} F
                    ```
            3:
                story_text: |
                    Create a random melody!

                    ### Exercise
                    The example code creates a random melody, but it's very short and not many notes are used.
                    Add more notes to the list and create a longer melody by copying the last line a couple more times.
                example_code: |
                    ```
                    notes {is} A4, B4, C4
                    {play} notes {at} {random}
                    {play} notes {at} {random}
                    {play} notes {at} {random}
                    ```
            4:
                story_text: |
                    Use the `{clear}` command to create a karaokemachine!

                    ### Exercise
                    Finish the karaoke version of 'Mary had a little lamb'.
                    Then, create a karaoke version of any song you'd like!
                example_code: |
                    ```
                    {print} 'Mary had a little lamb'
                    {play} E
                    {play} D
                    {play} C
                    {play} D
                    {play} E
                    {play} E
                    {play} E
                    {clear}
                    {print} 'Little lamb, little lamb'
                    {play} D
                    {play} D
                    {play} D
                    {play} E
                    {play} E
                    {play} E
                    {clear}
                    {print} 'Mary had a little lamb'
                    {play} E
                    ```
            5:
                story_text: |
                    You don't always have to use the `{play}` command to play a whole song, sometimes you just want to play one note.
                    For example, if you want to make a quiz, you can play a happy high note if the answer is right and a sad low note if the answer is wrong.

                    ### Exercise
                    Finish the first question by adding a line of code that plays a C3 note if the wrong answer is given.
                    Then think of 3 more questions to add to this quiz.
                example_code: |
                    ```
                    answer {is} {ask} 'What is the capital of Zimbabwe?'
                    {if} answer {is} Harare {play} C6
                    _
                    ```
            6:
                story_text: "Instead of playing notes, you can also play numbers now. Simply type `{play} 1` for the lowest note, `{play} 70` for the highest note, or anything in between.\n\n### Exercise\n This calls for musical maths! Try out the example code a couple of times with different starting\
                    \ numbers. \nThen, see if you can compose a song using the numbers.\n"
                example_code: |
                    ```
                    number = {ask} 'Say a starting number between 1 and 67'
                    {print} number
                    {play} number
                    number = number + 1
                    {print} number
                    {play} number
                    number = number + 1
                    {print} number
                    {play} number
                    ```
            7:
                story_text: |
                    Using the `{repeat}` command can make your codes for melodies a lot shorter!

                    ### Exercise
                    Finish the code for Twinkle Twinkle Little Star by using the `{repeat}`command.
                    Then go back to the songs you've made in the previous levels. Can you shorten those codes too?
                example_code: |
                    ```
                    {print} 'Twinkle Twinkle Little Star'
                    {repeat} 2 {times} {play} C4
                    {repeat} 2 {times} {play} G4
                    _
                    ```
            8:
                story_text: |
                    Now that we can use the `{repeat}` command for multiple lines, we can make songs even more easily!

                    ### Exercise
                    Finish the song of Brother John (Frère Jacques). Don't forget to use `{repeat}`!
                example_code: |
                    ```
                    {print} 'Brother John'
                    {repeat} 2 {times}
                        {play} C
                        {play} D
                        {play} E
                        {play} C
                    {repeat} 2 {times}
                        {play} E
                        {play} F
                        {play} G
                        {sleep} 1
                    ```
            9:
                story_text: |
                    From this level on you can - among other things - use a {repeat} command inside a {repeat} command.
                    That makes songs like 'Happy birthday' even shorter!

                    ### Exercise
                    Finish the song!
                example_code: |
                    ```
                    first_time = yes
                    {repeat} 2 {times}
                        {repeat} 2 {times}
                            {play} C
                        {play} D
                        {play} C
                        {if} first_time {is} yes
                            {play} F
                            {play} E
                            first_time {is} no
                        {else}
                            _
                    ```
            12:
                story_text: |
                    Use functions in you songs! As you can see in the example code, you can make a function for each line of Twinkle Twinkle little star. Once you've programmed the first three lines, all you have to do is call the functions in the order you want them played in.

                    ### Exercise
                    Finish the song of Twinkle Twinkle little star.
                    Then look back at all the songs you've programmed in the levels before, can you make those codes better and shorter using functions too?
                example_code: |
                    ```
                    {define} first_line
                        {play} C
                        {play} C
                        {play} G
                        {play} G
                        {play} A
                        {play} A
                        {play} G
                        {sleep}

                    {define} second_line
                        {play} F
                        {play} F
                        {play} E
                        {play} E
                        {play} D
                        {play} D
                        {play} C
                        {sleep}

                    {define} third_line
                        {play} G
                        {play} G
                        {play} F
                        {play} F
                        {play} E
                        {play} E
                        {play} D
                        {sleep}

                    {call} _
                    {call} _
                    {call} _
                    {call} _
                    {call} _
                    {call} _
                    ```
            13:
                story_text: |
                    You can use a function with an argument for songs that have line taht are almost the same, but slightly different each time.
                    One example is the song 'Yankee Doodle'. The first 4 notes of the first lines are the same, buyt each time they are followed by a different couple of notes.

                    ### Exercise
                    Can you finish the song of Yankee Doodle?
                    Can you think of another song to programm this way?
                example_code: |
                    ```
                    {print} 'Yankee Doodle'
                    {define} _ {with} note_1, note_2, note_3
                        {play} C4
                        {play} C4
                        {play} D4
                        {play} E4
                        {play} _
                        {play} _
                        {play} _

                    {call} line_1 {with} 29, 31, 30
                    {call} line_1 {with} 29, 28, 0
                    {call} line_1 {with} 32, 31, 30

                    {play} C4
                    {play} B3
                    {play} G3
                    {play} A3
                    {play} B3
                    {play} C4
                    {play} C4
                    ```
            14:
                story_text: |
                    You can programm music for fun, but you can also use the musical notes to make something useful like a fire alarm!

                    ### Exercise
                    Make sure the fire alarm rings when there is a fire!
                example_code: |
                    ```
                    {define} fire_alarm
                        {print} 'FIRE!'
                        note = 40
                        {for} i {in} {range} 1 {to} 100
                            {if} note _ 50
                                note = note + 5
                                {play} _
                            {else}
                                note = 40

                    fire = {ask} 'Is there a fire?'
                    {if} fire _ 'yes'
                        {call} fire_alarm
                    ```
    parrot:
        name: Papağan
        default_save_name: Papağan
        description: Sizi taklit edecek kendi çevrimiçi evcil papağanınızı yaratın!
        levels:
            1:
                story_text: |
                    Sizi taklit edecek kendi çevrimiçi evcil papağanınızı yaratın!
                example_code: |
                    ```
                    {print} Ben papağan Hedy.
                    {ask} Adın ne senin?
                    {echo}
                    {echo}
                    ```
                story_text_2: |
                    ### Alıştırma
                    Sarı düğmeye tıklayarak örnek kodu girdi ekranınıza kopyalayın.
                    Papağanın farklı bir soru sormasını sağlayın. Örnekteki boşlukları doldurun!
                    **Ek Görev** Papağanın birden fazla soru sormasını da sağlayabilirsiniz. Kendi kodunuzun altına birkaç satır daha kod yazın.
                example_code_2: |
                    ```
                    {print} Ben papağan Hedy.
                    {ask} _
                    {echo}
                    {echo}
            2:
                story_text: |
                    Bir önceki seviyede, sizden sonra tekrar eden bir papağan yapmıştınız. Bu seviyede papağanı bir değişken ve `{ask}` komutu kullanarak etkileşimli hale getireceğiz.
                    Ayrıca bir şey söylendikten sonra `{sleep}` komutları ekleyerek papağanı daha gerçekçi hale getireceğiz.
                example_code: |
                    ```
                    {print} Ben papağan Hedy.
                    isim _ _ Adın ne senin?
                    {print} isim
                    _
                    {print} gaak
                    _
                    {print} isim
                    ```
                story_text_2: |
                    ### Alıştırma
                    İlk olarak, 2. satırı bir `{is}` ve bir `{ask}` komutuyla bitirin.
                    Ardından papağanın bir süre sessiz kalmasını sağlamak için 4. ve 6. satırlara `{sleep}` komutunu girin.

                    **Ek Görev** Daha fazla kod satırı ekleyerek papağanın sadece adınızdan daha fazlasını sormasını sağlayabilir misiniz?
            3:
                story_text: |
                    Papağanınıza `{add}` ile yeni bir kelime öğretin.
                    ### Alıştırma
                    Kodun çalışması için `{add} {to}` komutunu ekleyebilir misiniz?
                example_code: |
                    ```
                    kelimeler {is} gaak, Hedy
                    {print} Papağanınızı eğitin!
                    yeni_kelime {is} {ask} Ona hangi kelimeyi öğretmek istiyorsunuz?
                    _ yeni_kelime _ kelimeler
                    {print} 🧒 hadi yeni_kelime de, Hedy!
                    {print} 🦜 kelimeler {at} {random}
                    ```
            4:
                story_text: |
                    Bu seviyede `{ask}` ve `{print}` komutları ile tırnak işaretlerini kullanmamız gerekiyor.
                    ### Alıştırma
                    Boşluklardaki tırnak işaretlerini doldurarak kodu tamamlayın.
                example_code: |
                    ```
                    kelimeler {is} gaak, Hedy
                    {print} _ Papağanınızı eğitin! _
                    yeni_kelime {is} {ask} _ Ona hangi kelimeyi öğretmek istiyorsunuz? _
                    {add} yeni_kelime {to_list} kelimeler
                    {print} _ 🧒 Hadi _ new_word _ de, Hedy!_
                    {print} _ 🦜 _ kelimeler {at} {random}
                    ```
            5:
                story_text: |
                    Doğru kelimeyi söylerse papağanınızı ödüllendirin!

                    ### Alıştırma
                    Eksik olan 4 komutu doldurarak kodu tamamlayın.
                example_code: |
                    ```
                    kelimeler {is} gaak, Hedy
                    {print} 'Papağanınızı eğitin!'
                    yeni_kelime {is} {ask} 'Ona hangi kelimeyi öğretmek istiyorsunuz?'
                    {add} yeni_kelime {to_list} kelimeler
                    dediği_kelime {is} kelimeler {at} {random}
                    {print} '🧒 Hadi ' new_word ' de, Hedy!'
                    {print} '🦜 ' dediği_kelime
                    _ dediği_kelime {is} yeni_kelime _ '🧒 Aferin, Hedy! 🍪'
                    _ _ '🧒 Hayır, Hedy! ' yeni_kelime ' de!'
                    ```
    piggybank:
        name: Kumbara
        default_save_name: Kumbara
        description: Cebindeki parayı say!
        levels:
            12:
                story_text: |
                    Bu macerada, dijital bir kumbaranın nasıl yapılacağını öğreneceksiniz.

                    ### Alıştırma
                    Ne kadar paranız olduğunu ve istediğinizi satın almak için ne kadar süre biriktirmeniz gerektiğini hesaplamak için kodu tamamlayın!
                    **Ek Görev** Belki de zaten biraz para biriktirmişsinizdir? Bunu biriktirmeniz gereken miktardan düşebilirsiniz.
                example_code: |
                    ```
                    {print} 'Dijital kumbara'
                    istek = {ask} 'Ne satın almak isterdiniz?'
                    fiyat = {ask} 'Bu fiyatı ne kadar?'
                    biriken = {ask} 'Şimdiye kadar ne kadar para biriktirdiniz?'
                    haftalık = {ask} 'Haftada ne kadar cep harçlığı alıyorsunuz?'
                    birikmesi_gereken = fiyat - biriken
                    haftalar = birikmesi_gereken / haftalık
                    {print} 'Yeni bir ' _ ' almak için ' _ ' hafta biriktirmek gerekiyor.'
                    ```
            14:
                story_text: |
                    ### Exercise
                    In this level you can let Hedy tell you if you have saved up enough money!
                    Finish this code by filling in the blanks!
                example_code: |
                    ```
                    _ calculate_budget with wish, money, allowance
                        to_save = wish - money
                        weeks = to_save / allowance
                        {if} wish _ money
                            {print} 'You need to save up some more!'
                            {print} 'Youll need ' weeks ' more weeks.'
                        {else}
                            {print} 'Great! You have enough'
                            {print} 'Lets go shopping!'

                    money = {ask} 'How much money have you saved?'
                    wish = {ask} 'How much money do you need?'
                    allowance = {ask} 'How much pocket money do you get each week?'

                    {call} calculate_budget with _, _, _
                    ```
    pressit:
        name: Tuşa basma
        default_save_name: Basılı
        description: Bir klavye tuşu ile bir komutu birbirine bağlamayı deneyin!
        levels:
            5:
                story_text: |
                    Bu seviyede yeni bir anahtar kelimemiz daha var: `{pressed}`!
                    `{pressed}` ile, klavyenizdeki tuşları kullanarak hangi satırların kullanılacağını kontrol edebilirsiniz.

                    ### Alıştırma
                    Örneğe bir bakın, ve bir tuşa basıldığında tepki veren bir kod satırı daha ekleyin.
                example_code: |
                    ```
                    {print} 'İyi (i) mi yoksa kötü (k) bir son mu istiyorsunuz?'
                    {if} i {is} {pressed} {print} 'Sonsuza kadar mutlu yaşadılar. ❤'
                    {else} {print} 'Prens bir su aygırı tarafından yenmiş. 😭'
                    ```
                story_text_2: |
                    Kaplumbağa komutlarını da tuşlara bağlayabilirsiniz.

                    ### Alıştırma
                    Satırları birkaç kez kopyalayın, böylece daha büyük bir çizim yapabilirsiniz.
                example_code_2: |
                    ```
                    {if} i {is} {pressed} {forward} 15
                    {else} {turn} 90
                    ```
            7:
                story_text: |
                    Artık `{repeat}` hakkında bilgi sahibi olduğunuza göre, tuşlara birden çok kez basabiliriz.
                    Kaplumbağanın ileri doğru yürümesini ve dönmesini sağlamak için kullanabilirsiniz.

                    ### Alıştırma
                    Seviye 5'te gördüğünüz kod, tuşu yalnızca bir kez kontrol ediyor. Örnek kodu kopyalayın ve tuşlara birçok kez basabilmeniz için ona bir `{repeat}` ekleyin.
                    Güzel bir şey çizmek için bu kodu kullanın.
                example_code: |
                    ```
                    {if} x {is} {pressed} {forward} 15 {else} {turn} 90
                    ```
            9:
                story_text: |
                    Artık ifadeleri nasıl birleştireceğinizi bildiğinize göre, `{pressed}` ile dokunma-türü bir araç oluşturabilirsiniz.

                    ### Alıştırma
                    Kodu tamamlayın. Her seferinde basmanız gereken rastgele bir harf seçilmelidir. Doğru basınca bir puan ödül, yanlış basarsanız iki puan kesinti alırsınız.
                    **Ek Görev** Her harften sonra ekranı temizleyin ve kullanıcıya kaç puan aldığını gösterin.
                example_code: |
                    ```
                    puan = 0
                    harfler = a, b, c, d, e
                    {repeat} 10 {times}
                        harf = _ _ _
                        {print} 'Hemen şu tuşa bas: ' harf
                        {if} harf {is} {pressed}
                        _
                        _
                        _
                    ```
    print_command:
        name: '{print}'
        default_save_name: yazdır
        description: yazdır komutuna giriş
        levels:
            1:
                story_text: |
                    ## yazdır komutu
                    `{print}` komutunu kullanarak ekrana metin yazdırabilirsiniz.
                example_code: |
                    ```
                    {print} Merhaba, programcı!
                    {print} Hedy'ye hoş geldin!
                    ```
                story_text_2: |
                    ### Alıştırma
                    Hedy'de, her macerada alıştırmalar bulacaksınız. Bir alıştırma, yeni komutları ve kavramları uygulamanıza ve örnek kodlara kendi yorumunuzu katmanıza olanak tanır.
                    Bu alıştırmada pembe bir boşluk göreceksiniz. Kodun çalıştırılabilmesi için boş alanın yerine bir şey yazıp doldurmanız gerekiyor.

                    Boş alana `{print}` komutunu girin ve ardından beş tane daha kod satırı ekleyin. Her satır bir `{print}` komutu ile başlamalıdır.
                    İyi eğlenceler!
                example_code_2: |
                    ```
                    _ Merhaba!
                    ```
            18:
                story_text: |-
                    Gerçek Python koduna ulaştık! Yani bu, bundan sonra `{print}` ve `{range}` ile beraber artık bir de parantez kullanmamız gerektiği anlamına geliyor.
                    Bu aynı zamanda İngilizce komutları kullandığınız sürece bu seviyedeki Hedy kodunu herhangi bir Python ortamında kullanabileceğiniz anlamına gelir. Şimdiye kadar kullanmadıysanız, bunu yapmak için komutlar menüsünden geçişi değiştirebilirsiniz.
                example_code: |
                    ```
                    {print}('Merhaba!')
                    {for} i {in} {range}(1, 10):
                        {print}('Bu, satır ', i)
                    ```
                story_text_2: Birden fazla öğe yazdırmak istiyorsanız, bunları virgülle ayırmanız gerekir.
                example_code_2: |
                    ```
                    sıcaklık = 25
                    {print}('Hava dışarıda ', sıcaklık, ' derece')
                    ```

                    {print}('Benim adım ', isim)
    quizmaster:
        name: Kısa sınav ustası
        default_save_name: Kısa sınav ustası
        description: Kendi kısa sınavınızı yapın!
        levels:
            14:
                story_text: |
                    Bu macerada kendi kısa sınavınızı yapabilirsiniz! Boşlukları doldurun, daha fazla soru ekleyin ve kendi kısa sınavınızın tadını çıkarın!
                    İstediğiniz herhangi bir şey hakkında bir kısa sınav yapabilirsiniz: hobiniz, en sevdiğiniz hayvan, en sevdiğiniz kitap veya herhangi bir şey!
                example_code: |
                    ```
                    {print} 'Kendi kısa sınavınızı yapın'
                    puanlar_a = 0
                    puanlar_b = 0
                    {print} 'Soru'
                    {print} 'Cevap seçeneği A'
                    {print} 'Cevap seçeneği B'
                    cevap = {ask} 'Cevap hangisi?'
                    {if} cevap == 'A'
                        puanlar_a = puanlar_a + 1
                    {if} cevap == 'B'
                        puanlar_b = puanlar_b + 1
                    {print} 'Kısa sınav bitti!'
                    {print} 'Sonuçları görelim!'
                    {if} puanlar_a > puanlar_b
                        {print} 'Sen A kulübüne aitsin.'
                    {if} puanlar_b > puanlar_a
                        {print} 'Sen B kulübüne aitsin.'
                    ```
    quotation_marks:
        name: '''tırnak işaretleri'''
        default_save_name: quotation_marks
        description: Tırnak işaretlerine giriş
        levels:
            4:
                story_text: |
                    ## 'Tırnak işaretleri'
                    4. seviyede `{ask}` ve `{print}` artık biraz değişti.
                    Yazdırmak istediğiniz metni tırnak işaretleri arasına almalısınız.
                    Bu yararlıdır, çünkü artık istediğiniz tüm kelimeleri yazdırabilirsiniz. Ayrıca `{is}` ile bir şeyi saklamak için kullandığınız kelimeler de buna dahil.
                    Çoğu programlama dilinde de yazdırırken tırnak işareti kullanılır, böylece gerçek programlamaya bir adım daha yaklaşmış oluruz!
                example_code: |
                    ```
                    {print} 'Şu andan itibaren tırnak işareti kullanmanız gerekiyor!'
                    cevap {is} {ask} 'Bundan sonra ne kullanmamız gerekiyor?'
                    {print} 'Kullanmamız gereken ' cevap
                    ```
                story_text_2: |
                    ## Kısaltmalar
                    Önemli! Artık tırnak işareti kullandığımıza göre, Hedy'nin veya TC'de gibi kısaltmalar için kesme işareti kullandığınızda Hedy'nin kafasının karışacağını unutmayın.
                    Bu kesme işaretlerini kaldırdığınızdan ve yazım şeklini "Hedy nin" veya "TC de" olarak değiştirdiğinizden emin olun. (Tek tırnak için şimdilik başka çözümümüz yok).
                    Kesme işaretlerinin yanlış kullanım şeklini görmek için örnek koda göz atın.
                example_code_2: |
                    ```
                    _ Kesme işaretlerini kullanmanın yanlış yolu budur _
                    {print} 'Ayşe'nin çocuklarına bakıyorum.'
                    {print} 'Çocuklarla oyun'dan daha eğlenceli ne olabilir ki?'
                    ```
            12:
                story_text: |
                    **Tüm metinlerin tırnak içinde olması gerekir**
                    Bu seviyeden itibaren bir metni `=` ile kaydederken tırnak işaretlerini de kullanmanız gerekecektir:
                example_code: |
                    ```
                    isim = 'Robot Hedy'
                    {print} 'Merhaba ' isim
                    ```
                story_text_2: |
                    **Listelerdeki tüm öğelerin de tırnak işaretine ihtiyacı vardır**
                    Listeler metindir, bu nedenle onlarında tırnak işaretlerine ihtiyaçları vardır. Listedeki her bir öğenin tırnak işaretine sahip olduğuna dikkat edin.
                    Bu, örneğin 'Iron Man' gibi iki kelimeyi listeye 1 öğe olarak kaydetmenizi sağlar.
                example_code_2: |
                    ```
                    süperkahramanlar = 'Spiderman', 'Batman', 'Iron Man'
                    {print} süperkahramanlar {at} {random}
                    ```
                story_text_3: |
                    **`{if}` karşılaştırmalarından sonraki tüm metinler de tırnak işaretine ihtiyaç duyar**
                example_code_3: |
                    ```
                    isim = {ask} 'Senin adın ne?'
                    {if} isim = 'Robot Hedy'
                        {print} 'Merhaba!'
                    ```
                story_text_4: |
                    **Sayıların tırnak işaretine ihtiyacı yoktur**
                    Sayılar için `=` içinde tırnak işareti kullanmazsınız:
                example_code_4: |
                    ```
                    puan = 25
                    {print} 'Puanın ' puan
                    ```
    random_command:
        name: '{random}'
        default_save_name: restgele_komutu
        description: şurada rastgele komutuna giriş
        levels:
            3:
                story_text: |
                    ## şurada rastgele
                    Bu seviyede `{is}` komutunu kullanarak bir liste oluşturabileceksiniz. Bilgisayarın bu listeden rastgele bir öğe seçmesini sağlayabilirsiniz. Bunu `{at} {random}` ile yaparsınız.
                example_code: |
                    ```
                    hayvanlar {is} köpekler, kediler, kangurular
                    {print} hayvanlar {at} {random}
                    ```
                story_text_2: |
                    `{at} {random}` komutunu cümle içinde de kullanabilirsiniz.
                example_code_2: |
                    ```
                    yemek {is} sandviç, bir dilim pizza, salata, dürüm
                    {print} Öğle yemeğinde bir yemek {at} {random} yiyeceğim.
                    ```
                story_text_3: |
                    ### Alıştırma
                    Bir kapı veya bir bavul seçtiğiniz ve içinde büyük bir ödül bulunan kendi oyun programınızı (televizyondakiler gibi) yapmak için `{at} {random}` komutunu deneyin!
                    Bunu yapabilir misiniz? İlk satırları sizin için örnek koda zaten koyduk.
                example_code_3: |
                    ```
                    {print} Büyük oyun gösterisi!
                    {print} Önünüzde 3 bavul var...
                    seçim {is} {ask} Hangi bavulu seçiyorsunuz?
                    ödüller {is} _
                    _
                    ```
            16:
                story_text: |-
                    We are going to make lists the Python way, with square brackets around the lists! We also keep the quotation marks around each item like we have learned in previous levels.
                    We use square brackets to point out a place in a list. For example: `friends[1]` is the first name on the list of friends, as you can see in the first part of the example code.
                    The second part of the example code shows you that we can also match 2 lists using the variable i.
                example_code: |
                    ```
                    friends = ['Ahmed', 'Ben', 'Cayden']
                    {print} friends[1] ' is the first friend on the list.'
                    {print} friends[2] ' is the second friend on the list.'
                    {print} friends[3] ' is the third friend on the list.'
                    #now we will match 2 lists using the variable i
                    lucky_numbers = [15, 18, 6]
                    {for} i {in} {range} 1 {to} 3
                        {print} friends[i] 's lucky number is ' lucky_numbers[i]
                    ```
                story_text_2: |-
                    Now that you've learned to use the brackets in lists, you can also start using the {at} {random} command in the Python way!
                    You simply type the name of your list with `[random]` behind it!
                example_code_2: |-
                    ```
                    fruit = ['apple', 'banana', 'cherry']
                    {print} fruit[random]
                    ```
    repeat_command:
        name: '{repeat}'
        default_save_name: tekrarla_komutu
        description: tekrarla komutu
        levels:
            7:
                story_text: |
                    ## Tekrarla! Tekrarla! Tekrarla!
                    Seviye 7 de `{repeat}` komutunu ekliyoruz. `{repeat}` bir kod satırını birden çok kez çalıştırmak için kullanılabilir. Bunun gibi:

                    ### Alıştırma
                    Tekrarla komutu ile oynayın. Mutlu yıllar şarkısını şimdi 4 yerine sadece 3 satır kodla yapabilir misiniz?
                example_code: |
                    ```
                    {repeat} 3 {times} {print} 'Hedy çok eğlenceli!'
                    ```
            8:
                story_text: |
                    ### Tekrarla komutları ve girinti
                    Bu seviyede sadece 1 tekrar komutu ile birden fazla kod satırını tekrarlayabilirsiniz.
                    Bunu, tekrarlamak istediğiniz satırlardan bir blok oluşturarak yaparsınız.
                    Bu bloktaki satırların **girintiye** ihtiyacı olacaktır.
                    Bu, her satırın başına dört boşluk koymak anlamına geliyor. Sadece tek satırlık bir blok oluşturmak istediğinizde de girinti yapmanız gerekecektir.
                example_code: |
                    ```
                    {repeat} 5 {times}
                        {print} 'Herkese merhaba'
                        {print} 'Bunların hepsi 5 kez tekrarlanır'
                    ```
            9:
                story_text: |
                    Bu seviyede sadece `{if}` ve `{repeat}` ile birden fazla satır kullanmakla kalmaz, aynı zamanda bunları bir araya da getirebilirsiniz!
                    Bu örnekte, bir `{repeat}` komutu içinde bir `{if}` komutu görüyorsunuz. Bunun tersine de izin verilir ve ayrıca bir `{if}` içinde bir `{if}` ve bir `{repeat}` içinde bir `{repeat}` komutu da kullanılabilir.
                    Bir deneyin bakalım!
                example_code: |
                    ```
                    {repeat} 3 {times}
                        yemek = {ask} 'Ne yemek istiyorsun?'
                        {if} yemek {is} pizza
                            {print} 'güzel!'
                        {else}
                            {print} 'pizza daha iyi olur'
                    ```
    repeat_command_2:
        name: '{repeat} 2'
        default_save_name: tekrarla_komutu_2
        description: tekrarla komutu 2
        levels:
            7:
                story_text: |
                    ## tekrarla ile diğer komutlar ve değişkenler
                    `{print}` komutu ile birlikte `{repeat}` komutunu yeterince uyguladınız, ancak `{repeat}` ile başka komutlar da kullanabileceğinizi biliyor muydunuz?
                    Bu örnek kodda `{repeat}` komutunun bir `{ask}`, `{if}` veya `{else}` komutuyla da kullanılabileceğini görebilirsiniz.
                example_code: |
                    ```
                    {repeat} 2 {times} cevap = {ask} 'Bir soruyu birden fazla kez sorabileceğinizi biliyor muydunuz?'
                    {if} cevap {is} evet {repeat} 2 {times} {print} 'Demek bunu zaten biliyordunuz!'
                    {else} {repeat} 3 {times} {print} 'Yeni bir şey daha öğrendiniz!'
                    ```
                story_text_2: |
                    `{repeat}` komutuyla yapabileceğiniz bir başka ilginç şey de, bir şeyin kaç kez tekrarlanacağını ayarlamak için, değişkenler kullanmaktır. Örnek kodda ilk olarak kişiye kaç yaşında olduğunu sorduğumuzu görebilirsiniz.
                    Ardından, 3. satırda, bu soru 'yaş' kez tekrarlanır. Yani `{repeat}` komutu ile 'yaş' değişkenini kullandık.
                example_code_2: |
                    ```
                    {print} 'Yaşasın! Bugün senin doğum günün!'
                    yaş = {ask} 'Şimdi kaç yaşındasın?'
                    {repeat} yaş {times} {print} 'Hey Çok Yaşa!'
                    ```
            8:
                story_text: |
                    ### blok mu değil mi?
                    Bu seviyede, hangi kod satırlarının blokta yer alması ve hangilerinin yer almaması gerektiğini dikkatlice düşünmeniz gerekir.
                    Örneğin: Eğer *çörek adam* şarkısını söylemek isterseniz, sadece 'çörek adam' satırının iki kez tekrarlanmasını istersiniz.
                    Bu, son satırın bloğa ait olmadığı için girintiyle başlamaması gerektiği anlamına gelir.
                    Son satıra girinti ile başlarsanız şarkı yanlış olur.

                    ## Alıştırma
                    Örnek koddaki her satır bir boşlukla başlar. Boşlukları kaldırın ve çörek adam şarkısını yapmak için hangi satırın girintiye ihtiyacı olduğunu ve hangisinin olmadığını bulmaya çalışın.
                example_code: |
                    ```
                    _ {print} 'Kim tanır çörek adamı?'
                    _ {repeat} 2 {times}
                    _ {print} 'çörek adamı'
                    _ {print} 'kim tanır çörek adamı, nerede yaşıyor?'
                    ```
    restaurant:
        name: Restoran
        default_save_name: Restoran
        description: Kendi sanal restoranınızı oluşturun
        levels:
            1:
                story_text: |
                    Seviye 1'de, kendi sanal restoranınızı oluşturabilir ve konuklarınızın siparişlerini alabilirsiniz.
                example_code: |
                    ```
                    {print} Hedy'nin restoranına hoş geldiniz 🍟
                    _ Ne sipariş etmek istersiniz?
                    {echo} Yani siparişiniz
                    {print} Siparişiniz için teşekkür ederiz!
                    {print} Şimdi hazırlıyoruz!
                    ```
                story_text_2: |
                    ### Alıştırma
                    Sarı düğmeye tıklayarak örnek kodu giriş ekranınıza kopyalayın.
                    Öncelikle, kodun düzgün çalışması için boşluklara doğru komutu girin.
                    Ardından restoran programına en az 4 satır kod daha ekleyin.
                    Müşteriye ne içmek istediklerini sorun ve nakit mi yoksa kartla mı ödeme yapmak istediklerini sorun.
                    Son olarak, müşterinize veda etmek için güzel bir yol düşünün.
            2:
                story_text: |
                    Seviye 2'de, değişkenler kullanarak restoranınızı genişletebilirsiniz. Seviye 1'de Hedy siparişi sadece bir kez `{echo}` yapabiliyordu ve sadece en son sipariş edilen şeyi hatırlayabiliyordu.
                    Artık değişkenleri kullanabilirsiniz ve Hedy'nin hem yemeği hem de sosları hatırlamasını sağlayayabilirsiniz!
                example_code: |
                    ```
                    {print} Hedy'nin restoranına hoş geldiniz!
                    {print} Bugün pizza ya da lazanya servis edeceğiz.
                    yemek {is} {ask} Ne yemek istersiniz?
                    {print} Harika bir seçim! yemek benim de favorim!
                    sos {is} {ask} Et mi yoksa sebze mi istersiniz?
                    {print} sos içeren yemek hemen geliyor!
                    ```
                story_text_2: |
                    ### Alıştırma
                    Kendi restoran kodunuzu bir önceki seviyeden kopyalayıp aşağıdaki girdi ekranına yapıştırın.
                    Bu seviyede öğrendiğiniz gibi, `{ask}` ve `{echo}` komutlarını değiştirerek ve değişkenleri kullanarak kodu düzeltin.

                    Artık kodunuz tekrar çalıştığına göre, bir şeyler daha eklemenin zamanı geldi.
                    Örnek kodun son satırına bakın: `{print} sos içeren yemek hemen geliyor!`
                    Bu tek satırda, siparişin bir özetini oluşturmak için 2 değişken kullanılmıştır.
                    Şimdi müşteriniz tarafından sipariş edilen yiyecek ve içeceklerin özetini kendiniz ekleyin.

                    **Ek Görev** Artık değişkenleri nasıl kullanacağınızı öğrendiğinize göre, bir satırda istediğiniz kadar değişken kullanabilirsiniz. Kodunuza daha fazla değişken ekleyebilir misiniz, örneğin masada yemek ya da paket servis, nakit ya da kart, pipetli ya da pipetsiz gibi.
            3:
                story_text: |
                    Akşam yemeğinde ne yemek istediğinize karar vermekte zorlanıyor musunuz? Hedy'nin sizin için seçmesini sağlayabilirsiniz!
                    En çok sevdiğiniz (veya en az sevdiğiniz) yemeklerin listesini ekleyin ve Hedy rastgele akşam yemeğinizi seçsin.
                    Ayrıca Hedy'nin akşam yemeğinizin fiyatını seçmesini de sağlayarak biraz eğlenebilirsiniz! Ne alacaksınız?
                example_code: |
                    ```
                    anayemek {is} spagetti, brüksel lahanası, hamburger
                    {print} Bu akşam yemekte anayemek {at} {random} var!
                    fiyatlar {is} 1 lira, 10 lira, 100 lira
                    {print} Ödemeniz toplam fiyatlar {at} {random} lütfen.
                    ```
                story_text_2: |
                    ### Alıştırma
                    Şimdi rastgelelik restoranının kendi versiyonunuzu yapın.
                    Başlangıçlar, ana yemekler, tatlılar, içecekler ve fiyatların bir listesini kendiniz yapın.
                    Ardından müşteriye bu akşamın menüsünde ne olacağını söylemek için `{print}` ve `{at} {random}` komutlarını kullanın.
                example_code_2: |
                    ```
                    {print} Kendi rastgele restoranınıza hoş geldiniz!
                    mezeler {is} _
                    yemekler {is} _
                    tatlılar {is} _
                    içecekler {is} _
                    fiyatlar {is} _
                    _
                    ```
            4:
                story_text: |
                    Bu seviyede, `{print}` veya `{ask}` komutunu kullanırken artık tırnak işareti kullanmanız gerekiyor.

                    ### Alıştırma
                    Çalışması için bu koda tırnak işaretlerini ekleyin! Dikkatli olun: değişkenler tırnak işareti içinde olmamalıdır.
                    Ardından, çıktı ekranınızda her seferinde yalnızca bir satır göstermek için `{clear}` komutunu kullanın.

                    ### Alıştırma 2
                    Önceki seviyeye geri dönün ve restoran kodunuzu kopyalayın. Doğru noktalara tırnak işaretleri ekleyerek ve bazı yerlerde `{clear}` komutları ekleyerek kodun bu seviye için de çalışmasını sağlayın.
                example_code: |
                    ```
                    _ Bu koda tırnak işaretlerini ekleyin _
                    {print} Restaurant Chez Hedy'ye hoş geldiniz!
                    {print} Bugün pizza ya da lazanya servis edeceğiz.
                    yemek {is} {ask} Ne yemeyi istersiniz?
                    {print} Harika bir seçim! yemek benim de favorim!
                    sos {is} {ask} Et mi yoksa sebze mi istersiniz?
                    {print} sos içeren yemek hemen geliyor!
                    içecek {is} {ask} Yanında ne içmek istersiniz?
                    {print} Siparişiniz için teşekkür ederiz.
                    {print} yemek ve içecek hemen hazır olacak!
                    ```
            5:
                story_text: |
                    ### Alıştırma
                    Örnek kod, restoranınızda bir menü öğesinin tükenmesini nasıl programlayabileceğinizi gösterir.
                    Önceki seviyelerden kendi restoran kodunuzu kopyalayın. Restoranınızda bir sorun çıkarın ve bunu örnek kodda olduğu gibi kodlayın.
                    Örneğin, bir menü öğesi tükenmiş olabilir veya kredi kartı kabul etmiyor olabilirsiniz ya da dondurma makinesi bozuk olabilir.

                    **Ek Görev** Sorunu programlayıp, buna uygun yanıtları da programladınız mı? O zaman şimdi kodunuza daha fazla `{if}` ve `{else}` komutları eklemeyi deneyin.
                    Kodu olabildiğince etkileşimli hale getirmek için kodunuzdaki her `{ask}` komutundan sonra bir `{if}` eklemeye çalışın!
                example_code: |
                    ```
                    depodaki_içecekler {is} su, limonata, kola, portakal suyu
                    içecek {is} {ask} 'Ne içmek istersiniz?'
                    {if} içecek {in} depodaki_içecekler {print} 'Bir ' içecek ' hemen geliyor!'
                    {else} {print} 'Üzgünüm, ondan satmıyoruz'
                    ```
            6:
                story_text: |
                    Bu seviyede, müşterinizin siparişinin toplam fiyatını hesaplamak için matematiği kullanabilirsiniz, bu da sanal restoranınızı daha gerçekçi hale getirecektir.
                    Ancak sanal restoranınıza daha birçok şey, örneğin daha fazla çeşitler de ekleyebilirsiniz.

                    ### Alıştırma
                    Sanal restoranınıza daha birçok şey ekleyebilirsiniz. Örneğin...
                    - kaç kişinin geleceğini sorup fiyatı bu miktarla çarpmak?
                    - başka bir çeşit eklemek?
                    - insanlara (gizli) bir kupon kodu girdiklerinde indirim vermek?
                    - bir çocuk menüsü eklemek?
                    - eklemek için başka eğlenceli şeyler aklınıza geliyor mu?
                example_code: |
                    Bunun gibi basit bir restoran kodu oluşturabilirsiniz:
                    ```
                    {print} "Restaurant Chez Hedy'ye Hoş Geldiniz"
                    {print} 'İşte menümüz:'
                    {print} 'Ana yemeklerimiz pizza, lazanya veya spagetti'
                    ana = {ask} 'Hangi ana yemeği istersiniz?'
                    fiyat = 0
                    {if} ana {is} pizza fiyat = 10
                    {if} ana {is} lazanya fiyat = 12
                    {if} ana {is} spagetti fiyat = 8
                    {print} 'Siparişiniz ' ana
                    {print} 'Ücret toplamı ' fiyat ' lira, lütfen'
                    {print} 'Teşekkürler, afiyet olsun!'
                    ```
            7:
                story_text: |
                    Bu seviyede, bir kod satırını belirli sayıda tekrarlamak için `{repeat}` komutunu nasıl kullanacağınızı öğrendiniz.
                    Bunu restoranınızda birden fazla kişiye `{ask}` ile ne yemek istediklerini sormak için kullanabilirsiniz.

                    ### Alıştırma
                    Kodu tamamlayabilir misiniz? Hedy'nin bu soruyu kişi sayısı kadar tekrarlaması gerekiyor. Yani 5 kişi varsa, sorunun 5 kez sorulması gerekir.
                    **Ek Görev** Kodunuzu daha fazla soru ile genişletin, örneğin içecekler veya sos hakkında.
                example_code: |
                    ```
                    {print} "Restaurant Chez Hedy'ye Hoş Geldiniz"
                    kişiler = {ask} 'Bugün bize kaç kişi katılıyor?'
                    ```
            8:
                story_text: |
                    Bu seviyede, birden fazla kod satırını tekrarlayarak sanal restoranınızı daha ayrıntılı hale getirebilirsiniz. Bunun gibi:
                example_code: |
                    ```
                    {print} "Restaurant Chez Hedy'ye hoş geldiniz!"
                    kişiler = {ask} 'Bugün bize kaç kişi katılacak?'
                    {print} 'Harika!'
                    {repeat} kişiler {times}
                        yemek = {ask} 'Ne sipariş etmek istersiniz?'
                        {print} yemek
                    {print} 'Siparişiniz için teşekkür ederiz!'
                    {print} 'Afiyet olsun!'
                    ```
                story_text_2: |
                    ### Alıştırma
                    Bu kod, menüde daha fazla öğe eklenerek genişletilebilir, örneğin içecekler ve/veya birden fazla yemek veya tatlı sunulabilir. En az bir öğe daha ekleyin.
                    **Ek Görev** Daha da fazla ürün ekleyin, istediğiniz kadar seçenek olsun!
            9:
                story_text: |
                    Bu seviyede restoranınızı daha gerçekçi ve daha eğlenceli hale getirmek için iç içe geçmeyi kullanabilirsiniz!

                    ### Alıştırma
                    Örnek kodda girintiler kaldırılmıştır.
                    Kodun düzgün çalışması için her satırın ne kadar girintiye ihtiyacı olduğunu bulabilir misiniz?
                    Eğer müşteri pizza sipariş ederse, Hedy müşterinin hangi sosu istediğini sormamalıdır.

                    **Extra** Bir restoranın deposunda tüm soslar bulunmaz. Mevcut sosların bir listesini yapın ve her siparişte satıp satmadığınıza dair bir yanıt verin. <br>
                    **Extra** Pizzalarda sos vardır. Müşterilere ne istediklerini sorun.<br>
                    **Extra** Müşteriler içecek mi istiyor? Onları da sorun! <br>
                example_code: |
                    ```
                    {print} "Restaurant Chez Hedy'ye hoş geldiniz!"
                    kişiler = {ask} 'Bugün bize kaç kişi katılacak?'
                    {print} 'Harika!'
                    fiyat = 0
                    {repeat} kişiler {times}
                    _ yemek = {ask} 'Ne sipariş etmek istersiniz?'
                    _ {print} yemek
                    _ {if} yemek {is} kızartma
                    _ fiyat = fiyat + 3
                    _ sos = {ask} 'Patates kızartmanızın yanında ne tür bir sos istersiniz?'
                    _ {if} sos {is} 'hayır'
                    _ {print} 'sos olmayacak'
                    _ {else}
                    _ fiyat = fiyat + 1
                    _ {print} sos ' sosu olacak '
                    _ {if} yemek {is} pizza
                    _ fiyat = fiyat + 4
                    {print} 'Toplam ücret ' price ' lira'
                    {print} 'Afiyet olsun!'
                    ```
            10:
                story_text: |
                    Bu seviyede, farklı çeşitler için nasıl kolayca sipariş vereceğinizi öğreneceksiniz.

                    ### Alıştırma 1
                    Kodu boşluklara bir `{ask}` koyarak tamamlayın, böylece müşteriye her yemek için ne yemek istediği sorulur.
                example_code: "```\nçeşitler = meze, ana yemek, tatlı\n{for} çeşit {in} çeşitler\n    {print} 'Siparişiniz için ' course ' ne olacak?'\n    _ \n    _\n```\n"
                story_text_2: |
                    ### Alıştırma
                    Tabii ki, birden fazla kişi için de sipariş verebilirsiniz!
                    Kodun düzgün çalışması için her satırdan önce doğru miktarda girinti ekleyebilir misiniz?
                    İpucu: Bazı satırlarda hiç girintiye gerek yoktur.
                example_code_2: |
                    ```
                    _ çeşitler = meze, ana yemek, tatlı
                    _ isimler = Ali, Ayşe
                    _ {for} isim {in} isimler
                    _ {for} çeşit {in} çeşitler
                    _ yemek = {ask} isim ', yemekte ' course ' olarak ne yemek istersin?'
                    _ {print} isim ' yemekte ' çeşit ' olarak ' yemek ' sipariş ediyor'
                    ```
            11:
                story_text: |
                    Birden fazla müşteriden gelen siparişleri düzenli bir şekilde yazdırmak için `{for}` ile `{range}` kullanabiliriz.

                    ### Alıştırma
                    Restoran kodunu tamamlayın, böylece birden fazla kişinin siparişini alabilirsiniz. Her seferinde sipariş numarasını yazdırın: 'Sipariş 1', 'Sipariş 2', gibi.
                    Bunu nasıl yapacağınızdan emin değil misiniz? Seviye 8 kodunuza bir göz atın.

                    **Ek Görev** 9. seviyede, restoran fiyatlarını da kullanmıştınız. Bunu da buraya ekleyebilirsiniz!
                example_code: |
                    ```
                    {print} "Restaurant Hedy'ye hoş geldiniz!"
                    kişiler = {ask} 'Kaç kişi için sipariş vermek istersiniz?'
                    {print} 'Demek ' kişiler ' kişi için sipariş vermek istiyorsunuz'
                    {print} 'Tamam, başlayalım!'
                    ```
            12:
                story_text: |
                    Bu seviyeden itibaren menünüzü daha gerçekçi hale getirmek için ondalık sayıları kullanabilirsiniz.

                    ### Alıştırma
                    Arkadaşlarınıza ve ailenize %15 indirim sağlayacak bir kod düşünebiliyor musunuz?
                example_code: |
                    ```
                    fiyat = 0.0
                    yemek = {ask} 'Ne sipariş etmek istersiniz?'
                    içecek = {ask} 'Ne içmek istersiniz?'
                    {if} yemek {is} 'hamburger'
                        fiyat = fiyat + 6.50
                    {if} yemek {is} 'pizza'
                        fiyat = fiyat + 5.75
                    {if} içecek {is} 'su'
                        fiyat = fiyat + 1.20
                    {if} içecek {is} 'soda'
                        fiyat = fiyat + 2.35
                    {print} 'Toplam ' fiyat ' lira, lütfen'
                    ```
            13:
                story_text: |
                    Bu seviyede kodunuzu daha da genişletmek için yeni komutlar öğreneceksiniz.

                    ### Alıştırma 1
                    Programdaki mantıklı olan yerlere bir `{and}` ve bir `{or}` yerleştirin.

                    ### Alıştırma 2
                    Restoranınızı en az bir tane daha `{and}` ve bir tane `{or}` ile genişletin.
                    Örneğin, yalnızca pizza için geçerli olan özel bir indirim kuponu oluşturun veya müşterinize patates kızartması ve krep ile birlikte ücretsiz bir içecek verin.
                    Ya da tabii ki tamamen farklı bir şey de olabilir!
                example_code: |
                    ```
                    ücret = 10
                    yemek = {ask} 'Ne yemek istersiniz?'
                    içecek = {ask} 'Ne içmek istersiniz?'
                    {if} yemek {is} 'sandviç' _ içecek {is} 'meyve suyu'
                        {print} 'Bu bizim indirim menümüz'
                        ücret = ücret - 3
                    {if} içecek {is} 'su' _ içecek {is} 'meyve suyu'
                        {print} 'Bu sağlıklı bir seçim'
                    {print} 'Toplam ' ücret ' lira ediyor'
                    ```
            15:
                story_text: |
                    `{while}` ile müşterilerinizin istekleri bitene kadar sipariş eklemeye devam edebilmelerini sağlayabilirsiniz.
                    ### Exercise
                    Correctly add the `{while}` command to this code.
                example_code: |
                    ```
                    {print} "McHedy'ye Hoş Geldiniz"
                    dahafazla = 'evet'
                    _
                        sipariş = {ask} 'Ne sipariş etmek istersiniz?'
                        {print} sipariş
                        dahafazla = {ask} 'Başka bir şey sipariş etmek ister misiniz?'
                    {print} 'Teşekkür ederiz!'
                    ```
    rock:
        name: Taş, kağıt, makas
        default_save_name: Rock_2
        description: Kendi taş, kağıt, makas oyununuzu yapın
        levels:
            1:
                story_text: |
                    Seviye 1'de, taş, kağıt, makas oyunu yazmaya başlayabilirsiniz.

                    `{ask}` ile bir seçim yapabilir ve `{echo}` ile bu seçimi tekrarlayabilirsiniz.
                example_code: |
                    ```
                    {print} Neyi seçiyorsun?
                    {ask} taş, kağıt veya makas arasından seçim yap
                    {echo} Demek senin seçimin:
                    ```
                story_text_2: |
                    ### Alıştırma
                    Kelimeleri kullanmak yerine emojileri de kullanabilirsiniz: ✊✋✌
                    Emojileri kullanarak bir kod oluşturabilir misiniz? (kopyala-yapıştır deneyin)
                example_code_2: |
                    ```
                    {print} Neyi seçiyorsun?
                    {ask} Bunlardan birini seçin _
                    {echo} Demek senin seçimin:
                    ```
            2:
                story_text: |
                    Bu seviyede değişkenleri kullanarak pratik yapabilir, böylece taş, kağıt, makas oyununuzu yeni bir seviyeye taşımız olursunuz!
                    ### Alıştırma
                    Boşluklardaki **değişkeni** doldurarak kodu tamamlayın.
                    Bu oyun çok etkileşimli değil, ama endişelenmeyin! Bir sonraki sekmede oyununuzu etkileşimli hale getirmek için değişkenleri `{ask}` komutu ile birlikte nasıl kullanacağınızı öğreneceksiniz!
                example_code: |-
                    ```
                    seçim {is} taş
                    {print} Benim seçimim _
                    ```
            3:
                story_text: |
                    Bilgisayarın taş, kağıt veya makas seçmesini sağlamak için `{at} {random}` komutunu kullanabilirsiniz!

                    ### Alıştırma
                    `{at} {random}` komutunu kullanarak kodu tamamlayın.
                example_code: |
                    ```
                    seçimler {is} taş, kağıt, makas
                    {print} seçimler _ _
                    ```
                story_text_2: |
                    **Ek Görev** İki oyunculu bir oyun hazırlayın. İlk olarak iki oyuncudan isimlerini yazmalarını isteyin. Ardından bilgisayarın rastgele seçim yapmasını sağlayın.
                example_code_2: |
                    ```
                    seçimler {is} taş, kağıt, makas
                    oyuncu_1 {is} {ask} 1 numaralı oyuncunun adı:
                    _
                    ```
            4:
                story_text: |
                    Bu seviyede, taş, kağıt, makas programını daha da geliştirebiliriz. Ancak metin eklemek istiyorsanız, burada da tırnak işareti kullanmanız gerekir.
                    ### Alıştırma
                    Kodunuzu önceki seviyeden kopyalayın ve her `{print}` veya `{ask}` komutundan sonra tırnak işareti kullanarak çalışmasını sağlayın.
            5:
                story_text: |
                    Bu seviyede beraberlik olup olmadığını belirleyebiliriz. Bunun için yeni `{if}` koduna ihtiyacınız var.

                    ### Alıştırma
                    Boşlukları doldurarak kodu tamamlayın:
                    * Bilgisayarın rastgele bir seçeneği seçmesini sağlayın
                    * Oyuncuya ne seçmek istediğini sorun
                    * Satır 4 ve 5 için doğru değişkenleri yerlerine doldurun
                    * Hedy'nin beraberlik olup olmadığını kontrol edebilmesi için 6. satırı tamamlayın.
                example_code: |
                    ```
                    seçenekler {is} taş, kağıt, makas
                    bilgisayar_seçimi {is} _
                    seçim {is} _
                    {print} 'senin seçimin ' _
                    {print} 'bilgisayarın seçimi ' _
                    {if} _ {is} _ {print} 'berabere kaldınız!' {else} {print} 'berabere değil'
                    ```

                    Beraberlik olup olmadığını görmek için boşluklara doğru kodu girin.
            9:
                story_text: |
                    Bu seviyede `{if}` komutlarını iç içe geçirerek tüm taş, kağıt, makas oyununu programlayabilirsiniz.

                    ### Alıştırma
                    Kodu tamamlayabilir misiniz? Program her kombinasyon için kimin kazandığını söylemelidir.

                    **Ek Görev** Birden fazla oyun mu oynamak istiyorsunuz? Birden fazla tur oynayabilmek için kodu genişletin. Kullanıcıya kaç tur oynamak istediğini sormak için bir `{ask}` bile kullanabilirsiniz.
                example_code: |
                    ```
                    seçimler = taş, kağıt, makas
                    senin_seçimin = {ask} 'Sen neyi seçiyorsun?'
                    {print} 'Senin seçimin ' senin_seçimin
                    bilgisayarın_seçimi = seçimler {at} {random}
                    {print} 'Bilgisayarın seçimi ' bilgisayarın_seçimi
                    {if} bilgisayarın_seçimi {is} senin_seçimin
                        {print} 'Berabere'
                    {if} bilgisayarın_seçimi {is} taş
                        {if} senin_seçimin {is} kağıt
                            {print} 'Sen kazandın!'
                        {if} senin_seçimin {is} makas
                            {print} 'Kaybettin!'
                    # bu kodu tamamlayın
                    ```
            10:
                story_text: |
                    ### Alıştırma
                    Önceki seviyelerde, kendi taş kağıt makas oyununuzu bolca yaptınız. Bu kodu tamamlayıp oyunun çalışmasını sağlamak için `{for}` komutunu düzgün bir şekilde kullanabilir misiniz?
                example_code: |
                    ```
                    seçimler = _
                    oyuncular = _
                    {for} _
                    ```
            13:
                story_text: |
                    `{and}` komutu ile taş, kağıt, makas kodunuzu kısaltabilirsiniz! Örnek koda göz atın.

                    ### Alıştırma
                    Kodu, her zaman bir kazanan olacak şekilde tamamlayın. Her zaman bir kazananın yazdırıldığını doğrulamak için kodunuzu birkaç kez çalıştırın.
                example_code: |
                    ```
                    seçenekler = 'rock', 'paper', 'scissors'
                    senin_seçimin = {ask} 'Sen neyi seçiyorsun?'
                    bilgisayarın_seçimi = seçenekler {at} {random}
                    {print} 'Senin seçimin ' senin_seçimin
                    {print} 'Bilgisayarın seçimi ' bilgisayarın_seçimi
                    {if} bilgisayarın_seçimi {is} senin_seçimin
                        {print} 'Berabere'
                    {if} bilgisayarın_seçimi {is} 'taş' {and} senin_seçimin {is} 'kağıt'
                        {print} 'Sen kazandın!'
                    {if} bilgisayarın_seçimi {is} 'taş' {and} senin_seçimin {is} 'makas'
                        {print} 'Bilgisayar kazandı!'
                    _
                    ```
            15:
                story_text: |
                    ### Alıştırma
                    Bilgisayarı yenene kadar oynayın! Ama önce örnek kodu bitirin...
                example_code: |
                    ```
                    kazandı = 'hayır'
                    seçenekler = 'taş', 'kağıt', 'makas'
                    {while} kazandı == 'hayır'
                        senin_seçimin = {ask} 'Sen neyi seçiyorsun?'
                        bilgisayarın_seçimi = seçenekler {at} {random}
                        {print} 'Senin seçimin ' senin_seçimin
                        {print} 'Bilgisayarın seçimi' bilgisayarın_seçimi
                        {if} bilgisayarın_seçimi == senin_seçimin
                            {print} 'Berabere!'
                        {if} bilgisayarın_seçimi == 'taş' {and} senin_seçimin == 'makas'
                            {print} 'Kaybettin!'
                        {if} bilgisayarın_seçimi == 'taş' {and} senin_seçimin == 'kağıt'
                            {print} 'Sen kazandın!'
                            kazandı = 'evet'
                    _
                    ```
    rock_2:
        name: Taş, kağıt, makas 2
        default_save_name: rock_2
        description: Taş, kağıt, makasın 2. bölümü
        levels:
            2:
                story_text: |
                    Artık `{ask}` komutunu nasıl kullanacağınızı öğrendiğinize göre, taş, kağıt, makas kodunuzu da etkileşimli hale getirebilirsiniz!

                    ### Alıştırma
                    Taş, kağıt, makas kodunuza `{ask}` komutu ile bir soru ekleyerek kodu etkileşimli hale getirin.
                example_code: |
                    ```
                    seçim {is} _
                    {print} Benim seçimim seçim
                    ```
    secret:
        name: SüperCasus
        default_save_name: SüperCasus
        description: Kendi casus kodunuzu oluşturun
        levels:
            12:
                story_text: |
                    Bu macerada kendi süper casus kodunuzu oluşturabilirsiniz. Sadece doğru ajanın deşifre edebileceği bir mesaj kodlayın.
                    Düşman kodu kırmaya çalışırsa, zamanlarını boşa harcayarak bazı yanlış bilgiler elde edeceklerdir.

                    ### Alıştırma 1
                    Süper casusunuz için kendi gizli kodunuzu oluşturun ve her iki parçayı da yalnızca gerçek casusa iade edin.

                    ### Alıştırma 2
                    Koda üçüncü bir bileşen ekleyin, bir giysi parçası veya bir nesne gibi.
                example_code: |
                    ```
                    isim = {ask} 'Senin adın ne?'
                    {if} isim {is} '_'
                        a = 'Havaalanına git '
                    {else}
                        a = 'Tren istasyonuna git '
                    şifre = {ask} 'Şifre nedir?'
                    {if} şifre {is} _
                        b = 'yarın gece saat 02.00'de'
                    {else}
                        b = 'bugün sabah saat 10.00'da'
                    {print} _ _ _
                    ```
            13:
                story_text: |
                    Süpercasus kodunu `{and}` ile basitleştirebiliriz, böylece bize sadece bir `{if}` gerekir.

                    ### Alıştırma 1
                    Boşluklara doğru komutu doldurarak kodu tamamlayın. İpucu: Süper casus gizli bilgileri almadan önce HER İKİ soruya da doğru cevap vermelidir!

                    ### Alıştırma 2
                    Düşmanın kafasını daha da karıştırmak istiyoruz! Sahte cevaplardan oluşan bir liste oluşturun ve yanlış cevap verildiğinde rastgele birini seçin.
                example_code: |
                    ```
                    isim = {ask} 'Senin adın ne?'
                    şifre = {ask} 'Şifre nedir?'
                    {if} isim {is} 'Ajan007' _ şifre {is} 'ÇOKGİZLİ'
                        {print} 'Gece 02.00'de havaalanına git.'
                    {else}
                        {print} 'Sabah 10.00'da tren istasyonuna git.'
                     ```
    sleep_command:
        name: '{sleep}'
        default_save_name: uyu_komutu
        description: uyku komutuna giriş
        levels:
            2:
                story_text: |
                    Bu seviyede kullanabileceğiniz bir diğer yeni komut, programınızı bir saniyeliğine duraklatan `{sleep}` komutudur. Eğer {sleep} komutunun arkasına bir sayı yazarsanız, program o kadar saniye duraklar.

                    ### Alıştırma
                    Bu yeni komutu, {sleep} komutunu en az 3 kez kullandığınız kendi kodunuzu oluşturarak uygulayın. Her {sleep} komutunda duraklama süresi farklı olsun.
                example_code: |
                    ```
                    {print} En sevdiğim renk...
                    {sleep} 2
                    {print} yeşil!
                    ```
    songs:
        name: Bir şarkı söyle!
        default_save_name: Şarkı
        description: Şarkı yazdır
        levels:
            6:
                story_text: |
                    Şarkılar genellikle çok sayıda tekrarlama içerir. Bazen bu tekrarlar saymaya da dayanır.
                    Örneğin, meşhur 'Bira şişeleri' şarkısı gibi. Bu şarkıyı biraz matematikle programlayabilirsiniz.

                    İpucu: Hedy'nin şarkıyı size söylemesini sağlamak için sesli okuma işlevini kullanın!

                    ### Alıştırma
                    Şimdi 2'den 7'ye kadar olan satırları kopyalayarak istediğiniz kadar tekrarlayabilirsiniz.
                example_code: |
                    ```
                    mısra = 99
                    {print} mısra ' şişe duvarda dizili'
                    {print} mısra ' bira şişesi'
                    {print} 'Bir tane indirip, kenara koyun'
                    mısra = mısra - 1
                    {print} mısra ' şişe duvarda dizili'
                    {sleep}
                    ```
                story_text_2: |
                    Bu çocuk şarkısı 5 küçük maymundan 1 maymuna doğru geri sayar.
                    Eğer 2 - 7. satırları kopyalar ve kodun altına yapıştırırsanız, tüm şarkıyı söyleyebilirsiniz!
                example_code_2: |
                    ```
                    sayı = 6
                    sayı = sayı - 1
                    {print} sayı ' küçük maymun yatağın üzerinde zıplıyor'
                    {print} 'Biri düştü ve kafasını çarptı.'
                    {print} 'Annem doktoru aradı ve doktor dedi ki'
                    {print} 'ARTIK YATAKTA ZIPLAYAN MAYMUN OLMASIN!'
                    {sleep}
                    ```
            7:
                story_text: |
                    Şarkılar genellikle çok fazla tekrarlama içerir. Örneğin. Bebek Köpekbalığı! Eğer söylerseniz, aynı şeyi söylemeye devam edersiniz:

                    Bebek Köpekbalığı tututudutudu <br>
                    Bebek Köpekbalığı tututudutudu <br>
                    Bebek Köpekbalığı tututudutudu <br>
                    Bebek Köpekbalığı

                    ### Alıştırma
                    Bebek Köpekbalığı şarkısını bir `{repeat}` ile yazdırabilir misiniz? Boşlukları değiştirerek kodu tamamlayın?
                    **Ek Görev** Bebek Köpekbalığı'ndan sonra elbette başka şarkılar da programlayabilirsiniz. Tekrarı olan birçok şarkı var!
                    Aklınıza bir şarkı daha geliyorsa yazdırabilir misiniz?
                example_code: |
                    ```
                    {repeat} _ _ {print} 'Bebek Köpekbalığı tututudutudu'
                    {print} 'Bebek Köpekbalığı'
                    ```
            8:
                story_text: |
                    Önceki bir seviyede, 'Bira şişeleri' şarkısını programladınız. Ancak `{repeat}` komutu olmadan, dizeleri birçok kez kopyalamak zorunda kaldınız.
                    Bu seviyede, sadece basit bir satır ekleyerek şarkıyı 99 kez tekrarlayabilirsiniz!

                    ### Alıştırma
                    Boşluklara doğru komutu ekleyin ve kodu doğru şekilde girintileyin.
                example_code: |
                    ```
                    mısra = 99
                    _ 99 {times}
                    {print} mısra ' bira şişesi duvarda dizili'
                    {print} mısra ' bira şişesi'
                    {print} 'Bir tane indirin, kenara koyun.'
                    mısra = mısra - 1
                    {print} mısra ' bira şişesi duvarda dizili'
                    ```
            10:
                story_text: |
                    `{for}` ile tüm yavru köpekbalığı şarkısını (ailedeki diğer tüm köpekbalıkları da dahil olmak üzere) sadece 6 satırda yazdırabilirsiniz!

                    ### Alıştırma 1
                    Bir `{for}` komutu kullanarak yavru köpekbalığı kodunu daha da kısaltabilir misiniz? Örnek kodu tamamlayın.
                example_code: "```\naile = bebek, anne, baba, büyükanne, büyükbaba\n_ _ _ _ \n  {print} _\n```\n"
                story_text_2: |
                    ### Alıştırma 2
                    Beş küçük maymun yatakta zıplıyor şarkısını yazdırın. Eğer hatırlamıyorsanız metne bakın.

                    **Ek Görev** Ali babanın bir çiftliği var şarkısını yazdırın ve `{if}` kullanarak tüm hayvanların farklı bir ses çıkardığından emin olun.
                example_code_2: |
                    ```
                    maymunlar = 5, 4, 3, 2, 1
                    ```
            11:
                story_text: |
                    Bu seviyede `{for}` ile `{range}` kullanarak, 5 küçük maymun gibi, saymayı kullanan şarkılar yapabilirsiniz.

                    ### Alıştırma 1
                    Boşlukları doldurun ve kodu çalışır hale getirin! Şarkı metnini hatırlamıyorsanız, kendiniz arayın.

                    ### Alıştırma 2
                    Şarkının son satırı diğerlerinden farklıdır. Bu satırı `{for}` içine yazdırın ve doğru çalışması için bir `{if}` kullanın.
                example_code: |
                    ```
                    _ maymunlar _ _ 5 _ 1
                        {print} maymunlar ' küçük maymun yatağın üzerinde zıplıyor'
                        _
                    ```
            12:
                story_text: |
                    Bu şarkıda 'eğer mutluysan ve bunu biliyorsan, ellerini çırp' cümlesini programlamayı daha da kolaylaştırabiliriz. Çünkü tüm eylemleri bir değişkene koyabiliriz, bir göz atın:

                    ### Alıştırma
                    Şarkının doğru çalınması için her satıra doğru miktarda girinti ekleyebilir misiniz?
                    İpucu: Tüm satırların girintiye ihtiyacı yoktur
                example_code: |
                    ```
                    _ eylemler = 'ellerini çırp', 'ayaklarını yere vur', 'Yaşasın diye bağırın!'
                    _ {for} eylem {in} eylemler
                    _ {for} i {in} {range} 1 {to} 2
                    _ {print} 'eğer mutluysan ve bunu biliyorsan'
                    _ {print} eylem
                    _ {print} 'eğer mutluysan ve bunu biliyorsan ve gerçekten göstermek istiyorsan'
                    _ {print} 'eğer mutluysan ve bunu biliyorsan'
                    _ {print} eylem
                    ```
            13:
                story_text: |
                    In the previous adventure you have learned how to use an argument in a function, but did you know that you could combine them with {ask} commands as well?
                    In this example we have changed the 'My Bonnie' program and made it interactive. You are now asked where Bonnie is.
                example_code: |
                    ```
                    {define} song {with} place
                        {print} 'My Bonnie is ' place

                    chosen_place = {ask} 'Where do you want Bonnie to be?'
                    synonym = {ask} 'What is another word for that?'

                    {call} song {with} chosen_place
                    {call} song {with} synonym
                    {call} song {with} chosen_place
                    ```
            16:
                story_text: |
                    Bu seviyede Ali Babanın çiftliği gibi bir şarkıyı daha da hızlı bir şekilde programlayabilirsiniz. Sadece listede aynı yere koyarak doğru hayvanı doğru sese bağlayabilirsiniz.
                    Sarhoş Denizci de bu seviyede hızlı bir şekilde yapılır. Tüm şarkı için sadece 8 satıra ihtiyacınız var, bir göz atın!
                example_code: |
                    ```
                    hayvanlar = ['eşekleri', 'köpekleri', 'inekleri']
                    sesler = ['ai', 'hav', 'möö']
                    {for} i {in} {range} 1 {to} 3
                        hayvan = _
                        ses = _
                        {print} 'Ali Babanın bir çiftliği var'
                        {print} '...'
                        {print} 'çiftliğinde ' hayvan ' var'
                        {print} '...'
                        {print} ses ses ' diye bağırır'
                        {print} '...'
                        {print} '...'
                        {print} 'çiftliğinde Ali Babanın'
                        {print} '...'
                    ```

                    ```
                    satırlar = ['sarhoş bir denizciye ne yapmalı', 'paslı usturayla karnını traş etmeli', 'ayılana kadar uzun kayığa koymalı']
                    {for} satır {in} satırlar
                        {for} i {in} {range} 1 {to} 3
                            {print} satır
                        {print} 'sabah erkenden'
                        {for} i {in} {range} 1 {to} 3
                            {print} 'hey heyy ve işte doğuyor'
                        {print} 'sabah erkenden'
                    ```
            18:
                story_text: |
                    Seviye 16'da listeleri kullanarak şarkılar yaptık. Ancak bu programlar bu seviyede artık düzgün çalışmazlar. Seviye 17'deki iki nokta üst üste ve seviye 18'deki parantezlerin hala eklenmesi gerekiyor.

                    ### Alıştırma 1
                    Sarhoş denizci şarkısı örnek kod olarak verilmiştir, ancak henüz çalışmamaktadır.
                    Her şeyin tekrar çalıştığından emin olabilir misiniz? Size yardımcı olmak için _bazı_ hataların yerlerine _ koyduk.

                    ### Alıştırma 2
                    Şimdi de 16. seviyedeki Ali Baba şarkınıza bakın ve düzeltin.
                example_code: |
                    ```
                    satırlar = ['sarhoş bir denizciye ne yapmalı', 'paslı usturayla karnını traş etmeli', 'ayılana kadar uzun kayığa koymalı']
                    {for} satır {in} satırlaar _
                        {for} i {in} {range} 1 {to} 3 _
                            {print} _ satır _
                        {print} 'sabah erkenden'
                        {for} i {in} {range} 1 {to} 3
                            {print} 'hey heyy ve işte doğuyor'
                        {print} 'sabah erkenden'
                    ```
    songs_2:
        name: Sing a song! 2
        default_save_name: Song 2
        description: Sing a song 2
        levels:
            12:
                story_text: |
                    Songs contain a lot of repetition. We can capture it with a function!
                    ### Exercise
                    Look at the example code with the function. Fill out the two lines so the full song is printed.
                example_code: |
                    ```
                    {define} twinkle
                        {print} 'Twinkle'
                        {print} '...'

                    {call} twinkle
                    {print} 'Up above the world so high'
                    {print} 'Like a diamond in the sky'
                    {call} _
                    ```
    tic:
        name: Tic Tac Toe
        default_save_name: Tic
        description: Tic Tac Toe oyunu oynayın!
        levels:
            13:
                story_text: |
                    Bu macerada bir Tic Tac Toe oyunu programlayabilirsiniz. İki kişi ile oynayabilirsiniz. Sırayla, işaretinizi (x veya o) koymak istediğiniz yerin numarasını (1 - 9) seçersiniz.
                    Arka arkaya 3 tane (yatay, dikey veya çapraz) koyan ilk oyuncu kazanır!

                    ### Alıştırma 1
                    Oyun çalışıyor, ancak bazı sorunları var. Örneğin, herhangi bir oyuncu herhangi bir alanı seçebilir, zaten alınmış bir alanı bile! Yerin alınıp alınmadığını `{if}` ile kontrol edin ve eğer öyleyse oyuncuyu uyarın.

                    ### Alıştırma 2
                    Oyun ayrıca kimin kazandığına karar vermiyor. Bunu, arka arkaya 3 noktanın aynı sembole sahip olup olmadığını kontrol ederek eklemeniz gerekir.

                    ### Alıştırma 3 Ek Görev
                    Her zaman birlikte oynayabileceğiniz bir arkadaşınız olmayabilir. Bir bilgisayar rakibi oluşturabilir misin?
                example_code: |
                    ```
                    oyuncu = 'x'
                    oyun_alanı = '.', '.', '.', '.', '.', '.', '.', '.', '.'

                    {for} i {in} {range} 1 {to} 9
                        seçim = {ask} 'Oyuncu ' oyuncu ' , hangi yeri seçiyorsun?'
                        oyun_alanı {at} seçim = oyuncu
                        {clear}
                        {print} oyun_alanı {at} 1 oyun_alanı {at} 2 oyun_alanı {at} 3
                        {print} oyun_alanı {at} 4 oyun_alanı {at} 5 oyun_alanı {at} 6
                        {print} oyun_alanı {at} 7 oyun_alanı {at} 8 oyun_alanı {at} 9
                        {if} oyuncu = 'x'
                            oyuncu = 'o'
                        {else}
                            oyuncu = 'x'
                    ```
            14:
                story_text: |
                    Önceki seviyelerde bir tic tac toe oyunu yaptınız. Şimdi de = işaretini, == işaretini ve != işaretini nasıl kullanacağınızı öğrendiniz.
                    Bu bilgiyi yeni Tic Tac Toe oyununuzda şu şekilde kullanabilirsiniz:
                example_code: |
                    ```
                    işaret = 'x'
                    açık_yerler = 1, 2, 3, 4, 5, 6, 7, 8, 9
                    oyun = 'devam'
                    yer_1 = '.'
                    yer_2 = '.'
                    yer_3 = '.'
                    yer_4 = '.'
                    yer_5 = '.'
                    yer_6 = '.'
                    yer_7 = '.'
                    yer_8 = '.'
                    yer_9 = '.'
                    {print} 'TIC TAC TOE!'
                    {print} yer_1 yer_2 yer_3
                    {print} yer_4 yer_5 yer_6
                    {print} yer_7 yer_8 yer_9
                    {print} ' '
                    {for} i {in} {range} 1 {to} 9
                        {if} oyun != 'bitti'
                            seçim = {ask} 'Oyuncu ' işaret ', hangi yer?'
                            {if} seçim {in} açık_yerler
                                {remove} seçim {from} açık_yerler
                                {if} seçim == 1
                                    yer_1 = işaret
                                {if} seçim == 2
                                    yer_2 = işaret
                                {if} seçim == 3
                                    yer_3 = işaret
                                {if} seçim == 4
                                    yer_4 = işaret
                                {if} seçim == 5
                                    yer_5 = işaret
                                {if} seçim == 6
                                    yer_6 = işaret
                                {if} seçim == 7
                                    yer_7 = işaret
                                {if} seçim == 8
                                    yer_8 = işaret
                                {if} seçim == 9
                                    yer_9 = işaret
                            {else}
                                {print} 'Bu yer zaten doldu'
                            {print} yer_1 yer_2 yer_3
                            {print} yer_4 yer_5 yer_6
                            {print} yer_7 yer_8 yer_9
                            {print} ' '
                            kazanan = {ask} 'Kazandın mı?'
                            {if} kazanan == 'yes'
                                {print} 'Aferin, oyuncu ' işaret '!'
                                oyun = 'bitti'
                            {else}
                                {if} işaret == 'x'
                                    işaret = 'o'
                                {else}
                                    işaret = 'x'
                    ```
            15:
                story_text: |
                    Bu seviyede, Tic Tac Toe oyununuzu {while} döngüsü ile geliştirebilirsiniz. Bu döngü ile `{if} oyun != 'bitti'` ve `{for} i {in} {range} 1 {to} 9` satırları basit tek bir satıra dönüştürülür.
                    Şuna bir bak:
                example_code: |
                    ```
                    işaret = 'x'
                    açık_yerler = 1, 2, 3, 4, 5, 6, 7, 8, 9
                    oyun = 'devam'
                    yer_1 = '.'
                    yer_2 = '.'
                    yer_3 = '.'
                    yer_4 = '.'
                    yer_5 = '.'
                    yer_6 = '.'
                    yer_7 = '.'
                    yer_8 = '.'
                    yer_9 = '.'
                    {print} 'TIC TAC TOE!'
                    {print} yer_1 yer_2 yer_3
                    {print} yer_4 yer_5 yer_6
                    {print} yer_7 yer_8 yer_9
                    {print} ' '
                    {while} oyun != 'bitti'
                        seçim = {ask} 'Oyuncu ' işaret ', hangi yer?'
                        {if} seçim {in} açık_yerler
                            {remove} seçim {from} açık_yerler
                            {if} seçim == 1
                                yer_1 = işaret
                            {if} seçim == 2
                                yer_2 = işaret
                            {if} seçim == 3
                                yer_3 = işaret
                            {if} seçim == 4
                                yer_4 = işaret
                            {if} seçim == 5
                                yer_5 = işaret
                            {if} seçim == 6
                                yer_6 = işaret
                            {if} seçim == 7
                                yer_7 = işaret
                            {if} seçim == 8
                                yer_8 = işaret
                            {if} seçim == 9
                                yer_9 = işaret
                        {else}
                            {print} 'Burası zaten dolu'
                        {print} yer_1 yer_2 yer_3
                        {print} yer_4 yer_5 yer_6
                        {print} yer_7 yer_8 yer_9
                        {print} ' '
                        kazanan = {ask} 'Kazandın mı?'
                        {if} kazanan == 'evet'
                            {print} 'Aferin, oyuncu ' işaret '!'
                            oyun = 'bitti'
                        {else}
                            {if} işaret == 'x'
                                işaret = 'o'
                            {else}
                                işaret = 'x'
                    ```
            17:
                story_text: |
                    Önceki seviyelerde, tic tac toe oyununun can sıkıcı bir özelliği vardı. Her hamleden sonra, kazanıp kazanmadığınızı kendiniz doldurmanız gerekiyordu.
                    Bu da oyunu oynanabilir ama aynı zamanda oldukça yavaş hale getiriyordu. Bu seviyede, bu sorunu çözebilecek `{elif}` komutunu öğrendik.
                    Hedy'nin bir oyuncunun kazanıp kazanmadığını kontrol etmesini sağlamak için `{elif}` kullanmak eğlencelidir, ancak aynı zamanda oldukça fazla miktarda ek satır gerektirir.

                    Örnek kodda kazanmak için gerekenleri eklediğimizi görüyorsunuz (yatay, dikey veya çapraz olarak arka arkaya 3 nokta).
                    Bunları 46'dan 69'a kadar olan satırlarda bulabilirsiniz. Gereksinim her karşılandığında (yani bir oyuncu kazandığında) oyun değişkeninin 'bitti' olarak ayarlandığını görebilirsiniz.
                    Bu, `{while}` döngüsünün durdurulacağı ve oyunun sona ereceği anlamına gelir.
                example_code: |
                    ```
                    işaret = 'x'
                    açık_yerler = [1, 2, 3, 4, 5, 6, 7, 8, 9]
                    oyun = 'devam'
                    yer_1 = '.'
                    yer_2 = '.'
                    yer_3 = '.'
                    yer_4 = '.'
                    yer_5 = '.'
                    yer_6 = '.'
                    yer_7 = '.'
                    yer_8 = '.'
                    yer_9 = '.'
                    {print} 'TIC TAC TOE!'
                    {print} yer_1 yer_2 yer_3
                    {print} yer_4 yer_5 yer_6
                    {print} yer_7 yer_8 yer_9
                    {print} ' '
                    {while} oyun != 'bitti':
                        seçim = {ask} 'Oyuncu ' işaret ', hangi yer?'
                        {if} seçim {in} açık_yerler:
                            {remove} seçim {from} açık_yerler
                            {if} seçim == 1:
                                yer_1 = işaret
                            {if} seçim == 2:
                                yer_2 = işaret
                            {if} seçim == 3:
                                yer_3 = işaret
                            {if} seçim == 4:
                                yer_4 = işaret
                            {if} seçim == 5:
                                yer_5 = işaret
                            {if} seçim == 6:
                                yer_6 = işaret
                            {if} seçim == 7:
                                yer_7 = işaret
                            {if} seçim == 8:
                                yer_8 = işaret
                            {if} seçim == 9:
                                yer_9 = işaret
                        {else}:
                            {print} 'Bu yer doldu'
                        {print} yer_1 yer_2 yer_3
                        {print} yer_4 yer_5 yer_6
                        {print} yer_7 yer_8 yer_9
                        {print} ' '
                        {if} yer_1 == yer_2 {and} yer_2 == yer_3 {and} yer_1 != '.':
                            {print} 'Oyuncu ' işaret ' kazandı!'
                            oyun = 'bitti'
                        {elif} yer_4 == yer_5 {and} yer_5 == yer_6 {and} yer_4 != '.':
                            {print} 'Oyuncu ' işaret ' kazandı!'
                            oyun = 'bitti'
                        {elif} yer_7 == yer_8 {and} yer_8 == yer_9 {and} yer_7 != '.':
                            {print} 'Oyuncu ' işaret ' kazandı!'
                            oyun = 'bitti'
                        {elif} yer_1 == yer_4 {and} yer_4 == yer_7 {and} yer_1 != '.':
                            {print} 'Oyuncu ' işaret ' kazandı!'
                            oyun = 'bitti'
                        {elif} yer_2 == yer_5 {and} yer_5 == yer_8 {and} yer_2 != '.':
                            {print} 'Oyuncu ' işaret ' kazandı!'
                            oyun = 'bitti'
                        {elif} yer_3 == yer_6 {and} yer_6 == yer_9 {and} yer_3 != '.':
                            {print} 'Oyuncu ' işaret ' kazandı!'
                            oyun = 'bitti'
                        {elif} yer_1 == yer_5 {and} yer_5 == yer_9 {and} yer_1 != '.':
                            {print} 'Oyuncu ' işaret ' kazandı!'
                            oyun = 'bitti'
                        {elif} yer_3 == yer_5 {and} yer_5 == yer_7 {and} yer_3 != '.':
                            {print} 'Oyuncu ' işaret ' kazandı!'
                            oyun = 'bitti'
                        {else}:
                            {if} işaret == 'x':
                                işaret = 'o'
                            {else}:
                                işaret = 'x'
                    ```
    turtle:
        name: Kaplumbağa
        default_save_name: Kaplumbağa
        description: Kendi çiziminizi yapın
        levels:
            1:
                story_text: |
                    Hedy'yi çizim yapmak için de kullanabilirsiniz. Dönüşleri ve çizgileri birleştirerek bir kare veya merdiven yapabilirsiniz!

                    `{forward}` kullanarak ileriye doğru bir çizgi çizersiniz. Ardındaki sayı kaplumbağanın ne kadar yürüyeceğini belirler. `{turn} {right}` saat yönünde çeyrek tur döner, `{turn} {left}` saat yönünün tersine döner.

                    Geriye doğru gitmek istiyorsanız, `{forward}` komutunu eksili bir sayı ile kullanırsınız. Yani örneğin `{forward} -100`

                    ### Alıştırma
                    Bu küçük bir merdivenin başlangıcı. Bunu beş basamaklı yapabilir misin?
                example_code: |
                    ```
                    {forward} 20
                    {turn} {right}
                    {forward} 20
                    {turn} {left}
                    {forward} 20
                    ```
            2:
                story_text: |
                    Bu seviyede, kaplumbağayı etkileşimli hale getirmek için değişkenler kullanabilirsiniz. Örneğin oyuncuya kaplumbağanın kaç adım atması gerektiğini sorabilirsiniz.
                example_code: |
                    ```
                    cevap {is} {ask} Kaplumbağa kaç adım atsın?
                    {forward} cevap
                    ```
                story_text_2: |
                    Ayrıca, 1. seviyede kaplumbağa sadece sola veya sağa dönebiliyordu. Bu biraz sıkıcı!
                    2. seviyede burnunu her yöne çevirebilir.

                    Bir çeyrek tur döndürmek için 90 kullanın. Buna derece diyoruz. Tam dönüş 360 derecedir.

                    ### Alıştırma
                    Bu kodla bir şekil oluşturabilir misiniz? Belki bir üçgen ya da daire?
                example_code_2: |
                    ```
                    {print} Şekiller çizdirmek
                    açı {is} 90
                    {turn} açı
                    {forward} 25
                    {turn} açı
                    {forward} 25
                    ```
            3:
                story_text: |
                    Bu seviyede, çizim kaplumbağamız ile `{at} {random}` kullanabilirsiniz. Rastgele bir seçim, kaplumbağanın her seferinde farklı bir yolda yürümesini sağlar.
                    Listeden bir değer seçmek için `{at} {random}` kullanın.
                    ### Alıştırma
                    Daha uzun rastgele bir yol oluşturmak için 2. ve 3. satırları kopyalayıp yapıştırabilir misiniz?
                example_code: |
                    ```
                    açılar {is} 10, 50, 90, 150, 250
                    {turn} açılar {at} {random}
                    {forward} 25
                    ```
            4:
                story_text: |
                    4. seviyede, `{print}` ve `{ask}` ile tırnak işareti kullanmanız gerekecek. Ayrıca çizim yaparken de!
                example_code: |
                    ```
                    {print} _ Çizim yapılıyor _
                    açı {is} 90
                    {turn} açı
                    {forward} 25
                    {turn} açı
                    {forward} 25
                    ```
                story_text_2: |
                    Ayrıca `{color}` komutu ile çizgilerin rengini de değiştirebilirsiniz. Örneğe göz atın.
                    Ayrıca bunun yanında çizim alanımız beyaz olduğundan `{color} {white}` komutunu kullanarak 'görünmez' çizgiler çizebilirsiniz. Çizime başlamadan önce kaplumbağayı ekranda herhangi bir yere taşımak için bu beyaz çizgileri kullanabilirsiniz.
                example_code_2: |
                    ```
                    {color} {white}
                    {forward} -80
                    {color} {green}
                    {forward} 50
                    {color} {yellow}
                    {forward} 50
                    {color} {red}
                    {forward} 50
                    ```
            5:
                story_text: |
                    5. seviyede, `{if}` ile bir seçim yapabilirsiniz. Örneğin farklı şekil türleri arasında.
                example_code: |
                    ```
                    {print} 'Çizim yapılıyor'
                    şekil {is} {ask} 'Kare mi yoksa üçgen mi istiyorsunuz?'
                    {if} şekil {is} üçgen açı {is} 120
                    {else} açı {is} 90
                    {turn} açı
                    {forward} 25
                    {turn} açı
                    {forward} 25
                    {turn} açı
                    {forward} 25
                    {turn} açı
                    {forward} 25
                    ```
                story_text_2: |
                    ### Alıştırma
                    Bu kodun çalışmasını sağlamak için kodun içine doğru sayıları doldurun.
                    Bunu yaptıktan sonra, geriye doğru seçeneğini eklemeyi deneyebilirsiniz.

                    **Ek Görev** 'Sol' ve 'sağ' kullanmak yerine, programı Kuzey, Doğu, Güney ve Batı ile yeniden oluşturun.
                    Bu şekilde Kuzeydoğu ve Güneybatı gibi daha fazla yön ekleyebilirsiniz.
                example_code_2: |
                    ```
                    yön {is} {ask} 'Sola mı, sağa mı, yoksa düz mü gitmek istiyorsunuz?'
                    {if} yön {is} sol {turn} _
                    {if} yön {is} sağ {turn} _
                    {forward} 100
                    ```
            6:
                story_text: |
                    Bu seviyede, farklı şekiller çizmek için hesaplamaları kullanabilirsiniz.
                    Okulda tam bir daire çizmenin 360 derece olduğunu öğrenmiş olabilirsiniz. Eğer öğrenmediyseniz, artık biliyorsunuz!
                    Bu yüzden bir kare için 90 derece kullanırsınız. 360'ın 4'e bölümü 90'dır.
                    Artık Hedy ile matematik yapabildiğimize göre, istediğimiz tüm şekilleri çizebiliriz!
                example_code: |
                    ```
                    açılar = {ask} 'Kaç tane açı istiyorsun?'
                    açı = 360 / açılar
                    {forward} 50
                    {turn} açı
                    {forward} 50
                    {turn} açı
                    {forward} 50
                    {turn} açı
                    {forward} 50
                    {turn} açı
                    {forward} 50
                    {turn} açı
                    {forward} 50
                    {turn} açı
                    ```
            8:
                story_text: |
                    Artık birkaç satırı tekrarlayabildiğimize göre, şekilleri daha kolay oluşturabiliriz.
                    Açıyı yalnızca bir kez ayarlamamız ve ardından bu değişkeni `{repeat}` içinde kullanmamız gerekir.

                    ### Alıştırma 1
                    Örnek kod bir kare oluşturur. Kodu, üçgen veya altıgen gibi başka bir şekil oluşturacak şekilde değiştirin.
                    Bu, iki kod satırında değişiklik yapılmasını gerektirir.
                    İpucu: Bir dairenin tamamı 360 derecedir.

                    ### Alıştırma 2
                    Şimdi en az iki çokgenden oluşan bir çizim oluşturun.
                example_code: |
                    ```
                    açı = 90
                    {repeat} 4 {times}
                        {turn} açı
                        {forward} 50
                    ```
                story_text_2: |
                    **Ek Görev** Artık farklı şekiller çizen programımızı geliştirebiliriz. Kodu tamamlayınca istediğiniz herhangi bir çokgeni çizebilirsiniz!
                example_code_2: |
                    ```
                    şekil = {ask} 'Kaç tane açı çizmeliyim?'
                    açı = 360 / şekil
                    {repeat} şekil {times}
                        {turn} _
                        {forward} _
                    ```
            9:
                story_text: |
                    Artık bir `{repeat}` içinde bir `{repeat}` kullanabildiğimize göre, daha karmaşık şekiller oluşturabiliriz.

                    ### Alıştırma 1
                    Bu kod üç tane siyah üçgen oluşturur, bunu beş pembe kareye dönüştürün.

                    **Ek Görev** En az iki farklı şekil türünden oluşan kendi seçtiğiniz bir şekil oluşturun.
                example_code: |
                    ```
                    {color} {black}
                    {repeat} 3 {times}
                        {repeat} 3 {times}
                            {forward} 10
                            {turn} 120
                        {color} {white}
                        {forward} 50
                        {color} {black}
                    ```
            10:
                story_text: |
                    In this level you can make the turtle draw a figure.
                    The turtle will travel the distances in the list, one by one, making bigger and bigger steps.
                    ### Exercise 1
                    Add a 90 degree turn in the loop, so that a spiral is drawn.
                    Add at least 5 numbers to the list, so the spiral grows larger.
                     **(extra)** can you change the spiral into another shape? Experiment with numbers for the turn!
                    ### Exercise 2
                    The spiral is drawn outwards, make it go inwards?
                example_code: |
                    ```
                    {turn} 90
                    distances = 10, 20, 30, 40, 50, 60
                    {for} distance {in} distances
                        {forward} distance
                    ```
            12:
                story_text: |
                    We can use functions to draw more complex figures with less code.
                    ### Exercise 1
                    Fill the function so that three squares are created. If you want the image to look nicer, you can make the lines between the squares white.

                    ### Exercise 2
                    The code can be made even shorter. Place the final lines into a `{repeat}` so the figure remains the same.

                    ### Exercise 3
                    Create your own drawing with different figures.
                    Change both the number of figures with the `{repeat}` and the shape of the figures in the `{define}`
                example_code: |
                    ```
                    {define} square
                        {repeat} 4 {times}
                            {turn} _
                            {forward} _
                    {call} square
                    {forward} 50
                    {call} square
                    {forward} 50
                    {call} square
                    ```
    turtle_draw_it:
        name: Draw it!
        default_save_name: Draw it
        description: Draw this picture with the turtle
        levels:
            1:
                story_text: |
                    ### Exercise
                    Recreate the drawings with the turtle!

                    <div class="w-full flex flex-row gap-2">
                        Rectangle <img src="https://github.com/hedyorg/hedy/assets/80678586/77aa99d5-cd8f-4969-b49d-e8fed34ac550" width="100">
                        Square <img src="https://github.com/hedyorg/hedy/assets/80678586/03b96c2c-7b94-4032-9f9f-3f3b13573623" width="200">
                        Stairs<img src="https://github.com/hedyorg/hedy/assets/80678586/d4301e62-ec66-4031-827c-7d21f73ba106" width="200">
                    </div>
            2:
                story_text: |
                    ### Exercise
                    Recreate the drawings with the turtle!

                    <div class="w-full flex flex-row gap-2">
                    Triangle <img src="https://github.com/hedyorg/hedy/assets/80678586/e974b62c-f0cf-445a-8bd4-5ad9f1f71204" width="100">
                    Arrow <img src="https://github.com/hedyorg/hedy/assets/80678586/803d8f42-9708-448c-82ea-d035697f08c9" width="150">
                    Boat <img src="https://github.com/hedyorg/hedy/assets/80678586/94ef7189-442a-4c8f-827d-12a69203c2e9" width="150">
                    </div>
            3:
                story_text: |
                    ### Exercise
                    Recreate the drawings with the turtle!

                    <div class="w-full flex flex-row gap-2">
                    Triangle <img src="https://github.com/hedyorg/hedy/assets/80678586/71e04d98-9545-4614-9caf-a5f179b756a1" width="150">
                    Star <img src="https://github.com/hedyorg/hedy/assets/80678586/421c4d28-cb99-424b-be26-dcae30d65c80" width="150">
                    Arrow <img src="https://github.com/hedyorg/hedy/assets/80678586/3cbebcae-5258-47c5-a6ac-e7ee36c1d1ce" width="200">
                    </div>
            4:
                story_text: |
                    ### Exercise
                    Recreate the drawings with the turtle!

                    <div class="w-full flex flex-row gap-2">
                    Colored Star <img src="https://github.com/hedyorg/hedy/assets/80678586/dbe39006-c050-4833-b5c4-f9d1fb1c0781" width="150">
                    Rainbow <img src="https://github.com/hedyorg/hedy/assets/80678586/2728b10f-9f7f-45ea-964e-5b284033e4f0" width="500">
                    Nested squares <img src="https://github.com/hedyorg/hedy/assets/80678586/f013f9fa-bc68-4c60-b778-2c457799d6f7" width="200">
                    </div>
                example_code: |
                    **Extra** Up for a real challenge? Make sure that the colors of these figures are selected randomly, so that each time you run your programs they'll look differently!

                    ```
                    colors {is} red, orange, yellow, green, blue, purple, pink, brown, gray, black
                    color _
                    ```
            5:
                story_text: |
                    ### Exercise
                    Recreate the drawings with the turtle!

                    **Extra** Make only one code that lets the player decide which letter they'd like to see! And can you add even more letters?

                    <div class="w-full flex flex-row gap-2">
                    F <img src="https://github.com/hedyorg/hedy/assets/80678586/8a021b76-c24b-4e7c-b960-48d57f3bcb20" width="100">
                    E <img src="https://github.com/hedyorg/hedy/assets/80678586/12821803-6422-416a-8e36-9902d14e57a4" width="100">
                    L <img src="https://github.com/hedyorg/hedy/assets/80678586/3af6f919-7b67-4ee7-b923-11e56f2b6b24" width="100">
                    </div>
                example_code: |
                    Hint:
                    ```
                    chosen_letter {is} {ask} 'Which letter would you like to see? F, E or L?
                    {if} _
                    ```
            6:
                story_text: |
                    ### Exercise
                    Recreate the drawings with the turtle!

                    **Extra** Let the player decide which color the square should be.

                    ***Extra*** Can you make the letter of your own first name and the flag of your own country too?

                    <div class="w-full flex flex-row gap-2">
                    Square <img src="https://github.com/hedyorg/hedy/assets/80678586/03b96c2c-7b94-4032-9f9f-3f3b13573623" width="150">
                    Letters <img src="https://github.com/hedyorg/hedy/assets/80678586/e75f4fa5-f1f5-4b48-806c-916c28e4e8ad" width="100">
                    Flag <img src="https://github.com/hedyorg/hedy/assets/80678586/877fc337-df80-4185-8005-a6c28904f66e" width="300">
                    </div>
                example_code: |
                    Hint for the square:
                    ```
                    chosen_color = {ask} _
                    ```
            7:
                story_text: |
                    ### Exercise
                    Recreate the drawings with the turtle!

                    <div class="w-full flex flex-row gap-2">
                    Hexagon <img src="https://github.com/hedyorg/hedy/assets/80678586/92e492e1-1593-489b-aaf0-51d2a29755f4" width="200">
                    Triangle <img src="https://github.com/hedyorg/hedy/assets/80678586/3629a5e6-1f02-4851-aab9-c5430ba4a1f1" width="200">
                    Fan <img src="https://github.com/hedyorg/hedy/assets/80678586/1ba2ff71-1230-4fe3-8255-b2c504cf1b4e" width="200">
                    </div>
            8:
                story_text: |
                    ### Exercise
                    Recreate the drawings with the turtle!

                    **Extra** The number in brackets indicates in how many lines of code this figure can be drawn. Can you do it in the same amount of lines?

                    <div class="w-full flex flex-row gap-2">
                    Square (3) <img src="https://github.com/hedyorg/hedy/assets/80678586/03b96c2c-7b94-4032-9f9f-3f3b13573623" width="200">
                    Randomly colored star (5) <img src="https://github.com/hedyorg/hedy/assets/80678586/dbe39006-c050-4833-b5c4-f9d1fb1c0781" width="150">
                    Randomly colored spiral (7) <img src="https://github.com/hedyorg/hedy/assets/80678586/9bcdb3f1-367d-4ae0-878f-d09005424a35" width="150">
                    </div>
            9:
                story_text: |
                    ### Exercise
                    Recreate the drawings with the turtle!

                    **Extra** The number in brackets indicates in how many lines of code this figure can be drawn. Can you do it in the same amount of lines?

                    **Extra** Give the player a choice which country they would like to see the flag of.

                    <div class="w-full flex flex-row gap-2">
                    Cross (7) <img src="https://github.com/hedyorg/hedy/assets/80678586/76e42c76-aa3f-4863-8eee-ead73c09a186" width="150">
                    Randomly colored nested squares (8) <img src="https://github.com/hedyorg/hedy/assets/80678586/17f878cc-e893-4c10-b32e-a09a50bf08de" width="200">
                    Flags <img src="https://github.com/hedyorg/hedy/assets/80678586/877fc337-df80-4185-8005-a6c28904f66e" width="300">
                    </div>
                example_code: |
                    Hint for the nested squares:
                    ```
                    colors = red, blue, orange, yellow, pink, purple, green, brown, black
                    distance = 120
                    repeat 5 times
                    _
                    ```
                    Hint for the flags:
                    ```
                    country = ask 'which country would you like to see the flag of?'
                    if country is 'the Netherlands'
                        color_1 = red
                        color_2 = white
                        color_3 = blue
                    ```
            10:
                story_text: |
                    ### Exercise
                    Recreate the drawings with the turtle!

                    <div class="w-full flex flex-row gap-2">
                    Nested Hexagon <img src="https://github.com/hedyorg/hedy/assets/80678586/3629e908-3cd5-44ac-bbcd-1f1cceb15654" width="150">
                    Traffic lights  <img src="https://github.com/hedyorg/hedy/assets/80678586/edbbb608-5ff8-4349-85a6-e47809adde43" width="100">
                    </div>
                example_code: |
                    Hint Nested Hexagon:
                    ```
                    distances = 100, 80, 60, 40, 20
                    {for} distance {in} distances
                    _
                    ```

                    Hint Traffic Lights:
                    ```
                    colors = red, yellow, green
                    {for} chosen_color {in} colors
                        color _
                        {repeat} _
                    ```
                story_text_2: |
                    Christmas lights <img src="https://github.com/hedyorg/hedy/assets/80678586/9637ea6d-6edc-4d88-a6f7-10271bfc5371" width="500">
                example_code_2: |
                    Hint Christmas Lights:

                    Start by moving to the left side of the screen with an invisible white line. Then hang up the Christmas lights!
                    ```
                    {color} white
                    {turn} -90
                    {forward} 300
                    {turn} 90

                    colors = red, blue, yellow, purple, green, orange, pink
                    {for} chosen_color {in} colors
                    _
                    ```
            11:
                story_text: |
                    ### Exercise
                    Recreate the drawings with the turtle!

                    <div class="w-full flex flex-row gap-2">
                    Beehive (6) <img src="https://github.com/hedyorg/hedy/assets/80678586/ec02469c-907b-4695-9382-d39a8f3c00ec" width="200">
                    Fan (5)  <img src="https://github.com/hedyorg/hedy/assets/80678586/a032ab35-c70c-4e67-9b4e-036a03ecce87" width="200">
                    </div>
                example_code: |
                    Hint Beehive:
                    ```
                    {for} amount_of_combs {in} {range} 1 {to} _
                        {for} walls_of_one_comb {in} {range} 1 {to} _
                            {forward} _
                            {turn} _
                        {forward} _
                        {turn} _
                    ```

                    Hint Fan:
                    Start out like the fan you made in level 7. Or take a peak at the hint for the beehive, because the codes are very similar.
            12:
                story_text: |
                    ### Exercise
                    Recreate the drawings with the turtle!
                example_code: |
                    Hint: Bracelet designing program


                    Firstly, define a function **for each shape** you want to use on the bacelet. Then, add the shapes to the bacelet like this:

                    ```
                    {define} draw_a_square
                    _

                    {color} white
                    {turn} -90
                    {forward} 300
                    {turn} 180

                    {for} i {in} {range} 1 {to} 5
                        {color} gray
                        {forward} 100
                        shape = {ask} 'What kind of shape would you like next on the bracelet?'
                        chosen_color = {ask} 'In which color?'
                        {color} chosen_color
                        {if} shape = 'square'
                            {call} draw_a_square
                    ```
            13:
                story_text: |
                    ### Exercise
                    Recreate the drawings with the turtle!

                    Street in different sizes <img src="https://github.com/hedyorg/hedy/assets/80678586/cdae9d97-d5ef-46f3-8838-24fa7b5b1bec" width="300">
                    Colored street  <img src="https://github.com/hedyorg/hedy/assets/80678586/9893e0bd-c0f8-49bc-a5a7-217182407724" width="300">
                example_code: |
                    Hint Street in different sizes
                    ```
                    {define} draw_a_house {with} size
                    _

                    {call} draw_a_house {with} 90
                    {call} draw_a_house {with} 60
                    {call} draw_a_house {with} 30
                    ```

                    Hint Colored street
                    ```
                    {define} draw_a_house {with} chosen_color
                    _
                    ```
            14:
                story_text: |
                    ### Exercise
                    Create a program that asks the player how many corners their figure should have and then creates that figure.
                    The figure in the image is the output when the player fills in 10.

                    <div class="w-full flex flex-row gap-2">
                     <img src="https://github.com/hedyorg/hedy/assets/80678586/ee32f40e-dea1-4e7c-a813-3ef63671254b" width="300">
                     <img src="https://github.com/hedyorg/hedy/assets/80678586/3621bf77-527d-41e8-a44f-c5a21bb4ffd2" width="200">
                    </div>
                example_code: |
                    ```
                    {define} calculate_degrees {with} amount_of_corners
                        _ 360 / amount_of_corners


                    {define} draw_figure {with} degrees
                        _
                            {forward} 400/amount_of_corners
                            {turn} _

                    amount_of_corners = {ask} _
                    degrees = {call} _ {with} _

                    {call} _ {with}
                    {call} _ {with}
                    ```
            15:
                story_text: |
                    ### Exercise
                    Recreate the drawings with the turtle!

                    Spiral <img src="https://github.com/hedyorg/hedy/assets/80678586/6943223c-018b-435b-a391-23723cc7a6ad" width="150">
                example_code: |
                    Spiral
                    ```
                    distance = 5
                    {while} distance < 200
                        distance = distance + 5
                         _
                    ```
                story_text_2: |
                    Fan <img src="https://github.com/hedyorg/hedy/assets/80678586/cb671065-b47b-49f0-b298-dcbcd2a5e28f" width="150">
                example_code_2: |
                    Fan
                    ```
                    {define} draw_a_square {with} side
                    _

                    i = 100
                    {while} i > 1
                        _ {with} i
                        _
                        i = i - 3
                    ```
                story_text_3: |
                    Star <img src="https://github.com/hedyorg/hedy/assets/80678586/17564e0a-63e1-4794-8d41-15ac8c1a5a93" width="150">
                example_code_3: |
                    Star
                    A star is usually drawn using 144-degree-turns. If you change this slightly to 143 degrees for example and repeat the pattern multiple times with a {while} loop you can make this figure.
    while_command:
        name: '{while}'
        default_save_name: iken_komutu
        description: iken
        levels:
            15:
                story_text: |-
                    Yeni bir döngü çeşidi öğreneceğiz, `{while}` döngüsü! Deyim doğru olduğu sürece döngüye devam ediyoruz.
                    Bu yüzden döngü içinde değeri değiştirmeyi unutmayın.

                    Örnek kodda, doğru bir cevap verilene kadar devam ediyoruz.
                    Doğru cevap hiç verilmezse, döngü asla sona ermez!
                example_code: |
                    ```
                    cevap = 0
                    {while} cevap != 25
                        cevap = {ask} '5 kere 5 kaç eder?'
                    {print} 'Doğru cevap verilmiştir'
                    ```
    years:
        name: Yeni Yıl
        default_save_name: Yeni Yıl Geri Sayımı
        description: Yeni Yıl için Geri Sayım!
        levels:
            11:
                story_text: |
                    Bu seviyede Yeni Yıl'a geri sayım yapmak için `{for}` sayı `{in}` `{range}` komutunu kullanabilirsiniz.

                    ### Alıştırma
                    Boşlukları doldurun ve kodu çalışır hale getirin!
                example_code: |
                    ```
                    {for} sayı {in} {range} _ {to} _
                        {print} sayı
                    {print} 'Yeni yılınız kutlu olsun!'
                    ```<|MERGE_RESOLUTION|>--- conflicted
+++ resolved
@@ -2517,16 +2517,6 @@
         description: matematiğe giriş
         levels:
             6:
-<<<<<<< HEAD
-                story_text: |4
-
-                                Bu seviyede yeni bir şey öğreniyorsunuz: artık hesaplama da yapabileceksiniz.
-
-                                Toplama kolaydır, matematikte olduğu gibi yazarsınız: Örneğin `5 + 5`. Çıkarma da iyi çalışır, `5 - 5` şeklindedir.
-
-                                Çarpma biraz farklıdır, çünkü klavyenizde çarpma simgesi yoktur. Arayın bakın, özel klavye değilse gerçekten yoktur!
-                                Bu yüzden çarpmayı sayıların yanındaki yıldız işaretiyle yapıyoruz: `5 * 5`. Bunu "5 çarpı 5" olarak okuyun, en iyi şekilde böyle hatırlamanıza yardımcı olur.
-=======
                 story_text: |
                     In this level you learn something new: you can now also calculate.
 
@@ -2534,7 +2524,6 @@
 
                     The times is a bit different, because there is no times symbol on your keyboard. Just search, there really isn't!
                     That is why we multiply with the asterisk above 8: `5 * 5`. Read that as "5 times 5" that helps you remember it best.
->>>>>>> 8e621abb
                 example_code: |
                     ```
                     {print} '5 artı 5 eder ' 5 + 5
