--- conflicted
+++ resolved
@@ -113,16 +113,6 @@
                         {print} 'Robin jde domů'
                     ```
                 story_text: "V této úrovni můžete používat příkazy `{if}` a `{repeat}` uvnitř jiných příkazů `{if}` a `{repeat}`. \nTo vám dává mnoho možností a skutečně vám to pomůže vytvořit interaktivní příběh.\n\n### Cvičení 1\nDokončete kód tak, aby příkaz `{if}` fungoval správně.\n\n### Cvičení 2\nPřidejte příkazy `{if}` a `{else}` pro tu část příběhu, kde se Robin také vrací domů.\n\n### Cvičení 3\nVraťte se k příběhu 8. úrovně a použijte alespoň dvě `{if}` uvnitř jiného `{if}`.\n"
-<<<<<<< HEAD
-                example_code_2: |
-                    ```
-                    {print} 'Náš hrdina kráčí lesem'
-                    {print} 'Cesta se rozdvojuje'
-                    cesta = {ask} 'Kterou cestu by měla zvolit?'
-                    zbran = {ask} 'Jakou zbraň vytáhne?'
-                    {if} cesta {is} 'levou' {and} zbran {is} 'mec'
-                        _
-                    ```
                 story_text_2: "Pomocí příkazů `{and}` a `{or}` můžete své příběhy učinit univerzálnějšími. Můžete položit dvě otázky a reagovat na kombinaci odpovědí.\n\n### Cvičení 1\nPodívejte se na příklad kódu a dokončete jej. Poté přidejte alespoň dva další kódy `{if}` s příkazem `{and}` nebo `{or}`.\n\n### Cvičení 2\nNajděte příběh z předchozí úrovně a přidejte jeden `{and}` nebo `{or}`.\n"
 
             11:
@@ -136,21 +126,6 @@
             13:
                 example_code: |
                     ```
-=======
-                story_text_2: "Pomocí příkazů `{and}` a `{or}` můžete své příběhy učinit univerzálnějšími. Můžete položit dvě otázky a reagovat na kombinaci odpovědí.\n\n### Cvičení 1\nPodívejte se na příklad kódu a dokončete jej. Poté přidejte alespoň dva další kódy `{if}` s příkazem `{and}` nebo `{or}`.\n\n### Cvičení 2\nNajděte příběh z předchozí úrovně a přidejte jeden `{and}` nebo `{or}`.\n"
-
-            11:
-                example_code: |
-                    ```
-                    zvirata = _ , _ , _ 
-                    {print} 'Hnědý medvěde, hnědý medvěde'
-                    {print} 'Co vidíš?'
-                    ```
-                story_text: "V tomhle levlu můžete používat {for} příkaz ve vašem příběhu. Touto cestou můžete snadno naprogramovat dětskou knihu 'Brown bear, Brown bear, what do you see'.\n\n### Cvičení\n\nPodívejte se na <a href=\"https://www.yonkerspublicschools.org/cms/lib/NY01814060/Centricity/Domain/1621/Brown%20Bear%20Book.pdf\"> příběh</a> pokud to nevíte a buďte si jisti, že je to v knize vytisknuté.\n"
-            13:
-                example_code: |
-                    ```
->>>>>>> de60fe79
                     {print}('Vítejte v tomto příběhu!')
                     ```
                 story_text: "Budeme tisknout další příběh, ale nyní musíme použít závorky s `{print}`.\n\n### Cvičení 1\nVytvořte příběh o minimálně 5 větách. Zatím nemusíte používat 'jméno'.\n"
@@ -436,11 +411,6 @@
                 example_code: "```\nchody = předkrm, hlavní chod, dezert\n{for} chodu {in} chody\n    {print} 'Jaká je vaše objednávka ' chodu '?'\n    _ \n    _\n```\n"
                 story_text_2: "### Cvičení\nSamozřejmě si můžete objednat i pro více osob!\nDokážete před každý řádek přidat správné odsazení, aby kód správně fungoval?\nTip: některé řádky nepotřebují odsazení vůbec.\n"
                 story_text: "V této úrovni se naučíte, jak snadno zadávat objednávky na různé kurzy.\n\n### Cvičení 1\nDoplňte kód o `{ask}` na prázdných místech tak, aby se zákazník zeptal, co si přeje ke každému chodu.\n"
-<<<<<<< HEAD
-            12:
-                story_text: "Od této úrovně můžete používat desetinná čísla, aby nabídka byla realističtější.\n\n### Cvičení\nDokážete vymyslet kód, díky kterému můžete svým přátelům a rodině poskytnout 15% slevu?\n"
-=======
->>>>>>> de60fe79
             7:
                 example_code: "You can make a simple restaurant code, like this:\n```\n{print} 'Welcome to Restaurant Chez Hedy'\n{print} 'Here is our menu:'\n{print} 'Our main courses are pizza, lasagne, or spaghetti'\nmain = {ask} 'Which main course would you like?'\nprice = 0\n{if} main {is} pizza price = 10\n{if} main {is} lasagne price = 12\n{if} main {is} spaghetti price = 8\n{print} 'You have ordered ' main\n{print} 'That will be ' price ' dollars, please'\n{print} 'Thank you, enjoy your meal!'\n```\n"
                 story_text: "V této úrovni můžete pomocí matematiky vypočítat celkovou cenu objednávky zákazníka, což může vaši virtuální restauraci učinit realističtější.\nDo své virtuální restaurace však můžete přidat i mnoho dalších věcí, například více chodů.\n\n### Cvičení\nDo své virtuální restaurace můžete přidat mnoho dalších věcí. Můžete například...\n- zeptat, kolik lidí přijde, a vynásobit tímto počtem cenu?\n- Přidat další chod?\n- dát lidem slevu, když zadají (tajný) kód kupónu?\n- přidat dětské menu?\n- vymyslet další zábavné věci, které by se daly přidat?\n"
@@ -712,12 +682,6 @@
     calculator:
         description: Vytvoř kalkulačku
         levels:
-<<<<<<< HEAD
-            5:
-                example_code: "```\n{define} počítat_průměrná_známka\n    total = 0\n    {for} i {in} {range} 1 {to} 4\n        známka = {ask} _\n        total = total + _\n        {return} _ / 4\n\nznamená_známka = {call} _\n{print} 'Tvoje průměrná známka je' průměrná_známka\n```\n"
-                story_text: "V tomto dobrodružství si sestavíš kalkulačku, která ti vypočítá průměrnou známku. Pokud se ti podaří kalkulačku zprovoznit, můžeš přejít k dalšímu dobrodružství, které ti umožní přidat dvě další funkce.\n\n### Cvičení 1\nVyplň prázdná políčka, aby kalkulačka fungovala.\n* Začněte čtvrtým řádkem, přidej otázku, abyste zjistili, jakou známku žák dostal.\n* V pátém řádku budete chtít vypočítat součet všech známek, takže celkový součet = celkový součet + známka.\n* Pak se dostaneme k nastavení návratové hodnoty. Chceme vrátit průměr, tedy součet dělený počtem testů (4).\n* Nakonec kód zakončíme voláním funkce na řádku 8.\n\nPochopil si to? Úžasné! Chtěl bys do své kalkulačky přidat ještě více? **Toto dobrodružství pokračuje v dalším dobrodružství!**\n"
-=======
->>>>>>> de60fe79
             7:
                 story_text_2: "### Cvičení\nVýše uvedená kalkulačka vypočítá odpověď za vás, ale můžete si také vytvořit program, který otestuje vaše vlastní matematické schopnosti, jako je tento:\nVyplňte prázdná místa, aby byl program kompletní!\n"
                 example_code_3: "```\nčísla = 1, 2, 3, 4, 5, 6, 7, 8, 9, 10\nčíslo_1 = _\nčíslo_2 = _\nsprávná_odpověď = číslo_1 * číslo_2\ndaná_odpověď = {ask} 'Kolik je ' číslo_1 ' krát ' číslo_2 '?'\n{if} _\n{else} _\n```"
@@ -786,12 +750,6 @@
             12:
                 example_code: "```\nstrany = 'levá', 'pravá'\nkončetiny = 'ruka', 'noha'\nbarvy = 'červená', 'modrá', 'zelená', 'žlutá'\n\n{define} otočit\n    zvolená_strana = strany {at} {random}\n    zvolená_končetina = končetiny _\n    zvolená_barva = barvy _\n    {print} zvolená_strana ' ' zvolená_končetina ' na ' zvolená_barva\n\n{print} 'Zahrajeme si hru Twister!'\n{for} i {in} {range} 1 {to} _\n    {call} otočit\n    {sleep} 2\n```\n"
                 story_text: "V této úrovni se naučíte používat **funkce**. Funkce je blok kódu, který můžete snadno použít vícekrát. Používání funkcí nám pomáhá uspořádat části kódu, které můžeme používat opakovaně.\nChcete-li vytvořit funkci, použijte `{define}` a pojmenujte ji. Poté vložte všechny řádky, které chcete ve funkci mít, do odsazeného bloku pod řádek `{define}`.\nV kódu ponechte jeden prázdný řádek, aby vypadal pěkně a přehledně. Skvělá práce! Vytvořili jste funkci!\n\nNyní, kdykoli budeme tento blok kódu potřebovat, stačí použít <code>{call}</code> s názvem funkce, abychom ji vyvolali! Nemusíme tento blok kódu psát znovu.\n\nPodívejte se na tento příklad kódu hry Twister. Funkce 'turn' obsahuje blok kódu, který vybírá, kam má jít která končetina.\n\n### Cvičení\nDokončete tento kód nastavením 2 proměnných zvolená_končetina a zvolená_barva.\nPoté zvolte, kolikrát chcete zavolat funkci, aby se twisterový spinner roztočil.\n\n### Cvičení 2\nVylepšete svůj kód přidáním proměnné s názvem ' lidi'. Pomocí této proměnné dejte všem hráčům ve hře jejich vlastní příkaz.\nNapříklad: „Ahmed, pravá ruka na zelenou“ nebo „Jessica, levá noha na žlutou“.\n"
-<<<<<<< HEAD
-            13:
-                story_text: "Vytvořme funkce po pythonovsku! Pro definici funkce již nepoužíváme:\n\n`{define} name_function {with} argument_1, argument_2:`\n\nale použijeme:\n\n`{def} name_function(argument_1, argument_2):`.\n\n\nPokud nechcete používat argumenty, stačí nechat mezeru mezi závorkami prázdnou.\nPro volání funkce již nepotřebujeme příkaz `{call}`. Stačí napsat název funkce.\n"
-                example_code: "```\n{def} calculate_score(answer, correct_answer):\n    {if} answer == correct_answer:\n        score = 1\n    {elif} answer == '?':\n        score = 0\n    {else}:\n        score = -1\n    {return} score\n\nanswer = {input} ('Where can you find the Eiffel Tower?')\ncorrect_answer = 'Paris'\nscore = calculate_score(answer, correct_answer)\n{print} ('Your score is... ', score)\n```\n"
-=======
->>>>>>> de60fe79
     elif_command:
         name: '{elif}'
         default_save_name: elif
@@ -944,19 +902,6 @@
         description: Představujeme print příkaz
     is_command:
         levels:
-<<<<<<< HEAD
-            6:
-                example_code: "```\njméno = Hedy\nodpověď = 20 + 4\n```\n"
-                story_text: "Změnu provedeme také při ukládání slova do proměnné! Nyní můžete použít `=` namísto `{is}`, když ukládáme jméno nebo číslo do proměnné, jako například takto:\n"
-            15:
-                story_text_2: "Od této úrovně, pokud chcete porovnávat přesně, můžete použít dvě znaménka rovnosti. Tak to dělá většina programovacích jazyků:\n"
-                example_code_2: "```\nname = {ask} 'What is your name?'\n{if} name == 'Hedy'\n    {print} 'You are cool!'\n```\n"
-                example_code: "```\nage = {ask} 'How old are you?'\n{if} age > 12\n    {print} 'You are older than I am!'\n```\n```\nage = {ask} 'How old are you?'\n{if} age < 12\n    {print} 'You are younger than me!'\n{else}\n    {print} 'You are older than me!'\n```\n"
-                example_code_3: "```\nname = {ask} 'What is your name?'\n{if} name != 'Hedy'\n    {print} 'You are not Hedy'\n```\n"
-                story_text_3: "Můžete také porovnat, zda se něco *ne* rovná něčemu jinému, pomocí `!=` takto:\n"
-                story_text: "Budeme se učit další nové položky. Možná je již znáte z matematiky, a to `<` a `>`.\nZnak `<` kontroluje, zda je první číslo menší než druhé, například věk `<` 12 kontroluje, zda je věk menší než 12 let.\nPokud chcete zkontrolovat, zda je první číslo menší nebo rovno druhému, můžete použít `<=`, například věk `<=` 11.\nPomocí `>` se kontroluje, zda je první číslo větší než druhé, například body `>` 10 kontroluje, zda je počet bodů větší než 10.\nPokud chcete zkontrolovat, zda je první číslo větší nebo rovno druhému, můžete použít `>=`, například body `>=` 11.\nTato porovnání použijete v `{if}`, například takto:\n"
-=======
->>>>>>> de60fe79
             2:
                 example_code: "```\nname {is} Hedy\nage {is} 15\n{print} name is age years old\n```\n"
                 example_code_2: "```\noblíbené_zvíře {is} _\n{print} Mám rád oblíbené_zvíře\n```\n"
@@ -991,14 +936,7 @@
                 example_code: "```\ndomy = Nebelvír, Zmijozel, Hufleuf, Havraspár, Havraspár.\npředměty = lektvary, obrana proti černé magii, kouzla, transfigurace\nobavy = Voldemort, pavouci, neúspěch v testu OWL\njména = Harry, Ron, Hermiona\n_\n_ {print} jméno ' je zařazeno do ' domů {at} {random}\n_ {print} jméno ' je skvělý v ' předmětech {at} {random}\n_ {print} jméno 'má největší strach z ' obav {at} {random}\n```\n"
         name: Harry Potter
     maths:
-<<<<<<< HEAD
-        levels:
-            6:
-                example_code: "```\n{print} '5 plus 5 is ' 5 + 5\n{print} '5 minus 5 is ' 5 - 5\n{print} '5 times 5 is ' 5 * 5\n{print} '5 divided by 5 is ' 5 / 5\n```\n"
-                story_text: "V této úrovni se dozvíte něco nového: nyní můžete také počítat.\n\nPlus je snadné, píšete to jako v matematice: Například: `5 + 5`. Mínus také funguje dobře, je to `5 - 5`.\n\nS časy je to trochu jiné, protože na klávesnici nemáte žádný symbol času. Stačí hledat, opravdu tam není!\nProto násobíme hvězdičkou nad 8: `5 * 5`. Čtěte to jako ,,5 krát 5“, to vám pomůže si to nejlépe zapamatovat.\n"
-=======
         levels: {}
->>>>>>> de60fe79
         default_save_name: matematika
         name: matematika
         description: Představujeme matematiku
@@ -1043,12 +981,6 @@
                 example_code: "```\nvolba {is} _\n{print} Vybírám volba\n```\n"
     songs:
         levels:
-<<<<<<< HEAD
-            6:
-                story_text_2: "Tato dětská písnička odpočítává od 5 opiček k 1 opičce.\nPokud zkopírujete řádky 2 - 7 a vložíte je pod kód, můžete si zazpívat celou písničku!\n"
-                story_text: "Písně se často opakují. Někdy je opakování založeno také na počítání.\nNapříklad ve známé písni „Láhve piva“. Tuto píseň můžete naprogramovat pomocí trochy matematiky.\n\nTip: Použijte funkci hlasitého čtení a nechte Hedy, aby vám píseň zazpívala!\n\n### Cvičení\nNyní můžete kopírováním řádků 2 až 7 zopakovat, kolikrát chcete.\n"
-=======
->>>>>>> de60fe79
             11:
                 example_code_2: "```\nopice = 5, 4, 3, 2, 1\n```\n"
                 story_text: "Pomocí `{for}` můžete vytisknout celou písničku o žraločím mláděti (včetně všech ostatních žraloků v rodině) na pouhých 6 řádcích!\n\n### Cvičení 1\nMůžete kód žraločího mláděte ještě zkrátit pomocí příkazu `{for}`? Dokončete příklad kódu.\n"
