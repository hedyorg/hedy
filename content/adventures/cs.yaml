adventures:
    story:
        name: Příběh
        default_save_name: Příběh
        description: Příběh
        levels:
            1:
                story_text: |
                    V úrovni 1 můžete vytvořit příběh s jinou hlavní postavou, kterou sami zadáte.

                    V prvním řádku použijte `{ask}` a zeptejte se, kdo bude hlavní postavou příběhu.

                    Po tomto prvním řádku začněte `{print}`, pokud je třeba větu vytisknout.
                    `{echo}` použijte, pokud chcete, aby byla vaše hlavní postava na konci věty.
                example_code: |
                    ```
                    {ask} Hlavní postavou tohoto příběhu je
                    {print} Hlavní postava se nyní chystá procházet lesem
                    {echo} Trochu se bojí,
                    {print} Všude slyší podivné zvuky
                    {print} Bojí se, že je to strašidelný les
                    ```
                story_text_2: |
                    ### Cvičení
                    Nyní vytvořte vlastní příběh, který bude mít alespoň 6 řádků kódu.
                    Tento příběh nesmí být stejný jako ukázkový kód.
                    Použijte alespoň jeden příkaz `{ask}` a jeden `{echo}`.
                    Můžete si vybrat jakékoliv téma, které se vám líbí.
                    Pokud nevíte, o čem psát, použijte některou z našich možností: návštěva kina, sportovní zápas nebo den v zoo.
            2:
                story_text: |
                    Ve druhé úrovni můžete svůj příběh zpestřit. Jméno vaší hlavní postavy může nyní být kdekoli ve větě.

                    Budete muset naprogramovat trochu více. Nejprve musíte pojmenovat svou hlavní postavu.

                    Poté můžete toto jméno umístit kdekoli ve větě.
                example_code: |-
                    ```
                    jmeno {is} {ask} Jaké je jméno hlavní postavy (holka)?
                    {print} jmeno nyní poběží lesem
                    {print} jmeno je trochu vystrašená
                    {print} Najednou slyší podivný zvuk...
                    {sleep}
                    {print} jmeno se bojí, že je to strašidelný les
                    ```
                story_text_2: |
                    ### Cvičení
                    Nyní je čas přidat proměnné do vašeho vlastního příběhu, který jste vytvořili v předchozí úrovni.
                    Přejděte do 'Moje programy', najděte své dobrodružství z úrovně 1 a zkopírujte kód. Vložte kód do vstupní obrazovky v této úrovni.

                    Tento kód nebude fungovat v této úrovni, protože jste ještě nepoužili proměnné.
                    Změňte příkazy `{ask}` a `{echo}` ve svém kódu na správný formát, který jste se naučili v této úrovni.

                    **Extra** Přidejte příkaz `{sleep}` do svého kódu, abyste zvýšili napětí ve svém příběhu.
            3:
                example_code_2: |
                    ```
                    {print} Slyší zvuk
                    zvířata {is} 🐿, 🦔, 🦇, 🦉
                    zvire {is} {ask} Co si myslíš, že to je?
                    {add} zvire {to_list} zvířata
                    {print} to byla zvířata {at} {random}
                    ```
            7:
                story_text: |
                    V příběhu někdo opakuje slova několikrát. Například, když někdo volá o pomoc nebo zpívá píseň.
                    Takové opakování můžete vložit do svého příběhu, na této úrovni s `{repeat}`.

                    ### Cvičení
                    Přidejte opakování do svého vlastního příběhu. Vraťte se ke svým uloženým programům, vyberte svůj příběhový program z předchozí úrovně a najděte řádek obsahující `{print}` a opakujte ho!
            8:
                story_text: |
                    Na této úrovni můžete použít více řádků ve vašich `{if}` příkazech, tímto způsobem můžete vylepšit svůj šťastný nebo smutný konec!

                    ### Cvičení 1
                    Ukázkový kód zobrazuje dva různé konce; jeden, kde postavy skočí do stroje času, a druhý, kde to neudělají. Doplňte mezery alespoň jednou větou na každý konec.
                    **Extra** Udělejte příběh delší. Co se v příběhu stane? Můžete také přidat druhý `{ask}` s různými možnostmi.

                    ### Cvičení 2
                    Vraťte se ke svým uloženým programům, vyberte svůj příběhový program z úrovně 5. Nyní napište dobrý a špatný konec, každý alespoň o třech větách!
                example_code: |
                    ```
                    {print} 'JEJDA! T-rex se blíží!'
                    end = {ask} 'Chcete šťastný nebo smutný konec?'
                    {if} end {is} stastny
                        {print} 'Richard na poslední chvíli skočí zpátky do stroje času!'
                        {print} _
                    {else}
                        {print} 'Oh ne! Richard je příliš pomalý...'
                        {print} _
                    ```
            9:
                 example_code: |
                    ```
                    {print} 'Robin jde do centra města'
                    location = {ask} 'Jde Robin do obchodu, nebo jde domů?'
                    {if} location {is} obchodu
                        {print} 'Vstoupí do obchodu.'
                        {print} 'Robin vidí zajímavou knihu'
                        book = {ask} 'Koupí si Robin knihu?'
                        {if} book {is} ano
                        _ {print} 'Robin si koupí knihu a jde domů'
                        _ {else}
                        _ {print} 'Robin opustí obchod a jde domů'
                    {else}
                        {print} 'Robin jde domů'
                    ```
            10:
                example_code: |
                    ```
                    zvirata = _ , _ , _ 
                    {print} 'Hnědý medvěde, hnědý medvěde'
                    {print} 'Co vidíš?'
                    ```
            12:
                example_code: |
                    ```
                    jmeno = 'Královna Velké Británie'
                    {print} jmeno ' jedla kousek dortu, když najednou…'
                    ```
            13:
                example_code: |
                    ```
                    {print} 'Náš hrdina kráčí lesem'
                    {print} 'Cesta se rozdvojuje'
                    cesta = {ask} 'Kterou cestu by měla zvolit?'
                    zbran = {ask} 'Jakou zbraň vytáhne?'
                    {if} cesta {is} 'levou' {and} zbran {is} 'mec'
                        _
                    ```
            18:
                example_code: |
                    ```
                    {print}('Vítejte v tomto příběhu!')
                    ```
    ask_command:
        levels:
            2:
                story_text: |
                    ## Příkaz ask
                    Nyní, když můžeme používat **proměnné** ve svých kódech, už nepotřebujeme příkaz `{echo}`.
                    Můžeme použít proměnné k uložení odpovědí na naše otázky a tímto způsobem můžeme odpověď použít na více otázek ve svých kódech.
                    Podívejte se na to:

                    Tímto způsobem se váš kód stává interaktivním!
                example_code: |
                    ```
                    jmeno {is} {ask} 'Jaké je vaše jméno?'
                    {print} 'Ahoj, ' jmeno
                    vek {is} {ask} 'Kolik vám je let?'
                    {print} jmeno ' má ' vek ' let.'
                    ```
                story_text_2: |
                    ### Cvičení
                    V předchozím panelu jste cvičili nastavování proměnných pomocí příkazu `{is}`.
                    Vytvořili jste alespoň 3 proměnné a použili je s příkazem print.
                    Nyní místo nastavování proměnných chceme, abyste proměnné učinili interaktivními, jak jsme to udělali v našem příkladu.

                    Zkopírujte svůj kód z předchozího panelu a učiňte proměnné interaktivními pomocí příkazů `{ask}`.
    default:
        description: Vysvětlení úrovně
        levels:
            1:
                story_text: "V první úrovni můžeš používat příkazy `{print}`, `{ask}` a `{echo}`.\n Zapiš svůj kód do levého okna. Nebo stiskni žluté tlačítko v ukázce kódu, které kód zapíše za tebe.\nKód si vždy vyzkoušej pomocí zeleného tlačítka 'Spustit kód' pod levým programovým polem.\n\nMůžeš vypsat text na obrazovku užitím příkazu `{print}`.     \n"
            3:
                story_text: |-
                    V úrovni 3 můžeš také vytvořit seznam. Počítač umí z tohoto seznamu vybrat náhodného člena, konkrétně pomocí příkazu `at random`.
                    ```
                    zvirata is pes, kočka, klokan
                    print zvirata at random
                    ```

                    Všechny kódy úrovně 3 najdeš v levém panelu. Opět tady jsou i záložky s dalšími zadáními.
            4:
                story_text: |
                    V úrovni 4 se mění `{ask}` a `{print}`.
                    Text, který chceš vytisknout, teď musíš dát do uvozovek.
                    Je to užitečné, protože tak můžeš vytisknout všechna slova, která chceš. A to dokonce včetně slov, pod která jsi něco uložil/a pomocí `{is}`.
                    Většina programovacích jazyků také používá při vypisování uvozovky, takže se dostáváme zase o krok blíže ke skutečnému programování!
                example_code: |
                    ```{print} 'Odteď musíte používat uvozovky!'\nodpověď {is} {ask} 'Co musíme od teď používat?'\n{print} 'Musíme používat ' odpověď\n```\n"
            5:
                story_text: |
                    V úrovni 5 je něco nového, `{if}`! S `{if}` si můžete vybrat ze dvou různých možností.
                    Tento kód vypíše "Pěkně!" , pokud zadáte Hedy, nebo "Fůj!", pokud zadáte něco jiného.

                    `{ask}` a `{print}` stále fungují stejně jako v úrovni 4.
                example_code: |
                    ```
                    jméno {is} {ask} 'jak se jmenuješ?'
                    {if} jméno {is} Hedy {print} 'Pěkně!' {else} {print} 'Fůj!'
                    ```
            6:
                story_text: |-
                    `ask`,` print` a `if` stále fungují jako na úrovních 5.
                     V úrovni 6 je ale něco nového, nyní můžeš také počítat!

                     Plus je jednoduché, můžeš ho zapsat jako u matematiky, například `5 + 5`. Mínus funguje stejně, je to `5 - 5`.

                     S krát je to trochu jiné, protože na klávesnici pro něj není žádný symbol. Zkus ho najít, opravdu tam není!
                     Písmenko x by se nám pletlo se slovy, proto násobíme hvězdičkou: `5 * 5`. Přečti si to jako "5 krát 5", pak si to zapamatujete nejsnáze.
                     ```
                     print '5 plus 5 je ' 5 + 5
                     print '5 mínus 5 je ' 5 - 5
                     print '5 krát 5 je ' 5 * 5
                     ```
            7:
                story_text: |-
                    `ask`, `print` a `if` fungují stejně jako na úrovni 5 a 6.
                    Úroveň 7 však přidává příkaz `repeat`, pomocí kterého lze řádek kódu provést vícekrát.
                example_code: |
                    ```
                    repeat 3 times print 'Hedy je zábavná!'
                    ```
            8:
                story_text: |
                    `ask` a `print` stále fungují tak, jak je znáš. Ale `if` a `repeat` se změnily!
                    Od teď můžeš spouštět víc řádků kódu společně, ale musíš je odsadit.
                    To znamená, že na začátek řádku dáš čtyři mezery. To platí i v případě, že chceš vytvořit blok z pouze jednoho řádku.
                example_code: |
                    ```
                    {repeat} 5 {times}
                        {print} 'Ahoj všichni'
                        {print} 'Tohle všechno se 5krát zopakuje'
                    ```
            12:
                story_text: Hedy doteď neumožňovala používat čísla s desetinami jako je 1.5, ale odteď už ano. Pozor, Hedy používá desetinnou tečku `.` namísto desetinné čárky.

            13:
                story_text: Teď se naučíme `and` (česky a) a `or` (nebo)! Když chceš ověřit dvě podmínky, nemusíš k tomu použít dva `if`y, ale stačí ti k tomu `and` a `or`. Pokud použiješ `and`, musí být obě podmínky, napravo i nalevo, pravdivé. S `or` stačí, aby byla pravdivá alespoň jedna z nich.
            14:
                story_text: |-
                    Pojďme se naučit pár nových věcí! Možná už je znáš z matematiky, jde o `<` a `>`.
                    `<`zjišťuje, zda je první číslo menší než to druhé, např. `4 < 5`.
                    `>` naopak zjišťuje, jestli je první číslo větší, jako v `6 > 5`.
                example_code: |
                    ```
                    if vek < 13
                        print 'Jsi mladší než já!'
                    else
                        print 'Jsi starší než já!'
                    ```
            15:
                story_text: Naučíme se nový cyklus, konkrátně `while` cyklus! Tento cyklus se opakuje tak dlouho, dokud je jeho podmínka pravdivá. V příkladu vidíte, že kód opakujeme, dokud nedostaneme správnou odpověď. Pokud bychom ji nikdy nedostali, bude cyklus nekonečný!
                example_code: |
                    ```
                    answer = 0
                    {while} answer != 25
                        odpoved = {ask} 'Kolik je 5 * 5?'
                    {print} 'Dostala jsem správnou odpověď!'
                    ```
            16:
                story_text: Už i naše seznamy mají vlastní závorky! Budeme je psát do hranatých závorek a jejich  jednotlivé položky do jednoduchých uvozovek ('), které už známe.
                example_code: |
                    ```
                    ovoce = ['jablko', 'banán', 'třešně']
                    {print} ovoce
                    ```
            17:
                story_text: |-
                    Nyní trochu změníme odsazení. Pokaždé, když potřebujeme odsazení, je třeba zapsat znak `:` na řádku před tímto odsazením.

                    V této úrovni můžete také použít nový příkaz: `{elif}`. Příkaz `{elif}` je zkratka z `{else} {if}` a využijete jej, když chcete provést tři (nebo více!) možností.
                    Vyzkoušejte jej!
    haunted:
        description: escape from the haunted house
        levels:
            1:
                story_text: |
                    V tomto dobrodružství pracujete na vytvoření hry, ve které se musíte dostat z strašidelného domu tím, že si vyberete správné dveře.
                    Pokud vyberete správné dveře, přežijete, ale pokud ne, strašidelný monster může...

                    V úrovni 1 začneme naši hru ve strašidelném domě tím, že vytvoříme děsivý příběh a zeptáme se hráče, jaké monstrum uvidí ve strašidelném domě.
                example_code: |
                    ```
                    {print} Jak jsem se sem dostal?
                    {print} Pamatuji si, jak mi kamarád řekl, abych šel do starého sídla...
                    {print} a najednou vše zčernalo.
                    {print} Ale jak jsem skončil na podlaze...?
                    {print} Hlava mě bolí, jako bych dostal ránu baseballovou pálkou!
                    {print} Co je to za zvuk?
                    {print} Oh ne! Mám pocit, že nejsem v tomto domě sám!
                    {print} Musím se odsud dostat!
                    {print} Před sebou mám 3 dveře...
                    {ask} Které dveře mám vybrat?
                    {echo} Vybral jsem si dveře
                    {print} ...?
                    ```
                story_text_2: |
                    ### Cvičení
                    Zkopírujte ukázkový kód do své vstupní obrazovky kliknutím na žluté tlačítko.
                    Nyní dokončete příběh přidáním alespoň 5 řádků kódu.
                    Nezapomeňte začít každý řádek kódu příkazem `{print}`.
            2:
                story_text: |
                    V tomto strašidelném domě si můžete vybrat svá monstra pomocí emoji. Samozřejmě můžete také použít slova.
                example_code: |
                    ```
                    monster_1 {is} 👻
                    monster_2 {is} 🤡
                    monster_3 {is} 👶
                    {print} Vstupujete do strašidelného domu.
                    {print} Najednou uvidíte monster_1
                    {print} Utíkáte do jiné místnosti...
                    {print} Ale monster_2 na vás tam čeká!
                    {print} Oh ne! Rychle se dostaňte do kuchyně.
                    {print} Ale když vstoupíte, monster_3 vás napadne!
                    ```
                story_text_2: |
                    ### Cvičení
                    V příkladu výše jsou monstra předem určena. Takže pokaždé, když spustíte svůj kód, je výstup stejný.
                    Dokážete přidat příkazy `{ask}`, aby byl strašidelný dům interaktivní a hráči si mohli vybrat monstra, se kterými se setkají?
                example_code_2: |
                    ```
                    monster_1 {is} _
                    monster_2 {is} _
                    monster_3 {is} _
                    {print} Vstupujete do strašidelného domu.
                    {print} Najednou uvidíte monster_1
                    {print} Utíkáte do jiné místnosti...
                    {print} Ale monster_2 na vás tam čeká!
                    {print} Oh ne! Rychle se dostaňte do kuchyně.
                    {print} Ale když vstoupíte, monster_3 vás napadne!
                    ```
    music:
        default_save_name: Hudba
        levels:
            1:
                story_text: |-
                    V této úrovni se naučíte používat příkaz `{play}` k zahrání melodie!

                    Napište `{play}` následované notou, kterou chcete zahrát. Stupnice obsahuje C-D-E-F-G-A-H.
                    Jak vidíte, je zde 7 různých písmen, ale můžeme hrát více než jen 7 not.
                    Za písmenem zadejte číslo mezi 1 a 10, abyste vybrali stupnici, například po H4 následuje C5.
                    C1 je nejnižší nota, kterou můžete zahrát, C10 je nejvyšší.

                    ### Cvičení
                    Vyzkoušejte si ukázkový kód a pak si s ním pohrajte! Dokážete vytvořit vlastní melodii?
                    V další úrovni se naučíte, jak zahrát některé existující písně.
    parrot:
        name: Papoušek
        default_save_name: Papoušek
        description: Vytvořte si svého vlastního online mazlíčka papouška, který vás bude kopírovat!
        levels:
            1:
                story_text: |
                    Vytvořte si svého vlastního online mazlíčka papouška, který vás bude kopírovat!
                example_code: |
                    ```
                    {print} Jsem papoušek Hedy
                    {ask} Jaké je tvé jméno?
                    {echo}
                    {echo}
                    ```
                story_text_2: |
<<<<<<< HEAD
=======
                    If you are extremely unlucky the previous program might choose you to to the dishes for the whole week! That's not fair!
                    To create a fairer system you can use the `{remove}` command to remove the chosen person from the list. This way you don't have to do the dishes again untill everybody has had a turn.

                    Monday and tuesday are ready for you! Can you add the rest of the week?
                    And... can you come up with a solution for when your list is empty?
                example_code_2: |
                    ```
                    people = mom, dad, Emma, Sophie
                    dishwasher = people {at} {random}
                    {print} 'Monday the dishes are done by: ' dishwasher
                    {remove} dishwasher {from} people
                    dishwasher = people {at} {random}
                    {print} 'Tuesday the dishes are done by: ' dishwasher
                    {remove} dishwasher {from} people
                    dishwasher = people {at} {random}
                    ```
            7:
                story_text: |
                    With the `{repeat}` you can repeat pieces of code. You can use this to calculate who will be washing dishes for the entire week.
                example_code: |
                    ```
                    people = mom, dad, Emma, Sophie
                    {repeat} _ _ {print} 'the dishwasher is' _
                    ```
            10:
                story_text: |
                    In this level you could make an even better dish washing shedule.
    elif_command:
        description: elif
        levels:
            17:
                example_code: |
                    ```
                    prices = ['1 million dollars', 'an apple pie', 'nothing']
                    your_price = prices[{random}]
                    {print} 'You win ' your_price
                    {if} your_price == '1 million dollars' :
                        {print} 'Yeah! You are rich!'
                    {elif} your_price == 'an apple pie' :
                        {print} 'Lovely, an apple pie!'
                    {else}:
                        {print} 'Better luck next time..'
                    ```
    for_command:
        description: for command
        levels:
            11:
                story_text: |-
                    In this level, we add a new form of the `{for}`. In earlier levels, we used `{for}` with a list, but we can also use `{for}` with numbers.
                    We do that by adding a variable name, followed by  `{in}` `{range}`. We then write the number to start at, `{to}` and the number to end at.
                    Try the example to see what happens! In this level again, you will need to use indentations in lines below the `{for}` statements.
    fortune:
        levels:
            1:
                story_text: |
                    Have you ever been to a carnival and had your future predicted by a fortune teller? Or have you ever played with a magic eight ball?
                    Then you probably know that they can't really predict your future, but it's still fun to play!

                    In the upcoming levels you can learn how to create your own fortune telling machine!
                    In level 1 you can start off easy by letting Hedy introduce herself as a fortune teller and let her {echo} the players' answers.
                    Like this:
                example_code: |
                    ```
                    {print} Hello, I'm Hedy the fortune teller!
                    {ask} Who are you?
                    {print} Let me take a look in my crystal ball
                    {print} I see... I see...
                    {echo} Your name is
                    ```

                    ### Exercise
                    Hedy now only tells you your name. Can you expand the code so that Hedy can predict more things about you?

                    Obviously, Hedy isn't a very good fortune teller yet, as she can only repeat the answers that were given by the players!
                    Take a look in level 2 to improve your fortune teller.
                story_text_2: |
                    ### Exercise
                    Hedy now only tells you your name. Can you expand the code so that Hedy can predict more things about you?
                    Obviously, Hedy isn't a very good fortune teller yet, as she can only repeat the answers that were given by the players!
                    Take a look in level 2 to improve your fortune teller.
            3:
                story_text: |
                    In the previous levels you've created your first fortune telling machine, but Hedy couldn't really predict anything, only {echo}.
                    In this level you can use a variable and the `{at} {random}` command to really let Hedy choose an answer for you. Check out this code for instance:
                example_code: |
                    In this example the player can {ask} Hedy a yes-no question and Hedy will pick a random answer for you.
                    ```
                    {print} I’m Hedy the fortune teller!
                    question {is} {ask} What do you want to know?
                    {print} This is what you want to know: question
                    answers {is} yes, no, maybe
                    {print} My crystal ball says...
                    {sleep} 2
                    {print} answers {at} {random}
                    ```

                    ### Exercises
                    Now, Hedy can only answer yes, no or maybe. Can you give Hedy more answer options, like 'definitely' or '{ask} again'.
                story_text_2: |
                    ### Exercises
                    Now, Hedy can only answer yes, no or maybe. Can you give Hedy more answer options, like 'definitely' or '{ask} again'.
            4:
                example_code: |
                    ```
                    {print} 'Im Hedy the fortune teller!'
                    question {is} {ask} 'What do you want to know?'
                    {print} 'This is your question: ' question
                    answers {is} yes, no, maybe
                    {print} 'My crystal ball says...'
                    {sleep} 2
                    {print} answers {at} {random}
                    ```
            5:
                story_text: |
                    In this level you'll learn to (secretly) tip the odds in your favor, when using the fortune teller!
                    By using `{if}` and `{else}` you can make sure that you will always get a good fotune, while other people might not.
                    Check out this example to find out how.
                example_code: |
                    ```
                    {print} 'Im Hedy the fortune teller!'
                    {print} 'I can predict {if} youll win the lottery tomorrow!'
                    person {is} {ask} 'Who are you?'
                    {if} person {is} Hedy {print} 'You will definitely win!🤩' {else} {print} 'Bad luck! Someone {else} will win!😭'
                    ```
            6:
                story_text: |
                    In this level you can use math in your predictions as a fortune teller. This allows you to make up (silly) formulas to calculate the future.
                    For example you could calculate how rich you'll get or how many kids you will have when you grow up.
                example_code: |
                    ```
                    {print} 'I am Hedy the fortune teller!'
                    {print} 'I can predict how many kids youll get when you grow up!'
                    age = {ask} 'How old are you?'
                    siblings = {ask} 'How many siblings do you have?'
                    length = {ask} 'How tall are you in centimetres?'
                    kids = length / age
                    kids = kids - siblings
                    {print} 'You will get ...'
                    {sleep}
                    {print} kids ' kids!'
                    ```

                    If the previous example wasn't silly enough for you, take a look at this one!

                    ```
                    {print} 'Im Hedy the silly fortune teller!'
                    {print} 'I will predict how smart you are!'
                    football = {ask} 'On a scale 1-10 how much do you love football?'
                    bananas = {ask} 'How many bananas did you eat this week?'
                    hygiene = {ask} 'How many times did you wash your hands today?'
                    result = bananas + hygiene
                    result = result * football
                    {print} 'You are ' result ' percent smart.'
                    ```
            7:
                story_text: |
                    In this level you can use the `{repeat}` command to make your machine tell multiple fortunes at once.
                example_code: |
                    ```
                    {print} 'Im Hedy the fortune teller!'
                    {print} 'You can {ask} 3 questions!'
                    {repeat} 3 {times} question = {ask} 'What do you want to know?'
                    answer = yes, no, maybe
                    {repeat} 3 {times} {print} 'My crystal ball says... ' answer {at} {random}
                    ```

                    ### Exercise
                    As you can see, the questions aren't printed in this example. That's because the variable `question` was changed 3 times.
                    Every time the player fills in the new answer, Hedy overwrites the previous one, so the first answer the player gave is forgotten.
                    This means you can't print all the questions this way.

                    By using 3 different variables instead of 1 (for example `question1` , `question2` and `question3`), you could solve the problem and print the questions.
                    This does mean that you can only use `{repeat}` for the answers, and you will have to ask and print all the questions separately.
                    Can you do it?

                    In the upcoming levels the layout of {repeat} command will change, which enables you to repeat multiple lines at once.
            8:
                story_text: |
                    In the previous levels you've learned how to use repeat to make the fortune teller answer 3 questions in a row, but we had a problem with printing the questions.
                    Now that problem is solved, because of the new way of using the repeat command.
                    In the next example you can have your fortune teller {ask} 3 questions and also print them!
                example_code: |
                    ```
                    {print} 'I am Hedy the fortune teller!'
                    {print} 'You can {ask} me 3 questions.'
                    answers = yes, no, maybe
                    {repeat} 3 {times}
                       question = {ask} 'What do you want to know?'
                       {print} question
                       {sleep}
                       {print} 'My crystal ball says...' answers {at} {random}
                    ```
            10:
                story_text: |
                    In this level you'll learn how to program the game MASH (mansion, apartement, shack, house). In this game you can predict for all the players at once, what their future will look like.
                example_code: |
                    ```
                    houses = mansion, apartment, shack, house
                    loves = nobody, a royal, their neighbour, their true love
                    pets = dog, cat, elephant
                    names = Jenna, Ryan, Jim
                    {for} name {in} names
                        {print} name ' lives in a ' houses {at} {random}
                        {print} name ' will marry ' loves {at} {random}
                        {print} name ' will get a ' pets {at} {random} ' as their pet.'
                        {sleep}
                    ```
            12:
                story_text: |
                    In this level you can make your fortunes multiple words. Like in this example below:
                example_code: |
                    ```
                    fortunes = 'you will be rich', 'you will fall in love', 'you will slip on a banana peel'
                    {print} 'I will take a look in my crystall ball for your future.'
                    {print} 'I see... I see...'
                    {sleep}
                    {print} fortunes {at} {random}
                    ```
    functions:
        levels:
            12:
                example_code: |
                    ```
                    sides = 'left', 'right'
                    limbs = 'hand', 'foot'
                    colors = 'red', 'blue', 'green', 'yellow'

                    {define} turn
                        chosen_side = sides {at} {random}
                        chosen_limb = limbs _
                        chosen_color = colors _
                        {print} chosen_side ' ' chosen_limb ' on ' chosen_color

                    {print} 'Lets play a game of Twister!'
                    {for} i {in} {range} 1 to _
                        {call} turn
                        {sleep} 2
                    ```
            13:
                story_text: |
                    Now that you've learned how to use functions, you'll learn how to use a function with an argument.
                    An **argument** is a variable that is used within a function. It is not used outside the function.

                    For example in this code we've programmed the first verse of the song 'My Bonnie is over the ocean'.
                    In this example code the argument `place` is used. Place is a variable that is only used in the function, so an argument.
                    To use `place` we have programmed the line `define song with place`.
                    When the function is called, computer will replace the argument `place`, with the piece of text after `call song with`.

                    ### Exercise
                    The next verse of this song goes:

                    Last night as I lay on my pillow
                    Last night as I lay on my bed
                    Last night as I lay on my pillow
                    I dreamed that my Bonnie is dead

                    Can you program this verse in the same way as the example?
            14:
                example_code: |
                    ```
                    {define} calculate_new_price {with} amount, percentage
                        percentage = percentage / 100
                        discount_amount = amount * percentage
                        return amount - discount_amount

                    old_price = {ask} 'How much is on the price tag?'
                    discount = {ask} 'What percentage is the discount?'

                    new_price = _ calculate_new_price {with} old_price, _
                    {print} 'The new price is ' new_price ' dollar'
                    ```
    haunted:
        description: escape from the haunted house
        levels:
            1:
                story_text: |
                    V tomto dobrodružství pracujete na vytvoření hry, ve které se musíte dostat z strašidelného domu tím, že si vyberete správné dveře.
                    Pokud vyberete správné dveře, přežijete, ale pokud ne, strašidelný monster může...

                    V úrovni 1 začneme naši hru ve strašidelném domě tím, že vytvoříme děsivý příběh a zeptáme se hráče, jaké monstrum uvidí ve strašidelném domě.
                example_code: |
                    ```
                    {print} Jak jsem se sem dostal?
                    {print} Pamatuji si, jak mi kamarád řekl, abych šel do starého sídla...
                    {print} a najednou vše zčernalo.
                    {print} Ale jak jsem skončil na podlaze...?
                    {print} Hlava mě bolí, jako bych dostal ránu baseballovou pálkou!
                    {print} Co je to za zvuk?
                    {print} Oh ne! Mám pocit, že nejsem v tomto domě sám!
                    {print} Musím se odsud dostat!
                    {print} Před sebou mám 3 dveře...
                    {ask} Které dveře mám vybrat?
                    {echo} Vybral jsem si dveře
                    {print} ...?
                    ```
                story_text_2: |
                    ### Cvičení
                    Zkopírujte ukázkový kód do své vstupní obrazovky kliknutím na žluté tlačítko.
                    Nyní dokončete příběh přidáním alespoň 5 řádků kódu.
                    Nezapomeňte začít každý řádek kódu příkazem `{print}`.
            2:
                story_text: |
                    V tomto strašidelném domě si můžete vybrat svá monstra pomocí emoji. Samozřejmě můžete také použít slova.
                example_code: |
                    ```
                    monster_1 {is} 👻
                    monster_2 {is} 🤡
                    monster_3 {is} 👶
                    {print} Vstupujete do strašidelného domu.
                    {print} Najednou uvidíte monster_1
                    {print} Utíkáte do jiné místnosti...
                    {print} Ale monster_2 na vás tam čeká!
                    {print} Oh ne! Rychle se dostaňte do kuchyně.
                    {print} Ale když vstoupíte, monster_3 vás napadne!
                    ```
                story_text_2: |
                    ### Cvičení
                    V příkladu výše jsou monstra předem určena. Takže pokaždé, když spustíte svůj kód, je výstup stejný.
                    Dokážete přidat příkazy `{ask}`, aby byl strašidelný dům interaktivní a hráči si mohli vybrat monstra, se kterými se setkají?
                example_code_2: |
                    ```
                    monster_1 {is} _
                    monster_2 {is} _
                    monster_3 {is} _
                    {print} Vstupujete do strašidelného domu.
                    {print} Najednou uvidíte monster_1
                    {print} Utíkáte do jiné místnosti...
                    {print} Ale monster_2 na vás tam čeká!
                    {print} Oh ne! Rychle se dostaňte do kuchyně.
                    {print} Ale když vstoupíte, monster_3 vás napadne!
                    ```
            3:
                story_text: |
                    In the previous levels you've made an introduction to your haunted house game, but as you might have noticed the story would always have a dreadful end.
                    In this level you can make your story more interactive by changing the outcome of the game; sometimes you'll get eaten, sometimes you'll escape!
                    Let Hedy decide randomly!
            4:
                story_text: |
                    In this level you learn how to use quotation marks in your games.
                    Can you make your Haunted House level 4 proof?
                example_code: |
                    ```
                    {print} _Escape from the haunted house!_
                    {print} _There are 3 doors in front of you..._
                    choice {is} {ask} _Which door do you choose?_
                    {print} _You picked door ..._ choice
                    monsters {is} a zombie, a vampire, NOTHING YOUVE ESCAPED
                    {print} _You see..._
                    {sleep}
                    {print} monsters {at} {random}
                     ```
            5:
                story_text: |
                    Up until this level the haunted house game always asked the player to choose a door, but as you might have noticed, they didn't really have to answer correctly.
                    If the player filled in a completely random answer, the game would still work and the player might even win (despite not picking a door).
                    In this level you can only win the game by picking the same door Hedy picked randomly.
                example_code: |
                    ```
                    {print} 'Escape from the haunted house!'
                    {print} 'There are 3 doors in front of you...'
                    doors {is} 1, 2, 3
                    monsters {is} werewolf, mummy, vampire, zombie
                    chosen_door {is} {ask} 'Which door do you choose?'
                    {print} 'You chose door...' chosen_door
                    {sleep}
                    correct_door {is} doors {at} {random}
                    {if} chosen_door {is} correct_door {print} 'Great! Youve escaped!'
                    {else} {print} 'Oh no! You are being eaten by a...' monsters {at} {random}
                    ```
            9:
                story_text: |
                    In this level you can use nesting, which allows you to make the haunted house even more interactive!
                example_code: |
                    ```
                    {print} 'Escape from the Haunted House!'
                    player = alive
                    doors = 1, 2, 3
                    monsters = zombie, vampire, giant spider
                    {repeat} 3 {times}
                        {if} player {is} alive
                            correct_door {is} doors {at} {random}
                            {print} 'There are 3 doors in front of you...'
                            chosen_door = {ask} 'Which door do you choose?'
                            {if} chosen_door {is} correct_door
                                {print} 'No monsters here!'
                            {else}
                                {print} 'You are eaten by a ' monsters {at} {random}
                                player = dead
                        {else}
                            {print} 'GAME OVER'
                    {if} player {is} alive
                        {print} 'Great! You survived!'
                    ```
                    ### Exercise
                    Now it's very hard to win this game, can you make it easier to win?
                    For example by only having 1 wrong door and 2 correct doors instead of 1 correct door en 2 wrong ones?
            11:
                story_text: |
                    In this level we've changed the repeat command and we've added a line to our haunted house that tells the player in which room they are.
                example_code: |
                    ```
                    {print} 'Escape from the Haunted House!'
                    player {is} alive
                    doors = 1, 2, 3
                    monsters = zombie, vampire, giant spider
                    {for} i {in} {range} 1 {to} 3
                        {if} player {is} alive
                            correct_door = doors {at} {random}
                            {print} 'Room ' i
                            {print} 'There are 3 doors in front of you...'
                            chosendoor = {ask} 'Which door do you choose?'
                            {if} chosendoor {is} correct_door
                                {print} 'No monsters here!'
                            {else}
                                {print} 'You are eaten by a ' monsters {at} {random}
                                player = dead
                        {else}
                            {print} 'GAME OVER'
                    {if} player {is} alive
                        {print} 'Great! You survived!'
                    ```
    if_command:
        description: Introducing the if command
        levels:
            9:
                story_text: |
                    In this level you can also put an {if} command inside another {if} command.
    in_command:
        description: Introducing the in command
        levels:
            5:
                example_code_2: |
                    ```
                    animals is dog, cow, sheep
                    answer is ask 'What is your favorite animal?'
                    _ answer _ animals _ 'Mine too!'
                    _ _ 'My favorite animals are dogs, cows and sheep'
                    ```
    is_command:
        description: introducing is command
        levels:
            2:
                story_text_2: |
                    ### Exercise
                    Time to make your own variables!
                    In the example code we made an example of the variable `favorite_animal`. In line 1 the variable is set, and in line 2 we haved used the variable in a print command.
                    Firstly, finish our example by filling in your favorite animal on the blank. Then make at least 3 of these codes yourself. Pick a variable, and set the variable with the {is} command. Then use it with a {print} command, just like we did.
            14:
                example_code: |
                    ```
                    age = {ask} 'How old are you?'
                    {if} age > 12
                        {print} 'You are older than I am!'
                    ```
                example_code_3: |
                    ```
                    name = {ask} 'What is your name?'
                    {if} name != 'Hedy'
                        {print} 'You are not Hedy'
                    ```

                    {if} age < 13
                        {print} 'You are younger than me!'
                    {else}
                        {print} 'You are older than me!'
    language:
        default_save_name: language
        levels:
            5:
                story_text: |
                    Make your own program to practice your vocabulary in a new language.

                    ```
                    {print} 'Learn French!'
                    cat {is} {ask} '🐱'
                    {if} cat {is} chat {print} 'Terrific!'
                    {else} {print} 'No, cat is chat'
                    frog {is} {ask} '🐸'
                    {if} frog {is} grenouille {print} 'Super!'
                    {else} {print} 'No, frog is grenouille'
                    ```
    maths:
        levels:
            6:
                example_code: |
                    ```
                    {print} '5 plus 5 is ' 5 + 5
                    {print} '5 minus 5 is ' 5 - 5
                    {print} '5 times 5 is ' 5 * 5
                    ```
            12:
                example_code_2: |
                    ```
                    a = 'Hello '
                    b = 'world!'
                    {print} a + b
                    ```

                    {print} 2.5 + 2.5
    music:
        default_save_name: Hudba
        levels:
            1:
                story_text: |-
                    V této úrovni se naučíte používat příkaz `{play}` k zahrání melodie!

                    Napište `{play}` následované notou, kterou chcete zahrát. Stupnice obsahuje C-D-E-F-G-A-H.
                    Jak vidíte, je zde 7 různých písmen, ale můžeme hrát více než jen 7 not.
                    Za písmenem zadejte číslo mezi 0 a 9, abyste vybrali stupnici, například po H4 následuje C5.
                    C0 je nejnižší nota, kterou můžete zahrát, B9 je nejvyšší.

                    ### Cvičení
                    Vyzkoušejte si ukázkový kód a pak si s ním pohrajte! Dokážete vytvořit vlastní melodii?
                    V další úrovni se naučíte, jak zahrát některé existující písně.
            6:
                story_text: "Instead of playing notes, you can also play numbers now. Simply type `{play} 1` for the lowest note, `{play} 70` for the highest note, or anything in between.\n\n### Exercise\n This calls for musical maths! Try out the example code a couple of times with different starting numbers. \nThen, see if you can compose a song using the numbers.\n"
    parrot:
        name: Papoušek
        default_save_name: Papoušek
        description: Vytvořte si svého vlastního online mazlíčka papouška, který vás bude kopírovat!
        levels:
            1:
                story_text: |
                    Vytvořte si svého vlastního online mazlíčka papouška, který vás bude kopírovat!
                example_code: |
                    ```
                    {print} Jsem papoušek Hedy
                    {ask} Jaké je tvé jméno?
                    {echo}
                    {echo}
                    ```
                story_text_2: |
>>>>>>> 62ba035d
                    Můžete papouška přimět, aby se zeptal na jinou otázku? Doplňte prázdná místa v příkladu!
                example_code_2: |
                    ```
                    {print} Jsem papoušek Hedy
                    {ask} _
                    {echo}
                    {echo}
            2:
                story_text: |
                    Vytvořte si svého vlastního online mazlíčka papouška, který vás bude kopírovat!
                example_code: |
                    ```
                    {print} Im Hedy the parrot
                    name {is} {ask} whats your name?
                    {print} name
                    {sleep}
                    {print} squawk
                    {sleep}
                    {print} name
                    ```
                story_text_2: |
                    ### Exercise
                    You can use variables to make the parrot say more than only your name. Can you complete this code?
            3:
                story_text: |
                    Teach your parrot a new word with `{add}`.
                example_code: |
                    ```
                    words {is} squawk, Hedy
                    {print} Train your parrot!
                    new_word {is} {ask} Which word do you want to teach them?
                    {add} new_word {to_list} words
                    {print} 🧒 Say new_word , Hedy!
                    {print} 🦜 words {at} {random}
                    ```
    restaurant:
        name: Restaurace
        default_save_name: Restaurace
        description: Vytvořte si vlastní virtuální restauraci
        levels:
            1:
                story_text: |
                    V levelu 1 si můžete vytvořit svou vlastní virtuální restauraci a přijímat objednávky svých hostů..
                story_text_2: |
                    Napadá vás více řádků, které můžete přidat do kódu restaurace? Můžete se například hostů {ask}, co by si přáli k pití, říct jim cenu nebo jim popřát dobrou chuť?
                example_code_2: |
                    ```
                    {print} Vítejte v restauraci Hedy 🍟
                    {ask} Co byste si chtěli objednat?
                    {echo} Takže byste si chtěli objednat
                    {print} Děkujeme za Vaši objednávku!
                    {print} Je to na cestě!
                    ```
    rock:
        name: Kámen, nůžky, papír
        default_save_name: Kámen
        description: Vytvořte si vlastní hru kámen, nůžky, papír
        levels:
            1:
                story_text: |
                    V úrovni 1 můžete začít hrou kámen, nůžky, papír.

                    Pomocí `{ask}` můžete provést výběr a pomocí `{echo}` můžete tuto volbu zopakovat.
                example_code: |
                    ```
                    {print} Co si vybereš?
                    {ask} Vyber si {from} kámen, nůžky, papír
                    {echo} Tvá volba byla:
                    ```
                    Místo slov můžete samozřejmě použít také emotikony: ✊✋✌
                story_text_2: |
                    Místo slov můžete také použít emotikony: ✊✋✌
                    Můžete vytvořit kód pomocí emotikonů?
                example_code_2: |
                    ```
                    {print} Co si vybereš?
                    {ask} Tvá volba from _
                    {echo} Tak tvá volba byla:
                    ```
    tic_2:
        description: Zahrajte si hru Piškvorky!
    turtle:
        name: Želva
        default_save_name: Želva
        description: Vytvořte si vlastní kresbu
        levels:
            1:
                story_text: |
                    Hedy můžete také používat k kreslení. Kombinováním otočení a čar můžete nakreslit čtverec nebo schody!

                    Pomocí `{forward}` nakreslíte čáru dopředu. Číslo za ním určuje, jak daleko želva půjde. `{turn} {right}` otočí želvu o čtvrt otáčky ve směru hodinových ručiček, `{turn} {left}` otočí proti směru hodinových ručiček.

                    Pokud chcete jít dozadu, použijete příkaz `{forward}` s negativním číslem. Například `{forward} -100`
                story_text_2: |
                    ### Cvičení
                    Toto je začátek malých schodů. Dokážete je rozšířit na 5 schodů?
            2:
                story_text: |
                    V této úrovni můžete použít proměnné, aby byla želva interaktivní. Například se můžete  zeptat hráče, kolik kroků má želva udělat.
                example_code: |
                    ```
                    answer {is} {ask} Kolik kroků má želva udělat?
                    {forward} answer
                    ```
                story_text_2: |
                    V první úrovni mohla želva zatáčet pouze doleva nebo doprava. To je trochu nuda!
                    Ve druhé úrovni může mířit nosem do všech směrů.

                    K otočení o čtvrtinu použijte hodnotu 90. Říkáme tomu stupně. Úplné otočení je 360 stupňů.
                    Dokážete z tohoto kódu vytvořit obrazec? Třeba trojúhelník nebo kruh?
                example_code_2: |
                    ```
                    {print} Kreslení obrazce
                    angle {is} 90
                    {turn} angle
                    {forward} 25
                    {turn} angle
                    {forward} 25
                    ```
            3:
                story_text: |
                    V této úrovni můžete použít příkaz `{at} {random}` s kreslící želvou. Náhodná hodnota způsobí, že želva půjde pokaždé jinou cestou.
                    Použijte `{at} {random}` k výběru hodnotu ze seznamu. Můžete zkopírovat a vložit řádky 2 a 3 a vytvořit tak delší náhodnou cestu.
            4:
                story_text: |
                    Ve čtvrté úrovni musíte i při kreslení používat uvozovky s příkazy `{print}` a `{ask}`!
                example_code: |
                    ```
                    {print} 'Kreslení obrazce'
                    angle {is} 90
                    {turn} angle
                    {forward} 25
                    {turn} angle
                    {forward} 25
                    ```
            5:
                story_text: |
                    V páté úrovni můžete provést volbu pomocí příkazu `{if}`. Například mezi různými typy obrazců.
                example_code: |
                    ```
                    {print} 'Kreslení obrazce'
                    figure {is} {ask} 'Chcete nakreslit čtverec nebo trojúhelník?'
                    {if} figure {is} triangle angle {is} 120
                    {else} angle {is} 90
                    {turn} angle
                    {forward} 25
                    {turn} angle
                    {forward} 25
                    {turn} angle
                    {forward} 25
                    {turn} angle
                    {forward} 25
                    ```
                example_code_2: |
                    ```
                    direction {is} {ask} 'Do you want to go left, right, or straight ahead?'
                    if direction is left turn _
                    if direction is right turn _
                    forward 100
                    ```
            6:
                story_text: |
                    V této úrovni můžete pomocí výpočtů kreslit různé obrazce.
                    Možná jste se ve škole učili, že otočení celého kruhu je 360 stupňů. Pokud ne, teď už to víte!
                    Proto také používáte 90 stupňů pro čtverec. Když 360 vydělíte 4, je to 90.
                    Teď, když umíme s Hedy počítat, můžeme kreslit jakékoliv obrazce, které chceme!
                example_code: |
                    ```
                    angles = {ask} 'Kolik úhlů chcete?'
                    angle = 360 / angles
                    {forward} 50
                    {turn} angle
                    {forward} 50
                    {turn} angle
                    {forward} 50
                    {turn} angle
                    {forward} 50
                    {turn} angle
                    {forward} 50
                    {turn} angle
                    {forward} 50
                    {turn} angle
                    ```
            8:
                story_text: |
                    Nyní, když můžeme opakovat několik řádků, můžeme snadněji vytvářet obrazce.
                    Úhel nastavíme pouze jednou a pak tuto proměnnou použijeme v příkazu `{repeat}`.
                story_text_2: |
                    Nyní můžeme vylepšit program, který kreslí různé obrazce.
                    Dokážete určit, kolikrát se musí želva otočit? Dokončete kód a nakreslete libovolný mnohoúhelník!<|MERGE_RESOLUTION|>--- conflicted
+++ resolved
@@ -331,8 +331,8 @@
 
                     Napište `{play}` následované notou, kterou chcete zahrát. Stupnice obsahuje C-D-E-F-G-A-H.
                     Jak vidíte, je zde 7 různých písmen, ale můžeme hrát více než jen 7 not.
-                    Za písmenem zadejte číslo mezi 1 a 10, abyste vybrali stupnici, například po H4 následuje C5.
-                    C1 je nejnižší nota, kterou můžete zahrát, C10 je nejvyšší.
+                    Za písmenem zadejte číslo mezi 0 a 9, abyste vybrali stupnici, například po H4 následuje C5.
+                    C0 je nejnižší nota, kterou můžete zahrát, B9 je nejvyšší.
 
                     ### Cvičení
                     Vyzkoušejte si ukázkový kód a pak si s ním pohrajte! Dokážete vytvořit vlastní melodii?
@@ -353,541 +353,6 @@
                     {echo}
                     ```
                 story_text_2: |
-<<<<<<< HEAD
-=======
-                    If you are extremely unlucky the previous program might choose you to to the dishes for the whole week! That's not fair!
-                    To create a fairer system you can use the `{remove}` command to remove the chosen person from the list. This way you don't have to do the dishes again untill everybody has had a turn.
-
-                    Monday and tuesday are ready for you! Can you add the rest of the week?
-                    And... can you come up with a solution for when your list is empty?
-                example_code_2: |
-                    ```
-                    people = mom, dad, Emma, Sophie
-                    dishwasher = people {at} {random}
-                    {print} 'Monday the dishes are done by: ' dishwasher
-                    {remove} dishwasher {from} people
-                    dishwasher = people {at} {random}
-                    {print} 'Tuesday the dishes are done by: ' dishwasher
-                    {remove} dishwasher {from} people
-                    dishwasher = people {at} {random}
-                    ```
-            7:
-                story_text: |
-                    With the `{repeat}` you can repeat pieces of code. You can use this to calculate who will be washing dishes for the entire week.
-                example_code: |
-                    ```
-                    people = mom, dad, Emma, Sophie
-                    {repeat} _ _ {print} 'the dishwasher is' _
-                    ```
-            10:
-                story_text: |
-                    In this level you could make an even better dish washing shedule.
-    elif_command:
-        description: elif
-        levels:
-            17:
-                example_code: |
-                    ```
-                    prices = ['1 million dollars', 'an apple pie', 'nothing']
-                    your_price = prices[{random}]
-                    {print} 'You win ' your_price
-                    {if} your_price == '1 million dollars' :
-                        {print} 'Yeah! You are rich!'
-                    {elif} your_price == 'an apple pie' :
-                        {print} 'Lovely, an apple pie!'
-                    {else}:
-                        {print} 'Better luck next time..'
-                    ```
-    for_command:
-        description: for command
-        levels:
-            11:
-                story_text: |-
-                    In this level, we add a new form of the `{for}`. In earlier levels, we used `{for}` with a list, but we can also use `{for}` with numbers.
-                    We do that by adding a variable name, followed by  `{in}` `{range}`. We then write the number to start at, `{to}` and the number to end at.
-                    Try the example to see what happens! In this level again, you will need to use indentations in lines below the `{for}` statements.
-    fortune:
-        levels:
-            1:
-                story_text: |
-                    Have you ever been to a carnival and had your future predicted by a fortune teller? Or have you ever played with a magic eight ball?
-                    Then you probably know that they can't really predict your future, but it's still fun to play!
-
-                    In the upcoming levels you can learn how to create your own fortune telling machine!
-                    In level 1 you can start off easy by letting Hedy introduce herself as a fortune teller and let her {echo} the players' answers.
-                    Like this:
-                example_code: |
-                    ```
-                    {print} Hello, I'm Hedy the fortune teller!
-                    {ask} Who are you?
-                    {print} Let me take a look in my crystal ball
-                    {print} I see... I see...
-                    {echo} Your name is
-                    ```
-
-                    ### Exercise
-                    Hedy now only tells you your name. Can you expand the code so that Hedy can predict more things about you?
-
-                    Obviously, Hedy isn't a very good fortune teller yet, as she can only repeat the answers that were given by the players!
-                    Take a look in level 2 to improve your fortune teller.
-                story_text_2: |
-                    ### Exercise
-                    Hedy now only tells you your name. Can you expand the code so that Hedy can predict more things about you?
-                    Obviously, Hedy isn't a very good fortune teller yet, as she can only repeat the answers that were given by the players!
-                    Take a look in level 2 to improve your fortune teller.
-            3:
-                story_text: |
-                    In the previous levels you've created your first fortune telling machine, but Hedy couldn't really predict anything, only {echo}.
-                    In this level you can use a variable and the `{at} {random}` command to really let Hedy choose an answer for you. Check out this code for instance:
-                example_code: |
-                    In this example the player can {ask} Hedy a yes-no question and Hedy will pick a random answer for you.
-                    ```
-                    {print} I’m Hedy the fortune teller!
-                    question {is} {ask} What do you want to know?
-                    {print} This is what you want to know: question
-                    answers {is} yes, no, maybe
-                    {print} My crystal ball says...
-                    {sleep} 2
-                    {print} answers {at} {random}
-                    ```
-
-                    ### Exercises
-                    Now, Hedy can only answer yes, no or maybe. Can you give Hedy more answer options, like 'definitely' or '{ask} again'.
-                story_text_2: |
-                    ### Exercises
-                    Now, Hedy can only answer yes, no or maybe. Can you give Hedy more answer options, like 'definitely' or '{ask} again'.
-            4:
-                example_code: |
-                    ```
-                    {print} 'Im Hedy the fortune teller!'
-                    question {is} {ask} 'What do you want to know?'
-                    {print} 'This is your question: ' question
-                    answers {is} yes, no, maybe
-                    {print} 'My crystal ball says...'
-                    {sleep} 2
-                    {print} answers {at} {random}
-                    ```
-            5:
-                story_text: |
-                    In this level you'll learn to (secretly) tip the odds in your favor, when using the fortune teller!
-                    By using `{if}` and `{else}` you can make sure that you will always get a good fotune, while other people might not.
-                    Check out this example to find out how.
-                example_code: |
-                    ```
-                    {print} 'Im Hedy the fortune teller!'
-                    {print} 'I can predict {if} youll win the lottery tomorrow!'
-                    person {is} {ask} 'Who are you?'
-                    {if} person {is} Hedy {print} 'You will definitely win!🤩' {else} {print} 'Bad luck! Someone {else} will win!😭'
-                    ```
-            6:
-                story_text: |
-                    In this level you can use math in your predictions as a fortune teller. This allows you to make up (silly) formulas to calculate the future.
-                    For example you could calculate how rich you'll get or how many kids you will have when you grow up.
-                example_code: |
-                    ```
-                    {print} 'I am Hedy the fortune teller!'
-                    {print} 'I can predict how many kids youll get when you grow up!'
-                    age = {ask} 'How old are you?'
-                    siblings = {ask} 'How many siblings do you have?'
-                    length = {ask} 'How tall are you in centimetres?'
-                    kids = length / age
-                    kids = kids - siblings
-                    {print} 'You will get ...'
-                    {sleep}
-                    {print} kids ' kids!'
-                    ```
-
-                    If the previous example wasn't silly enough for you, take a look at this one!
-
-                    ```
-                    {print} 'Im Hedy the silly fortune teller!'
-                    {print} 'I will predict how smart you are!'
-                    football = {ask} 'On a scale 1-10 how much do you love football?'
-                    bananas = {ask} 'How many bananas did you eat this week?'
-                    hygiene = {ask} 'How many times did you wash your hands today?'
-                    result = bananas + hygiene
-                    result = result * football
-                    {print} 'You are ' result ' percent smart.'
-                    ```
-            7:
-                story_text: |
-                    In this level you can use the `{repeat}` command to make your machine tell multiple fortunes at once.
-                example_code: |
-                    ```
-                    {print} 'Im Hedy the fortune teller!'
-                    {print} 'You can {ask} 3 questions!'
-                    {repeat} 3 {times} question = {ask} 'What do you want to know?'
-                    answer = yes, no, maybe
-                    {repeat} 3 {times} {print} 'My crystal ball says... ' answer {at} {random}
-                    ```
-
-                    ### Exercise
-                    As you can see, the questions aren't printed in this example. That's because the variable `question` was changed 3 times.
-                    Every time the player fills in the new answer, Hedy overwrites the previous one, so the first answer the player gave is forgotten.
-                    This means you can't print all the questions this way.
-
-                    By using 3 different variables instead of 1 (for example `question1` , `question2` and `question3`), you could solve the problem and print the questions.
-                    This does mean that you can only use `{repeat}` for the answers, and you will have to ask and print all the questions separately.
-                    Can you do it?
-
-                    In the upcoming levels the layout of {repeat} command will change, which enables you to repeat multiple lines at once.
-            8:
-                story_text: |
-                    In the previous levels you've learned how to use repeat to make the fortune teller answer 3 questions in a row, but we had a problem with printing the questions.
-                    Now that problem is solved, because of the new way of using the repeat command.
-                    In the next example you can have your fortune teller {ask} 3 questions and also print them!
-                example_code: |
-                    ```
-                    {print} 'I am Hedy the fortune teller!'
-                    {print} 'You can {ask} me 3 questions.'
-                    answers = yes, no, maybe
-                    {repeat} 3 {times}
-                       question = {ask} 'What do you want to know?'
-                       {print} question
-                       {sleep}
-                       {print} 'My crystal ball says...' answers {at} {random}
-                    ```
-            10:
-                story_text: |
-                    In this level you'll learn how to program the game MASH (mansion, apartement, shack, house). In this game you can predict for all the players at once, what their future will look like.
-                example_code: |
-                    ```
-                    houses = mansion, apartment, shack, house
-                    loves = nobody, a royal, their neighbour, their true love
-                    pets = dog, cat, elephant
-                    names = Jenna, Ryan, Jim
-                    {for} name {in} names
-                        {print} name ' lives in a ' houses {at} {random}
-                        {print} name ' will marry ' loves {at} {random}
-                        {print} name ' will get a ' pets {at} {random} ' as their pet.'
-                        {sleep}
-                    ```
-            12:
-                story_text: |
-                    In this level you can make your fortunes multiple words. Like in this example below:
-                example_code: |
-                    ```
-                    fortunes = 'you will be rich', 'you will fall in love', 'you will slip on a banana peel'
-                    {print} 'I will take a look in my crystall ball for your future.'
-                    {print} 'I see... I see...'
-                    {sleep}
-                    {print} fortunes {at} {random}
-                    ```
-    functions:
-        levels:
-            12:
-                example_code: |
-                    ```
-                    sides = 'left', 'right'
-                    limbs = 'hand', 'foot'
-                    colors = 'red', 'blue', 'green', 'yellow'
-
-                    {define} turn
-                        chosen_side = sides {at} {random}
-                        chosen_limb = limbs _
-                        chosen_color = colors _
-                        {print} chosen_side ' ' chosen_limb ' on ' chosen_color
-
-                    {print} 'Lets play a game of Twister!'
-                    {for} i {in} {range} 1 to _
-                        {call} turn
-                        {sleep} 2
-                    ```
-            13:
-                story_text: |
-                    Now that you've learned how to use functions, you'll learn how to use a function with an argument.
-                    An **argument** is a variable that is used within a function. It is not used outside the function.
-
-                    For example in this code we've programmed the first verse of the song 'My Bonnie is over the ocean'.
-                    In this example code the argument `place` is used. Place is a variable that is only used in the function, so an argument.
-                    To use `place` we have programmed the line `define song with place`.
-                    When the function is called, computer will replace the argument `place`, with the piece of text after `call song with`.
-
-                    ### Exercise
-                    The next verse of this song goes:
-
-                    Last night as I lay on my pillow
-                    Last night as I lay on my bed
-                    Last night as I lay on my pillow
-                    I dreamed that my Bonnie is dead
-
-                    Can you program this verse in the same way as the example?
-            14:
-                example_code: |
-                    ```
-                    {define} calculate_new_price {with} amount, percentage
-                        percentage = percentage / 100
-                        discount_amount = amount * percentage
-                        return amount - discount_amount
-
-                    old_price = {ask} 'How much is on the price tag?'
-                    discount = {ask} 'What percentage is the discount?'
-
-                    new_price = _ calculate_new_price {with} old_price, _
-                    {print} 'The new price is ' new_price ' dollar'
-                    ```
-    haunted:
-        description: escape from the haunted house
-        levels:
-            1:
-                story_text: |
-                    V tomto dobrodružství pracujete na vytvoření hry, ve které se musíte dostat z strašidelného domu tím, že si vyberete správné dveře.
-                    Pokud vyberete správné dveře, přežijete, ale pokud ne, strašidelný monster může...
-
-                    V úrovni 1 začneme naši hru ve strašidelném domě tím, že vytvoříme děsivý příběh a zeptáme se hráče, jaké monstrum uvidí ve strašidelném domě.
-                example_code: |
-                    ```
-                    {print} Jak jsem se sem dostal?
-                    {print} Pamatuji si, jak mi kamarád řekl, abych šel do starého sídla...
-                    {print} a najednou vše zčernalo.
-                    {print} Ale jak jsem skončil na podlaze...?
-                    {print} Hlava mě bolí, jako bych dostal ránu baseballovou pálkou!
-                    {print} Co je to za zvuk?
-                    {print} Oh ne! Mám pocit, že nejsem v tomto domě sám!
-                    {print} Musím se odsud dostat!
-                    {print} Před sebou mám 3 dveře...
-                    {ask} Které dveře mám vybrat?
-                    {echo} Vybral jsem si dveře
-                    {print} ...?
-                    ```
-                story_text_2: |
-                    ### Cvičení
-                    Zkopírujte ukázkový kód do své vstupní obrazovky kliknutím na žluté tlačítko.
-                    Nyní dokončete příběh přidáním alespoň 5 řádků kódu.
-                    Nezapomeňte začít každý řádek kódu příkazem `{print}`.
-            2:
-                story_text: |
-                    V tomto strašidelném domě si můžete vybrat svá monstra pomocí emoji. Samozřejmě můžete také použít slova.
-                example_code: |
-                    ```
-                    monster_1 {is} 👻
-                    monster_2 {is} 🤡
-                    monster_3 {is} 👶
-                    {print} Vstupujete do strašidelného domu.
-                    {print} Najednou uvidíte monster_1
-                    {print} Utíkáte do jiné místnosti...
-                    {print} Ale monster_2 na vás tam čeká!
-                    {print} Oh ne! Rychle se dostaňte do kuchyně.
-                    {print} Ale když vstoupíte, monster_3 vás napadne!
-                    ```
-                story_text_2: |
-                    ### Cvičení
-                    V příkladu výše jsou monstra předem určena. Takže pokaždé, když spustíte svůj kód, je výstup stejný.
-                    Dokážete přidat příkazy `{ask}`, aby byl strašidelný dům interaktivní a hráči si mohli vybrat monstra, se kterými se setkají?
-                example_code_2: |
-                    ```
-                    monster_1 {is} _
-                    monster_2 {is} _
-                    monster_3 {is} _
-                    {print} Vstupujete do strašidelného domu.
-                    {print} Najednou uvidíte monster_1
-                    {print} Utíkáte do jiné místnosti...
-                    {print} Ale monster_2 na vás tam čeká!
-                    {print} Oh ne! Rychle se dostaňte do kuchyně.
-                    {print} Ale když vstoupíte, monster_3 vás napadne!
-                    ```
-            3:
-                story_text: |
-                    In the previous levels you've made an introduction to your haunted house game, but as you might have noticed the story would always have a dreadful end.
-                    In this level you can make your story more interactive by changing the outcome of the game; sometimes you'll get eaten, sometimes you'll escape!
-                    Let Hedy decide randomly!
-            4:
-                story_text: |
-                    In this level you learn how to use quotation marks in your games.
-                    Can you make your Haunted House level 4 proof?
-                example_code: |
-                    ```
-                    {print} _Escape from the haunted house!_
-                    {print} _There are 3 doors in front of you..._
-                    choice {is} {ask} _Which door do you choose?_
-                    {print} _You picked door ..._ choice
-                    monsters {is} a zombie, a vampire, NOTHING YOUVE ESCAPED
-                    {print} _You see..._
-                    {sleep}
-                    {print} monsters {at} {random}
-                     ```
-            5:
-                story_text: |
-                    Up until this level the haunted house game always asked the player to choose a door, but as you might have noticed, they didn't really have to answer correctly.
-                    If the player filled in a completely random answer, the game would still work and the player might even win (despite not picking a door).
-                    In this level you can only win the game by picking the same door Hedy picked randomly.
-                example_code: |
-                    ```
-                    {print} 'Escape from the haunted house!'
-                    {print} 'There are 3 doors in front of you...'
-                    doors {is} 1, 2, 3
-                    monsters {is} werewolf, mummy, vampire, zombie
-                    chosen_door {is} {ask} 'Which door do you choose?'
-                    {print} 'You chose door...' chosen_door
-                    {sleep}
-                    correct_door {is} doors {at} {random}
-                    {if} chosen_door {is} correct_door {print} 'Great! Youve escaped!'
-                    {else} {print} 'Oh no! You are being eaten by a...' monsters {at} {random}
-                    ```
-            9:
-                story_text: |
-                    In this level you can use nesting, which allows you to make the haunted house even more interactive!
-                example_code: |
-                    ```
-                    {print} 'Escape from the Haunted House!'
-                    player = alive
-                    doors = 1, 2, 3
-                    monsters = zombie, vampire, giant spider
-                    {repeat} 3 {times}
-                        {if} player {is} alive
-                            correct_door {is} doors {at} {random}
-                            {print} 'There are 3 doors in front of you...'
-                            chosen_door = {ask} 'Which door do you choose?'
-                            {if} chosen_door {is} correct_door
-                                {print} 'No monsters here!'
-                            {else}
-                                {print} 'You are eaten by a ' monsters {at} {random}
-                                player = dead
-                        {else}
-                            {print} 'GAME OVER'
-                    {if} player {is} alive
-                        {print} 'Great! You survived!'
-                    ```
-                    ### Exercise
-                    Now it's very hard to win this game, can you make it easier to win?
-                    For example by only having 1 wrong door and 2 correct doors instead of 1 correct door en 2 wrong ones?
-            11:
-                story_text: |
-                    In this level we've changed the repeat command and we've added a line to our haunted house that tells the player in which room they are.
-                example_code: |
-                    ```
-                    {print} 'Escape from the Haunted House!'
-                    player {is} alive
-                    doors = 1, 2, 3
-                    monsters = zombie, vampire, giant spider
-                    {for} i {in} {range} 1 {to} 3
-                        {if} player {is} alive
-                            correct_door = doors {at} {random}
-                            {print} 'Room ' i
-                            {print} 'There are 3 doors in front of you...'
-                            chosendoor = {ask} 'Which door do you choose?'
-                            {if} chosendoor {is} correct_door
-                                {print} 'No monsters here!'
-                            {else}
-                                {print} 'You are eaten by a ' monsters {at} {random}
-                                player = dead
-                        {else}
-                            {print} 'GAME OVER'
-                    {if} player {is} alive
-                        {print} 'Great! You survived!'
-                    ```
-    if_command:
-        description: Introducing the if command
-        levels:
-            9:
-                story_text: |
-                    In this level you can also put an {if} command inside another {if} command.
-    in_command:
-        description: Introducing the in command
-        levels:
-            5:
-                example_code_2: |
-                    ```
-                    animals is dog, cow, sheep
-                    answer is ask 'What is your favorite animal?'
-                    _ answer _ animals _ 'Mine too!'
-                    _ _ 'My favorite animals are dogs, cows and sheep'
-                    ```
-    is_command:
-        description: introducing is command
-        levels:
-            2:
-                story_text_2: |
-                    ### Exercise
-                    Time to make your own variables!
-                    In the example code we made an example of the variable `favorite_animal`. In line 1 the variable is set, and in line 2 we haved used the variable in a print command.
-                    Firstly, finish our example by filling in your favorite animal on the blank. Then make at least 3 of these codes yourself. Pick a variable, and set the variable with the {is} command. Then use it with a {print} command, just like we did.
-            14:
-                example_code: |
-                    ```
-                    age = {ask} 'How old are you?'
-                    {if} age > 12
-                        {print} 'You are older than I am!'
-                    ```
-                example_code_3: |
-                    ```
-                    name = {ask} 'What is your name?'
-                    {if} name != 'Hedy'
-                        {print} 'You are not Hedy'
-                    ```
-
-                    {if} age < 13
-                        {print} 'You are younger than me!'
-                    {else}
-                        {print} 'You are older than me!'
-    language:
-        default_save_name: language
-        levels:
-            5:
-                story_text: |
-                    Make your own program to practice your vocabulary in a new language.
-
-                    ```
-                    {print} 'Learn French!'
-                    cat {is} {ask} '🐱'
-                    {if} cat {is} chat {print} 'Terrific!'
-                    {else} {print} 'No, cat is chat'
-                    frog {is} {ask} '🐸'
-                    {if} frog {is} grenouille {print} 'Super!'
-                    {else} {print} 'No, frog is grenouille'
-                    ```
-    maths:
-        levels:
-            6:
-                example_code: |
-                    ```
-                    {print} '5 plus 5 is ' 5 + 5
-                    {print} '5 minus 5 is ' 5 - 5
-                    {print} '5 times 5 is ' 5 * 5
-                    ```
-            12:
-                example_code_2: |
-                    ```
-                    a = 'Hello '
-                    b = 'world!'
-                    {print} a + b
-                    ```
-
-                    {print} 2.5 + 2.5
-    music:
-        default_save_name: Hudba
-        levels:
-            1:
-                story_text: |-
-                    V této úrovni se naučíte používat příkaz `{play}` k zahrání melodie!
-
-                    Napište `{play}` následované notou, kterou chcete zahrát. Stupnice obsahuje C-D-E-F-G-A-H.
-                    Jak vidíte, je zde 7 různých písmen, ale můžeme hrát více než jen 7 not.
-                    Za písmenem zadejte číslo mezi 0 a 9, abyste vybrali stupnici, například po H4 následuje C5.
-                    C0 je nejnižší nota, kterou můžete zahrát, B9 je nejvyšší.
-
-                    ### Cvičení
-                    Vyzkoušejte si ukázkový kód a pak si s ním pohrajte! Dokážete vytvořit vlastní melodii?
-                    V další úrovni se naučíte, jak zahrát některé existující písně.
-            6:
-                story_text: "Instead of playing notes, you can also play numbers now. Simply type `{play} 1` for the lowest note, `{play} 70` for the highest note, or anything in between.\n\n### Exercise\n This calls for musical maths! Try out the example code a couple of times with different starting numbers. \nThen, see if you can compose a song using the numbers.\n"
-    parrot:
-        name: Papoušek
-        default_save_name: Papoušek
-        description: Vytvořte si svého vlastního online mazlíčka papouška, který vás bude kopírovat!
-        levels:
-            1:
-                story_text: |
-                    Vytvořte si svého vlastního online mazlíčka papouška, který vás bude kopírovat!
-                example_code: |
-                    ```
-                    {print} Jsem papoušek Hedy
-                    {ask} Jaké je tvé jméno?
-                    {echo}
-                    {echo}
-                    ```
-                story_text_2: |
->>>>>>> 62ba035d
                     Můžete papouška přimět, aby se zeptal na jinou otázku? Doplňte prázdná místa v příkladu!
                 example_code_2: |
                     ```
