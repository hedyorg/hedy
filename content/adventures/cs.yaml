adventures:
    default:
        name: "Introduction"
        description: "Level explanation"
        image: "hedy-logo.png"
        default_save_name: "intro"
        levels:
            1:
                story_text: |-
                    Vítej v Hedy! V první úrovni můžeš používat příkazy `print`, `ask` a `echo`.

                    V levém panelu vidíš všechny příkazy 1. úrovně.

                    Stiskni modré tlačítko a kód se napíše sám za tebe!

                    Kód si vždy vyzkoušej pomocí zeleného tlačítka `Spustit kód` pod levým programovým polem.

                    Nevíš, co dál tvořit? Na dalších záložkách najdeš několik nápadů, kde si můžeš vše lépe procvičit.
                start_code: print Ahoj světe!
                example_code: "## Example code\n```\n{print} Hello!\n{print} Welcome to Hedy!\n```\n"
                example_code_2: "## Example code\n```\n{ask} What is your name?\n{echo} hello\n```\n"
                story_text_2: "You can also ask for input and repeat it back with an `{echo}` command.\nTry the code to your left again.\n\nDon't know what to create? In the next tabs you will find ideas for programs to build.\n"
                story_text_3: "Let's get started! Don't know what to create? In the next tabs you will find ideas for programs to build.\n"
            2:
                story_text: |-
                    Ve 2. úrovni se naučíme něco nového. Odteď můžeš pojmenovat slovo za pomoci `is`.

                    Pokud použiješ příkaz `jmeno is Hedy`, můžeš pak kdekoli v kódu použít jmeno a bude nahrazeno slovem Hedy. Všimni si, že jmeno neobsahuje čárku nad e, Hedy totiž neumí pracovat s názvy s českou diakritikou.

                    Poznámka: `ask` se změnilo, odpověď ukládej taky pod jméno, například takto:

                    ```
                    odpoved is ask Jak se jmenuješ?
                    ```

                    `print` stále funguje jako v úrovni 1 a už nepotřebuješ `echo`.
                start_code: print Ahoj světe!
                example_code: "## Example code\n```\nname {is} Hedy\nage {is} 15\n{print} name is age years old\n```\n"
                story_text_2: "`{print}` still works the same, but the `{ask}` command has changed. You need to use a variable in the `{ask}` command as well. It looks like this:\n"
                example_code_2: "```\nanswer {is} {ask} What is your name?\n{print} Hello answer\n```\n"
                story_text_3: "Another new command in this level is `{sleep}`, which pauses your program for a second. If you type a number behind the {sleep} command, the program pauses for that amount of seconds.\n"
                example_code_3: "```\n{print} My favorite colour is...\n{sleep} 2\n{print} green!\n```\n"
            3:
                story_text: |-
                    V úrovni 3 můžeš také vytvořit seznam. Počítač umí z tohoto seznamu vybrat náhodného člena, konkrétně pomocí příkazu `at random`.
                    ```
                    zvirata is pes, kočka, klokan
                    print zvirata at random
                    ```

                    Všechny kódy úrovně 3 najdeš v levém panelu. Opět tady jsou i záložky s dalšími zadáními.
                start_code: print Ahoj světe!
                example_code: "## Example Hedy Code\n\n```\nanimals {is} dog, cat, kangaroo\n{print} animals {at} {random}\n```\n"
                story_text_2: You can also add items to the list with `{add}` and remove items with `{remove}`.
                example_code_2: "## Example Hedy Code\n\n```\nanimals {is} dog, cat, kangaroo\n{add} penguin {to_list} animals\n{remove} cat {from} animals\n{print} animals {at} {random}\n```\n"
            4:
                start_code: print 'Ahoj světe!'
                story_text: |4

                    V úrovni 4 se mění `ask` a `print`.

                    Text, který chceš vytisknout, teď musíš dát do uvozovek.

                    Je to užitečné, protože tak můžeš vytisknout všechna slova, která chceš. A to dokonce včetně slov, pod která jsi něco uložil*a pomocí `is`.

                    Většina programovacích jazyků také používá při vypisování uvozovky, takže se dostáváme zase o krok blíže ke skutečnému programování!

                    ## Úkoly jsou čím dál, tím obtížnější
                    Příkazy najdeš opět vlevo a úkoly v záložkách.
                    Obtížnost zadání se stupňuje, proto je nejlepší začít s příběhem vlevo a pokračovat doprava, abys měl*a postupně větší výzvy.
                example_code: "## Example Hedy code\n```\nprint 'You need to use quotation marks from now on!'\nanswer is ask 'What do we need to use from now on?'\nprint 'We need to use ' answer\n```\n"
                story_text_2: "## Adventures are getting more and more difficult\nThe adventures are now getting more and more difficult in the successive tabs.\nSo it is best to start on the left with the story, and work to the right, in order to be challenged more and more.\n"
            5:
                start_code: |-
                    jmeno is ask 'Jak se jmenuješ?'
                    if jmeno is Hedy print 'Super!' else print 'Ok, tebe neznám.'
                story_text: |-
                    `ask` a` print` fungují stále jako na úrovni 4.

                     V úrovni 5 máme něco nového, je to `if`! Pomocí `if` si můžeš vybrat ze dvou různých možností.

                     ## Příklad kódu v Hedy
                     ```
                     jmeno is ask 'Jak se jmenuješ?'
                     if jmeno is Hedy print 'Ahoj!' else print 'Ráda tě poznávám!'
                     ```

                     Tento kód vypíše Ahoj!, pokud jako jméno zadáš Hedy, a Ráda tě poznávám!, pokud odpovíš něco jiného.

                     ## Úkoly jsou čím dál, tím těžší

                     Také ve 4. úrovni jsou zadání v záložkách postupně obtížnější. Proto na nich pracuj zleva doprava.
                example_code: "## Example Hedy Code\n```\nname {is} {ask} 'what is your name?'\n{if} name {is} Hedy {print} 'nice' {else} {print} 'boo!'\n```\n"
                example_code_3: "```\npretty_colors {is} green, yellow\ncolor {is} {ask} 'What is your favorite color?'\n{if} color {in} pretty_colors {print} 'pretty!'\n{else} {print} 'meh'\n```\n"
                story_text_3: "## Lists\nWhen we want to check if something is in a list, we can now use the `{in}` command.\nThis code prints pretty! if you choose green or yellow, and meh otherwise.\n"
                story_text_2: "Sometimes code with an `{if}` gets really long and does not fit on the line well. <br> You may also divide the code over two lines, starting the second line at the `{else}` like this:\n"
                example_code_2: "```\nname {is} {ask} 'what is your name?'\n{if} name {is} Hedy {print} 'nice'\n{else} {print} 'boo!'\n```\n"
            6:
                start_code: print '5 krát 5 je ' 5 * 5
                story_text: |-
                    `ask`,` print` a `if` stále fungují jako na úrovních 5.
                     V úrovni 6 je ale něco nového, nyní můžeš také počítat!

                     Plus je jednoduché, můžeš ho zapsat jako u matematiky, například `5 + 5`. Mínus funguje stejně, je to `5 - 5`.

                     S krát je to trochu jiné, protože na klávesnici pro něj není žádný symbol. Zkus ho najít, opravdu tam není!
                     Písmenko x by se nám pletlo se slovy, proto násobíme hvězdičkou: `5 * 5`. Přečti si to jako "5 krát 5", pak si to zapamatujete nejsnáze.
                     ## Příklad kódu v Hedy
                     ```
                     print '5 plus 5 je ' 5 + 5
                     print '5 mínus 5 je ' 5 - 5
                     print '5 krát 5 je ' 5 * 5
                     ```
                example_code: "## Example Hedy code\n```\n{print} '5 plus 5 is ' 5 + 5\n{print} '5 minus 5 is ' 5 - 5\n{print} '5 {times} 5 is ' 5 * 5\n```\n"
                story_text_2: "We also make a change in storing a word in a variable! You may now use `=` instead of  `{is}` when we store a name or a number in a variable, like this:\n"
                example_code_2: "```\nname = Hedy\nanswer = 20 + 4\n```\n"
            7:
                start_code: repeat 3 times print 'Hedy je zábavná!'
                story_text: |-
                    `ask`, `print` a `if` fungují stejně jako na úrovni 5 a 6.
                    Úroveň 7 však přidává příkaz `repeat`, pomocí kterého lze řádek kódu provést vícekrát.
                    ## Příklad kódu v Hedy
                    ```
                    repeat 3 times print 'Hedy je zábavná!'
                    ```
                example_code: "## Example Hedy code\n```\n{repeat} 3 {times} {print} 'Hedy {is} fun!'\n```\n"
            8:
                start_code: |-
                    repeat 5 times
                        print 'Ahojte, kamarádi'
                        print 'Toto se vypíše 5krát'
                story_text: |
                    `ask` a `print` stále fungují tak, jak je znáš. Ale `if` a `repeat` se změnily!
                    Od teď můžeš spouštět víc řádků kódu společně, ale musíš je odsadit.
                    To znamená, že na začátek řádku dáš čtyři mezery. To platí i v případě, že chceš vytvořit blok z pouze jednoho řádku.

                    ## Příklad kódu v Hedy
                    ```
                    repeat 5 times
                        print 'Ahoj všichni'
                        print 'Tohle všechno se 5krát zopakuje'
                    ```
                example_code: "## Example Hedy code\n```\n{repeat} 5 {times}\n    {print} 'Hello everyone'\n    {print} 'This is all repeated 5 times'\n```\n"
            9:
                start_code: |-
                    repeat 3 times
                        food = ask 'What do you want?'
                        if food is 'pizza'
                            print 'nice!'
                        else
                            print 'pizza is better'
                story_text: |
                    In this level you can not only use multiple lines with `if` and `repeat`, but you can also put them together!
                    In the example you see an `if` command within a `repeat` command. It is also allowed the other way around, and an `if` is also allowed in an `if` and a `repeat` in a `repeat`.
                    Give it a try!

                    ## Example Hedy code
                    ```
                    repeat 3 times
                        food = ask 'What do you want?'
                        if food is 'pizza'
                            print 'nice!'
                        else
                            print 'pizza is better'
                    ```
                example_code: "## Example Hedy code\n```\n{repeat} 3 {times}\n    food = {ask} 'What do you want?'\n    {if} food {is} pizza\n        {print} 'nice!'\n    else\n        {print} 'pizza is better'\n```\n"
            10:
                start_code: |-
                    animals is dog, cat, blobfish
                    for animal in animals
                      print 'I love ' animal
                story_text: |
                    In this level we learn a new code called `for`. With `for` you can make a list and use all elements.
                    `for` creates a block, like `repeat` and `if` so all lines in the block need to start with spaces.

                    ## Example Hedy code
                    ```
                    animals is dog, cat, blobfish
                    for animal in animals
                      print 'I love ' animal
                    ```
                example_code: "## Example Hedy code\n```\nanimals {is} dog, cat, blobfish\n{for} animal {in} animals\n  {print} 'I love ' animal\n```\n"
            11:
                start_code: |-
                    for pocitadlo in range 1 to 5
                        print pocitadlo
                story_text: '`print` funguje stejně, ale místo`repeat` odteď budeme používat `for`! Teď můžeš napsat `for pocitadlo in range 1 to 5` a použít `pocitadlo` ve svém programu. Vyzkoušej si to a uvidíš, co se stane! Nezapomeň používat odsazení za příkazy `for` a `if` (To znamená začínat řádek čtyřmi mezerami).'
                example_code: "## Example Hedy code\n```\nfor counter in range 1 to 5\n    print counter\n```\n"
            12:
                start_code: |-
                    print 'decimal numbers now need to use a dot'
                    print 2.5 + 2.5
                story_text: |
                    So far, Hedy did not allow for decimal numbers like 1.5, but now we do allow that. Note that cmputers use the . for decimal numbers.

                    For this level on you will also have to use quotation marks when storing a text with `is`:

                    ```
                    name = 'Hedy'
                    print 'Hello ' name
                    ```

                    For numbers, you do not use quotation marks in the `is`:
                    ```
                    score = 25
                    print 'You got ' score
                    ```
                example_code: "## Example Hedy code\n```\n{print} 'Two and a half plus two and a half is...'\n{print} 2.5 + 2.5\n```\n"
                story_text_2: "**All texts need to be in quotation marks**\nFor this level on you will also have to use quotation marks when storing a text with `=`:\n"
                example_code_2: "```\nname = 'Hedy the Robot'\n{print} 'Hello ' name\n```\n"
                story_text_3: "**All items in lists need quotation marks too**\nLists are texts, so they need quotation marks too. Mind that each single item on the list has quotation marks.\nThis allows you to save two words as 1 item on the list, for example 'Iron Man'.\n"
                example_code_3: "```\nsuperheroes = 'Spiderman', 'Batman', 'Iron Man'\n{print} superheroes {at} {random}\n```\n"
                story_text_4: "**All text after `{if}` comparisons need quotation marks too**\n"
                example_code_4: "```\nname = {ask} 'What is your name?'\n{if} name = 'Hedy the Robot'\n    {print} 'Hi there!'\n```\n"
                story_text_5: "**Numbers don't need quotation marks**\nFor numbers, you do not use quotation marks in the `=`:\n"
                example_code_5: "```\nscore = 25\n{print} 'You got ' score\n```\n"
                story_text_6: "**Maths with words** In this level it is also allowed to use the + sign with texts. For example:\n"
                example_code_6: "```\na = 'Hello '\nb = 'world!'\nprint a + b\n```\n"
            13:
                start_code: |-
                    name = ask 'what is your name?'
                    age = ask 'what is your age?'
                    if name is 'Hedy' and age is 2
                        print 'You are the real Hedy!'
                story_text: Teď se naučíme `and` (česky a) a `or` (nebo)! Když chceš ověřit dvě podmínky, nemusíš k tomu použít dva `if`y, ale stačí ti k tomu `and` a `or`. Pokud použiješ `and`, musí být obě podmínky, napravo i nalevo, pravdivé. S `or` stačí, aby byla pravdivá alespoň jedna z nich.
                #16:
                #    start_code: |-
                #        # Tento program se tě zeptá na pár matematických otázek
                #        for i in range(1, 10):
                #            # Budeme se ptát na násobky pěti
                #            odpoved is input('Kolik je ' i ' * 5?')
                #            # Zjistíme jestli je odpověď stejná jako náš výsledek
                #            spravna_odpoved is i * 5
                #            if odpoved is spravna_odpoved:
                #                print(odpoved ' je správně!')
                #            else:
                #                print('Špatně, správná odpověď je: ' i*5)
                #    story_text: 'Když budeš psát větší programy, budeš potřebovat nějaký způsob, jak si zapamatovat, co dělají jednotlivé části kódu. Na toto používáme komentáře, která vypadají takto: `# Toto je komentář`. Cokoli za `#` je pro počítač, který spouští tvůj kód, neviditelné.'
                #    commands:
                #    -   name: Komentář
                #        explanation: Komentáře můžeme dávat kamkoli se nám líbí.
                #        example: '# Toto je komentář'
                #        demo_code: |-
                #            # Tento program vytiskne Ahoj!
                #            # Je napsaný v Hedy
                #            # Nedělá nic jiného kromě výpisu Ahoj!
                #            print('Ahoj!')
                #20:
                #    start_code: |-
                #        ovoce = ['jablko', 'banán', 'třešeň']
                #        for i in range(1, 3):
                #            print(ovoce[i])
                #    story_text: Pomocí cyklu se taky můžeme podívat, co všechno v seznamu máme. Protože jsou v našem seznamu 3 věci, poběží náš cyklus od 1 do 3. Teď vše v cyklu vypíšeme.
                #    commands:
                #    -   name: Délka seznamu
                #        explanation: Pomocí `length` (česky délka) můžeme zjistit délku seznamu. V příkladu je délka seznamu 3, protože obsahuje 3 položky.
                #        example: 'Příklad: length(list)'
                #        demo_code: |-
                #            ovoce = ['jablko', 'banán', 'třešeň']
                #            print('Délka seznamu je ' length(ovoce))
                #            for i in range(1, length(ovoce)):
                #                print(ovoce[i])
                #21:
                #    start_code: |-
                #        print('Kolik je 5+3?')
                #        odpoved = 5+3
                #        print('odpoved je:')
                #        print(odpoved)
                #        if odpoved == 8:
                #            print('Správně!')
                #        else:
                #            print('Ale ne, špatně!')
                #    story_text: |-
                #        Teď změníme `is` na `=` a `==`.
                #        `=` používáme, když chceme do proměnné přiřadit nějakou hodnotu. Pokud chceme přiřadit do proměnné `odpoved` číslo `8`, použijeme  `odpoved = 8`.
                #        `==` použijeme, když budeme chtít zjistit, jestli jsou dvě věci stejné.
                #    commands:
                #    -   name: Porovnání
                #        explanation: Když chceme porovnávat, použijeme `==`. `5+3 == 8` ověřuje, zda se 5+3 rovná 8.
                #        example: 'Příklad: 5+3 == 8'
                #        demo_code: |-
                #            if 5+3 == 8:
                #                print('5 + 3 opravdu je 8')
                #            else:
                #                print('Toto se určitě nevypíše, protože 5 + 3 je 8!')
                #    -   name: Přiřazení hodnoty
                #        explanation: Pokud chceme říct, že proměnná `odpoved` je 8, napíšeme `odpoved = 8`
                #        example: 'Příklad: odpoved = 8'
                #        demo_code: |-
                #            print('Kolik je 5 + 3?')
                #            odpoved = 5 + 3
                #            print('V proměnné odpoved teď je:')
                #            print(odpoved)
                #    -   name: Porovnej a přiřaď hodnoty
                #        explanation: Pokud chceme porovnat dvě hodnoty, použijeme `==`. Pokud chceme přiřadit hodnotu do proměnné, použijeme `=`.
                #        example: 'Příklad: 5 + 3 == 8, odpoved = 8'
                #        demo_code: |-
                #            print('Kolik je 5+3?')
                #            odpoved = 5+3
                #            print('odpoved je:')
                #            print(odpoved)
                #            if odpoved == 8:
                #                print('Správně!')
                #            else:
                #                print('Ale ne, špatně!')
                #

                example_code: "```\nname = ask 'what is your name?'\nage = ask 'what is your age?'\nif name is 'Hedy' and age is 2\n    print 'You are the real Hedy!'\n```\n"
            14:
                start_code: |-
                    vek = ask 'Kolik je ti let?'
                    if vek < 13
                        print 'Jsi mladší než já!'
                    else
                        print 'Jsi starší než já!'
                story_text: |-
                    Pojďme se naučit pár nových věcí! Možná už je znáš z matematiky, jde o `<` a `>`.
                    `<`zjišťuje, zda je první číslo menší než to druhé, např. `4 < 5`.
                    `>` naopak zjišťuje, jestli je první číslo větší, jako v `6 > 5`.
                example_code: "## Example Hedy Code\n```\nage = {ask} 'How old are you?'\n{if} age > 12\n    {print} 'You are older than I am!'\n```\n"
                story_text_2: "From this level on, if you want to compare exactly, you can use two equal signs. This is what most programming languages do:\n"
                example_code_2: "```\nname = {ask} 'What is your name?'\n{if} name == 'Hedy'\n    {print} 'You are coo!'\n```\n"
                story_text_3: "You can also compare if something is *not* equal to something else using `!=` like this:\n"
                example_code_3: "```\nname = {ask} 'What is your name?'\n{if} name != 'Hedy'\n    {print} 'You are not Hedy'\n```\n"
            15:
                start_code: |-
                    odpoved = 0
                    while odpoved != 25
                        odpoved = ask 'Kolik je 5 * 5?'
                    print 'Dostala jsem správnou odpověď!'

                story_text: Naučíme se nový cyklus, konkrátně `while` cyklus! Tento cyklus se opakuje tak dlouho, dokud je jeho podmínka pravdivá. V příkladu vidíte, že kód opakujeme, dokud nedostaneme správnou odpověď. Pokud bychom ji nikdy nedostali, bude cyklus nekonečný!
                example_code: "## Example Hedy code\n```\nanswer = 0\nwhile answer != 25\n    answer = ask 'What is 5 times 5?'\nprint 'A correct answer has been given'\n```\n"
            16:
                start_code: |-
                    ovoce = ['jablko', 'banán', 'třešně']
                    print ovoce
                story_text: Už i naše seznamy mají vlastní závorky! Budeme je psát do hranatých závorek a jejich  jednotlivé položky do jednoduchých uvozovek ('), které už známe.
                example_code: "## Example Hedy Code\n```\nfriends = ['Ahmed', 'Ben', 'Cayden']\nlucky_numbers = [15, 18, 6]\n{for} i {in} {range} 1 {to} 3\n    {print} 'the lucky number of ' friends[i]\n    {print} 'is ' lucky_numbers[i]\n```\n"
            17:
                start_code: |-
                    for i in range 1 to 10:
                        print i
                    print 'Už jdu!'
                story_text: Teď trochu změníme odsazení. Pokaždé, když ho budeme potřebovat, musí předchozí řádek končit `:`.
            18:
                start_code: "naam = 'Hedy'\n{print}('My name is ', naam)"
                story_text: "We arrived at real pythoncode! That means we need to use parentheses with {print} and {range} from now on.\nThat looks like this:\n```\n{print}('my name is Hedy!')\n```\nIf you want to print more thant one items, you need to separate them by commas.\n```\nnaam = 'Hedy'\n{print}('my name is ', naam)\n```"
    story:
        name: Story
        description: Story
        image: story.png
        default_save_name: Story
        levels:
            8:
                story_text: "## Story\nIn this level you can use multiple lines in your {if} commands, this way you can upgrade your happy or sad ending!\n"
                example_code: "## Example Hedy code\n\n```\n{print} 'OH NO! The T-rex is closing in!'\nend = {ask} 'Do you want a happy or a sad ending?'\n{if} end {is} happy\n    {print} 'Just in time Richard jumps back into the time machine!'\n    {print} 'Michael types in the code and...'\n    {print} '\U0001F4A5ZAP!\U0001F4A5'\n    {print} 'They are back in their garage'\n{else}\n    {print} 'Michael yells COME ON RICHARD! RUN FASTER!'\n    {print} 'But Richard is too slow...'\n    {print} 'The T-rex closes in and eats him in one big bite!\U0001F996'\n```\n"
                start_code: '# place your code here'
            3:
                story_text: |
                    ## Story
                    In level 3 you can make your story more fun. You can use randomness for any monster, animal or other obstacle, like this:

                example_code: |
                    ## Example Hedy Code

                    ```
                    animals {is} 🦔, 🐿, 🦉, 🦇
                    {print} He now hears the sound of an animals {at} {random}
                    ```
                story_text_2: |
                    The command `{add}` can also come in handy in your story. For example

                example_code_2: |
                    ## Example Hedy Code

                    {print} He hears a sound
                    animals {is} 🐿, 🦔, 🦇, 🦉
                    animal {is} {ask} What do you think it is?
                    {add} animal {to_list} animals
                    {print} it was a animals {at} {random}
                    ```
                story_text_3: |
                    This is an example of the `{remove}` command in your story
                example_code_3: |
                    ## Example Hedy code

                    ```
                    {print} His backpack got way too heavy.
                    {print} Inside were a bottle of water, a flashlight and a brick.
                    bag {is} water, flashlight, brick
                    dump {is} {ask} Which item should he dump?
                    {remove} dump {from} bag
                    ```
                start_code: "{print} Your story"

            13:
                story_text: "## Story\nBy using the `{and}` and `{or}` commands, you can shorten your stories. For example, check out the dragon story.\n"
                example_code: "## Example Hedy code\n\n```\nsword = 'lost'\ngame = 'on'\n{print} 'Our hero is walking through the forest'\n{print} 'The path splits two ways'\n{for} i {in} {range} 0 {to} 2\n    {if} game {is} 'on'\n        path = {ask} 'Which path should she choose?'\n        {if} path {is} 'left' {and} sword {is} 'found'\n            {print} 'Our hero comes across a dragon!'\n            {print} 'Luckily our hero has a sword to defeat the beast!'\n            game = 'over'\n        {if} path {is} 'left' {and} sword {is} 'lost'\n            {print} 'Our hero finds a dragon, but she doesnt have any weapons!'\n            {print} 'Our hero is beaten by the dragon...'\n            {print} 'Try again'\n            game = 'over'\n        {if} path {is} 'right' {and} sword {is} 'found'\n            {print} 'You have already found the sword. There is nothing left here.'\n            {print} 'She walks back'\n        {if} path {is} 'right' {and} sword {is} 'lost'\n            {print} 'Our hero finds a sword'\n            {print} 'This could come in very handy'\n            sword = 'found'\n```\n"
                start_code: '# place your code here'
            2:
                story_text: "## Story\nIn level 2 you can make your story more fun. Your main character's name can now be anywhere in the sentence.\n\nYou do have to program a little bit extra for that. You must now name your main character first.\n\nYou can then put that name anywhere in a sentence.\n"
                example_code: "## Example Hedy code\n\n\n```\nname {is} {ask} What is the name of the main character?\n{print} name is now going to run in the woods\n{print} name is a bit scared\n{print} Suddenly he hears a crazy noise...\n{sleep}\n{print} name is afraid this is a haunted forest\n```\n"
                start_code: '{print} Your story'
            1:
                story_text: "## Make a story\nIn level 1 you can make a story with a different main character that you enter yourself.\n\nAs the first line, use this code:\n\n```\n{ask} who is the star in your story?\n```\n\nAfter that first line, start with `{print}` {if} the sentence needs to be printed.\nYou use `{echo}` {if} you want your main character to be at the end of the sentence.\n"
                example_code: "## Example Hedy code\n\n\n```\n{ask} The main character of this story is\n{print} The main character is now going to walk in the forest\n{echo} He's a bit scared,\n{print} He hears crazy noises everywhere\n{print} He's afraid this is a haunted forest\n```\n"
                start_code: '{print} Your story starts here'
            12:
                story_text: "## Story\nIn this level you can use the quotation marks to save multiple words in a variable.\n"
                example_code: "## Example Hedy code\n\n\n```\nname = 'The Queen of England'\n{print} name ' was eating a piece of cake, when suddenly...'\n```\n"
                start_code: '# place your code here'
            10:
                story_text: "## Story\nIn this level you can use the {for} command in your story. In this way you could easily program the children's book 'brown bear, brown bear, what do you see'.\n"
                example_code: "## Example Hedy code\n\n```\nanimals = red bird, black sheep, green frog, yellow duck, little child\n{print} 'brown bear'\n{print} 'brown bear'\n{print} 'What do you see?'\n{for} animal {in} animals\n    {print} 'I see a ' animal ' looking at me'\n    {print} animal\n    {print} animal\n    {print} 'What do you see?'\n{print} 'I see all the animals looking at me!'\n```\n"
                start_code: '# place your code here'
            9:
                story_text: "## Story\nIn this level you can use nesting to put {if}, {repeat} or {for} commands inside other {if}, {repeat} or {for} commands. This gives you many options and really helps you to make your story interactive.\n"
                example_code: "## Example Hedy Code\n```\n{print} 'Robin is walking downtown'\nlocation = {ask} 'Is Robin going into a shop, or does she go home?'\n{if} location {is} shop\n    {print} 'She enters the shop.'\n    {print} 'Robin sees an interesting looking book'\n    book = {ask} 'Does Robin buy the book?'\n    {if} book {is} yes\n        {print} 'Robin buys the book and goes home'\n    {else}\n        {print} 'Robin leaves the shop and goes home'\n{else}\n    {print} 'Robin goes home'\n```\n"
                story_text_2: "The example above is pretty straightforward, but with nesting you can really elaborate your code and turn your story into a real game. Check out this example!\n"
                example_code_2: "## Elaborate code\n```\nsword = lost\ngame = on\n{print} 'Our hero is walking through the forest'\n{print} 'The path splits two ways'\n{repeat} 2 {times}\n    {if} game {is} on\n        path = {ask} 'Which path should she choose?'\n        {if} path {is} left\n            {if} sword {is} found\n                {print} 'Our hero comes across a dragon!'\n                {print} 'Luckily our hero has a sword to defeat the beast!'\n                game = over\n            {else}\n                {print} 'Our hero finds a dragon, but she doesnt have any weapons!'\n                {print} 'Our hero is beaten by the dragon...'\n                {print} 'Try again'\n                game = over\n        {if} path {is} right\n            {if} sword {is} lost\n                {print} 'Our hero finds a sword'\n                {print} 'This could come in very handy'\n                sword = found\n            {else}\n                {print} 'You have already found the sword. There is nothing left here.'\n                {print} 'She walks back'\n```\n"
                start_code: '# place your code here'
            5:
                start_code: "{print} 'Here your story will start!'"
                story_text: "## Story\nIn this level you can program different endings, which will make your story even more fun.\n\nThink of two endings for your story, for example:\n\n- The princess is walking through the forest\n- She runs into a monster\n\n- Happy ending: She takes her sword and the monster quickly runs away\n- Bad Ending: The monster eats the princess\n\nYou can also ensure that a name can be entered again. That works just like in the previous levels. You can combine that with an `{if}`, and then you have already made a whole program!\n"
                example_code: "## Example Hedy code\n\n```\nname {is} {ask} Who is walking in the forest?\n{print} name 'walks through the forest'\n{print} name 'encounter a monster'\nend {is} {ask} Would you like a good or a bad ending?\n{if} end {is} good {print} name 'takes the sword and the monster quickly runs away'\n{else} {print} 'The monster eats' name\n```\n"
            4:
                story_text: "## Story\nYou may have noticed that there is still a problem in the previous levels. Did you try to print a sentence that contained the word name?\nYou can solve that in this level. You must use quotation marks for everything that you are going to print.\n"
                example_code: "## Example Hedy code\n\n```\nname {is} Hans\n{print} 'The name of the main character is' name\n{print} name 'is now going to walk in the woods'\n{print} name 'is a bit scared'\nanimals {is} \U0001F994, \U0001F43F, \U0001F989, \U0001F987\n{print} 'He hears the sound of an' animals {at} {random}\n{print} name 'is afraid this is a haunted forest'\n```\n"
                start_code: "{print} 'Your story will be printed here!'"
            7:
                story_text: "## Story\nIn a story, someone says words several times. For example, when someone calls for help or sings a song.\nYou can put such repetitions in your story, in this level with `{repeat}`.\n"
                example_code: "## Example Hedy code\n\n```\n{print} 'The prince kept calling for help'\n{repeat} 5 {times} {print} 'Help!'\n{print} 'Why is nobody helping me?'\n```\n"
                start_code: "{repeat} 5 {times} {print} 'Help!'"
            15:
                story_text: "## Story\nUsing the `{while}` loop can make your stories more interesting. For example, you can use `{while} game {is} 'on'` so you can play until the game is over.\nOr you can use `{while} sword {is} 'lost'` so the player can't continu the game until they have found something.\n"
                example_code: "## Example Hedy code\n\n```\nkeys = 'lost'\n{print} 'You are standing in your garden and you have lost your keys.'\n{print} 'Where do you want to look for them?'\n{print} 'You can choose: tree, flowerbed, rock, postbox'\n{while} keys == 'lost'\n    location = {ask} 'Where do you want to look?'\n    {if} location == 'flowerbed'\n        {print} 'Here they are!'\n        keys = 'found'\n    {else}\n        {print} 'Nope they are not at the ' location\n{print} 'Now you can enter the house!'\n"
                start_code: '# place your code here'
    parrot:
        name: Parrot
        image: story.png
        levels:
            2:
                start_code: '{print} Im Hedy the parrot!'
                story_text: "## Parrot\nCreate your own online pet parrot that will copy you!\n"
                example_code: "## Example Hedy code\n\n```\n{print} Im Hedy the parrot\nname {is} {ask} whats your name?\n{print} name\n{sleep}\n{print} squawk\n{sleep}\n{print} name\n```\n"
            1:
                story_text: "## Parrot\nCreate your own online pet parrot that will copy you!\n"
                example_code: "## Example Hedy code\n\n```\n{print} Im Hedy the parrot\n{ask} whats your name?\n{echo}\n{echo}\n```\n"
                start_code: '{print} Im Hedy the parrot'
            3:
                story_text: "## Parrot\nTeach your parrot a new word with `{add}`.\n"
                example_code: "## Example Hedy code\n\n```\nwords {is} squawk, Hedy\n{print} Train your parrot!\nnew_word {is} {ask} Which word do you want to teach them?\n{add} new_word {to_list} words\n{print} \U0001F9D2 Say new_word , Hedy!\n{print} \U0001F99C words {at} {random}\n```\n"
                start_code: '# place your code here'
            5:
                story_text: "## Parrot\nReward your parrot {if} it says the correct word!\n"
                example_code: "## Example Hedy code\n\n```\nwords {is} squawk, Hedy\n{print} 'Train your parrot!'\nnew_word {is} {ask} 'Which word do you want to teach them?'\n{add} new_word {to_list} words\nsaid_word {is} words {at} {random}\n{print} '\U0001F9D2 Say ' new_word ', Hedy!'\n{print} '\U0001F99C ' said_word\n{if} said_word {is} new_word {print} '\U0001F9D2 Great job, Hedy! \U0001F36A'\n{else} {print} '\U0001F9D2 No, Hedy! Say ' new_word\n```\n"
                start_code: '# place your code here'
        description: Create your own online pet parrot that will copy you!
        default_save_name: Parrot
    songs:
        name: Sing a song!
        levels:
            11:
                story_text: "## Songs\nIn this level you can use the `{for} i {in} {range}` command to make songs that use counting.\n"
                example_code: "## 5 little monkeys\n```\n{for} i {in} {range} 5 {to} 1\n    {print} i ' little monkeys jumping on the bed'\n    {print} 'One fell off and bumped his head'\n    {print} 'Mama called the doctor and the doctor said'\n    {if} i {is} 1\n        {print} 'PUT THOSE MONKEYS RIGHT TO BED!'\n    {else}\n        {print} 'NO MORE MONKEYS JUMPING ON THE BED!'\n```\n"
                start_code: '# place your code here'
            12:
                story_text: "## Sing a song!\nIn this song we can make it even easier to program '{if} you're happy and you know it, clap your hands'. Because we can put all of the actions in a variable, check it out:\n"
                example_code: "## Example Hedy code\n\n```\nactions = 'clap your hands', 'stomp your feet', 'shout Hurray!'\n{for} action {in} actions\n    {for} i {in} {range} 1 {to} 2\n        {print} '{if} youre happy and you know it'\n        {print} action\n    {print} '{if} youre happy and you know it and you really want to show it'\n    {print} '{if} youre happy and you know it'\n    {print} action\n```\n"
                start_code: '# place your code here'
            10:
                story_text: "## Songs\nIn this level you can easily make the childrens' song 'Five little monkeys'. Can you make the last chorus?\nYou can also make the whole baby shark song (including all the other sharks in the family) in only 6 lines!\nOr you can make Old McDonald with all the different animals.\n"
                example_code: "## 5 Little Monkeys Jumping on the bed\n```\nmonkeys = 5, 4, 3, 2\n{for} monkey {in} monkeys\n    {print} monkey ' little monkeys jumping on the bed'\n    {print} 'One fell off and bumped his head'\n    {print} 'Mama called the doctor and the doctor said'\n    {print} 'NO MORE MONKEYS JUMPING ON THE BED!'\n```\n\n## Baby Shark\n```\nsharks = baby, mommy, daddy, grandma, grandpa\n{for} shark {in} sharks\n    {print} shark 'tututututudu'\n    {print} shark 'tututututudu'\n    {print} shark 'tututututudu'\n    {print} shark\n```\n## Old McDonald\n```\nanimals = pig, dog, cow\n{for} animal {in} animals\n    {if} animal {is} pig\n        sound = oink\n    {if} animal {is} dog\n        sound = woof\n    {if} animal {is} cow\n        sound = moo\n    {print} 'Old McDonald had a farm'\n    {print} 'E I E I O!'\n    {print} 'and on that farm he had a ' animal\n    {print} 'E I E I O!'\n    {print} 'with a ' sound sound ' here'\n    {print} 'and a ' sound sound ' there'\n    {print} 'here a ' sound\n    {print} 'there a ' sound\n    {print} 'everywhere a ' sound sound\n```\n"
                start_code: '# place your code here'
            6:
                start_code: "{print} 'Baby shark'"
                story_text: "## Songs\nSongs often contain a lot of repetition. Sometimes the repetition is also based on counting.\nFor example, in the well-known song 'Bottles of beer'. You can program that song with a little math.\n"
                example_code: "## Example Hedy code\n\n```\nverse = 99\n{print} verse ' bottles of beer on the wall'\n{print} verse ' bottles of beer'\n{print} 'Take one down, pass it around'\nverse = verse - 1\n{print} verse ' bottles of beer on the wall'\n```\n\nYou can now repeat lines 2 to 9 as many times as you want by copying the lines.\n"
            8:
                story_text: "## Songs\nIn a previous level you've programmed the song 'Bottles of beer'. You made one verse and then had to copy the verses 99 times. In level 7 you can repeat the song 99 times, just by adding one simple line!\n"
                example_code: "## Example Hedy code\n\n```\nverse = 99\n{repeat} 99 {times}\n    {print} verse ' bottles of beer on the wall'\n    {print} verse ' bottles of beer'\n    {print} 'Take one down, pass it around'\n    verse = verse - 1\n    {print} verse ' bottles of beer on the wall'\n```\n"
                start_code: '# place your code here'
            7:
                story_text: "## Songs\nSongs often contain a lot of repetition. For example... Baby Shark! If you sing it, you keep singing the same thing:\n\nBaby Shark tututudutudu <br>\nBaby Shark tututudutudu <br>\nBaby Shark tututudutudu <br>\nBaby Shark\n\nYou can make this song much shorter with a `{repeat}`! Can you finish the code?\n"
                example_code: "## Example Hedy code\n\n```\n{repeat} _ _ {print} 'Baby Shark tututudutudu'\n{print} 'Baby Shark'\n```\n\nAfter Baby Shark you can of course also program other songs. There are many songs with repetition.\n"
                start_code: "{print} 'Baby Shark'"
            16:
                story_text: "## Sing a song!\nIn this level, you can program a song like OldMacDonald even more quickly. You can connect the right animal to the right sound by simply putting them in the same place in the list.\nThe Drunken Sailor is also quickly made in this level. You only need 8 lines for the entire song, check it out!\n\n## Old MacDonald\n```\nanimals = ['pig', 'dog', 'cow']\nsounds = ['oink', 'woof', 'moo']\n{for} i {in} {range} 1 {to} 3\n    animal = animals[i]\n    sound = sounds[i]\n    {print} 'Old McDonald had a farm'\n    {print} 'E I E I O!'\n    {print} 'and on that farm he had a ' animal\n    {print} 'E I E I O!'\n    {print} 'with a ' sound sound ' here'\n    {print} 'and a ' sound sound ' there'\n    {print} 'here a ' sound\n    {print} 'there a ' sound\n    {print} 'everywhere a ' sound sound\n```\n\n## Drunken Sailor\n```\nlines = ['what shall we do with the drunken sailor', 'shave his belly with a rusty razor', 'put him in a long boat till hes sober']\n{for} line {in} lines\n    {for} i {in} {range} 1 {to} 3\n        {print} line\n    {print} 'early in the morning'\n    {for} i {in} {range} 1 {to} 3\n        {print} 'way hay and up she rises'\n    {print} 'early in the morning'\n```\n"
                start_code: '# place your code here'
                example_code: "## Old MacDonald\n```\nanimals = ['pig', 'dog', 'cow']\nsounds = ['oink', 'woof', 'moo']\n{for} i {in} {range} 1 {to} 3\n    animal = animals[i]\n    sound = sounds[i]\n    {print} 'Old McDonald had a farm'\n    {print} 'E I E I O!'\n    {print} 'and on that farm he had a ' animal\n    {print} 'E I E I O!'\n    {print} 'with a ' sound sound ' here'\n    {print} 'and a ' sound sound ' there'\n    {print} 'here a ' sound\n    {print} 'there a ' sound\n    {print} 'everywhere a ' sound sound\n```\n\n## Drunken Sailor\n```\nlines = ['what shall we do with the drunken sailor', 'shave his belly with a rusty razor', 'put him in a long boat till hes sober']\n{for} line {in} lines\n    {for} i {in} {range} 1 {to} 3\n        {print} line\n    {print} 'early in the morning'\n    {for} i {in} {range} 1 {to} 3\n        {print} 'way hay and up she rises'\n    {print} 'early in the morning'\n```\n"
        description: Print a song
        image: songs.png
        default_save_name: Song
    turtle:
        name: Turtle
        description: Make your own drawing
        image: turtle.gif
        default_save_name: turtle
        levels:
            5:
                start_code: "{print} 'Drawing Figures'\nfigure {is} {ask} 'Do you want a square or a triangle?'\n{if} figure {is} triangle angle {is} 120 {else} angle {is} 90\n{turn} angle\n{forward} 25\n"
                story_text: "## Let's draw\nIn level 5 you can make a choice with `{if}`. For example between different types of figures.\n"
                example_code: "## Example Hedy code\n\n```\n{print} 'Drawing Figures'\nfigure {is} {ask} 'Do you want a square or a triangle?'\n{if} figure {is} triangle angle {is} 120\n{else} angle {is} 90\n{turn} angle\n{forward} 25\n{turn} angle\n{forward} 25\n{turn} angle\n{forward} 25\n{turn} angle\n{forward} 25\n```\n"
            8:
                story_text: "## Let's draw\nNow that we can repeat several lines, we can make figures more easily.\nWe only have to set the angle once and then use that variable in the `{repeat}`.\n"
                example_code: "## Example Hedy code\n\n```\nangle = 90\n{repeat} 10 {times}\n    {turn} angle\n    {forward} 50\n```\n"
                story_text_2: "## Interaction\nAlso, we can now improve the program that draws different figures.\nCan you figure out how far the turtle has to turn here? Finish the code and you can draw any polygon you'd like!\n"
                example_code_2: "## Example Hedy code\n\n```\nangles = {ask} 'How many angles should I draw?'\nangle = 360 / angles\n{repeat} angle {times}\n    {turn} _\n    {forward} _\n```\n"
                start_code: "hoeken = {ask} 'How many angles should I draw?'\n"
            1:
                example_code: "## Example Hedy code\n\n```\n{turn} right\n{forward} 50\n{turn} left\n{forward} 50\n```\n"
                start_code: "{forward} 50\n{turn} left"
                story_text: "## Let's draw\nIn level 1 you can also use Hedy to draw. By combining turns and lines, you can make a square or a stair!\n\nUsing `{forward}` you draw a line forwards. The number behind it determines how far the turtle will walk. `{turn} right` turns a quarter turn in clockwise direction, `{turn} left` turns counter clockwise.\n\nThis is the start of a little staircase. Can you make it have 5 steps?\n"
            2:
                story_text: "In level 1 the turtle could only turn left or right. That is a bit boring!\nIn level 2 he can point his nose in all directions.\n\nUse 90 to turn a quarter. We call this degrees. A full turn is 360 degrees.\nCan you make a figure with this code? Maybe a triangle or a circle?\n"
                example_code: "## Example Hedy code\n\n\n```\n{print} Drawing figures\nangle {is} 90\n{turn} angle\n{forward} 25\n{turn} angle\n{forward} 25\n```\n"
                start_code: "{print} Turtle race!\nhoek {is} 90\n{turn} hoek\n{forward} 25\n"
            4:
                start_code: "{print} 'Drawing figures'\nangle {is} 90\n{turn} angle\n{forward} 25\n"
                story_text: "## Let's draw\nIn level 4 you have to use quotation marks with `{print}` and `{ask}`. Also when drawing!\n"
                example_code: "## Example Hedy code\n\n```\n{print} 'Drawing figures'\nangle {is} 90\n{turn} angle\n{forward} 25\n{turn} angle\n{forward} 25\n```\n"
            3:
                story_text: "## Searching turtle\nIn this level you can use use `{random}` with the drawing turtle. A random choice makes the turtle walk a different path each time.\nUse `{at} {random}` to choose a value from a list. You can copy and paste lines 2 and 3 to create a longer random path.\n"
                example_code: "## Example Hedy code\n\n\n```\nangles {is} 10, 50, 90, 150, 250\n{turn} angles {at} {random}\n{forward} 25\n```\n"
                start_code: "angles {is} 10, 50, 90, 150, 250\n{turn} angles {at} {random}\n{forward} 25\n"
            7:
                story_text: "## Let's draw\nIn this level you can repeat one line of code with `{repeat}`.\n"
                example_code: "## Example Hedy code\n\n```\n{print} 'Draw figures'\n{repeat} 3 {times} {forward} 10\n```\n"
                start_code: "{print} 'Draw figures'\n{repeat} 3 {times} {forward} 10\n"
            6:
                story_text: "## Let's draw\nIn this level you can use calculations to draw different figures.\nYou may have learned in school that turning a full circle is 360 degrees. If not, now you know!\nThat's why you also use 90 degrees for a square. 360 divided by 4 is 90.\nNow that we can do math with Hedy, we can draw all the figures we want!\n"
                example_code: "## Example Hedy code\n\n```\nangles = {ask} 'How many angles do you want?'\nangle = 360 / angles\n{forward} 50\n{turn} angle\n{forward} 50\n{turn} angle\n{forward} 50\n{turn} angle\n{forward} 50\n{turn} angle\n{forward} 50\n{turn} angle\n{forward} 50\n{turn} angle\n```\n"
                start_code: "{print} 'Drawing figures'\n"
    dishes:
        levels:
            7:
                example_code: "## Example Hedy code\n\n```\npeople = mom, dad, Emma, Sophie\n{repeat} _ _ {print} 'the dishwasher is' _\n```\n"
                start_code: "{print} 'Who does the dishes?'"
                story_text: "## Dishwashing\nWith the `{repeat}` you can repeat pieces of code. You can use this to calculate who will be washing dishes for the entire week.\n"
            6:
                story_text: "## Dishwashing\nHow often is everyone going to do the dishes? Is that fair? You can count it in this level.\n"
                example_code_2: "```\npeople = mom, dad, Emma, Sophie\ndishwasher = people {at} {random}\n{print} 'Monday the dishes are done by: ' dishwasher\n{remove} dishwasher {from} people\ndishwasher = people {at} {random}\n{print} 'Tuesday the dishes are done by: ' dishwasher\n{remove} dishwasher {from} people\ndishwasher = people {at} {random}\n```\n"
                start_code: "{print} 'Who does the dishes?'"
                example_code: "## Example Hedy code\n\n```\npeople = mom, dad, Emma, Sophie\nemma_washes = 0\ndishwasher = people {at} {random}\n{print} 'The dishwasher is' dishwasher\n{if} dishwasher {is} Emma emma_washes = emma_washes + 1\n{print} 'Emma will do the dishes this week' emma_washes 'times'\n```\n\nNow you can copy lines 3 to 5 a few times (e.g. 7 times for a whole week) to calculate for a whole week again.\nDo you make the code for the whole week?\n"
                story_text_2: "## Make it fair\nIf you are extremely unlucky the previous program might choose you to to the dishes for the whole week! That's not fair!\nTo create a fairer system you can use the `{remove}` command to remove the chosen person from the list. This way you don't have to do the dishes again untill everybody has had a turn.\n\nMonday and tuesday are ready for you! Can you add the rest of the week?\nAnd... can you come up with a solution for when your list is empty?\n"
            10:
                story_text: "## Dishwashing\nIn this level you could make an even better dish washing shedule.\n"
                example_code: "## Example Hedy code\n```\ndays = Monday, Tuesday, Wednesday, Thursday, Friday, Saturday, Sunday\nnames = mom, dad, Emma, Sophie\n{for} day {in} days\n    {print} names {at} {random} ' does the dishes on ' day\n```\n"
                start_code: '# place your code here'
            5:
                story_text: "## Dishwashing\nWith the `{if}` you can now have more fun with choice in the program. You can have your program respond to the choice that the computer has made.\n\nCan you finish the code so that it prints 'too bad' when it is your turn and otherwise 'yes!'?\nDon't forget the quotes!\n"
                example_code: "## Example Hedy code\n\n```\npeople {is} mom, dad, Emma, Sophie\ndishwasher {is} people {at} {random}\n{if} dishwasher {is} Sophie {print} _ too bad I have to do the dishes _ {else} {print} 'luckily no dishes because' _ 'is already washing up'\n```\n"
                start_code: "{print} 'Who does the dishes?'"
            4:
                example_code: "## Example Hedy code\n\n```\npeople {is} mom, dad, Emma, Sophie\n{print} _ the dishes are done by _\n{sleep}\n{print} people {at} _\n```\n"
                story_text: "## Dishwashing\nWith quotation marks you can make your dishwashing planning more beautiful.\nThis time the sample code is not quite complete.\n\nCan you complete the code by filling the blanks? Every blank must be replaced with one word of symbol.\n\nTip: Don't forget the quotation marks!\n"
                start_code: "{print} 'Who does the dishes?'"
            3:
                start_code: '{print} Who does the dishes?'
                story_text: "## Dishwashing\nDo you always disagree at home about who should wash the dishes or change the litter box today?\nThen you can let the computer choose very fairly. You can program that in this level!\nYou first make a list of the members of your family. Then choose '{at} {random}' from the list.\n"
                example_code: "## Example Hedy code\n\n```\npeople {is} mom, dad, Emma, Sophie\n{print} people {at} {random}\n```\n## Hack the dishwashing program!\nDon't feel like doing the dishes yourself? Hack the program to remove your name from the list.\n\n```\npeople {is} mom, dad, Emma, Sophie\nyour_name {is} {ask} Who are you?\n{remove} your_name {from} people\n{print} people {at} {random} does the dishes\n```\n"
                story_text_2: "## Hack the dishwashing program!\nDon't feel like doing the dishes yourself? Hack the program to remove your name from the list.\n"
                example_code_2: "```\npeople {is} mom, dad, Emma, Sophie\nyour_name {is} {ask} Who are you?\n{remove} your_name {from} people\n{print} people {at} {random} does the dishes\n```\n"
        name: Dishes?
        description: Use the computer to see who does the dishes (Start at level 2)
        image: dishes.png
        default_save_name: Dishes
    dice:
        default_save_name: Dice
        levels:
            10:
                story_text: "## Dice\nIs everybody taking too long throwing the dice? In this level you can let Hedy throw all the dice at once!\n"
                example_code: "## Example Hedy code\n\n```\nplayers = Ann, John, Jesse\nchoices = 1, 2, 3, 4, 5, 6\n{for} player {in} players\n    {print} player ' throws ' choices {at} {random}\n    {sleep}\n```\n"
                start_code: '# place your code here'
            7:
                start_code: "{print} 'What will the die indicate this time?'"
                story_text: "## Dice\nYou can also make a die again in level 5. With the `{repeat}` code you can easily roll a whole hand of dice.\nTry to finish the sample code! The dashes should contain multiple commands and characters.\n\nBut maybe you want to make a completely different die. Of course you can!\n"
                example_code: "## Example Hedy code\n\n```\nchoices = 1, 2, 3, 4, 5, earthworm\n{repeat} _ _ {print} _ _ _\n```\n"
            4:
                example_code: "## Example Hedy code\n\n```\nchoices {is} 1, 2, 3, 4, 5, earthworm\n{print} _ you threw _\n{print} _ _ _ <- here you have to program the choice\n```\n"
                story_text: "## Dice\nIn this level we can make sentences with the die value in the sentence, with quotes of course.\nThis time the sample code is not quite complete. Can you finish the code?\n"
                start_code: "{print} 'What will the die indicate this time?'"
            5:
                start_code: "{print} 'What will the die indicate this time?'"
                story_text: "## Dice\nYou can also make a die again in this level using the `{if}`.\nComplete the sample code so that the code says \"You can stop throwing\" once you have thrown an earthworm.\n\nBut maybe you want to recreate a die from a completely different game. That's fine too! Then make up your own reaction. Eg 'yes' for 6 and 'pity' for something {else}.\n"
                example_code: "## Example Hedy code\n\n```\nchoices {is} 1, 2, 3, 4, 5, earthworm\nthrow {is} _\n{print} 'you have' _ 'thrown'\n{if} _ {is} earthworm {print} 'You can stop throwing.' _ {print} 'You have to hear it again!'\n```\n"
            6:
                story_text: "## Dice\nYou can also make an Earthworm die again in this, but now you can also calculate how many points have been rolled.\nYou may know that the worm counts 5 points for Earthworms. Now after a roll you can immediately calculate how many points you have thrown.\nThis is the code to calculate points for one die:\n"
                example_code: "## Example Hedy code\n\n```\nchoices = 1, 2, 3, 4, 5, earthworm\npoints = 0\nthrow = choices {at} {random}\n{print} 'you threw' throw\n{if} throw {is} earthworm points = points + 5 {else} points = points + throw\n{print} 'those are' points ' point'\n```\nCan you make the code so that you get the total score for 8 dice? To do that, you have to cut and paste some lines of the code.\n"
                example_code_2: "## Looking forward\n\nDid you manage to calculate the score for 8 dice? That required a lot of cutting and pasting, right? We are going to make that easier in level 7!\n"
                start_code: "{print} 'What will the die indicate this time?'"
            3:
                story_text: "## Dice\nIn this level we can choose from a list. With that we can let the computer choose one side of the die.\nTake a look at the games you have in your closet at home.\nAre there games with a (special) die? You can also copy it with this code.\nFor example, the dice of the game Earthworms with the numbers 1 to 5 and an earthworm on it.\n\n![Die of earthworms with 1 to 5 and an earthworm on it](https://cdn.jsdelivr.net/gh/felienne/hedy@24f19e9ac16c981517e7243120bc714912407eb5/coursedata/img/dobbelsteen.jpeg)\n"
                example_code: "## Example Hedy code\n\n```\nchoices {is} 1, 2, 3, 4, 5, earthworm\n{print} choices {at} {random}\n```\n"
                start_code: '{print} What will the die indicate this time?'
            15:
                story_text: "## Dice\nIn this game you have to throw 6 in as little tries as possible.\n"
                example_code: "## Example Hedy code\n\n```\noptions = 1, 2, 3, 4, 5, 6\n{print} 'Throw 6 as fast as you can!'\nthrown = 0\ntries = 0\n{while} thrown != 6\n    thrown = options {at} {random}\n    {print} 'You threw ' thrown\n    tries = tries + 1\n{print} 'Yes! You have thrown 6 in ' tries ' tries.'\n```\n"
                start_code: '# place your code here'
        name: Dice
        description: Make your own dice
        image: dice.png
    rock:
        image: rock.png
        default_save_name: Rock
        levels:
            5:
                start_code: "{print} 'Welcome to your own rock scissors paper!'"
                example_code: "## Example Hedy code\n\n```\noptions {is} rock, paper, scissors\ncomputer_choice {is} _\nchoice {is} {ask} What do you choose?\n{print} 'you chose ' _\n{print} 'computer chose ' _\n{if} _ {is} _ {print} 'tie!' {else} {print} 'no tie'\n```\n\nFill in the correct code on the blanks to see {if} it is a draw.\n"
                story_text: "## Rock, paper, scissors\nIn this level we can determine who won.\nFor that you need the new `{if}` code.\n\nSave your choice with the name of choice and the choice of computer as computer choice.\nThen you can use `{if}` to see {if} they are the same or different.\nWill you finish the code?\n"
            1:
                story_text: "## Rock, paper, scissors\nIn level 1 you can start with a rock, paper, scissors  game.\n\nWith `{ask}` you can make a choice, and with `{echo}` you can repeat that choice.\n"
                example_code: "## Example Hedy code\n\n\n```\n{print} what do you choose?\n{ask} choose {from} rock, paper or scissors\n{echo} so your choice was:\n```\nInstead of using words, you could also use emojis of course: ✊✋✌\n"
                start_code: '{print} Welcome to your own rock scissors paper!'
            10:
                story_text: "## Rock, Paper, Scissors\nFeeling too lazy to play the game yourself? Let Hedy play it for you!\n"
                example_code: "## Example Hedy code\n\n```\nchoices = rock, paper, scissors\nplayers = Marleen, Michael\n{for} player {in} players\n     {print} player ' chooses ' choices {at} {random}\n```\n"
                start_code: '# place your code here'
            9:
                story_text: "## Rock, paper, scissors\nIn this level you can program the whole rock, paper, scissors game by nesting the {if}-commands. Can you finish the code?\n"
                example_code: "## Example Hedy code\n\n```\nchoices {is} rock, paper, scisscors\nyour_choice {is} {ask} 'What do you choose?'\n{print} 'You choose ' your_choice\ncomputer_choice {is} choices {at} {random}\n{print} 'The computer chooses ' computer_choice\n{if} computer_choice {is} your_choice\n    {print} 'Tie'\n{if} computer_choice {is} 'rock'\n    {if} your_choice {is} 'paper'\n        {print} 'You win!'\n    {if} your_choice {is} 'scissors'\n        {print} 'You lose!'\n```\n"
                start_code: '# place your code here'
            13:
                story_text: "## Rock, paper, scissors\nWith the `{and}` command you can shorten your rock, paper, scissors code! Check out the example code below and try to finish it.\n"
                example_code: "## Example Hedy code\n\n```\noptions = 'rock', 'paper', 'scissors'\nyour_choice = {ask} 'What do you choose?'\ncomputer_choice = options {at} {random}\n{print} 'You choose ' your_choice\n{print} 'The computer chooses ' computer_choice\n{if} computer_choice {is} your_choice\n    {print} 'Tie'\n{if} computer_choice {is} 'rock' {and} your_choice {is} 'paper'\n    {print} 'You win!'\n{if} computer_choice {is} 'rock' {and} your_choice {is} 'scissors'\n    {print} 'The computer wins!'\n```\n"
                start_code: '# place your code here'
            4:
                story_text: "## Rock, paper, scissors\nIn this level we can further program rock, paper, scissors. But {if} you want to add text, you have to use quotation marks here too.\nDo you complete the code by entering the correct commands or characters on the underscores?\n"
                example_code: "## Example Hedy code\n\n```\nchoices {is} rock, paper, scissors\n{print} _ The computer chose: _ _ {at} _\n```\n"
                start_code: "{print} 'Welcome to your own rock scissors paper!'"
            3:
                story_text: "## Rock, paper, scissors\n\nIn this level we can enter lists and choose things from them.\nYou first make a list with `{is}`. Then you can let the computer choose something from the list with `{at} {random}`.\nFor example, you can let the computer pick from rock, paper and scissors.\n"
                example_code: "## Example Hedy code\n\n\n```\nchoices {is} rock, paper, scissors\n{print} choices {at} {random}\n```\n"
                start_code: '{print} Welcome to your own rock scissors paper!'
            2:
                story_text: "## Rock, paper, scissors\nIn this level you can practise using the variables, so that you can make the rock, paper, scissors game in the next level!\n"
                example_code: "## Example Hedy code\n\n```\nchoice {is} _\n{print} I choose choice\n```\n"
                start_code: '# place your code here'
            15:
                story_text: "## Rock, Paper, Scissors\nPlay until you beat the computer! But first, finish the example code...\n"
                example_code: "## Example Hedy code\n\n```\nwon = 'no'\noptions = 'rock', 'paper', 'scissors'\n{while} won == 'no'\n    your_choice = {ask} 'What do you choose?'\n    computer_choice = options {at} {random}\n    {print} 'you chose ' your_choice\n    {print} 'the computer chose ' computer_choice\n    {if} computer_choice == your_choice\n        {print} 'Tie!'\n    {if} computer_choice == 'rock' {and} your_choice == 'scissors'\n        {print} 'You lose!'\n    {if} computer_choice == 'rock' {and} your_choice == 'paper'\n        {print} 'You win!'\n        won = 'yes'\n"
                start_code: '# place your code here'
        name: Rock, paper, scissors
        description: Make your own rock, paper, scissors game
    calculator:
        description: Create a calculator
        levels:
            9:
                story_text: "## Calculator\nIn previous levels you've learned how to make a calculator, in this level you can expand that code and make it into a little maths game. Like this...\n"
                example_code: "## Example Hedy code\n\n```\nscore = 0\n{repeat} 10 {times}\n    numbers = 1, 2, 3, 4, 5, 6, 7, 8, 9, 10\n    number1 = numbers {at} {random}\n    number2 = numbers {at} {random}\n    correct_answer = number1 * number2\n    {print} 'What is ' number1 ' times ' number2 '?'\n    answer = {ask} 'Type your answer here...'\n    {print} 'Your answer is' answer\n    {if} answer {is} correct_answer\n        score = score + 1\n{print} 'Great job! Your score is... ' score ' out of 10!'\n```\n"
                start_code: "{print} 'Welcome to this calculator!'"
            6:
                story_text: "## Calculator\nNow that you can calculate, you can also create a program to practice maths calculations. You can make up the calculations yourself, for example:\n"
                example_code: "## Example Hedy code\n\n```\ncorrect_answer = 11 * 27\nanswer = {ask} 'How much is 11 times 27?'\n{if} answer {is} correct_answer {print} 'good job!'\n{else} {print} 'Wrong! It was ' correct_answer\n```\n"
                story_text_2: "## Random numbers\nYou can also let the computer do random sums on its own using random.\nThis is how you choose a number of tables to practice, and from that you always get a different sum:\n"
                example_code_2: "## Example Hedy code\n\n```\ntables = 4, 5, 6, 8\nnumbers = 1, 2, 3, 4, 5, 6, 7, 8, 9, 10\ntable = tables {at} {random}\nnumber = numbers {at} {random}\ncorrect_answer = table * number\nanswer = {ask} 'how much is ' table ' times ' number '?'\n{if} answer {is} correct_answer {print} 'okay'\n{else} {print} 'mistake! it was ' correct_answer\n```\n"
                start_code: "{print} 'Welcome to this calculator!'"
            14:
                story_text: "## Guess which number\nIn this level you can programm the game 'Guess which number'\n"
                example_code: "## Example Hedy code\n\n```\n{print} 'Guess which number'\nnumbers = 1, 2, 3, 4, 5, 6, 7, 8, 9, 10\nnumber = numbers {at} {random}\ngame = 'on'\n{for} i {in} {range} 1 {to} 10\n    {if} game == 'on'\n        guess = {ask} 'Which number do you think it is?'\n        {if} guess > number\n            {print} 'Lower!'\n        {if} guess < number\n            {print} 'Higher!'\n        {if} guess == number\n            {print} 'You win!'\n            game = 'over'\n"
                start_code: '# place your code here'
            12:
                story_text: "## Calculator\nNow you can make a calculator that works for decimal numbers.\n"
                example_code: "## Example Hedy code\n\n```\nnumber1 = {ask} 'What is the first number?'\nnumber2 = {ask} 'What is the second number?'\nanswer = number1 + number2\n{print} number1 ' plus ' number2 ' is ' answer\n"
                start_code: '# place your code here'
            10:
                story_text: "## Calculator\nThis calculator game helps you practise your tables of multiplication!\nIf you add more numbers to the list, you can practise all the multiplications.\n"
                example_code: "## Example Hedy code\n\n```\nnumbers = 1, 2, 3\n{for} number1 {in} numbers\n    {for} number2 {in} numbers\n        answer = {ask} 'How much is ' number2 ' times ' number1 '?'\n        correct = number1 * number2\n        {if} answer {is} correct\n            {print} 'Great job!'\n        {else}\n            {print} 'Thats wrong. The right answer is ' correct\n```\n"
                start_code: '# place your code here'
            15:
                example_code: "## Example Hedy code\n\n```\nscore = 0\n{for} i {in} {range} 0 {to} 9\n    numbers = 1, 2, 3, 4, 5, 6, 7, 8, 9, 10\n    number1 = numbers {at} {random}\n    number2 = numbers {at} {random}\n    correct = number1 * number2\n    answer = 0\n    {while} answer != correct\n        {print} 'How much is ' number1 ' times ' number2 '?'\n        answer = {ask} 'Fill in your answer:'\n        {print} 'Your answer is ' answer\n    {print} 'Good job!'\n{print} 'You win!'\n```\n"
                story_text: "## Calculator\nYou can add the `{while}` loop to the calculator game you've learned to make in a previous level.\nThis makes sure the player can't continue to the next question {if} they answer incorrectly.\n"
                start_code: '# place your code here'
        name: Calculator
        image: calculator.png
        default_save_name: Calculator
    restaurant:
        name: Restaurant
        description: Create your own virtual restaurant
        image: restaurant.png
        default_save_name: Restaurant
        levels:
            1:
                story_text: "## Restaurant\n In level 1 you can make your own virtual restaurant and take your guests' orders.\n"
                example_code: "## Example Hedy code\n\n  ```\n {print} Welcome to Hedy's restaurant \U0001F35F\n {ask} What would you like to order?\n {echo} So you would like to order\n {print} Thanks you for your order!\n {print} It's on its way!\n ```\n\n## Challenge\nCan you think of more lines to add to your restaurant code? For example, can you {ask} the guests what they'd like to drink, tell them the price, or wish them a pleasant meal?\n"
                start_code: '# place your code here'
                story_text_2: "## Challenge\nCan you think of more lines to add to your restaurant code? For example, can you {ask} the guests what they'd like to drink, tell them the price, or wish them a pleasant meal?\n"
            10:
                story_text_2: "## Example Hedy code\n\nOf course, you could also order for multiple people!\n"
                example_code_2: "```\ncourses = appetizer, main course, dessert\nnames = Timon, Onno\n{for} name {in} names\n    {for} course {in} courses\n        food = {ask} name ', what would you like to eat as your ' course '?'\n        {print} name ' orders ' food ' as their ' course\n```\n"
                start_code: courses = appetizer, main course, dessert
                story_text: "## Restaurant\nIn this level you'll learn how to easily {ask} your guests' orders in a short code.\n"
                example_code: "## Example Hedy code\n\n```\ncourses = appetizer, main course, dessert\n{for} course {in} courses\n    food = {ask} 'What would you like to eat as your ' course '?'\n    {print} food ' will be your ' course\n```\n"
            9:
                story_text: "## Restaurant\nIn this level you can use nesting to make your restaurant more realistic and more fun!\nFor example you would {ask} for sauce {if} somebody orders fries, but you wouldn't {if} someone orders pizza!\nCheck out the example, and try this at your own virtual restaurant!\n"
                example_code: "## Example Hedy code\n\n```\n{print} 'Welcome to Hedys restaurant!'\npeople = {ask} 'How many people will be joining us today?'\n{print} 'Great!'\nprice = 0\n{repeat} people {times}\n    food = {ask} 'What would you like to order?'\n    {print} food\n    {if} food {is} fries\n        price = price + 3\n        sauce = {ask} 'What kind of sauce would you like with your fries?'\n        {if} sauce {is} no\n            {print} 'no sauce'\n        {else}\n            price = price + 1\n            {print} 'with ' sauce\n    {if} food {is} pizza\n        price = price + 4\n{print} 'That will be ' price ' dollar'\n{print} 'Enjoy your meal!'\n```\n"
                start_code: '# place your code here'
            8:
                story_text: "## Restaurant\nIn this level you can make your virtual restaurant more elaborate by repeating multiple lines of code. Like this:\n"
                example_code: "```\n{print} 'Welcome to Hedys restaurant!'\npeople = {ask} 'How many people will be joining us today?'\n{print} 'Great!'\n{repeat} people {times}\n    food = {ask} 'What would you like to order?'\n    {print} food\n{print} 'Thank you for ordering!'\n{print} 'Enjoy your meal!'\n```\n\n## Challenge\nOf course, this code can be expanded with more items on the menu, offering drinks, and/or multiple courses, so feel free to add as many options as you like!\n"
                start_code: '# place your code here'
                story_text_2: "## Challenge\nOf course, this code can be expanded with more items on the menu, offering drinks, and/or multiple courses, so feel free to add as many options as you like!\n"
            6:
                story_text_2: "But you can also add many more things to your virtual restaurant, for example more courses.\n"
                story_text: "## Restaurant\nIn this level you can use maths to calculate the total price of your customer's order, which can make your virtual restaurant more realistic.\n"
                example_code: "## Example Hedy code (Simple)\nYou can make a simple restaurant code, like this:\n```\n{print} 'Welcome to Hedys restaurant'\n{print} 'Here is our menu:'\n{print} 'Our main courses are pizza, lasagne, or spaghetti'\nmain = {ask} 'Which main course would you like?'\nprice = 0\n{if} main {is} pizza price = 10\n{if} main {is} lasagne price = 12\n{if} main {is} spaghetti price = 8\n{print} 'You have ordered ' main\n{print} 'That will be ' price ' dollars, please'\n{print} 'Thank you, enjoy your meal!'\n```\n"
                example_code_2: "## Example Hedy code(Elaborate)\nIn this example there are three courses, which requires more code and more additions in calculating the price.\n```\n{print} 'Welcome to Hedys restaurant'\n{print} 'Here is our menu:'\n{print} 'Our starters are salad, soup, or carpaccio'\n{print} 'Our main courses are pizza, lasagne, or spaghetti'\n{print} 'Our desserts are brownie, icecream, or milkshake'\nstarter = {ask} 'Which starter would you like to have?'\nmain = {ask} 'Which main course would you like?'\ndessert = {ask} 'Which dessert do you pick?'\nprice = 0\n{if} starter {is} soup price = price + 6 {else} price = price + 7\n{if} main {is} pizza price = price + 10\n{if} main {is} lasagne price = price + 12\n{if} main {is} spaghetti price = price + 8\n{if} dessert {is} brownie price = price + 7\n{if} dessert {is} icecream price = price + 5\n{if} dessert {is} milkshake price = price + 4\n{print} 'You have ordered ' starter ' , ' main ' and ' dessert\n{print} 'That will be ' price ' dollars, please'\n{print} 'Thank you, enjoy your meal!'\n```\n## Challenge\nYou can add many more things to your virtual restaurant. For example, can you...\n- {ask} how many people are coming and multiply the price by that amount?\n- add another course?\n- give people a discount when they enter a (secret) couponcode?\n- add a children's menu?\n- think of other fun things to add?\n"
                start_code: '# place your code here'
            3:
                story_text: "## Random Restaurant\nHaving trouble to decide what you wanna have for dinner? You can let Hedy choose for you!\nSimply add lists of your favorite (or least favorite) meals and Hedy can randomly choose your dinner.\nYou can also have a bit of fun, by letting Hedy choose the price for your dinner as well! What will you get?\n"
                example_code: "## Example Hedy code\n\n```\n{print} Welcome to Hedy's Random Restaurant!\n{print} The only restaurant that will randomly choose your meal and its price for you!\nstarters {is} salad, soup, carpaccio\nmains {is} pizza, brussels sprouts, spaghetti\ndesserts {is} brownies, ice cream, french cheeses\ndrinks {is} cola, beer, water\nprices {is} 1 dollar, 10 dollars, 100 dollars\n{print} You will start with: starters {at} {random}\n{print} Then we'll serve: mains {at} {random}\n{print} And as dessert: desserts {at} {random}\n{print} You will get a drinks {at} {random} to drink\n{print} That will be: prices {at} {random}\n{print} Thank you and enjoy your meal!\n```\n"
                story_text_2: "## Allergies\nDoes your costumer have any allergies or do they dislike certain dishes? Then you can use the `{remove}`command to remove it from your menu.\n"
                example_code_2: "```\n{print} Mystery milkshake\nflavors {is} strawberry, chocolate, vanilla\nallergies {is} {ask} Are you allergic to any falvors?\n{remove} allergies {from} flavors\n{print} You get a flavors {at} {random} milkshake\n```\n"
                start_code: '# place your code here'
            15:
                story_text: "## Restaurant\nWith the `{while}` you can make sure your costumers can keep adding orders until they are done.\n"
                example_code: "## Example Hedy code\n\n```\n{print} 'Welcome at McHedy'\nmore = 'yes'\n{while} more == 'yes'\n    order = {ask} 'What would you like to order?'\n    {print} order\n    more = {ask} 'Would you like to order anything {else}?'\n{print} 'Thank you!'\n"
                start_code: '# place your code here'
            2:
                story_text: "## Restaurant\nIn level 2 you could expand your restaurant by using variables. In level 1 Hedy could only {echo} the order once and only remember the last thing that was ordered.\nNow you can use variables and Hedy can remember both the food and the drinks!\n"
                example_code: "## Example Hedy Code\n```\n{print} Welcome to Hedy's restaurant!\n{print} Today we're serving pizza or lasagna.\nfood {is} {ask} What would you like to eat?\n{print} Great choice! The food is my favorite!\ntopping {is} {ask} Would you like meat or veggies on that?\n{print} food with topping is on its way!\ndrinks {is} {ask} What would you like to drink with that?\n{print} Thank you for your order.\n{print} Your food and drinks will be right there!\n```\n"
                start_code: '# place your code here'
            12:
                story_text: "## Restaurant\nFrom this level on you can use decimal numbers to make you menu more realistic.\n"
                example_code: "## Example Hedy code\n\n```\nprice = 0\nfood = {ask} 'What would you like to order?'\ndrinks = {ask} 'What would you like to drink?'\n{if} food {is} 'hamburger'\n    price = price + 6.50\n{if} food {is} 'pizza'\n    price = price + 5.75\n{if} drinks {is} 'water'\n    price = price + 1.20\n{if} drink {is} 'soda'\n    price = price + 2.35\n{print} 'That will be ' price ' dollar, please'\n```\n"
                start_code: '# place your code here'
            11:
                story_text: "## Restaurant\nWe can use the `{for} i {in} {range} 1 {to} 5` to {print} the orders from multiple customers in an orderly manner.\n"
                example_code: "## Example Hedy code\n\n```\n{print} 'Welcome to Restaurant Hedy!'\npeople = {ask} 'For how many people would you like to order?'\n{for} i {in} {range} 1 {to} people\n    {print} 'Order number ' i\n    food = {ask} 'What would you like to eat?'\n    {print} food\n    {if} food {is} fries\n        sauce = {ask} 'What kind of sauce would you like with that?'\n        {print} sauce\n    drinks = {ask} 'What would you like to drink?'\n    {print} drinks\nprice = 4 * people\n{print} 'That will be ' price ' dollars, please!'\n```\n"
                start_code: '# place your code here'
            7:
                story_text: "## Restaurant\nIn this level you've learned how to use the {repeat} command to repeat a line of code a certain amount of times.\nYou can use that in your restaurant to {ask} multiple people what they'd like to eat. Like this:\n\n```\n{print} 'Welcome to Hedys restaurant!'\npeople = {ask} 'How many people are joining us today?'\n{repeat} people times food = {ask} 'What would you like to eat?'\n{print} 'Thanks for your order! Its coming right up!'\n```\n"
                start_code: '# place your code here'
                example_code: "```\n{print} 'Welcome to Hedys restaurant!'\npeople = {ask} 'How many people are joining us today?'\n{repeat} people times food = {ask} 'What would you like to eat?'\n{print} 'Thanks for your order! Its coming right up!'\n```\n"
            5:
                story_text: "## Restaurant\nIn this level the {if} command allows you to {ask} your customers questions and give different responses to the answers.\nIn the example below, you see that you can {ask} the customer {if} they want to hear the specials and Hedy can respond accordingly.\n"
                example_code: "## Example Hedy code\n\n```\n{print} 'Welcome to Hedys restaurant!'\nspecial {is} {ask} 'Would you like to hear our specials today?'\n{if} special {is} yes {print} 'Todays special is chicken piri piri and rice.' {else} {print} 'No problem.'\nfood {is} {ask} 'What would you like to eat?'\n{print} 'One ' food ', coming right up!'\ndrink {is} {ask} 'What would you like to drink with that?'\n{if} drink {is} cola {print} 'Im sorry, we are out of cola!' {else} {print} 'Great choice!'\nanything {is} {ask} 'Would you like anything {else}?'\n{print} 'Let me repeat your order...'\n{print} 'One ' food\n{if} drink {is} cola {print} 'and...' {else} {print} 'One ' drink\n{if} anything {is} no {print} 'Thats it!' {else} {print} 'One ' anything\n{print} 'Thank you for your order and enjoy your meal!'\n```\n\n## Challenge\nCan you think of more questions to {ask} the customers when they are ordering, and make up different responses to their answers by using the {if} command?\n"
                start_code: '# place your code here'
                story_text_2: "## Challenge\nCan you think of more questions to {ask} the customers when they are ordering, and make up different responses to their answers by using the {if} command?\n"
            13:
                story_text_2: "We use `{or}` to see {if} one our of two things is the case.\n"
                example_code_2: "## Example Hedy code\n```\ndrinks = {ask} 'What would you like to drink?'\n{if} drinks {is} 'water' {or} drinks {is} 'juice'\n    {print} 'Thats a healthy choice'\n```\n"
                story_text: "## Restaurant\nIn this level we can use the new commands to upgrade our restaurant.\nWe use `{and}` to see {if} two things are both the case.\n"
                example_code: "## Example Hedy code\n```\nprice = 10\nfood = {ask} 'What would you like to eat?'\ndrinks = {ask} 'What would you like to drink?'\n{if} food {is} 'sandwich' {and} drinks {is} 'juice'\n    {print} 'Thats our discount menu'\n    price = price - 3\n{print} 'That will be ' price ' dollars'\n```\n"
                start_code: '# place your code here'
            4:
                story_text: "## Restaurant\nIn thsi level you have to use quotation marks when using the `{print}` command.\nCan you make your code from the previous levels work in this level too by adding the quotation marks?\n\nBe careful! In the previous levels apostrophes were allowed in the text, but in this level Hedy will confuse them for quotation marks and the code will not work!\nSo instead of typing  `{print} Today we're serving pizza` , you should type `{print} 'Today we are serving pizza'`\n\n## Example Hedy Restaurant\n```\n{print} 'Welcome to Hedys restaurant!'\n{print} 'Today we are serving pizza or lasagna.'\nfood {is} {ask} 'What would you like to eat?'\n{print} 'Great choice! The ' food ' is my favorite!'\ntopping {is} {ask} 'Would you like meat or veggies on that?'\n{print} food ' with ' topping ' is on its way!'\ndrinks {is} {ask} 'What would you like to drink with that?'\n{print} 'Thank you for your order.'\n{print} 'Your ' food ' and ' drinks ' will be right there!'\n```\n"
                start_code: '# place your code here'
                example_code: "## Example Hedy Restaurant\n```\n{print} 'Welcome to Hedys restaurant!'\n{print} 'Today we are serving pizza or lasagna.'\nfood {is} {ask} 'What would you like to eat?'\n{print} 'Great choice! The ' food ' is my favorite!'\ntopping {is} {ask} 'Would you like meat or veggies on that?'\n{print} food ' with ' topping ' is on its way!'\ndrinks {is} {ask} 'What would you like to drink with that?'\n{print} 'Thank you for your order.'\n{print} 'Your ' food ' and ' drinks ' will be right there!'\n```\n"
    fortune:
        name: Fortune teller
        description: Let Hedy predict the future
        levels:
            10:
                story_text_2: We can also make a Harry Potter themed fortune teller.
                story_text: "## Fortune Teller\nIn this level you'll learn how to program the game MASH (mansion, apartement, shack, house). In this game you can predict for all the players at once, what their future will look like.\n"
                example_code: "## Example Hedy code\n\n```\nhouses = mansion, apartment, shack, house\nloves = nobody, a royal, their neighbour, their true love\npets = dog, cat, elephant\nnames = Jenna, Ryan, Jim\n{for} name {in} names\n    {print} name ' lives in a ' houses {at} {random}\n    {print} name ' will marry ' loves {at} {random}\n    {print} name ' will get a ' pets {at} {random} ' as their pet.'\n    {sleep}\n```\n"
                example_code_2: "## Example Hedy code\n```\nhouses = Gryffindor, Slytherin, Hufflepuff, Ravenclaw\nsubjects = potions, defence against the dark arts, charms, transfiguration\nfears = Voldemort, spiders, failing your OWL test\nnames = Harry, Ron, Hermione\n{for} name in names\n    {print} name ' is placed in ' houses {at} {random}\n    {print} name ' is great at ' subjects {at} {random}\n    {print} name 's greatest fear is ' fears {at} {random}\n```\n"
                start_code: '# place your code here'
            7:
                story_text: "## Fortune Teller\nIn this level you can use the `{repeat}` command to make your machine tell multiple fortunes at once.\n"
                example_code: "## Example Hedy code\n\n```\n{print} 'Im Hedy the fortune teller!'\n{print} 'You can {ask} 3 questions!'\n{repeat} 3 {times} question = {ask} 'What do you want to know?'\nanswer = yes, no, maybe\n{repeat} 3 {times} {print} 'My crystal ball says... ' answer {at} {random}\n```\n\n## Challenge\nAs you can see, the questions aren't printed in this example. That's because the variable `question` was changed 3 times.\nEvery time the player fills in the new answer, Hedy overwrites the previous one, so the first answer the player gave is forgotten.\nThis means you can't print all the questions this way.\n\nBy using 3 different variables instead of 1 (for example `question1` , `question2` and `question3`), you could solve the problem and print the questions.\nThis does mean that you can only use `{repeat}` for the answers, and you will have to ask and print all the questions separately.\nCan you do it?\n\nIn the upcoming levels the layout of {repeat} command will change, which enables you to repeat multiple lines at once.\n"
                start_code: '# place your code here'
                story_text_2: "## Challenge\nAs you can see, the questions aren't printed in this example. That's because the variable `question` was changed 3 times.\nEvery time the player fills in the new answer, Hedy overwrites the previous one, so the first answer the player gave is forgotten.\nThis means you can't print all the questions this way.\n\nBy using 3 different variables instead of 1 (for example `question_1` , `question_2` and `question_3`), you could solve the problem and print the questions.\nThis does mean that you can only use `{repeat}` for the answers, and you will have to ask and print all the questions separately.\nCan you do it?\n\nIn the upcoming levels the layout of {repeat} command will change, which enables you to repeat multiple lines at once.\n"
            5:
                story_text: "## Fortune Teller\nIn thsi level you'll learn to (secretly) tip the odds in your favor, when using the fortune teller!\nBy using `{if}` and `{else}` you can make sure that you will always get a good fotune, while other people might not.\nCheck out this example to find out how.\n"
                example_code: "## Example Hedy code\n\n```\n{print} 'Im Hedy the fortune teller!'\n{print} 'I can predict {if} youll win the lottery tomorrow!'\nperson {is} {ask} 'Who are you?'\n{if} person {is} Hedy {print} 'You will definitely win!\U0001F929' {else} {print} 'Bad luck! Someone {else} will win!\U0001F62D'\n```\n"
                story_text_2: "Replace Hedy with your own name in the last line, and Hedy will always predict that you will win the lottery and others won't!\nOf course this might raise some suspicion with the other players... To avoid that, you can make sure that Hedy does give different answers every time you run the code.\nBut of course, still gives you a positive answer and the other players a negative one.\n"
                example_code_2: "## Example Hedy code\n```\n{print} 'Im Hedy the fortune teller!'\n{print} 'I can predict {if} you will win the lottery tomorrow!'\nperson {is} {ask} 'Who are you?'\ngoodanswer {is} Hurray! You win!, You will definitely win!, We have a winner!\nbadanswer {is} Bad luck! Try again!, Another person will win, You lose!\n{if} person {is} Hedy {print} goodanswer {at} {random} {else} {print} badanswer {at} {random}\n```\n\n## Challenges\nThis concept can be used to make may different programs, just be creative! For example you could create a machine that predicts that your favorite sports team will beat all the competitors!\nOr you could make  Snow White's magic mirror on the wall, to tell everyone you are the fairest of them all!\nLet your imagination do the work!\n"
                start_code: '# place your code here'
                story_text_3: "## Challenges\nThis concept can be used to make may different programs, just be creative! For example you could create a machine that predicts that your favorite sports team will beat all the competitors!\nOr you could make  Snow White's magic mirror on the wall, to tell everyone you are the fairest of them all!\nLet your imagination do the work!\n"
            12:
                story_text: "## Fortune Teller\nIn this level you can make your fortunes multiple words. Like in this example below:\n"
                example_code: "## Example Hedy code\n\n```\nfortunes = 'you will be rich', 'you will fall in love', 'you will slip on a banana peel'\n{print} 'I will take a look in my crystall ball for your future.'\n{print} 'I see... I see...'\n{sleep}\n{print} fortunes {at} {random}\n```\n"
                start_code: '# place your code here'
            1:
                story_text: "## Fortune Teller\nHave you ever been to a carnival and had your future predicted by a fortune teller? Or have you ever played with a magic eight ball?\nThen you probably know that they can't really predict your future, but it's still fun to play!\n\nIn the upcoming levels you can learn how to create your own fortune telling machine!\nIn level 1 you can start off easy by letting Hedy introduce herself as a fortune teller and let her {echo} the players' answers.\nLike this:\n"
                example_code: "## Example Hedy code\n\n```\n{print} Hello, I'm Hedy the fortune teller!\n{ask} Who are you?\n{print} Let me take a look in my crystal ball\n{print} I see... I see...\n{echo} Your name is\n```\n\n## Challenge\nHedy now only tells you your name. Can you expand the code so that Hedy can predict more things about you?\n\nObviously, Hedy isn't a very good fortune teller yet, as she can only repeat the answers that were given by the players!\nTake a look in level 2 to improve your fortune teller.\n"
                start_code: '# place your code here'
                story_text_2: "## Challenge\nHedy now only tells you your name. Can you expand the code so that Hedy can predict more things about you?\nObviously, Hedy isn't a very good fortune teller yet, as she can only repeat the answers that were given by the players!\nTake a look in level 2 to improve your fortune teller.\n"
            8:
                story_text: "## Fortune Teller\nIn the previous levels you've learned how to use repeat to make the fortune teller answer 3 questions in a row, but we had a problem with printing the questions.\nNow that problem is solved, because of the new way of using the repeat command.\nIn the next example you can have your fortune teller {ask} 3 questions and also print them!\n"
                example_code: "## Example Hedy code\n\n```\n{print} 'I am Hedy the fortune teller!'\n{print} 'You can {ask} me 3 questions.'\nanswers = yes, no, maybe\n{repeat} 3 {times}\n   question = {ask} 'What do you want to know?'\n   {print} question\n   {sleep}\n   {print} 'My crystal ball says...' answers {at} {random}\n```\n"
                start_code: '# place your code here'
            6:
                story_text: "## Fortune Teller\nIn this level you can use math in your predictions as a fortune teller. This allows you to make up (silly) formulas to calculate the future.\nFor example you could calculate how rich you'll get or how many kids you will have when you grow up.\n"
                example_code: "## Example Hedy code\n\n```\n{print} 'I am Hedy the fortune teller!'\n{print} 'I can predict how many kids youll get when you grow up!'\nage = {ask} 'How old are you?'\nsiblings = {ask} 'How many siblings do you have?'\nlength = {ask} 'How tall are you in centimetres?'\nkids = length / age\nkids = kids - siblings\n{print} 'You will get ...'\n{sleep}\n{print} kids ' kids!'\n```\n\n## Example Silly Fortune Teller\nIf the previous example wasn't silly enough for you, take a look at this one!\n\n```\n{print} 'Im Hedy the silly fortune teller!'\n{print} 'I will predict how smart you are!'\nfootball = {ask} 'On a scale 1-10 how much do you love football?'\nbananas = {ask} 'How many bananas did you eat this week?'\nhygiene = {ask} 'How many times did you wash your hands today?'\nresult = bananas + hygiene\nresult = result * football\n{print} 'You are ' result ' percent smart.'\n```\n"
                start_code: '# place your code here'
            4:
                story_text: "## Fortune Teller\nThis level has no new functions, but allows you to practice with using the quotation marks.\nYou can remake your level 3 code, and make sure to add the quotation marks in the right places!\n\nMind that in level 3, we couldn't use the word 'question' as both the name of the variable and a normal word that could be printed.\nThe quotation marks in level 3 make this possible!\n\nImportant! Mind that now that we're using quotation marks, Hedy will get confused when you use the apostrophe for contractions like I'm or What's.\nMake sure to remove those apostrophes and change the spelling to Im or Whats.\n"
                example_code: "## Example Hedy code\n\n```\n{print} 'Im Hedy the fortune teller!'\nquestion {is} {ask} 'What do you want to know?'\n{print} 'This is your question: ' question\nanswers {is} yes, no, maybe\n{print} 'My crystal ball says...'\n{sleep} 2\n{print} answers {at} {random}\n```\n"
                start_code: '# place your code here'
            3:
                example_code: "## Example Hedy code\n\nIn this example the player can {ask} Hedy a yes-no question and Hedy will pick a random answer for you.\n```\n{print} I’m Hedy the fortune teller!\nquestion {is} {ask} What do you want to know?\n{print} This is what you want to know: question\nanswers {is} yes, no, maybe\n{print} My crystal ball says...\n{sleep} 2\n{print} answers {at} {random}\n```\n\n## Challenges\nNow, Hedy can only answer yes, no or maybe. Can you give Hedy more answer options, like 'definitely' or '{ask} again'.\n"
                story_text: "## Fortune Teller\nIn the previous levels you've created your first fortune telling machine, but Hedy couldn't really predict anything, only {echo}.\nIn this level you can use a variable and the `{at} {random}` command to really let Hedy choose an answer for you. Check out this code for instance:\n"
                start_code: '# place your code here'
                story_text_2: "## Challenges\nNow, Hedy can only answer yes, no or maybe. Can you give Hedy more answer options, like 'definitely' or '{ask} again'.\n"
        image: fortuneteller.png
        default_save_name: Fortune Teller
    haunted:
        name: Haunted House
        description: escape from the haunted house
        image: hauntedhouse.gif
        default_save_name: Haunted House
        levels:
            11:
                start_code: "{print} 'Escape from the haunted house!'"
                story_text: "## Haunted House\nIn this level we've changed the repeat command and we've added a line to our haunted house that tells the player in which room they are.\n"
                example_code: "## Example Hedy code\n\n```\n{print} 'Escape from the Haunted House!'\nplayer {is} alive\ndoors = 1, 2, 3\nmonsters = zombie, vampire, giant spider\n{for} i {in} {range} 1 {to} 3\n    {if} player {is} alive\n        correct_door = doors {at} {random}\n        {print} 'Room ' i\n        {print} 'There are 3 doors in front of you...'\n        chosendoor = {ask} 'Which door do you choose?'\n        {if} chosendoor {is} correct_door\n            {print} 'No monsters here!'\n        {else}\n            {print} 'You are eaten by a ' monsters {at} {random}\n            player = dead\n    {else}\n        {print} 'GAME OVER'\n{if} player {is} alive\n    {print} 'Great! You survived!'\n```\n"
            9:
                story_text: "## Haunted House\nIn this level you can use nesting, which allows you to make the haunted house even more interactive!\n"
                example_code: "## Example Hedy code\n\n```\n{print} 'Escape from the Haunted House!'\nplayer = alive\ndoors = 1, 2, 3\nmonsters = zombie, vampire, giant spider\n{repeat} 3 {times}\n    {if} player {is} alive\n        correct_door {is} doors {at} {random}\n        {print} 'There are 3 doors in front of you...'\n        chosen_door = {ask} 'Which door do you choose?'\n        {if} chosen_door {is} correct_door\n            {print} 'No monsters here!'\n        {else}\n            {print} 'You are eaten by a ' monsters {at} {random}\n            player = dead\n    {else}\n        {print} 'GAME OVER'\n{if} player {is} alive\n    {print} 'Great! You survived!'\n```\n## Challenge\nNow it's very hard to win this game, can you make it easier to win?\nFor example by only having 1 wrong door and 2 correct doors instead of 1 correct door en 2 wrong ones?\n"
                start_code: "{print} 'Escape from the haunted house!'"
            4:
                story_text: "## Haunted house\nIn this level you learn how to use quotation marks in your games.\nCan you make your Haunted House level 4 proof?\n"
                start_code: '# place your code here'
                example_code: "```\n{print} _Escape from the haunted house!_\n{print} _There are 3 doors in front of you..._\nchoice {is} {ask} _Which door do you choose?_\n{print} _You picked door ..._ choice\nmonsters {is} a zombie, a vampire, NOTHING YOUVE ESCAPED\n{print} _You see..._\n{sleep}\n{print} monsters {at} {random}\n ```\n"
            3:
                story_text: "## Haunted house game\nIn the previous levels you've made an introduction to your haunted house game, but as you might have noticed the story would always have a dreadful end.\nIn this level you can make your story more interactive by changing the outcome of the game; sometimes you'll get eaten, sometimes you'll escape!\nLet Hedy decide randomly!\n"
                example_code: "## Example Hedy code\n\n```\n{print} Escape from the haunted house!\n{print} There are 3 doors in front of you...\nchoice {is} {ask} Which door do you choose?\n{print} You picked door ... choice\nmonsters {is} a zombie, a vampire, NOTHING YOUVE ESCAPED\n{print} You see...\n{sleep}\n{print} monsters {at} {random}\n```\n\n## Challenge\nThis story is pretty straight {forward}, maybe you can spook it up a bit by adding a more exciting story.\nAlso you have very limited outcomes right now, there are only 3 options of what's behind the doors. Maybe you can think of more monsters to add to the list!\n\n## Change the game into a tv gameshow!\nLastly, we'd like to challenge you to change this game into a gameshow (like the ones on tv) where you choose a door or suitcase and it contains a big price!\nCan you do it?\n"
                start_code: '# place your code here'
                story_text_2: "## Challenge\nThis story is pretty straight {forward}, maybe you can spook it up a bit by adding a more exciting story.\nAlso you have very limited outcomes right now, there are only 3 options of what's behind the doors. Maybe you can think of more monsters to add to the list!\n\n## Change the game into a tv gameshow!\nLastly, we'd like to challenge you to change this game into a gameshow (like the ones on tv) where you choose a door or suitcase and it contains a big price!\nCan you do it?\n"
            1:
                story_text: "## Haunted house\nIn this adventure you are working towards making a game in which you have to escape from a haunted house by picking the correct door.\nIf you pick the right door you'll survive, but {if} not a terrible monster might...\n\nIn level 1 we start our haunted house game by making up a scary story and {ask} the player what monster they'll see in the haunted house.\n"
                example_code: "## Example Hedy code\n\n\n```\n{print} How did I get here?\n{print} I remember my friend telling me to go into the old mansion...\n{print} and suddenly everything went black.\n{print} But how did I end up on the floor...?\n{print} My head hurts like Ive been hit by a baseball bat!\n{print} What's that sound?\n{print} Oh no! I feel like Im not alone in this house!\n{print} I need to get out of here!\n{print} There are 3 doors in front of me..\n{ask} Which door should i pick?\n{echo} I choose door\n{print} ...?\n```\n\n## Challenge\nCan you finish the scary story? Or make up your own haunted house story?\n"
                start_code: '{print} How did I get here?'
                story_text_2: "## Challenge\nCan you finish the scary story? Or make up your own haunted house story?\n"
            2:
                story_text: "## Haunted House\nIn this haunted house you can choose your monsters with emojis. Of course you could also use words.\n\n## Example Hedy Code\n```\nmonster1 {is} \U0001F47B\nmonster2 {is} \U0001F921\nmonster3 {is} \U0001F476\n{print} You enter the haunted house.\n{print} Suddenly you see a monster1\n{print} You run into the other room, but a monster2 is waiting there for you!\n{print} Oh no! Quickly get to the kitchen.\n{print} But as you enter monster3 attacks you!\n```\n"
                start_code: monster1 {is} _
                example_code: "## Example Hedy Code\n```\nmonster_1 {is} \U0001F47B\nmonster_2 {is} \U0001F921\nmonster_3 {is} \U0001F476\n{print} You enter the haunted house.\n{print} Suddenly you see a monster_1\n{print} You run into the other room, but a monster_2 is waiting there for you!\n{print} Oh no! Quickly get to the kitchen.\n{print} But as you enter monster_3 attacks you!\n```\n"
            14:
                story_text: "## Haunted House\nIn this level you can use the `<` and `>` symbol to introduce lives to your game.\n"
                example_code: "## Example Hedy code\n\n```\n{print} 'Escape from the haunted house'\nlives = 3\ndoors = 1, 2, 3\nmonsters = 'the wicked witch', 'a zombie', 'a sleeping 3 headed dog'\n{for} i {in} {range} 1 {to} 10\n    {if} lives > 0\n        good_door = doors {at} {random}\n        monster = monsters {at} {random}\n        chosen_door = {ask} 'Which door do you choose?'\n        {if} good_door == chosen_door\n            {print} 'You have chosen the correct door'\n        {else}\n            {print} 'You see...' monster\n            {if} monster == 'a sleeping 3 headed dog'\n                {print} 'Pffieuw.... Its asleep'\n            {else}\n                {print} 'You lose one life'\n                lives = lives -1\n    {else}\n        {print} 'GAME OVER'\n```\n"
                start_code: '# place your code here'
            5:
                story_text: "## Haunted House\nUp until this level the haunted house game always asked the player to choose a door, but as you might have noticed, they didn't really have to answer correctly.\nIf the player filled in a completely random answer, the game would still work and the player might even win (despite not picking a door).\nIn this level you can only win the game by picking the same door Hedy picked randomly.\n"
                example_code: "## Example Hedy code\n\n```\n{print} 'Escape from the haunted house!'\n{print} 'There are 3 doors in front of you...'\ndoors {is} 1, 2, 3\nmonsters {is} werewolf, mummy, vampire, zombie\nchosen_door {is} {ask} 'Which door do you choose?'\n{print} 'You chose door...' chosen_door\n{sleep}\ncorrect_door {is} doors {at} {random}\n{if} chosen_door {is} correct_door {print} 'Great! Youve escaped!'\n{else} {print} 'Oh no! You are being eaten by a...' monsters {at} {random}\n```\n"
                start_code: '# place your code here'
            16:
                story_text: "## Haunted House Game\nThis haunted house game uses the connection between the lists you can use in this level.\nFor example: all the properties that belong to the zombie are first in all the lists, witch second and vampire third.\nCheck out the code!\n"
                example_code: "## Example Hedy code\n\n```\nnumbers = [1, 2, 3]\ni = numbers[random]\nhint = ['growling', 'a cackling laugh', 'fluttering batwings']\nmonsters = ['zombie', 'witch', 'vampire']\nbad_fate = ['Your brain is eaten', 'You are forever cursed', 'You are bitten']\ngood_fate = ['You throw the ham. The zombie is distracted and starts etaing it.', 'You set the curtains on fire. The witch flees out of fear for the fire', 'The vampire hates garlic and flees']\nweapons = ['ham', 'lighter', 'garlic']\n{print} 'You are standing in front of an old mension'\n{print} 'Something is not right here'\n{print} 'You hear ' hint[i]\n{print} 'You are going to explore it'\n{print} 'You enter the kitchen en see a lighter, a raw ham and a garlic.'\nyour_weapon = {ask} 'What do you bring with you?'\n{print} 'With your ' your_weapon ' you enter the living room'\n{print} 'There you find a ' monsters[i]\nneeded_weapon = weapons[i]\n{if} your_weapon == needed_weapon\n    {print} 'You use your ' your_weapon\n    {print} good_fate[i]\n    {print} 'YOU WIN!'\n{else}\n    {print} 'You have chosen the wrong weapon...'\n    {print} bad_fate[i]\n    {print} 'GAME OVER'\n```\n"
                start_code: '# place your code here'
    piggybank:
        name: Piggy Bank
        description: Count your pocketmoney!
        image: piggy.png
        default_save_name: Piggy Bank
        levels:
            12:
                example_code: "## Example Hedy code\n\n```\n{print} 'The digital piggy bank'\nwish = {ask} 'What would you like to buy?'\nprice = {ask} 'How much does that cost?'\nsaved = {ask} 'How much money have you saved already?'\nallowance = {ask} 'How much pocket money do you get per week?'\nto_save = price - saved\nweeks = to_save / allowance\n{print} 'You can buy a ' wish ' in ' weeks ' weeks.'\n"
                story_text: "## Piggy Bank\nIn this adventure you learn how to make a digital piggy bank, to calculate how much money you have and how long you need to save up to buy what you want!\n"
                start_code: '# place your code here'
            14:
                story_text: "## Piggybank\nIn this level you can let Hedy tell you {if} you have saved up enough money!\n"
                example_code: "## Example Hedy code\n\n```\nmoney = {ask} 'How much money have you saved?'\nwish = {ask} 'How much money do you need?'\nallowance = {ask} 'How much pocket money do you get each week?'\nto_save = wish - money\nweeks = to_save / allowance\n{if} wish > money\n    {print} 'You need to save up some more!'\n    {print} 'Youll need ' weeks ' more weeks.'\n{else}\n    {print} 'Great! You have enough'\n    {print} 'Lets go shopping!'\n```\n"
                start_code: '# place your code here'
    quizmaster:
        name: Quizmaster
        description: Make your own quiz!
        image: quizmaster.png
        default_save_name: Quizmaster
        levels:
            14:
                story_text: "## Make your own quiz\nIn this adventure you can make your own quiz! Fill in the blanks, add more questions and enjoy your own quiz!\nYou can make a quiz about anything you like: your hobby, your favorite animal, your favorite book or anything at all!\n"
                example_code: "## Example Hedy code\n\n```\n{print} 'Make your own quiz'\npoints_a = 0\npoints_b = 0\n{print} 'Question'\n{print} 'Answer option A'\n{print} 'Answer option B'\nanswer = {ask} 'Which answer?'\n{if} answer == 'A'\n    points_a = points_a + 1\n{if} answer == 'B'\n    points_b = points_b + 1\n{print} 'End of the quiz!'\n{print} 'Lets see the results!'\n{if} points_a > points_b\n    {print} 'You belong to the A club'\n{if} points_b > points_a\n    {print} 'You belong to the B club'\n```\n"
                start_code: '# place your code here'
    language:
        name: Language
        description: Practice words in a foreign language
        image: languages.png
        default_save_name: language
        levels:
            5:
                story_text: "## Learn a new language\nMake your own program to practice your vocabulary in a new language.\n\n## Example Hedy code\n```\n{print} 'Learn French!'\ncat {is} {ask} '\U0001F431'\n{if} cat {is} chat {print} 'Terrific!'\n{else} {print} 'No, cat is chat'\nfrog {is} {ask} '\U0001F438'\n{if} frog {is} grenouille {print} 'Super!'\n{else} {print} 'No, frog is grenouille'\n```\n"
                start_code: '# place your code here'
                example_code: "## Example Hedy code\n```\n{print} 'Learn French!'\ncat {is} {ask} '\U0001F431'\n{if} cat {is} chat {print} 'Terrific!'\n{else} {print} 'No, cat is chat'\nfrog {is} {ask} '\U0001F438'\n{if} frog {is} grenouille {print} 'Super!'\n{else} {print} 'No, frog is grenouille'\n```\n"
            16:
                story_text: "## Learn a new language\nMake your own program to practice your vocabulary in a new language.\n"
                example_code: "## Example Hedy code\n\n```\nfrench_words = ['bonjour', 'ordinateur', 'pomme de terre']\ntranslation = ['hello', 'computer', 'potato']\nscore = 0\n{for} i {in} {range} 1 {to} 3\n    answer = {ask} 'What does ' french_words[i] ' mean?'\n    correct = translation[i]\n    {if} answer == correct\n        {print} 'Correct!'\n        score = score + 1\n    {else}\n        {print} 'Wrong, ' french_words[i] ' means ' translation[i]\n{print} 'You gave ' score ' correct answers.'\n```\n"
                start_code: '# place your code here'
    next:
        default_save_name: next
        levels:
            1:
                start_code: "{print} Let's go!"
                story_text: "## What's next?\nCongratulations! You've reached the end of level 1. Hopefully you've already made some awesome codes, but Hedy has a lot more to discover. \n\nIn the first level you might've notice that the `{echo}` command can only save one bit of information at a time. \nFor example in the restaurant adventure, you could {echo} what the costumer wanted to eat, or what they wanted to drink, but not both in one sentence. \n\n```\n{print} Welcome at Hedy's\n{ask} What would you like to eat?\n{echo} So you want \n{ask} what would you like to drink?\n{echo} So you want \n```\nIf the player types a hamburger and coke, you can't say `so you would like a hamburger and coke`, but you have to make two separate line. \nAlso, the `{echo}` command only echoes the word at the end of the sentence. So you can't say `your hamburger is coming right up!`.\n\nThat changes in level 2. In level 2 you'll learn to work with variables, that allow you to save multiple pieces of information and print them in any place you want.\nBesides, you'll learn how to work with the `{at} {random}` command, that you can use to make games. \nSo let's go to the next level!\n"
                example_code: "## Example code\n```\n{print} Welcome at Hedy's\n{ask} What would you like to eat?\n{echo} So you want \n{ask} what would you like to drink?\n{echo} So you want \n```\n"
                story_text_2: "If the player types a hamburger and coke, you can't say `so you would like a hamburger and coke`, but you have to make two separate line. \nAlso, the `{echo}` command only echoes the word at the end of the sentence. So you can't say `your hamburger is coming right up!`.\n\nThat changes in level 2. In level 2 you'll learn to work with variables, that allow you to save multiple pieces of information and print them in any place you want.\nBesides, you'll learn how to work with the `{at} {random}` command, that you can use to make games. \nSo let's go to the next level!\n"
            2:
                start_code: "{print} Let's go to the next level!"
                story_text: "## What's next?\nIn this level you've learned what a variable is and how you can use it to make your adventures more interactive.\nBut... that's not the only thing you can do with variables! You can also use variables to make lists.\nAnd you can even let Hedy pick a random word out of a list, which allows you to make real games!\nTake a quick look at the next level!\n"
            3:
                start_code: "{print} Let's go to the next level!"
                story_text: "## What's next?\nIn this level you've been practising with variables, but maybe you've come across this mistake.\n\nTry to run this code:\n```\nname {is} Sophie\n{print} My name is name\n```\nOf course you wanted to print `My name is Sophie` but Hedy prints `My Sophie is Sophie`. \nIn the next level this problem is fixed by using quotation marks.\n"
            5:
                start_code: "{print} 'On to the next level!'"
                story_text: "## What's next?\nNow you've reached the end of this level, so you have learned `{ask}` and `{if}`. For example you can {ask} guests what they would like to eat.\nWhat you can't yet do though, is calculate the price for everyone's dinner.\n\nThe next level makes it possible to use addition, subtraction and multiplication in your programs. This way you can calculate the prices in your restaurant, but you could also add a secret code to give your friends and family a discount.\nAnother option in the next level is programming your own maths game, for your little brother or sister to practice their multiplications.\nGo see for yourself in the next level!\n```\n{print} 'Welcome at McHedy'\norder {is} {ask} 'What would you like to eat?'\n{print} 'You would like ' order\n{if} order {is} hamburger price {is} 5\n{if} order {is} fries price {is} 2\ndrinks {is} {ask} 'What would you like to drink?'\n{print} 'You would like ' drinks\n{print} 'That will be ' price ' dollars for your ' order ' please'\n{print} 'The drinks are free in this level because Hedy cant calculate the price yet...'\n```\n"
                example_code: "## Free drinks!\n```\n{print} 'Welcome at McHedy'\norder {is} {ask} 'What would you like to eat?'\n{print} 'You would like ' order\n{if} order {is} hamburger price {is} 5\n{if} order {is} fries price {is} 2\ndrinks {is} {ask} 'What would you like to drink?'\n{print} 'You would like ' drinks\n{print} 'That will be ' price ' dollars for your ' order ' please'\n{print} 'The drinks are free in this level because Hedy cant calculate the price yet...'\n```\n"
            6:
                story_text: "## What's next?\n Great job! You've reached the end of this level, which means you have practiced with `{if}` and `{else}`. You have probably noticed that your codes are getting longer and longer.\n For example {if} you want to program 'Happy Birthday'\n\n ```\n {print} 'happy birthday to you'\n {print} 'happy birthday to you'\n {print} 'happy birthday dear Hedy'\n {print} 'happy birthday to you'\n\n ```\n That's a lot of code for mainly the same words over and over again. Luckily in the next level has a solution with the `{repeat}` command, that allows you to repeat a line of code multiple times.\n"
                start_code: "{print} 'On to the next level!'"
                example_code: "## Example Hedy Code\n ```\n {print} 'happy birthday to you'\n {print} 'happy birthday to you'\n {print} 'happy birthday dear Hedy'\n {print} 'happy birthday to you'\n ```\n"
            9:
                start_code: "{print} 'Lets go to the next level!'"
                story_text: "## What's next?\nYou're doing great! In this level we still face a small problem. You have learned to repeat lines, but what {if} you'd want to slightly change the line.\nFor example {if} you want to sing the song '{if} you're happy and you knwo it'\n\nIt would look like this:\n```\n{repeat} 2 {times}\n    {print} '{if} youre happy and you know it clap your hands'\n{print} '{if} youre happy and you know it and you really want to show it'\n{print} '{if} youre happy and you know it clap your hands'\n```\n\nIf you'd also want the next verse 'stomp your feet', and the next one, and the next one, you'd have to change the code completely.\nIn the next level you'll learn the `{for}` command, which allows you to make a list of actions and repeat the code with another action each time!\nPlease take a look!\n"
                example_code: "## Example Hedy Code\n```\n{repeat} 2 {times}\n    {print} '{if} youre happy and you know it clap your hands'\n{print} '{if} youre happy and you know it and you really want to show it'\n{print} '{if} youre happy and you know it clap your hands'\n```\n"
            10:
                start_code: "{print} 'Lets go to the next level!'"
                story_text: "## What's next?\nYou have reached the end of this level, you're doing great! You are about to go to the next level. In the higher levels, Hedy is focussing more and more on teaching you the programming language Python.\nIn Python there is no `{repeat}` command, but there is a command that works like {repeat}. Are you curious to find out how to say `{repeat}` in Python language? Quickly go on to find out!\n"
            11:
                start_code: "{print} 'Lets go to the next level!'"
                story_text: "## What's next?\nMaybe you have tried using decimal numbers in your restaurant adventure. If you did, you probably noticed that Hedy didn't understand them yet and always rounded off.\nFrom the next level on you can use decimal numbers.\n\nAnother cool feauture in the next level is that you can use mulitiple words in a variable.\nFor intance, you could already do this...\n```\nname = {ask} 'Who is your favorite cartoon character?'\n{print} 'I love watching ' name\n```\nBut you couldn't use multiple words in a variable like the example below. This program does not work yet in this level!\n```\nshow = SpongeBob SquarePants\n{print} show 'is my favorite show!'\n```\nGo to the next level to make this code work!\n"
                example_code: "```\nname = {ask} 'Who is your favorite cartoon character?'\n{print} 'I love watching ' name\n```\nBut you couldn't use multiple words in a variable like the example below. This program does not work yet in this level!\n```\nshow = SpongeBob SquarePants\n{print} show 'is my favorite show!'\n```\nGo to the next level to make this code work!\n"
            12:
                start_code: "{print} 'Lets go to the next level!'"
                story_text: "## What's next?\nIn the previous levels you learned how to put two `{if}`commands inside each other. This works fine, but it does give you very long and unhandy codes like this one:\n```\nusername {is} {ask} 'What is your username?'\npassword {is} {ask} 'What is your password?'\n{if} username {is} 'Hedy'\n    {if} password {is} 'secret'\n        {print} 'Welcome Hedy!'\n    {else}\n        {print} 'Access denied'\n{else}\n    {print} 'Access denied!'\n```\nIn this system you have to give both the correct username and the correct password.\nIn the next level you will learn the `{and}` command that will make this code a ot shorter and more understandable!\nCheck it out!\n"
                example_code: "## Example Hedy code\n```\nusername {is} {ask} 'What is your username?'\npassword {is} {ask} 'What is your password?'\n{if} username {is} 'Hedy'\n    {if} password {is} 'secret'\n        {print} 'Welcome Hedy!'\n    {else}\n        {print} 'Access denied'\n{else}\n    {print} 'Access denied!'\n```\n"
            13:
                start_code: "{print} 'Lets go to the next level!'"
                story_text: "## What's next?\nWith the program below you can calulate {if} you've passed a subject at school (so, a grade of six or higher).\nYou can see this code is extremely inefficient, du to the very long code in line 5.\nAll the different grades from 1 to 5 had to be programmed seperately. Lucky for you, in the next level you'll learn how to do this without this extremely long code!\n```\nfirst_grade = {ask} 'What score did you get on your first test?'\nsecond_grade = {ask} 'What score did you get on your second test?'\nadded {is} first_grade + second_grade\nmean_grade {is} added / 2\n{if} mean_grade = 1 {or} mean_grade = 2 {or} mean_grade = 3 {or} mean_grade = 4 {or} mean_grade = 5\n    {print} 'Oh no! You have failed the subject...'\n{else}\n    {print} 'Great! You have passed the subject!'\n```\n"
                example_code: "## Example Hedy Code\n```\nfirst_grade = {ask} 'What score did you get on your first test?'\nsecond_grade = {ask} 'What score did you get on your second test?'\nadded {is} first_grade + second_grade\nmean_grade {is} added / 2\n{if} mean_grade = 1 {or} mean_grade = 2 {or} mean_grade = 3 {or} mean_grade = 4 {or} mean_grade = 5\n    {print} 'Oh no! You have failed the subject...'\n{else}\n    {print} 'Great! You have passed the subject!'\n```\n"
            14:
                start_code: "{print} 'Lets go to the next level!'"
                story_text: "## What's next?\nIn this game below a code has been made to make sure the player can play on as long as he/she wants...\nBut the code is ineffective and way too long. Also, what {if} the player wants to play 101 games instead of 100?\nYou can't play to infinity?\nIn the next level you will learn a command that makes all of this a lot easier!\n```\ngame {is} 'on'\n{for} i {in} {range} 1 {to} 100\n    {if} game {is} 'on'\n        answer = {ask} 'Do you want to continue?'\n        {if} answer {is} 'no'\n            game {is} 'over'\n        {if} answer {is} 'yes'\n            {print} 'Ok we will continue'\n```\n"
                example_code: "## Example Hedy Code\n```\ngame {is} 'on'\n{for} i {in} {range} 1 {to} 100\n    {if} game {is} 'on'\n        answer = {ask} 'Do you want to continue?'\n        {if} answer {is} 'no'\n            game {is} 'over'\n        {if} answer {is} 'yes'\n            {print} 'Ok we will continue'\n```\n"
            15:
                start_code: "{print} 'Lets go to the next level!'"
                story_text: "## What's next?\nIn the next level we will grow a bit more towards real Python code. thon code. You will also learn how to match two lists together.\nThis way you can program a code in which the correct animal is matched to the right sound.\nBecause the two codes below... Are obviously nonsense!\n```\nanimals = 'chicken', 'horse', 'cow'\nsounds = 'cluck', 'neigh', 'moo'\n{for} animal {in} animals\n    {print} 'A ' animal ' says ' sounds {at} {random}\n```\nYou could also try to make it work this way, but....\n```\nanimals = 'chicken', 'horse', 'cow'\nsounds = 'cluck', 'neigh', 'moo'\n{for} animal {in} animals\n    {for} sound {in} sounds\n        {print} 'A ' animal ' says ' sound\n```\n"
                example_code: "```\nanimals = 'chicken', 'horse', 'cow'\nsounds = 'cluck', 'neigh', 'moo'\n{for} animal {in} animals\n    {print} 'A ' animal ' says ' sounds {at} {random}\n```\nYou could also try to make it work this way, but....\n```\nanimals = 'chicken', 'horse', 'cow'\nsounds = 'cluck', 'neigh', 'moo'\n{for} animal {in} animals\n    {for} sound {in} sounds\n        {print} 'A ' animal ' says ' sound\n```\n"
            18:
                start_code: "{print} ('Great job!!!')"
                story_text: "## What's next?\nCongratulations! You have reached the last level of Hedy! But no worries, we are working very hard to create more levels and new adventures. So please come back later to check out the newest levels!\n"
            4:
                story_text: "## What's next?\nIn the previous levels you've already learned to use `{at} {random}` which made your games different every time you ran the code.\nBut it's not really interactive, the player doesn't have any influence on what happens in the game.\n\nIn the next level you'll learn the `{if}` command, that allows you to give different responses in your program. This way you can program a secret password for your computer for example.\nSo let's take a peak!\n\n```\npassword {is} {ask} 'What is the correct password?'\n```\n"
                start_code: "{print} 'Lets go to the next level!'"
            7:
                story_text: "## What's next?\nNow you've learned how to repeat one single line of code. This comes in handy, but it's not always enough. Sometimes you want to repeat multiple lines at once.\nthe next level allows you to group a couple of lines of code, and repeat that little group of lines all at once!\n\n```\n{repeat} 5 {times} {print} 'In the next level you can repeat multiple lines of code at once!'\n```\n"
                start_code: "{print} 'Lets go to the next level!'"
                example_code: "## Example Hedy Code\n```\n{repeat} 5 {times} {print} 'In the next level you can repeat multiple lines of code at once!'\n```\n"
            8:
                start_code: "{print} 'Lets go to the next level!'"
                story_text: "## What's next?\nGreat job! You've reached the end of another level! In this level you've learned to use multiple lines of code in an {if} or {repeat} command. But you can't yet combine the two...\nGood news! In the next level you will be allowed to put an {if} inside an {if}, or inside a {repeat} command.\n\nFor example:\n```\nanswer = {ask} 'Would you like to go to teh next level?'\n{if} answer {is} 'yes'\n    {print} 'Great! You can use the {repeat} commando in the {if} command!'\n    {print} 'Hooray!'\n    {print} 'Hooray!'\n    {print} 'Hooray!'\n{else}\n    {print} 'Okay, you can stay here for a little longer!'\n```\nIn this code Hedy will still say 'Your drink is on its way' even {if} you didn't even want to drink something! In the next level this will be fixed!\n"
                example_code: "## Example Hedy Code\n```\nanswer = {ask} 'Would you like to go to the next level?'\n{if} answer {is} yes\n    {print} 'Great! You can use the {repeat} commando in the {if} command!'\n    {print} 'Hooray!'\n    {print} 'Hooray!'\n    {print} 'Hooray!'\n{else}\n    {print} 'Okay, you can stay here for a little longer!'\n```\n"
            16:
                start_code: "{print} 'Lets go to the next level!'"
                story_text: "## What's next?\nIn the next level it's time for a new command. You might have noticed in the previous levels that `{if}` and `{else}` sometimes aren't enough.\nFor example in this code:\n```\n{print} 'What is for dinner tonight?'\noptions = ['pizza', 'broccoli', 'green beans']\nchosen = options {at} {random}\n{if} chosen = pizza\n    {print} 'Yummy! Pizza!'\n{else}\n    {print} 'Yikes...'\n```\nIn this code it would be great to have 2x an `{else}` so you could have one option for the broccoli and one for the green beans. The next level comes with the new command `{elif}` that makes this possible!\nSo check out the next level now!\n"
                example_code: "## Example Hedy code\n```\n{print} 'What is for dinner tonight?'\noptions = ['pizza', 'broccoli', 'green beans']\nchosen = options {at} {random}\n{if} chosen = 'pizza'\n    {print} 'Yummy! Pizza!'\n{else}\n    {print} 'Yikes...'\n```\n"
                story_text_2: In this code it would be great to have 2x an `{else}` so you could have one option for the broccoli and one for the green beans. The next level comes with the new command `{elif}` that makes this possible! So check out the next level now!
            17:
                story_text: "## What's next?\nIn the next level you will learn a real Python way to use `{print}`.\n"
                start_code: "{print} 'Lets go to the next level!'"
        name: What's next?
        description: What's Next?
        image: ' '
    secret:
        levels:
            13:
                story_text: "## Superspy\nThe code you made in the previous level can be made a lot easier in this one with the `{and}` command.\n"
                example_code: "## Example Hedy code\n```\nname is ask 'What is your name?'\npassword is ask 'What is your password?'\nif name is 'Agent007' and password is 'TOPSECRET'\n    print 'Go to the airport at 02.00'\nelse\n    print 'Go to the trainstation at 10.00'\n ```\n"
                start_code: '## place your code here'
            12:
                example_code: "## Example Hedy code\n```\nname is ask 'What is your name?'\nif name is 'Agent007'\n    a is 'Go to the airport '\nelse\n    a is 'Go to the trainstation '\npassword is ask 'What is the password?'\nif password is 'TOPSECRET'\n    b is 'tomorrow at 02.00'\nelse\n    b is 'today at 10.00'\nprint a + b\n```\n"
                story_text: "## Make a secret code like a super spy\nIn this adventure you can create your own super spy code. Encode a message that only the right agent can decipher.\nIf the enemy tries to crack the code, they will get some false info to waste their time.\n"
                start_code: '## place your code here'
        name: SuperSpy
        description: Make your own spy code
        image: story.png
<<<<<<< HEAD
        default_save_name: language
    end:
        levels:
            6: {}
            1:
                story_text: "## End\nThis is the end of the level! Take the quiz now to test your knowledge.\n"
            2: {}
            3:
                story_text: "## End\nThis is the end of the level! Take the quiz now to test your knowledge.\n"
            4: {}
            5:
                story_text: "## End\nThis is the end of the level! Take the quiz now to test your knowledge.\n"
            7: {}
            8:
                story_text: "## End\nThis is the end of the level! Take the quiz now to test your knowledge.\n"
            9: {}
            10:
                story_text: "## End\nThis is the end of the level! Take the quiz now to test your knowledge.\n"
            11: {}
        description: Test your Hedy knowledge
=======
        default_save_name: language
>>>>>>> b3478f3f
<|MERGE_RESOLUTION|>--- conflicted
+++ resolved
@@ -967,27 +967,4 @@
         name: SuperSpy
         description: Make your own spy code
         image: story.png
-<<<<<<< HEAD
-        default_save_name: language
-    end:
-        levels:
-            6: {}
-            1:
-                story_text: "## End\nThis is the end of the level! Take the quiz now to test your knowledge.\n"
-            2: {}
-            3:
-                story_text: "## End\nThis is the end of the level! Take the quiz now to test your knowledge.\n"
-            4: {}
-            5:
-                story_text: "## End\nThis is the end of the level! Take the quiz now to test your knowledge.\n"
-            7: {}
-            8:
-                story_text: "## End\nThis is the end of the level! Take the quiz now to test your knowledge.\n"
-            9: {}
-            10:
-                story_text: "## End\nThis is the end of the level! Take the quiz now to test your knowledge.\n"
-            11: {}
-        description: Test your Hedy knowledge
-=======
-        default_save_name: language
->>>>>>> b3478f3f
+        default_save_name: language