--- conflicted
+++ resolved
@@ -1355,48 +1355,7 @@
                     animal_favorito {is} _
                     {print} Eu gosto de animal_favorito
                     ```
-<<<<<<< HEAD
-            16:
-                story_text: |
-                    Vamos aprender mais itens novos. Você já deve conhecê-los da matemática, o `<` e o `>`.
-                    O `<` verifica se o primeiro número é menor que o segundo. Por exemplo, idade `<` 12 verifica se idade é menor que 12.
-                    Se quiser verificar se o primeiro número é menor ou igual ao segundo, você pode usar `<=`. Exemplo: age `<=` 11.
-                    The `>` verifica se o primeiro número é maior que o segundo. Por exemplo, pontos `>` 10 verifica se pontos é maior que 10.
-                    Se quiser verificar se o primeiro número é maior ou igual ao segundo, você pode usar `>=`. Exemplo: pontos `>=` 11.
-                    Essas comparações podem ser usadas em um `{if}`, assim:
-                example_code: |
-                    ```
-                    idade = {ask} 'Quantos anos você tem?'
-                    {if} idade > 12
-                        {print} 'Você é mais velho(a) que eu!'
-                    ```
-                    ```
-                    idade = {ask} 'Quantos anos você tem?'
-                    {if} idade < 12
-                        {print} 'Você é mais novo(a) que eu!'
-                    {else}
-                        {print} 'Você é mais velho(a) que eu!'
-                    ```
-                story_text_2: |
-                    Deste nível em diante, se quiser verificar uma igualdade exata, você pode usar dois sinais de igual. É assim na maioria das linguagens de programação:
-                example_code_2: |
-                    ```
-                    nome = {ask} 'Qual é o seu nome?'
-                    {if} nome == 'Hedy'
-                        {print} 'Você é legal!'
-                    ```
-                story_text_3: |
-                    Você pode verificar se duas coisas são *diferentes* usando `!=`, desse jeito:
-                example_code_3: |
-                    ```
-                    nome = {ask} 'Qual é o seu nome?'
-                    {if} nome != 'Hedy'
-                        {print} 'Você não é Hedy'
-                    ```
-            6:
-=======
             7:
->>>>>>> c2717534
                 example_code: "```\nnome = Hedy\nresposta = 20 + 4\n```\n"
                 story_text: "Também mudamos a forma como você guarda uma palavra em uma variável! Agora você pode usar `=` em vez de `{is}` para guardar um nome ou número numa variável, assim:\n"
         name: '{is}'
