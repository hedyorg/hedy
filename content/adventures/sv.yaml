adventures:
    story:
        name: Berättelse
        default_save_name: Berättelse
        description: Berättelse
        levels:
            1:
                story_text: |
                    På nivå 1 kan du göra en berättelse där du får ange namnet på huvudkaraktären själv.

                    På första raden, använd `{ask}` för att fråga vem huvudkaraktären i din saga ska vara.

                    Efter den första raden, börja med `{print}` om en mening ska skrivas ut på skärmen.
                    Du använder `{echo}` om du vill att namnet på huvudkaraktären ska vara på slutet av meningen.
                example_code: |
                    ```
                    {ask} Huvudkaraktären av denna berättelse är
                    {print} Nu kommer huvudkaraktären ta en promenad i skogen
                    {echo} Han är lite rädd,
                    {print} Han hör galna ljud överallt
                    {print} Han är rädd för att detta är en hemsökt skog
                    ```
                story_text_2: |
                    ### Övning
                    Gör nu en egen berättelse med minst sex kodrader.
                    Berättelsen får inte vara samma som exempelkoden.
                    Använd minst ett `{ask}` - och ett `{echo}` -kommando.
                    Du kan göra den om vilket ämne som helst.
                    Om du inte kan komma på något ämne kan du använda ett av våra val: ett biobesök, en sportmatch eller en dag i djurparken.
            2:
                story_text: |
                    På nivå 2 kan du göra din berättelse roligare. Huvudpersonens namn kan nu stå var som helst i meningen.

                    Men du får programmera lite extra för det. Du måste nu namnge din huvudperson först.

                    Du kan sedan sätta det namnet var som helst i meningen.
                example_code: |-
                    ```
                    namn {is} {ask} Vad heter huvudkaraktären?
                    {print} namn ska nu gå en promenad i skogen
                    {print} namn är lite rädd
                    {print} Plötsligt hör han ett galet ljud...
                    {sleep}
                    {print} namn är rädd att detta är en hemsökt skog
                    ```
                story_text_2: |
                    ### Övning
                    Dags att lägga till variabler till din egen berättelse som du skapade på föregående nivå.
                    Gå till 'Mina program', leta efter ditt nivå 1-äventyr och kopiera koden. Klistra in koden på din inmatningsskärm på den här nivån.

                    Den här koden fungerar inte på den här nivån eftersom du inte har använt variabler än.
                    Ändra kommandona `{ask}` och `{echo}` i din kod till rätt form som du har lärt dig på den här nivån.

                    **Extra** Lägg till ett {sleep}-kommando i din kod för att bygga upp spänningen i berättelsen.
            3:
                story_text: |
                    I nivå 3 kan du göra din berättelse lite roligare. Du kan använda slumpen för monster, djur, eller annat hinder, så här:
                example_code: |
                    ```
                    djur {is} 🦔, 🐿, 🦉, 🦇
                    {print} Han hör nu ljudet av en djur {at} {random}
                    ```
                story_text_2: |
                    Kommandot `{add}` kan också vara användbar för din berättelse.
                example_code_2: |
                    ```
                    {print} Han hör ett ljud
                    djur {is} 🐿, 🦔, 🦇, 🦉
                    djuret {is} {ask} Vad tror du det är?
                    {add} djuret {to_list} djur
                    {print} det var ett djur {at} {random}
                    ```
                story_text_3: |
                    Detta är ett exempel på kommandot `{remove}` i din berättelse

                    ### Övning
                    Kopiera din berättelse från de tidigare nivåerna till den här nivån.
                    På den här nivån har du lärt dig tre nya kommandon: `{at} {random}`, `{add} {to}` och `{remove} {from}`.
                    Lägg till nya kodrader i din berättelse så att alla de nya kommandona finns med minst en gång i din berättelse.
                example_code_3: |
                    ```
                    {print} Hans ryggsäck blev alldeles för tung.
                    {print} Inuti var en vattenflaska, en ficklampa, och en tegelsten.
                    säck {is} vatten, ficklampa, tegelsten
                    kasta {is} {ask} Vad ska han kasta bort?
                    {remove} kasta {from} säck
                    ```
            4:
                story_text: |
                    Du kanske har märkt att det fortfarande finns ett problem i de tidigare nivåerna. Försökte du skriva ut en mening som innehöll ordet namn? Dvs. `{print}` mitt namn är namn.
                    Du kan lösa det på den här nivån. Du måste använda citattecken runt allt du ska skriva ut.

                    ### Övning
                    Kopiera exempelkoden och avsluta den genom att lägga till citattecken på de tomma fälten på rad 1 och 2.
                    De tomma fälten på rad 3 och 4 ska inte ersättas med citattecken, utan ett `{sleep}`- och ett `{clear}`-kommando. Kan du få det att fungera?

                    ### Övning 2
                    Gå tillbaka till föregående nivå och kopiera din berättelsekod. Få koden att fungera på den här nivån genom att lägga till citattecken på rätt ställen.
                    Tänk på: Variablerna i din egen berättelse ska vara utanför citattecknen. Precis som den andra raden i exempelkoden. På den raden placeras variabelnamnet utanför citattecken.
                example_code: |
                    ```
                    name {is} {ask} _ Vad heter du? _
                    {print} Huvudpersonen heter _ namn
                    _
                    _
                    {print} namn _ ska nu vandra i skogen _
                    {print} namn _ är lite rädd _
                    djur {is} 🦔, 🐿, 🦉, 🦇
                    {print} _ Han hör ljudet av _ djur {at} {random}
                    {print} namn _ är rädd för att detta är en trollskog _
                    ```
            5:
                story_text: |
                    På den här nivån kan du programmera olika slut, vilket gör din berättelse ännu roligare.
                    I exempelkoden kan du se hur du skapar två olika slut.

                    ### Övning 1
                    Skriv en ny berättelse på minst sex kodrader om ett ämne som du själv väljer.
                    Ingen inspiration? Välj ett av dessa ämnen: en superhjälte, en tråkig skoldag, strandad på en öde ö.

                    Ge nu spelaren möjlighet att välja ett lyckligt eller dåligt slut, precis som i exempelkoden.
                    Programmera båda sluten.

                    ### Övning 2
                    Kopiera den berättelse som du har skapat i ditt eget berättelseäventyr i de tidigare nivåerna.
                    Hitta ett sätt att lägga till minst två kommandon `{if}` och `{else}` i din berättelse.
                    Detta kan vara med ett lyckligt eller dåligt slut, men du kan också försöka hitta andra sätt att få med kommandona.
                example_code: |
                    ```
                    namn {is} {ask} 'Vem går genom skogen?'
                    {print} namn ' går genom skogen'
                    {print} namn ' stöter på ett monster'
                    slutet {is} {ask} 'Vill du ha ett lyckligt eller olyckligt slut?'
                    {if} slutet {is} lyckligt {print} namn ' tar sitt svärd och monstret springer bort'
                    {else} {print} 'Monstret äter upp ' namn
                    ```
            7:
                story_text: |
                    I en berättelse säger någon samma ord flera gånger. Till exempel när någon ropar på hjälp eller sjunger en sång.
                    Du kan lägga in sådana upprepningar i din berättelse, på den här nivån med `{repeat}`.

                    ### Övning
                    Lägg till upprepningar i din egen berättelse. Gå tillbaka till dina sparade program, välj ditt berättelseprogram från nivå 6 och
                    hitta en rad som innehåller `{print}` och upprepa den!
                example_code: |
                    ```
                    {print} 'Prinsen fortsatte ropa på hjälp'
                    {repeat} 5 {times} {print} 'Hjälp!'
                    {print} 'Varför hjälper ingen mig?'
                    ```
            8:
                story_text: |
                    På den här nivån kan du använda flera rader i dina `{if}` -kommandon; på så sätt kan du uppgradera ditt glada eller sorgliga slut!

                    ### Övning 1
                    Exempelkoden visar två olika slut; ett där karaktärerna hoppar i en tidsmaskin och ett där de inte gör det.
                    Fyll i tomrummen med minst en mening per slut.
                    **Extra** Gör berättelsen längre. Vad händer i berättelsen? Du kan också lägga till ett andra `{ask}`-kommando med olika alternativ.

                    ### Övning 2
                    Gå tillbaka till dina sparade program och välj ditt berättelseprogram från nivå 5. Skriv nu ett bra och ett dåligt slut på minst tre rader vardera!
                example_code: |
                    ```
                    {print} 'ÅH NEJ! T-rex närmar sig!"
                    end = {ask} 'Vill du ha ett lyckligt eller sorgligt slut?'
                    {if} slut {is} lyckligt
                        {print} 'I sista ögonblicket hoppar Richard tillbaka in i tidsmaskinen!'
                        {print} _
                    {else}
                        {print} 'Åh nej! Richard är för långsam ..."
                        {print} _
                    ```
            9:
                story_text: |
                    På den här nivån kan du använda kommandona `{if}` och `{repeat}` inuti andra `{if}`- och `{repeat}`-kommandon.
                    Detta ger dig många möjligheter och hjälper dig verkligen att göra din berättelse interaktiv.

                    ### Övning 1
                    Gör klart koden så att `{if}` fungerar korrekt.

                    ### Övning 2
                    Lägg till en `{if}` och `{else}` för den del av berättelsen där Robin också åker hem.

                    ### Övning 3
                    Gå tillbaka till din berättelse på nivå 8 och använd minst två `{if}` inom ett annat `{if}`.
                example_code: |
                    ```
                    {print} 'Robyn promenerar i stan'
                    plats = {ask} 'Går Robyn till en affär eller går hon hem?'
                    {if} plats {is} affär
                        {print} 'Hon går in i affären'
                        {print} 'Robyn ser en bok som ser spännande ut'
                        bok = {ask} 'Köper Robyn boken?'
                        {if} bok {is} ja
                            {print} 'Robyn köper boken och går hem'
                        {else}
                            {print} 'Robyn lämnar affären och går hem'
                    {else}
                        {print} 'Robyn går hem'
                    ```
            10:
                story_text: |
                    På den här nivån kan du använda kommandot {for} i din berättelse. På detta sätt kan du enkelt programmera barnboken  'Brown bear, Brown bear, what do you see'.

                    ### Övning

                    Titta på <a href="https://www.yonkerspublicschools.org/cms/lib/NY01814060/Centricity/Domain/1621/Brown%20Bear%20Book.pdf"> berättelsen</a> om du inte känner till den, och se till att den skrivs ut som i boken.
                example_code: "```\ndjur = _ , _ , _ , _ \n{print} 'Brunbjörn, brunbjörn'\n {print} 'Vad ser du?'\n```\n"
            12:
                story_text: |-
                    På den här nivån behövs citattecken för att_spara flera ord i en variabel.

                    ### Övning

                    Hitta en berättelse från en tidigare nivå, vilken nivå som helst är okej. Lägg till citattecken på rätt ställen.
                example_code: |
                    ```
                    namn = 'Drottningen av England'
                    {print} namn ' åt en tårtbit, när plötsligt...'
                    ```
            13:
                story_text: |
                    Med kommandona `{and}` och `{or}` kan du göra dina berättelser mer flexibla. Du kan ställa två frågor och svara baserat på båda svaren.

                    ### Övning 1
                    Titta på exempelkoden och gör den klar. Lägg sedan till minst två ytterligare `{if}` -satser med `{and}` eller `{or}`.

                    ### Övning 2
                    Hitta en berättelse från en tidigare nivå och lägg till ett `{and}` eller `{or}`.
                example_code: |
                    ```
                    {print} 'Vår hjälte går genom skogen'
                    {print} 'Vägen delar sig på två håll'
                    väg = {ask} 'Vilken väg ska hon välja?'
                    vapen = {ask} 'Vilket vapen drar hon?'
                    {if} väg {is} 'vänster' {and} vapen {is} 'svärd'
                        _
                    ```
            15:
                story_text: |
                    Med `{while}`-loopen kan du göra dina berättelser mer intressanta. Du kan t.ex. använda `{while} game == 'on'` så att du kan spela tills spelet är slut.
                    Eller så kan du använda `{while} sword == 'lost'` så att spelaren inte kan fortsätta spelet förrän den har hittat något.

                    ### Exercise
                    The example code shows you how to use the `{while}` loop in a story. Now **think of your own scenario** in which the player has to find something before they can continue.
                example_code: |
                    ```
                    nycklar = 'förlorade'
                    {print} 'Du står i din trädgård och du har tappat dina nycklar.'
                    {print} 'Var vill du leta efter dem?'
                    {print} 'Du kan välja: träd, rabatt, sten, postlåda'
                    {while} nycklar == 'förlorade'
                        plats = {ask} 'Var vill du titta?'
                        {if} plats == 'rabatt'
                            {print} 'Här är de!'
                            nycklar = 'hittade'
                        {else}
                            {print} 'Nej, de är inte här: ' plats
                    {print} 'Nu kan du gå in i huset!'
                    ```
            18:
                story_text: |
                    Vi ska skriva ut en annan historia, men nu måste vi använda parenteser med `{print}`.

                    ### Övning 1
                    Skapa en berättelse med minst fem meningar. Du behöver inte använda 'namn' än.
                example_code: |
                    ```
                    {print}('Välkommen till den här berättelsen!')
                    ```
                story_text_2: |
                    ### Övning 2
                    Vi har redan förberett en `{input}` åt dig. Använd först variabeln `name` i din berättelse.
                    Lägg sedan till en andra `{ask}` och använd den variabeln också.
                    Tips: Kom ihåg kommatecken i en `{print}` mellan text och variabler!
                example_code_2: |
                    ```
                    namn = {input}("Vad heter du?")
                    {print}('Välkommen till den här berättelsen!')
                    ```
    add_remove_command:
        name: '{add} {to} & {remove} {from}'
        default_save_name: kommandot_lägg_till_ta_bort
        description: introduktion till lägg till och ta bort
        levels:
            3:
                story_text: |
                    ## Lägg till
                    Du kan lägga till element i listan med kommandot `{add} {to}`. För att lägga till ett element i en lista kan du helt enkelt skriva `{add} penguin {to} animals` eller så kan du använda kommandot `{ask}` som i exempelkoden.
                example_code: |
                    ```
                    djur {is} hund, katt, känguru
                    gillar {is} {ask} Vilket är ditt favoritdjur?
                    {add} gillar {to_list} djur
                    {print} Jag väljer djur {at} {random}
                    ```
                story_text_2: |
                    ## Ta bort
                    Om du kan lägga till element i en lista kan du naturligtvis också ta bort dem. Detta görs med kommandot `{remove} {from}`.
                example_code_2: |
                    ```
                    djur {is} hund, katt, känguru
                    ogillar {is} {ask} Vilket djur gillar du inte?
                    {remove} ogillar {from} djur
                    {print} Jag väljer djur {at} {random}
                    ```
                story_text_3: |
                    ### Övning
                    Prova de nya kommandona i denna virtuella restaurang. Lägg till den smak som spelaren hoppas på i listan och ta bort de smaker som den är allergisk mot.
                example_code_3: |
                    ```
                    {print} Hemlig milkshake
                    smaker {is} jordgubb, choklad, vanilj
                    hoppas {is} {ask} Vilken smak hoppas du på?
                    _
                    allergier {is} {ask} Är du allergisk mot några smaker?
                    _
                    {print} Du får en milkshake med smaker {at} {random}
                    ```
    and_or_command:
        name: '{and} & {or}'
        default_save_name: och eller
        description: introduktion och eller
        levels:
            13:
                story_text: |-
                    Vi ska nu lära oss `{and}` och `{or}`! Om du vill kontrollera två påståenden behöver du inte använda två `{if}` utan kan använda `{and}` och `{or}`.

                    Om du använder `{and}` måste båda påståendena, vänster och höger om `{and}` vara sanna. Vi kan också använda `{or}`. Då behöver bara ett påstående vara korrekt.
                example_code: |
                    ```
                    namn = {ask} 'vad heter du?'
                    ålder = {ask} 'hur gammal är du?'
                    {if} namn {is} 'Hedy' {and} ålder {is} 2
                        {print} 'Du är den riktiga Hedy!'
                    ```
    ask_command:
        name: '{ask}'
        default_save_name: kommandot_fråga
        description: Introduktion till kommandot fråga
        levels:
            1:
                story_text: |
                    ## Kommandot fråga
                    Nu när du kan använda kommandot `{print}` är du redo att lära dig nästa kommando: `{ask}`. Med kommandot `{ask}` kan du ställa en fråga. Kolla in det här:
                example_code: |
                    ```
                    {print} Hej!
                    {ask} Vad heter du?
                    ```
                story_text_2: |
                    ## Kommandot eko
                    Om du vill att datorn ska upprepa svaret kan du använda kommandot `{echo}`. Tänk på att svaret återges i slutet av meningen, så i det här exemplet efter hej.
                example_code_2: |
                    ```
                    {print} Hej!
                    {ask} Vad heter du?
                    {echo} hej
                    ```
                story_text_3: |
                    ### Övning
                    Prova kommandona `{ask}` och `{echo}`. Fyll först i de tomma fälten för att få programmet att fungera.
                    Ställ sedan ytterligare två frågor med kommandot `{ask}`. Efter varje `{ask}` använder du ett `{echo}` för att skriva ut svaret på skärmen.
                example_code_3: |
                    ```
                    _ Hur mår du?
                    _
                    ```
            2:
                story_text: |
                    ## Kommandot fråga
                    Nu när vi kan använda **variabler** i vår kod behöver vi inte längre kommandot `{echo}`.
                    Vi kan använda variabler för att lagra svaren på våra frågor och på så sätt kan vi använda svaret på flera frågor i vår kod.
                    Kolla in det:

                    På så sätt blir din kod interaktiv!
                example_code: |
                    ```
                    namn {is} {ask} Vad heter du?
                    {print} Hej namn
                    ålder {is} {ask} Hur gammal är du?
                    {print} namn är ålder år gammal.
                    ```
                story_text_2: |
                    ### Övning
                    I förra fliken övade du på att tilldela variabler med kommandot `{is}`.
                    Du har skapat minst tre variabler och använt dem med ett print-kommando.
                    Nu vill vi att du istället för att sätta variablerna gör dem interaktiva, som vi gjorde i vårt exempel.

                    Kopiera din kod från föregående flik och gör variablerna interaktiva med `{ask}`-kommandon.
                example_code_2: |
                    ```
                    favoritdjur is ask Vilket är ditt favoritdjur?
                    print Jag gillar favoritdjur
                    ```
            18:
                story_text: |
                    Den sista ändringen vi behöver göra för att få Python-kod är att ändra `{ask}` till `{input}`.
                example_code: |
                    ```
                    {print}('Jag heter Hedy!')
                    namn = {input}('Vad heter du?')
                    {print}('Du heter alltså ', namn)
                    ```
    blackjack:
        name: Blackjack
        default_save_name: Blackjack
        description: Försök att hamna så nära 21 som möjligt
        levels:
            17:
                story_text: |
                    Blackjack är ett enkelt kortspel där det gäller att komma så nära 21 poäng som möjligt. Du får två kort. Varje kort är värt sitt siffervärde och bildkorten (knekt, dam och kung) är värda tio poäng.
                    Esset är värt antingen 1 eller 11 poäng (du kan välja). Given, din motspelare, får också två kort.
                    Om du vill kan du ta ytterligare ett kort, och dess poäng läggs till din totala poängsumma. Given kan också välja att ta ett annat kort.
                    Men se upp så att du inte får mer än 21 poäng, för om du får det förlorar du!
                    Den spelare som kommer närmast 21, utan att gå över det, vinner!

                    Ha det så kul!
                example_code: |
                    ```
                    {print} 'BLACKJACK'
                    kort = [2, 3, 4, 5, 6, 7, 8, 9, 10, 'knekt', 'dam', 'kung', 'ess']
                    poäng = 0
                    givens_poäng = 0
                    kort_1 = kort[{random}]
                    kort_2 = kort[{random}]
                    kort_3 = kort [{random}]
                    givens_kort_1 = kort[{random}]
                    givens_kort_2 = kort[{random}]
                    givens_kort_3 = kort[{random}]
                    # Poäng för kort 1
                    {if} kort_1 == 'knekt' {or} kort_1 == 'dam' {or} kort_1 == 'kung':
                        poäng = poäng + 10
                    {elif} kort_1 == 'ess':
                        poäng = poäng + 11
                    {else}:
                        poäng = poäng + kort_1
                    # Poäng för kort 2
                    {if} kort_2 == 'knekt' {or} kort_2 == 'dam' {or} kort_2 == 'kung':
                        poäng = poäng + 10
                    {elif} kort_2 == 'ess':
                        poäng = poäng + 11
                    {else}:
                        poäng = poäng + kort_2
                    # Poäng för givens_kort 1
                    {if} givens_kort_1 == 'knekt' {or} givens_kort_1 == 'dam' {or} givens_kort_1 == 'kung':
                        givens_poäng = givens_poäng + 10
                    {elif} givens_kort_1 == 'ess':
                        givens_poäng = givens_poäng + 11
                    {else}:
                        givens_poäng = givens_poäng + givens_kort_1
                    # Poäng för givens_kort 2
                    {if} givens_kort_2 == 'knekt' {or} givens_kort_2 == 'dam' {or} givens_kort_2 == 'kung':
                        givens_poäng = givens_poäng + 10
                    {elif} givens_kort_2 == 'ess':
                        givens_poäng = givens_poäng + 11
                    {else}:
                        givens_poäng = givens_poäng + givens_kort_2
                    # Två ess
                    {if} kort_1 == 'ess' {and} kort_2 == 'ess':
                        poäng = 12
                    {if} givens_kort_1 == 'ess' {and} givens_kort_2 == 'ess':
                        givens_poäng = 12
                    # Resultattavla
                    {print} 'Du har en ' kort_1 ' och en ' kort_2 ' (' poäng ' poäng)'
                    {print} 'Given har en ' givens_kort_1 ' och en ' givens_kort_2 ' (' givens_poäng ' poäng)'
                    # Extra kort för spelaren
                    hit = {ask} 'Vill du ha ett extra kort?'
                    {if} hit == 'ja':
                        {if} kort_3 == 'knekt' {or} kort_3 == 'dam' {or} kort_3 == 'kung':
                            poäng = poäng + 10
                        {elif} kort_3 == 'ess':
                            {if} poäng > 11:
                                poäng = poäng + 11
                            {else}:
                                poäng = poäng + 1
                        {else}:
                            poäng = poäng + kort_3
                        {print} 'Du får ett extra ' kort_3 ' (' poäng ' poäng)'
                    {else}:
                        {print} 'Inga extra kort'
                    # Vinnare
                    {if} poäng > 21 {or} givens_poäng > poäng {or} givens_poäng == 21:
                        {print} 'Du förlorar'
                    {elif} givens_poäng < 17:
                        {print} 'Given tar ett extra kort. Det är ... ' givens_kort_3
                        {if} givens_kort_3 == 'knekt' {or} givens_kort_3 == 'dam' {or} givens_kort_3 == 'kung':
                            givens_poäng = givens_poäng + 10
                        {elif} givens_kort_3 == 'ess':
                            {if} givens_poäng < 11:
                                givens_poäng = givens_poäng + 11
                            {else}:
                                givens_poäng = givens_poäng + 1
                        {else}:
                            givens_poäng = givens_poäng + givens_kort_3
                        {print} 'Given har ' givens_poäng ' poäng nu'
                        {if} givens_poäng < 21 {and} givens_poäng > poäng:
                            {print} 'Du förlorar'
                        {else}:
                            {print} 'Du vinner'
                    {elif} poäng > givens_poäng {and} poäng < 21:
                        {print} 'Du vinner!'
                    ```
    calculator:
        name: Kalkylator
        default_save_name: Kalkylator
        description: Gör en kalkylator
        levels:
            6:
                story_text: |
                    Nu när du kan räkna kan du göra en miniräknare själv!
                example_code: |
                    ```
                    tal_1 {is} {ask} 'Mata in första talet:'
                    tal_2 {is} {ask} 'Mata in andra talet:'
                    rätt_svar = tal_1 * tal_2
                    {print} tal_1 ' gånger ' tal_2 ' är ' rätt_svar
                    ```
                story_text_2: |
                    ### Övning
                    Kalkylatorn här ovanför räknar ut svaret åt dig, men du kan också göra ett program för att testa dina egna matteskills, så här:
                    Fyll i luckorna för att göra det klart!
                example_code_2: |
                    ```
                    rätt_svar = 11 * 27
                    answer = {ask} 'Hur mycket är 11 gånger 27?'
                    {if} svar {is} _ {print} 'Bra jobbat!'
                    {else} {print} 'Fel! Det var ' _
                    ```
                story_text_3: |
                    **Extrauppgift** Du kan också låta datorn göra slumpmässiga summor på egen hand med random.
                example_code_3: |
                    numbers = 1, 2, 3, 4, 5, 6, 7, 8, 9, 10
                    number_1 = _
                    number_2 = _
                    correct_answer = number_1 * number_2
                    given_answer = 'What is ' number_1 ' times ' number_2 '?'
                    {if} _
                    {else} _
            9:
                story_text: |
                    På nivå 6 gjorde du en miniräknare och på den här nivån kan du utöka den koden så att den ställer flera frågor.

                    ### Övning 1
                    Kan du avsluta rad 10 så programmet fungerar?

                    ### Övning 2
                    Ge spelaren feedback när den matar in rätt eller fel svar. För att göra det behöver du lägga till ett `{else}`.
                example_code: |
                    ```
                    poäng = 0
                    {repeat} 10 {times}
                        tal = 1, 2, 3, 4, 5, 6, 7, 8, 9, 10
                        tal1 = tal {at} {random}
                        tal2 = tal {at} {random}
                        korrekt_svar = tal1 * tal 2
                        {print} 'Vad är ' tal1 ' gånger ' tal2 '?'
                        svar = {ask} 'Skriv ditt svar här ...'
                        {print} 'Du svarade' svar
                        {if} _ {is} _
                            poäng = poäng + 1
                    {print} 'Bra jobbat! Du har ... ' poäng ' av 10 poäng!'
                    ```
            10:
                story_text: |
                    Det här räknespelet hjälper dig att öva på multiplikationstabellerna!
                    ### Övning
                    Kan du lägga till fler tal i listan så du kan öva multiplikationstabellerna upp till 10?
                example_code: |
                    ```
                    tal = 1, 2, 3
                    {for} tal1 {in} tal
                        {for} tal2 {in} tal
                            svar = {ask} 'Hur mycket är ' tal2 ' gånger ' tal1 '?'
                            rätt = tal1 * tal2
                            {if} svar {is} rätt
                                {print} 'Bra jobbat!'
                            {else}
                                {print} 'Det är fel. Rätt svar är ' rätt
                    ```
            11:
                story_text: |
                    Med en `{for}` kan du förenkla övningsprogrammet för multiplikationstabeller.

                    ### Övning 1
                    Förbättra exempelkoden så att den skriver ut en snygg multiplikationstabell: <br> "1 gånger 10 är 10", "2 gånger 10 är 20", etc.

                    ### Övning 2
                    Gå tillbaka till din multiplikationskod på nivå 10 och ändra den så att den använder `{for}` och `{range}`.
                example_code: |
                    ```
                    tal = 10
                    {for} i {in} {range} 1 till 10
                        {print} i * tal
                    ```
            12:
                story_text: |
                    På den här nivån kan du göra en miniräknare som fungerar för decimaltal.

                    ### Övning 1
                    Fyll i tomrummen för att göra klart miniräknaren. Kom ihåg att använda punkt och inte komma för decimaltal.

                    ### Övning 2
                    Skapa ett nytt matematikövningsprogram, men använd nu decimaltal.
                    Skapa en lista med tal, välj två som ska multipliceras och låt spelaren svara.
                    Och naturligtvis måste du kolla svaret! **Extrauppgift** Öka svårighetsgraden genom att lägga till liv: En spelare förlorar ett liv för ett felaktigt svar och efter tre felaktiga svar slutar spelet.
                example_code: |
                    ```
                    tal1 = {ask} 'Vilket är det första talet?'
                    tal1 = {ask} 'Vilket är det andra talet?'
                    svar = _
                    {print} tal1 ' plus ' tal2 ' är ' _
                    ```
            13:
                story_text: |
                    ### Övning 1
                    Vi gör övningsprogrammet lite svårare. Spelaren måste nu svara rätt på två frågor. Fyll i de tomma fälten för att göra klart programmet.

                    ### Övning 2 Extrauppgift
                    Ibland har beräkningar flera rätta svar. Till exempel kan 10 delas med 5 och med 2. Så frågan 'Vilket tal delar 10?' kan besvaras med 2 och med 5.
                    Be om en beräkning som har flera korrekta svar, be spelaren att svara på den och avgör om den är korrekt med hjälp av `{or}`.
                    Töm programmeringsfältet och skapa din egen lösning.
                example_code: |
                    ```
                    svar1 = {ask} 'Vad är 10 gånger 7?'
                    svar2 = {ask} 'Vad är 6 gånger 7?'
                    {if} _ _ _ _ _ _ _
                        {print} _
                    ```
            14:
                story_text: |
                    In this adventure you will build a calculator that calculates your mean grade for you. If you get your calculator to work, you can move on to the next adventure, which allows you to add two extra features.

                    ### Exercise 1
                    Fill in the blanks to get the calculator to work.
                    * Start with the fourth line, add a question to figure out what grade the student got.
                    * In the fifth line you'll want to calculate the total of all grades, so the total = total + grade.
                    * Then we get to set the return value. We want to return the mean, so the total devided by the amount of tests (4).
                    * Lastly we finish the code by calling the function in line 8.

                    Did you get it? Awesome! Would you like to add even more to your calculator? **This adventure continues in the next tab!**
                example_code: |
                    ```
                    {define} calculate_mean_grade
                        total = 0
                        {for} i {in} {range} 1 {to} 4
                            grade = {ask} _
                            total = total + _
                            return _ / 4

                    mean_grade = {call} _
                    {print} 'Your mean grade is ' mean_grade
                    ```

                            total = total + _
                            return _ / 4

                    mean_grade = {call} _
                    {print} 'Your mean grade is ' mean_grade
            15:
                story_text: |
                    Du kan lägga till `{while}` -slingan i räknespelet som du lärder dig göra på en tidigare nivå.
                    Det gör att spelaren inte kan fortsätta till nästa fråga om den svarar fel.

                    ### Exercise
                    Add the `{while}` loop in the function, ask the player what number_1 times number_2 is and print their answer.
                    Then `{call}` the function.
                example_code: |
                    ```
                    {define} new_question
                        numbers = 1, 2, 3, 4, 5, 6, 7, 8, 9, 10
                        number_1 = numbers {at} {random}
                        number_2 = numbers {at} {random}
                        correct = number_1 * number_2
                        answer = 0
                        _
                        _
                        _
                        {print} 'Well done!'

                    {print} 'Give 10 correct answers to win!'
                    {for} i {in} {range} 1 {to} 10
                        _
                    {print} 'You win!'
                    ```
    calculator_2:
        name: Calculator 2
        default_save_name: Calculator 2
        description: Calculator 2
        levels:
            14:
                story_text: |
                    ### Exercise 2
                    **This is the second part of this adventure.** The adventure starts in the previous tab.
                    Of course, you don't always want to calculate the mean of 4 tests. You might want to calculate the mean of 10 tests or only 2...
                    We can fix this problem by adding the argument and variable 'amount_of_tests'.
                    * Start a new line on line 3. Set the amount_of_tests argument by asking the student how many tests they have made.
                    * Change the 4 in line 4 to the new argument amount_of_tests.
                    * Lastly, change the 4 in line 6 to amount_of_tests

                    Try out your new program. Does it work?

                    ### Exercise 3
                    Did you want to make your program even better? Great! In the previous program you could only calculate the mean grade of 1 subject, but it would be better if you could calculate the mean grade for all subjects you want!
                    We won't tell you how to do it, but we will give you one tip: Start your code in line 1 with: define calculate_mean_grade with subject.
                example_code: |
                    ```
                    # Use your own code from the previous adventure.
                    ```
    clear_command:
        name: '{clear}'
        default_save_name: kommandot_sudda
        description: kommandot sudda
        levels:
            4:
                story_text: |
                    Dags för ett nytt kommando! Med `{clear}` kan du sudda all text från utdataskärmen. På så sätt kan du hindra att skärmen blir för full med text.
                    Se upp! Om du använder ett `{clear}`-kommando, så kom ihåg att använda ett `{sleep}` ovanför det. Annars kommer Hedy att sudda skärmen utan att ge dig tid att läsa!
                example_code: |
                    ```
                    {print} '3'
                    {clear}
                    {print} '2'
                    {clear}
                    {print} '1'
                    {clear}
                    {print} 'wait for it...'
                    {sleep} 3
                    {clear}
                    {print} 'SURPRISE!'
                    ```
    debugging:
        name: debugging
        default_save_name: debugging
        description: debugging adventure
        levels:
            1:
                story_text: |-
                    Welcome to a debugging adventure. Debugging a code means getting rid of mistakes in the code.
                    That means that in these debugging adventures, we will show you code that does not work yet.
                    You will have to figure out what's wrong and correct the mistakes.

                    ### Exercise
                    Debug this code. Good luck!
                example_code: |
                    **Warning! This code needs to be debugged!**
                    ```
                    {print} I love programming
                    Do you love programming too?
                    {echo}
                    {print} What are your hobbies?
                    {echo} Your hobbies are
                    ```
            2:
                story_text: |-
                    Welcome to a debugging adventure. Debugging a code means getting rid of mistakes in the code.
                    That means that in these debugging adventures, we will give you a code that does not work yet.
                    You will have to figure out what's wrong and correct the mistakes.

                    ### Exercise
                    Debug this code. Good luck!
                example_code: |
                    **Warning! This code needs to be debugged!**
                    ```
                    destination {ask} Where are you going on holidays?
                    {print} The flight to dstination leaves at 3 pm.
                    {ask} Did you check in your luggage yet?
                    {echo}
                    {print} Let me print your boarding pass for you.
                    {sleep}
                    Here you go! Have a nice trip!
                    ```
            3:
                story_text: |-
                    Welcome to a debugging adventure. Debugging a code means getting rid of mistakes in the code.
                    That means that in these debugging adventures, we will give you a code that does not work yet.
                    You will have to figure out what's wrong and correct the mistakes.

                    ### Exercise
                    Debug this code. Good luck!
                example_code: |
                    **Warning! This code needs to be debugged!**
                    ```
                    movie_choices {is} dracula, fast and furious, home alone, barbie
                    chosen_movie {is} movies {at} {random}
                    {print} Tonight we will watch chosen _movies
                    like {ask} Do you like that movie?
                    {print} Tomorrow we will watch something else.
                    {add} chosen_movie {to} movie_choices
                    {print} Tomorrow we will watch tomorrows_movie
                    tomorrows_movie {is} movie_choices {at} {random}
                    I'll go get the popcorn! {print}
                    ```
            4:
                story_text: |-
                    ### Exercise
                    Debug this code. Good luck!
                example_code: |
                    **Warning! This code needs to be debugged!**
                    ```
                    {print} 'Welcome to the online library!
                    {ask} What genre of books do you like?
                    {print} You like genre
                    author {is} {ask} 'Who's your favorite author?'
                    {print} 'author is your favorite author'
                    {print} Hmmm... i think you should try... books {at} {random}
                    ```
            5:
                story_text: |-
                    ### Exercise
                    Debug this code. Good luck!
                example_code: |
                    **Warning! This code needs to be debugged!**
                    ```
                    {print} Welcome to Swimming Pool Hedy!
                    class {is} {ask} 'Are you here to join a class today?'
                    {if} class yes
                    {print} 'Great! You're joining a class!
                    {print} {else} 'You will not be joining a class'
                    discount {is} 'Do you have a discount code?'
                    {if} discount {is} yes
                    discount_answer {is} {ask} 'What's your discount code?'
                    discount_codes = Senior4231, Student8786, NewMember6709
                    {if} discount_answer {is} {in} discount_cods
                    {print} 'That will be $3,50'
                    'That will be $5,50'
                    {print} 'Have a nice swim!'
                    ```
            6:
                story_text: |-
                    ### Exercise
                    Debug this code. Good luck!
                example_code: |
                    **Warning! This code needs to be debugged!**
                    ```
                    {print} 'Vending machine'
                    chosen_product = {ask} 'Please select a product'
                    1_dollar_products = coke orange juice water
                    2_dollar_products = chocolate, cookie, museli bar
                    3dollar_prodcuts = potato chips, beef jerky, banana bread
                    {if} chosen {is} {in} 1_dollar_products
                    price = 1
                    {if} chosen_product {is} 2_dollar_products
                    price = 2
                    {else} chosen_product {in} 3_dollar_products
                    price = 3
                    amount_of_products = '{ask} How many of ' chosen_product would you like to have?'
                    total = price + amount_of_product
                    {print} 'That will be $' price 'please'
                    ```

                    total = price + amount_of_product
                    {print} 'That will be $' price 'please'
            7:
                story_text: |-
                    ### Exercise
                    Surprise! This program looks more like an output than a code. And yet, we don't want you to just add `{print}` commands in front of each line.
                    Fix this program to turn it into the nursery rhyme 'Brother John (Frère Jaques)' by using the {repeat} command of course!
                example_code: |
                    **Warning! This code needs to be debugged!**
                    ```
                    Are you sleeping?
                    Brother John!
                    Morning bells are ringing!
                    Ding, dang, dong!
                    ```
            8:
                story_text: |-
                    ### Exercise
                    Debug this code. Good luck!
                example_code: |
                    **Warning! This code needs to be debugged!**
                    ```
                    {print} 'Welcome to Manicures and Pedicures by Hedy'
                    bodypart = {ask} 'Are you getting your fingernails or toenails done today? Or both?'
                    {if} bodyparts {is} both
                            {print} That will be $25'
                            price = 25
                        {else}
                            {print} That will be $18'
                            price = 18
                    color = {ask} What color would you like?
                    sparkles = {ask} 'Would you like some sparkles with that?'
                    {if} sparkles {is} yes
                        {print} 'We charge $3 extra for that'
                    price = price + 3
                    {else} {print} 'No sparkles' {print} 'So no extra charge'
                    {sleep} 5
                    {print} 'All done! That will be $' price ' please!'
                    {print} 'Thank you! Byebye!'

                            {print} That will be $25'
                            price = 25
                        {else}
                            {print} That will be $18'
                            price = 18
                    color = {ask} What color would you like?
                    sparkles = {ask} 'Would you like some sparkles with that?'
                    {if} sparkles {is} yes
                        {print} 'We charge $3 extra for that'
                    price = price + 3
                    {else} {print} 'No sparkles' {print} 'So no extra charge'
                    {sleep} 5
                    {print} 'All done! That will be $' price ' please!'
                    {print} 'Thank you! Byebye!'
            9:
                story_text: |-
                    ### Exercise
                    Debug this code. Good luck!
                example_code: |
                    **Warning! This code needs to be debugged!**
                    ```
                    {print} 'Welcome to our sandwich shop'
                    amount 'How many sandwiches would you like to buy?'
                    {repeat} amount {times}
                    {ask} {is} {ask} 'What kind or bread would you like your sandwich to be?'
                    types_of_bread {is} white, wheat, rye, garlic, gluten free
                    {if} chosen_bread in types_of_bread
                    {print} 'Lovely!'
                    {else}
                    'I'm sorry we don't sell that'
                    topping {is} {ask} 'What kind of topping would you like?'
                    sauce {is} {ask} 'What kind of sauce would you like?'
                    {print} One chosen_bread with topping and sauce.
                    price = amount * 6
                    {print} 'That will be 'price dollar' please'
                    ```

                    price = amount * 6
                    {print} 'That will be 'price dollar' please'
            10:
                story_text: |-
                    ### Exercise
                    Debug this code. Good luck!
                example_code: |
                    **Warning! This code needs to be debugged!**
                    ```
                    names = Muad Hasan Samira Noura
                    activities = fly a kite, go swimming, go hiking, catch tan in the sun
                    {for} name {is} names
                    {print} At the beach name loves to activity at random
                    ```
            11:
                story_text: |-
                    ### Exercise
                    Debug this calender program. The output of this program is supposed to look like a list of dates.
                    For example:

                    ```
                    Hedy calender
                    Here are all the days of November
                    November 1
                    November 2
                    November 3
                    ```
                    And so on.

                    Mind that you have to test your code extra carefully for the month February, because the amount of days in this month changes in leap years.
                example_code: |
                    **Warning! This code needs to be debugged!**
                    ```
                    print 'Hedy calender'
                    months_with_31 days = January, March, May, July, September, October, December
                    months_with_30_days = April, June, August, November
                    month = ask 'Which month would you like to see?'
                    if month in months_with_31_days
                        days = 31
                        if month in months_with30_days
                            days = 30
                    if month = February
                        leap_years = 2020, 2024, 2028, 2036, 2040, 2044, 2028
                        year = ask 'What year is it?'
                    if year in leap_years
                        days = 29
                    else
                        days = 28

                    print 'Here are all the days of ' moth
                    for i in range 1 to days
                        print month i
                    ```
            12:
                story_text: |-
                    ### Exercise
                    Debug this code. Good luck!
                example_code: |
                    **Warning! This code needs to be debugged!**
                    ```
                    define greet
                    greetings = 'Hello', 'Hi there', 'Goodevening'
                        print greetings at random

                    define take_order
                        food = ask 'What would you like to eat?'
                        print 'One food'
                        drink = 'What would you like to drink?'
                        print 'One ' drink
                        more = ask 'Would you like anything else?'
                            if more is 'no'
                        print 'Alright'
                            else
                            print 'And ' more
                    print 'Thank you'

                    print 'Welcome to our restaurant'
                    people = ask 'How many people are in your party tonight?'
                    for i in range 0 to people
                        call greet_costumer
                    ```
            13:
                story_text: |-
                    ### Exercise
                    Debug this code. Good luck!
                example_code: |
                    **Warning! This code needs to be debugged!**
                    ```
                    defin movie_recommendation with name
                        action_movies == 'Die Hard', 'Fast and Furious', 'Inglorious Bastards'
                        romance_movies = 'Love Actually', 'The Notebook', 'Titanic'
                        comedy_movies = 'Mr Bean' 'Barbie''Deadpool'
                        kids_movies = 'Minions', 'Paddington', 'Encanto'
                        if name is 'Camila' or name is 'Manuel'
                            recommended_movie = kids_movie at random
                        if name is 'Pedro' or 'Gabriella'
                                mood = ask 'What you in the mood for?'
                            if mood is 'action'
                                recommended_movie = comedy_movies at random
                            if mood is 'romance'
                                recommended_movie = romance_movies
                        if mood is 'comedy'
                                recommended_movie = comedy_movies at random

                    print 'I would recommend ' recommended_movie ' for ' name

                    name = ask 'Who is watching?'
                    recommendation = ask 'Would you like a recommendation?'
                    if recommendaion is 'yes'
                    print movie_recommendation with name
                    else
                    print 'No problem!'
                    ```
            14:
                story_text: |-
                    ### Exercise
                    Debug this code. Good luck!
                example_code: |
                    **Warning! This code needs to be debugged!**
                    ```
                    define calculate_heartbeat
                        print 'Press your fingertips gently against the side of your neck'
                        print '(just under your jawline)'
                        print 'Count the number of beats you feel for 15 seconds'
                        beats == ask 'How many beats do you feel in 15 seconds?'
                        heartbeat = beats*4
                        print 'Your heartbeat is ' heartbeat
                        if heartbeat >= 60 or heartbeat <= 100
                            print 'Your heartbeat seems fine'
                        else
                            if heartbeat > 60
                                print 'Your heartbeat seems to be too low'
                            if heartbeat < 100
                                print 'Your heartbeat seems to be too high'
                            print 'You might want to contact a medical professional'

                    measure_heartbeat = ask 'Would you like to measure your heartbeat?'
                    if measure_heartbeat = 'yes'
                        call measure_heartbeat
                    else
                        'no problem'
                    ```

                        print '(just under your jawline)'
                        print 'Count the number of beats you feel for 15 seconds'
                        beats == ask 'How many beats do you feel in 15 seconds?'
                        heartbeat = beats*4
                        print 'Your heartbeat is ' heartbeat
                        if heartbeat >= 60 or heartbeat <= 100
                            print 'Your heartbeat seems fine'
                        else
                            if heartbeat > 60
                                print 'Your heartbeat seems to be too low'
                            if heartbeat < 100
                                print 'Your heartbeat seems to be too high'
                            print 'You might want to contact a medical professional'

                    measure_heartbeat = ask 'Would you like to measure your heartbeat?'
                    if measure_heartbeat = 'yes'
                        call measure_heartbeat
                    else
                        'no problem'
            15:
                story_text: |-
                    ### Exercise
                    Debug this random children's story. Good luck!
                example_code: |
                    **Warning! This code needs to be debugged!**
                    ```
                    names = 'Tanya', 'Romy', 'Kayla', 'Aldrin', 'Ali'
                    verbs='walking', 'skipping', 'cycling', 'driving', 'running'
                    locations = 'on a mountaintop', 'in the supermarket', 'to the swimming pool'
                    hiding_spots = 'behind a tree', under a table', in a box'
                    sounds = 'a trumpet', 'a car crash', 'thunder'
                    causes_of_noise = 'a television', 'a kid with firecrackers', 'a magic elephant', 'a dream'

                    chosen_ name = names at random
                    chosen_verb = verbs at random
                    chosen_location = 'locations at random'
                    chosen_sounds = noises at random
                    chosen_spot = hiding_spots random
                    chosen_causes = causes_of_noise at random

                    print chosen_name ' was ' chosen_verb ' ' chosen_location
                    print 'when they suddenly heard a sound like ' sounds at random
                    print chosen_name ' looked around, but they couldn't discover where the noise came from'
                    print chosen_name ' hid ' chosen_spot'
                    print 'They tried to look around, but couldn't see anything from there'
                    hidden = 'yes'
                    while hidden = 'yes'
                        print chosen_name 'still didn't see anything'
                    answer = ask 'does ' chosen_name ' move from their hiding spot?'
                        if answer = 'yes'
                            hidden == 'no'
                    print 'chosen_name moved from' chosen_spot
                    print 'And then they saw it was just' chosen_cause
                    print chosen_name 'laughed and went on with their day'
                    print The End
                    ```
            16:
                story_text: |-
                    ### Exercise
                    Debug this code. Good luck!
                    Tip: Make sure that you only see your score once in the end.
                example_code: |
                    **Warning! This code needs to be debugged!**
                    ```
                    country = ['The Netherlands', 'Poland', 'Turkey', 'Zimbabwe', 'Thailand', 'Brasil', 'Peru', 'Australia', 'India', 'Romania' ]
                    capitals = 'Amsterdam', 'Warshaw' 'Istanbul', 'Harare', 'Bangkok', 'Brasilia', 'Lima', 'Canberra', 'New Delhi', 'Bucharest'
                    score = 0
                    for i in range 0 to 10
                        answer = ask 'What's the capital of ' countries[i]
                        correct = capital[i]
                        if answer = correct
                            print 'Correct!'
                        score = score + 1
                        else
                            print 'Wrong,' capitals[i] 'in the capital of' countries[i]
                        print 'You scored ' score ' out of 10'

                    ```
            17:
                story_text: |-
                    ### Exercise
                    Debug this code. Good luck!
                example_code: |
                    **Warning! This code needs to be debugged!**
                    ```
                    define food_order
                        toppings = ask 'pepperoni, tuna, veggie or cheese?'
                        size = ask 'big, medium or small?'
                        number_of_pizza = ask 'How many these pizzas would you like?'

                        print 'YOU ORDERED'
                        print number_of_pizzas ' size  ' topping ' pizza'

                    define drinks_order
                        drink = ask 'water, coke, icetea, lemonade or coffee?'
                        number_of_drinks = ask 'How many of these drinks would you like?'

                        print 'YOU ORDERED'
                        print number_of_drinks ' ' drink

                    'Welcome to Hedy pizza'
                    more_food = ask 'Would you like to order a pizza?'
                    while more_food = 'yes'
                        return food_order
                        more_food = ask 'Would you like to order a pizza?'
                    more_drinks = ask 'Would you like to order some drinks?'
                    while more_drinks == 'yes'
                        call drink_order
                        more_drinks == ask 'Would you like to order more drinks?'


                    print 'Thanks for ordering!'
                    ```
            18:
                story_text: |-
                    ### Exercise
                    Debug this Old MacDonald program from level 16. Good luck!
                example_code: |
                    **Warning! This code needs to be debugged!**
                    ```
                    animals = ['pig', 'dog', 'cow']
                    sounds = ['oink', 'woof', 'moo']
                    for i in range 1 to 3
                        animal = animals[i]
                        sound = sounds[i]
                        print 'Old McDonald had a farm'
                        print 'E I E I O!'
                        print 'and on that farm he had a ' animal
                        print 'E I E I O!'
                        print 'with a ' sound sound ' here'
                        print 'and a ' sound sound ' there'
                        print 'here a ' sound
                        print 'there a ' sound
                        print 'everywhere a ' sound sound
                    ```
    default:
        name: Introduction
        default_save_name: introduktion
        description: Nivåbeskrivning
        levels:
            1:
                story_text: |
                    Välkommen till Hedy! På nivå 1 kan du börja med att skriva ut en berättelse.

                    Prova koden själv med den gröna 'Kör kod'-knappen under programmeringsfältet.

                    Är du klar? Gå då till nästa flik och lär dig ditt första kommando!
                example_code: |
                    ```
                    {print} Hello world!
                    ```
                    example_code: |
                        ```
                        {print} Hello world!
                        ```
            2:
                story_text: |
                    Grattis! Du har nått nivå 2. Förhoppningsvis har du redan gjort lite fantastisk kod!
                    På den första nivån kanske du märkte att kommandot `{echo}` bara kan spara en information åt gången.
                    Till exempel: i restaurangäventyret kunde man upprepa vad kunden ville äta, eller vad de ville dricka, men inte båda i en mening.
                example_code: |
                    ```
                    {print} Välkommen till Hedys
                    {ask} Vad önskas att äta?
                    {echo} Så du vill ha
                    {ask} Vad vill du dricka till?
                    {echo} Så du vill ha
                    ```
                story_text_2: |
                    Om spelaren skriver en hamburgare och cola kan du inte säga "så du vill ha en hamburgare och cola", utan du måste göra två separata rader.
                    Dessutom  upprepar `{echo}`-kommandot bara ordet i slutet av meningen. Så du kan inte säga "din hamburgare är på väg!".

                    Det ändras på nivå 2. På nivå 2 lär du dig att arbeta med variabler, som låter dig spara flera olika informationer och skriva ut dem var du vill.
                    Så fortsätt nu till nästa flik!
            3:
                story_text: |
                    På den föregående nivån har du lärt dig vad en variabel är och hur du kan använda den för att göra dina äventyr mer interaktiva.
                    Men ... det är inte det enda du kan göra med variabler! Du kan också använda variabler för att skapa listor.
                    Och du kan till och med låta Hedy välja ett slumpmässigt ord från en lista, vilket låter dig göra riktiga spel!
                    Ta en snabb titt på nästa flik!
            4:
                story_text: |
                    På de tidigare nivåerna har du övat på att använda variabler, men du kanske har stött på ett problem.
                    Du kanske har försökt att köra en kod som denna:

                    Naturligtvis ville du skriva ut

                    `My name is Sophie`

                    men Hedy skriver

                    `My Sophie is Sophie`.

                    På den här nivån löser vi problemet genom att använda citattecken.
                example_code: |
                    ```
                    namn {is} Sophie
                    {print} Jag heter namn
                    ```
            5:
                story_text: |
                    På de tidigare nivåerna har du redan lärt dig att använda `{at} {random}` som gjorde dina spel annorlunda varje gång du körde koden.
                    Men det är inte riktigt interaktivt för spelaren har inget inflytande på vad som händer i spelet.

                    På den här nivån kommer du att lära dig kommandot `{if}`, som låter dig ge olika svar i ditt program. På så sätt kan du till exempel programmera ett hemligt lösenord för din dator.
                    Fortsätt till nästa flik för det nya kommandot!
                example_code: |
                    ```
                    lösenord {is} {ask} 'Vad är rätt lösenord?'
                    ```
            6:
                story_text: |
                    På föregående nivå har du övat med `{ask}` och `{if}`. Du kan till exempel fråga gästerna vad de skulle vilja äta.
                    Vad du dock inte kan göra ännu är att räkna ut priset för allas middag.

                    Nästa nivå gör det möjligt att använda addition, subtraktion och multiplikation i dina program. På så sätt kan du räkna ut priserna i din restaurang, men du kan också lägga till en hemlig kod för att ge dina vänner och familj rabatt.
                    Ett annat alternativ i nästa nivå är att programmera ditt eget mattespel, så att ditt småsyskon kan öva multiplikationstabellen.
                    Gå och se själv!
                example_code: |
                    ```
                    matpris {is} 0
                    drickapris {is} 0
                    totalpris {is} 0
                    {print} 'Välkommen till McHedy'
                    beställning {is} {ask} 'Vad önskas att äta?'
                    {if} beställning {is} hamburgare matpris {is} 5
                    {if} beställning {is} pommes frites matpris {is} 2
                    dricka {is} {ask} 'Vad vill du dricka?'
                    {if} dricka {is} vatten drickapris {is} 0
                    else drickapris {is} 3
                    totalpris {is} food_price + drink_price
                    {print} 'Det blir ' totalpris ' dollar, tack'
                    ```
            7:
                story_text: |
                    Bra jobbat! Du har nått nästa nivå, vilket betyder att du har tränat på `{if}` och `{else}`. Du har säkert märkt att din kod blir längre och längre.
                    Till exempel om du vill programmera 'Happy Birthday'.

                    Det är mycket kod för i huvudsak samma ord om och om igen. I nästa flik lär du dig tack och lov en lösning med kommandot `{repeat}`, som låter dig upprepa en kodrad flera gånger.
                example_code: |
                    ```
                    {print} 'happy birthday to you'
                    {print} 'happy birthday to you'
                    {print} 'happy birthday dear Hedy'
                    {print} 'happy birthday to you'
                    ```
            8:
                story_text: |
                    Nu har du lärt dig hur du upprepar en enstaka kodrad. Detta är praktiskt, men det räcker inte alltid. Ibland vill du upprepa flera rader samtidigt.
                    Den här nivån låter dig gruppera flera rader kod och upprepa den gruppen av rader på en gång!
                example_code: |
                    ```
                    {repeat} 5 {times} {print} 'På nästa flik kan du upprepa flera rader kod samtidigt!'
                    ```
            9:
                story_text: |
                    Bra jobbat! Du har nått en ny nivå! På den föregående nivån lärde du dig använda flera rader kod i ett {if}- eller {repeat}-kommando. Men du kan ännu inte kombinera dem ...
                    Goda nyheter! På den här nivån kommer du att få lägga en {if} inuti en {if}, eller inuti ett {repeat}-kommando.
                example_code: |
                    ```
                    svar = {ask} 'Är du redo att lära dig något nytt?'
                    {if} svar {is} ja
                        {print} 'Bra! Du kan lära dig att använda kommandot repeat i if-kommandot!'
                        {print} 'Hurra!'
                        {print} 'Hurra!'
                        {print} 'Hurra!'
                    {else}
                        {print} 'Kanske du ska öva lite mer på förra nivån'
            10:
                story_text: |
                    Det här gå ju bra! På de tidigare nivåerna stod vi fortfarande inför ett litet problem. Du har lärt dig att repetera kodrader, men tänk om du skulle vilja ändra raden lite.
                    Till exempel om du vill sjunga låten 'if you're happy and you know it' så skulle det se ut så här:

                    Om du vill fortsätta med nästa vers, 'stomp your feet' och nästa och nästa, måste du ändra koden helt.
                    På den här nivån kommer du att lära dig kommandot `{for}`, som låter dig göra en lista med moment och upprepa koden med en nytt moment varje gång!
                    Ta en titt!
                example_code: |
                    ```
                    {repeat} 2 {times}
                        {print} 'if youre happy and you know it clap your hands'
                    {print} 'if youre happy and you know it and you really want to show it'
                    {print} 'if youre happy and you know it clap your hands'
                    ```
            11:
                story_text: |
                    Du har nått nivå 11: bra jobbat! På de högre nivåerna fokuserar Hedy mer och mer på att lära dig programspråket Python.
                    I Python finns inget `{repeat}` -kommando, men det finns ett kommando som fungerar som {repeat}. Är du nyfiken på hur man säger `{repeat}` på Python-språk? Fortsätt snabbt för att ta reda på det!
            12:
                story_text: |
                    Kanske du testade att använda decimaltal i ditt restaurangäventyr. Om du gjorde det märkte du förmodligen att Hedy inte förstod dem än och alltid avrundade.
                    Från den här nivån kan du använda decimaltal.
                example_code: |
                    ```
                    hamburgare = 5
                    dryck = 2
                    totalt = hamburgare + dryck
                    print 'Du har beställt en hamburgare och en dryck'
                    print 'Det kostar' totalt 'dollar tack'
                    ```
            13:
                story_text: |
                    På de tidigare nivåerna lärde du dig hur man lägger två `{if}`-kommandon inuti varandra. Det här fungerar bra, men det ger dig väldigt lång och klumpig kod som den här:

                    I det här systemet måste du ange både rätt användarnamn och rätt lösenord.
                    På den här nivån kommer du att lära dig kommandot `{and}` som att gör den här koden mycket kortare och lättbegriplig!
                    Kolla in det!
                example_code: |
                    ```
                    användar = {ask} 'Vad är ditt användarnamn?'
                    lösenord = {ask} 'Vad är ditt lösenord?'
                    {if} användarnamn {is} 'Hedy'
                        {if} lösenord {is} 'hemligt'
                            {print} 'Välkommen Hedy!'
                        {else}
                            {print} 'Tillträde förbjudet'
                    {else}
                        {print} 'Tillträde förbjudet!'
                    ```
            14:
                story_text: |
                    Med programmet här under kan du räkna ut om du har godkänt ett ämne i skolan (alltså ett betyg på sex eller högre).
                    Du kan se att den här koden är extremt ineffektiv, på grund av den mycket långa koden på rad fem.
                    Alla olika betyg från 1 till 5 måste programmeras separat. Tur för dig, för på den här nivån kommer du att lära dig hur du gör detta utan denna extremt långa kod!
                example_code: |
                    ```
                    första_poäng = {ask} 'Vilken poäng fick du på ditt första prov?'
                    andra_poäng = {ask} 'Vilket poäng fick du på ditt andra prov?'
                    sammanlagt = första_poäng + andra_poäng
                    medelvärde = sammanlagt / 2
                    {if} medelvärde = 1 {or} medelvärde = 2 {or} medelvärde = 3 {or} medelvärde = 4 {or} medelvärde = 5
                        {print} 'Åh nej! Du har misslyckats med ämnet ...'
                    {else}
                        {print} 'Bra! Du har klarat ämnet!'
                    ```
            15:
                story_text: |
                    I det spelet här nedanför finns kod för att se till att spelaren kan spela så länge den vill ...
                    Men koden är ineffektiv och alldeles för lång. Och vad händer om spelaren vill spela 101 spel istället för 100?
                    Kan du inte spela hur många gånger som helst?
                    På den här nivån kommer du att lära dig ett kommando som gör allt detta mycket enklare!
                example_code: |
                    ```
                    spel {is} 'pågår'
                    {for} i {in} {range} 1 {to} 100
                        {if} spel {is} 'pågår'
                            svar = {ask} 'Vill du fortsätta?'
                            {if} svar {is} 'nej'
                                spel {is} 'över'
                            {if} svar {is} 'ja'
                                {print} 'Ok, vi fortsätter'
                    ```
            16:
                story_text: |
                    På den här nivån kommer vi att växa lite mer mot riktig Python-kod. Du kommer också att lära dig hur du matchar två listor.
                    På så sätt kan du skriva kod där ett djur matchas till rätt ljud.
                    För de två koderna här under är rent nonsens!
                example_code: |
                    ```
                    djur = 'höna', 'häst', 'ko'
                    läten = 'kluck', 'gnägg', 'mu'
                    {for} vad {in} djur
                        {print} 'En 'vad' säger ' läten {at} {random}
                    ```
                    Du kan också försöka få det att fungera på det här sättet, men ...
                    ```
                    djur = 'höna', 'häst', 'ko'
                    läten = 'kluck', 'gnägg', 'mu'
                    {for} vad {in} djur
                        {for} läte {in} läten
                            {print} 'En 'vad' säger 'läte
                    ```
            17:
                story_text: |
                    Du har nästan nått sista nivån i Hedy – bra jobbat! På den här nivån kommer du att lära dig ett riktigt Python-sätt att använda `{print}`.
            18:
                story_text: |
                    Grattis! Du har nått den sista nivån i Hedy! Koden du skrivit här kan kopieras till riktiga Python-miljöer som replit eller PyCharm och du kan fortsätta lära dig där!
                    Notera att Python bara kan läsa engelska kommandon, så om du har använt andra språk måste du byta till engelska nu.
    dice:
        name: Tärning
        default_save_name: Tärning
        description: Gör din egen tärning
        levels:
            3:
                story_text: |
                    På den här nivån kan vi välja från en lista. I och med det kan vi låta datorn kasta tärning åt oss.
                    Ta en titt på de spel du har i garderoben hemma.
                    Finns det spel med en (speciell) tärning? Du kan också kopiera den med den här koden.
                    Till exempel tärningen i spelet Earthworms som har siffrorna 1 till 5 och en daggmask.

                    ![Tärning av daggmaskar med 1 till 5 och en daggmask på den](https://cdn.jsdelivr.net/gh/felienne/hedy@24f19e9ac16c981517e7243120bc714912407eb5/coursedata/img/dobbelsteen.jpeg)
                example_code: |
                    ```
                    val {is} 1, 2, 3, 4, 5, earthworm
                    {print} Du kastade _ {at} {random}
                    ```
                story_text_2: |
                    ### Övning
                    Tärningarna i exemplet ovan är för ett visst spel. Kan du göra vanliga tärningar?
                    Eller andra specialtärningar från ett annat spel?
                example_code_2: |
                    ```
                    val {is} _
                    ```
            4:
                story_text: |
                    På den här nivån kan du också skapa tärningar. Men den här gången kan du prova det själv, utan exempelkod!

                    ### Övning
                    Gör dina egna tärningar i den här nivån.
                    Tips: Om du inte har någon aning om hur man gör tärningar. Ta en titt på dina tärningar från föregående nivå, men glöm inte att lägga till citattecken.
            5:
                story_text: |
                    Vi ska lägga till kommandona `{if}` och `{else}` till vår tärning!

                    ### Övning
                    Komplettera exempelkoden så att koden säger "Du kan sluta kasta" när du har kastat en daggmask. Den ska säga "Du måste kasta igen" om du har kastat något annat.
                    **Extra** Kanske vill du återskapa en tärning från ett helt annat spel. Det går också bra! Hitta då på en egen reaktion, t.ex. 'ja' för 6 och 'synd' för något annat.
                example_code: |
                    ```
                    valmöjligheter {is} 1, 2, 3, 4, 5, daggmask
                    kast {is} val {at} {random}
                    {print} 'du har kastat' kast
                    _ throw {is} daggmask {print} 'Du kan sluta kasta.'
                    _ {print} 'Du måste kasta igen!'
                    ```
            6:
                story_text: |
                    Du kan också låta en daggmask dö igen, men nu kan du också beräkna hur många poäng som har kastats.
                    Du kanske vet att masken räknar fem poäng för daggmaskar. Nu kan du efter ett kast direkt räkna ut hur många poäng du har kastat.
                    Detta är koden för att beräkna poäng för en tärning:

                    ### Övning
                    Kan du göra koden så att du får fram den totala poängen för åtta tärningar? För att göra det måste du klippa och klistra in några rader i koden.
                example_code: |
                    ```
                    val = 1, 2, 3, 4, 5, daggmask
                    poäng = 0
                    kast = val {at} {random}
                    {print} 'du kastade ' kast
                    {if} kast {is} daggmask poäng = poäng + 5 {else} poäng = poäng + kast
                    {print} 'det är ' poäng ' poäng'
                    ```
                example_code_2: |
                    Lyckades du räkna ut poängen för åtta tärningar? Det behövdes en hel del klippande och klistrande, eller hur? Vi kommer att göra det enklare på nivå 7!
            7:
                story_text: |
                    Du kan också göra en tärning igen på den här nivån. Med `{repeat}` -koden kan du enkelt kasta en handfull tärningar.

                    ### Övning
                    Försök att avsluta exempelkoden!  **Extrauppgift** Tänk på ett spel du känner till som använder en tärning och programmera det med hjälp av `{repeat}`.
                example_code: |
                    ```
                    val = 1, 2, 3, 4, 5, 6
                    _ _ _ _ _ _ _
                    ```
            10:
                story_text: |
                    ### Övning
                    Är alla för långsamma på att kasta tärning? På den här nivån kan du låta Hedy kasta allas tärningar på en gång!
                    Byt ut namnen mot namnen på dina vänner eller familj och avsluta koden så att alla kastar.
                example_code: |
                    ```
                    spelare = Ann, John, Jesse
                    val = 1, 2, 3, 4, 5, 6
                    _ _ _ _
                        {print} 'spelare ' kastar ' val {at} {random}
                       {sleep}
                    ```
            15:
                story_text: |
                    ### Exercise
                    In this level you can create a little game in which you'll have to throw 6 as fast as possible.
                    We have started the code, it's up to you to get the game to work!

                    Firstly, add a `{while}` loop that checks if 6 has been thrown or not.
                    As long as you haven't thrown 6 already, throw the dice on a random number.
                    Print what the player has thrown.
                    Add a try to the amount of tries
                    Wait a second before you throw again, or - in case you've thrown a 6 - before the game ends.
                example_code: |
                    ```
                    options = 1, 2, 3, 4, 5, 6
                    {print} 'Throw 6 as fast as you can!'
                    thrown = 0
                    tries = 0
                    _
                    _
                    _
                    _
                    _
                    {print} 'Yes! You have thrown 6 in ' tries ' tries.'
                    ```
    dishes:
        name: Disk?
        default_save_name: Disk
        description: Använd datorn för att se vem som diskar
        levels:
            3:
                story_text: |
                    Är ni alltid oense hemma om vem som ska diska eller göra vid kattlådan idag?
                    Då kan du låta datorn välja mycket rättvist. Det kan du programmera på den här nivån!
                example_code: |
                    ```
                    personer {is} mamma, pappa, Emma, Sophie
                    {print} personer {at} {random} får diska
                    ```
                story_text_2: |
                    ### Övning
                    Gör en egen version av programmet för diskmaskinen. Gör först en lista över dina familjemedlemmar.
                    Tänk sedan ut en uppgift som måste göras och låt datorn bestämma vem som ska göra uppgiften med kommandot `{at} {random}`.

                    **Extra** Känner du inte för att diska själv? Hacka programmet genom att ta bort ditt namn från listan med kommandot `{remove}` `{from}`.
            4:
                story_text: |
                    Med citattecken kan du göra ditt diskprogram ännu bättre.

                    ### Övning
                    Fyll först i rätt symboler eller kommandon i tomrummen för att få detta exempelprogram att fungera.
                    Fick du rätt på det? Bra! Kopiera nu din egen kod från föregående nivå och få den att fungera på den här nivån genom att lägga till citattecken på rätt ställen.
                example_code: |
                    ```
                    personer {is} mamma, pappa, Emma, Sophie
                    {print} _ ansvarig för att diska är _
                    {sleep}
                    {print} personer {at} _
                    ```
            5:
                story_text: |
                    Med `{if}` kan du nu ha roligare valmöjligheter i programmet. Du kan låta programmet reagera på datorns val.
                    ### Övning
                    Kan du avsluta koden så att den skriver ut 'tyvärr' när det är din tur och annars 'ja!'?
                    Glöm inte citattecken!
                example_code: |
                    ```
                    personer {is} mamma, pappa, Emma, Sophie
                    diskare {is} personer {at} {random}
                    _ diskare {is} Sophie {print} _ synd att jag måste diska _
                    _ {print} 'lyckligtvis ingen disk eftersom ' _ ' redan diskar'
                    ```
            6:
                story_text: |
                    Hur ofta ska var och en diska? Är det rättvist? Du kan räkna ut det på den här nivån.
                example_code: |
                    ```
                    personer = mamma, pappa, Emma, Sophie
                    emma_diskar = 0
                    diskare = personer {at} {random}
                    {print} 'Disken sköts av ' diskare
                    {if} diskare {is} Emma emma_diskar = emma_diskar + 1
                    {print} 'Den här veckan kommer Emma att diska' emma_diskar 'gånger'
                    ```

                    Nu kan du kopiera raderna 3 till 5 några gånger (t.ex. sju gånger för en hel vecka) för att beräkna för en hel vecka igen.
                    Har du gjort koden för hela veckan?
                story_text_2: |
                    Om du har extrem otur kan det tidigare programmet bestämma att du ska diska hela veckan! Det är inte rättvist!
                    För att skapa ett mer rättvist system kan du använda kommandot `{remove}` för att ta bort den valda personen från listan. På så sätt behöver du inte diska igen förrän alla andra har gjort det.

                    Måndag och tisdag är redan klara för dig! Kan du lägga till resten av veckan?
                    Och … kan du komma på en lösning för när din lista är tom?
                example_code_2: |
                    ```
                    personer = mamma, pappa, Emma, Sophie
                    diskare = personer {at} {random}
                    {print} 'Måndagsdisken sköts av: ' diskare
                    {remove} diskare {from} personer
                    diskare = personer {at} {random}
                    {print} 'Tisdagsdisken sköts av: ' diskare
                    {remove} diskare {from} personer
                    ```
            7:
                story_text: |
                    Med `{repeat}` kan du upprepa delar av koden. Du kan använda detta för att beräkna vem som kommer att diska under flera dagar!
                    ### Övning
                    Använd kommandot `{repeat}` för att bestämma vem som ska diska under en hel vecka. Varje tomrum måste fyllas med ett kommando eller ett tal!
                    **Extrauppgift** Kan du komma på andra uppgifter i huset? Anpassa koden så att den beslutar om tre hushållssysslor. Glöm inte att skriva ut vilka uppgifter det handlar om!
                example_code: |
                    ```
                    personer = mamma, pappa, Emma, Sophie
                    {repeat} _ _ {print} 'Disken kommer att skötas av ' _ _ _
                    ```
            10:
                story_text: |
                    På den här nivån kan du göra ett schema för hela veckan på ett enkelt sätt!

                    ### Övning
                    Lägg till en andra syssla, t.ex. dammsugning eller städning, och se till att den också är uppdelad för hela veckan.
                    <br> **Extrauppgift** Programmet är inte rättvist – du kan ha otur och behöva diska hela veckan. Hur skulle du kunna göra programmet mer rättvist?
                example_code: |
                    ```
                    dagar = måndag, tisdag, onsdag, torsdag, fredag, lördag, söndag
                    namn = mamma, pappa, Emma, Sophie
                    {for} dag {in} dagar
                        {print} namn {at} {random} ' diskar på ' dag
                    ```
    elif_command:
        name: '{elif}'
        default_save_name: annarsom
        description: annarsom
        levels:
            17:
                story_text: |
                    På den här nivån kan du också använda ett nytt kommando: `{elif}`. `{elif}` är en förkortning för `{else}` `{if}` och du behöver det när du vill göra tre (eller fler!) alternativ.
                    Kolla in det!
                example_code: |
                    ```
                    priser = ['1 miljon dollar', 'en äppelpaj', 'ingenting']
                    ditt_pris = priser[{random}]
                    {print} 'Du vinner ' ditt_pris
                    {if} ditt_pris == '1 miljon dollar' :
                        {print} 'Hurra! Du är rik!'
                    {elif} ditt_pris == 'en äppelpaj' :
                        {print} 'Härligt, en äppelpaj!'
                    {else}:
                        {print} 'Bättre tur nästa gång …'
                    ```
    for_command:
        name: '{for}'
        default_save_name: för
        description: kommandot för
        levels:
            10:
                story_text: |-
                    ## För
                    På den här nivån lär vi oss ett nytt kommando som heter `{for}`. Med `{for}` kan du skapa en lista och gå igenom alla element.
                    `{for}` skapar ett block, som `{repeat}` och `{if}` så alla rader i blocket måste börja med fyra mellanslag.
                example_code: |
                    ```
                    djur = hund, katt, marulk
                    {for} djuret {in} djur
                        {print} 'Jag älskar ' djuret
                    ```
            11:
                story_text: |-
                    På den här nivån lägger vi till en ny form av `{for}`. På tidigare nivåer använde vi `{for}` med en lista, men vi kan också använda `{for}` med tal.
                    Det gör vi genom att lägga till ett variabelnamn, följt av `{in}` `{range}`. Vi skriver sedan talet vi vill börja på, `{to}` och talet vi vill sluta på.

                    Prova exemplet för att se vad som händer! På den här nivån måste alltid använda indrag på raderna under `{for}`-satserna.
                example_code: |
                    ```
                    {for} räknare {in} {range} 1 {to} 10
                        {print} räknare
                    {print} 'Redo eller icke, nu kommer jag!'
                    ```
            17:
                story_text: |
                    Nu ska vi ändra reglerna för indragning lite. Varje gång vi behöver en indragning måste vi ha `:` på raden före indragningen.
                example_code: |
                    ```
                    {for} i {in} {range} 1 {to} 10:
                        {print} i
                    {print} 'Klar eller inte, här kommer jag!'
                    ```
    fortune:
        name: Spådam
        default_save_name: Spådam
        description: Låt Hedy förutspå framtiden
        levels:
            1:
                story_text: |
                    Har du någonsin varit på marknad och fått din framtid förutspådd av en spådam? Eller har du någonsin spelat med en magisk åttaboll?
                    Då vet du säkert att de inte riktigt kan förutse din framtid, men det är ändå kul att spela!

                    På de kommande nivåerna kan du lära dig hur du skapar din egen spåmaskin!
                    På nivå 1 kan du börja enkelt genom att låta Hedy presentera sig som en spådam och låta henne `{echo}` spelarnas svar.
                    Så här:
                example_code: |
                    ```
                    _ Hej, jag är spådamen Hedy!
                    _ Vem är du?
                    _ Låt mig ta en titt i min kristallkula.
                    _ Jag ser ... Jag ser ...
                    _ Ditt namn är
                    ```
                story_text_2: |
                    ### Övning
                    Kopiera exempelkoden till din inmatningsskärm och fyll i de tomma rutorna så att koden fungerar.
                    **Extra** Ändra koden och låt spådamen inte bara förutsäga ditt namn utan även din ålder, ditt favoritsportlag eller något annat om dig själv.
            3:
                story_text: |
                    På de tidigare nivåerna har du skapat din första spåmaskin, men Hedy kunde inte förutsäga någonting, bara `{echo}`.
                    På den här nivån kan du använda en variabel och kommandot `{at} {random}` för att verkligen låta Hedy välja ett svar åt dig. Titta till exempel på den här koden:
                example_code: |
                    ```
                    {print} Jag är spådamen Hedy!
                    fråga {is} {ask} Vad vill du veta?
                    {print} Det här är vad du vill veta: fråga
                    svar {is} ja, nej, kanske
                    {print} Min kristallkula säger …
                    {sleep} 2
                    {print} svar {at} {random}
                    ```
                story_text_2: |
                    ### Övning
                    Just nu kan Hedy bara svara ja, nej eller kanske. Kan du ge Hedy fler svarsalternativ, till exempel 'definitivt' eller 'fråga igen'.
            4:
                story_text: |
                    Den här nivån har inga nya funktioner, men ger dig chansen att öva på att använda citattecken.
                    Du kan göra om din kod från nivå 3 och se till att lägga till citattecken på rätt ställen!

                    Tänk på att vi på nivå 3 inte kunde använda ordet 'fråga' både som namn på variabeln och som ett normalt ord som kan skrivas ut.
                    Citattecken på nivå 4 gör detta möjligt!

                    ### Övning
                    Vi har tagit bort alla citattecken från den här exempelkoden – kan du lägga till dem på alla ställen där det behövs?

                    ### Övning 2
                    Gå tillbaka till den föregående nivån och kopiera din spådomskod. Få koden att fungera på den här nivån genom att lägga till citattecken på rätt ställen.
                example_code: |
                    ```
                    _ Lägg till citattecken i denna kod _
                    {print} Jag är spådamen Hedy!
                    fråga {is} {ask} Vad vill du veta?
                    {print} Detta är din fråga: fråga
                    svar {is} ja, nej, kanske
                    {print} Min kristallkula säger ...
                    {sleep} 2
                    {print} svar {at} {random}
                    ```
            5:
                story_text: |
                    ### Övning
                    I exempelkoden ser du hur man gör ett spåprogram som låter dig vända oddsen till din fördel. Detta fuskprogram säger alltid att du kommer att vinna på lotteriet, men dina vänner kommer aldrig att vinna.

                    Använd detta för att göra ditt eget program – var kreativ! Du kan till exempel skriva kod som förutspår att:
                    * ditt favoritsportlag kommer att slå alla konkurrenter!
                    * din favoritfilm kommer att väljas till filmkvällen!
                    * du vinner biljetter till din favoritshow!
                    * du är den vackraste av dem alla, som Snövits magiska spegel.
                    Släpp loss din fantasi!

                    Ditt program måste bestå av minst 10 rader kod och måste ha minst ett `{if}`- och `{else}`-kommando.
                example_code: |
                    ```
                    vänner {is} Jordan, Lucy, Dave
                    {print} 'Jag kan förutse om du kommer att vinna på lotteriet imorgon!'
                    person {is} {ask} 'Vem är du?'
                    bra_svar {is} Hurra! Du vinner!, Du kommer definitivt att vinna!, Vi har en vinnare!
                    dåligt_svar {is} Otur! Försök igen!, En annan person kommer att vinna, Du förlorar!
                    {if} person {in} vänner {print} bra_svar {at} {random}
                    {else} {print} dåligt_svar {at} {random}
                    ```
            6:
                story_text: |
                    På den här nivån kan du använda matematik i dina förutsägelser som spåkvinna. Detta gör att du kan hitta på (fåniga) formler för att beräkna framtiden.
                    Du kan till exempel beräkna hur rik du kommer att bli eller hur många barn du kommer att få när du blir vuxen.



                    ### Övning
                    Kan du hitta på en egen (fånig) spåmaskin?
                example_code: |
                    ```
                    {print} 'Jag är spådamen Hedy!'
                    {print} 'Jag kan förutsäga hur många barn du kommer att få när du blir stor!'
                    ålder = {ask} 'Hur gammal är du?'
                    syskon = {ask} 'Hur många syskon har du?'
                    längd = {ask} 'Hur lång är du i centimeter?'
                    barn = längd / ålder
                    barn = barn - syskon
                    {print} 'Du kommer att få …'
                    {sleep}
                    {print} barn ' barn!'
                    ```
            7:
                story_text: |
                    ### Övning
                    Avsluta det här programmet som talar om för dig om din crush älskar dig tillbaka eller inte.
                example_code: |
                    ```
                    {print} 'Jag har en blomma med magiska kronblad'
                    {print} 'Om du plockar kronbladen kommer blomman att berätta för dig om din crush älskar dig tillbaka'
                    antal = {ask} 'Hur många kronblad vill du välja?'
                    alternativ = de älskar dig, de älskar dig inte
                    _ _ _ _ alternativ {at} {random}
                    ```
            8:
                story_text: |
                    I nästa exempel kan du låta din spådam ställa flera frågor och även skriva ut dem!

                    ### Övning
                    Kan du fylla i rätt kommando på de tomma platserna?
                example_code: |
                    ```
                    {print} 'Jag är spådamen Hedy!'
                    {print} 'Du kan ställa tre frågor till mig.'
                    svar = ja, nej, kanske
                    _ _ _
                       fråga = {ask} 'Vad vill du veta?'
                       {print} fråga
                       {sleep}
                       {print} 'Min kristallkula säger ...' svar {at} {random}
                    ```
            10:
                story_text: |
                    På den här nivån lär du dig att programmera spelet MASH (M=herrgård, A=lägenhet, S=stuga, H=hus). I det här spelet kan du förutsäga för alla spelare samtidigt hur deras framtid kommer att se ut.

                    ### Övning
                    Fyll i tomrummen genom att använda de nya kommandon du lärt dig på den här nivån.
                example_code: |
                    ```
                    bostäder = en herrgård, en lägenhet, ett skjul, ett hus
                    kärlekar = ingen, en kunglighet, sin granne, sin sanna kärlek
                    husdjur = hund, katt, elefant
                    namn = Jenna, Ryan, Jim
                    _
                        {print} namn ' bor i ' bostäder {at} {random}
                        {print} namn ' kommer att gifta sig med ' älskar {at} {random}
                        {print} namn ' kommer att få en ' husdjur {at} {random} ' som husdjur.
                       {sleep}
                    ```
            12:
                story_text: |-
                    Från och med nivå 12 måste du också använda citattecken i listor, före och efter varje punkt.

                    ### Övning
                    Lägg till två förutsägelser i listan
                example_code: |
                    ```
                    spådomar = 'du kommer att halka på ett bananskal', _
                    {print} 'Jag ska ta en titt i min kristallkula om din framtid.'
                    {print} 'Jag ser … jag ser …'
                    {sleep}
                    {print} spådomar {at} {random}
                    ```
    functions:
        name: functions
        default_save_name: functions
        description: functions
        levels:
            12:
                story_text: |
                    In this level you'll learn how to use **functions**. A function is a block of code you can easily use multiple times. Using functions helps us organize pieces of code that we can use again and again.
                    To create a function, use `{define}` and give the function a name. Then put all the lines you want in the function in a indented block under the `{define}` line.
                    Leave one empty line in your code to make it look nice and neat. Great job! You have created a function!

                    Now, whenever we need that block of code, we just use <code>{call}</code> with the function's name to call it up! We don't have to type that block of code again.

                    Check out this example code of a game of Twister. The function 'turn' contains a block of code that chooses which limb should go where.

                    ### Exercise
                    Finish this code by setting the 2 variables chosen_limb and chosen_color.
                    Then, choose how many times you want to call the function to give the twister spinner a spin.

                    ### Exercise 2
                    Improve your code by adding a variable called 'people'. Use the variable to give all the players their own command in the game.
                    For example: 'Ahmed, right hand on green' or 'Jessica, left foot on yellow'.
                example_code: |
                    ```
                    sides = 'left', 'right'
                    limbs = 'hand', 'foot'
                    colors = 'red', 'blue', 'green', 'yellow'

                    {define} turn
                        chosen_side = sides {at} {random}
                        chosen_limb = limbs _
                        chosen_color = colors _
                        {print} chosen_side ' ' chosen_limb ' on ' chosen_color

                    {print} 'Lets play a game of Twister!'
                    {for} i {in} {range} 1 to _
                        {call} turn
                        {sleep} 2
                    ```
            13:
                story_text: |
                    Now that you've learned how to use functions, you'll learn how to use a function with an argument.
                    An **argument** is a variable that is used within a function. It is not used outside the function.

                    For example in this code we've programmed the first verse of the song 'My Bonnie is over the ocean'.
                    In this example code the argument `place` is used. Place is a variable that is only used in the function, so an argument.
                    To use `place` we have programmed the line `define song with place`.
                    When the function is called, computer will replace the argument `place`, with the piece of text after `call song with`.

                    ### Exercise
                    The next verse of this song goes:

                    Last night as I lay on my pillow
                    Last night as I lay on my bed
                    Last night as I lay on my pillow
                    I dreamed that my Bonnie is dead

                    Can you program this verse in the same way as the example?
                example_code: |
                    ```
                    {define} song {with} place
                        {print} 'My Bonnie is over the ' place

                    {call} song {with} 'ocean'
                    {call} song {with} 'sea'
                    {call} song {with} 'ocean'
                    ```
            14:
                story_text: |
                    In the previous levels you have learned to create functions and use arguments with them. Another great use of a function is to let it calculate something for you.
                    You can give the function a calculation and it will give you the answer of the calculation. This answer is called a **return value**.

                    For example, in this code the function calculate_new_price will calculate the new price of any item. It will give you the new price as a return value.

                    ### Exercise
                    Finish this code. We have already made the variable new_price for you, you only need to set it.
                    You should finish the line of code by calling the function that calculates the new price.
                example_code: |
                    ```
                    {define} calculate_new_price {with} amount, percentage
                        percentage = percentage / 100
                        discount_amount = amount * percentage
                        return amount - discount_amount

                    old_price = {ask} 'How much is on the price tag?'
                    discount = {ask} 'What percentage is the discount?'

                    new_price = _ calculate_new_price {with} old_price, _
                    {print} 'The new price is ' new_price ' dollar'
                    ```
    guess_my_number:
        name: Guess my number
        default_save_name: guess my number
        description: guess my number
        levels:
            14:
                story_text: |
                    In this level you can program the game 'Guess my number'

                    ### Exercise
                    Fill in the correct symbols on the blanks to get the game to work.
                example_code: |
                    ```
                    {print} 'Guess my number'
                    numbers = 1, 2, 3, 4, 5, 6, 7, 8, 9, 10
                    number = numbers {at} {random}
                    game = 'on'
                    {for} i {in} {range} 1 {to} 10
                        {if} game == 'on'
                            guess = {ask} 'Which number do you think it is?'
                            {if} guess _ number
                                {print} 'Lower!'
                            {if} guess _ number
                                {print} 'Higher!'
                            {if} guess _ number
                                {print} 'You win!'
                                game = 'over'
                    ```
    harry_potter:
        name: Harry Potter
        default_save_name: Harry Potter
        description: Harry Potter-äventyr
        levels:
            10:
                story_text: |
                    ### Övning
                    Vi kan också skapa en spådam med Harry Potter-tema. Fyll i tomrummen så att nio rader skrivs ut.
                    **Extrauppgift** Ändra temat för spådamen till något annat, till exempel din favoritbok, film eller tv-program.
                example_code: |
                    ```
                    hus = Gryffindor, Slytherin, Hufflepuff, Ravenclaw
                    ämnen = drycker, försvar mot svartkonst, förtrollningar, förvandling
                    rädslor = Voldemort, spindlar, att misslyckas med sitt OWL-test
                    namn = Harry, Ron, Hermione
                    _
                    _ {print} namn ' är placerad i ' hus {at} {random}
                    _ {print} namn ' är bra på ' ämnen {at} {random}
                    _ {print} namn 's största rädsla är ' rädslor {at} {random}
                    ```
    haunted:
        name: Spökhuset
        default_save_name: Spökhuset
        description: Flykten från spökhuset
        levels:
            1:
                story_text: "I det här äventyret jobbar du med att skapa ett spel där du måste fly från ett hemsökt hus genom att välja rätt dörr.\nOm du väljer rätt dörr kommer du att överleva, men om du inte gör det kan ett hemskt monster...\n \nPå nivå 1 börjar vi vårt spökhusspel med att hitta på\
                    \ en skrämmande historia och frågar spelaren vilket monster de kommer att se i spökhuset.\n"
                example_code: |
                    ```
                    {print} Hur kom jag hit?
                    {print} Jag minns att min vän sa åt mig att gå in i den gamla herrgården …
                    {print} och plötsligt blev allt svart.
                    {print} Men hur hamnade jag på golvet …?
                    {print} Mitt huvud gör ont som om jag blivit slagen av ett baseballträ!
                    {print} Vad är det för ljud?
                    {print} Åh nej! Det känns som om jag inte är ensam i det här huset!
                    {print} Jag måste ta mig ut härifrån!
                    {print} Det finns tre dörrar framför mig …
                    {ask} Vilken dörr ska jag välja?
                    {echo} Jag väljer dörr
                    {print} …?
                    ```
                story_text_2: |
                    ### Övning
                    Kopiera exempelkoden till din inmatningsskärm genom att klicka på den gula knappen.
                    Avsluta nu berättelsen genom att lägga till minst fem rader kod.
                    Kom ihåg att börja varje kodrad med ett `{print}`-kommando.
            2:
                story_text: |
                    I detta spökhus kan du välja dina monster med emoji. Naturligtvis kan du också använda ord.
                example_code: |
                    ```
                    monster_1 {is} 👻
                    monster_2 {is} 🤡
                    monster_3 {is} 👶
                    {print} Du går in i spökhuset.
                    {print} Plötsligt ser du ett monster_1
                    {print} Du springer in i det andra rummet …
                    {print} Men där väntar ett monster_2 på dig!
                    {print} Åh, nej! Gå snabbt till köket.
                    {print} Men när du går in anfaller monster_3 dig!
                    ```
                story_text_2: |
                    ### Övning
                    I exemplet ovan är monstren förutbestämda. Så varje gång du kör din kod blir resultatet detsamma.
                    Kan du lägga till `{ask}` -kommandon för att göra spökhuset interaktivt och låta spelarna välja vilka monster de stöter på?
                example_code_2: |
                    ```
                    monster_1 {is} _
                    monster_2 {is} _
                    monster_3 {is} _
                    {print} Du går in i spökhuset.
                    {print} Plötsligt ser du ett monster_1
                    {print} Du springer in i det andra rummet …
                    {print} Men där väntar ett monster_2 på dig!
                    {print} Åh, nej! Gå snabbt till köket.
                    {print} Men när du går in anfaller monster_3 dig!
                    ```
            3:
                story_text: |
                    På de tidigare nivåerna har du gjort en början till ditt spökhusspel, men som du kanske har märkt har berättelsen alltid haft ett hemskt slut.
                    På den här nivån kan du göra din berättelse mer interaktiv genom att ändra utgången av spelet; ibland blir du uppäten, ibland flyr du!
                    Låt Hedy bestämma slumpmässigt!

                    ### Övning
                    Kopiera exempelkoden och fyll i luckorna för att få det att fungera!

                    **Extrauppgift** Den här berättelsen är ganska enkel, så du kanske kan lägga till en mer spännande berättelse.
                    Du har också mycket begränsade resultat just nu – det finns bara tre alternativ för vad som finns bakom dörrarna. Kanske kan du komma på fler monster att lägga till i listan!
                example_code: |
                    ```
                    _ Fly från spökhuset!
                    _ Det finns 3 dörrar framför dig …
                    _ _ _ Vilken dörr väljer du?
                    _ Du valde dörr … val
                    monster _ en zombie, en vampyr, INGENTING DU KOM UNDAN
                    _ Du ser …
                    {sleep}
                    _ _ _ _
                    ```
            4:
                story_text: |
                    På den här nivån lär du dig att använda citattecken i dina spel.

                    ### Övning
                    Kan du göra ditt spökhus så att det fungerar på nivå 4?

                    ### Övning 2
                    Gå tillbaka till föregående nivå och kopiera koden för ditt spökhus. Få koden att fungera i den här nivån genom att lägga till citattecken på rätt ställen.
                example_code: |
                    ```
                    _ Lägg till citattecken till denna kod _
                    {print} Fly från spökhuset!
                    {print} Det finns tre dörrar framför dig ...
                    val {is} {ask} Vilken dörr väljer du?
                    {print} Du valde dörr ... val
                    monster {is} en zombie, en vampyr, INGENTING DU KLARADE DIG
                    {print} Du ser ...
                    {sleep}
                    {print} monster {at} {random}
                     ```
            5:
                story_text: |
                    Fram till den här nivån har Spökhusspelet alltid bett spelaren att välja en dörr, men som du kanske har märkt behöver spelaren inte svara rätt.
                    Om spelaren fyllde i ett helt slumpmässigt svar fungerade spelet fortfarande och spelaren kunde till och med vinna (trots att hen inte valde en dörr).
                    I den här nivån kan du bara vinna spelet genom att välja samma dörr som Hedy valde slumpmässigt.

                    ### Övning
                    Kan du hitta de fyra ord som saknas för att göra koden färdig?
                example_code: |
                    ```
                    {print} 'Fly från spökhuset!'
                    {print} 'Det finns tre dörrar framför dig ...'
                    dörrar {is} 1, 2, 3
                    monster {is} varulv, mumie, vampyr, zombie
                    vald_dörr {is} {ask} 'Vilken dörr väljer du?'
                    {print} 'Du valde dörr ...' vald_dörr
                    {sleep}
                    korrekt_dörr {is} dörrar {at} {random}
                    _ _ _ _ {print} 'Bra! Du har rymt!'
                    {else} {print} 'Åh nej! Du blir uppäten av en ...' monster {at} {random}
                    ```
            9:
                story_text: "På den här nivån kan du använda dig av nästlade satser, vilket gör spökhuset ännu mer interaktivt!\n\n### Övning\nNu är det väldigt svårt att vinna det här spelet; kan du göra det lättare att vinna?\nÄndra din kod så att den bara har en felaktig dörr och två korrekta dörrar\
                    \ istället för en korrekt dörr och två felaktiga? \nTips: Detta innebär att du ändrar variabeln korrekt_dörr till fel_dörr och byter ut koden `{if}` och `{else}`.\n Och naturligtvis kan du också ändra berättelsen och göra den mer personlig. Ändra monstren eller gör det till en glad\
                    \ spelshow där du får en gåva!\n"
                example_code: |
                    ```
                    {print} 'Fly från spökhuset!'
                    spelare = lever
                    dörrar = 1, 2, 3
                    monster = zombie, vampyr, jättespindel
                    {repeat} 3 {times}
                        {if} spelare {is} lever
                            rätt_dörr {is} dörrar {at} {random}
                            {print} 'Det finns tre dörrar framför dig …'
                            vald_dörr = {ask} 'Vilken dörr väljer du?'
                            {if} vald_dörr {is} rätt_dörr
                                {print} 'Inga monster här!'
                            {else}
                                {print} 'Du blir uppäten av en ' monster {at} {random}
                                spelare = död
                        {else}
                            {print} 'GAME OVER'
                    {if} spelare {is} lever
                        {print} 'Bra! Du överlevde!'
                    ```
            11:
                story_text: "På den här nivån har vi ändrat kommandot `{for}` så att vi kan berätta för spelaren var den befinner sig. \n\n### Övning 1\nAvsluta programmet så att spelaren vet vilket rum den befinner sig i.\n\n### Övning 2\nGör programmet till ett äventyr genom att följa dessa steg:\n\n\
                    1. Gör en lista med valmöjligheter (till exempel: slåss eller fly).\n2. Se till att spelaren kan välja ett alternativ med `{ask}`\n3. Är svaret rätt? Då får den gå vidare till nästa monster. Ger den fel svar? Låt spelaren veta det med en `{print}`. \n\n**Extrauppgift** Om du väljer\
                    \ fel visas ändå ett monster! Hur kan man ändra på det?\n"
                example_code: |
                    ```
                    {print} "Escape from the Haunted House!"
                    monster = zombie, vampyr, jättespindel
                    _
                        {print} 'Rum' i
                        vilket_monster = monster {at} {random}
                    ```
            14:
                story_text: |
                    ### Exercise
                    In this level you can use the `<` and `>` symbol to introduce lives to your game.
                    Make sure the player loses a life when they come across the wrong monster and that the game stops if you have no lives left.
                example_code: |
                    ```
                    {print} 'Escape from the haunted house'
                    lives = 3
                    doors = 1, 2, 3
                    monsters = 'the wicked witch', 'a zombie', 'a sleeping 3 headed dog'
                    {for} i {in} {range} 1 {to} 10
                        {if} lives _
                            good_door = doors {at} {random}
                            monster = monsters {at} {random}
                            chosen_door = {ask} 'Which door do you choose?'
                            {if} good_door == chosen_door
                                {print} 'You have chosen the correct door'
                            {else}
                                {print} 'You see...' monster
                                {if} monster == 'a sleeping 3 headed dog'
                                    {print} 'Pffieuw.... Its asleep'
                                {else}
                                    {print} 'You lose one life'
                                    lives = _
                        {else}
                            {print} 'GAME OVER'
                    ```
            16:
                story_text: |
                    ### Exercise
                    This haunted house game uses the connection between the lists you can use in this level.
                    For example: all the properties that belong to the zombie are first in all the lists, witch second and vampire third.
                    Check out the code and fill in  `weapons[i]`, `monsters[i]` , `bad_fate[i]`, `good_fate[i]`, `hint[i]` on the correct blanks to get the code to work!
                example_code: |
                    ```
                    numbers = [1, 2, 3]
                    i = numbers[{random}]
                    hint = ['growling', 'a cackling laugh', 'fluttering batwings']
                    monsters = ['zombie', 'witch', 'vampire']
                    bad_fate = ['Your brain is eaten', 'You are forever cursed', 'You are bitten']
                    good_fate = ['You throw the ham. The zombie is distracted and starts eating it.', 'You set the curtains on fire. The witch flees out of fear for the fire', 'The vampire hates garlic and flees']
                    weapons = ['ham', 'lighter', 'garlic']
                    {print} 'You are standing in front of an old mansion'
                    {print} 'Something is not right here'
                    {print} 'You hear ' _
                    {print} 'You are going to explore it'
                    {print} 'You enter the kitchen and see a lighter, a raw ham and a garlic.'
                    your_weapon = {ask} 'What do you bring with you?'
                    {print} 'With your ' your_weapon ' you enter the living room'
                    {print} 'There you find a ' _
                    needed_weapon = _
                    {if} your_weapon == needed_weapon
                        {print} 'You use your ' your_weapon
                        {print} _
                        {print} 'YOU WIN!'
                    {else}
                        {print} 'You have chosen the wrong weapon...'
                        {print} _
                        {print} 'GAME OVER'
                    ```
    hotel:
        name: hotel
        default_save_name: hotel
        description: hotel
        levels:
            13:
                story_text: |
                    In the previous adventure you have learned how to use an argument in a function, and you've learned how to combine it with an {ask}.
                    You might have wondered why you would use functions, because the functions in the example were only one line of code.
                    Now we will show you what a bigger function looks like and we will use multiple agruments now as well. You'll see how much better it is to use a function once the function gets bigger.
                    Here is an example of a function with arguments combined with {ask} commands.
                example_code: |
                    ```
                    {define} welcome_message {with} title, last_name, country, room_number
                        {print} 'Welcome to Hotel Hedy, ' title ' ' last_name
                        nice_trip {is} {ask} 'Did you have a nice trip from, ' country '?'
                        {if} nice_trip {is} 'yes'
                            {print} 'Lovely!'
                        {else}
                            {print} 'Sorry to hear that.'
                            {print} 'Hopefully you can take a nice rest in you room.'
                        {print} 'Your room number is ' room_number

                    {print} 'Hello. Please fill in your information to check in.'
                    title = {ask} 'What is your title (mr, mrs, ms, dr, etc.)?'
                    name = {ask} 'What is you last name?'
                    homecountry = {ask} 'What country do you come from?'

                    {call} welcome_message {with} title, name, homecountry, 105
                    ```

                    title = {ask} 'What is your title (mr, mrs, ms, dr, etc.)?'
                    name = {ask} 'What is you last name?'
                    homecountry = {ask} 'What country do you come from?'

                    {call} welcome_message {with} title, name, homecountry, 105
    if_command:
        name: '{if} & {else}'
        default_save_name: kommandot_if
        description: Introduktion till kommandot if
        levels:
            5:
                story_text: |
                    ## Om … annars …
                    På nivå 5 finns det något nytt, `{if}`! Med `{if}` kan du välja mellan två olika alternativ.
                    Den här koden skrivs ut fint om du anger Hedy som namn, och bu! om du anger något annat.
                    `{ask}` och `{print}` fungerar fortfarande som på nivå 4.
                example_code: |
                    ```
                    namn {is} {ask} 'vad heter du?'
                    {if} namn {is} Hedy {print} 'nice' {else} {print} 'bu!'
                    ```
                story_text_2: |
                    Ibland blir koden med `{if}` riktigt lång och får inte plats på raden. <br> Du kan också dela koden över två rader så att den andra raden börjar med `{else}` så här:
                example_code_2: |
                    ```
                    namn {is} {ask} 'vad heter du?'
                    {if} namn {is} Hedy {print} 'nice'
                    {else} {print} 'bu!'
                    ```
                story_text_3: |
                    ### Övning
                    Försök att skriva din egen kod med `{if}` och `{else}`. Du kan använda exempelkoden om du vill.
                example_code_3: |
                    ```
                    svara {is} {ask} '2 + 2 = ?'
                    _ _ _ 4 _ 'Bra jobbat!'
                    _ _ 'Nej, 2 + 2 = 4'
                    ```
            8:
                story_text: |
                    ## Om … Annars …
                    Du har lärt dig att upprepa ett block med kodrader efter ett `{repeat}`-kommando.
                    Nu kan du också använda indrag för att skapa block efter ett {if}- eller {else}-kommando.
                    Kolla in exempelkoden.

                    ### Övning
                    Lägg till ett {else}-kommando till exempelkoden. Gör ett kodblock med indrag. Det gör du genom att börja varje rad med fyra mellanslag.
                example_code: |
                    ```
                    namn = {ask} 'Vad heter du?'
                    {if} namn {is} Hedy
                        {print} 'Välkommen Hedy'
                        {print} 'Du kan spela på din dator!'
                    ```
            9:
                story_text: |
                    In this level you can also put an {if} command inside another {if} command.
                example_code: |
                    ```
                    continue = {ask} 'Do you want to continue?'
                    {if} continue = yes
                        sure = {ask} 'Are you sure?'
                        {if} sure {is} yes
                            {print} 'We will continue'
                        {else}
                            {print} 'You are not sure'
                    {else}
                        {print} 'You do not want to continue'
                    ```
    in_command:
        name: '{in}'
        default_save_name: kommandot_i
        description: Introduktion till kommandot i
        levels:
            5:
                story_text: |
                    ## Listor
                    När vi vill kontrollera om något finns i en lista kan vi nu använda kommandot `{in}`.
                    Den här koden skriver ut snyggt! om du väljer grönt eller gult, annars meh.
                example_code: |
                    ```
                    snygga_färger {is} grönt, gult
                    favoritfärg {is} {ask} 'Vilken är din favoritfärg?'
                    {if} favoritfärg {in} snygga_färger {print} 'snyggt!'
                    {else} {print} 'meh'
                    ```
                story_text_2: |
                    ### Övning
                    Gör klar exempelkoden genom att fylla i luckorna med kommandon som du har lärt dig.
                    När du är klar med koden, försök att lägga till egen kod och använd en fråga som du själv har kommit på.
                example_code_2: |
                    ```
                    djur är hund, ko, får
                    svaret är fråga 'Vilket är ditt favoritdjur?'
                    _ svar _ djur _ 'Mitt också!'
                    _ _ 'Mina favoritdjur är hundar, kor och får'
                    ```
    is_command:
        name: '{is}'
        default_save_name: kommandot_är
        description: introduktion till kommandot är
        levels:
            2:
                story_text: |
                    ## Variabler
                    Du kan döpa ett ord med `{is}`. Det kallas för en **variabel**. I det här exemplet har vi skapat en variabel som heter namn och en variabel som heter ålder. Du kan använda ordet namn var som helst i din kod och det kommer att ersättas med Hedy, till exempel så här:
                example_code: |
                    ```
                    namn {is} Hedy
                    ålder {is} 15
                    {print} namn är ålder år gammal
                    ```
                story_text_2: |
                    ### Övning
                    Dags att göra dina egna variabler!
                    I exempelkoden gjorde vi ett exempel på variabeln `favorite_animals`. På rad 1 sätts (tilldelas) variabeln och på rad 2 har vi använt variabeln i ett skriv-kommando.
                    Avsluta först vårt exempel genom att fylla i ditt favoritdjur i de tomma fälten. Gör sedan minst tre av dessa koder själv. Välj en variabel och sätt variabeln med kommandot {is}. Använd den sedan med ett {print}-kommando, precis som vi gjorde.
                example_code_2: |
                    ```
                    favoritdjur är _
                    {print} Jag gillar favoritdjur
                    ```
            6:
                story_text: |
                    We also make a change in storing a word in a variable! You may now use `=` instead of  `{is}` when we store a name or a number in a variable, like this:
                example_code: |
                    ```
                    name = Hedy
                    answer = 20 + 4
                    ```
            14:
                story_text: |
                    Vi kommer att lära oss fler nya saker. Du kanske redan känner till dem från matematiken, `<` och `>`.
                     `<` kollar om det första talet är mindre än det andra, t.ex. ålder `<` 12 kontrollerar om ålder är mindre än 12.
                    Om du vill kolla om det första talet är mindre eller lika med det andra kan du använda `<=`, t.ex. ålder `<=` 11.
                     `>` kollar om det första talet är större än det andra, t.ex. poäng `>` 10 kollar om poäng är större än 10.
                    Om du vill kolla om det första talet är större eller lika med det andra kan du använda `>=`, t.ex. poäng `>=` 11.
                    Du använder dessa jämförelser i en `{if}`, så här:
                example_code: |
                    ```
                    ålder = {ask} 'Hur gammal är du?'
                    {if} ålder > 12
                        {print} 'Du är äldre än jag!'
                    ```
                story_text_2: |
                    Från och med den här nivån kan du använda två likhetstecken om du vill jämföra exakt. Detta är vad de flesta programspråk gör:
                example_code_2: |
                    ```
                    namn = {ask} 'Vad heter du?'
                    {if} namn == 'Hedy'
                        {print} 'Du är cool!'
                    ```
                story_text_3: |
                    Du kan också jämföra om något *inte* är lika med något annat med hjälp av `!=` så här:
                example_code_3: |
                    ```
                    namn = {ask} 'Vad heter du?'
                    {if} namn != 'Hedy'
                        {print} 'Du är inte Hedy'
                    ```

                    {if} ålder < 13
                        {print} 'Du är yngre än jag!'
                    {else}
                        {print} 'Du är äldre än jag!'
    language:
        name: Språk
        default_save_name: Språk
        description: Öva glosor på ett främmande språk
        levels:
            5:
                story_text: |
                    Gör ditt eget program för att öva glosor på ett nytt språk.

                    ### Övning
                    Gör koden längre genom att lägga till minst tre ytterligare glosor som spelaren ska lära sig.
                    **Extra** Du kan naturligtvis välja att använda ett annat språk än franska. Du kan ändra koden till vilket språk som helst som du vill lära dig.
                example_code: |
                    ```
                    {print} 'Lär dig franska!'
                    katt {is} {ask} '🐱'
                    {if} katt {is} chat {print} 'Fantastiskt!'
                    {else} {print} 'Nej, katt heter chat'
                    groda {is} {ask} '🐸'
                    {if} groda {is} grenouille {print} 'Superbt!'
                    {else} {print} 'Nej, groda heter grenouille'
                    ```
            16:
                story_text: |
                    ### Exercise
                    Take a look at the example code. This is a program to practise French vocabulary. Now make your own program to practice your vocabulary in a new language.
                    If you don't know any other languages, you can use Google translate or you can use emojis and your native language.
                example_code: |
                    ```
                    franska_ord = ['bonjour', 'ordinateur', 'pomme de terre']
                    översättning = ['hej', 'dator', 'potatis']
                    poäng = 0
                    {for} i {in} {range} 1 {to} 3
                        svar = {ask} 'Vad betyder ' franska_ord[i] '?'
                        rätt = översättning[i]
                        {if} svar == rätt
                            {print} 'Rätt!'
                            poäng = poäng + 1
                        {else}
                            {print} 'Fel, ' franska_ord[i] ' betyder ' översättning[i]
                    {print} 'Du gav ' poäng ' rätta svar.'
                    ```
    maths:
        name: matte
        default_save_name: matte
        description: Introduktion till matte
        levels:
            6:
<<<<<<< HEAD
                story_text: |4

                              På den här nivån lär du dig något nytt: du kan nu också räkna ut saker.

                              Plus är enkelt, du skriver det som med matematik: `5 + 5` till exempel. Minus fungerar också bra, det är `5 - 5`.

                              Gånger är lite annorlunda, eftersom det inte finns någon gångersymbol på tangentbordet. Sök bara, det finns verkligen inte!
                              Det är därför vi multiplicerar med asterisken till vänster om ä: `5 * 5`. Läs det som '5 gånger 5' – det är bästa minnesregeln.
=======
                story_text: |
                    In this level you learn something new: you can now also calculate.

                    The plus is easy, you write it like with math: `5 + 5` for example. The minus also works fine, it is `5 - 5`.

                    The times is a bit different, because there is no times symbol on your keyboard. Just search, there really isn't!
                    That is why we multiply with the asterisk above 8: `5 * 5`. Read that as "5 times 5" that helps you remember it best.
>>>>>>> 8e621abb
                example_code: |
                    ```
                    {print} '5 plus 5 är ' 5 + 5
                    {print} '5 minus 5 är ' 5 - 5
                    {print} '5 gånger 5 är ' 5 * 5
                    ```
            12:
                story_text: |-
                    **Decimaltal**
                    Hittills har Hedy inte tillåtit decimaltal som 1.5, men nu tillåter vi det. Tänk på att datorer använder `.` för decimaltal.
                example_code: |
                    ```
                    {print} 'Två och en halv plus två och en halv är …'
                    {print} 2.5 + 2.5
                    ```
                story_text_2: |-
                    **Maths with words**
                    In this level you can also do addition with words like this:
                example_code_2: |
                    ```
                    a = 'Hello '
                    b = 'world!'
                    {print} a + b
                    ```

                    {print} 2.5 + 2.5
    music:
        name: music
        default_save_name: music
        description: Play a tune!
        levels:
            1:
                story_text: |-
                    In this level you'll learn how to use the `{play}` command to play a tune!

                    Type `{play}` followed by the note you want to play. The scale goes C-D-E-F-G-A-B.
                    As you can see there are 7 different letters, but we can play more than just 7 notes.
                    Type a number between 1 and 10 behind the letter to choose the scale, for example after B4 comes C5.
                    C1 is the lowest note you can play, C10 is the highest.

                    ### Exercise
                    Try out the example code and thenplay around with it! Can you create your own melody?
                    In the next level you'll learn how to play some existing songs.
                example_code: |-
                    ```
                    play C4
                    play D4
                    play E4
                    play F4
                    play G4
                    play A4
                    play B4
                    play C5
                    ```
            2:
                story_text: Finish the songs! We have started the codes for some melodies.
                example_code: |
                    ```
                    {print} Old Mac Donald had a farm
                    {play} C5
                    {play} C5
                    {play} C5
                    {play} G4
                    {play} A4
                    {play} A4
                    {play} G4
                    ```
                story_text_2: As you can see, you can also use the `{sleep}` command to add a little pause in the song.
                example_code_2: |
                    ```
                    {print} Twinkle Twinkle Little Star
                    {play} C
                    {play} C
                    {play} G
                    {play} G
                    {play} A
                    {play} A
                    {play} G
                    {sleep} 1
                    {play} F
                    {play} F
                    ```
            3:
                story_text: |
                    Create a random melody!

                    ### Exercise
                    The example code creates a random melody, but it's very short and not many notes are used.
                    Add more notes to the list and create a longer melody by copying the last line a couple more times.
                example_code: |
                    ```
                    notes {is} A4, B4, C4
                    {play} notes {at} {random}
                    {play} notes {at} {random}
                    {play} notes {at} {random}
                    ```
            4:
                story_text: |
                    Use the `{clear}` command to create a karaokemachine!

                    ### Exercise
                    Finish the karaoke version of 'Mary had a little lamb'.
                    Then, create a karaoke version of any song you'd like!
                example_code: |
                    ```
                    {print} 'Mary had a little lamb'
                    {play} E
                    {play} D
                    {play} C
                    {play} D
                    {play} E
                    {play} E
                    {play} E
                    {clear}
                    {print} 'Little lamb, little lamb'
                    {play} D
                    {play} D
                    {play} D
                    {play} E
                    {play} E
                    {play} E
                    {clear}
                    {print} 'Mary had a little lamb'
                    {play} E
                    ```
            5:
                story_text: |
                    You don't always have to use the `{play}` command to play a whole song, sometimes you just want to play one note.
                    For example, if you want to make a quiz, you can play a happy high note if the answer is right and a sad low note if the answer is wrong.

                    ### Exercise
                    Finish the first question by adding a line of code that plays a C3 note if the wrong answer is given.
                    Then think of 3 more questions to add to this quiz.
                example_code: |
                    ```
                    answer {is} {ask} 'What is the capital of Zimbabwe?'
                    {if} answer {is} Harare {play} C6
                    _
                    ```
            6:
                story_text: "Instead of playing notes, you can also play numbers now. Simply type `{play} 1` for the lowest note, `{play} 70` for the highest note, or anything in between.\n\n### Exercise\n This calls for musical maths! Try out the example code a couple of times with different starting\
                    \ numbers. \nThen, see if you can compose a song using the numbers.\n"
                example_code: |
                    ```
                    number = {ask} 'Say a starting number between 1 and 67'
                    {print} number
                    {play} number
                    number = number + 1
                    {print} number
                    {play} number
                    number = number + 1
                    {print} number
                    {play} number
                    ```
            7:
                story_text: |
                    Using the `{repeat}` command can make your codes for melodies a lot shorter!

                    ### Exercise
                    Finish the code for Twinkle Twinkle Little Star by using the `{repeat}`command.
                    Then go back to the songs you've made in the previous levels. Can you shorten those codes too?
                example_code: |
                    ```
                    {print} 'Twinkle Twinkle Little Star'
                    {repeat} 2 {times} {play} C4
                    {repeat} 2 {times} {play} G4
                    _
                    ```
            8:
                story_text: |
                    Now that we can use the `{repeat}` command for multiple lines, we can make songs even more easily!

                    ### Exercise
                    Finish the song of Brother John (Frère Jacques). Don't forget to use `{repeat}`!
                example_code: |
                    ```
                    {print} 'Brother John'
                    {repeat} 2 {times}
                        {play} C
                        {play} D
                        {play} E
                        {play} C
                    {repeat} 2 {times}
                        {play} E
                        {play} F
                        {play} G
                        {sleep} 1
                    ```
            9:
                story_text: |
                    From this level on you can - among other things - use a {repeat} command inside a {repeat} command.
                    That makes songs like 'Happy birthday' even shorter!

                    ### Exercise
                    Finish the song!
                example_code: |
                    ```
                    first_time = yes
                    {repeat} 2 {times}
                        {repeat} 2 {times}
                            {play} C
                        {play} D
                        {play} C
                        {if} first_time {is} yes
                            {play} F
                            {play} E
                            first_time {is} no
                        {else}
                            _
                    ```
            12:
                story_text: |
                    Use functions in you songs! As you can see in the example code, you can make a function for each line of Twinkle Twinkle little star. Once you've programmed the first three lines, all you have to do is call the functions in the order you want them played in.

                    ### Exercise
                    Finish the song of Twinkle Twinkle little star.
                    Then look back at all the songs you've programmed in the levels before, can you make those codes better and shorter using functions too?
                example_code: |
                    ```
                    {define} first_line
                        {play} C
                        {play} C
                        {play} G
                        {play} G
                        {play} A
                        {play} A
                        {play} G
                        {sleep}

                    {define} second_line
                        {play} F
                        {play} F
                        {play} E
                        {play} E
                        {play} D
                        {play} D
                        {play} C
                        {sleep}

                    {define} third_line
                        {play} G
                        {play} G
                        {play} F
                        {play} F
                        {play} E
                        {play} E
                        {play} D
                        {sleep}

                    {call} _
                    {call} _
                    {call} _
                    {call} _
                    {call} _
                    {call} _
                    ```
            13:
                story_text: |
                    You can use a function with an argument for songs that have line taht are almost the same, but slightly different each time.
                    One example is the song 'Yankee Doodle'. The first 4 notes of the first lines are the same, buyt each time they are followed by a different couple of notes.

                    ### Exercise
                    Can you finish the song of Yankee Doodle?
                    Can you think of another song to programm this way?
                example_code: |
                    ```
                    {print} 'Yankee Doodle'
                    {define} _ {with} note_1, note_2, note_3
                        {play} C4
                        {play} C4
                        {play} D4
                        {play} E4
                        {play} _
                        {play} _
                        {play} _

                    {call} line_1 {with} 29, 31, 30
                    {call} line_1 {with} 29, 28, 0
                    {call} line_1 {with} 32, 31, 30

                    {play} C4
                    {play} B3
                    {play} G3
                    {play} A3
                    {play} B3
                    {play} C4
                    {play} C4
                    ```
            14:
                story_text: |
                    You can programm music for fun, but you can also use the musical notes to make something useful like a fire alarm!

                    ### Exercise
                    Make sure the fire alarm rings when there is a fire!
                example_code: |
                    ```
                    {define} fire_alarm
                        {print} 'FIRE!'
                        note = 40
                        {for} i {in} {range} 1 {to} 100
                            {if} note _ 50
                                note = note + 5
                                {play} _
                            {else}
                                note = 40

                    fire = {ask} 'Is there a fire?'
                    {if} fire _ 'yes'
                        {call} fire_alarm
                    ```
    parrot:
        name: Papegoja
        default_save_name: Papegoja
        description: Skapa din egen papegoja som härmar dig!
        levels:
            1:
                story_text: |
                    Skapa din egen papegoja som härmar dig!
                example_code: |
                    ```
                    {print} Jag heter papegojan Hedy
                    {ask} vad heter du?
                    {echo}
                    {echo}
                    ```
                story_text_2: |
                    ### Övning
                    Kopiera exempelkoden till din inmatningsskärm genom att klicka på den gula knappen.
                    Låt papegojan ställa en annan fråga. Fyll i de tomma rutorna i exemplet!
                    **Extra** Du kan också låta papegojan ställa flera frågor. Lägg till några fler rader kod under din egen kod.
                example_code_2: |
                    ```
                    {print} Jag heter papegojan Hedy
                    {ask} _
                    {echo}
                    {echo}
            2:
                story_text: |
                    På förra nivån skapade du en papegoja som härmar dig. På den här nivån kommer vi att göra papegojan interaktiv med en variabel och `{ask}`-kommandot.
                    Vi kommer också att göra papegojan mer verklighetstrogen genom att lägga till `{sleep}`-kommandon efter att något har sagts.
                example_code: |
                    ```
                    {print} Jag är papegojan Hedy
                    namn _ _ vad heter du?
                    {print} namn
                    _
                    {print} skri
                    _
                    {print} namn
                    ```
                story_text_2: |
                    ### Övning
                    Avsluta först rad 2 med ett `{is}`- och ett `{ask}`-kommando.
                    Fyll sedan i ett `{sleep}`-kommando på rad 4 och 6 för att låta papegojan vara tyst en liten stund.

                    **Extrauppgift** Kan du få papegojan att fråga efter mer än bara ditt namn genom att lägga till fler rader kod?
            3:
                story_text: |
                    Lär din papegoja ett nytt ord med `{add}`.
                    ### Övning
                    Kan du lägga till kommandot `{add} {to}` för att få koden att fungera?
                example_code: |
                    ```
                    ord {is} skri, Hedy
                    {print} Träna din papegoja!
                    nytt_ord {is} {ask} Vilket ord vill du lära den?
                    _ nytt_ord _ ord
                    {print} 🧒 Säg nytt_ord, Hedy!
                    {print} 🦜 ord {at} {random}
                    ```
            4:
                story_text: |
                    På den här nivån måste vi använda citattecken i kommandona `{ask}` och `{print}`.
                    ### Övning
                    Komplettera koden genom att fylla i citattecken på de tomma platserna.
                example_code: |
                    ```
                    ord {is} skri, Hedy
                    {print} _ Träna din papegoja! _
                    nytt_ord {is} {ask} _ Vilket ord vill du lära den? _
                    {add} nytt_ord {to_list} ord
                    {print} _ 🧒 Säg _nytt_ord _, hedy!_
                    {print} _ 🦜 _ ord {at} {random}
                    ```
            5:
                story_text: |
                    Belöna din papegoja om den säger rätt ord!

                    ### Övning
                    Avsluta koden genom att fylla i de fyra saknade kommandona.
                example_code: |
                    ```
                    ord {is} skri, Hedy
                    {print} 'Träna din papegoja!'
                    nytt_ord {is} {ask} 'Vilket ord vill du lära den?'
                    {add} nytt_ord {to_list} ord
                    sagt_ord {is} ord {at} {random}
                    {print} '🧒 Säg ' nytt_ord', Hedy!'
                    {print} '🦜' sagt_ord
                    _ sagt_ord {is} nytt_ord _ '🧒 Bra jobbat, Hedy! 🍪'
                    _ _ '🧒 Nej, Hedy! Säg ' nytt_ord
                    ```
    piggybank:
        name: Spargris
        default_save_name: Spargris
        description: Räkna dina fickpengar!
        levels:
            12:
                story_text: |
                    I det här äventyret får du lära dig att göra en digital spargris.

                    ### Övning
                    Gör klart koden för att beräkna hur mycket pengar du har och hur lång tid du behöver spara för att köpa det du vill ha!
                    **Extrauppgift** Kanske har du redan sparat lite pengar? Dra av det från det belopp som du kommer att behöva spara ihop.
                example_code: |
                    ```
                    {print} 'Den digitala spargrisen'
                    önskan = {ask} 'Vad skulle du vilja köpa?'
                    pris = {ask} 'Vad kostar det?'
                    sparat = {ask} 'Hur mycket pengar har du redan sparat?'
                    fickpeng = {ask} 'Hur mycket fickpengar får du per vecka?'
                    att_spara = pris - sparat
                    veckor = att_spara / fickpeng
                    {print} 'Du kan köpa en ' _ ' om ' _ ' veckor.'
                    ```
            14:
                story_text: |
                    ### Exercise
                    In this level you can let Hedy tell you if you have saved up enough money!
                    Finish this code by filling in the blanks!
                example_code: |
                    ```
                    _ calculate_budget with wish, money, allowance
                        to_save = wish - money
                        weeks = to_save / allowance
                        {if} wish _ money
                            {print} 'You need to save up some more!'
                            {print} 'Youll need ' weeks ' more weeks.'
                        {else}
                            {print} 'Great! You have enough'
                            {print} 'Lets go shopping!'

                    money = {ask} 'How much money have you saved?'
                    wish = {ask} 'How much money do you need?'
                    allowance = {ask} 'How much pocket money do you get each week?'

                    {call} calculate_budget with _, _, _
                    ```
    pressit:
        name: Knapptryckningar
        default_save_name: Tryckt
        description: Prova att koppla en tangent till ett kommando!
        levels:
            5:
                story_text: |
                    På den här nivån finns ytterligare ett nytt nyckelord: `{pressed}`!
                    Med `{pressed}` kan du använda tangenterna på ditt tangentbord för att styra vilka rader som används.

                    ### Övning
                    Titta på exemplet och lägg till ytterligare en kodrad som reagerar på en tangenttryckning.
                example_code: |
                    ```
                    {print} 'Vill du ha ett lyckligt (l) eller olyckligt (o) slut?'
                    {if} l {is} {pressed} {print} 'De levde lyckliga i alla sina dagar ❤'
                    {else} {print} 'Prinsen blev uppäten av en flodhäst 😭'
                    ```
                story_text_2: |
                    Du kan också koppla sköldpaddskommandon till knappar.

                    ### Övning
                    Kopiera raderna några gånger så att du kan skapa en större ritning.
                example_code_2: |
                    ```
                    {if} y {is} {pressed} {forward} 15
                    {else} {turn} 90
                    ```
            7:
                story_text: |
                    Nu när du har lärt dig om `{repeat}`, kan vi trycka på tangenterna flera gånger.
                    Du kan använda det för att få sköldpaddan att gå framåt och vända sig.

                    ### Övning
                    Koden som du har sett på nivå 5 kontrollerar bara tangenten en gång. Kopiera exempelkoden och lägg till en `{repeat}` till den, så att du kan trycka på tangenterna många gånger.
                    Använd denna kod för att rita något snyggt.
                example_code: |
                    ```
                    {if} x {is} {pressed} {forward} 15 {else} {turn} 90
                    ```
            9:
                story_text: |
                    Nu när du vet hur man kombinerar påståenden kan du skapa ett verktyg för att skriva på tangentbord med `{pressed}`-kommandot.

                    ### Övning
                    Gör klart koden. Varje gång ska en slumpmässig bokstav väljas, som du måste trycka på. Du får en poäng för en korrekt tryckning och två poängs avdrag för en felaktig tryckning.
                    **Extrauppgift** Rensa skärmen efter varje bokstav, och visa användaren hur många poäng de har fått.
                example_code: |
                    ```
                    poäng = 0
                    bokstäver = a, b, c, d, e
                    {repeat} 10 {times}
                        bokstav = _ _ _
                        {print} 'Tryck på bokstaven ' bokstav
                        {if} bokstav {is} {pressed}
                        _
                        _
                        _
                    ```
    print_command:
        name: '{print}'
        default_save_name: skriv
        description: Introduktion till kommandot print
        levels:
            1:
                story_text: |
                    ## Kommandot skriv
                    Du kan skriva ut text på skärmen med kommandot `{print}`.
                example_code: |
                    ```
                    {print} Hej, programmerare!
                    {print} Välkommen till Hedy!
                    ```
                story_text_2: |
                    ### Övning
                    I Hedy hittar du övningar i varje äventyr. En övning ger dig möjlighet att öva på de nya kommandona och begreppen och låter dig gör exempelkoden mer personlig.
                    I den här övningen ser du ett rosa tomt utrymme. Du måste fylla i det tomma utrymmet innan koden kan köras.

                    Fyll i kommandot `{print}` i det tomma utrymmet och lägg sedan till ytterligare fem rader kod. Varje rad måste börja med ett `{print}`-kommando.
                    Ha så kul!
                example_code_2: |
                    ```
                    _ Hej!
                    ```
            18:
                story_text: |-
                    Vi har kommit fram till riktig Python-kod! Det betyder att vi måste använda parenteser med `{print}` och `{range}` från och med nu.
                    Det betyder också att du kan använda Hedy-kod från den här nivån i vilken Python-miljö som helst så länge du använder de engelska nyckelorden. Om du inte har gjort det hittils kan du ställa om det i kommandomenyn.
                example_code: |
                    ```
                    {print}('Hej!')
                    {for} i {in} {range}(1, 10):
                       {print}('Detta är rad ', i)
                    ```
                story_text_2: Om du vill skriva ut mer än en sak måste du ha kommatecken mellan.
                example_code_2: |
                    ```
                    temperatur = 25
                    {print}('Det är ', temperatur, ' grader ute')
                    ```

                    {print}('Jag heter ', namn)
    quizmaster:
        name: Quizmästare
        default_save_name: Quizmästare
        description: Gör ditt eget quiz!
        levels:
            14:
                story_text: |
                    I det här äventyret kan du göra din egen frågesport! Fyll i luckorna, lägg till fler frågor och njut av din egen frågesport!
                    Du kan göra en frågesport om vad du vill: din hobby, ditt favoritdjur, din favoritbok eller vad som helst!
                example_code: |
                    ```
                    {print} 'Gör ditt eget quiz'
                    poäng_a = 0
                    poäng_b = 0
                    {print} 'Fråga'
                    {print} 'Svarsalternativ A'
                    {print} 'Svarsalternativ B'
                    svar = {ask} 'Vilket svar?'
                    {if} svar == 'A'
                        poäng_a = poäng_a + 1
                    {if} svar == 'B'
                        poäng_b = poäng_b + 1
                    {print} 'Slut på quizet!'
                    {print} 'Vi kollar resultatet!'
                    {if} poäng_a > poäng_b
                        {print} 'Du tillhör A-klubben'
                    {if} poäng_b > poäng_a
                        {print} 'Du tillhör B-klubben'
                    ```
    quotation_marks:
        name: '''citattecken'''
        default_save_name: citattecken
        description: Introduktion till citattecken
        levels:
            4:
                story_text: |
                    ## 'Citattecken'
                    På nivå 4 har `{ask}` och `{print}` ändrats.
                    Du måste sätta texten du vill skriva ut mellan citattecken.
                    Detta är bra, för nu kan du skriva ut alla ord du vill ha. Även orden du använde för att spara något med `{is}`.
                    De flesta programspråk använder citattecken vid utskrift, så vi kommer också ett steg närmare riktig programmering!
                example_code: |
                    ```
                    {print} 'Du måste använda citattecken från och med nu!'
                    svar {is} {ask} 'Vad behöver vi använda från och med nu?'
                    {print} 'Vi måste använda ' svar
                    ```
                story_text_2: |
                    ##  Sammandragningar i engelsk text
                    Obs! Tänk på att nu när vi använder citattecken kommer Hedy att bli förvirrad när du använder apostrof för sammandragningar som I'm eller What's.
                    Se till att ta bort dessa apostrofer och ändra stavningen till Im eller Whats om du skriver på engelska.
                    Kolla in exempelkoden för att se fel sätt att använda apostrof.
                example_code_2: |
                    ```
                    _ Detta är fel sätt att använda apostrof t.ex. i engelsk text_
                    {print} 'I'm babysitting my sister's kids'
                    {print} 'What's more fun than that?'
                    ```
            12:
                story_text: |
                    **All text måste stå inom citattecken**
                    Från och med den här nivån måste du också använda citattecken när du sparar en text med `=`:
                example_code: |
                    ```
                    namn = 'Roboten Hedy'
                    {print} 'Hej ' namn
                    ```
                story_text_2: |
                    **Alla element i listor behöver också citattecken**.
                    Listor är texter, så de behöver också citattecken. Tänk på att varje element i listan ska ha citattecken.
                    Detta gör att du kan spara två ord som ett element i listan, till exempel 'Iron Man'.
                example_code_2: |
                    ```
                    superhjältar = 'Spiderman', 'Batman', 'Iron Man'
                    {print} superhjältar {at} {random}
                    ```
                story_text_3: |
                    **All text efter `{if}`-jämförelser behöver också citattecken**
                example_code_3: |
                    ```
                    namn = {ask} 'Vad heter du?'
                    {if} namn = 'Roboten Hedy'
                        {print} 'Hej på dig!'
                    ```
                story_text_4: |
                    **Tal behöver inte citattecken**
                    För tal använder du inte citattecken i `=`:
                example_code_4: |
                    ```
                    poäng = 25
                    {print} 'Du har ' poäng ' poäng'
                    ```
    random_command:
        name: random
        default_save_name: kommandot_random
        description: introduktion av kommandot random
        levels:
            3:
                story_text: |
                    ## På slump
                    På den här nivån kan du göra en lista med kommandot `{is}`. Du kan låta datorn välja ett slumpmässigt element från den listan. Det gör du med `{at} {random}`.
                example_code: |
                    ```
                    djur {is} hundar, katter, kängurur
                    {print} djur {at} {random}
                    ```
                story_text_2: |
                    Du kan använda kommandot `{at} {random}` i en mening också.
                example_code_2: |
                    ```
                    mat {is} smörgås, pizzaslice, sallad, burrito
                    {print} Jag ska ha mat {at} {random} till lunch.
                    ```
                story_text_3: |
                    ### Övning
                    Prova kommandot `{at} {random}` genom att göra din egen spelshow (som de på tv) där du väljer en dörr eller resväska och den innehåller ett stort pris!
                    Kan du göra det? Vi har redan lagt in de första raderna i exempelkoden.
                example_code_3: |
                    ```
                    {print} Den stora spelshowen!
                    {print} Det står tre resväskor framför dig …
                    valt {is} {ask} Vilken resväska väljer du?
                    priser {is} _
                    _
                    ```
            16:
                story_text: |-
                    We are going to make lists the Python way, with square brackets around the lists! We also keep the quotation marks around each item like we have learned in previous levels.
                    We use square brackets to point out a place in a list. For example: `friends[1]` is the first name on the list of friends, as you can see in the first part of the example code.
                    The second part of the example code shows you that we can also match 2 lists using the variable i.
                example_code: |
                    ```
                    friends = ['Ahmed', 'Ben', 'Cayden']
                    {print} friends[1] ' is the first friend on the list.'
                    {print} friends[2] ' is the second friend on the list.'
                    {print} friends[3] ' is the third friend on the list.'
                    #now we will match 2 lists using the variable i
                    lucky_numbers = [15, 18, 6]
                    {for} i {in} {range} 1 {to} 3
                        {print} friends[i] 's lucky number is ' lucky_numbers[i]
                    ```
                story_text_2: |-
                    Now that you've learned to use the brackets in lists, you can also start using the {at} {random} command in the Python way!
                    You simply type the name of your list with `[random]` behind it!
                example_code_2: |-
                    ```
                    fruit = ['apple', 'banana', 'cherry']
                    {print} fruit[random]
                    ```
    repeat_command:
        name: Upprepa
        default_save_name: kommandot_upprepa
        description: kommandot upprepa
        levels:
            7:
                story_text: |
                    ## Upprepa! Upprepa! Upprepa!
                    Nivå 7 lägger till kommandot `{repeat}`. `{repeat}` kan användas för att köra en kodrad flera gånger. Så här:

                    ### Övning
                    Lek litet med kommandot upprepa. Kan du göra happy birthday på bara tre rader kod istället för fyra nu?
                example_code: |
                    ```
                    {repeat} 3 {times} {print} 'Hedy är kul!'
                    ```
            8:
                story_text: |
                    ### Upprepa-kommandon och indrag
                    På den här nivån kan du upprepa flera rader kod med bara ett upprepa-kommando.
                    Det gör du genom att ha ett block med rader som du vill upprepa.
                    Raderna i det blocket kommer att behöva **indrag** .
                    Det betyder att man sätter fyra mellanslag i början av varje rad. Du måste också göra indrag även om ditt kodblock bara har en kodrad.
                example_code: |
                    ```
                    {repeat} 5 {times}
                        {print} 'Hej allihop'
                        {print} 'Allt detta upprepas fem gånger'
                    ```
            9:
                story_text: |
                    På den här nivån kan du inte bara använda flera rader med `{if}` och `{repeat}`, utan du kan också sätta ihop dem!
                    I exemplet ser du ett `{if}`-kommando inuti ett `{repeat}`-kommando. Det är också tillåtet tvärtom, och en `{if}` är också tillåten i en `{if}` och en `{repeat}` i en `{repeat}`.
                    Testa det!
                example_code: |
                    ```
                    {repeat} 3 {times}
                        mat = {ask} 'Vad vill du äta?'
                        {if} mat {is} pizza
                            {print} 'najs!'
                        {else}
                            {print} 'pizza är bättre'
                    ```
    repeat_command_2:
        name: '{repeat} 2'
        default_save_name: kommandot_upprepa_2
        description: kommandot upprepa 2
        levels:
            7:
                story_text: |
                    ## Upprepa med andra kommandon och med variabler
                    Du har övat på kommandot `{repeat}` i kombination med kommandot `{print}` nu, men visste du att du också kan använda andra kommandon med `{repeat}`?
                    I exempelkoden kan du se att `{repeat}` även kan användas med ett `{ask}`-, `{if}`- eller `{else}`-kommando.
                example_code: |
                    ```
                    {repeat} 2 {times} svar = {ask} 'Visste du att du kan ställa en fråga flera gånger?'
                    {if} svar {is} ja {repeat} 2 {times} {print} 'Det visste du redan!'
                    {else} {repeat} 3 {times} {print} 'Du har lärt dig något nytt!'
                    ```
                story_text_2: |
                    En annan intressant sak du kan göra med kommandot `{repeat}` är att använda variabler för att ställa in hur många gånger något ska upprepas. I exempelkoden kan du se att vi först frågar personen hur gammal den är.
                    Sedan, på rad 3, upprepas frågan 'ålder' gånger. Så vi använder variabeln 'ålder' med kommandot `{repeat}`.
                example_code_2: |
                    ```
                    {print} 'Hurra! Det är din födelsedag!'
                    ålder = {ask} 'Hur gammal är du nu?'
                    {repeat} ålder {times} {print} 'Hipp hipp hurra!'
                    ```
            8:
                story_text: |
                    ### Inuti blocket eller inte?
                    På den här nivån måste du tänka noga vilka rader kod som ska vara i blocket och vilka som inte ska vara det.
                    Till exempel: Du vill sjunga låten *the muffin man*. Då vill du att bara raden med 'the muffin man' ska upprepas två gånger.
                    Det betyder att den sista raden inte ska börja med indrag eftersom den inte hör till blocket.
                    Om du börjar den sista raden med indrag kommer låten att bli fel.

                    ## Övning
                    Varje rad i exempelkoden börjar med ett mellanrum. Ta bort mellanrummen och försök ta reda på vilken rad som behöver dras in och vilken som inte ska dras in för att sjunga sången.
                example_code: |
                    ```
                    _ {print} 'Do you know the muffin man?'
                    _ {repeat} 2 {times}
                    _ {print} 'The muffin man'
                    _ {print} 'Do you know the muffin man, who lives on Drury Lane?'
                    ```

                        {print} 'Den här raden kommer att upprepas …'
                        {print} 'Den här också …'
                    {print} 'men inte denna!'
    restaurant:
        name: Restaurang
        default_save_name: Restaurang
        description: Skapa din egen virtuella restaurang
        levels:
            1:
                story_text: |
                    På nivå 1 kan du göra din egen virtuella restaurang och ta emot dina gästers beställningar.
                example_code: |
                    ```
                    {print} Välkommen till Hedys restaurang 🍟
                    _ Vad vill du beställa?
                    {echo} Så du vill beställa
                    {print} Tack för din beställning!
                    {print} Den är på väg!
                    ```
                story_text_2: |
                    ### Övning
                    Kopiera exempelkoden till din inmatningsskärm genom att klicka på den gula knappen.
                    Fyll först i rätt kommando på de tomma platserna för att koden ska fungera korrekt.
                    Lägg sedan till minst fyra rader kod till restaurangprogrammet.
                    Fråga kunden vad han eller hon vill dricka och fråga om han eller hon vill betala med kontanter eller kort.
                    Fundera till sist ut ett trevligt sätt att säga hejdå till din kund.
            2:
                story_text: |
                    På nivå 2 kan du utöka din restaurang genom att använda variabler. På nivå 1 kunde Hedy bara `{echo}` beställningen en gång och bara komma ihåg det sista som beställdes.
                    Nu kan du använda variabler och Hedy kan komma ihåg både maten och påläggen!
                example_code: |
                    ```
                    {print} Välkommen till Hedys restaurang!
                    {print} Idag serverar vi pizza eller lasagne.
                    mat {is} {ask} Vad vill du äta?
                    {print} Bra val! Det är min älsklingsrätt!
                    topping {is} {ask} Vill du ha kött eller grönsaker till?
                    {print} mat med topping är på väg!
                    ```
                story_text_2: |
                    #### Övning
                    Kopiera din egen restaurangkod från föregående nivå till inmatningsskärmen nedan.
                    Rätta koden genom att byta ut kommandona `{ask}` och `{echo}` och använda variabler, som du har lärt dig på den här nivån.

                    Nu när din kod fungerar igen är det dags att lägga till något mer.
                    Titta på den sista raden i exempelkoden: `{print} mat med topping är på väg!`
                    På den raden används två variabler för att skapa en sammanfattning av beställningen.
                    Lägg nu till din egen sammanfattning av den mat och dryck som kunden beställt.

                    **Extra** Nu när du har lärt dig hur man använder variabler kan du använda så många variabler i en rad som du vill. Kan du lägga till fler variabler i din kod, till exempel äta på plats eller take away, kontant eller kort, med eller utan sugrör osv.
            3:
                story_text: |
                    Har du svårt att bestämma vad du vill äta till middag? Du kan låta Hedy välja åt dig!
                    Lägg helt enkelt till listor över dina favoriträtter (eller minst favoriträtter) så kan Hedy slumpmässigt välja din middag.
                    Du kan också ha lite kul genom att låta Hedy välja priset för din middag också! Vad kommer du att få?
                example_code: |
                    ```
                    rätter {is} spagetti, brysselkål, hamburgare
                    {print} Du kommer att få rätter {at} {random} ikväll!
                    priser {is} 1 euro, 10 euro, 100 euro
                    {print} Det kostar priser {at} {random} tack.
                    ```
                story_text_2: |
                    ### Övning
                    Gör nu din egen version av den slumpmässiga restaurangen.
                    Gör själv en lista över förrätter, huvudrätter, efterrätter, drycker och priser.
                    Använd sedan kommandona `{print}` och `{at} {random}` för att tala om för kunden vad som kommer att finnas menyn ikväll.
                example_code_2: |
                    ```
                    {print} Välkommen till din egen slumpmässiga restaurang!
                    förrätter {is} _
                    huvudrätter {is} _
                    efterrätter {is} _
                    drycker {is} _
                    priser {is} _
                    _
                    ```
            4:
                story_text: |
                    På den här nivån måste du använda citattecken när du använder kommandona `{print}` eller `{ask}`.

                    ### Övning
                    Lägg till citattecken till den här koden för att få det att fungera! Var försiktig: variabler ska inte vara inom citattecken.
                    Använd sedan kommandot `{clear}` för att bara visa en rad i taget på utdataskärmen.

                    ### Övning 2
                    Gå tillbaka till föregående nivå och kopiera din restaurangkod. Få koden att fungera på den här nivån genom att lägga till citattecken på rätt ställen och lägga till några `{clear}`-kommandon.
                example_code: |
                    ```
                    _ Lägg till citattecken i den här koden _
                    {print} Välkommen till Restaurang Chez Hedy!
                    {print} Idag serverar vi pizza eller lasagne.
                    mat {is} {ask} Vad vill du äta?
                    {print} Bra val! Det är min älsklingsrätt!
                    topping {is} {ask} Vill du ha kött eller grönsaker till det?
                    {print} mat med topping är på väg!
                    dryck {is} {ask} Vad vill du dricka till?
                    {print} Tack för din beställning.
                    {print} Din mat och dryck kommer strax!
                    ```
            5:
                story_text: |
                    ### Övning
                    Exempelkoden visar hur du kan programmera att du har slut på ett menyalternativ i din restaurang.
                    Kopiera din egen restaurangkod från de tidigare nivåerna. Skapa ett problem i din restaurang och koda det, som i exempelkoden.
                    Du kan till exempel också få slut på ett menyalternativ, eller så tar du inte kreditkort eller så är glassmaskinen trasig.

                    **Extrauppgift** Har du programmerat problemet och lämpliga svar? Försök sedan att lägga till fler `{if}`- och `{else}`-kommandon i din kod.
                    Försök att lägga till en `{if}` efter varje `{ask}`-kommando i din kod för att göra den så interaktiv som möjligt!
                example_code: |
                    ```
                    drycker_i_lager {is} vatten, läsk, cola, apelsinjuice
                    dryck {is} {ask} 'Vad vill du dricka?'
                    {if} dryck {in} drycker_i_lager {print} 'En' dryck 'på väg!'
                    {else} {print} 'Tyvärr, vi har inte det'
                    ```
            6:
                story_text: |
                    På den här nivån kan du använda matematik för att beräkna det totala priset på din kunds beställning, vilket kan göra din virtuella restaurang mer realistisk.
                    Men du kan också lägga till många fler saker till din virtuella restaurang, till exempel fler rätter.

                    ### Övning
                    Du kan lägga till många fler saker till din virtuella restaurang. Kan du till exempel …
                    - fråga hur många som kommer och multiplicera priset med det beloppet?
                    - lägga till en ny rätt?
                    - ge folk rabatt när de anger en (hemlig) kupongkod?
                    - lägga till en barnmeny?
                    - komma på andra roliga saker att lägga till?
                example_code: |
                    Du kan skapa en enkel restaurangkod, så här:
                    ```
                    {print} 'Välkommen till restaurang Chez Hedy'
                    {print} 'Här är vår meny:'
                    {print} 'Våra huvudrätter är pizza, lasagne eller spagetti'
                    huvudrätt = {ask} 'Vilken huvudrätt vill du ha?'
                    pris = 0
                    {if} huvudrätt {is} pizza pris = 10
                    {if} huvudrätt {is} lasagne pris = 12
                    {if} huvudrätt {is} spagetti pris = 8
                    {print} 'Du har beställt ' huvudrätt
                    {print} 'Det blir ' pris ' dollar, tack'
                    {print} 'Tack, smaklig måltid!'
                    ```
            7:
                story_text: |
                    På den här nivån har du lärt dig hur du använder kommandot `{repeat}` för att upprepa en kodrad ett visst antal gånger.
                    Du kan använda det i din restaurang för att `{ask}` flera personer vad de vill äta.

                    ### Övning
                    Kan du komplettera koden? Hedy måste upprepa den här frågan lika många gånger som det finns människor. Så om det finns fem personer måste frågan ställas fem gånger.
                    **Extrauppgift** Utöka din kod med fler frågor, till exempel om drycker eller sås.
                example_code: |
                    ```
                    {print} 'Välkommen till restaurang Chez Hedy'
                    people = {ask} 'Hur många personer är det i sällskapet?'
                    ```
            8:
                story_text: |
                    På den här nivån kan du göra din virtuella restaurang mer avancerad genom att upprepa flera kodrader. Till exempel så här:
                example_code: |
                    ```
                    {print} 'Välkommen till restaurang Chez Hedy!'
                    personer = {ask} 'Hur många personer är det i sällskapet idag?'
                    {print} 'Bra!'
                    {repeat} personer {times}
                        mat = {ask} 'Vad skulle du vilja beställa?'
                        {print} mat
                    {print} 'Tack för beställningen!'
                    {print} 'Smaklig måltid!'
                    ```
                story_text_2: |
                    ### Övning
                    Den här koden kan utökas med fler alternativ på menyn, t.ex. drycker eller flera rätter eller efterrätter. Lägg till minst ett ytterligare alternativ.
                    **Extrauppgift** Lägg till ännu fler artiklar, så många alternativ du vill!
            9:
                story_text: "På den här nivån kan du använda dig av nästlad kod för att göra din restaurang mer realistisk och roligare!\n\n### Övning\nIndragen (mellanslagen) togs bort i exempelkoden. \nKan du räkna ut hur mycket indrag varje rad behöver för att koden ska fungera korrekt?\nOm kunden\
                    \ beställer pizza ska Hedy inte fråga vilken sås kunden vill ha.\n\n**Extrauppgift** En restaurang har inte alla såser i lager. Gör en lista över tillgängliga såser och ge ett svar vid varje beställning om ni säljer den. <br>\n**Extrauppgift** Pizzor har en fyllning. Fråga kunderna\
                    \ vad de vill ha.<br>\n**Extrauppgift** Vill kunderna ha något att dricka? Fråga dem också! <br>\n"
                example_code: |
                    ```
                    {print} 'Välkommen till restaurang Chez Hedy!'
                    people = {ask} 'Hur många personer är det i sällskapet?'
                    {print} 'Bra!'
                    pris = 0
                    {repeat} personer {times}
                    _ mat = {ask} 'Vad önskas?'
                    _ {print} mat
                    _ {if} mat {is} pommes frites
                    _ pris = pris + 3
                    _ sås = {ask} 'Vilken typ av sås vill du ha till dina pommes frites?'
                    _ {if} sås {is} nej
                    _ {print} 'ingen sås'
                    _ {else}
                    _ pris = pris + 1
                    _ {print} 'med ' sås
                    _ {if} mat {is} pizza
                    _ pris = pris + 4
                    {print} 'Det blir ' pris ' dollar'
                    {print} 'Smaklig måltid!'
                    ```
            10:
                story_text: |
                    På den här nivån lär du dig hur du enkelt tar upp beställningar för olika maträtter.

                    ### Övning 1
                    Gör klart koden med en `{ask}` där det är tomt så att kunden får en fråga vad de vill äta för varje rätt.
                example_code: |
                    ```
                    rätter = förrätt, varmrätt, efterrätt
                    {for} rätt {in} rätter
                        {print} 'Vad önskas till ' rätt '?'
                        _
                        _
                    ```
                story_text_2: |
                    ### Övning
                    Naturligtvis kan du också beställa för flera personer!
                    Kan du lägga till rätt mängd indrag före varje rad så att koden fungerar korrekt?
                    Tips: Vissa rader behöver inte ha någon indragning alls.
                example_code_2: |
                    ```
                    _ rätter = förrätt, varmrätt, efterrätt
                    _ namn = Timon, Onno
                    _ {for} namnet {in} namn
                    _ {for} rätt {in} rätter
                    _ mat = {ask} namnet ', vad vill du ha till ' rätt '?'
                    _ {print} namnet ' beställer ' mat ' till ' rätt
                    ```
            11:
                story_text: |
                    Vi kan använda `{for}` med `{range}` för att skriva ut beställningar från flera kunder på ett ordnat sätt.

                    ### Övning
                    Avsluta restaurangkoden så att du kan ta upp en beställning av flera personer. Skriv ut ordernumret varje gång: 'Order 1', 'Order 2' osv.
                    Är du osäker på hur du ska gå till väga? Ta en titt på din nivå 8-kod.

                    **Extrauppgift** På nivå 9 använde restaurangen även priser. Det kan du lägga till här också!
                example_code: |
                    ```
                    {print} 'Välkommen till restaurang Hedy!'
                    människor = {ask} 'För hur många personer vill du beställa?'
                    {print} 'Du vill alltså beställa för ' människor ' människor.'
                    {print} 'Då börjar vi!'
                    ```
            12:
                story_text: |
                    Från och med den här nivån kan du använda decimaltal för att göra menyn mer realistisk.

                    ### Övning
                    Kan du komma på en kod för att ge dina vänner och din familj 15% rabatt?
                example_code: |
                    ```
                    pris = 0.0
                    mat = {ask} 'Vad önskas?'
                    dricka = {ask} 'Vad vill du dricka?'
                    {if} mat {is} 'hamburgare'
                        pris = pris + 6.50
                    {if} mat {is} 'pizza'
                        pris = pris + 5.75
                    {if} dricka {is} 'vatten'
                        pris = pris + 1.20
                    {if} dricka {is} 'läsk'
                        pris = pris + 2.35
                    {print} 'Det blir ' pris ' dollar, tack'
                    ```
            13:
                story_text: |
                    På den här nivån kommer du att lära dig nya kommandon för att utöka din kod ytterligare.

                    ### Övning 1
                    Placera ett `{and}` och ett `{or}` på den logiska platsen i programmet.

                    ### Övning 2
                    Utöka din restaurang med minst ett till `{and}` och ett `{or}`.
                    Skapa till exempel en speciell rabattkupong som endast gäller pizza, eller ge din kund en gratis dryck
                    med pommes frites och pannkakor. Eller något helt annat förstås!
                example_code: |
                    ```
                        {print} 'Detta är vår rabattmeny'
                        pris = pris - 3
                    {if} dryck {is} 'vatten' _ dryck {is} 'juice'
                        {print} 'Det är ett hälsosamt val'
                    {print} 'Det kostar ' pris ' dollar'
                    ```
            15:
                story_text: |
                    Med `{while}` kan du göra så att dina kunder kan fortsätta att lägga till beställningar tills de är klara.
                    ### Exercise
                    Correctly add the `{while}` command to this code.
                example_code: |
                    ```
                    {print} 'Välkommen till McHedy'
                    mer = 'ja'
                    _
                        order = {ask} 'Vad vill du beställa?'
                        {print} order
                        mer = {ask} 'Vill du beställa något mer?'
                    {print} 'Tack!'
                    ```
    rock:
        name: Sten, sax, påse
        default_save_name: Sten_2
        description: Gör ditt eget sten, sax, påse-spel
        levels:
            1:
                story_text: |
                    I nivå 1 kan du börja med ett sten, sax, påse-spel.

                    Med `{ask}` kan du göra ett val, och med `{echo}` kan du upprepa det valet.
                example_code: |
                    ```
                    {print} Vad väljer du?
                    {ask} Välj mellan sten, sax eller påse.
                    {echo} Så ditt val var:
                    ```
                story_text_2: |
                    ### Övning
                    Istället för att använda ord skulle man kunna använda emojier: ✊✋✌
                    Kan du skriva en kod med emojier?
                example_code_2: |
                    ```
                    {print} vad väljer du?
                    {ask} välj bland _
                    {echo} så ditt val var:
                    ```
            2:
                story_text: |
                    På den här nivån kan du öva på att variablerna, så att du kan göra spelet sten, sax, påse på nästa nivå!
                    ### Övning
                    Avsluta koden genom att fylla i **variabeln** i tomrummen.
                    Det här spelet är inte särskilt interaktivt, men inga bekymmer! På nästa flik kommer du att lära dig hur du använder variabler med kommandot `{ask}` för att göra ditt spel interaktivt!
                example_code: |
                    ```
                    val är sten
                    {print} Jag väljer _
                    ```
            3:
                story_text: |
                    Du kan använda kommandot `{at} {random}` för att låta datorn välja sten, sax eller påse!

                    ### Övning
                    Avsluta koden genom att använda kommandot `{at} {random}`.
                example_code: |
                    ```
                    val {is} sten, sax, påse
                    {print} val _
                    ```
                story_text_2: |
                    **Extra** Gör ett spel för två spelare. Be först de två spelarna att mata in sina namn. Låt sedan datorn slumpmässigt välja åt dem.
                example_code_2: |
                    ```
                    val {is} sten, sax, påse
                    spelare_1 {is} {ask} Namn på spelare 1:
                    _
                    ```
            4:
                story_text: |
                    På den här nivån kan vi också programmera sten, sax, påse. Men om du vill lägga till text måste du använda citattecken även här.
                    ### Övning
                    Kopiera din kod från föregående nivå och få den att fungera genom att använda citattecken efter varje `{print}` - eller `{ask}` -kommando.
            5:
                story_text: |
                    På den här nivån kan vi avgöra om det är oavgjort eller inte. För det behöver du det nya nyckelordet `{if}`.

                    ### Övning
                    Avsluta koden genom att fylla i luckorna:
                    * Låt datorn välja ett slumpmässigt alternativ
                    * Fråga spelaren vad han eller hon vill välja
                    * Fyll i de korrekta variablerna på rad 4 och 5.
                    * Gör klart rad 6 så att Hedy kan kolla om det är oavgjort eller inte.
                example_code: |
                    ```
                    alternativ {is} sten, sax, påse
                    datorns_val {is} _
                    val {is} _
                    {print} 'du valde ' _
                    {print} 'datorn valde ' _
                    {if} _ {is} _ {print} 'oavgjort!' {else} {print} 'inte oavgjort'
                    ```

                    Fyll i rätt kod i tomrummen för att se om det är oavgjort.
            9:
                story_text: "På den här nivån kan du programmera hela spelet sten, sax, påse genom att nästla `{if}` -kommandon. \n\n### Övning\nKan du göra klart koden? Programmet behöver berätta vem som har vunnit för varje kombination.\n\n **Extrauppgift** Vill du spela mer än en omgång? Bygg ut koden\
                    \ så att du kan spela flera omgångar. Du kan till och med använda en `{ask}` för att fråga användaren hur många rundor hen vill spela.\n"
                example_code: |
                    ```
                    val = sten, sax, påse
                    ditt_val = {ask} 'Vad väljer du?'
                    {print} 'Du väljer ' ditt_val
                    datorval = val {at} {random}
                    {print} 'Datorn väljer ' datorval
                    {if} datorval {is} ditt_val
                        {print} 'Oavgjort'
                    {if} datorval {is} sten
                        {if} ditt_val {is} påse
                            {print} 'Du vann!'
                        {if} ditt_val {is} sax
                            {print} 'Du förlorade!'
                    # gör klart koden
                    ```
            10:
                story_text: |
                    ### Övning
                    På de tidigare nivåerna har du ofta gjort ditt eget sten-sax-påse-spel. Kan du skriva klart koden och använda kommandot {for} rätt så spelet fungerar?
                example_code: |
                    ```
                    val = _
                    spelare = _
                    {for} _
                    ```
            13:
                story_text: |
                    Med kommandot `{and}` kan du förkorta din sten-, sax-, påsekod! Kolla in exempelkoden.

                    ### Övning
                    Gör färdigt koden så att en vinnare alltid koras. Kör din kod några gånger för att kolla att vinnaren alltid skrivs ut.
                example_code: |
                    ```
                    alternativ = 'sten', 'sax', 'påse'
                    ditt val = {ask} 'Vad väljer du?'
                    datorval = alternativ {at} {random}
                    {print} 'Du väljer' ditt_val
                    {print} 'Datorn väljer ' datorval
                    {if} datorval {is} ditt_val
                        {print} 'Oavgjort'
                    {if} datorval {is} 'sten' {and} ditt_val {is} 'påse'
                        {print} 'Du vann!'
                    {if} datorval {is} 'sten' {and} ditt_val {is} 'sax'
                        {print} 'Datorn vann!'
                    _
                    ```
            15:
                story_text: |
                    ### Övning
                    Spela tills du slår datorn! Men först måste du göra klart exempelkoden …
                example_code: |
                    ```
                    vunnit = 'nej'
                    alternativ = 'sten', 'sax', 'påse'
                    {while} vunnit == 'nej'
                        ditt_val = {ask} 'Vad väljer du?'
                        datorval = alternativ {at} {random}
                        {print} 'du valde ' ditt_val
                        {print} 'datorn valde ' datorval
                        {if} datorval == ditt_val
                            {print} 'Oavgjort!'
                        {if} computer_choice == 'sten' {and} your_choice == 'sax'
                            {print} 'Du förlorade!'
                        {if} computer_choice == 'sten' {and} your_choice == 'påse'
                            {print} 'Du vann!'
                            vunnit = 'ja'
                    _
                    ```
    rock_2:
        name: Sten, sax, påse 2
        default_save_name: sten_2
        description: Del 2 av sten, sax, påse
        levels:
            2:
                story_text: |
                    Nu när du har lärt dig använda kommandot `{ask} kan du göra din sten, sax, påse-kod interaktiv också!

                    ### Övning
                    Gör sten, sax, påse-koden interaktiv genom att lägga till kommandot `{ask}` och en fråga.
                example_code: |
                    ```
                    val är _
                    {print} Jag väljer val
                    ```
    secret:
        name: SuperSpion
        default_save_name: SuperSpion
        description: Skapa din egen spionkod
        levels:
            12:
                story_text: |
                    I det här äventyret kan du skapa din egen superspionkod. Koda ett meddelande som bara rätt agent kan avkoda.
                    Om fienden försöker knäcka koden kommer de att få falsk information för att slösa på deras tid.

                    ### Övning 1
                    Gör din egen hemliga kod för din superspion och lämna tillbaka båda delarna bara till den rätta spionen.

                    ### Övning 2
                    Lägg till en tredje komponent till koden, till exempel ett klädesplagg eller ett föremål.
                example_code: |
                    ```
                    namn = {ask} 'Vad heter du?'
                    {if} namn {is} '_'
                        a = 'Åk till flygplatsen'
                    {else}
                        a = 'Åk till tågstationen'
                    lösenord = {ask} 'Vad är lösenordet?'
                    {if} lösenord {is} _
                        b = 'imorgon kl. 02.00'
                    {else}
                        b = 'idag kl. 10.00'
                    {print} _ _ _
                    ```
            13:
                story_text: |
                    Vi kan förenkla superspionkoden med `{and}`, så att vi bara behöver en `{if}`.

                    ### Övning 1
                    Komplettera koden genom att fylla i det rätta kommandot på den tomma platsen. Tips: Superspionen måste besvara BÅDA frågorna korrekt innan hen får den hemliga informationen!

                    ### Övning 2
                    Vi vill förvirra fienden ännu mer! Skapa en lista med falska svar och välj ett slumpmässigt när ett felaktigt svar ges.
                example_code: |
                    ```
                    name = {ask} 'Vad heter du?'
                    lösenord = {ask} 'Vad är ditt lösenord?'
                    {if} namn {is} 'Agent007' _ lösenord {is} 'TOPSECRET'
                        {print} 'Åk till flygplatsen kl. 02.00'
                    {else}
                        {print} 'Åk till tågstationen kl. 10.00'.
                     ```
    sleep_command:
        name: '{sleep}'
        default_save_name: kommandot_sov
        description: introduktion till kommandot sov
        levels:
            2:
                story_text: |
                    Ett annat nytt kommando på denna nivå är `{sleep}`, som pausar ditt program i en sekund. Om du skriver ett tal efter kommandot {sleep}, pausas programmet i det antalet sekunder.

                    ### Övning
                    Öva på det nya kommandot genom att göra egen kod där du använder kommandot {sleep} minst 3 gånger. För varje {sleep}-kommando ska paustiden variera.
                example_code: |
                    ```
                    {print} Min favoritfärg är …
                    {sleep} 2
                    {print} grön!
                    ```
    songs:
        name: Sjung en sång!
        default_save_name: Sång
        description: Skriv ut en sång
        levels:
            6:
                story_text: |
                    Sånger innehåller ofta många upprepningar. Ibland bygger upprepningarna också på räkning.
                    Till exempel i den välkända sången 'Bottles of beer'. Du kan programmera den låten med lite matematik.

                    Tips: Använd funktionen för högläsning för att låta Hedy sjunga sången för dig!

                    ### Övning
                    Du kan nu upprepa raderna 2 till 7 hur många gånger som helst genom att kopiera raderna.
                example_code: |
                    ```
                    vers = 99
                    {print} vers ' ölflaskor på väggen'
                    {print} vers ' ölflaskor'
                    {print} 'Ta en ner, skicka runt den'
                    vers = vers - 1
                    {print} vers ' ölflaskor på väggen'
                    {sleep}
                    ```
                story_text_2: |
                    Denna barnvisa räknar ner från fem små apor till en apa.
                    Om du kopierar rad 2–7 och klistrar in dem under koden kan du sjunga hela sången!
                example_code_2: |
                    ```
                    antal = 6
                    antal = antal - 1
                    {print} antal ' små apor som hoppar på sängen.'
                    {print} 'En av dem ramla ner av och slog huvudet.'
                    {print} 'Mamma ringde till doktorn och doktorn sa'
                    {print} 'INGA FLER APOR SOM HOPPAR PÅ SÄNGEN!'
                    {sleep}
                    ```
            7:
                story_text: |
                    Sånger innehåller ofta många upprepningar. Till exempel ... Baby Shark! Om du sjunger den sjunger du samma sak hela tiden:

                    Baby Shark tututududutudu <br>
                    Baby Shark tututududutudu <br>
                    Baby Shark tututudutudu <br>
                    Baby Shark

                    ### Övning
                    Kan du skriva ut låten Baby Shark med `{repeat}`? Avsluta koden genom att ersätta tomrummen i koden?
                    **Extra** Efter Baby Shark kan du naturligtvis också programmera andra låtar. Det finns många låtar med upprepning!
                    Kan du komma på en sång  tilloch skriva ut den?
                example_code: |
                    ```
                    {repeat} _ _ {print} 'Baby Shark tututudutudu'
                    {print} 'Baby Shark'
                    ```
            8:
                story_text: |
                    I en tidigare nivå har du programmerat låten 'Bottles of beer'. Men utan kommandot `{repeat}` var du tvungen att kopiera verserna många gånger.
                    I den här nivån kan du upprepa sången 99 gånger, bara genom att lägga till en endarad!

                    ### Övning
                    Lägg till rätt kommando på de tomma platserna och indentera koden på rätt sätt.
                example_code: |
                    ```
                    verse = 99
                    _ 99 {times}
                    {print} verse ' bottles of beer on the wall'
                    {print} verse ' bottles of beer'
                    {print} 'Take one down, pass it around'
                    verse = verse - 1
                    {print} verse ' bottles of beer on the wall'
                    ```
            10:
                story_text: |
                    Med `{for}` kan du skriva ut hela sången om baby shark (inklusive alla andra hajar i familjen) på bara 6 rader!

                    ### Övning 1
                    Kan du göra baby shark-koden ännu kortare genom att använda kommandot `{for}`? Gör klart exempelkoden.
                example_code: "```\nfamily = baby, mammy, daddy, grandma, grandpa\n_ _ _ _ \n  {print} _\n```\n"
                story_text_2: |
                    ### Övning 2
                    Skriv ut låten Fem små apor hoppade på sängen. Slå upp texten om du inte kommer ihåg.

                    **Extrauppgift** Skriv ut låten Old MacDonald had a farm och se till att alla djur gör olika ljud med hjälp av ett `{if}`.
                example_code_2: |
                    ```
                    apor = 5, 4, 3, 2, 1
                    ```
            11:
                story_text: |
                    På den här nivån kan du använda `{for}` med `{range}` för att göra sånger där du räknar, till exempel fem små apor.

                    ### Övning 1
                    Fyll i luckorna och få koden att fungera! Om du inte kommer ihåg sångtexten kan du slå upp den själv.

                    ### Övning 2
                    Sångens sista rad skiljer sig från de andra. Skriv ut den raden inuti `{for}` och använd en `{if}` för att få den att fungera korrekt.
                example_code: |
                    ```
                    _ monkeys _ _ 5 _ 1
                        {print} monkeys ' little monkeys jumping on the bed'
                        _
                    ```
            12:
                story_text: |
                    I den här sången kan vi göra det ännu enklare att programmera 'if you're happy and you know it, clap your hands'. Eftersom vi kan placera alla handlingar i en variabel, kolla in det:

                    ### Övning
                    Kan du lägga till rätt antal indrag (mellanslag) på varje rad för att få låten att spelas korrekt?
                    Tips: Alla rader behöver inte vara indragna.
                example_code: |
                    ```
                    _ handlingar = 'klappa händerna', 'stampa fötterna', 'ropa hej till nån'
                    _ {for} handling {in} handlingar
                    _ {for} i {in} {range} 1 {to} 2
                    _ {print} handling
                    _ {print} 'om du är riktigt glad'
                    _ {print} 'du kan också glädja andra som på denna jorden vandra'
                    _ {print} handling
                    _ {print} 'om du är riktigt glad'
                    ```
            13:
                story_text: |
                    In the previous adventure you have learned how to use an argument in a function, but did you know that you could combine them with {ask} commands as well?
                    In this example we have changed the 'My Bonnie' program and made it interactive. You are now asked where Bonnie is.
                example_code: |
                    ```
                    {define} song {with} place
                        {print} 'My Bonnie is ' place

                    chosen_place = {ask} 'Where do you want Bonnie to be?'
                    synonym = {ask} 'What is another word for that?'

                    {call} song {with} chosen_place
                    {call} song {with} synonym
                    {call} song {with} chosen_place
                    ```
            16:
                story_text: |
                    På den här nivån kan du programmera en sång som OldMacDonald ännu snabbare. Du kan koppla rätt djur till rätt ljud genom att helt enkelt placera dem på samma plats i listan.
                    The Drunken Sailor går också snabbt att göra på den här nivån. Du behöver bara åtta rader för hela låten; kolla in det här!
                example_code: |
                    ```
                    animals = ['pig', 'dog', 'cow']
                    sounds = ['oink', 'woof', 'moo']
                    {for} i {in} {range} 1 {to} 3
                        animal = _
                        sound = _
                        {print} 'Old McDonald had a farm'
                        {print} 'E I E I O!'
                        {print} 'and on that farm he had a ' animal
                        {print} 'E I E I O!'
                        {print} 'with a ' sound sound ' here'
                        {print} 'and a ' sound sound ' there'
                        {print} 'here a ' sound
                        {print} 'there a ' sound
                        {print} 'everywhere a ' sound sound
                    ```

                    ```
                    lines = ['what shall we do with the drunken sailor', 'shave his belly with a rusty razor', 'put him in a long boat till hes sober']
                    {for} line {in} lines
                        {for} i {in} {range} 1 {to} 3
                            {print} line
                        {print} 'early in the morning'
                        {for} i {in} {range} 1 {to} 3
                            {print} 'way hay and up she rises'
                        {print} 'early in the morning'
                    ```
            18:
                story_text: |
                    På nivå 16 gjorde vi låtar med hjälp av listor. De programmen fungerar inte längre korrekt på denna nivå. Kolonen från nivå 17 och parenteserna från nivå 18 behöver fortfarande läggas till.

                    ### Övning 1
                    Drunken sailor-låten ges som exempelkod, men fungerar inte än.
                    Kan du se till att allt fungerar igen? För att hjälpa dig har vi placerat _ på platsen för _några_ av felen.

                    ### Övning 2
                    Slå nu också upp din Old MacDonald-låt från nivå 16 och korrigera den.
                example_code: |
                    ```
                    lines = ['what shall we do with the drunken sailor', 'shave his belly with a rusty razor', 'put him in a long boat till hes sober']
                    {for} line {in} lines _
                        {for} i {in} {range} 1 {to} 3 _
                            {print} _ line _
                        {print} 'early in the morning'
                        {for} i {in} {range} 1 {to} 3
                            {print} 'way hay and up she rises'
                        {print} 'early in the morning'
                    ```
    songs_2:
        name: Sing a song! 2
        default_save_name: Song 2
        description: Sing a song 2
        levels:
            12:
                story_text: |
                    Songs contain a lot of repetition. We can capture it with a function!
                    ### Exercise
                    Look at the example code with the function. Fill out the two lines so the full song is printed.
                example_code: |
                    ```
                    {define} twinkle
                        {print} 'Twinkle'
                        {print} '...'

                    {call} twinkle
                    {print} 'Up above the world so high'
                    {print} 'Like a diamond in the sky'
                    {call} _
                    ```
    tic:
        name: Luffarschack
        default_save_name: Tripp
        description: Spela en omgång Luffarschack!
        levels:
            13:
                story_text: |
                    I det här äventyetr kan du programmera en omgång Luffarschack. Två personer kan spela. I tur och ordning väljer du ett nummer på den plats (1–9) du vill sätta ditt tecken (x eller o) på.
                    Den första spelaren som får tre i rad (horisontellt, vertikalt eller diagonalt) vinner!

                    ### Övning 1
                    Spelet fungerar, men det har några problem. Till exempel kan alla spelare välja vilket fält som helst, även ett som redan tagits! Använd en `{if}` om platsen är tagen, och varna isåfall spelaren.

                    ### Övning 2
                    Spelet avgör inte heller vem som har vunnit. Du behöver lägga till detta genom att kontrollera om tre rutor på rad har samma symbol.

                    ### Övning 3 Extrauppgift
                    Man har inte alltid en kompis att spela med. Kan du skapa en datormotståndare?
                example_code: |
                    ```
                    spelare = 'x'
                    ruta = '.', '.', '.', '.', '.', '.', '.', '.', '.'

                    {for} i {in} {range} 1 {to} 9
                        val = {ask} 'Spelare ' spelare ', vilken plats väljer du?'
                        ruta {at} val = spelare
                        {clear}
                        print ruta {at} 1 ruta {at} 2 ruta {at} 3
                        print ruta {at} 4 ruta {at} 5 ruta {at} 6
                        print ruta {at} 7 ruta {at} 8 ruta {at} 9
                        {if} spelare = 'x'
                            spelare = 'o'
                        {else}
                            spelare = 'x'
                    ```
            14:
                story_text: |
                    På de tidigare nivåerna har du gjort ett tripp-trapp-trull-spel. Nu har du lärt dig hur du använder =-tecknet, ==-tecknet och !=-tecknet.
                    Du kan använda den kunskapen i ditt nya Tripp Trapp Trull, så här:
                example_code: |
                    ```
                    tecken = 'x'
                    lediga_rutor = 1, 2, 3, 4, 5, 6, 7, 8, 9
                    spel = 'pågår'
                    ruta_1 = '.'
                    ruta_2 = '.'
                    ruta_3 = '.'
                    ruta_4 = '.'
                    ruta_5 = '.'
                    ruta_6 = '.'
                    ruta_7 = '.'
                    ruta_8 = '.'
                    ruta_9 = '.'
                    {print} 'LUFFARSCHACK!'
                    {print} ruta_1 ruta_2 ruta_3
                    {print} ruta_4 ruta_5 ruta_6
                    {print} ruta_7 ruta_8 ruta_9
                    {print} ' '
                    {for} i {in} {range} 1 {to} 9
                        {if} spel != 'över'
                            val = {ask} 'Spelare ' tecken ', vilken ruta?'
                            {if} val {in} lediga_rutor
                                {remove} val {from} lediga_rutor
                                {if} val == 1
                                    ruta_1 = tecken
                                {if} val == 2
                                    ruta_2 = tecken
                                {if} val == 3
                                    ruta_3 = tecken
                                {if} val == 4
                                    ruta_4 = tecken
                                {if} val == 5
                                    ruta_5 = tecken
                                {if} val == 6
                                    ruta_6 = tecken
                                {if} val == 7
                                    ruta_7 = tecken
                                {if} val == 8
                                    ruta_8 = tecken
                                {if} val == 9
                                    ruta_9 = tecken
                            {else}
                                {print} 'Den rutan är redan tagen'
                            {print} ruta_1 ruta_2 ruta_3
                            {print} ruta_4 ruta_5 ruta_6
                            {print} ruta_7 ruta_8 ruta_9
                            {print} ' '
                            vinnare = {ask} 'Vann du?'
                            {if} vinnare == 'ja'
                                {print} 'Bra jobbat, spelare ' tecken '!'
                                spel = 'över'
                            {else}
                                {if} tecken == 'x'
                                    tecken = 'o'
                                {else}
                                    tecken = 'x'
                    ```
            15:
                story_text: |
                    På den här nivån kan du förbättra ditt tripp-trapp-trull-spel med {while}-loopen. Med den loopen kan du kombinera `{if} game != 'over'` och `{for} i {in} {range} 1 {to} 9` till bara en kodrad.
                    Kolla själv:
                example_code: |
                    ```
                    tecken = 'x'
                    lediga_rutor = 1, 2, 3, 4, 5, 6, 7, 8, 9
                    spel = 'pågår'
                    ruta_1 = '.'
                    ruta_2 = '.'
                    ruta_3 = '.'
                    ruta_4 = '.'
                    ruta_5 = '.'
                    ruta_6 = '.'
                    ruta_7 = '.'
                    ruta_8 = '.'
                    ruta_9 = '.'
                    {print} 'LUFFARSCHACK!'
                    {print} ruta_1 ruta_2 ruta_3
                    {print} ruta_4 ruta_5 ruta_6
                    {print} ruta_7 ruta_8 ruta_9
                    {print} ' '
                    {while} spel != 'över'
                        val = {ask} 'Spelare ' tecken ', vilken ruta?'
                        {if} val {in} lediga_rutor
                            {remove} val {from} lediga_rutor
                            {if} val == 1
                                ruta_1 = tecken
                            {if} val == 2
                                ruta_2 = tecken
                            {if} val == 3
                                ruta_3 = tecken
                            {if} val == 4
                                ruta_4 = tecken
                            {if} val == 5
                                ruta_5 = tecken
                            {if} val == 6
                                ruta_6 = tecken
                            {if} val == 7
                                ruta_7 = tecken
                            {if} val == 8
                                ruta_8 = tecken
                            {if} val == 9
                                ruta_9 = tecken
                        {else}
                            {print} 'Den rutan var redan tagen'
                        {print} ruta_1 ruta_2 ruta_3
                        {print} ruta_4 ruta_5 ruta_6
                        {print} ruta_7 ruta_8 ruta_9
                        {print} ' '
                        vinnare = {ask} 'Vann du?'
                        {if} vinnare == 'ja'
                            {print} 'Bra jobbat, spelare ' tecken '!'
                            spel = 'över'
                        {else}
                            {if} tecken == 'x'
                                tecken = 'o'
                            {else}
                                tecken = 'x'
                    ```
            17:
                story_text: |
                    På de tidigare nivåerna hade tripp-trapp-trull-spelet en irriterande funktion. Efter varje drag var man tvungen att själv fylla i om man hade vunnit eller inte.
                    Detta gjorde spelet spelbart, men också ganska långsamt. På den här nivån har vi lärt oss kommandot `{elif}`, som kan lösa det problemet.
                    Att använda `{elif}` för att låta Hedy kontrollera om en spelare har vunnit eller inte är kul, men det kräver också en hel del extra rader.

                    I exempelkoden ser du att vi lagt till kraven för att vinna (tre rutor på rad horisontellt, vertikalt eller diagonalt).
                    Du hittar dem på rad 46 till 69. Du kan se att varje gång kravet är uppfyllt (alltså om en spelare har vunnit) sätts variabeln spel till 'over'.
                    Detta innebär att `{while}`-slingan stoppas och att spelet avslutas.
                example_code: |
                    ```
                    tecken = 'x'
                    lediga_rutor = [1, 2, 3, 4, 5, 6, 7, 8, 9]
                    spel = 'på'
                    ruta_1 = '.'
                    ruta_2 = '.'
                    ruta_3 = '.'
                    ruta_4 = '.'
                    ruta_5 = '.'
                    ruta_6 = '.'
                    ruta_7 = '.'
                    ruta_8 = '.'
                    ruta_9 = '.'
                    {print} 'LUFFARSCHACK!'
                    {print} ruta_1 ruta_2 ruta_3
                    {print} ruta_4 ruta_5 ruta_6
                    {print} ruta_7 ruta_8 ruta_9
                    {print} ' '
                    {while} spel != 'över':
                        val = {ask} 'Spelare ' tecken ', vilken ruta?'
                        {if} val {in} lediga_rutor:
                            {remove} val {from} lediga_rutor
                            {if} val == 1:
                                ruta_1 = tecken
                            {if} val == 2:
                                ruta_2 = tecken
                            {if} val == 3:
                                ruta_3 = tecken
                            {if} val == 4:
                                ruta_4 = tecken
                            {if} val == 5:
                                ruta_5 = tecken
                            {if} val == 6:
                                ruta_6 = tecken
                            {if} val == 7:
                                ruta_7 = tecken
                            {if} val == 8:
                                ruta_8 = tecken
                            {if} val == 9:
                                ruta_9 = tecken
                        {else}:
                            {print} ‘Den rutan var redan tagen’
                        {print} ruta_1 ruta_2 ruta_3
                        {print} ruta_4 ruta_5 ruta_6
                        {print} ruta_7 ruta_8 ruta_9
                        {print} ' '
                        {if} ruta_1 == ruta_2 {and} ruta_2 == ruta_3 {and} ruta_1 != '.':
                            {print} 'Spelare ' tecken ' vinner!'
                            spel = 'över'
                        {elif} ruta_4 == ruta_5 {and} ruta_5 == ruta_6 {and} ruta_4 != '.':
                            {print} 'Spelare ' tecken ' vinner!'
                            spel = 'över'
                        {elif} ruta_7 == ruta_8 {and} ruta_8 == ruta_9 {and} ruta_7 != '.':
                            {print} 'Spelare ' tecken ' vinner!'
                            spel = 'över'
                        {elif} ruta_1 == ruta_4 {and} ruta_4 == ruta_7 {and} ruta_1 != '.':
                            {print} 'Spelare ' tecken ' vinner!'
                            spel = 'över'
                        {elif} ruta_2 == ruta_5 {and} ruta_5 == ruta_8 {and} ruta_2 != '.':
                            {print} 'Spelare ' tecken ' vinner!'
                            spel = 'över'
                        {elif} ruta_3 == ruta_6 {and} ruta_6 == ruta_9 {and} ruta_3 != '.':
                            {print} 'Spelare ' tecken ' vinner!'
                            spel = 'över'
                        {elif} ruta_1 == ruta_5 {and} ruta_5 == ruta_9 {and} ruta_1 != '.':
                            {print} 'Spelare ' tecken ' vinner!'
                            spel = 'över'
                        {elif} ruta_3 == ruta_5 {and} ruta_5 == ruta_7 {and} ruta_3 != '.':
                            {print} 'Spelare ' tecken ' vinner!'
                            spel = 'över'
                        {else}:
                            {if} tecken == 'x':
                                tecken = 'o'
                            {else}:
                                tecken = 'x'
                    ```
    turtle:
        name: Sköldpadda
        default_save_name: Sköldpadda
        description: Gör din egen ritning
        levels:
            1:
                story_text: |
                    Du kan också rita med Hedy. Genom att kombinera svängar och linjer kan du göra en fyrkant eller trappa!

                    Med `{forward}` ritar du en linje framåt. Talet efter avgör hur långt sköldpaddan kommer att gå. `{turn} {right}` vrider ett kvarts varv medurs, `{turn} {left}` vrider moturs.

                    Om du vill gå bakåt använder du kommandot `{forward}` men med ett negativt tal. Till exempel `{forward} -100`

                    ### Övning
                    Det här är början på en liten trappa. Kan du göra så den får fem steg?
                example_code: |
                    ```
                    {forward} 20
                    {turn} {right}
                    {forward} 20
                    {turn} {left}
                    {forward} 20
                    ```
            2:
                story_text: |
                    På den här nivån kan du använda variabler för att göra sköldpaddan interaktiv. Du kan t.ex. fråga spelaren hur många steg sköldpaddan ska ta.
                example_code: |
                    ```
                    svar {is} {ask} Hur många steg ska sköldpaddan ta?
                    {forward} svar
                    ```
                story_text_2: |
                    På nivå 1 kunde sköldpaddan dessutom bara svänga till vänster eller höger. Det är lite tråkigt!
                    På nivå 2 kan den peka med näsan åt alla håll.

                    Använd 90 för att vrida en kvarts varv. Vi kallar detta för grader. Ett helt varv är 360 grader.

                    ### Övning
                    Kan du göra en figur med den här koden? Kanske en triangel eller en cirkel?
                example_code_2: |
                    ```
                    {print} Rita figurer
                    vinkel {is} 90
                    {turn} vinkel
                    {forward} 25
                    {turn} vinkel
                    {forward} 25
                    ```
            3:
                story_text: |
                    På den här nivån kan du använda `{at} {random}` med sköldpaddan. Ett slumpmässigt val gör att sköldpaddan går en annan väg varje gång.
                    Använd `{at} {random}` för att välja ett värde från en lista.
                    ### Övning
                    Kan du kopiera och klistra in rad 2 och 3 för att skapa en längre slumpmässig väg?
                example_code: |
                    ```
                    vinklar {is} 10, 50, 90, 150, 250
                    {turn} vinklar {at} {random}
                    {forward} 25
                    ```
            4:
                story_text: |
                    På nivå 4 måste du använda citattecken med `{print}` och `{ask}`. Även när du ritar!
                example_code: |
                    ```
                    {print} _ Rita figurer _
                    vinkel {is} 90
                    {turn} vinkel
                    {forward} 25
                    {turn} vinkel
                    {forward} 25
                    ```
                story_text_2: |
                    Du kan också ändra färgen på linjerna med kommandot `{color}`. Kolla in exemplet.
                    Du kan också använda kommandot `{color} {white}` för att skapa 'osynliga' linjer. Du kan använda dessa vita linjer för att flytta sköldpaddan var som helst på skärmen innan du börjar rita.
                example_code_2: |
                    ```
                    {color} {white}
                    {forward} -80
                    {color} {green}
                    {forward} 50
                    {color} {yellow}
                    {forward} 50
                    {color} {red}
                    {forward} 50
                    ```
            5:
                story_text: |
                    På nivå 5 kan du göra ett val med `{if}`, till exempel mellan olika typer av figurer.
                example_code: |
                    ```
                    {print} 'Rita figurer'
                    figur {is} {ask} 'Vill du ha en kvadrat eller en triangel?'
                    {if} figur {is} triangel vinkel {is} 120
                    {else} vinkel {is} 90
                    {turn} vinkel
                    {forward} 25
                    {turn} vinkel
                    {forward} 25
                    {turn} vinkel
                    {forward} 25
                    {turn} vinkel
                    {forward} 25
                    ```
                story_text_2: |
                    ### Övning
                    Fyll i rätt tal i den här koden för att få det att fungera.
                    När du har gjort det kan du försöka lägga till alternativet baklänges.

                    **Extra** Istället för att använda 'vänster' och 'höger', gör om programmet med nord, ost, syd och väst.
                    På så sätt kan du lägga till ännu fler vägbeskrivningar som nordost och sydväst etc.
                example_code_2: |
                    ```
                    riktning {is} {ask} "Vill du gå åt vänster, höger eller rakt fram?
                    {if} riktning {is} vänster {turn} _
                    {if} riktning {is} höger {turn} _
                    {forward} 100
                    ```
            6:
                story_text: |
                    På den här nivån kan du använda beräkningar för att rita olika figurer.
                    Du kanske har lärt dig i skolan att det är 360 grader på ett helt varv. Om inte så vet du det nu!
                    Därför använder du 90 grader för en kvadrat. 360 dividerat med 4 är 90.
                    Nu när vi kan matte med Hedy kan vi rita alla figurer vi vill ha!
                example_code: |
                    ```
                    vinklar = {ask} 'Hur många vinklar vill du ha?'
                    vinkel = 360 / vinklar
                    {forward} 50
                    {turn} vinkel
                    {forward} 50
                    {turn} vinkel
                    {forward} 50
                    {turn} vinkel
                    {forward} 50
                    {turn} vinkel
                    {forward} 50
                    {turn} vinkel
                    {forward} 50
                    {turn} vinkel
                    ```
            8:
                story_text: "Nu när vi kan upprepa flera rader kan vi lättare skapa figurer.\n Vi behöver bara ställa in vinkeln en gång och sedan använda den variabeln i `{repeat}`.\n\n### Övning 1\nExempelkoden skapar en kvadrat. Ändra koden så att den skapar en annan figur, till exempel en triangel\
                    \ eller en sexhörning. \nDetta kräver en ändring av två kodrader.\nTips: En hel cirkel är 360 grader.\n \n### Övning 2\nSkapa nu en ritning som består av minst två polygoner.\n"
                example_code: |
                    ```
                    vinkel = 90
                    {repeat} 4 {times}
                        {turn} vinkel
                        {forward} 50
                    ```
                story_text_2: |
                    **Extrauppgift** Vi kan nu förbättra programmet för att rita olika figurer. Gör klart koden så kan du vilken polygon som helst!
                example_code_2: |
                    ```
                    figur = {ask} 'Hur många hörn ska jag rita?'
                    vinkel = 360 / figur
                    {repeat} figur {times}
                        {turn} _
                        {forward} _
                    ```
            9:
                story_text: |
                    Nu när vi kan använda en `{repeat}` inuti en `{repeat}`, kan vi skapa mer komplexa figurer.

                    ### Övning 1
                    Den här koden skapar tre svarta trianglar – ändra det till fem rosa kvadrater.

                     **Extrauppgift** Skapa en figur som du själv väljer som består av minst två olika former.
                example_code: |
                    ```
                    {color} {black}
                    {repeat} 3 {times}
                        {repeat} 3 {times}
                            {forward} 10
                            {turn} 120
                        {color} {white}
                        {forward} 50
                        {color} {black}
                    ```
            10:
                story_text: |
                    In this level you can make the turtle draw a figure.
                    The turtle will travel the distances in the list, one by one, making bigger and bigger steps.
                    ### Exercise 1
                    Add a 90 degree turn in the loop, so that a spiral is drawn.
                    Add at least 5 numbers to the list, so the spiral grows larger.
                     **(extra)** can you change the spiral into another shape? Experiment with numbers for the turn!
                    ### Exercise 2
                    The spiral is drawn outwards, make it go inwards?
                example_code: |
                    ```
                    {turn} 90
                    distances = 10, 20, 30, 40, 50, 60
                    {for} distance {in} distances
                        {forward} distance
                    ```
            12:
                story_text: |
                    We can use functions to draw more complex figures with less code.
                    ### Exercise 1
                    Fill the function so that three squares are created. If you want the image to look nicer, you can make the lines between the squares white.

                    ### Exercise 2
                    The code can be made even shorter. Place the final lines into a `{repeat}` so the figure remains the same.

                    ### Exercise 3
                    Create your own drawing with different figures.
                    Change both the number of figures with the `{repeat}` and the shape of the figures in the `{define}`
                example_code: |
                    ```
                    {define} square
                        {repeat} 4 {times}
                            {turn} _
                            {forward} _
                    {call} square
                    {forward} 50
                    {call} square
                    {forward} 50
                    {call} square
                    ```
    turtle_draw_it:
        name: Draw it!
        default_save_name: Draw it
        description: Draw this picture with the turtle
        levels:
            1:
                story_text: |
                    ### Exercise
                    Recreate the drawings with the turtle!

                    <div class="w-full flex flex-row gap-2">
                        Rectangle <img src="https://github.com/hedyorg/hedy/assets/80678586/77aa99d5-cd8f-4969-b49d-e8fed34ac550" width="100">
                        Square <img src="https://github.com/hedyorg/hedy/assets/80678586/03b96c2c-7b94-4032-9f9f-3f3b13573623" width="200">
                        Stairs<img src="https://github.com/hedyorg/hedy/assets/80678586/d4301e62-ec66-4031-827c-7d21f73ba106" width="200">
                    </div>
            2:
                story_text: |
                    ### Exercise
                    Recreate the drawings with the turtle!

                    <div class="w-full flex flex-row gap-2">
                    Triangle <img src="https://github.com/hedyorg/hedy/assets/80678586/e974b62c-f0cf-445a-8bd4-5ad9f1f71204" width="100">
                    Arrow <img src="https://github.com/hedyorg/hedy/assets/80678586/803d8f42-9708-448c-82ea-d035697f08c9" width="150">
                    Boat <img src="https://github.com/hedyorg/hedy/assets/80678586/94ef7189-442a-4c8f-827d-12a69203c2e9" width="150">
                    </div>
            3:
                story_text: |
                    ### Exercise
                    Recreate the drawings with the turtle!

                    <div class="w-full flex flex-row gap-2">
                    Triangle <img src="https://github.com/hedyorg/hedy/assets/80678586/71e04d98-9545-4614-9caf-a5f179b756a1" width="150">
                    Star <img src="https://github.com/hedyorg/hedy/assets/80678586/421c4d28-cb99-424b-be26-dcae30d65c80" width="150">
                    Arrow <img src="https://github.com/hedyorg/hedy/assets/80678586/3cbebcae-5258-47c5-a6ac-e7ee36c1d1ce" width="200">
                    </div>
            4:
                story_text: |
                    ### Exercise
                    Recreate the drawings with the turtle!

                    <div class="w-full flex flex-row gap-2">
                    Colored Star <img src="https://github.com/hedyorg/hedy/assets/80678586/dbe39006-c050-4833-b5c4-f9d1fb1c0781" width="150">
                    Rainbow <img src="https://github.com/hedyorg/hedy/assets/80678586/2728b10f-9f7f-45ea-964e-5b284033e4f0" width="500">
                    Nested squares <img src="https://github.com/hedyorg/hedy/assets/80678586/f013f9fa-bc68-4c60-b778-2c457799d6f7" width="200">
                    </div>
                example_code: |
                    **Extra** Up for a real challenge? Make sure that the colors of these figures are selected randomly, so that each time you run your programs they'll look differently!

                    ```
                    colors {is} red, orange, yellow, green, blue, purple, pink, brown, gray, black
                    color _
                    ```
            5:
                story_text: |
                    ### Exercise
                    Recreate the drawings with the turtle!

                    **Extra** Make only one code that lets the player decide which letter they'd like to see! And can you add even more letters?

                    <div class="w-full flex flex-row gap-2">
                    F <img src="https://github.com/hedyorg/hedy/assets/80678586/8a021b76-c24b-4e7c-b960-48d57f3bcb20" width="100">
                    E <img src="https://github.com/hedyorg/hedy/assets/80678586/12821803-6422-416a-8e36-9902d14e57a4" width="100">
                    L <img src="https://github.com/hedyorg/hedy/assets/80678586/3af6f919-7b67-4ee7-b923-11e56f2b6b24" width="100">
                    </div>
                example_code: |
                    Hint:
                    ```
                    chosen_letter {is} {ask} 'Which letter would you like to see? F, E or L?
                    {if} _
                    ```
            6:
                story_text: |
                    ### Exercise
                    Recreate the drawings with the turtle!

                    **Extra** Let the player decide which color the square should be.

                    ***Extra*** Can you make the letter of your own first name and the flag of your own country too?

                    <div class="w-full flex flex-row gap-2">
                    Square <img src="https://github.com/hedyorg/hedy/assets/80678586/03b96c2c-7b94-4032-9f9f-3f3b13573623" width="150">
                    Letters <img src="https://github.com/hedyorg/hedy/assets/80678586/e75f4fa5-f1f5-4b48-806c-916c28e4e8ad" width="100">
                    Flag <img src="https://github.com/hedyorg/hedy/assets/80678586/877fc337-df80-4185-8005-a6c28904f66e" width="300">
                    </div>
                example_code: |
                    Hint for the square:
                    ```
                    chosen_color = {ask} _
                    ```
            7:
                story_text: |
                    ### Exercise
                    Recreate the drawings with the turtle!

                    <div class="w-full flex flex-row gap-2">
                    Hexagon <img src="https://github.com/hedyorg/hedy/assets/80678586/92e492e1-1593-489b-aaf0-51d2a29755f4" width="200">
                    Triangle <img src="https://github.com/hedyorg/hedy/assets/80678586/3629a5e6-1f02-4851-aab9-c5430ba4a1f1" width="200">
                    Fan <img src="https://github.com/hedyorg/hedy/assets/80678586/1ba2ff71-1230-4fe3-8255-b2c504cf1b4e" width="200">
                    </div>
            8:
                story_text: |
                    ### Exercise
                    Recreate the drawings with the turtle!

                    **Extra** The number in brackets indicates in how many lines of code this figure can be drawn. Can you do it in the same amount of lines?

                    <div class="w-full flex flex-row gap-2">
                    Square (3) <img src="https://github.com/hedyorg/hedy/assets/80678586/03b96c2c-7b94-4032-9f9f-3f3b13573623" width="200">
                    Randomly colored star (5) <img src="https://github.com/hedyorg/hedy/assets/80678586/dbe39006-c050-4833-b5c4-f9d1fb1c0781" width="150">
                    Randomly colored spiral (7) <img src="https://github.com/hedyorg/hedy/assets/80678586/9bcdb3f1-367d-4ae0-878f-d09005424a35" width="150">
                    </div>
            9:
                story_text: |
                    ### Exercise
                    Recreate the drawings with the turtle!

                    **Extra** The number in brackets indicates in how many lines of code this figure can be drawn. Can you do it in the same amount of lines?

                    **Extra** Give the player a choice which country they would like to see the flag of.

                    <div class="w-full flex flex-row gap-2">
                    Cross (7) <img src="https://github.com/hedyorg/hedy/assets/80678586/76e42c76-aa3f-4863-8eee-ead73c09a186" width="150">
                    Randomly colored nested squares (8) <img src="https://github.com/hedyorg/hedy/assets/80678586/17f878cc-e893-4c10-b32e-a09a50bf08de" width="200">
                    Flags <img src="https://github.com/hedyorg/hedy/assets/80678586/877fc337-df80-4185-8005-a6c28904f66e" width="300">
                    </div>
                example_code: |
                    Hint for the nested squares:
                    ```
                    colors = red, blue, orange, yellow, pink, purple, green, brown, black
                    distance = 120
                    repeat 5 times
                    _
                    ```
                    Hint for the flags:
                    ```
                    country = ask 'which country would you like to see the flag of?'
                    if country is 'the Netherlands'
                        color_1 = red
                        color_2 = white
                        color_3 = blue
                    ```
            10:
                story_text: |
                    ### Exercise
                    Recreate the drawings with the turtle!

                    <div class="w-full flex flex-row gap-2">
                    Nested Hexagon <img src="https://github.com/hedyorg/hedy/assets/80678586/3629e908-3cd5-44ac-bbcd-1f1cceb15654" width="150">
                    Traffic lights  <img src="https://github.com/hedyorg/hedy/assets/80678586/edbbb608-5ff8-4349-85a6-e47809adde43" width="100">
                    </div>
                example_code: |
                    Hint Nested Hexagon:
                    ```
                    distances = 100, 80, 60, 40, 20
                    {for} distance {in} distances
                    _
                    ```

                    Hint Traffic Lights:
                    ```
                    colors = red, yellow, green
                    {for} chosen_color {in} colors
                        color _
                        {repeat} _
                    ```
                story_text_2: |
                    Christmas lights <img src="https://github.com/hedyorg/hedy/assets/80678586/9637ea6d-6edc-4d88-a6f7-10271bfc5371" width="500">
                example_code_2: |
                    Hint Christmas Lights:

                    Start by moving to the left side of the screen with an invisible white line. Then hang up the Christmas lights!
                    ```
                    {color} white
                    {turn} -90
                    {forward} 300
                    {turn} 90

                    colors = red, blue, yellow, purple, green, orange, pink
                    {for} chosen_color {in} colors
                    _
                    ```
            11:
                story_text: |
                    ### Exercise
                    Recreate the drawings with the turtle!

                    <div class="w-full flex flex-row gap-2">
                    Beehive (6) <img src="https://github.com/hedyorg/hedy/assets/80678586/ec02469c-907b-4695-9382-d39a8f3c00ec" width="200">
                    Fan (5)  <img src="https://github.com/hedyorg/hedy/assets/80678586/a032ab35-c70c-4e67-9b4e-036a03ecce87" width="200">
                    </div>
                example_code: |
                    Hint Beehive:
                    ```
                    {for} amount_of_combs {in} {range} 1 {to} _
                        {for} walls_of_one_comb {in} {range} 1 {to} _
                            {forward} _
                            {turn} _
                        {forward} _
                        {turn} _
                    ```

                    Hint Fan:
                    Start out like the fan you made in level 7. Or take a peak at the hint for the beehive, because the codes are very similar.
            12:
                story_text: |
                    ### Exercise
                    Recreate the drawings with the turtle!
                example_code: |
                    Hint: Bracelet designing program


                    Firstly, define a function **for each shape** you want to use on the bacelet. Then, add the shapes to the bacelet like this:

                    ```
                    {define} draw_a_square
                    _

                    {color} white
                    {turn} -90
                    {forward} 300
                    {turn} 180

                    {for} i {in} {range} 1 {to} 5
                        {color} gray
                        {forward} 100
                        shape = {ask} 'What kind of shape would you like next on the bracelet?'
                        chosen_color = {ask} 'In which color?'
                        {color} chosen_color
                        {if} shape = 'square'
                            {call} draw_a_square
                    ```
            13:
                story_text: |
                    ### Exercise
                    Recreate the drawings with the turtle!

                    Street in different sizes <img src="https://github.com/hedyorg/hedy/assets/80678586/cdae9d97-d5ef-46f3-8838-24fa7b5b1bec" width="300">
                    Colored street  <img src="https://github.com/hedyorg/hedy/assets/80678586/9893e0bd-c0f8-49bc-a5a7-217182407724" width="300">
                example_code: |
                    Hint Street in different sizes
                    ```
                    {define} draw_a_house {with} size
                    _

                    {call} draw_a_house {with} 90
                    {call} draw_a_house {with} 60
                    {call} draw_a_house {with} 30
                    ```

                    Hint Colored street
                    ```
                    {define} draw_a_house {with} chosen_color
                    _
                    ```
            14:
                story_text: |
                    ### Exercise
                    Create a program that asks the player how many corners their figure should have and then creates that figure.
                    The figure in the image is the output when the player fills in 10.

                    <div class="w-full flex flex-row gap-2">
                     <img src="https://github.com/hedyorg/hedy/assets/80678586/ee32f40e-dea1-4e7c-a813-3ef63671254b" width="300">
                     <img src="https://github.com/hedyorg/hedy/assets/80678586/3621bf77-527d-41e8-a44f-c5a21bb4ffd2" width="200">
                    </div>
                example_code: |
                    ```
                    {define} calculate_degrees {with} amount_of_corners
                        _ 360 / amount_of_corners


                    {define} draw_figure {with} degrees
                        _
                            {forward} 400/amount_of_corners
                            {turn} _

                    amount_of_corners = {ask} _
                    degrees = {call} _ {with} _

                    {call} _ {with}
                    {call} _ {with}
                    ```
            15:
                story_text: |
                    ### Exercise
                    Recreate the drawings with the turtle!

                    Spiral <img src="https://github.com/hedyorg/hedy/assets/80678586/6943223c-018b-435b-a391-23723cc7a6ad" width="150">
                example_code: |
                    Spiral
                    ```
                    distance = 5
                    {while} distance < 200
                        distance = distance + 5
                         _
                    ```
                story_text_2: |
                    Fan <img src="https://github.com/hedyorg/hedy/assets/80678586/cb671065-b47b-49f0-b298-dcbcd2a5e28f" width="150">
                example_code_2: |
                    Fan
                    ```
                    {define} draw_a_square {with} side
                    _

                    i = 100
                    {while} i > 1
                        _ {with} i
                        _
                        i = i - 3
                    ```
                story_text_3: |
                    Star <img src="https://github.com/hedyorg/hedy/assets/80678586/17564e0a-63e1-4794-8d41-15ac8c1a5a93" width="150">
                example_code_3: |
                    Star
                    A star is usually drawn using 144-degree-turns. If you change this slightly to 143 degrees for example and repeat the pattern multiple times with a {while} loop you can make this figure.
    while_command:
        name: '{while}'
        default_save_name: kommandot_så_länge
        description: så länge
        levels:
            15:
                story_text: |-
                    Vi ska lära oss en ny slinga, `{while}`-slingan! Vi fortsätter slingan så länge påståendet är sant.
                    Så glöm inte att uppdatera värdet inuti slingan.

                    I exempelkoden fortsätter vi tills ett korrekt svar har getts.
                    Om det rätta svaret aldrig ges slutar slingan aldrig!
                example_code: |
                    ``
                    svar = 0
                    {while} svar != 25
                        svar = {ask} 'Vad är 5 gånger 5?'
                    {print} 'Ett korrekt svar har getts'
                    ```
    years:
        name: Nyårsdagen
        default_save_name: Nedräkning till nyår
        description: Nedräkning till det nya året!
        levels:
            11:
                story_text: |
                    På den här nivån kan du använda kommandot `{for}` number `{in}` `{range}` för att räkna ner till det nya året.

                    ### Övning
                    Fyll i luckorna och få koden att fungera!
                example_code: |
                    ```
                    {for} tal {in} {range} _ {to} _
                        {print} tal
                    {print} 'Gott nytt år!'
                    ```<|MERGE_RESOLUTION|>--- conflicted
+++ resolved
@@ -2499,16 +2499,6 @@
         description: Introduktion till matte
         levels:
             6:
-<<<<<<< HEAD
-                story_text: |4
-
-                              På den här nivån lär du dig något nytt: du kan nu också räkna ut saker.
-
-                              Plus är enkelt, du skriver det som med matematik: `5 + 5` till exempel. Minus fungerar också bra, det är `5 - 5`.
-
-                              Gånger är lite annorlunda, eftersom det inte finns någon gångersymbol på tangentbordet. Sök bara, det finns verkligen inte!
-                              Det är därför vi multiplicerar med asterisken till vänster om ä: `5 * 5`. Läs det som '5 gånger 5' – det är bästa minnesregeln.
-=======
                 story_text: |
                     In this level you learn something new: you can now also calculate.
 
@@ -2516,7 +2506,6 @@
 
                     The times is a bit different, because there is no times symbol on your keyboard. Just search, there really isn't!
                     That is why we multiply with the asterisk above 8: `5 * 5`. Read that as "5 times 5" that helps you remember it best.
->>>>>>> 8e621abb
                 example_code: |
                     ```
                     {print} '5 plus 5 är ' 5 + 5
