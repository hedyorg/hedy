--- conflicted
+++ resolved
@@ -2024,27 +2024,4 @@
         name: SuperSpy
         description: Make your own spy code
         image: story.png
-<<<<<<< HEAD
-        default_save_name: language
-    end:
-        levels:
-            2:
-                start_code: '# place your code here'
-            1: {}
-            3:
-                start_code: '# place your code here'
-            4: {}
-            5:
-                start_code: '# place your code here'
-            6: {}
-            7:
-                start_code: '# place your code here'
-            8: {}
-            9:
-                start_code: '# place your code here'
-            10: {}
-            11:
-                start_code: '# place your code here'
-=======
-        default_save_name: language
->>>>>>> b3478f3f
+        default_save_name: language