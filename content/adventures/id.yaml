adventures:
    default:
        name: "Introduction"
        description: "Level explanation"
        image: "hedy-logo.png"
        default_save_name: "intro"
        levels:
            1:
                story_text: |-
                    Selamat datang di Hedy! Pada level 1 kamu dapat menggunakan perintah `print`, `ask` dan `echo`.

                    Pada bagian kiri kamu dapat melihat semua perintah untuk level 1.

                    Tekan tombol biru dan kodenya akan dituliskan secara otomatis untukmu!

                    Coba jalankan kodenya sendiri dengan menekan tombol 'Run code' di bawah kiri tampilan kode.

                    Tidak tahu apa yang mau dibuat? Pada tab-tab berikutnya kamu akan menemukan beberapa ide tentang apa yang bisa dibuat.
                start_code: print halo dunia!
                example_code: "## Example code\n```\n{print} Hello!\n{print} Welcome to Hedy!\n```\n"
                story_text_2: "You can also ask for input and repeat it back with an `{echo}` command.\nTry the code to your left again.\n\nDon't know what to create? In the next tabs you will find ideas for programs to build.\n"
                example_code_2: "## Example code\n```\n{ask} What is your name?\n{echo} hello\n```\n"
                story_text_3: "Let's get started! Don't know what to create? In the next tabs you will find ideas for programs to build.\n"
            2:
                story_text: |-
                    Pada level 2, kita belajar hal baru. Kamu dapat menamai sebuah kata dengan `is`.

                    Jika kamu menggunakan kode `nama is Hedy`, kamu dapat menggunakan 'nama' tersebut dimanapun pada kodemu dan semuanya akan digantikan dengan 'Hedy'.

                    Catatan: perintah `ask` sudah diupdate. Kamu juga dapat menyimpan jawaban dari perintah tersebut dengan sebuah nama, seperti ini:
                    ```
                    jawaban is ask What is your name?
                    ```

                    `print` tetap berfungsi sama dengan di level 1, dan kamu tidak lagi membutuhkan `echo`.

                start_code: print halo dunia!
                example_code: "## Example code\n```\nname {is} Hedy\nage {is} 15\n{print} name is age years old\n```\n"
                story_text_2: "`{print}` still works the same, but the `{ask}` command has changed. You need to use a variable in the `{ask}` command as well. It looks like this:\n"
                example_code_2: "```\nanswer {is} {ask} What is your name?\n{print} Hello answer\n```\n"
                story_text_3: "Another new command in this level is `{sleep}`, which pauses your program for a second. If you type a number behind the {sleep} command, the program pauses for that amount of seconds.\n"
                example_code_3: "```\n{print} My favorite colour is...\n{sleep} 2\n{print} green!\n```\n"
            3:
                story_text: |-
                    Pada level 3 kamu juga dapat membuat list. Kamu dapat meminta komputer memilih sesuatu secara acak dari list tersebut. Kamu dapat melakukan itu dengan `at random`.

                    ```
                    hewan is anjing, kucing, kangguru
                    print hewan at random
                    ```

                    Kamu bisa menemukan semua kode contoh level 3 pada bagian kiri. Ada juga diberikan latihan pada tab-tab diatas.
                start_code: print halo dunia!
                example_code: "## Example Hedy Code\n\n```\nanimals {is} dog, cat, kangaroo\n{print} animals {at} {random}\n```\n"
                story_text_2: You can also add items to the list with `{add}` and remove items with `{remove}`.
                example_code_2: "## Example Hedy Code\n\n```\nanimals {is} dog, cat, kangaroo\n{add} penguin {to_list} animals\n{remove} cat {from} animals\n{print} animals {at} {random}\n```\n"
            4:
                start_code: print 'Halo dunia'
                story_text: |-
                    Pada level 4 perintah `ask` dan `print` sudah diupdate.

                    Kamu harus memasukkan teks yang mau kamu tampilkan diantara tanda kutip satu.

                    Ini berguna, karena sekarang kamu bisa menampilkan semua kata yang kamu mau, termasuk kata yang sebelumnya digunakan untuk menyimpan sesuatu dengan `is`.

                    Kebanyakan bahasa pemrograman juga menggunakan tanda kutip ketika menampilkan, jadi sebenarnya kita satu langkah lebih dekat dengan pemrograman yang sebenarnya!

                    ### Tugas-tugas akan menjadi makin kompleks
                    Kamu akan menemukan semua perintah di bagian kiri lagi dan tugas-tugas di tab-tab yang disediakan. Tugas-tugas tersebut sekarang akan menjadi lebih kompleks semakin ke kanan tabnya.
                    Jadi adalah baik untuk memulai dari tab tugas paling kiri, dan mengerjakannya satu per satu ke kanan, supaya tantangan yang diberikan setara dengan kemampuan kamu.
                example_code: "## Example Hedy code\n```\nprint 'You need to use quotation marks from now on!'\nanswer is ask 'What do we need to use from now on?'\nprint 'We need to use ' answer\n```\n"
                story_text_2: "## Adventures are getting more and more difficult\nThe adventures are now getting more and more difficult in the successive tabs.\nSo it is best to start on the left with the story, and work to the right, in order to be challenged more and more.\n"
            5:
                start_code: |-
                    nama is ask 'siapa nama kamu?'
                    if nama is Hedy print 'keren' else print 'boo'
                story_text: |-
                    Perintah `ask` dan `print` tetap sama seperti pada level 4.

                    Pada level 5, ada hal baru, `if`! Dengan `if` kamu bisa memilih antara dua pilihan.

                    ## Contoh kode Hedy
                    ```
                    nama is ask 'siapa nama kamu?'
                    if nama is Hedy print 'keren' else print 'boo'
                    ```

                    Kode ini menampilkan keren jika kamu memasukkan Hedy sebagai nama, dan boo jika kamu memasukkan yang lain.

                    ## Tips
                    Terkadang kode dengan `if` bisa menjadi sangat panjang dan tidak cukup menggunakan satu baris <br> 
                    Kamu dapat memisah kodenya menjadi dua baris; baris kedua dimulai dengan `else` seperti ini:
                    ```
                    nama is ask 'siapa nama kamu?'
                    if nama is Hedy print 'keren' 
                    else print 'boo'
                    ```

                    ## Tugas-tugas akan menjadi semakin kompleks

                    Pada level 5, tugas-tugas yang ada pada tab-tab terlampir akan menjadi makin kompleks semakin posisi tabnya ke kanan. Jadi, pastikan untuk mengerjakan mulai dari kiri ke kanan.
                example_code_2: "```\nname {is} {ask} 'what is your name?'\n{if} name {is} Hedy {print} 'nice'\n{else} {print} 'boo!'\n```\n"
                example_code: "## Example Hedy Code\n```\nname {is} {ask} 'what is your name?'\n{if} name {is} Hedy {print} 'nice' {else} {print} 'boo!'\n```\n"
                story_text_3: "## Lists\nWhen we want to check if something is in a list, we can now use the `{in}` command.\nThis code prints pretty! if you choose green or yellow, and meh otherwise.\n"
                example_code_3: "```\npretty_colors {is} green, yellow\ncolor {is} {ask} 'What is your favorite color?'\n{if} color {in} pretty_colors {print} 'pretty!'\n{else} {print} 'meh'\n```\n"
                story_text_2: "Sometimes code with an `{if}` gets really long and does not fit on the line well. <br> You may also divide the code over two lines, starting the second line at the `{else}` like this:\n"
            6:
                start_code: print '5 kali 5 adalah ' 5 * 5
                story_text: |-
                    `ask`, `print`, dan `if` berfungsi sama persis dengan yang ada pada level 4 dan level 5.
                    Tapi di level 6 ada sesuatu yang baru, kamu sekarang bisa melakukan perhitungan matematika.

                    Pada level 6, kode baru sudah ditambahkan untuk perhitungan matematika.

                    Penambahan itu mudah, kamu menuliskannya persis seperti di matematika: `5 + 5` sebagai contoh. Pengurangan juga mudah dituliskan, seperti `5 - 5`.

                    Perkalian sedikit berbeda, karena tidak ada simbol perkalian di keyboard kita. Cobalah cari, ini beneran tidak ada!
                    Karenanya kita melakukan perkalian dengan tanda bintang diatas tombol '8': `5 * 5`. Baca itu sebagai 5 kali 5 dan kamu akan lebih mudah mengingatnya.

                    ## Contoh kode Hedy
                    ```
                    print '5 tambah 5 adalah ' 5 + 5
                    print '5 kurang 5 adalah ' 5 - 5
                    print '5 kali 5 adalah ' 5 * 5
                    ```
                example_code: "## Example Hedy code\n```\n{print} '5 plus 5 is ' 5 + 5\n{print} '5 minus 5 is ' 5 - 5\n{print} '5 {times} 5 is ' 5 * 5\n```\n"
                story_text_2: "We also make a change in storing a word in a variable! You may now use `=` instead of  `{is}` when we store a name or a number in a variable, like this:\n"
                example_code_2: "```\nname = Hedy\nanswer = 20 + 4\n```\n"
            7:
                start_code: repeat 3 times print 'Hedy itu menyenangkan!'
                story_text: |-
                    `ask`, `print`, dan `if` berfungsi sama persis dengan yang ada pada level 6.
                    Tapi level 7 menambahkan perintah `repeat`. Perintah repeat dapat digunakan untuk menjalankan satu baris kode beberapa kali

                    ## Contoh kode Hedy
                    ```
                    repeat 3 times print 'Hedy itu menyenangkan!'
                    ```
                example_code: "## Example Hedy code\n```\n{repeat} 3 {times} {print} 'Hedy {is} fun!'\n```\n"
            8:
                start_code: |-
                    repeat 5 times
                        print 'Halo semua'
                        print 'Ini akan ditampilkan lima kali'
                story_text: |-
                    `ask` dan `print` tetap berfungsi sama seperti sebelumnya. Tapi `if` dan `repeat` berubah. 
                    Kamu sekarang dapat mengeksekusi kumpulan kode secara bersamaan, tapi kamu harus memberikan indentasi pada kode tersebut.
                    Indentasi berarti memberikan empat spasi diawal baris. Ini juga berlaku ketika kamu hanya mau mengeksekusi satu baris kode saja.

                    ## Contoh kode Hedy
                    ```
                    repeat 5 times
                        print 'halo semua'
                        print 'Ini akan ditampilkan lima kali'
                    ```
                example_code: "## Example Hedy code\n```\n{repeat} 5 {times}\n    {print} 'Hello everyone'\n    {print} 'This is all repeated 5 times'\n```\n"
            9:
                start_code: |-
                    repeat 3 times
                        makanan = ask 'Apa yang kamu mau?'
                        if makanan is 'pizza'
                            print 'bagus!'
                        else
                            print 'pizza lebih enak'
                story_text: |-
                    Pada level ini kamu tidak hanya bisa menggunakan beberapa baris baru untuk  `if` and `repeat`, namun juga dapat menggabungkan mereka!
                    Pada contoh kamu lihat sebuah perintah `if` didalam perintah `repeat`. Kamu juga dimungkinkan untuk melakukan sebaliknya, dan `if` juga boleh didalam `if` dan `repeat` didalam `repeat`.
                    Cobalah!

                    ## Contoh kode Hedy
                    ```
                    repeat 3 times
                        makanan = ask 'Apa yang kamu mau?'
                        if makanan is 'pizza'
                            print 'bagus!'
                        else
                            print 'pizza lebih enak'
                    ```
                example_code: "## Example Hedy code\n```\n{repeat} 3 {times}\n    food = {ask} 'What do you want?'\n    {if} food {is} pizza\n        {print} 'nice!'\n    else\n        {print} 'pizza is better'\n```\n"
            10:
                start_code: |-
                    hewanhewan is anjing, kucing, ikan
                    for hewan in hewanhewan
                      print 'Aku suka ' hewan
                story_text: |
                    Pada level ini kita akan belajar perintah `for`. Dengan `for` kamu dapat membuat sebuah daftar dan mengakses semua isinya.
                    `for` membentuk sebuah blok seperti `repeat` dan `if` jadi semua baris untuk aksi harus diawali dengan beberapa spasi.

                    ## Contoh kode Hedy
                    ```
                    hewanhewan is anjing, kucing, ikan
                    for hewan in hewanhewan
                      print 'Aku suka ' hewan
                    ```
                example_code: "## Example Hedy code\n```\nanimals {is} dog, cat, blobfish\n{for} animal {in} animals\n  {print} 'I love ' animal\n```\n"
            11:
                start_code: |-
                    for pembilang in range 1 to 5
                        print pembilang
                story_text: "`print` berfungsi sama namun `repeat` kali ini diganti dengan `for`! Kamu sekarang dapat menulis `for pembilang in range 1 to 5` dan menggunakan `pembilang` pada program kamu. Cobalah lihat apa yang terjadi! Ingat untuk menggunakan indentasi sesudah perintah `for` dan `if` (Ini artinya mengawali baris dengan empat spasi)."
                example_code: "## Example Hedy code\n```\nfor counter in range 1 to 5\n    print counter\n```\n"
            12:
                start_code: |-
                    print 'angka-angka desimal kini harus menggunakan titik'
                    print 2.5 + 2.5
                story_text: |-
                    Sejauh ini, Hedy tidak mengijinkan penggunaan angka desimal seperti 1.5, tapi sekarang bisa.
                    Perlu diingat bahwa komputer menggunakan titik (.) untuk menandai angka desimal.

                    Pada level ini kamu juga perlu menggunakan kutip satu ketika menyimpan teks dengan `is`:

                    ```
                    nama = 'Hedy'
                    print 'Halo ' nama
                    ```

                    Untuk angka, kamu tidak perlu menggunakan kutip satu untuk `is`:
                    ```
                    skor = 25
                    print 'Kamu mendapatkan ' skor
                    ```
                example_code_5: "```\nscore = 25\n{print} 'You got ' score\n```\n"
                story_text_5: "**Numbers don't need quotation marks**\nFor numbers, you do not use quotation marks in the `=`:\n"
                example_code: "## Example Hedy code\n```\n{print} 'Two and a half plus two and a half is...'\n{print} 2.5 + 2.5\n```\n"
                story_text_2: "**All texts need to be in quotation marks**\nFor this level on you will also have to use quotation marks when storing a text with `=`:\n"
                example_code_2: "```\nname = 'Hedy the Robot'\n{print} 'Hello ' name\n```\n"
                story_text_3: "**All items in lists need quotation marks too**\nLists are texts, so they need quotation marks too. Mind that each single item on the list has quotation marks.\nThis allows you to save two words as 1 item on the list, for example 'Iron Man'.\n"
                example_code_3: "```\nsuperheroes = 'Spiderman', 'Batman', 'Iron Man'\n{print} superheroes {at} {random}\n```\n"
                story_text_4: "**All text after `{if}` comparisons need quotation marks too**\n"
                example_code_4: "```\nname = {ask} 'What is your name?'\n{if} name = 'Hedy the Robot'\n    {print} 'Hi there!'\n```\n"
                story_text_6: "**Maths with words** In this level it is also allowed to use the + sign with texts. For example:\n"
                example_code_6: "```\na = 'Hello '\nb = 'world!'\nprint a + b\n```\n"
            13:
                start_code: |-
                    name = ask 'what is your name?'
                    age = ask 'what is your age?'
                    if name is 'Hedy' and age is 2
                        print 'You are the real Hedy!'
                story_text: "Kita sekarang akan belajar menggunakan perintah `and` dan `or`! Jika kamu mau mengecek apakah dua kondisi terpenuhi, kamu tidak perlu menggunakan dua `if`. Kamu dapat menggunakan `and` untuk menggabungkan kedua kondisi, sisi kiri dan kanan dari `and` harus terpenuhi keduanya. Kamu dapat menggunakan `or` jika hanya salah satu dari dua kondisi yang perlu dipenuhi. "
                #16:
                #    start_code: |-
                #        # Ini adalah sebuah program yang akan menanyakan beberapa pertanyaan matematika
                #        for i in range(1, 10):
                #            # Kita akan mulai menanyakan tabel perkalian 5
                #            jawaban is input('Apa hasil dari ' i ' kali 5?')
                #            # Kita mengecek apakah jawaban tersebut benar
                #            jawaban_benar is i * 5
                #            if jawaban is jawaban_benar:
                #                print(jawaban ' benar')
                #            else:
                #                print('Itu salah, seharusnya dijawab: ' i*5)
                #    story_text: 'Ketika kita membuat program yang lebih besar, kita perlu sebuah cara untuk mengingat apa yang dilakukan oleh setiap bagian program. Kita dapat menggunakan komentar untuk ini. Sebuah komentar terlihat sebagai berikut: ` # Ini sebuah komentar`. Apapun yang ada setelah simbol # tidak akan diperhitungkan oleh program.'
                #    commands:
                #    -   name: Komentar
                #        explanation: Kita dapat menggunakan komentar kapanpun kita mau
                #        example: '# Ini sebuah komentar'
                #        demo_code: |-
                #            # Program ini menampilkan Halo!
                #            # Ini dibuat di Hedy
                #            # Ini tidak melakukan apa-apa selain menampilkan Halo!
                #            print('Halo!')
                #20:
                #    start_code: |-
                #        buah = ['apel', 'pisang', 'ceri']
                #        for i in range(1, 3):
                #            print(buah[i])
                #    story_text: Kita juga bisa melihat semua nilai didalam list dengan pengulangan. Karena ada tiga nilai dalam list, kita melakukan pengulangan dari 1 ke 3. Sekarang kita bisa menampilkan semua nilai didalam sebuah pengulangan.
                #    commands:
                #    -   name: Ukuran dari list
                #        explanation: Dengan `length` kita dapat mengetahui ukuran dari sebuah list. List pada contoh berukuran 3 karena ada tiga nilai didalamnya.
                #        example: length(list)
                #        demo_code: |-
                #            buah = ['apel', 'pisang', 'ceri']
                #            print('Ukuran dari sebuah list adalah ' length(buah))
                #            for i in range(1, length(buah)):
                #                print(buah[i])
                #21:
                #    start_code: |-
                #        print('Apakah hasil 5+3?')
                #        jawaban = 5+3
                #        print('Jawaban adalah:')
                #        print(jawaban)
                #        if jawaban == 8:
                #            print('Itu benar!')
                #        else:
                #            print('Oh tidak, jawaban itu salah!')
                #    story_text: Sekarang kita akan mengubah perintah `is` ke `=` dan `==`. Kita menggunakan `=` jika kita ingin mengisi sebuah nilai ke variabel. Jika kamu ingin mengisi 8 ke sebuah variabel bernama `jawaban`, kamu harus menuliskan `jawaban = 8`. Simbol `==` digunakan jika kita ingin mengecek apakah dua nilai sama.
                #    commands:
                #    -   name: Perbandingan
                #        explanation: Jika kita ingin membandingkan, kita menggunakan `==`. Misal `5+3 == 8` mengecek apakah 5+3 sama dengan 8.
                #        example: 'Sebagai contoh: 5+3 == 8'
                #        demo_code: |-
                #            if 5+3 == 8:
                #                print('5+3 adalah betul 8')
                #            else:
                #                print('Ini tidak akan ditambilkan karena 5+3 selalu 8!')
                #    -   name: Pengisian nilai
                #        explanation: Jika kita ingin mengatakan bahwa sebuah variabel bernama `jawaban` bernilai 8, kita menuliskan `jawaban = 8`.
                #        example: 'Sebagai contoh: jawaban = 8'
                #        demo_code: |-
                #            print('Apa hasil dari 5+3?')
                #            jawaban = 5+3
                #            print('Jawaban adalah :')
                #            print(jawaban)
                #    -   name: Perbandingan dan pengisian nilai
                #        explanation: Jika kita akan membandingkan dua nilai, kita menggunakan `==`. Jika kita akan mengisi sebuah variabel dengan nilai, kita menggunakan `=`.
                #        example: Sebagai contoh, '5+3 == 8' dan 'answer = 8'
                #        demo_code: |-
                #            print('Apakah hasil dari 5+3?')
                #            jawaban = 5+3
                #            print('jawaban adalah:')
                #            print(jawaban)
                #            if jawaban == 8:
                #                print('Itu benar!')
                #            else:
                #                print('Tidak, itu salah!')
                #
                example_code: "```\nname = ask 'what is your name?'\nage = ask 'what is your age?'\nif name is 'Hedy' and age is 2\n    print 'You are the real Hedy!'\n```\n"
            14:
                start_code: |-
                    umur = ask 'Berapa umur mu?'
                    if umur < 13
                        print 'Kamu lebih muda daripada aku!'
                    else
                        print 'Kamu lebih tua daripada aku!'
                story_text: "Kita akan mulai belajar untuk menggunakan banyak hal baru! Kamu mungkin sudah tahu hal-hal ini dari matematika: simbol `<` dan `>`. Simbol `<` mengecek apakah angka pertama lebih kecil daripada angka kedua, seperti `4 < 5`. Simbol `>` mengecek apakah angka pertama lebih besar daripada angka kedua, seperti `6 > 5`."
                example_code: "## Example Hedy Code\n```\nage = {ask} 'How old are you?'\n{if} age > 12\n    {print} 'You are older than I am!'\n```\n"
                story_text_2: "From this level on, if you want to compare exactly, you can use two equal signs. This is what most programming languages do:\n"
                example_code_2: "```\nname = {ask} 'What is your name?'\n{if} name == 'Hedy'\n    {print} 'You are coo!'\n```\n"
                story_text_3: "You can also compare if something is *not* equal to something else using `!=` like this:\n"
                example_code_3: "```\nname = {ask} 'What is your name?'\n{if} name != 'Hedy'\n    {print} 'You are not Hedy'\n```\n"
            15:
                start_code: |-
                    jawaban = 0
                    while jawaban != 25
                        jawaban = ask 'Apa hasil 5 kali 5?'
                    print 'Sebuah jawaban benar telah diberikan'
                story_text: Kita akan belajar tentang jenis pengulangan baru, pengulangan `while`! Kita akan melakukan pengulangan tersebut terus-menerus selama kondisinya dipenuhi. Jadi di contoh tersebut, kita terus melakukan pengulangan hingga jawaban benar telah diberikan. Jika jawaban benar tidak diberikan, pengulangan tidak akan pernah berakhir!
                example_code: "## Example Hedy code\n```\nanswer = 0\nwhile answer != 25\n    answer = ask 'What is 5 times 5?'\nprint 'A correct answer has been given'\n```\n"
            16:
                start_code: |-
                    buah = ['apel', 'pisang', 'ceri']
                    print buah
                story_text: Kita akan menggunakan kurung siku untuk membungkus nilai-nilai didalam list! Kita juga akan membutuhkan tanda kutip satu (') untuk membungkus setiap nilai didalam list.
                example_code: "## Example Hedy Code\n```\nfriends = ['Ahmed', 'Ben', 'Cayden']\nlucky_numbers = [15, 18, 6]\n{for} i {in} {range} 1 {to} 3\n    {print} 'the lucky number of ' friends[i]\n    {print} 'is ' lucky_numbers[i]\n```\n"
            17:
                start_code: |-
                    for i in range 1 to 10:
                        print i
                    print 'Siap atau tidak, aku datang!'
                story_text: Kali ini kita akan mengganti proses indentasi sedikit. Setiap kali kita membutuhkan indentasi, kita perlu menambahkan `:` pada akhir baris sebelumnya
            18:
                start_code: "naam = 'Hedy'\n{print}('My name is ', naam)"
                story_text: "We arrived at real pythoncode! That means we need to use parentheses with {print} and {range} from now on.\nThat looks like this:\n```\n{print}('my name is Hedy!')\n```\nIf you want to print more thant one items, you need to separate them by commas.\n```\nnaam = 'Hedy'\n{print}('my name is ', naam)\n```"
    story:
        name: Cerita
        description: Cerita
        image: story.png
        default_save_name: Cerita
        levels:
            1:
                story_text: |-
                    ## Pembuatan sebuah cerita
                    Pada level 1 kamu dapat membuat cerita dengan karakter utama yang kamu tuliskan sendiri.

                    Sebagai baris pertama, gunakan kode berikut:

                    ```
                    ask siapakah karakter utama di cerita kamu?
                    ```

                    Setelah baris pertama, mulai dengan `print` jika sebuah kalimat perlu ditampilkan.
                    Kamu bisa menggunakan `echo` jika kamu mau nama karakter utamamu muncul diakhir kalimat.

                example_code: |
                    ## Contoh kode Hedy
                    ```
                    ask Karakter utama dalam cerita ini adalah
                    print Karakter utama ini sekarang akan berjalan di dalam hutan
                    echo Dia sedikit ketakutan, si 
                    print Dia mendengar bunyi-bunyi menyeramkan dari sekitar
                    print Dia takut kalau hutan tersebut berhantu
                    ```
                start_code: print Cerita kamu dimulai dari sini
            2:
                story_text: |-
                    ## Cerita
                    Pada level 2, kamu dapat membuat ceritanya lebih menyenangkan. Karakter utama kamu sekarang dapat muncul dimanapun pada kalimat-kalimatnya.

                    Kamu dapat memiliki program yang lebih baik dari itu. Tapi kamu harus memberi nama karakter utama kamu terlebih dahulu.

                    Kamu lalu dapat menuliskan nama tersebut dimanapun pada sebuah kalimat.

                example_code: |
                    ## Contoh kode Hedy
                    ```
                    nama is ask Siapa nama karakter utama dalam cerita ini?
                    print nama sekarang akan berjalan di dalam hutan
                    print nama sedikit ketakutan
                    print Dia mendengar bunyi-bunyi menyeramkan dari sekitar
                    print nama takut kalau hutan tersebut berhantu
                    ```
                start_code: print Cerita kamu
            7:
                story_text: |-
                    ## Cerita
                    Dalam sebuah cerita, seseorang dapat mengucapkan kumpulan kata beberapa kali. Sebagai contoh, ketika seseorang meminta bantuan atau menyanyikan sebuah lagu.
                    Kamu dapat melakukan pengulangan tersebut pada level 5 dengan perintah `repeat`.

                example_code: |
                    ## Contoh kode Hedy:
                    ```
                    print 'Sang pangeran mencari bantuan'
                    repeat 5 times print 'Tolong!'
                    print 'Kenapa tidak ada seorangpun yang menolongku?'
                    ```
                start_code: repeat 5 times print 'Tolong!'
            5:
                story_text: |-
                    ## Cerita
                    Apa yang kamu bisa lakukan di level 4 adalah membuat cerita kamu semakin menyenangkan. Pada level 4 kamu dapat membuat akhir cerita yang berbeda.

                    Pikirkan dua alternatif akhir cerita kamu. Misalnya:

                    - Seorang putri menjelajahi hutan
                    - Dia bertemu dengan seekor monster

                    - Akhir yang bahagia: Dia mengambil pedangnya dan monster tersebut lari
                    - Akhir yang buruk: Monster tersebut memakan sang putri

                    Kamu juga dapat menggunakan nama yang dimasukkan. Ini sama dengan yang ada di level 3. Kamu dapat menggabungkan ini dengan `if` dan akhirnya sebuah cerita dengan dua alternatif akhir jadi!

                example_code: |
                    ## Contoh kode Hedy:
                    ```
                    nama is ask 'Siapakah yang sedang berjalan di dalam hutan?'
                    print nama ' berjalan di dalam hutan'
                    print nama ' menemukan seekor monster'
                    akhir is ask 'Apakah kamu mau akhir baik atau buruk?'
                    if akhir is baik print nama ' mengambil pedangnya dan monster tersebut lari'
                    else print 'Monster tersebut memakan ' nama
                    ```
                start_code: print 'Sekarang cerita kamu akan dimulai!'
            4:
                story_text: |-
                    ## Cerita
                    Kamu mungkin sadar bahwa masih ada masalah di level 2. Pernahkan kamu mencoba untuk menampilkan sebuah kalimat yang mengandung kata 'nama'?
                    Kamu bisa mengatasi masalah tersebut di level 3. Kamu harus menggunakan tanda kutip satu untuk semua yang akan kamu tampilkan.

                example_code: |
                    ## Contoh kode Hedy:
                    ```
                    nama is Hans
                    print 'Nama karakter utama adalah ' nama
                    print nama ' sekarang akan berjalan di dalam hutan'
                    print nama ' sedikit ketakutan'
                    hewan is burung, landak, armadilo
                    print 'Dia sekarang mendengar suara seekor ' hewan at random
                    print nama ' takut kalau hutan tersebut berhantu'
                    ```
                start_code: print 'Cerita kamu akan ditampilkan disini!'
            3:
                story_text: |-
                    ## Pengacakan
                    Kamu dapat menambahkan sesuatu secara acak di cerita kamu. Monster, hewan, atau benda apapun.

                    Contohnya seperti ini:
                    ```
                    hewan is burung, landak, armadilo
                    print Dia sekarang mendengar suara seekor hewan at random
                    ```
                start_code: print Cerita kamu
                example_code: |
                    ## Example Hedy Code

                    ```
                    animals {is} 🦔, 🐿, 🦉, 🦇
                    {print} He now hears the sound of an animals {at} {random}
                    ```
                story_text_2: |
                    The command `{add}` can also come in handy in your story. For example

                example_code_2: |
                    ## Example Hedy Code

                    ```
                    {print} He hears a sound
                    animals {is} 🐿, 🦔, 🦇, 🦉
                    animal {is} {ask} What do you think it is?
                    {add} animal {to_list} animals
                    {print} it was a animals {at} {random}
                    ```
                story_text_3: |
                    This is an example of the `{remove}` command in your story
                example_code_3: |
                    ## Example Hedy code

                    ```
                    {print} His backpack got way too heavy.
                    {print} Inside were a bottle of water, a flashlight and a brick.
                    bag {is} water, flashlight, brick
                    dump {is} {ask} Which item should he dump?
                    {remove} dump {from} bag
                    ```
            10:
                story_text: "## Story\nIn this level you can use the {for} command in your story. In this way you could easily program the children's book 'brown bear, brown bear, what do you see'.\n"
                example_code: "## Example Hedy code\n\n```\nanimals = red bird, black sheep, green frog, yellow duck, little child\n{print} 'brown bear'\n{print} 'brown bear'\n{print} 'What do you see?'\n{for} animal {in} animals\n    {print} 'I see a ' animal ' looking at me'\n    {print} animal\n    {print} animal\n    {print} 'What do you see?'\n{print} 'I see all the animals looking at me!'\n```\n"
                start_code: '# place your code here'
            9:
                example_code: "## Example Hedy Code\n```\n{print} 'Robin is walking downtown'\nlocation = {ask} 'Is Robin going into a shop, or does she go home?'\n{if} location {is} shop\n    {print} 'She enters the shop.'\n    {print} 'Robin sees an interesting looking book'\n    book = {ask} 'Does Robin buy the book?'\n    {if} book {is} yes\n        {print} 'Robin buys the book and goes home'\n    {else}\n        {print} 'Robin leaves the shop and goes home'\n{else}\n    {print} 'Robin goes home'\n```\n"
                story_text_2: "The example above is pretty straightforward, but with nesting you can really elaborate your code and turn your story into a real game. Check out this example!\n"
                example_code_2: "## Elaborate code\n```\nsword = lost\ngame = on\n{print} 'Our hero is walking through the forest'\n{print} 'The path splits two ways'\n{repeat} 2 {times}\n    {if} game {is} on\n        path = {ask} 'Which path should she choose?'\n        {if} path {is} left\n            {if} sword {is} found\n                {print} 'Our hero comes across a dragon!'\n                {print} 'Luckily our hero has a sword to defeat the beast!'\n                game = over\n            {else}\n                {print} 'Our hero finds a dragon, but she doesnt have any weapons!'\n                {print} 'Our hero is beaten by the dragon...'\n                {print} 'Try again'\n                game = over\n        {if} path {is} right\n            {if} sword {is} lost\n                {print} 'Our hero finds a sword'\n                {print} 'This could come in very handy'\n                sword = found\n            {else}\n                {print} 'You have already found the sword. There is nothing left here.'\n                {print} 'She walks back'\n```\n"
                story_text: "## Story\nIn this level you can use nesting to put {if}, {repeat} or {for} commands inside other {if}, {repeat} or {for} commands. This gives you many options and really helps you to make your story interactive.\n"
                start_code: '# place your code here'
            12:
                story_text: "## Story\nIn this level you can use the quotation marks to save multiple words in a variable.\n"
                example_code: "## Example Hedy code\n\n\n```\nname = 'The Queen of England'\n{print} name ' was eating a piece of cake, when suddenly...'\n```\n"
                start_code: '# place your code here'
            8:
                example_code: "## Example Hedy code\n\n```\n{print} 'OH NO! The T-rex is closing in!'\nend = {ask} 'Do you want a happy or a sad ending?'\n{if} end {is} happy\n    {print} 'Just in time Richard jumps back into the time machine!'\n    {print} 'Michael types in the code and...'\n    {print} '\U0001F4A5ZAP!\U0001F4A5'\n    {print} 'They are back in their garage'\n{else}\n    {print} 'Michael yells COME ON RICHARD! RUN FASTER!'\n    {print} 'But Richard is too slow...'\n    {print} 'The T-rex closes in and eats him in one big bite!\U0001F996'\n```\n"
                story_text: "## Story\nIn this level you can use multiple lines in your {if} commands, this way you can upgrade your happy or sad ending!\n"
                start_code: '# place your code here'
            15:
                story_text: "## Story\nUsing the `{while}` loop can make your stories more interesting. For example, you can use `{while} game {is} 'on'` so you can play until the game is over.\nOr you can use `{while} sword {is} 'lost'` so the player can't continu the game until they have found something.\n"
                example_code: "## Example Hedy code\n\n```\nkeys = 'lost'\n{print} 'You are standing in your garden and you have lost your keys.'\n{print} 'Where do you want to look for them?'\n{print} 'You can choose: tree, flowerbed, rock, postbox'\n{while} keys == 'lost'\n    location = {ask} 'Where do you want to look?'\n    {if} location == 'flowerbed'\n        {print} 'Here they are!'\n        keys = 'found'\n    {else}\n        {print} 'Nope they are not at the ' location\n{print} 'Now you can enter the house!'\n"
                start_code: '# place your code here'
            13:
                example_code: "## Example Hedy code\n\n```\nsword = 'lost'\ngame = 'on'\n{print} 'Our hero is walking through the forest'\n{print} 'The path splits two ways'\n{for} i {in} {range} 0 {to} 2\n    {if} game {is} 'on'\n        path = {ask} 'Which path should she choose?'\n        {if} path {is} 'left' {and} sword {is} 'found'\n            {print} 'Our hero comes across a dragon!'\n            {print} 'Luckily our hero has a sword to defeat the beast!'\n            game = 'over'\n        {if} path {is} 'left' {and} sword {is} 'lost'\n            {print} 'Our hero finds a dragon, but she doesnt have any weapons!'\n            {print} 'Our hero is beaten by the dragon...'\n            {print} 'Try again'\n            game = 'over'\n        {if} path {is} 'right' {and} sword {is} 'found'\n            {print} 'You have already found the sword. There is nothing left here.'\n            {print} 'She walks back'\n        {if} path {is} 'right' {and} sword {is} 'lost'\n            {print} 'Our hero finds a sword'\n            {print} 'This could come in very handy'\n            sword = 'found'\n```\n"
                story_text: "## Story\nBy using the `{and}` and `{or}` commands, you can shorten your stories. For example, check out the dragon story.\n"
                start_code: '# place your code here'
    songs:
        name: Nyanyikan sebuah lagu!
        description: Tampilkan sebuah lagu
        image: songs.png
        default_save_name: Lagu
        levels:
            8:
                story_text: |-
                    ## Lagu-lagu
                    Pada level 6, kamu menuliskan lagu 'botol'. Kamu membuat sebuah reff lalu mengulangnya hingga 99 kali. Pada level 7, kamu dapat melakukannya hanya dengan menambahkan satu baris program.

                example_code: |
                    ## Contoh kode Hedy
                    ```
                    reff is 99
                    repeat 99 times
                        print reff ' botol di dinding'
                        print reff ' botol'
                        print 'Ambil satu, berikan ke teman'
                        reff is reff - 1
                        print reff ' botol di dinding'
                    ```
                start_code: print 'Baby shark'
            7:
                story_text: |-
                    ## Lagu-lagu
                    Lagu-lagu sering memiliki banyak pengulangan. Terkadang pengulangannya didasarkan dari perhitungan. Misal, di sebuah lagu 'Botol'. Kamu dapat membuat program untuk menyanyikan lagu tersebut dengan sedikit matematika.

                example_code: |
                    ## Contoh kode Hedy
                    ```
                    reff is 99
                    print reff ' botol di dinding'
                    print reff ' botol'
                    print 'Ambil satu, berikan ke teman'
                    reff is reff - 1
                    print reff ' botol di dinding'
                    ```

                    Kamu sekarang dapat mengulang baris 2 ke baris 6 sebanyak yang kamu mau dengan menyalin ulang baris-baris tersebut.

                    # Melihat kedepan
                    Pada level 5, kita belajar untuk mengulang satu baris dengan `repeat` seperti ini:

                    ` repeat 3 times print 'Baby Shark Tutududududu`

                    Tapi kamu akan lihat pada materi ini, terkadang kamu perlu untuk mengulang beberapa baris bersamaan. Ini bisa dilakukan dengan menyalin ulang, namun itu merepotkan. Pada level 7 kamu akan belajar bagaimana cara melakukannya dengan lebih mudah.
                start_code: print 'Baby shark'
            6:
                story_text: |-
                    ## Lagu-lagu
                    Lagu-lagu sering memiliki banyak pengulangan. Sebagai contoh... Baby Shark! Jika mau menyanyikannya, kamu mengucapkan hal yang sama berkali-kali.

                    Baby Shark tututudutudu <br>
                    Baby Shark tututudutudu <br>
                    Baby Shark tututudutudu <br>
                    Baby Shark

                    Kamu dapat membuat lagu ini menjadi lebih pendek dengan sebuah `repeat`! Bisakah kamu menyelesaikan kodenya?

                example_code: |
                    ## Contoh kode Hedy
                    ```
                    repeat _ _ print 'Baby Shark tututudutudu'
                    print 'Baby Shark'
                    ```

                    Setelah Baby Shark, kamu juga dapat membuat program untuk menyanyikan lagu lain. Ada banyak lagu yang mengulang-ulang kalimat.
                start_code: print 'Baby Shark'
            10:
                example_code: "## 5 Little Monkeys Jumping on the bed\n```\nmonkeys = 5, 4, 3, 2\n{for} monkey {in} monkeys\n    {print} monkey ' little monkeys jumping on the bed'\n    {print} 'One fell off and bumped his head'\n    {print} 'Mama called the doctor and the doctor said'\n    {print} 'NO MORE MONKEYS JUMPING ON THE BED!'\n```\n\n## Baby Shark\n```\nsharks = baby, mommy, daddy, grandma, grandpa\n{for} shark {in} sharks\n    {print} shark 'tututututudu'\n    {print} shark 'tututututudu'\n    {print} shark 'tututututudu'\n    {print} shark\n```\n## Old McDonald\n```\nanimals = pig, dog, cow\n{for} animal {in} animals\n    {if} animal {is} pig\n        sound = oink\n    {if} animal {is} dog\n        sound = woof\n    {if} animal {is} cow\n        sound = moo\n    {print} 'Old McDonald had a farm'\n    {print} 'E I E I O!'\n    {print} 'and on that farm he had a ' animal\n    {print} 'E I E I O!'\n    {print} 'with a ' sound sound ' here'\n    {print} 'and a ' sound sound ' there'\n    {print} 'here a ' sound\n    {print} 'there a ' sound\n    {print} 'everywhere a ' sound sound\n```\n"
                story_text: "## Songs\nIn this level you can easily make the childrens' song 'Five little monkeys'. Can you make the last chorus?\nYou can also make the whole baby shark song (including all the other sharks in the family) in only 6 lines!\nOr you can make Old McDonald with all the different animals.\n"
                start_code: '# place your code here'
            11:
                story_text: "## Songs\nIn this level you can use the `{for} i {in} {range}` command to make songs that use counting.\n"
                example_code: "## 5 little monkeys\n```\n{for} i {in} {range} 5 {to} 1\n    {print} i ' little monkeys jumping on the bed'\n    {print} 'One fell off and bumped his head'\n    {print} 'Mama called the doctor and the doctor said'\n    {if} i {is} 1\n        {print} 'PUT THOSE MONKEYS RIGHT TO BED!'\n    {else}\n        {print} 'NO MORE MONKEYS JUMPING ON THE BED!'\n```\n"
                start_code: '# place your code here'
            12:
                example_code: "## Example Hedy code\n\n```\nactions = 'clap your hands', 'stomp your feet', 'shout Hurray!'\n{for} action {in} actions\n    {for} i {in} {range} 1 {to} 2\n        {print} '{if} youre happy and you know it'\n        {print} action\n    {print} '{if} youre happy and you know it and you really want to show it'\n    {print} '{if} youre happy and you know it'\n    {print} action\n```\n"
                story_text: "## Sing a song!\nIn this song we can make it even easier to program '{if} you're happy and you know it, clap your hands'. Because we can put all of the actions in a variable, check it out:\n"
                start_code: '# place your code here'
            16:
                story_text: "## Sing a song!\nIn this level, you can program a song like OldMacDonald even more quickly. You can connect the right animal to the right sound by simply putting them in the same place in the list.\nThe Drunken Sailor is also quickly made in this level. You only need 8 lines for the entire song, check it out!\n\n## Old MacDonald\n```\nanimals = ['pig', 'dog', 'cow']\nsounds = ['oink', 'woof', 'moo']\n{for} i {in} {range} 1 {to} 3\n    animal = animals[i]\n    sound = sounds[i]\n    {print} 'Old McDonald had a farm'\n    {print} 'E I E I O!'\n    {print} 'and on that farm he had a ' animal\n    {print} 'E I E I O!'\n    {print} 'with a ' sound sound ' here'\n    {print} 'and a ' sound sound ' there'\n    {print} 'here a ' sound\n    {print} 'there a ' sound\n    {print} 'everywhere a ' sound sound\n```\n\n## Drunken Sailor\n```\nlines = ['what shall we do with the drunken sailor', 'shave his belly with a rusty razor', 'put him in a long boat till hes sober']\n{for} line {in} lines\n    {for} i {in} {range} 1 {to} 3\n        {print} line\n    {print} 'early in the morning'\n    {for} i {in} {range} 1 {to} 3\n        {print} 'way hay and up she rises'\n    {print} 'early in the morning'\n```\n"
                start_code: '# place your code here'
                example_code: "## Old MacDonald\n```\nanimals = ['pig', 'dog', 'cow']\nsounds = ['oink', 'woof', 'moo']\n{for} i {in} {range} 1 {to} 3\n    animal = animals[i]\n    sound = sounds[i]\n    {print} 'Old McDonald had a farm'\n    {print} 'E I E I O!'\n    {print} 'and on that farm he had a ' animal\n    {print} 'E I E I O!'\n    {print} 'with a ' sound sound ' here'\n    {print} 'and a ' sound sound ' there'\n    {print} 'here a ' sound\n    {print} 'there a ' sound\n    {print} 'everywhere a ' sound sound\n```\n\n## Drunken Sailor\n```\nlines = ['what shall we do with the drunken sailor', 'shave his belly with a rusty razor', 'put him in a long boat till hes sober']\n{for} line {in} lines\n    {for} i {in} {range} 1 {to} 3\n        {print} line\n    {print} 'early in the morning'\n    {for} i {in} {range} 1 {to} 3\n        {print} 'way hay and up she rises'\n    {print} 'early in the morning'\n```\n"
    turtle:
        name: Kura-kura
        description: Buat gambar milikmu sendiri
        image: turtle.gif
        default_save_name: kurakura
        levels:
            1:
                story_text: |-
                    ## Mari menggambar
                    Pada level 1 kamu juga dapat menggunakan Hedy untuk menggambar. Dengan cara menggabungkan belokan dan garis, kamu bisa membuat kotak atau tangga!

                    Gunakan `forward` untuk membentuk garis lurus kedepan. Angka dibelakangnya menyatakan seberapa jauh kura-kura kamu akan bergerak. `turn right` membuat kura-kura menghadap kanan searah jarum jam. `turn left` membuat kura-kura menghadap kiri berlawanan arah jarum jam.

                    Ini merupakan awal dari gambar sebuah tangga kecil. Dapatkan kamu membuatnya memiliki lima anak tangga?

                example_code: |
                    ## Contoh kode Hedy
                    ```
                    forward 50
                    turn left
                    forward 50
                    turn right
                    ```
                start_code: |-
                    forward 50
                    turn left
            2:
                story_text: |-
                    Pada level 1 sang kura-kura hanya bisa menghadap kiri dan kanan. Itu cukup membosankan!
                    Pada level 2, dia dapat menghadap ke berbagai arah.

                    Gunakan 90 untuk memindahkan arahnya seperempat lingkaran. Kita sebut ini sudut. Satu putaran penuh bernilai 360 derajat. Dapatkah kamu mengerti hasil kode ini? Mungkinkah sebuah segitiga atau sebuah lingkaran?

                example_code: |
                    ## Contoh kode Hedy
                    ```
                    print Menggambar bentuk
                    sudut is 90
                    turn sudut
                    forward 25
                    turn sudut
                    forward 25
                    ```
                start_code: |-
                    print Balapan kura-kura!
                    hoek is 90
                    turn hoek
                    forward 25
            8:
                story_text: |-
                    ## Mari menggambar
                    Sekarang karena kita sudah bisa mengulang beberapa baris, kita bisa menggambar bentuk dengan lebih mudah.
                    Kita hanya perlu mengisi sudut sekali dan menggunakan variabel tersebut dalam `repeat`.

                example_code: |
                    ## Contoh kode Hedy
                    ```
                    sudut is 90
                    repeat 10 times
                        turn sudut
                        forward 50
                    ```
                story_text_2: Selain itu, kita juga bisa meningkatkan kemampuan program untuk menggambar banyak bentuk. Dapatkah kamu tebak seberapa jauh sang kura-kura perlu berbelok disini? Selesaikan kodenya dan kamu dapat menggambar bentuk poligon apapun yang kamu suka!

                example_code_2: |
                    ## Contoh kode Hedy
                    ```
                    jumlahsudut is ask 'Berapa banyak sudut yang kamu mau?'
                    sudut is 360 / jumlahsudut
                    repeat sudut times
                        turn _
                        forward_
                    ```
                start_code: hoeken is ask 'Berapa banyak sudut yang aku harus gambar?'
            7:
                story_text: |-
                    ## Mari menggambar
                    Pada level 5 kamu bisa mengulangi satu baris kode menggunakan `repeat`

                example_code: |
                    ## Contoh kode Hedy
                    ```
                    print 'Menggambar bentuk'
                    repeat 3 times forward 10
                    ```
                start_code: |-
                    print 'Menggambar bentuk'
                    repeat 3 times forward 10
            6:
                story_text: |-
                    ## Mari menggambar
                    Pada level 6 kamu dapat menggunakan perhitungan untuk menggambar bentuk-bentuk yang berbeda.
                    Kamu mungkin pernah belajar di sekolah bahwa berputar satu lingkaran penuh itu 360 derajat. Jika tidak, sekarang kamu telah mengetahuinya!
                    Karena itulah diperlukan 90 derajat untuk membentuk sebuah kotak. 360 dibagi 4 adalah 90.
                    Sekarang karena kamu bisa menggunakan matematika dengan Hedy, kamu bisa menggambar semua bentuk yang kamu inginkan!

                example_code: |
                    ## Contoh kode Hedy
                    ```
                    jumlahsudut is ask 'Berapa banyak sudut yang kamu mau?'
                    sudut is 360 / jumlahsudut
                    forward 50
                    turn sudut
                    forward 50
                    turn sudut
                    forward 50
                    turn sudut
                    forward 50
                    turn sudut
                    forward 50
                    turn sudut
                    forward 50
                    turn sudut
                    ```
                start_code: print 'Menggambar bentuk'
            5:
                story_text: |-
                    ## Mari menggambar
                    Pada level 4 kita akan mengambil sebuah pilihan dengan `if`. Sebagai contoh: mengambil satu dari kumpulan bentuk.

                example_code: |
                    ## Contoh kode Hedy
                    ```
                    print 'Menggambar bentuk'
                    bentuk is ask 'Apakah kamu ingin menggambar kotak atau segitiga?'
                    if bentuk is segitiga sudut is 120 else sudut is 90
                    turn sudut
                    forward 25
                    turn sudut
                    forward 25
                    turn sudut
                    forward 25
                    turn sudut
                    forward 25
                    ```
                start_code: |-
                    print 'Menggambar bentuk'
                    bentuk is ask 'Apakah kamu ingin menggambar kotak atau segitiga?'
                    if bentuk is segitiga sudut is 120 else sudut is 90
                    turn sudut
                    forward 25
            4:
                story_text: |-
                    ## Mari menggambar
                    Pada level 3 kamu harus menggunakan tanda kutip satu pada perintah `print` dan `ask`. Begitu juga ketika menggambar!

                example_code: |
                    ## Contoh kode Hedy
                    ```
                    print 'Menggambar bentuk'
                    sudut is 90
                    turn sudut
                    forward 25
                    turn sudut
                    forward 25
                    ```
                start_code: |-
                    print 'Menggambar bentuk'
                    sudut is 90
                    turn sudut
                    forward 25
            3:
                story_text: |-
                    ## Mencari kura-kura
                    Kamu juga dapat menggunakan `random` ketika menggambar dengan kura-kura. Pergerakan acak akan membuat sang kura-kura bergerak dalam jalur tidak terduga untuk setiap eksekusi program.
                    Gunakan `at random` untuk memilih nilai dari sebuah list. Kamu dapat menyalin baris 2 dan 3 sehingga membentuk jalur pergerakan yang lebih acak.

                example_code: |
                    ## Contoh kode Hedy
                    ```
                    sudut is 10, 50, 90, 150, 250
                    turn sudut at random
                    forward 25
                    ```
                start_code: |-
                    print Balapan kura-kura!
                    hoek is 90
                    turn hoek
                    forward 25
    dishes:
        name: Cuci piring?
        description: Gunakan komputer untuk mengetahui siapa yang akan mencuci piring (dimulai di level 2)
        image: dishes.png
        default_save_name: Piring
        levels:
            7:
                story_text: |-
                    ## Cuci piring
                    Seberapa sering semua orang mencuci piring? Apakah adil? Kamu harus menghitungnya di level 6.

                example_code: |
                    ## Contoh kode Hedy
                    ```
                    orang is ibu, ayah, Emma, Sophie
                    emma_cuci is 0
                    pencucipiring is orang at random
                    print 'Pencuci piringnya adalah' pencucipiring
                    if pencucipiring is Emma emma_cuci is emma_cuci + 1
                    print 'Emma akan mencuci piring minggu ini sebanyak' emma_cuci 'kali'
                    ```

                    Sekarang kamu dapat menyalin baris 3 ke 5 beberapa kali (misal 7 kali untuk seminggu penuh) untuk menghitung jumlah jatah cuci piring selama seminggu.
                    Apakah kamu mau membuat kodenya untuk seminggu penuh?
                start_code: print 'Siapa yang mencuci piring?'
            6:
                story_text: |-
                    ## Cuci piring
                    Dengan `repeat`, kamu dapat mengulang bagian-bagian kode. Kamu dapat melakukan ini untuk menentukan siapa yang akan mencuci piring selama seminggu kedepan.

                example_code: |
                    ## Contoh kode Hedy
                    ```
                    orang is ibu, ayah, Emma, Sophie
                    repeat _ _ print 'pencuci piringnya adalah' _
                    ```
                start_code: print 'Siapa yang mencuci piring?'
                story_text_2: "## Make it fair\nIf you are extremely unlucky the previous program might choose you to to the dishes for the whole week! That's not fair!\nTo create a fairer system you can use the `{remove}` command to remove the chosen person from the list. This way you don't have to do the dishes again untill everybody has had a turn.\n\nMonday and tuesday are ready for you! Can you add the rest of the week?\nAnd... can you come up with a solution for when your list is empty?\n"
                example_code_2: "```\npeople = mom, dad, Emma, Sophie\ndishwasher = people {at} {random}\n{print} 'Monday the dishes are done by: ' dishwasher\n{remove} dishwasher {from} people\ndishwasher = people {at} {random}\n{print} 'Tuesday the dishes are done by: ' dishwasher\n{remove} dishwasher {from} people\ndishwasher = people {at} {random}\n```\n"
            5:
                story_text: |-
                    ## Cuci piring
                    Dengan `if` kamu bisa melakukan banyak hal menyenangkan dalam pengambilan pilihan dalam program tersebut. Kamu dapat membuat program kamu merespon pilihan yang sudah diberikan oleh komputer.

                    Dapatkah kamu melengkapi kode ini agar menampilkan 'Yahh' ketika yang dipilih adalah giliranmu dan 'Yeah!' untuk yang lainnya. 
                    Jangan lupakan tanda kutip satu!

                example_code: |
                    ## Contoh kode Hedy
                    ```
                    orang is ibu, ayah, Emma, Sophie
                    pencucipirng is orang at random
                    if pencucipiring is Sophie print _ Yahh aku harus mencuci piring _ else print 'untungnya tidak ada piring yang perlu dicuci karena'  _ 'sudah mencucinya'
                    ```
                start_code: print 'Siapa yang mencuci piring?'
            4:
                story_text: |-
                    ## Cuci piring
                    Dengan kutip satu, kamu dapat membuat rencana cuci piring kamu lebih cantik.
                    Kali ini kode contohnya tidak terlalu lengkap.

                    Dapatkah kamu melengkapi kode tersebut dengan mengisi bagian yang kosong? Setiap bagian harus diisi dengan sebuah kata atau simbol.

                    Tip: Jangan lupa tanda kutip satu!
                example_code: |
                    ## Contoh kode Hedy:
                    ```
                    orang is ibu, ayah, Emma, Sophie
                    print _ cuci piring akan dilakukan oleh _
                    print orang at _
                    ```
                start_code: print 'Siapa yang mencuci piring?'
            3:
                story_text: |-
                    ## Cuci piring
                    Apakah kamu selalu berdebat di rumah tentang siapa yang harus mencuci piring atau membuang sampah hari ini?

                    Maka kamu dapat meminta komputer untuk memilih secara adil. Kamu dapat membuat programnya di level 2!

                    Kamu pertama harus membuat daftar anggota keluargamu. Lalu pilihlah dengan `at random` dari dalam daftar tersebut.

                example_code: |
                    ## Contoh kode Hedy
                    ```
                    orang is ibu, ayah, Emma, Sophie
                    print orang at random
                    ```
                start_code: print Siapa yang mencuci piring?
                story_text_2: "## Hack the dishwashing program!\nDon't feel like doing the dishes yourself? Hack the program to remove your name from the list.\n"
                example_code_2: "```\npeople {is} mom, dad, Emma, Sophie\nyour_name {is} {ask} Who are you?\n{remove} your_name {from} people\n{print} people {at} {random} does the dishes\n```\n"
            10:
                example_code: "## Example Hedy code\n```\ndays = Monday, Tuesday, Wednesday, Thursday, Friday, Saturday, Sunday\nnames = mom, dad, Emma, Sophie\n{for} day {in} days\n    {print} names {at} {random} ' does the dishes on ' day\n```\n"
                story_text: "## Dishwashing\nIn this level you could make an even better dish washing shedule.\n"
                start_code: '# place your code here'
    dice:
        name: Dadu
        description: Membuat dadu kamu sendiri
        image: dice.png
        default_save_name: dadu
        levels:
            7:
                story_text: |-
                    ## Dadu
                    Kamu juga dapat membuat dadu kembali di level 5. Dengan `repeat` kamu dapat dengan mudah melempar dadu beberapa kali.
                    Cobalah lengkapi kode berikut! Bagian dengan garis bawah harus berisi beberapa perintah dan karakter.

                    Tapi mungkin kamu mau membuat dadu baru. Tentu kamu boleh melakukannya!

                example_code: |
                    ## Contoh kode Hedy
                    ```
                    pilihan is 1, 2, 3, 4, 5, cacing
                    repeat _ _ print _ _ _
                    ```
                start_code: print 'Apakah yang akan dihasilkan dari lemparan dadu kali ini?'
            6:
                story_text: |-
                    ## Dadu
                    Kamu juga dapat membuat dadu Earthworm di level 6, tapi kamu sekarang bisa menghitung total poin yang telah dihasilkan.

                    Kamu mungkin tahu bahwa cacing bernilai 5 poin untuk permainan Earthworms. Sekarang setelah tiap pelemparan dadu kamu dapat menghitung total poin yang telah dicapai.

                    Ini adalah kode untuk menghitung poin dari sebuah dadu:

                example_code: |
                    ## Contoh kode Hedy:
                    ```
                    pilihan is 1, 2, 3, 4, 5, cacing
                    poin is 0
                    lemparan is pilihan at random
                    print 'kamu mendapatkan' lemparan
                    if lemparan is cacing poin is poin + 5 else poin is poin + lemparan
                    print 'ini adalah poinnya: ' poin
                    ```
                    Dapatkan kamu membuat kodenya untuk menghitung total poin dari lemparan dadu 8 kali? Untuk melakukannya, kamu harus menyalin beberapa baris kode.

                    ## Melihat kedepan
                    Apakah kamu berhasil menghitung poin dari lemparan dadu 8 kali? Ini memerlukan banyak salinan kode, betul? Kita akan membuatnya lebih mudah pada level 7!
                start_code: print 'Apakah yang akan dihasilkan dari lemparan dadu kali ini?'
                example_code_2: "## Looking forward\n\nDid you manage to calculate the score for 8 dice? That required a lot of cutting and pasting, right? We are going to make that easier in level 7!\n"
            5:
                story_text: |-
                    ## Dadu
                    Kamu juga dapat membuat dadu di level 4 dengan menggunakan `if`
                    Lengkapi kode berikut agar kode mengatakan 'Kamu dapat berhenti melempar' ketika kamu mendapatkan cacing sebagai hasil lemparan.

                    Tapi mungkin kamu mau membuat dadu dari permainan yang lain. Itu juga tidak masalah!
                    Karenanya buatlah respon milikmu sendiri. Misal 'yeah!' untuk 6 dan 'Kasihan' untuk nilai lainnya.

                example_code: |
                    ## Contoh kode Hedy
                    ```
                    pilihan is 1, 2, 3, 4, 5, cacing
                    lemparan is _
                    print 'kamu memiliki' _ 'lemparan'
                    if _ is cacing print 'Kamu dapat berhenti melempar.' _ print 'Kamu harus mendengarnya sekali lagi!'
                    ```
                start_code: print 'Apakah yang akan dihasilkan dari lemparan dadu kali ini?'
            4:
                story_text: |-
                    ## Dadu
                    Pada level 3 kita dapat membuat kalimat-kalimat dengan nilai dadu didalamnya, menggunakan tanda kutip satu tentunya.
                    Kali ini kode contoh belum sempurna. Dapatkah kamu menyempurnakannya?

                example_code: |
                    ## Contoh kode Hedy
                    ```
                    pilihan is 1, 2, 3, 4, 5, cacing
                    print _ you threw _
                    print _ _ _ <- disini kamu harus memprogram pilihannya
                    ```
                start_code: print 'Apakah yang akan dihasilkan dari lemparan dadu kali ini?'
            3:
                story_text: |-
                    ## Dadu
                    Pada level 2 kamu dapat memilih dari dalam list. Dengan itu, kamu dapat meminta komputer untuk memilih salah satu sisi dari dadu.

                    Lihatlah permainan yang kamu punya di rumah.

                    Apakah ada permainan yang menggunakan dadu khusus? Kamu juga bisa mengimplementasikannya dalam kode ini.

                    Sebagai contoh, dadu permainan Earthworms memiliki angka 1 hingga 5 dan satu sisi bergambar cacing tanah.

                    ![Dadu earthworms dengan angka 1 sampai 5 dan sebuah cacing tanah](https://cdn.jsdelivr.net/gh/felienne/hedy@24f19e9ac16c981517e7243120bc714912407eb5/coursedata/img/dobbelsteen.jpeg)

                example_code: |
                    ## Contoh kode Hedy
                    ```
                    pilihan is 1, 2, 3, 4, 5, cacing
                    print pilihan at random
                    ```
                start_code: print Apakah yang akan dihasilkan dari lemparan dadu kali ini?
            10:
                story_text: "## Dice\nIs everybody taking too long throwing the dice? In this level you can let Hedy throw all the dice at once!\n"
                example_code: "## Example Hedy code\n\n```\nplayers = Ann, John, Jesse\nchoices = 1, 2, 3, 4, 5, 6\n{for} player {in} players\n    {print} player ' throws ' choices {at} {random}\n    {sleep}\n```\n"
                start_code: '# place your code here'
            15:
                story_text: "## Dice\nIn this game you have to throw 6 in as little tries as possible.\n"
                example_code: "## Example Hedy code\n\n```\noptions = 1, 2, 3, 4, 5, 6\n{print} 'Throw 6 as fast as you can!'\nthrown = 0\ntries = 0\n{while} thrown != 6\n    thrown = options {at} {random}\n    {print} 'You threw ' thrown\n    tries = tries + 1\n{print} 'Yes! You have thrown 6 in ' tries ' tries.'\n```\n"
                start_code: '# place your code here'
    rock:
        name: Batu, gunting, kertas
        description: Buat permainan batu gunting kertas sendiri
        image: rock.png
        default_save_name: Batu
        levels:
            1:
                story_text: |-
                    ## Batu, gunting, kertas
                    Pada level 1 kamu dapat memulai dengan permainan batu gunting kertas

                    Dengan perintah `ask` kamu bisa mengambil salah satu pilihan, dan dengan `echo` kamu bisa menampilkan pilihan tersebut.

                example_code: |
                    ## Contoh kode Hedy

                    ```
                    print apa yang kamu pilih?
                    ask pilih dari batu, gunting, atau kertas
                    echo jadi pilhan kamu adalah: 
                    ```
                start_code: print Selamat datang di permainan batu guning kertas mu sendiri!
            5:
                story_text: |-
                    ## Batu, gunting, kertas
                    Pada level 4 kamu bisa menentukan siapa yang menang. 
                    Untuk hal itu, kamu memerlukan perintah `if`

                    Simpan pilihan kamu dengan sebuah nama favoritmu dan pilihan komputer dengan nama pilihan komputer.
                    Lalu kamu bisa menggunakan `if` untuk melihat apakah kedua pilihan tersebut sama atau berbeda.
                    Dapatkah kamu menyelesaikan kode ini?

                example_code: |
                    ## Contoh kode Hedy
                    ```
                    pilihan is batu, gunting, kertas
                    pil_komputer is _
                    pil_kamu is ask Apa yang kamu pilih?
                    print 'kamu memilih ' _
                    print 'komputer memilih ' _
                    if _ is _ print 'seri' else print 'tidak seri'
                    if pil_kamu is batu and pil_komputer is kertas print 'komputer menang'
                    ```

                    Pertama-tama, kamu perlu mengisi kotak kosong yang tersedia dengan kode yang benar untuk melihat apakah hasil permainan seri. 

                start_code: print 'Selamat datang di permainan batu guning kertas mu sendiri!'
            4:
                story_text: |-
                    ## Batu, gunting, kertas
                    Pada level 3 kamu bisa memprogram permainan batu gunting kertas dengan lebih komprehensif. Tapi jika kamu mau menambahkan teks, kamu harus menggunakan tanda kutip satu disini.
                    Apakah kamu bisa melengkapi kode berikut dengan memasukkan perintah atau karakter yang benar sebagai pengganti garis bawah?

                example_code: |
                    ## Contoh kode Hedy:
                    ```
                    pilihan is batu, gunting, kertas
                    print _ Komputer memilih: _ _ at _
                    ```
                start_code: print 'Selamat datang di permainan batu guning kertas mu sendiri!'
            3:
                story_text: |-
                    ## Batu, gunting, kertas

                    Pada level 2 kamu bisa memasukkan daftar pilihan dan memilih dari sana.

                    Kamu pertama-tama perlu membuat daftar dengan `is`. Lalu kamu dapat meminta komputer untuk memilih sesuatu dari daftar tersebut dengan `at random`.

                    Sebagai contoh, kamu dapat membuat komputer memilih antara batu, gunting, atau kertas.

                example_code: |
                    ## Contoh kode Hedy
                    ```
                    pilihan is batu, gunting, kertas
                    print pilihan at random
                    ```

                    Kamu dapat menggunakan perintah `ask` lagi pada level 2. Dapatkah kamu menampilkan pilihan kamu dan pilihan komputer?
                    Berhati-hatilah, `ask` sedikit berbeda dengan yang kamu gunakan di level 1. Sekarang perrintah ini memerlukan nama didepannya.

                start_code: print Selamat datang di permainan batu guning kertas mu sendiri!
            10:
                story_text: "## Rock, Paper, Scissors\nFeeling too lazy to play the game yourself? Let Hedy play it for you!\n"
                example_code: "## Example Hedy code\n\n```\nchoices = rock, paper, scissors\nplayers = Marleen, Michael\n{for} player {in} players\n     {print} player ' chooses ' choices {at} {random}\n```\n"
                start_code: '# place your code here'
            2:
                story_text: "## Rock, paper, scissors\nIn this level you can practise using the variables, so that you can make the rock, paper, scissors game in the next level!\n"
                example_code: "## Example Hedy code\n\n```\nchoice {is} _\n{print} I choose choice\n```\n"
                start_code: '# place your code here'
            15:
                story_text: "## Rock, Paper, Scissors\nPlay until you beat the computer! But first, finish the example code...\n"
                example_code: "## Example Hedy code\n\n```\nwon = 'no'\noptions = 'rock', 'paper', 'scissors'\n{while} won == 'no'\n    your_choice = {ask} 'What do you choose?'\n    computer_choice = options {at} {random}\n    {print} 'you chose ' your_choice\n    {print} 'the computer chose ' computer_choice\n    {if} computer_choice == your_choice\n        {print} 'Tie!'\n    {if} computer_choice == 'rock' {and} your_choice == 'scissors'\n        {print} 'You lose!'\n    {if} computer_choice == 'rock' {and} your_choice == 'paper'\n        {print} 'You win!'\n        won = 'yes'\n"
                start_code: '# place your code here'
            13:
                story_text: "## Rock, paper, scissors\nWith the `{and}` command you can shorten your rock, paper, scissors code! Check out the example code below and try to finish it.\n"
                example_code: "## Example Hedy code\n\n```\noptions = 'rock', 'paper', 'scissors'\nyour_choice = {ask} 'What do you choose?'\ncomputer_choice = options {at} {random}\n{print} 'You choose ' your_choice\n{print} 'The computer chooses ' computer_choice\n{if} computer_choice {is} your_choice\n    {print} 'Tie'\n{if} computer_choice {is} 'rock' {and} your_choice {is} 'paper'\n    {print} 'You win!'\n{if} computer_choice {is} 'rock' {and} your_choice {is} 'scissors'\n    {print} 'The computer wins!'\n```\n"
                start_code: '# place your code here'
            9:
                example_code: "## Example Hedy code\n\n```\nchoices {is} rock, paper, scisscors\nyour_choice {is} {ask} 'What do you choose?'\n{print} 'You choose ' your_choice\ncomputer_choice {is} choices {at} {random}\n{print} 'The computer chooses ' computer_choice\n{if} computer_choice {is} your_choice\n    {print} 'Tie'\n{if} computer_choice {is} 'rock'\n    {if} your_choice {is} 'paper'\n        {print} 'You win!'\n    {if} your_choice {is} 'scissors'\n        {print} 'You lose!'\n```\n"
                story_text: "## Rock, paper, scissors\nIn this level you can program the whole rock, paper, scissors game by nesting the {if}-commands. Can you finish the code?\n"
                start_code: '# place your code here'
    calculator:
        name: Kalkulator
        description: Membuat sebuah kalkulator
        image: calculator.png
        default_save_name: kalkulator
        levels:
            9:
                story_text: |-
                    ## Kalkulator
                    Pada level 6 kamu telah belajar bagaimana membuat kalkulator. Pada level 7 kamu bisa mengembangkan kode tersebut dan membuatnya sebagai permainan matematika, seperti ini...

                example_code: |
                    ## Contoh kode Hedy
                    ```
                    skor is 0
                    repeat 10 times
                        daftar_angka is 1, 2, 3, 4, 5, 6, 7, 8, 9, 10
                        angka1 is daftar_angka at random
                        angka2 is daftar_angka at random
                        jawaban_benar is angka1 * angka2
                        print 'Apa hasil dari ' angka1 ' kali ' angka2 '?'
                        jawaban is ask 'Tuliskan jawaban kamu disini...'
                        print 'Jawaban kamu adalah' jawaban
                        if jawaban is jawaban_benar
                            skor is skor + 1
                    print 'Bagus! Skor kamu ... ' skor ' dari 10!'
                    ```
                start_code: print 'Selamat datang di kalkulator ini!'
<<<<<<< HEAD
=======
            7:
                example_code_2: |
                    ## Contoh kode Hedy
                    ```
                    daftar_satu is 4, 5, 6, 8
                    daftar_dua is 1, 2, 3, 4, 5, 6, 7, 8, 9, 10
                    angka_satu is daftar_satu at random
                    angka_dua is daftar_dua at random
                    jawaban_benar is angka_satu * angka_dua
                    jawaban is ask 'berapa hasil dari ' angka_satu ' dikali ' angka_dua '?'
                    if jawaban is jawaban_benar print 'oke'
                    else print 'salah! jawaban seharusnya adalah ' jawaban_benar
                    ```
>>>>>>> 837b839a
            10:
                story_text: "## Calculator\nThis calculator game helps you practise your tables of multiplication!\nIf you add more numbers to the list, you can practise all the multiplications.\n"
                example_code: "## Example Hedy code\n\n```\nnumbers = 1, 2, 3\n{for} number1 {in} numbers\n    {for} number2 {in} numbers\n        answer = {ask} 'How much is ' number2 ' times ' number1 '?'\n        correct = number1 * number2\n        {if} answer {is} correct\n            {print} 'Great job!'\n        {else}\n            {print} 'Thats wrong. The right answer is ' correct\n```\n"
                start_code: '# place your code here'
            6:
                story_text: "## Calculator\nNow that you can calculate, you can also create a program to practice maths calculations. You can make up the calculations yourself, for example:\n"
                story_text_2: "## Random numbers\nYou can also let the computer do random sums on its own using random.\nThis is how you choose a number of tables to practice, and from that you always get a different sum:\n"
                example_code_2: "## Example Hedy code\n\n```\ntables = 4, 5, 6, 8\nnumbers = 1, 2, 3, 4, 5, 6, 7, 8, 9, 10\ntable = tables {at} {random}\nnumber = numbers {at} {random}\ncorrect_answer = table * number\nanswer = {ask} 'how much is ' table ' times ' number '?'\n{if} answer {is} correct_answer {print} 'okay'\n{else} {print} 'mistake! it was ' correct_answer\n```\n"
                example_code: "## Example Hedy code\n\n```\ncorrect_answer = 11 * 27\nanswer = {ask} 'How much is 11 times 27?'\n{if} answer {is} correct_answer {print} 'good job!'\n{else} {print} 'Wrong! It was ' correct_answer\n```\n"
                start_code: "{print} 'Welcome to this calculator!'"
            14:
                story_text: "## Guess which number\nIn this level you can programm the game 'Guess which number'\n"
                example_code: "## Example Hedy code\n\n```\n{print} 'Guess which number'\nnumbers = 1, 2, 3, 4, 5, 6, 7, 8, 9, 10\nnumber = numbers {at} {random}\ngame = 'on'\n{for} i {in} {range} 1 {to} 10\n    {if} game == 'on'\n        guess = {ask} 'Which number do you think it is?'\n        {if} guess > number\n            {print} 'Lower!'\n        {if} guess < number\n            {print} 'Higher!'\n        {if} guess == number\n            {print} 'You win!'\n            game = 'over'\n"
                start_code: '# place your code here'
            12:
                story_text: "## Calculator\nNow you can make a calculator that works for decimal numbers.\n"
                example_code: "## Example Hedy code\n\n```\nnumber1 = {ask} 'What is the first number?'\nnumber2 = {ask} 'What is the second number?'\nanswer = number1 + number2\n{print} number1 ' plus ' number2 ' is ' answer\n"
                start_code: '# place your code here'
            15:
                story_text: "## Calculator\nYou can add the `{while}` loop to the calculator game you've learned to make in a previous level.\nThis makes sure the player can't continue to the next question {if} they answer incorrectly.\n"
                example_code: "## Example Hedy code\n\n```\nscore = 0\n{for} i {in} {range} 0 {to} 9\n    numbers = 1, 2, 3, 4, 5, 6, 7, 8, 9, 10\n    number1 = numbers {at} {random}\n    number2 = numbers {at} {random}\n    correct = number1 * number2\n    answer = 0\n    {while} answer != correct\n        {print} 'How much is ' number1 ' times ' number2 '?'\n        answer = {ask} 'Fill in your answer:'\n        {print} 'Your answer is ' answer\n    {print} 'Good job!'\n{print} 'You win!'\n```\n"
                start_code: '# place your code here'
    restaurant:
        name: Rumah makan
        description: Buat restoran virtual kamu sendiri!
        image: restaurant.png
        default_save_name: rumahmakan
        levels:
            1:
                story_text: |-
                    ## Rumah makan
                    Pada level 1 kamu bisa membuat rumah makan kamu sendiri dan menerima pesanan dari pembeli

                example_code: |
                    ## Contoh kode Hedy
                      ```
                     print Selamat datang di rumah makan Hedy
                     ask Apa yang mau kamu pesan?
                     echo Jadi kamu mau pesan 
                     print Terima kasih atas pesanannya!
                     print Makanan kamu sedang disiapkan!
                     ```

                    ## Tantangan
                    Dapatkah kamu menambahkan beberapa baris di kode program rumah makan kamu? Misal, dapatkah kamu menanyakan pembeli apa yang mau mereka minum, memberitahukan harga, atau menyampaikan 'selamat menikmati'?
                start_code: print Selamat datang di rumah makan Hedy
                story_text_2: "## Challenge\nCan you think of more lines to add to your restaurant code? For example, can you {ask} the guests what they'd like to drink, tell them the price, or wish them a pleasant meal?\n"
            2:
                story_text: |-
                    ## Rumah makan
                    Pada level 2 kamu bisa mengembangkan kode rumah makan kamu dengan menggunakan variabel. Pada level 1 Hedy hanya dapat mengulang pesanan dan hanya mengingat pesanan terakhir.
                    Sekarang kamu dapat menggunakan variabel dan Hedy dapat mengingat makanan dan minuman yang dipesan!

                example_code: |
                    ## Contoh kode Hedy
                    ```
                    print Selamat datang di rumah makan Hedy!
                    print Hari ini kami menyediakan pizza atau lasagna.
                    makanan is ask Apa yang ingin kamu makan?
                    print Pilihan baik! makanan itu juga kesukaanku!
                    topping is ask Apakah kamu mau daging atau sayuran diatas makanan itu?
                    print makanan dengan topping sedang dipersiapkan!
                    minuman is ask Apa minuman yang kamu inginkan?
                    print Terima kasih atas pesanannya.
                    print makanan dan minuman kamu akan segera tersedia!
                    ```

                start_code: print Selamat datang di rumah makan Hedy
            11:
                story_text: |-
                    ## Rumah makan
                    Kamu dapat menggunakan `for i in range 1 to 5` untuk menampilkan pesanan dari berbagai pembeli secara terurut.

                example_code: |
                    ## Contoh kode Hedy
                    ```
                    print 'Selamat datang di rumah makan Hedy!'
                    orang is ask 'For how many orang would you like to order?'
                    for i in range 1 to orang
                        print 'Nomor pesanan ' i
                        makanan is ask 'Apa yang ingin kamu makan?'
                        print makanan
                        if makanan is kentang
                            saus is ask 'Saus apa yang kamu inginkan untuk kentang itu?'
                            print saus
                        minuman is ask 'Apa yang ingin kamu minum?'
                        print minuman
                    harga is 40000 * orang
                    print 'Harganya akan menjadi ' harga ' rupiah!'
                    ```
                start_code: print 'Selamat datang di rumah makan Hedy'
            9:
                story_text: |-
                    ## Rumah makan
                    Pada level 7 kamu bisa membuat rumah makan virtual kamu lebih detil dengan mengulang beberapa baris kode. Seperti ini:

                    ```
                    print 'Selamat datang di rumah makan Hedy!'
                    orang is ask 'Berapa banyak orang yang akan bergabung dengan kita?'
                    print 'Baik!'
                    print 'Menu hari ini adalah pizza atau salad'
                    harga is 0
                    repeat orang times
                        makanan is ask 'Apa yang kamu mau pesan?'
                        print makanan
                        if makanan is pizza
                            harga is harga + 10000
                        else
                            harga is harga + 8000
                    print 'Terima kasih untuk pesanannya!'
                    print 'Harganya akan menjadi ' harga ' rupiah'
                    print 'Selamat menikmati!'
                    ```

                    ## Tantangan
                    Tentu, kode kamu dapat diperdetil dengan penambahan jenis makanan dan minuman pada menu. Jadi, silakan menambahkan pilihan-pilihan tersebut sesuai dengan keinginanmu!
                start_code: print 'Selamat datang di rumah makan Hedy'
                example_code: "## Example Hedy code\n\n```\n{print} 'Welcome to Hedys restaurant!'\npeople = {ask} 'How many people will be joining us today?'\n{print} 'Great!'\nprice = 0\n{repeat} people {times}\n    food = {ask} 'What would you like to order?'\n    {print} food\n    {if} food {is} fries\n        price = price + 3\n        sauce = {ask} 'What kind of sauce would you like with your fries?'\n        {if} sauce {is} no\n            {print} 'no sauce'\n        {else}\n            price = price + 1\n            {print} 'with ' sauce\n    {if} food {is} pizza\n        price = price + 4\n{print} 'That will be ' price ' dollar'\n{print} 'Enjoy your meal!'\n```\n"
            7:
                story_text: |-
                    ## Rumah makan
                    Pada level 5 kamu telah belajar bagaimana menggunakan perintah `repeat` untuk mengulang satu baris kode beberapa kali.
                    Kamu dapat menggunakan itu di rumah makan kamu dengan cara menanyakan ke beberapa orang apa yang mau mereka makan, seperti ini:

                    ```
                    print 'Selamat datang di rumah makan Hedy!'
                    orang is ask 'Berapa banyak orang yang akan datang hari ini?'
                    repeat orang times makanan is ask 'Apa yang ingin kamu makan?'
                    print 'Terima kasih atas pesanannya! Makanan akan segera datang!'
                    ```

                    Pada level 5 kamu dapat menanyakan ke beberapa orang tentang apa yang mau dia makan namun kamu tidak bisa menampilkan pesanannya secara terpisah karena kamu hanya bisa mengulang satu baris kode.
                    Pada level 7 kamu akan bisa mengulang beberapa baris kode sekaligus, memungkinkan kamu untuk menanyakan beberapa pesanan dan menampilkannya juga.
                start_code: print 'Selamat datang di rumah makan Hedy'
                example_code: "```\n{print} 'Welcome to Hedys restaurant!'\npeople = {ask} 'How many people are joining us today?'\n{repeat} people times food = {ask} 'What would you like to eat?'\n{print} 'Thanks for your order! Its coming right up!'\n```\n"
            6:
                story_text: |-
                    ## Rumah makan
                    Pada level 5 kamu dapat menggunakan matematika untuk menghitung total harga dari pesanan pembeli. Ini dapat membuat rumah makan virtual kamu semakin realistis.

                example_code: |
                    ## Contoh kode Hedy (Sederhana)
                    Kamu dapat membuat kode rumah makan sederhana, seperti ini
                    ```
                    print 'Selamat datang di rumah makan Hedy'
                    print 'Ini menu kami:'
                    print 'Makanan utama kami ada pizza, lasagna, atau spaghetti'
                    main is ask 'Makanan mana yang kamu mau?'
                    harga is 0
                    if main is pizza harga is 10000
                    if main is lasagna harga is 12000
                    if main is spaghetti harga is 8000
                    print 'Kamu sudah memesan ' main
                    print 'Itu akan seharga ' harga ' rupiah'
                    print 'Terima kasih, selamat menikmati!'
                    ```

                story_text_2: Tapi kamu juga dapat menambahkan hal-hal lain di rumah makan virtual kamu, misalnya menu makanan yang lebih banyak.

                example_code_2: |
                    ## Contoh kode Hedy (detil)
                    Pada contoh ini ada tiga bagian menu, yang memerlukan kode tambahan juga mekanisme perhitungan harga total.
                    ```
                    print 'Selamat datang di rumah makan Hedy'
                    print 'Ini menu kami:'
                    print 'Makanan pembuka kami ada salad, sup, atau carpaccio'
                    print 'Makanan utama kami ada pizza, lasagna, atau spaghetti'
                    print 'Makanan penutup kami ada brownies, eskrim, atau susu'
                    pembuka is ask 'Makanan pembuka mana yang kamu mau?'
                    main is ask 'Makanan utama mana yang kamu mau?'
                    penutup is ask 'Makanan penutup mana yang kamu mau?'
                    harga is 0
                    if pembuka is sup harga is harga + 6000 else harga is harga + 7000
                    if main is pizza harga is harga + 10000
                    if main is lasagna harga is harga + 12000
                    if main is spaghetti harga is harga + 8000
                    if penutup is brownies harga is harga + 7000
                    if penutup is eskrim harga is harga + 5000
                    if penutup is susu harga is harga + 4000
                    print 'Kamu sudah memesan ' pembuka ' , ' main ' dan ' penutup
                    print 'Harganya menjadi ' harga ' rupiah'
                    print 'Terima kasih, selamat menikmati!'
                    ```

                    ## Tantangan
                    Kamu dapat menambahkan banyak hal baru di rumah makan virtual kamu. Sebagai contoh, dapatkah kamu:
                    - menanyakan berapa orang yang akan datang dan mengalikan harga tersebut sesuai dengan jumlah orang?
                    - menambahkan menu makanan lain?
                    - memberikan diskon juga pembeli memberikan kode kupon rahasia?
                    - menambahkan menu khusus anak-anak?
                    - memikirkan hal lain lagi untuk ditambahkan?
                start_code: print 'Selamat datang di rumah makan Hedy'
            5:
                story_text: |-
                    ## Rumah makan
                    Pada level 4 perintah `if` memungkinkan kamu untuk menanyakan pertanyaan ke pembeli dan memberi respon yang berbeda bergantung pada jawaban yang diberikan.
                    Pada contoh dibawah, kamu dapat melihat bahwa kamu dapat menanyakan pembeli apakah mereka ingin tahu menu spesial dan Hedy dapat merespon sesuai dengan jawaban yang diberikan.

                example_code: |
                    ## Contoh kode Hedy
                    ```
                    print 'Selamat datang di rumah makan Hedy!'
                    spesial is ask 'Apakah kamu ingin tahu menu spesial kami hari ini?'
                    if spesial is ya print 'Menu spesial hari ini adalah ayam dan nasi' else print 'Tidak masalah.'
                    makanan is ask 'Apa makanan yang ingin kamu makan?'
                    print 'Satu ' makanan ', akan segera datang!'
                    minuman is ask 'Apa minuman yang kamu inginkan?'
                    if minuman is cola print 'Saya minta maaf karena kami kehabisan cola!' else print 'Pilihan yang baik!'
                    apapun is ask 'Apakah kamu ingin yang lain?'
                    print 'Saya akan mengulang pesanan kamu...'
                    print 'Satu ' makanan
                    if minuman is cola print 'dan... ' else print 'Satu ' minuman
                    if apapun is tidak print 'Itu saja!' else print 'Satu ' apapun
                    print 'Terima kasih atas pesanannya dan selamat menikmati!'
                    ```

                    ## Tantangan
                    Dapatkah kamu memikirkan pertanyaan-pertanyaan lain untuk pembeli ketika mereka memesan makanan, dan membuat respon yang bervariasi bergantung dari jawaban mereka?
                start_code: print 'Selamat datang di rumah makan Hedy'
                story_text_2: "## Challenge\nCan you think of more questions to {ask} the customers when they are ordering, and make up different responses to their answers by using the {if} command?\n"
            4:
                story_text: |-
                    ## Rumah makan
                    Pada level 3 kamu harus memakai tanda kutip satu ketika menggunakan perintah `print`.
                    Dapatkah kamu membuat kode level 2 kamu berfungsi di level 3 dengan menambahkan kutip satu?

                    Berhati-hatilah! Pada level 2 tanda kutip diperbolehkan di teks namun pada level 3 Hedy tidak akan bisa membedakannya dengan pembatas pada perintah `print`.

                example_code: |
                    ## Contoh kode Hedy
                    ```
                    print 'Selamat datang di rumah makan Hedy!'
                    print 'Hari ini kami menyediakan pizza atau lasagna.'
                    makanan is ask 'Apa yang ingin kamu makan?'
                    print 'Pilihan baik! Makanan itu juga kesukaanku!'
                    topping is ask 'Apakah kamu mau daging atau sayuran diatas makanan itu?'
                    print makanan ' dengan ' topping ' sedang dipersiapkan!'
                    minuman is ask 'Apa minuman yang kamu inginkan?'
                    print 'Terima kasih atas pesanannya.'
                    print makanan ' dan ' minuman ' kamu akan segera tersedia!'
                    ```
                start_code: print 'Selamat datang di rumah makan Hedy'
            3:
                story_text: |-
                    ## Rumah makan acak
                    Punya masalah untuk menentukan apa yang akan kamu makan untuk malam? Kamu dapat meminta Hedy untuk memilihkannya untukmu!
                    Tambahkan daftar makanan kesukaan kamu dan Hedy dapat memilih makan malam kamu secara acak.
                    Kamu juga dapat membuat ini menjadi lebih menyenangkan, dengan meminta Hedy untuk memilih harga makan malam kamu juga. Berapa harga yang akan kamu dapatkan?

                example_code: |
                    ## Contoh kode Hedy rumah makan acak

                    ```
                    print Selamat datang di rumah makan Hedy!
                    print Satu-satunya rumah makan yang akan memilih makananmu secara acak juga harganya!
                    pembuka is salad, sup, carpaccio
                    makanan_utama is pizza, kubis, spaghetti
                    penutup is brownies, es krim, keju
                    minuman is cola, sirup, air
                    harga is sepuluh ribu rupiah, seratus ribu rupiah, satu juta rupiah
                    print Kamu akan mulai dengan: pembuka at random
                    print Lalu kami akan menyajikan: makanan_utama at random
                    print Dan sebagai pencuci mulut: penutup at random
                    print Kamu akan mendapatkan minuman at random untuk diminum
                    print Harganya akan menjadi harga at random
                    print Terima kasih dan selamat menikmati!
                    ```

                    ## Tantangan
                    Dapatkan kamu memikirkan hal apa yang bisa membuat kode rumah makan kamu semakin menarik?
                start_code: print Selamat datang di rumah makan Hedy
                story_text_2: "## Allergies\nDoes your costumer have any allergies or do they dislike certain dishes? Then you can use the `{remove}`command to remove it from your menu.\n"
                example_code_2: "```\n{print} Mystery milkshake\nflavors {is} strawberry, chocolate, vanilla\nallergies {is} {ask} Are you allergic to any falvors?\n{remove} allergies {from} flavors\n{print} You get a flavors {at} {random} milkshake\n```\n"
            10:
                story_text: "## Restaurant\nIn this level you'll learn how to easily {ask} your guests' orders in a short code.\n"
                story_text_2: "## Example Hedy code\n\nOf course, you could also order for multiple people!\n"
                start_code: courses = appetizer, main course, dessert
                example_code: "## Example Hedy code\n\n```\ncourses = appetizer, main course, dessert\n{for} course {in} courses\n    food = {ask} 'What would you like to eat as your ' course '?'\n    {print} food ' will be your ' course\n```\n"
                example_code_2: "```\ncourses = appetizer, main course, dessert\nnames = Timon, Onno\n{for} name {in} names\n    {for} course {in} courses\n        food = {ask} name ', what would you like to eat as your ' course '?'\n        {print} name ' orders ' food ' as their ' course\n```\n"
            15:
                story_text: "## Restaurant\nWith the `{while}` you can make sure your costumers can keep adding orders until they are done.\n"
                example_code: "## Example Hedy code\n\n```\n{print} 'Welcome at McHedy'\nmore = 'yes'\n{while} more == 'yes'\n    order = {ask} 'What would you like to order?'\n    {print} order\n    more = {ask} 'Would you like to order anything {else}?'\n{print} 'Thank you!'\n"
                start_code: '# place your code here'
            13:
                story_text: "## Restaurant\nIn this level we can use the new commands to upgrade our restaurant.\nWe use `{and}` to see {if} two things are both the case.\n"
                story_text_2: "We use `{or}` to see {if} one our of two things is the case.\n"
                example_code: "## Example Hedy code\n```\nprice = 10\nfood = {ask} 'What would you like to eat?'\ndrinks = {ask} 'What would you like to drink?'\n{if} food {is} 'sandwich' {and} drinks {is} 'juice'\n    {print} 'Thats our discount menu'\n    price = price - 3\n{print} 'That will be ' price ' dollars'\n```\n"
                example_code_2: "## Example Hedy code\n```\ndrinks = {ask} 'What would you like to drink?'\n{if} drinks {is} 'water' {or} drinks {is} 'juice'\n    {print} 'Thats a healthy choice'\n```\n"
                start_code: '# place your code here'
            12:
                story_text: "## Restaurant\nFrom this level on you can use decimal numbers to make you menu more realistic.\n"
                example_code: "## Example Hedy code\n\n```\nprice = 0\nfood = {ask} 'What would you like to order?'\ndrinks = {ask} 'What would you like to drink?'\n{if} food {is} 'hamburger'\n    price = price + 6.50\n{if} food {is} 'pizza'\n    price = price + 5.75\n{if} drinks {is} 'water'\n    price = price + 1.20\n{if} drink {is} 'soda'\n    price = price + 2.35\n{print} 'That will be ' price ' dollar, please'\n```\n"
                start_code: '# place your code here'
            8:
                story_text: "## Restaurant\nIn this level you can make your virtual restaurant more elaborate by repeating multiple lines of code. Like this:\n"
                example_code: "```\n{print} 'Welcome to Hedys restaurant!'\npeople = {ask} 'How many people will be joining us today?'\n{print} 'Great!'\n{repeat} people {times}\n    food = {ask} 'What would you like to order?'\n    {print} food\n{print} 'Thank you for ordering!'\n{print} 'Enjoy your meal!'\n```\n\n## Challenge\nOf course, this code can be expanded with more items on the menu, offering drinks, and/or multiple courses, so feel free to add as many options as you like!\n"
                start_code: '# place your code here'
                story_text_2: "## Challenge\nOf course, this code can be expanded with more items on the menu, offering drinks, and/or multiple courses, so feel free to add as many options as you like!\n"
    fortune:
        name: Peramal
        description: Minta Hedy untuk meramal masa depan
        image: fortuneteller.png
        default_save_name: peramal
        levels:
            1:
                story_text: |-
                    ## Peramal
                    Berapa kali kamu pernah ke karnaval dan meminta masa depan kamu diramal oleh peramal? Atau pernahkah kamu bermain 'magic eight ball'?
                    Maka mungkin kamu akan tahu bahwa hal-hal ini sebenarnya tidak meramal masa depan secara serius, tapi tetap menyenangkan untuk dimainkan!

                    Pada level-level berikutnya kamu dapat belajar bagaimana membuat mesin peramal kamu sendiri!
                    Di level 1 kamu dapat mudah memulainya dengan meminta Hedy mengenalkan dirinya sebagai peramal dan mengulang jawaban pengguna.
                    Seperti ini:

                example_code: |
                    ## Contoh kode Hedy
                    ```
                    print Halo, aku Hedy sang peramal!
                    ask Siapa kamu?
                    print Ijinkan aku melihat bola kristal ku
                    print Aku lihat... Aku lihat...
                    echo Nama kamu adalah 
                    ```

                    ## Tantangan
                    Hedy sekarang hanya memberitahukan nama kamu. Dapatkah kamu membuat Hedy dapat memberitahukan hal-hal lain tentang masa depan kamu?

                    Tentu saja, Hedy bukan peramal yang baik, karena dia hanya bisa mengulang jawaban yang diberikan oleh pengguna!
                    Lihatlah level 2 dan tingkatkan kemampuan peramal kamu.
                start_code: print Halo, aku Hedy sang peramal!
                story_text_2: "## Challenge\nHedy now only tells you your name. Can you expand the code so that Hedy can predict more things about you?\nObviously, Hedy isn't a very good fortune teller yet, as she can only repeat the answers that were given by the players!\nTake a look in level 2 to improve your fortune teller.\n"
            8:
                story_text: |-
                    ## Peramal
                    Pada level 5 kamu telah belajar bagaimana menggunakan perintah `repeat` untuk membuat sang peramal menjawab tiga pertanyaan sekaligus, namun kita masih tidak bisa menampilkan pertanyaan-pertanyaannya sekaligus.
                    Pada level 7 masalah ini dapat diselesaikan, karena cara baru dalam penggunaan perintah `repeat`.
                    Pada contoh berikut kamu dapat membuat sang peramal menanyakan 3 pertanyaan dan juga menampilkannya sekaligus!

                example_code: |
                    ## Contoh kode Hedy
                    ```
                    print 'Aku Hedy sang peramal!'
                    print 'Kamu dapat bertanya 3 pertanyaan!'
                    jawaban is ya, tidak, mungkin
                    repeat 3 times
                       pertanyaan is ask 'Apa yang ingin kamu tahu?'
                       print pertanyaan
                       print 'Bola kristal saya menyatakan...' jawaban at random
                    ```
                start_code: print 'Halo, aku Hedy sang peramal!'
            7:
                story_text: |-
                    ## Peramal
                    Pada level 6 kamu dapat menggunakan perintah `repeat` untuk membuat mesin kamu meramal beberapa kali

                example_code: |
                    ## Contoh kode Hedy:
                    ```
                    print 'Aku Hedy sang peramal!'
                    print 'Kamu dapat bertanya 3 pertanyaan!'
                    repeat 3 times pertanyaan is ask 'Apa yang ingin kamu tahu?'
                    jawaban is ya, tidak, mungkin
                    repeat 3 times print 'Bola kristal saya mengatakan... ' jawaban at random
                    ```

                    ## Tantangan
                    Seperti yang kamu lihat, pertanyaan-pertanyaan yang diberikan tidak ditampilkan pada contoh. Ini karena variabel 'pertanyaan' telah diulang tiga kali.
                    Setiap kali pemain memberikan pertanyaan baru, Hedy menimpa pertanyaan sebelumnya. 
                    Artinya kamu tidak bisa menanyakan dengan cara seperti ini.

                    Dengan menggunakan tiga variabel (misal 'pertanyaan1', 'pertanyaan2' dan 'pertanyaan3') kamu dapat memecahkan masalah ini dan menampilkan semua pertanyaan.
                    Ini berarti kamu hanya dapat menggunakan perintah `repeat` untuk jawaban. Kamu harus menanyakan dan menampilkan semua pertanyaan secara terpisah.
                    Dapatkah kamu melakukannya?

                    Pada level 7 tampilan perintah `repeat` akan berubah, memungkinkan kamu untuk mengulang beberapa baris sekaligus.
                start_code: print 'Halo, aku Hedy sang peramal!'
                story_text_2: "## Challenge\nAs you can see, the questions aren't printed in this example. That's because the variable `question` was changed 3 times.\nEvery time the player fills in the new answer, Hedy overwrites the previous one, so the first answer the player gave is forgotten.\nThis means you can't print all the questions this way.\n\nBy using 3 different variables instead of 1 (for example `question_1` , `question_2` and `question_3`), you could solve the problem and print the questions.\nThis does mean that you can only use `{repeat}` for the answers, and you will have to ask and print all the questions separately.\nCan you do it?\n\nIn the upcoming levels the layout of {repeat} command will change, which enables you to repeat multiple lines at once.\n"
            6:
                story_text: |-
                    ## Peramal
                    Pada level 5 kamu dapat menggunakan matematika dalam ramalan sang peramal. Ini mengijinkan kamu untuk membuat formula (yang mungkin lucu) untuk meramal masa depan.
                    Sebagai contoh kamu dapat meramal seberapa kaya kamu dan berapa banyak anak yang akan kamu dapat ketika kamu dewasa.

                example_code: |
                    ## Contoh kode Hedy
                    ```
                    print 'Aku Hedy sang peramal'
                    print 'Aku dapat meramal berapa banyak anak yang akan kamu peroleh ketika kamu dewasa!'
                    umur is ask 'Berapa umurmu?'
                    saudara is ask 'Berapa banyak saudara yang kamu miliki?'
                    tinggi is ask 'Seberapa tinggi kamu dalam satuan sentimeter?'
                    anak is tinggi / umur
                    anak is anak - saudara
                    print 'Kamu akan memiliki...'
                    print anak ' anak!'
                    ```

                    ## Contoh peramal yang lucu
                    Jika contoh sebelumnya kurang lucu, lihatlah yang ini!

                    ```
                    print 'Aku Hedy sang peramal!'
                    print 'Aku akan meramal seberapa pintar kamu!'
                    sepakbola is ask 'Dalam skala 1-10 seberapa tertarik kamu dengan sepakbola?'
                    pisang is ask 'Berapa banyak pisang yang kamu makan minggu ini?'
                    higienis is ask 'Berapa kali kamu mencuci tangan hari ini?'
                    hasil is pisang + higienis
                    hasil is hasil * sepakbola
                    print 'Kamu ' hasil ' persen pintar.'
                    ```
                start_code: print 'Halo, aku Hedy sang peramal!'
            5:
                story_text: |-
                    ## Peramal
                    Pada level 4 kamu akan belajar untuk membuat kemungkinan jawabannya sesuai dengan keinginanmu, ketika menggunakan jasa sang peramal!
                    Dengan menggunakan `if` dan `else` kamu dapat memastikan bahwa kamu akan mendapatkan ramalan yang baik walaupun orang lain belum tentu.
                    Cek contoh berikut dan temukan caranya.

                example_code: |
                    ## Contoh kode Hedy
                    ```
                    print 'Aku Hedy sang peramal!'
                    print 'Aku dapat meramal apakah kamu akan memenangkan undian besok!'
                    orang is ask 'Siapa kamu?'
                    if orang is Hedy print 'Kamu pasti menang!' else print 'Nasib buruk! Orang lain yang akan menang!'
                    ```
                story_text_2: Ganti Hedy dengan nama kamu pada baris terakhir dan Hedy pasti akan meramal kalau kamu akan memenangkan undian walaupun yang lain tidak! Tentu ini mungkin akan menimbulan kecurigaan bagi para pemain lainnya.... Untuk menghindari itu, kamu dapat memastikan bahwa Hedy memberikan jawaban yang berbeda-beda setiap kali kamu menjalankan kodenya. Tapi tentu saja, tetap memberikan kamu jawaban positif dan memberikan jawaban negatif pada pemain lainnya.

                example_code_2: |
                    ## Contoh kode Hedy 2
                    ```
                    print 'Aku Hedy sang peramal!'
                    print 'Aku dapat meramal apakah kamu akan memenangkan undian besok!'
                    orang is ask 'Siapa kamu?'
                    jawabanbaik is Hore, Kamu menang, Kamu pasti akan menang, Kita memiliki pemenang
                    jawabanburuk is nasib buruk, coba lagi, orang lain akan menang, kamu kalah
                    if orang is Hedy print jawabanbaik at random else print jawabanburuk at random
                    ```

                    ## Tantangan
                    Konsep ini dapat digunakan pada berbagai program, berkreasilah! Sebagai contoh, kamu dapat membuat mesin yang dapat meramal apakah tim olahraga kesukaanmu akan mengalahkan kompetitor-kompetitor lain!
                    Atau kamu juga bisa membuat kaca ajaib Snow White yang memberitahukan bahwa kamu yang terkeren dari antara teman-teman kamu!
                    Guanakn kreatifitasmu sebaik mungkin!
                start_code: print 'Halo, aku Hedy sang peramal!'
                story_text_3: "## Challenges\nThis concept can be used to make may different programs, just be creative! For example you could create a machine that predicts that your favorite sports team will beat all the competitors!\nOr you could make  Snow White's magic mirror on the wall, to tell everyone you are the fairest of them all!\nLet your imagination do the work!\n"
            4:
                story_text: |-
                    ## Peramal
                    Level 3 tidak menambahkan fitur baru, namun memungkinkan kamu untuk berlatih menggunakan kutip satu. Kamu dapat membuat ulang kode level 2, dan memastikan untuk menggunakan kutip satu di tempat yang benar!

                    Ingatlah bahwa pada level 2, kamu tidak bisa menggunakan kata 'pertanyaan' sebagai nama variabel dan kata yang akan ditampilkan.
                    Tanda kutip satu pada level 3 memungkinkan hal ini!

                    Penting! Ingat juga bahwa karena kita mulai menggunakan tanda kutip satu, Hedy akan bingung ketika kamu menampilkan tanda kutip satu. Pastikan kamu tidak menggunakan karakter tersebut untuk ditampilkan dalam teks.

                example_code: |
                    ## Contoh kode Hedy
                    ```
                    print 'Aku Hedy sang peramal!'
                    pertanyaan is ask 'Apa yang ingin kamu tahu?'
                    print 'Ini apa yang ingin kamu tahu: ' pertanyaan
                    jawaban is ya, tidak, mungkin
                    print 'Bola kristal ku menyatakan.. ' jawaban at random
                    ```
                start_code: print 'Halo, aku Hedy sang peramal!'
            3:
                story_text: |-
                    ## Peramal
                    Pada level 1 kamu telah membuat mesin peramal pertama kamu, tapi Hedy tidak bisa benar-benar meramal, hanya mengulang.
                    Pada level 2 kamu dapat menggunakan variabel dan perintah `at random` untuk membantu Hedy memilih sebuah jawaban untukmu. Lihatlah kode berikut sebagai contoh.

                example_code: |
                    ## Contoh kode Hedy
                    Pada contoh ini kamu bisa menanyakan pertanyaan benar-salah ke Hedy dan Hedy akan merespon dengan jawaban acak untukmu.
                    ```
                    print Aku Hedy sang peramal!
                    pertanyaan is ask Apa yang ingin kamu tahu?
                    print Ini apa yang ingin kamu tahu: pertanyaan
                    jawaban is ya, tidak, mungkin
                    print Bola kristal ku menyatakan.. jawaban at random
                    ```

                    ## Tantangan
                    Sekarang, Hedy hanya dapat menjawab ya, tidak, atau mungkin. Dapatkah kamu memberikan Hedy alternatif jawaban yang lebih banyak, seperti 'tentu saja' atau 'tanya lagi'.
                start_code: print Halo aku Hedy sang peramal!
                story_text_2: "## Challenges\nNow, Hedy can only answer yes, no or maybe. Can you give Hedy more answer options, like 'definitely' or '{ask} again'.\n"
            12:
                story_text: "## Fortune Teller\nIn this level you can make your fortunes multiple words. Like in this example below:\n"
                example_code: "## Example Hedy code\n\n```\nfortunes = 'you will be rich', 'you will fall in love', 'you will slip on a banana peel'\n{print} 'I will take a look in my crystall ball for your future.'\n{print} 'I see... I see...'\n{sleep}\n{print} fortunes {at} {random}\n```\n"
                start_code: '# place your code here'
            10:
                story_text: "## Fortune Teller\nIn this level you'll learn how to program the game MASH (mansion, apartement, shack, house). In this game you can predict for all the players at once, what their future will look like.\n"
                story_text_2: We can also make a Harry Potter themed fortune teller.
                example_code_2: "## Example Hedy code\n```\nhouses = Gryffindor, Slytherin, Hufflepuff, Ravenclaw\nsubjects = potions, defence against the dark arts, charms, transfiguration\nfears = Voldemort, spiders, failing your OWL test\nnames = Harry, Ron, Hermione\n{for} name in names\n    {print} name ' is placed in ' houses {at} {random}\n    {print} name ' is great at ' subjects {at} {random}\n    {print} name 's greatest fear is ' fears {at} {random}\n```\n"
                example_code: "## Example Hedy code\n\n```\nhouses = mansion, apartment, shack, house\nloves = nobody, a royal, their neighbour, their true love\npets = dog, cat, elephant\nnames = Jenna, Ryan, Jim\n{for} name {in} names\n    {print} name ' lives in a ' houses {at} {random}\n    {print} name ' will marry ' loves {at} {random}\n    {print} name ' will get a ' pets {at} {random} ' as their pet.'\n    {sleep}\n```\n"
                start_code: '# place your code here'
    haunted:
        name: Rumah berhantu
        description: Keluar dari rumah berhantu
        image: "hauntedhouse.gif"
        default_save_name: rumahhantu
        levels:
            1:
                story_text: |-
                    ## Permainan rumah hantu
                    Pada petualangan ini kamu akan membuat permainan dimana kamu harus keluar dari sebuah rumah berhantu dengan cara memilih pintu yang benar.
                    Jika kamu memilih pintu yang benar kamu akan bertahan hidup, tapi kalau tidak seekor monster akan...

                    Pada level 1 kita memulai permainan rumah berhantu dengan membuat cerita menyeramkan dan menanyakan monster apa yang pemain akan lihat di rumah berhantu.

                example_code: |
                    ## Contoh kode Hedy
                    ```
                    print Kenapa aku ada disini?
                    print Aku ingat temanku menyarankan untuk tidak ke rumah besar tua itu...
                    print dan tiba-tiba semuanya menjadi gelap.
                    print Tapi bagaimana caranya aku tergeletak di lantai...?
                    print Kepalaku sakit seperti telah dipukul dengan tongkat pemukul basebal!
                    print Suara apa itu?
                    print Oh tidak! Aku merasa kalau aku tidak sendiri di rumah ini!
                    print Aku perlu keluar dari sini!
                    print Ada 3 pintu didepanku...
                    ask Pintu mana yang harus kupilih?
                    echo Aku memilih pintu 
                    print ...?
                    ```

                    ## Tantangan
                    Dapatkah kamu menyelesaikan cerita menyeramkan ini dengan menanyakan monster apa yang akan muncul? Atau membuat cerita rumah berhantu milik kamu sendiri?
                start_code: print Kenapa aku ada disini?
                story_text_2: "## Challenge\nCan you finish the scary story? Or make up your own haunted house story?\n"
            11:
                story_text: |-
                    ## Rumah berhantu
                    Pada level 8 kita telah mengubah perintah `repeat` dan menambahkan beberapa baris ke kode permainan rumah berhantu kita, yang menginformasikan ke pemain lokasi ruangan mereka.

                example_code: |
                    ## Contoh kode Hedy
                    ```
                    print 'Kabur dari rumah berhantu!'
                    pemain is hidup
                    pintu is 1, 2, 3
                    monster is zombie, vampir, laba-laba besar
                    for i in range 1 to 3
                        if pemain is hidup
                            pintubenar is pintu at random
                            print 'Ruangan ' i
                            print 'Ada 3 pintu di depan kamu...'
                            pintuterpilih is ask 'Pintu mana yang mau kamu pilih?'
                            if pintuterpilih is pintubenar
                                print 'Tidak ada monster disini!'
                            else
                                print 'Kamu dimakan oleh ' monster at random
                                pemain is meninggal
                        else
                            print 'PERMAINAN BERAKHIR'
                    if pemain is hidup
                        print 'Bagus! Kamu berhasil bertahan hidup!'
                    ```
                start_code: print 'Kabur dari rumah berhantu!'
            9:
                story_text: |-
                    ## Rumah berhantu
                    Pada level 7 kamu bisa mengulangi beberapa baris kode, memungkinkan kamu untuk membuat permainan rumah berhantu kamu semakin interaktif.

                example_code: |
                    ## Contoh kode Hedy
                    ```
                    print 'Kabur dari rumah berhantu!'
                    pemain is hidup
                    pintu is 1, 2, 3
                    monster is zombie, vampir, laba-laba besar
                    repeat 3 times
                        if pemain is hidup
                            pintubenar is pintu at random
                            print 'Ada 3 pintu di depan kamu...'
                            pintuterpilih is ask 'Pintu mana yang mau kamu pilih?'
                            if pintuterpilih is pintubenar
                                print 'Tidak ada monster disini!'
                            else
                                print 'Kamu dimakan oleh ' monster at random
                                pemain is meninggal
                        else
                            print 'PERMAINAN BERAKHIR'
                    if pemain is hidup
                        print 'Bagus! Kamu berhasil bertahan hidup!'
                    ```

                    ## Tantangan
                    Sekarang permainan ini jadi cukup sulit untuk dimenangkan. Dapatkah kamu membuat permainan ini lebih mudah?
                    Sebagai contoh dengan hanya memiliki 1 pintu yang salah dan 2 pintu benar ketimbang 2 pintu salah dan 1 pintu benar?
                start_code: print 'Kabur dari rumah berhantu!'
            5:
                story_text: |-
                    ## Rumah berhantu
                    Sampai pada level ini permainan rumah berhantu kamu pasti menanyakan ke pemain tentang pintu mana yang akan dipilih, namun seperti yang mungkin kamu sadari, mereka tidak harus menjawab dengan benar.
                    Meskipun pemain memberikan jawaban acak, permainan akan tetap berjalan seperti biasa dan pemain bisa menang (bahkan tanpa memilih salah satu pintu yang ada)
                    Pada level 4 kamu hanya bisa memenangkan permainan dengan memilih pintu yang sama dengan yang dipilih Hedy secara acak.

                example_code: |
                    ## Contoh kode Hedy
                    ```
                    print 'Kabur dari rumah berhantu!'
                    print 'Ada 3 pintu di depan kamu...'
                    pintu is 1,2,3
                    monster is werewolf, mumi, vampir, zombie
                    pintuterpilih is ask 'Pintu mana yang mau kamu pilih?'
                    print 'Kamu memilih pintu... ' pintuterpilih
                    pintutepat is pintu at random
                    if pintuterpilih is pintutepat print 'Bagus! Kamu berhasil kabur!'
                    else print 'Oh tidak! Kamu dimakan oleh ... ' monster at random
                    ```
                start_code: print 'Kenapa aku ada disini?'
            4:
                story_text: |-
                    ## Rumah berhantu
                    Pada level 3 kamu belajar bagaimana menggunakan tanda kutip satu di permainan kamu.
                    Dapatkah kamu membuat permainan rumah berhantu kamu berjalan di level 3?
                start_code: print 'Kenapa aku ada disini?'
                example_code: "```\n{print} _Escape from the haunted house!_\n{print} _There are 3 doors in front of you..._\nchoice {is} {ask} _Which door do you choose?_\n{print} _You picked door ..._ choice\nmonsters {is} a zombie, a vampire, NOTHING YOUVE ESCAPED\n{print} _You see..._\n{sleep}\n{print} monsters {at} {random}\n ```\n"
            3:
                story_text: |-
                    ## Permainan rumah berhantu
                    Pada level 1 kamu telah membuat pendahuluan tentang permainan rumah berhantu kamu, tapi seperti yang mungkin sudah kamu ketahui, ceritanya selalu memiliki akhir yang mengerikan.
                    Pada level 2 kamu bisa membuat ceritanya lebih interaktif dengan mengganti akhir dari permainan; kadang kamu akan dimakan monster; kadang kamu akan berhasil kabur!
                    Biarkan Hedy menentukannya secara acak!

                example_code: |
                    ## Contoh kode Hedy
                    ```
                    print Kabur dari rumah berhantu!
                    print Ada 3 pintu di depan kamu...
                    pilihan is ask Pintu mana yang mau kamu pilih?
                    print Kamu memilih pintu ... pilihan
                    monster is zombie, vampir, TIDAK ADA MONSTER DAN KAMU BERHASIL KABUR
                    print Kamu melihat...
                    print monster at random
                    ```

                    ## Tantangan
                    Cerita ini cukup mudah ditebak, mungkin kamu bisa membuatnya lebih menyeramkan dengan membuat ceritanya lebih menarik.
                    Lalu kamu sekarang hanya memiliki akhir cerita yang terbatas. Hanya ada 3 pilihan tentang apa yang ada dibelakang pintu. Mungkin kamu dapat memikirkan monster-monster lain yang dapat ditambahkan ke daftar!

                    ## Ubah permainan menjadi sebuah acara TV!
                    Terakhir, kami ingin menantang kamu untuk mengubah permainan ini menjadi sebuah acara TV; ketika kamu memilih sebuah pintu atau koper, salah satunya akan berisi hadiah yang besar!
                    Dapatkah kamu melakukannya?
                start_code: print Kenapa aku ada disini?
                story_text_2: "## Challenge\nThis story is pretty straight {forward}, maybe you can spook it up a bit by adding a more exciting story.\nAlso you have very limited outcomes right now, there are only 3 options of what's behind the doors. Maybe you can think of more monsters to add to the list!\n\n## Change the game into a tv gameshow!\nLastly, we'd like to challenge you to change this game into a gameshow (like the ones on tv) where you choose a door or suitcase and it contains a big price!\nCan you do it?\n"
            14:
                story_text: "## Haunted House\nIn this level you can use the `<` and `>` symbol to introduce lives to your game.\n"
                example_code: "## Example Hedy code\n\n```\n{print} 'Escape from the haunted house'\nlives = 3\ndoors = 1, 2, 3\nmonsters = 'the wicked witch', 'a zombie', 'a sleeping 3 headed dog'\n{for} i {in} {range} 1 {to} 10\n    {if} lives > 0\n        good_door = doors {at} {random}\n        monster = monsters {at} {random}\n        chosen_door = {ask} 'Which door do you choose?'\n        {if} good_door == chosen_door\n            {print} 'You have chosen the correct door'\n        {else}\n            {print} 'You see...' monster\n            {if} monster == 'a sleeping 3 headed dog'\n                {print} 'Pffieuw.... Its asleep'\n            {else}\n                {print} 'You lose one life'\n                lives = lives -1\n    {else}\n        {print} 'GAME OVER'\n```\n"
                start_code: '# place your code here'
            16:
                story_text: "## Haunted House Game\nThis haunted house game uses the connection between the lists you can use in this level.\nFor example: all the properties that belong to the zombie are first in all the lists, witch second and vampire third.\nCheck out the code!\n"
                example_code: "## Example Hedy code\n\n```\nnumbers = [1, 2, 3]\ni = numbers[random]\nhint = ['growling', 'a cackling laugh', 'fluttering batwings']\nmonsters = ['zombie', 'witch', 'vampire']\nbad_fate = ['Your brain is eaten', 'You are forever cursed', 'You are bitten']\ngood_fate = ['You throw the ham. The zombie is distracted and starts etaing it.', 'You set the curtains on fire. The witch flees out of fear for the fire', 'The vampire hates garlic and flees']\nweapons = ['ham', 'lighter', 'garlic']\n{print} 'You are standing in front of an old mension'\n{print} 'Something is not right here'\n{print} 'You hear ' hint[i]\n{print} 'You are going to explore it'\n{print} 'You enter the kitchen en see a lighter, a raw ham and a garlic.'\nyour_weapon = {ask} 'What do you bring with you?'\n{print} 'With your ' your_weapon ' you enter the living room'\n{print} 'There you find a ' monsters[i]\nneeded_weapon = weapons[i]\n{if} your_weapon == needed_weapon\n    {print} 'You use your ' your_weapon\n    {print} good_fate[i]\n    {print} 'YOU WIN!'\n{else}\n    {print} 'You have chosen the wrong weapon...'\n    {print} bad_fate[i]\n    {print} 'GAME OVER'\n```\n"
                start_code: '# place your code here'
            2:
                start_code: monster1 {is} _
                story_text: "## Haunted House\nIn this haunted house you can choose your monsters with emojis. Of course you could also use words.\n\n## Example Hedy Code\n```\nmonster1 {is} \U0001F47B\nmonster2 {is} \U0001F921\nmonster3 {is} \U0001F476\n{print} You enter the haunted house.\n{print} Suddenly you see a monster1\n{print} You run into the other room, but a monster2 is waiting there for you!\n{print} Oh no! Quickly get to the kitchen.\n{print} But as you enter monster3 attacks you!\n```\n"
                example_code: "## Example Hedy Code\n```\nmonster_1 {is} \U0001F47B\nmonster_2 {is} \U0001F921\nmonster_3 {is} \U0001F476\n{print} You enter the haunted house.\n{print} Suddenly you see a monster_1\n{print} You run into the other room, but a monster_2 is waiting there for you!\n{print} Oh no! Quickly get to the kitchen.\n{print} But as you enter monster_3 attacks you!\n```\n"
    next:
        name: Apa berikutnya?
        description: Apa berikutnya?
        default_save_name: berikutnya
        levels:
            1:
                story_text: |-
                    ## Apa berikutnya?
                    Selamat! Kamu sudah berhasil menyelesaikan level 1. Besar harapan kamu sudah membuat beberapa kode-kode keren. Tapi Hedy masih punya banyak hal yang dapat kamu pelajari.

                    Pada level 1 kamu mungkin sadar bahwa perintah `echo` hanya dapat menyimpan satu informasi dalam satu satuan waktu.
                    Sebagai contoh pada petualangan rumah makan, kamu dapat menampilkan apa yang pembeli mau makan atau minum, namun tidak keduanya dalam satu kalimat.

                    ```
                    print Selamat datang di Hedy
                    ask Apa yang ingin kamu makan?
                    echo Jadi kamu ingin makan 
                    ask Apa yang ingin kamu minum?
                    echo Jadi kamu ingin minum 
                    ```

                    Jika pembeli menuliskan hamburger dan coke, kamu tidak dapat menampilkan 'jadi kamu mau hamburger dan coke', tapi kamu harus membuat dua baris berbeda.
                    Lalu, perintah `echo` hanya menampilkan informasi pada akhir kalimat. Jadi kamu tidak bisa mengatakan 'hamburger pesanan sedang dipersiapkan!'

                    Hal ini akan berubah di level 2. Pada level tersebut kamu akan belajar menggunakan variabel, yang memungkinkan kamu untuk menyimpan beberapa informasi dan menampilkannya di lokasi manapun yang kamu mau.
                    Selain itu, kamu juga akan belajar bagaimana menggunakan perintah `at random` yang dapat digunakan untuk membuat permainan.
                    Maka, mari kita ke level berikutnya!
                start_code: print 'Ayo pergi!'
                example_code: "## Example code\n```\n{print} Welcome at Hedy's\n{ask} What would you like to eat?\n{echo} So you want \n{ask} what would you like to drink?\n{echo} So you want \n```\n"
                story_text_2: "If the player types a hamburger and coke, you can't say `so you would like a hamburger and coke`, but you have to make two separate line. \nAlso, the `{echo}` command only echoes the word at the end of the sentence. So you can't say `your hamburger is coming right up!`.\n\nThat changes in level 2. In level 2 you'll learn to work with variables, that allow you to save multiple pieces of information and print them in any place you want.\nBesides, you'll learn how to work with the `{at} {random}` command, that you can use to make games. \nSo let's go to the next level!\n"
            2:
                story_text: |-
                    ## Apa berikutnya?
                    Pada level 2 kamu telah berlatih menggunakan variabel, tapi kamu mungkin menemukan beberapa masalah.

                    Cobalah jalankan kode berikut 
                    ```
                    nama is Sophie
                    print nama saya adalah nama
                    ```
                    Tentu kamu ingin menampilkan 'nama saya adalah Sophie', tapi Hedy menampilkan 'Sophie saya adalah Sophie'.
                    Pada level 3, masalah ini dapat dipecahkan dengan tanda kutip satu.
                start_code: print 'Ayo bergerak ke level berikutnya!'
# The sample code makes an invalid equality check, commenting out for now
#            10:
#                story_text: |-
#                    ## Apa berikutnya?
#                    Kode kamu sekarang terlihat semakin mirip dengan kode Python. Bagus! Pada level 9 kamu akan belajar satu langkah lagi untuk membuat kode kamu semakin mirip Python.
#                    Hal menarik lain yang akan kamu pelajari di level 9 adalah perintah baru. Pada level 8, kamu mungkin sadar bahwa kamu kadang perlu menggunakan perintah `else` lebih dari satu.
#                    Sebagai contoh:
#                    ```
#                    print 'Apa menu untuk makan malam hari ini?'
#                    pilihan is pizza, brokoli, kacang hijau
#                    terpilih is pilihan at random
#                    if pilihan is pizza
#                        print 'Nyam! Pizza!'
#                    else
#                        print 'Wew...'
#                    ```
#                    Kode ini sebaiknya memiliki dua perintah `else` jadi kamu dapat membuat satu respon eksklusif untuk brokoli dan satu lagi untuk kacang hijau. Level 9 mengenalkan perintah baru `elif` yang dapat memfasilitasi hal ini!
#                    Maka mari kita cek level berikutnya!
#                start_code: print 'Ayo bergerak ke level berikutnya!'
            8:
                story_text: |-
                    ## Apa berikutnya?
                    Kamu telah mencapai akhir level 7. Kamu hebat! Kamu sekarang akan memasuki level 8. Pada level-level akhir, Hedy akan terfokus pada pengajaran terkait bahasa pemrograman Python.
                    Python tidak memiliki perintah `repeat`, tapi dia punya perintah yang serupa.
                    Apakah kamu penasaran untuk mengetahui bagaimana mengulang di bahasa pemrograman sesungguhnya? Cepatlah ke level 8 dan lihat!
                start_code: print 'Ayo bergerak ke level berikutnya!'
                example_code: "## Example Hedy Code\n```\nanswer = {ask} 'Would you like to go to the next level?'\n{if} answer {is} yes\n    {print} 'Great! You can use the {repeat} commando in the {if} command!'\n    {print} 'Hooray!'\n    {print} 'Hooray!'\n    {print} 'Hooray!'\n{else}\n    {print} 'Okay, you can stay here for a little longer!'\n```\n"
            7:
                story_text: |-
                    ## Apa berikutnya?
                    Pada level 6 kamu telah belajar bagaimana mengulang satu baris kode beberapa kali. Ini berguna namun kamu tetap tidak bisa mengulang beberapa baris sekaligus.
                    Level 7 memungkinkan kamu untuk mengelompokkan beberapa baris kode, dan mengulangnya sekaligus!

                    ```
                    repeat 5 times print 'Pada level 7 kamu dapat mengulang beberapa baris sekaligus!'
                    ```
                start_code: print 'Ayo bergerak ke level berikutnya!'
                example_code: "## Example Hedy Code\n```\n{repeat} 5 {times} {print} 'In the next level you can repeat multiple lines of code at once!'\n```\n"
            6:
                story_text: |-
                    ## Apa berikutnya?
                    Bagus! Kamu telah mencapai level 5, artinya kamu telah berlatih menggunakan perintah `if` dan `else`. Kamu mungkin menyadari bahwa kode kamu semakin panjang. Misal ketika kamu perlu membuat program lagu ulang tahun.

                     ```
                     print 'selamat ulang tahun'
                     print 'selamat ulang tahun'
                     print 'selamat ulang tahun Hedy'
                     print 'selamat ulang tahun'

                     ```

                    Kodenya cukup panjang walau sebagian besar hanya mengulang kata-kata yang sama. Untungnya level 6 memiliki solusi dengan perintah `repeat`, yang memungkinkan kamu mengulang satu baris kode beberapa kali.
                start_code: print 'Ke level berikutnya!'
                example_code: "## Example Hedy Code\n ```\n {print} 'happy birthday to you'\n {print} 'happy birthday to you'\n {print} 'happy birthday dear Hedy'\n {print} 'happy birthday to you'\n ```\n"
            5:
                story_text: |-
                    ## Apa berikutnya?
                    Sekarang kamu sudah mencapai level 4, jadi kamu sudah belajar perintah `ask` dan `if`. Sebagai contoh, kamu bisa menanyakan pembeli apa yang mau mereka makan.
                    Apa yang tidak bisa kamu lakukan adalah: menghitung total harga dari semua makanan yang dipesan.

                    Level 5 memungkinkan kamu untuk menggunakan penambahan, pengurangan, dan perkalian di program kamu.
                    Dengan ini kamu bisa menghitung total harga dari semua makanan yang dipesan. Kamu juga bisa menambahkan fasilitas kode rahasia untuk memberikan teman atau keluarga kamu diskon.
                    Alternatif lainnya pada level 6 adalah membuat permainan matematika kamu sendiri yang bisa digunakan untuk adik-adik kamu berlatih.
                    Lihatlah sendiri hal-hal itu di level-level berikutnya!
                start_code: print 'Ke level berikutnya!'
                example_code: "## Free drinks!\n```\n{print} 'Welcome at McHedy'\norder {is} {ask} 'What would you like to eat?'\n{print} 'You would like ' order\n{if} order {is} hamburger price {is} 5\n{if} order {is} fries price {is} 2\ndrinks {is} {ask} 'What would you like to drink?'\n{print} 'You would like ' drinks\n{print} 'That will be ' price ' dollars for your ' order ' please'\n{print} 'The drinks are free in this level because Hedy cant calculate the price yet...'\n```\n"
            4:
                story_text: |-
                    ## Apa berikutnya?
                    Pada level 2 dan 3 kamu telah belajar menggunakan perintah `at random` yang memungkinkan permainan kamu berbeda setiap kali kamu memainkannya.
                    Tapi itu tidak terlalu interaktif, pemain tidak berpengaruh terhadap apa yang terjadi di permainan.

                    Pada level 4 kamu akan belajar menggunakan perintah `if` yang memungkinkan kamu untuk memberikan respon berbeda di program kamu. Dengan cara ini kamu bisa membuat program kata kunci untuk komputer misalnya. 
                    Maka, mari kita lihat level 4.
                start_code: print 'Ayo bergerak ke level berikutnya!'
            3:
                story_text: |-
                    ## Apa berikutnya?
                    Pada level 2 kamu telah berlatih menggunakan variabel, tapi kamu mungkin menemukan beberapa masalah.

                    Cobalah jalankan kode berikut 
                    ```
                    nama is Sophie
                    print nama saya adalah nama
                    ```
                    Tentu kamu ingin menampilkan 'nama saya adalah Sophie', tapi Hedy menampilkan 'Sophie saya adalah Sophie'.
                    Pada level 3, masalah ini dapat dipecahkan dengan tanda kutip satu.
                start_code: print 'Ayo bergerak ke level berikutnya!'
            13:
                start_code: "{print} 'Lets go to the next level!'"
                story_text: "## What's next?\nWith the program below you can calulate {if} you've passed a subject at school (so, a grade of six or higher).\nYou can see this code is extremely inefficient, du to the very long code in line 5.\nAll the different grades from 1 to 5 had to be programmed seperately. Lucky for you, in the next level you'll learn how to do this without this extremely long code!\n```\nfirst_grade = {ask} 'What score did you get on your first test?'\nsecond_grade = {ask} 'What score did you get on your second test?'\nadded {is} first_grade + second_grade\nmean_grade {is} added / 2\n{if} mean_grade = 1 {or} mean_grade = 2 {or} mean_grade = 3 {or} mean_grade = 4 {or} mean_grade = 5\n    {print} 'Oh no! You have failed the subject...'\n{else}\n    {print} 'Great! You have passed the subject!'\n```\n"
                example_code: "## Example Hedy Code\n```\nfirst_grade = {ask} 'What score did you get on your first test?'\nsecond_grade = {ask} 'What score did you get on your second test?'\nadded {is} first_grade + second_grade\nmean_grade {is} added / 2\n{if} mean_grade = 1 {or} mean_grade = 2 {or} mean_grade = 3 {or} mean_grade = 4 {or} mean_grade = 5\n    {print} 'Oh no! You have failed the subject...'\n{else}\n    {print} 'Great! You have passed the subject!'\n```\n"
            16:
                start_code: "{print} 'Lets go to the next level!'"
                story_text: "## What's next?\nIn the next level it's time for a new command. You might have noticed in the previous levels that `{if}` and `{else}` sometimes aren't enough.\nFor example in this code:\n```\n{print} 'What is for dinner tonight?'\noptions = ['pizza', 'broccoli', 'green beans']\nchosen = options {at} {random}\n{if} chosen = pizza\n    {print} 'Yummy! Pizza!'\n{else}\n    {print} 'Yikes...'\n```\nIn this code it would be great to have 2x an `{else}` so you could have one option for the broccoli and one for the green beans. The next level comes with the new command `{elif}` that makes this possible!\nSo check out the next level now!\n"
                example_code: "## Example Hedy code\n```\n{print} 'What is for dinner tonight?'\noptions = ['pizza', 'broccoli', 'green beans']\nchosen = options {at} {random}\n{if} chosen = 'pizza'\n    {print} 'Yummy! Pizza!'\n{else}\n    {print} 'Yikes...'\n```\n"
                story_text_2: In this code it would be great to have 2x an `{else}` so you could have one option for the broccoli and one for the green beans. The next level comes with the new command `{elif}` that makes this possible! So check out the next level now!
            18:
                story_text: "## What's next?\nCongratulations! You have reached the last level of Hedy! But no worries, we are working very hard to create more levels and new adventures. So please come back later to check out the newest levels!\n"
                start_code: "{print} ('Great job!!!')"
            10:
                story_text: "## What's next?\nYou have reached the end of this level, you're doing great! You are about to go to the next level. In the higher levels, Hedy is focussing more and more on teaching you the programming language Python.\nIn Python there is no `{repeat}` command, but there is a command that works like {repeat}. Are you curious to find out how to say `{repeat}` in Python language? Quickly go on to find out!\n"
                start_code: "{print} 'Lets go to the next level!'"
            11:
                story_text: "## What's next?\nMaybe you have tried using decimal numbers in your restaurant adventure. If you did, you probably noticed that Hedy didn't understand them yet and always rounded off.\nFrom the next level on you can use decimal numbers.\n\nAnother cool feauture in the next level is that you can use mulitiple words in a variable.\nFor intance, you could already do this...\n```\nname = {ask} 'Who is your favorite cartoon character?'\n{print} 'I love watching ' name\n```\nBut you couldn't use multiple words in a variable like the example below. This program does not work yet in this level!\n```\nshow = SpongeBob SquarePants\n{print} show 'is my favorite show!'\n```\nGo to the next level to make this code work!\n"
                start_code: "{print} 'Lets go to the next level!'"
                example_code: "```\nname = {ask} 'Who is your favorite cartoon character?'\n{print} 'I love watching ' name\n```\nBut you couldn't use multiple words in a variable like the example below. This program does not work yet in this level!\n```\nshow = SpongeBob SquarePants\n{print} show 'is my favorite show!'\n```\nGo to the next level to make this code work!\n"
            12:
                story_text: "## What's next?\nIn the previous levels you learned how to put two `{if}`commands inside each other. This works fine, but it does give you very long and unhandy codes like this one:\n```\nusername {is} {ask} 'What is your username?'\npassword {is} {ask} 'What is your password?'\n{if} username {is} 'Hedy'\n    {if} password {is} 'secret'\n        {print} 'Welcome Hedy!'\n    {else}\n        {print} 'Access denied'\n{else}\n    {print} 'Access denied!'\n```\nIn this system you have to give both the correct username and the correct password.\nIn the next level you will learn the `{and}` command that will make this code a ot shorter and more understandable!\nCheck it out!\n"
                start_code: "{print} 'Lets go to the next level!'"
                example_code: "## Example Hedy code\n```\nusername {is} {ask} 'What is your username?'\npassword {is} {ask} 'What is your password?'\n{if} username {is} 'Hedy'\n    {if} password {is} 'secret'\n        {print} 'Welcome Hedy!'\n    {else}\n        {print} 'Access denied'\n{else}\n    {print} 'Access denied!'\n```\n"
            14:
                story_text: "## What's next?\nIn this game below a code has been made to make sure the player can play on as long as he/she wants...\nBut the code is ineffective and way too long. Also, what {if} the player wants to play 101 games instead of 100?\nYou can't play to infinity?\nIn the next level you will learn a command that makes all of this a lot easier!\n```\ngame {is} 'on'\n{for} i {in} {range} 1 {to} 100\n    {if} game {is} 'on'\n        answer = {ask} 'Do you want to continue?'\n        {if} answer {is} 'no'\n            game {is} 'over'\n        {if} answer {is} 'yes'\n            {print} 'Ok we will continue'\n```\n"
                start_code: "{print} 'Lets go to the next level!'"
                example_code: "## Example Hedy Code\n```\ngame {is} 'on'\n{for} i {in} {range} 1 {to} 100\n    {if} game {is} 'on'\n        answer = {ask} 'Do you want to continue?'\n        {if} answer {is} 'no'\n            game {is} 'over'\n        {if} answer {is} 'yes'\n            {print} 'Ok we will continue'\n```\n"
            15:
                story_text: "## What's next?\nIn the next level we will grow a bit more towards real Python code. thon code. You will also learn how to match two lists together.\nThis way you can program a code in which the correct animal is matched to the right sound.\nBecause the two codes below... Are obviously nonsense!\n```\nanimals = 'chicken', 'horse', 'cow'\nsounds = 'cluck', 'neigh', 'moo'\n{for} animal {in} animals\n    {print} 'A ' animal ' says ' sounds {at} {random}\n```\nYou could also try to make it work this way, but....\n```\nanimals = 'chicken', 'horse', 'cow'\nsounds = 'cluck', 'neigh', 'moo'\n{for} animal {in} animals\n    {for} sound {in} sounds\n        {print} 'A ' animal ' says ' sound\n```\n"
                start_code: "{print} 'Lets go to the next level!'"
                example_code: "```\nanimals = 'chicken', 'horse', 'cow'\nsounds = 'cluck', 'neigh', 'moo'\n{for} animal {in} animals\n    {print} 'A ' animal ' says ' sounds {at} {random}\n```\nYou could also try to make it work this way, but....\n```\nanimals = 'chicken', 'horse', 'cow'\nsounds = 'cluck', 'neigh', 'moo'\n{for} animal {in} animals\n    {for} sound {in} sounds\n        {print} 'A ' animal ' says ' sound\n```\n"
            9:
                story_text: "## What's next?\nYou're doing great! In this level we still face a small problem. You have learned to repeat lines, but what {if} you'd want to slightly change the line.\nFor example {if} you want to sing the song '{if} you're happy and you knwo it'\n\nIt would look like this:\n```\n{repeat} 2 {times}\n    {print} '{if} youre happy and you know it clap your hands'\n{print} '{if} youre happy and you know it and you really want to show it'\n{print} '{if} youre happy and you know it clap your hands'\n```\n\nIf you'd also want the next verse 'stomp your feet', and the next one, and the next one, you'd have to change the code completely.\nIn the next level you'll learn the `{for}` command, which allows you to make a list of actions and repeat the code with another action each time!\nPlease take a look!\n"
                start_code: "{print} 'Lets go to the next level!'"
                example_code: "## Example Hedy Code\n```\n{repeat} 2 {times}\n    {print} '{if} youre happy and you know it clap your hands'\n{print} '{if} youre happy and you know it and you really want to show it'\n{print} '{if} youre happy and you know it clap your hands'\n```\n"
            17:
                story_text: "## What's next?\nIn the next level you will learn a real Python way to use `{print}`.\n"
                start_code: "{print} 'Lets go to the next level!'"
        image: ' '
    parrot:
        name: Parrot
        description: Create your own online pet parrot that will copy you!
        levels:
            5:
                story_text: "## Parrot\nReward your parrot {if} it says the correct word!\n"
                example_code: "## Example Hedy code\n\n```\nwords {is} squawk, Hedy\n{print} 'Train your parrot!'\nnew_word {is} {ask} 'Which word do you want to teach them?'\n{add} new_word {to_list} words\nsaid_word {is} words {at} {random}\n{print} '\U0001F9D2 Say ' new_word ', Hedy!'\n{print} '\U0001F99C ' said_word\n{if} said_word {is} new_word {print} '\U0001F9D2 Great job, Hedy! \U0001F36A'\n{else} {print} '\U0001F9D2 No, Hedy! Say ' new_word\n```\n"
                start_code: '# place your code here'
            1:
                story_text: "## Parrot\nCreate your own online pet parrot that will copy you!\n"
                start_code: '{print} Im Hedy the parrot'
                example_code: "## Example Hedy code\n\n```\n{print} Im Hedy the parrot\n{ask} whats your name?\n{echo}\n{echo}\n```\n"
            2:
                story_text: "## Parrot\nCreate your own online pet parrot that will copy you!\n"
                example_code: "## Example Hedy code\n\n```\n{print} Im Hedy the parrot\nname {is} {ask} whats your name?\n{print} name\n{sleep}\n{print} squawk\n{sleep}\n{print} name\n```\n"
                start_code: '{print} Im Hedy the parrot!'
            3:
                story_text: "## Parrot\nTeach your parrot a new word with `{add}`.\n"
                example_code: "## Example Hedy code\n\n```\nwords {is} squawk, Hedy\n{print} Train your parrot!\nnew_word {is} {ask} Which word do you want to teach them?\n{add} new_word {to_list} words\n{print} \U0001F9D2 Say new_word , Hedy!\n{print} \U0001F99C words {at} {random}\n```\n"
                start_code: '# place your code here'
        image: story.png
        default_save_name: Parrot
    quizmaster:
        name: Quizmaster
        description: Make your own quiz!
        image: quizmaster.png
        default_save_name: Quizmaster
        levels:
            14:
                story_text: "## Make your own quiz\nIn this adventure you can make your own quiz! Fill in the blanks, add more questions and enjoy your own quiz!\nYou can make a quiz about anything you like: your hobby, your favorite animal, your favorite book or anything at all!\n"
                example_code: "## Example Hedy code\n\n```\n{print} 'Make your own quiz'\npoints_a = 0\npoints_b = 0\n{print} 'Question'\n{print} 'Answer option A'\n{print} 'Answer option B'\nanswer = {ask} 'Which answer?'\n{if} answer == 'A'\n    points_a = points_a + 1\n{if} answer == 'B'\n    points_b = points_b + 1\n{print} 'End of the quiz!'\n{print} 'Lets see the results!'\n{if} points_a > points_b\n    {print} 'You belong to the A club'\n{if} points_b > points_a\n    {print} 'You belong to the B club'\n```\n"
                start_code: '# place your code here'
    language:
        name: Language
        description: Practice words in a foreign language
        image: languages.png
        default_save_name: language
        levels:
            5:
                story_text: "## Learn a new language\nMake your own program to practice your vocabulary in a new language.\n\n## Example Hedy code\n```\n{print} 'Learn French!'\ncat {is} {ask} '\U0001F431'\n{if} cat {is} chat {print} 'Terrific!'\n{else} {print} 'No, cat is chat'\nfrog {is} {ask} '\U0001F438'\n{if} frog {is} grenouille {print} 'Super!'\n{else} {print} 'No, frog is grenouille'\n```\n"
                start_code: '# place your code here'
                example_code: "## Example Hedy code\n```\n{print} 'Learn French!'\ncat {is} {ask} '\U0001F431'\n{if} cat {is} chat {print} 'Terrific!'\n{else} {print} 'No, cat is chat'\nfrog {is} {ask} '\U0001F438'\n{if} frog {is} grenouille {print} 'Super!'\n{else} {print} 'No, frog is grenouille'\n```\n"
            16:
                story_text: "## Learn a new language\nMake your own program to practice your vocabulary in a new language.\n"
                example_code: "## Example Hedy code\n\n```\nfrench_words = ['bonjour', 'ordinateur', 'pomme de terre']\ntranslation = ['hello', 'computer', 'potato']\nscore = 0\n{for} i {in} {range} 1 {to} 3\n    answer = {ask} 'What does ' french_words[i] ' mean?'\n    correct = translation[i]\n    {if} answer == correct\n        {print} 'Correct!'\n        score = score + 1\n    {else}\n        {print} 'Wrong, ' french_words[i] ' means ' translation[i]\n{print} 'You gave ' score ' correct answers.'\n```\n"
                start_code: '# place your code here'
    piggybank:
        name: Piggy Bank
        description: Count your pocketmoney!
        image: piggy.png
        default_save_name: Piggy Bank
        levels:
            14:
                example_code: "## Example Hedy code\n\n```\nmoney = {ask} 'How much money have you saved?'\nwish = {ask} 'How much money do you need?'\nallowance = {ask} 'How much pocket money do you get each week?'\nto_save = wish - money\nweeks = to_save / allowance\n{if} wish > money\n    {print} 'You need to save up some more!'\n    {print} 'Youll need ' weeks ' more weeks.'\n{else}\n    {print} 'Great! You have enough'\n    {print} 'Lets go shopping!'\n```\n"
                story_text: "## Piggybank\nIn this level you can let Hedy tell you {if} you have saved up enough money!\n"
                start_code: '# place your code here'
            12:
                story_text: "## Piggy Bank\nIn this adventure you learn how to make a digital piggy bank, to calculate how much money you have and how long you need to save up to buy what you want!\n"
                example_code: "## Example Hedy code\n\n```\n{print} 'The digital piggy bank'\nwish = {ask} 'What would you like to buy?'\nprice = {ask} 'How much does that cost?'\nsaved = {ask} 'How much money have you saved already?'\nallowance = {ask} 'How much pocket money do you get per week?'\nto_save = price - saved\nweeks = to_save / allowance\n{print} 'You can buy a ' wish ' in ' weeks ' weeks.'\n"
                start_code: '# place your code here'
    secret:
        levels:
            12:
                example_code: "## Example Hedy code\n```\nname is ask 'What is your name?'\nif name is 'Agent007'\n    a is 'Go to the airport '\nelse\n    a is 'Go to the trainstation '\npassword is ask 'What is the password?'\nif password is 'TOPSECRET'\n    b is 'tomorrow at 02.00'\nelse\n    b is 'today at 10.00'\nprint a + b\n```\n"
                start_code: '## place your code here'
                story_text: "## Make a secret code like a super spy\nIn this adventure you can create your own super spy code. Encode a message that only the right agent can decipher.\nIf the enemy tries to crack the code, they will get some false info to waste their time.\n"
            13:
                story_text: "## Superspy\nThe code you made in the previous level can be made a lot easier in this one with the `{and}` command.\n"
                example_code: "## Example Hedy code\n```\nname is ask 'What is your name?'\npassword is ask 'What is your password?'\nif name is 'Agent007' and password is 'TOPSECRET'\n    print 'Go to the airport at 02.00'\nelse\n    print 'Go to the trainstation at 10.00'\n ```\n"
                start_code: '## place your code here'
        name: SuperSpy
        description: Make your own spy code
        image: story.png
        default_save_name: language
    end:
        levels:
            2:
                start_code: '# place your code here'
            1: {}
            3:
                start_code: '# place your code here'
            4: {}
            5:
                start_code: '# place your code here'
            6: {}
            7:
                start_code: '# place your code here'
            8: {}
            9:
                start_code: '# place your code here'
            10: {}
            11:
                start_code: '# place your code here'<|MERGE_RESOLUTION|>--- conflicted
+++ resolved
@@ -1121,22 +1121,6 @@
                     print 'Bagus! Skor kamu ... ' skor ' dari 10!'
                     ```
                 start_code: print 'Selamat datang di kalkulator ini!'
-<<<<<<< HEAD
-=======
-            7:
-                example_code_2: |
-                    ## Contoh kode Hedy
-                    ```
-                    daftar_satu is 4, 5, 6, 8
-                    daftar_dua is 1, 2, 3, 4, 5, 6, 7, 8, 9, 10
-                    angka_satu is daftar_satu at random
-                    angka_dua is daftar_dua at random
-                    jawaban_benar is angka_satu * angka_dua
-                    jawaban is ask 'berapa hasil dari ' angka_satu ' dikali ' angka_dua '?'
-                    if jawaban is jawaban_benar print 'oke'
-                    else print 'salah! jawaban seharusnya adalah ' jawaban_benar
-                    ```
->>>>>>> 837b839a
             10:
                 story_text: "## Calculator\nThis calculator game helps you practise your tables of multiplication!\nIf you add more numbers to the list, you can practise all the multiplications.\n"
                 example_code: "## Example Hedy code\n\n```\nnumbers = 1, 2, 3\n{for} number1 {in} numbers\n    {for} number2 {in} numbers\n        answer = {ask} 'How much is ' number2 ' times ' number1 '?'\n        correct = number1 * number2\n        {if} answer {is} correct\n            {print} 'Great job!'\n        {else}\n            {print} 'Thats wrong. The right answer is ' correct\n```\n"
