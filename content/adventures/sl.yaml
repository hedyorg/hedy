--- conflicted
+++ resolved
@@ -140,10 +140,7 @@
                     # Test your function
                     {print} 'Your card is a ' _
                     {print} 'That is worth ' _ ' points'.
-<<<<<<< HEAD
-                     ```
-=======
->>>>>>> d483f26f
+                    ```
     blackjack_2:
         name: Blackjack 2
         default_save_name: Blackjack_2
