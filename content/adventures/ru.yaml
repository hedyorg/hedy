--- conflicted
+++ resolved
@@ -696,24 +696,4 @@
                 start_code: "{print} 'Lets go to the next level!'"
             18:
                 story_text: "## What's next?\nCongratulations! You have reached the last level of Hedy! But no worries, we are working very hard to create more levels and new adventures. So please come back later to check out the newest levels!\n"
-<<<<<<< HEAD
-                start_code: "{print} ('Great job!!!')"
-    end:
-        default_save_name: ' '
-        levels:
-            1: {}
-            2:
-                start_code: '# place your code here'
-            3: {}
-            4:
-                start_code: '# place your code here'
-            5: {}
-            6:
-                start_code: '# place your code here'
-            7: {}
-            10:
-                start_code: '# place your code here'
-            11: {}
-=======
-                start_code: "{print} ('Great job!!!')"
->>>>>>> b3478f3f
+                start_code: "{print} ('Great job!!!')"