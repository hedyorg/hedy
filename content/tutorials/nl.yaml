intro:
  steps:
    1:
      title: "Welkom bij Hedy!"
      text: "In deze uitleg leggen we stap voor stap uit wat je allemaal kunt doen."
    2:
      title: "De code editor"
      text: "In dit venster schrijf je alle code, probeer maar wat in te vullen op\
        \ de plaats van de lage streepjes!"
    3:
      title: "Het output venster"
      text: "De code die je uitvoert wordt hier weergegeven, dit heb jij net gemaakt!"
    4:
      title: "De uitvoer knop"
      text: "Met deze knop kun je een programma uitvoeren, zullen we het proberen\
        \ in de volgende stap?"
    5:
      title: "Probeer het uit!"
      text: "Voer het programma uit, klik op 'volgende stap' als je klaar bent."
    6:
      title: "Laat je programma voorlezen"
      text: "Kies onder de uitvoer knop een stem als je jouw programma wilt laten\
        \ voorlezen."
    7:
      title: "Voer uit & luister"
      text: "Kies een stem en voer je programma opnieuw uit om te laten voorlezen."
    8:
      title: "Naar het volgende level"
      text: "Wanneer je denkt dat je alles goed snapt en genoeg hebt geoefend kun\
        \ je naar het volgende level. Wanneer er een vorig level is zal er ook een\
        \ knop zijn voor terug."
    9:
      title: "Level uitleg"
      text: "In het eerste tabje vind je altijd de level uitleg. Hier worden in elk\
        \ level de nieuwe commando's uitgelegd."
    10:
      title: "Avonturen"
      text: "De andere tabjes bevatten avonturen, deze kun je per level maken. Ze\
        \ gaan van makkelijk naar moeilijk."
    11:
      title: "Puzzels"
      text: "Denk je dat je het level goed snapt? Probeer dan de puzzels! Hier krijg je regels code die door elkaar staan, zet ze zelf in de juiste volgorde."
    12:
      title: "Quiz"
      text: "Aan het einde van elk level kun je een quiz maken, zo kun je goed testen\
<<<<<<< HEAD
        \ of je alles snapt!"
    13:
=======
        \ of je alles snapt."
    12:
>>>>>>> 3c8abcc1
      title: "Opslaan en delen"
      text: "Je kunt al jouw gemaakt programma's opslaan en delen met andere Hedy\
        \ gebruikers."
    14:
      title: "Spiekbriefje"
      text: "Als je iets bent vergeten kun je het spiekbriefje gebruiken om te kijken\
        \ welke commando's je mag gebruiken."
    15:
      title: "Einde!"
      text: "Klik op 'Volgende stap' om echt aan de slag te gaan met Hedy!"
teacher:
  steps:
    1:
      title: "Welkom bij Hedy!"
      text: "In deze uitleg leggen we stap voor stap uit wat je allemaal (extra) kunt\
        \ doen als leraar."
    2:
      title: "Beheren van klassen"
      text: "Als leraar kun je klassen aanmaken en studenten hiervoor uitnodigen of\
        \ laten inschrijven via een link. Van jouw studenten kun je alle programma's\
        \ en statistieken bekijken."
    3:
      title: "Klassen personaliseren"
      text: "Je kunt klassen personaliseren door levels en/of avonturen te verbergen\
        \ of op specifieke data beschikbaar te maken."
    4:
      title: "Avonturen aanmaken"
      text: "Je kunt eigen avonturen maken en gebruiken als opdrachten voor je leerlingen.\
        \ Maak ze hier, voeg ze vervolgens aan je klassen toe via de klassen personaliatie."
    5:
      title: "Accounts aanmaken"
      text: "Je kunt meerdere accounts tegelijk aanmaken voor jouw leerlingen, je\
        \ hoeft alleen een gebruikersnaam en wachtwoord op te geven. Deze accounts\
        \ kun je ook gelijk toevoegen aan een van jouw klassen."
    6:
      title: "Hedy documentatie"
      text: "Hier vindt je een uitgebreidere documentatie met tips en tricks voor\
        \ het gebruik van Hedy in de klas."
    7:
      title: "Einde!"
      text: "Klik op 'volgende stap' om als leraar aan de slag te gaan met Hedy!"<|MERGE_RESOLUTION|>--- conflicted
+++ resolved
@@ -43,13 +43,8 @@
     12:
       title: "Quiz"
       text: "Aan het einde van elk level kun je een quiz maken, zo kun je goed testen\
-<<<<<<< HEAD
         \ of je alles snapt!"
     13:
-=======
-        \ of je alles snapt."
-    12:
->>>>>>> 3c8abcc1
       title: "Opslaan en delen"
       text: "Je kunt al jouw gemaakt programma's opslaan en delen met andere Hedy\
         \ gebruikers."
