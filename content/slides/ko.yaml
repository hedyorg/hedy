--- conflicted
+++ resolved
@@ -286,14 +286,9 @@
         8:
             header: 따옴표 및 축약
             text: "주의하세요! 따옴표를 사용하고 계시기 때문에 축약할 때 따옴표'를 사용할 수 없습니다. \n\n아래 화면에서 \"당신은\" 또는 \"나는\"과 같은 축약을 인쇄하고 어떻게 되는지 확인해보세요..."
-<<<<<<< HEAD
             code: |-
                 {print} 'This won't work!'
             debug: True
-=======
-            code: '''{print} ''This won''t work!'''
-            debug: true
->>>>>>> 1f1a9d98
         9:
             header: 분명한
             text: "이 레벨에서는 {clear} 명령어도 배울 것이다. \n이 명령어를 사용하면 출력 화면에서 모든 텍스트를 지울 수 있다. \n\n항상 sleep 명령어를 사용하도록 주의해야 한다. 그렇지 않으면 컴퓨터가 읽기 전에 모든 텍스트를 지울 것이다!"
@@ -448,14 +443,10 @@
         3:
             header: 인쇄 명령을 잊지 마십시오
             text: repeat 명령을 사용할 때 '{print}' 명령을 잊지 마십시오.
-<<<<<<< HEAD
             code: |-
                 {repeat} 5 {times} 'Help!'
             debug: True
-=======
-            code: '{repeat} 5 {times} ''Help!'''
-            debug: true
->>>>>>> 1f1a9d98
+
         4:
             header: 질문 명령 반복
             text: 또한 '{ask}', '{if}' 또는 '{else}' 명령을 여러 번 반복할 수 있습니다.
