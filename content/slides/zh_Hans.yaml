--- conflicted
+++ resolved
@@ -823,17 +823,10 @@
                       {print} '闪烁'
                       {print} '...'
 
-<<<<<<< HEAD
                 {call} twinkle
-                {print} 'Up above the world so high'
-                {print} 'Like a diamond in the sky'
+                {print} '高于世界如此之高'
+                {print}“就像天空中的钻石”
                 {call} twinkle
-=======
-                  {call} twinkle
-                  {print} '高于世界如此之高'
-                  {print}“就像天空中的钻石”
-                  {call} twinkle
->>>>>>> a0ab9011
         6:
             header: 功能
             text: 正如您在示例中看到的，函数是一个可以随时调用的代码块。您可以使用“{定义}”来设置函数，并使用“{叫}”来使用它。
@@ -1013,17 +1006,10 @@
             header: 返回值
             text: 例如，在此代码中，函数 算新价将计算任何项目的新价格。它将为您提供新价格作为返回值。
             code: |-
-<<<<<<< HEAD
                 {define} calculate_new_price {with} amount, percentage
                     percentage = percentage / 100
                     discount_amount = amount * percentage
                     {return} amount - discount_amount
-=======
-                {define} calculate_new_price {with}amount, percentage
-                     percentage=percentage/100
-                     discount_amount = amount * percentage
-                     return amount - discount_amount
->>>>>>> a0ab9011
 
                 old_price = {ask} '价格标签上的价格是多少？'
                 discount = {ask} '折扣百分比是多少？'
