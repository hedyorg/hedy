levels:
    0:
        1:
            header: 欢迎来到海蒂!
            text: Hedy是一种编程语言。
        2:
            header: 编程
            text: |-
                编程是使用计算机的语言向计算机发出指令。

                这样的语言被称为 "编程语言"。
        3:
            header: 编程语言
            text: |-
                也许您已经了解一些编程语言？
                一些例子是：
                * Scratch
                * Python
                * HTML
        4:
            header: 编程
            text: |-
                如果你会编程，你可以做很多很酷的事情：
                * 创作互动故事
                * 用计算机绘图，并将其画在纸上或织物上
                * 开发你自己的应用程序也就是APP，并在你的手机上使用这个应用程序
        5:
            header: Hedy编程
            text: 在Hedy中，我们使用特殊代码，如`{print}`。
            code: '{print} 欢迎进入海蒂!'
        6:
            header: Hedy编程
            text: 代码词将显示为粉红色。
            code: '{print} 欢迎来海蒂!'
        7:
            header: Hedy编程
            text: 我们使用代码下方的“运行代码”按钮开始运行代码。
            code: '{print} 欢迎来海蒂!'
        8:
            header: Hedy编程
            text: 输出的内容显示在右侧。
            code: '{print} 欢迎来海蒂!'
        9:
            header: Hedy编程
            text: 输出也可以是一个图形。
            code: |-
                {forward} 100
                {turn} 左
    1:
        1:
            header: 欢迎来到第1级!
            text: |-
                我们将从第1级开始，用Hedy创作故事!

                我们需要三个文本代码来创作互动故事。
        2:
            header: '{打印}'
            text: |-
                可以在级别 1 中使用的第一个指令是`{print}`。

                `{print}` 用于在屏幕上显示文本。
            code: '{print} Put text on the screen'
        3:
            header: '{打印} 命令'
            text: |-
                你可以随意地修改 `{打印}` 命令后面的文字。

                你也可以再添加一行 `{打印}` 命令，来打印多行文字。
            code: |-
                {print}欢迎来到海蒂！
                {print} 现在就开始编程吧！
        4:
            header: Hedy 第1 级：{echo}
            text: |-
                在第1级中，你可以使用的最后一个指令是`{ask}`.

                `{ask}`用于重复提问的回答.
            code: |-
                {print} 欢迎来到你自己的石头剪刀布！
                {ask}你会选择什么？
        5:
            header: 编程
            text: |-
                正如您在前面的示例中所看到的。 如果您使用`{ask}`命令，您可以提出问题。
                但是答案不会显示在输出屏幕中。

                如果您确实希望显示答案，可以使用此级别的最后一个命令：`{echo}`。
                `{echo}` 用于重复 `{ask}` 的答案。
            code: |-
                {print} 你好！
                {ask}你叫什么名字？
                {echo}你好
        6:
            header: 编程!
            text: |-
                使用`{print}`, `{ask}` 和 `{echo}` ，您已经可以创建一个小故事了。
                现在是尝试鹦鹉、故事和石头剪刀布冒险的好时机。
            editor: /hedy/1
        7:
            header: 编程!
            text: 可以用标记黄色箭头的按钮复制例子。
            editor: /hedy#print_command
        8:
            header: 用海龟绘图画画！
            text: 黄色箭头按钮可用于复制示例。
            editor: /hedy#print_command
        9:
            header: 用海龟画画：{forward}
            text: '`{forward}` 用于让海龟向前移动。'
        10:
            header: '用海龟绘图画画: {turn}'
            text: '`{turn}` 用于让海龟向左转或向右转。'
            code: '{forward} 50'
        11:
            header: 与乌龟一起画画：{turn}
            text: '`{turn}` 用于让海龟向左或向右转。'
            code: |-
                {forward} 50
                {turn} 左
        12:
            header: 调试
            text: 调试代码意味着消除代码中的错误。 我们一起调试一下这段代码。 单击瓢虫按钮启动调试器。
            code: |-
                我是 DJ 海蒂
                {print}你想听什么歌？
                {ask}我也喜欢那首歌！
                {print} 接下来... {echo}
        13:
            header: 来开始体验编程的乐趣吧！
            text: 享受第一关的冒险！
    2:
        1:
            header: 欢迎来到第 2 级
            text: |-
                在这个级别中，你将学习使用变量。

                变量是一个可以用来存储信息的词。

                例如：姓名、年龄或最喜欢的运动队。
        2:
            header: Variables
            text: 要创建或“ set”变量，我们使用 `{is}`命令
            code: |-
                名字{is}海蒂
                年龄 {is} 15
                {print} 姓名年龄 岁
        3:
            header: 交互的
            text: |-
                我们还可以通过提问来设置变量。

                问题的答案存储在变量中。

                这样我们就不需要`{echo}`命令。
            code: |-
                姓名 {is} {ask} 你叫什么名字？
                {print} 你好名字
        4:
            header: Multiple variables
            text: 既然我们使用了变量，我们就可以使用多个变量，而不仅仅是一个`{echo}`命令。
            code: |-
                姓名 {is} {ask} 你叫什么名字？
                {print} 你好名字
                年龄 {is} {ask} 你多大了？
                {print} 姓名年龄 岁。
        5:
            header: 暂停
            text: 您还可以使用`{sleep}` 命令暂停代码一段时间。
            code: |-
                {print} 我最喜欢的颜色是...
                {sleep} 2
                {print} 绿色！
        6:
            header: 暂停 5
            text: |-
                如果希望暂停时间更长，可以在`{sleep}`命令后添加一个数字。

                如果需要，甚至可以使用变量而不是数字来决定睡眠命令的持续时间。
            code: |-
                暂停 {is} 10
                {print} 我最喜欢的颜色是...
                {sleep} 暂停
                {print} 绿色！
        7:
            header: 调试
            text: 调试代码意味着消除代码中的错误。 我们一起调试一下这段代码。 单击瓢虫按钮启动调试器。
            code: |-
                {print} 欢迎来到甜甜圈店！
                填充 {is} 您想要什么样的填充？
                {print} 您已选择...填充！ 嗯！
                配料 {ask} 您想要什么类型的配料？
                浇头很好吃！
                {print} 我去拿你的甜甜圈。 {睡觉}
                {print} 给你！ 一个带有馅料的甜甜圈！
                {ask} 祝你有美好的一天！
        8:
            header: 来开始编程的乐趣吧！
            text: 享受第 2 关的冒险！
    3:
        1:
            header: 欢迎来到第 3 级
            text: 在此级别中，您将学习如何创建列表、添加和删除列表中的项目以及从该列表中随机选择一个项目。
        2:
            header: 列一个清单
            text: |-
                您可以使用 `{is}`创建一个列表。

                用逗号分隔列表中的项目。
            code: |-
                动物{is}狗、猫、袋鼠
                ````
        3:
            header: 随机
            text: |-
                您可以通过 `{at}` `{random}`命令使用该列表。
                计算机将随机选择列表中的一项。
                每次运行此代码时，输出都会有所不同。
            code: |-
                动物{is}狗,猫,袋鼠
                {print}动物{at} {random}
                ```
        4:
            header: 随意造句
            text: 您也可以在句子中使用`{at}` `{random}`命令。
            code: |-
                动物{is}狗,猫,袋鼠
                {print}我最喜欢的动物是动物{at} {random}
                ```
        5:
            header: Add to
            text: |-
                您可以使用`{add}` `{to}`命令将项目添加到列表中。

                您可以选择要添加到列表中的内容，也可以将`{add}` `{to}`命令与`{ask}` 命令结合使用。
                这样您就可以让玩家决定将哪些内容添加到列表中。
            code: |-
                animals{is}狗,猫,袋鼠
                like {is} {ask}你最喜欢的动物是什么？
                {add} like {to_list}动物
                {print}我选择 animals {at} {random}
        6:
            header: 从......中去除
            text: |-
                与`{add}` `{to}`命令相反的是  `{remove}` `{from}` 命令。
                该命令从列表中删除一个项目。
            code: |-
                animals{is}狗,猫,袋鼠
                dislike {is} {ask}你不喜欢什么 animals ？
                {remove}dislike{from} animals
                {print}我选择 animals {at} {random}
        7:
            header: 调试
            text: 我们来调试一下这段代码吧！
            editor: |-
                music_genres {is}摇滚,流行,金属,独立,爵士乐
                chosen_genre 是音乐{at} {random}
                {print} 让我们听听当选的流派
                不错{ask}你喜欢这种类型吗？
                {from} chosen_genre {remove} selected_genre
                second_choice {is} music_genres
                {print} 还是您更喜欢... second_choice {at} {random}
                {remove} second_choice {to} music_genres
                {print} 我最喜欢music_genre {random}！
        8:
            header: 让我们开始工作吧！
            text: 享受第 3 关的冒险！
    4:
        1:
            header: 欢迎来到第 4 级
            text: 在本级别中，你将学习如何使用引号。
            code: '{print} ''带引号打印！'''
        2:
            header: 问题
            text: 在前面的关卡中，你可能遇到过这个问题：
            code: |-
                name {is}苏菲
                {print} 我的名字是name
        3:
            header: 用引号修复它
            text: |-
                在本关卡中，我们将通过使用引号来解决这个问题。

                这也使我们的代码看起来更像“真正的”Python 代码。
        4:
            header: 带引号的打印
            text: 每次使用 `{print}` 命令时，都需要将要显示在屏幕上的文本放在引号中。
            code: '{print} ''带引号打印！'''
        5:
            header: 带引号的ask
            text: 这也适用于 `{ask}` 命令。
            code: name {is} {ask} '请问你的姓名？'
        6:
            header: 引号和变量
            text: |-
                你不希望变量名称打印在屏幕上。
                这就是为什么变量应该被排除在引号之外，如下所示：
            code: |-
                name{is}哈利
                {print} '你好' name
        7:
            header: 引号和变量
            text: |-
                当变量名用在句子中间时，必须将变量放在引号之外。
                然而，句子的其余部分确实需要引号。 看起来像这样:
            code: |-
                name{is}哈利
                {print} '你好'name'，你好吗？'
        8:
            header: 引号和缩写
            text: |-
                当心！ 既然使用了引号，则不能在缩写中使用引号。

                请尝试在下面的屏幕中打印诸如“you're”或“I'm”之类的缩写，看看会发生什么......
<<<<<<< HEAD
            code: |-
                {print} ''这行不通！'
            debug: true
=======
            code: '{print} ''''这行不通！'''
>>>>>>> b150ae7e
        9:
            header: 清除
            text: |-
                在本级别中，你还将学习 {clear} 命令。
                使用此命令，可以擦除输出屏幕上的所有文本。

                请注意，你也应该配合使用睡眠命令。 如果不这样做，计算机将在你阅读之前擦除所有文本！
            code: |-
                {print} '3'
                {clear}
                {print} '2'
                {clear}
                {print} '1'
                {clear}
                {print} '惊喜!'
        10:
            header: 调试
            text: 来调试一下这段代码吧！
            code: |-
                {clear}
                {print} 去海滩真是美好的一天！
                {ask}“你想建造沙堡还是在海里游泳？”
                {print} '您想要活动'
                {print} '我也想这样做'
                {print}“看看这些美丽的贝壳！”
                颜色 {is} '橙色、银色、白色、棕色'
                {print}“我喜欢{随机}的颜色！”
                选择{is} {ask}你喜欢哪一个？
        11:
            header: 预备，准备，开始！
            text: 享受第 4 关的冒险！
    5:
        1:
            header: 欢迎来到第 5 级
            text: 在本级别中，你将学习使用 3 个新命令：`{if}`, `{else}` 和 `{in}`.。
        2:
            header: if
            text: |-
                `{if}` 命令允许你在两个选项之间进行选择。
                在此示例中，如果给定的答案是 `Hedy`，计算机将打印`'nice'`。
                如果答案不是 `Hedy`，计算机将不执行任何操作。
            code: |-
                name {is} {ask} '你叫什么名字？'
                {if} name {is} 海蒂 {print} '赞'
        3:
            header: 不要忘记打印
            text: |-
                使用`{if}`命令时，不要忘记使用`{print}`命令。
                这段代码不会工作！
            code: '{if} name {is} 海蒂 ''赞'''
        4:
            header: 否则
            text: |-
                使用 `{if}` 命令时，还可以添加 `{else}` 命令。
                如果答案是 `Hedy`，计算机会打印`'nice'`。
                但如果答案是别的，计算机会打印`'boo'`
            code: '{if} 名字 {is} 海蒂 {print} ''很好'' {else} {print} ''吁！'''
        5:
            header: 长行
            text: |-
                你可能已经注意到，当同时使用`{if}`和`{else}`命令时，代码行可能会变得很长。

                可以选择将命令分开并将它们放在两行中，如下所示：
            code: |-
                {if} name {is} 海蒂 {print} '赞'
                {else} {print} '吁！'
        6:
            header: 另一个新命令
            text: |-
                如果你已经练习过`{if}` 和 `{else}`命令，也可以尝试 `{in}` 命令。

                使用 `{in}` ，你可以让计算机检查某个项目是否在列表中，例如：

                请注意 `Hedy` 区分大小写。 这意味着如果您回答`"Green"`而不是`"green"`，`Hedy` 将打印`"meh"`。
            code: |-
                pretty_colors {is} 绿色、黄色
                favorite_color {is} {ask} '你最喜欢的颜色是什么？'
                {if} favorite_color {in} pretty_colors {print} '漂亮！'
                {else} {print} '嗯'
        7:
            header: 调试
            text: 来调试一下这段代码吧！
            code: |-
                {print} 欢迎来到七彩航空安全！
                boarding_pass {is} {ask} '您有登机牌吗？'
                {if} bording_pass yes {print} 太棒了！
                {else}请准备好您的登机牌。
                passport {is} '我可以看一下您的护照吗？'
                {if} passport {is} 是 '谢谢'
                {else}“没有护照就不能飞行”
                declare {is} {ask} 您有什么要声明的吗？
                {if} declare {is} 是
                item_to_declare {is} {ask} '您想声明什么'
                {else} 好吧
                {print}谢谢。 请前往 A22 登机口。
        8:
            header: 我们走吧！
            text: 享受第 5 关的冒险！
    6:
        1:
            header: 欢迎来到第 6 级
            text: 在这个级别中，我们将在代码中添加数学。
        2:
            header: 添加
            text: 如果要计算加法，只需使用加号即可。
            code: '{print} ''5 加 5 是 '' 5 + 5'
        3:
            header: Subtraction
            text: 如果要减，可以使用减号。
            code: '{print} ''5 减 5 是 '' 5 - 5'
        4:
            header: Multiplication
            text: 如果要进行乘法，可以使用星号。
            code: '{print} ''5 乘 5  '' 5 * 5'
        5:
            header: Division
            text: 您可以使用斜杠进行除法。
            code: '{print} ''5 除以 5 is '' 5 / 5'
        6:
            header: Summary
            text: 总之，您可以使用 +、-、* 和 / 来进行数学运算。
            code: |-
                {print} '5 加 5 是 ' 5 + 5
                {print} '5 减 5 是 ' 5 - 5
                {print} '5 乘以 5 是 ' 5 * 5
                {print} '5 除以 5 是 ' 5 / 5
        7:
            header: The = symbol
            text: |-
                从现在开始，您还可以使用 = 符号代替 `{is}` 命令。
                这适用于数字和单词，也适用于 `{if}` 或 `{else}`命令之后。
            code: |-
                name = 海蒂
                answer = 20 + 4
        8:
            header: Calculations with variables
            text: 你可以使用数字进行计算，但也可以使用变量进行计算，如下所示：
            code: |-
                number_1 = {ask} '填写第一个数字：'
                number_2 = {ask} '填写第二个数字：'
                correct_answer = number_1 * number_2
                {print} number_1 ' 乘以 ' number_2 ' 为 ' correct_answer
        9:
            header: Debugging
            text: Let's debug this code!
            code: |-
                {print} '这是水上乐园售票机'
                {print} '价目表：12岁以下儿童3美元，成人5美元'
                {print} '周一有 25% 折扣'
                amount_of_children = '您想要多少张儿童票？'
                amount_of_adults = '您想要多少张成人票？'
                day_of_the_week = {ask} '今天是星期几？'
                {clear}
                child_price = amount_of_children* 3
                adult_price = amount_of_adults + 5
                total_price = adult_price * 儿童价格
                {if} 天 {is} 星期一
                总total_price = total_price* 0.25
                {print} '这将是' total_price
        10:
            header: 让我们开始工作吧！
            text: 享受第 6 关的冒险！
    7:
        1:
            header: Welcome to level 7
            text: 在本级别中，你将学习如何根据需要多次重复一行代码。
        2:
            header: repeat 3 times
            text: |-
                如果你想重复一行代码，可以使用 `{repeat}` 3 `{times}` 代码。
                如果您想多次重复该行，只需更改数字即可。

                例如：如果您正在编写一个故事，其中您的角色大声呼救 5 次，则可能如下所示：
            code: |-
                {print} '王子不断呼救'
                {repeat} 5 {times} {print} '救命！'
                {print} '为什么没有人帮助我？'
        3:
            header: Don't forget the print command
            text: 使用重复命令时，不要忘记`{print}`命令。
            code: '{repeat} 5 {times} ''救命!'''
            debug: true
        4:
            header: Repeat an ask command
            text: 你还可以多次重复 `{ask}`, `{if}` 或 `{else}` 命令。
            code: |-
                {repeat} 2 {times} answer = {ask} '你知道你可以多次问一个问题吗？'
                {if} answer {is} 是 {repeat} 2 {times} {print} '你已经知道了！'
                {else} {repeat} 3 {times} {print} '你学到了新东西！'
        5:
            header: Debugging
            text: Let's debug this code!
            code: |-
                {print} 你被困在荒岛上。
                {repeat} 3 '救命！'
                rescued = {ask} 有人来救援吗？
                {if} rescued 是 {is}
                {print}幸运！
                {else} {repeat} 3 {次}“救命！”
                rescued =“现在怎么样？”
                {if}是
                {print} '万岁！'
                {else}“太可惜了……哦，好吧……是时候建造一个避难所并寻找一些食物了。”
        6:
            header: 预备，准备，开始！
            text: 享受第七关的冒险吧！
    8:
        1:
            header: Welcome to level 8
            text: 在本级别中，你将学习使用缩进使 `{repeat}`, `{if}` 和 `{else}` c命令适用于多行代码。
        2:
            header: '{repeat} commands before'
            text: |-
                在前面的关卡中，`{repeat}`命令如下所示：

                你只能重复一行代码。
            code: '{repeat} 5 {times} {print} ''救命!'''
        3:
            header: '{repeat} commands now'
            text: |-
                在此级别中，你可以重复多行代码。 为此，你必须告诉计算机哪些行属于同一行并且应该重复。
                你可以通过使用缩进来完成此操作。

                在要重复的每一行的开头使用 4 个空格（或一个制表符），如下所示：
            code: |-
                {repeat} 5 {times}
                     {print} '大家好'
                     {print} '这将打印 5 次'
        4:
            header: '{repeat} commands now'
            text: |-
                如果需要，你可以在 `{repeat}` 命令之后继续，无需缩进。
                不以缩进开头的行将不会重复。
            code: |-
                {repeat} 3 {times}
                     {print} '你好！'
                {print} '我们已经完成重复了！'
        5:
            header: if and else before
            text: |-
                `{if}` 和 `{else}` 命令也是如此。
                这些是之前的命令：
            code: |-
                {if} name {is} 海蒂 {print} '赞'
                {else} {print} '吁！'
        6:
            header: if and else now
            text: |-
                现在这些 `{if}` 和 `{else}` 命令。
                `{if}` 和 `{else}` 命令后面的每一行都以缩进开头。
            code: |-
                name = {ask} '你叫什么名字？
                {if} 名字 {is} 海蒂
                     {print}“欢迎海蒂”
                {else}
                     {print} '欢迎程序员！'
        7:
            header: stopping the indentation
            text: 就像使用 `{repeat}` 命令一样，你可以停止使用缩进，并且行将始终显示。 不仅仅是该陈述是否属实。
            code: |-
                name = {ask} '你叫什么名字？
                {if} name {is} 海蒂
                     {print}“欢迎海蒂”
                {else}
                     {print} '欢迎程序员！'
                {print} '3..2..1.. 开始编程！'
        8:
            header: if statements inside if statements
            text: |-
                你可能想过尝试将 if 命令放入重复命令中，或放入另一个 if 命令中。
                目前，这还不可能。 在更高的级别中，这是允许的，但现在让我们首先集中练习使用适当缩进的 `{if}` `{else}` 和 `{repeat}` 命令。
        9:
            header: Debugging
            text: Let's debug this code!
            code: |-
                {print} 'HedyWheels bus tickets machine'
                zone_1 = Town Hall, Library, Campus, Market Place
                zone_2 = Swimming Pool, Skate Park, Mall, Airport
                destination = 'Where do you want to go?'
                {if} destination {in} zone 1
                {print} destination 'is in zone 1'
                price = 3 euros
                    {if} destination {is} zone_2
                {print} destination 'is in zone 2'
                price = 6
                ticket_types = {ask} 'Press 1 for a single use ticket.
                Press 2 for a round trip ticket:'
                {if} ticket_type = 1
                {print} 'You chose a single use ticket'
                {else}
                        {print} You chose a round trip ticket'
                price * 2
                {print} 'That will be ' price ' euros please'
        10:
            header: Let's check out the adventures!
            text: 享受第8关的冒险吧！
    9:
        1:
            header: Welcome to level 9
            text: |-
                在此级别中，您可以在 `{if}` 或 `{repeat}`命令之后使用多行代码。

                您甚至可以将`{repeat}` 命令放入另一个`{repeat}` 命令中。
        2:
            header: Multiple lines after `{repeat}`
            text: 您可以在此级别中组合 `{repeat}`和`{if}`。
            code: |-
                {repeat} 3 {times}
                     food = {ask} '你想要什么？'
                     {if} food {is} 披萨
                         {print} '好极了！'
                     {else}
                         {print} '披萨更好吃'
        3:
            header: Indentation matters!
            text: 缩进对于告诉计算机哪些行应该重复以及哪些行只能运行一次非常重要。
            code: |-
                {repeat} 3 {次}
                     {print} '此行将重复...'
                     {print} '这也是......'
                {print} '但是这个不会！'
        4:
            header: Multiple lines after `{if}`
            text: 你还可以在“{if}”之后使用多行
            code: |-
                continue = {ask} '你想继续吗？'
                {if} 继续 = 是
                     sure = {ask} '你确定吗？'
                     {if} sure{is}是的
                         {print} '我们将继续'
                     {else}
                         {print} '你不确定'
                {else}
                     {print} '您不想继续'
        5:
            header: Indentation matters
            text: 同样，缩进仍然非常重要，可以在代码中产生很大的差异。
            code: |-
                continue = {ask} '你想继续吗？'
                {if} continue = yes
                     sure = {ask} '你确定吗？'
                     {if} sure{is}yes
                         {print} '我们将继续'
                {else}
                     {print} '你不确定'
        6:
            header: An `{if}` inside a `{repeat}`
            text: |-
                现在你可以在这些命令之后使用多行代码，你也可以将它们放在一起。
                一探究竟:
            code: |-
                {repeat} 3 {times}
                     food = {ask} '你想要什么？'
                     {if} food{is}披萨
                         {print}“好极了！”
                     {else}
                         {print} '披萨更好吃'
        7:
            header: Mind the indentation
            text: 请注意，此代码的第四行和第六行以 8 个缩进空格开头。
            code: |-
                {repeat} 3 {times}
                     food = {ask} '你想要什么？'
                     {if} food{is}披萨
                         {print}“好极了！”
                     {else}
                         {print} '披萨更好吃'
        8:
            header: Debugging
            text: Let's debug this code!
            code: |-
                {print} 'Welcome to HedyJumps, your parachute jump adventure!'
                people = {ask} 'How many people are you jumping with today?
                {print} 'We'll ask all of you some questions for safety reasons.'
                extra_instructions_people = a, b
                {repeat} 3 {times}
                    name = {ask} 'What is your name?'
                jumped_before = 'Have you ever done a parachute jump before, ' name '?'
                {if} jumped_before  no
                {print} 'No worries, you'll get an extra safety instruction in room 13'
                {add} name {to} extra_instructions_people
                {else}
                {print} 'Fun!'
                {print} 'Thanks for filling in the safety questions everyone. Enjoy your jump!'
        9:
            header: Let's go!
            text: 享受第9关的冒险吧！
    10:
        1:
            header: Welcome to level 10
            text: 在本级别中，您将学习一个新命令：`{for}`。
        2:
            header: The for command
            text: 使用 for 可以创建一个列表并使用该列表上的所有项目。 `{for}` 创建一个块，就像重复(repeat)一样，块中的所有行都需要以缩进（4 个空格）开头。
            code: |-
                animals = 狗、猫、水滴鱼
                {for} 动物 {in} animals
                     {print} '我爱' 动物
        3:
            header: The for command
            text: 在这里您可以看到 `{for}` 命令的另一个示例：
            code: |-
                days =周一、周二、周三、周四、周五、周六、周日
                names =妈妈、爸爸、艾玛、苏菲
                {for} day {in} days
                     {print} 命名 {at} {random} ' 在 ' day '洗碗'
        4:
            header: Debugging
            text: Let's debug this code
            code: |-
                {print} 'Ladies and gentlemen!'
                {print} 'For one night and one night only in circus Hedy!'
                acts = shoot out of a canon, walk the tightrope, pack themself in a suitcase,
                people = Iris the Incredible Achmed the Amazing Francis the Fantastic
                    {for} people {in} acts
                chosen_person {is} people {random}
                    chosen_person ' will ' act
                {add} chosen_person {from} people
                {print} 'Come and watch our show tonight!'
                {print} 'Tickets are only available at the counter
        5:
            header: Time to program!
            text: 享受第10关的冒险吧！
    11:
        1:
            header: Welcome to level 11
            text: |-
                在此级别中，我们添加了一种新形式的 `{for}`命令。 在早期的级别中，我们将 for 与列表一起使用，但我们也可以将 for 与数字一起使用。

                这样我们就不再需要 `{repeat}` 命令了。
        2:
            header: The for command
            text: 新的 for 命令如下所示：
            code: |-
                {for} counter {in} {range} 1 {to} 10
                    {print} counter
                {print} '是否准备好, 现在开始!'
        3:
            header: the variable i
            text: |-
                在上一张幻灯片中，变量被命名为 `'counter'`，因为它正在倒计时。
                当然，可以为你想要的变量使用任何名称。
                在这种情况下，Python 等编程语言中使用的变量的标准名称是`'i'`。
                看起来像这样：
            code: |-
                number = 10
                {for} i {in} {range} 1 {to} 10
                    {print} i * number
        4:
            header: Debugging
            text: Let's debug this code!
            code: |-
                factor {is} {ask} 'Which table of multiplication do you need?'
                {repeat} {for} numbers {in} {range} 1 {to} 10 {times}
                    {print} This is the table of multiplications for factor
                    {print} number ' x ' factor ' = ' i * factor
        5:
            header: Let's start programming!
            text: 享受第11关的冒险吧！
    12:
        1:
            header: Welcome to level 12
            text: |-
                从这个级别开始，您可以使用十进制数，并且引号有一些变化。
                您还可以从此级别开始使用功能！
        2:
            header: Quotation marks
            text: |-
                此级别对引号的使用进行了一些更改。
                从现在开始，**所有文本**都需要用引号引起来。 这包括变量值、列表中的项目以及 {if} 命令之后的文本。
            code: |-
                name = '海蒂机械人'
                {print} '你好' name
        3:
            header: Decimal numbers
            text: |-
                从这个级别开始，你还可以使用十进制数字。 这可以让你的"餐厅"等项目变得更好！

                数字不加引号。
            code: |-
                {print} 'decimal numbers now need to use a dot'
                {print} 2.5 + 2.5
        4:
            header: Functions!
            text: |-
                在此级别中，您将学习如何使用函数。函数是可以轻松多次使用的代码块。使用函数可以帮助我们组织可以反复使用的代码片段。若要创建函数，请使用 define 并为函数命名。然后将函数中所需的所有行放在定义行下方的缩进块中。在代码中留一个空行，使其看起来美观整洁。干得好！您已经创建了一个函数！

                现在，每当我们需要该代码块时，我们只需使用带有函数名称的来调用它！我们不必再次键入该代码块。
        5:
            header: 一闪一闪亮星星！
            text: |-
                在此程序中，您将看到一个函数示例。
                让我们看看如果你填写歌曲的其余部分会发生什么！
            code: |-
                {define} twinkle
                     {print} 'Twinkle'
                     {print} '...'

                 {call} twinkle
                 {print} 'Up above the world so high'
                 {print} 'Like a diamond in the sky'
                 {call} twinkle
        6:
            header: 功能
            text: 正如您在示例中看到的，函数是一个可以随时调用的代码块。您可以使用“{定义}”来设置函数，并使用“{叫}”来使用它。
        7:
            header: Debugging
            text: Let's debug this code!
            code: |-
                {call} new_member
                {print} 'Hi new member!'
                username = {ask} 'What is your username?'
                password = 'What is your password?'
                {print} 'Welcome to our club!'

                username = {ask} 'Please enter your username. Are you a new member? Type New Member'
                {if} username = New Member
                {call} new member
                    {else}
                        password = {ask} 'Please enter password'
        8:
            header: 准备好尝试了吗？
            text: 享受12级的冒险！
    13:
        1:
            header: Welcome to level 13
            text: |-
                我们现在要学习 `{and}` 和 `{or}`！ 如果要检查两个语句，则不必使用两个 if，而是可以使用 and 和 or。
                从现在开始，您还可以在函数中使用参数。
        2:
            header: The and command
            text: |-
                `{and}` 命令始终与 {if} 命令结合使用。
                这样你就可以检查 2 个陈述是否正确。 例如：
            code: |-
                name = {ask} 'what is your name?'
                age = {ask} 'what is your age?'
                {if} name {is} 'Hedy' {and} age {is} 2
                    {print} 'You are the real Hedy!'
        3:
            header: The or command
            text: |-
                `{or}` 与 `{and}` 命令的工作方式相同，但两个语句中只有一个必须为真。

                让我们看看将 `{and}`更改为 `{or}`时会发生什么。
            code: |-
                name = {ask} 'what is your name?'
                {if} name {is} 'Hedy' {or} name {is} 'hedy'
                    {print} 'Welcome!!'
        4:
            header: Functions with arguments
            text: 现在，您已经学习了如何使用函数，您将学习如何使用带有 **argument** 的函数。参数是在函数中使用的变量。它不在函数外部使用。
        5:
            header: 例如
            text: |-
                在此示例中，您将看到如何在函数中使用参数“place”。
                运行代码并将“ocean”和“sea”更改为其他名称，然后查看会发生什么。
            code: |-
                {define} song {with} place
                    {print} 'My Bonnie is over the ' place

                {call} song {with} 'ocean'
                {call} song {with} 'sea'
                {call} song {with} 'ocean'
        6:
            header: 变量示例
            text: |-
                现在你已经了解了参数是如何工作的，你也可以将函数与问题结合起来。

                如果进行以下更改，会发生什么情况：
                ```
                用地点定义歌曲
                打印“我的邦妮是”的地方
                ```
                答案是问“我的邦妮在哪里？
                呼叫歌曲与应答
                ```
            code: |-
                {define} song {with} place
                    {print} 'My Bonnie is over the ' place

                {call} song {with} 'ocean'
                {call} song {with} 'sea'
                {call} song {with} 'ocean'
        7:
            header: 还有更多问题！
            text: |-
                现在，我们将更多问题与函数结合在一起。键入此代码，看看会发生什么。

                请注意变量和参数的名称相同。这是允许的。
                它让你感到困惑吗？只是使用不同的名称，这也是允许的。
                ```
                用名字、地点定义歌曲
                打印 '我的 ' 名字 ' 是 ' 地方

                名字是问“谁？”
                地方是问“他们在哪里？”
                用名字、地点叫歌
                ```
            code: |-
                {define} song {with} place
                    {print} 'My Bonnie is over the ' place

                {call} song {with} 'ocean'
                {call} song {with} 'sea'
                {call} song {with} 'ocean'
        8:
            header: Debugging
            text: Let's debug this code!
            code: |-
                {define} happiness {with} name
                    {print} '🥳'
                {play} G
                {play} A
                {play} B
                {print} 'Party on, ' name
                {define} sadness
                {print} '😞'
                {play} E
                {play} D
                {play} C
                {print} 'Hope you feel better, ' name

                name = {ask} 'What is your' name '?'
                mood = {ask} 'Are you happy or sad?'
                {if} mood = happy
                    {call} happiness {with} person
                {else} mood = sad
                    {define} sadness {to} name
        9:
            header: 出发！
            text: 享受 13 级的冒险！
    14:
        1:
            header: Welcome to level 14
            text: 在这个关卡中，你将学习一些可以帮助你改进程序的新符号，比如>。您还将学习如何使用函数的返回值。
        2:
            header: Symbols
            text: |-
                这些是您可以使用的新符号：

                   > 表示大于...

                   >= 表示大于或等于...

                   < 表示小于...

                   <= 表示小于或等于...

                你可以像这样使用它们：
            code: |-
                age = {ask} 'How old are you?'
                {if} age < 13
                    {print} 'You are younger than me!'
                {else}
                    {print} 'You are older than me!'
        3:
            header: Symbols
            text: |-
                您还可以使用：

                == 意思是 相同。

                != 意思是 不是

                == 用于 `{if}` 语句中。
            code: |-
                answer = {ask} 'Do you want to learn more?'
                {if} answer == 'yes'
                    {print} 'Go to the next adventure!'
                {if} answer != 'yes'
                    {print} 'That is a shame!'
        4:
            header: Return value
            text: 在前面的级别中，您已经学习了创建函数并对其使用参数。函数的另一个重要用途是让它为您计算一些东西。你可以给函数一个计算，它会给你计算的答案。此答案称为**返回值**。
        5:
            header: 返回值
            text: 例如，在此代码中，函数 算新价将计算任何项目的新价格。它将为您提供新价格作为返回值。
            code: |-
                {define} calculate_new_price {with} amount, percentage
                    percentage = percentage / 100
                    discount_amount = amount * percentage
                    return amount - discount_amount

                old_price = {ask} 'How much is on the price tag?'
                discount = {ask} 'What percentage is the discount?'

                new_price = {call} calculate_new_price {with} old_price, discount
                {print} 'The new price is ' new_price ' dollar'
        6:
            header: 让我们开始工作吧！
            text: 享受14级的冒险！
    15:
        1:
            header: Welcome to level 15
            text: 在本级别中，你将了解“{while}”循环。
        2:
            header: '{while}'
            text: |-
                我们将学习一种新循环，即 while 循环！ 只要语句为真，循环就会继续。 所以不要忘记更改循环中的值。

                在示例代码中，我们将继续下去，直到给出正确答案。 如果从未给出正确答案，循环将永远不会结束！
            code: |-
                answer = 0
                {while} answer != 25
                    answer = {ask} 'What is 5 times 5?'
                {print} 'A correct answer has been given'
        3:
            header: Let's try it out!
            text: 享受15级的冒险吧！
    16:
        1:
            header: Welcome to level 16
            text: 在本级别中，你将了解[方括号]以及如何使用它们。
        2:
            header: Square brackets
            text: 我们将以 Python 方式创建列表，用方括号将列表括起来！ 我们还保留每个项目周围的引号，就像我们在之前的级别中学到的那样。 我们使用方括号来指出列表中的位置。 at random 命令不能再使用。
            code: |-
                friends = ['Ahmed', 'Ben', 'Cayden']
                {print} friends[1] ' is the first friend on the list.'
                {print} friends[2] ' is the second friend on the list.'
                {print} friends[3] ' is the third friend on the list.'
                #now we will match 2 lists using the variable i
                lucky_numbers = [15, 18, 6]
                {for} i {in} {range} 1 {to} 3
                    {print} friends[i] 's lucky number is ' lucky_numbers[i]
        3:
            header: Let's try it out!
            text: 享受16级的冒险吧！
    17:
        1:
            header: Welcome to level 17
            text: 在本级别中，你将学习如何使用冒号以及 elif 命令。
        2:
            header: Colon
            text: '现在我们要稍微改变一下缩进。 每次我们需要缩进时，我们都需要在缩进之前的行添加 : 。'
            code: |-
                prices = ['1 million dollars', 'an apple pie', 'nothing']
                your_price = prices[{random}]
                {print} 'You win ' your_price
                {if} your_price == '1 million dollars' :
                    {print} 'Yeah! You are rich!'
                {else}:
                    {print} 'Better luck next time..'
        3:
            header: Elif
            text: 在这个关卡中你还可以使用一个新命令：elif。 elif 是 else if 的缩写，当您想要创建 3 个（或更多！）选项时需要它。 一起来一探究竟！
            code: |-
                prices = ['100 万美元', '苹果派', '什么都没有']
                your_price = 价格[{random}]
                {print} '你赢了 ' your_price
                {if} your_price == '100万美元':
                     {print}'是啊！ 你好有钱！'
                {elif} your_price == '一个苹果派':
                     {print} '可爱的苹果派！'
                {else}:
                     {print} '下次祝你好运..'
        4:
            header: 我们来试一下！
            text: 享受第17关的冒险吧！
    18:
        1:
            header: 欢迎来到第十八关
            text: 恭喜！ 你已到达 海蒂 的最后一关！ 在此处创建的代码可以复制到真实的 Python 环境（例如 replit 或 PyCharm），并且你可以在那里继续学习！ 但请注意，Python 只能读取英文命令，因此如果你一直在使用其他语言，则现在需要切换到英文。
        2:
            header: The Python way
            text: |-
                我们得到了真正的 Python 代码！ 这意味着从现在开始我们需要在 print 和 range 中使用括号。

                另外，如果要打印多个项目，则需要用逗号分隔它们。

                为了获取 Python 代码，我们需要进行的最后一个更改是将询问更改为输入。

                单击 'print' 选项卡查看所有示例。
            editor: /hedy/18
        3:
            header: 最后的冒险！
            text: 享受第 18 关的最后冒险吧！<|MERGE_RESOLUTION|>--- conflicted
+++ resolved
@@ -311,13 +311,9 @@
                 当心！ 既然使用了引号，则不能在缩写中使用引号。
 
                 请尝试在下面的屏幕中打印诸如“you're”或“I'm”之类的缩写，看看会发生什么......
-<<<<<<< HEAD
             code: |-
                 {print} ''这行不通！'
             debug: true
-=======
-            code: '{print} ''''这行不通！'''
->>>>>>> b150ae7e
         9:
             header: 清除
             text: |-
