--- conflicted
+++ resolved
@@ -307,14 +307,9 @@
                 Be careful! Now that you are using quotation marks, you can't use apostrophes in contractions.
 
                 Please try to print a contraction like "you're" or "I'm" in the screen below and see what happens....
-<<<<<<< HEAD
             code: |-
                 {print} 'This won't work!'
             debug: True
-=======
-            code: '''{print} ''This won''t work!'''
-            debug: true
->>>>>>> 1f1a9d98
         9:
             header: Ready, Set, Go!
             text: Enjoy the adventures in level 4!
@@ -491,14 +486,10 @@
         3:
             header: Don't forget the print command
             text: When using the repeat command, do not forget the `{print}` command.
-<<<<<<< HEAD
             code: |-
                 {repeat} 5 {times} 'Help!'
             debug: True
-=======
-            code: '{repeat} 5 {times} ''Help!'''
-            debug: true
->>>>>>> 1f1a9d98
+
         4:
             header: Repeat an ask command
             text: You can also repeat an `{ask}`, `{if}` or `{else}` command multiple times.
