--- conflicted
+++ resolved
@@ -62,15 +62,9 @@
     name: '{remove}'
     explanation: 从一个列表中移除一个项目
 4:
-<<<<<<< HEAD
 -   explanation: "打印的时候要准确的使用单引号"
     example: "例如: {print} '你好欢迎来到海迪。'"
     demo_code: "{print} '你好欢迎来到海迪。'"
-=======
--   explanation: "打印的内容要用单引号标注清楚"
-    example: "例如: {print} ‘你好欢迎来到海迪。’"
-    demo_code: "{print} ‘你好欢迎来到海迪。’"
->>>>>>> 2b135b06
     name: '{print}'
 -   explanation: "给一段文本命名并不带单引号`{print}`出这段文本"
     example: "例如: 名字 {is} 海迪。"
@@ -79,7 +73,6 @@
         {print} '我的名字是 ' 名字
     name: '{is}'
 -   explanation: "用 `{ask}`提出问题。"
-<<<<<<< HEAD
     example: "例如: 颜色 {is} {ask} '你最喜欢的颜色是什么？'"
     demo_code: |-
         颜色 {is} {ask} '你最喜欢的颜色是什么?'
@@ -92,31 +85,12 @@
     name: '{print}'
 -   explanation: "用`{ask}`可以提出问题."
     example: "例如：颜色 {is} {ask} '你最喜欢的颜色是什么？'"
-=======
-    example: "例如：颜色 {is} {ask} ‘你最喜欢的颜色是什么？’"
-    demo_code: |-
-        颜色 {is} {ask} ‘你最喜欢的颜色是什么？’
-        {print} 颜色‘是你最喜欢的颜色！’
-    name: '{ask}'
-5:
--   explanation: "打印的内容要用单引号标注清楚"
-    example: "例如: {print} ‘你好欢迎来到海迪。’"
-    demo_code: "{print} ‘你好欢迎来到海迪。’"
-    name: '{print}'
--   explanation: "用`{ask}`提出问题。"
-    example: "例如：颜色 {is} {ask} ‘你最喜欢的颜色是什么？’"
->>>>>>> 2b135b06
     demo_code: |-
         颜色 {is} {ask} '你最喜欢的颜色是什么？'
         {print} 颜色'是你最喜欢的颜色！'
     name: '{ask}'
-<<<<<<< HEAD
 -   explanation: "用 `{if}`条件语句进行选择"
     example: "例如: {if} 颜色{is} 绿色 {print} '漂亮！' {else} {print} '呵呵'"
-=======
--   explanation: "用`{if}`条件语句进行选择"
-    example: "例如: {if} 颜色 {is} 绿色 {print} '漂亮!' {else} {print} '呵呵'"
->>>>>>> 2b135b06
     demo_code: |-
         颜色 {is} {ask} '你最喜欢的颜色是什么？'
         {if} 颜色 {is} 绿色 {print} '漂亮！' {else} {print} '呵呵'
@@ -149,15 +123,9 @@
         {forward} 50
         {turn} 度
 7:
-<<<<<<< HEAD
 -   explanation: "打印的内容要用单引号标注清楚."
     example: "例如:{print} '你好欢迎来到海迪。'"
     demo_code: "{print}'你好欢迎来到海迪。'"
-=======
--   explanation: "打印的内容要用单引号标注清楚"
-    example: "例如: {print} ‘你好欢迎来到海迪。’"
-    demo_code: "{print} ‘你好欢迎来到海迪。’"
->>>>>>> 2b135b06
     name: '{print}'
 -   explanation: "用`{ask}`提出问题。"
     example: "例如: 颜色 = {ask} ‘你最喜欢的颜色是什么？’"
