--- conflicted
+++ resolved
@@ -53,8 +53,5 @@
 white: white
 yellow: yellow
 pressed: pressed
-<<<<<<< HEAD
 button: button
-=======
-not in: not in
->>>>>>> e67fb342
+not in: not in