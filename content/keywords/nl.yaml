--- conflicted
+++ resolved
@@ -53,7 +53,7 @@
 comma: ','
 quote: "'"
 pressed: ingedrukt
-<<<<<<< HEAD
+button: knop
 not in: not in
 
 
@@ -68,8 +68,4 @@
 instructions: instructies
 in front of: voor
 a: een
-computer: computer
-=======
-button: knop
-not in: not in
->>>>>>> cc28ed6f
+computer: computer