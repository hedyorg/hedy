title: Hedy документація
sections:
-   title: Введення
    key: введення
    subsections:
    -   title: Що таке Hedy?
        text: "Hedy — це мова текстового програмування, спеціально розроблена для підлітків (від 10 до 15 років).\nНа відміну від мов програмування для дітей, таких як Scratch, Hedy використовує не блоки коду, а текстовий код.\nТож із Hedy ви навчитеся вводити код, як це роблять справжні програмісти, але маленькими кроками за допомогою ігрових вправ.\nТаким чином Hedy може функціонувати як сходинка до справжніх мов програмування, таких як Python, у доступний і переважно цікавий спосіб!\nЯкщо ви хочете дізнатися більше, ви можете переглянути це <a href=\"https://www.youtube.com/watch?v=EdqT313rM40&amp;t=2s\" target=\"_blank\">відео</a> про розвиток Hedy як мови програмування.\n"
    -   title: Цільова аудиторія
        text: "Hedy розроблено для учнів середньої та молодшої школи (віком від 10 до 15 років).\nВажливо, щоб учні вміли добре читати. Ми рекомендуємо не починати з Hedy, поки учні не досягнуть рівня читання принаймні в 3-му класі.\nСтудентам (і вчителям!) не потрібен досвід програмування, перш ніж почати працювати з Hedy.\n"
    -   title: Як працює Hedy?
        text: "Hedy розділений на рівні, на яких навчаються новим командам. Кожен рівень містить різноманітні пригоди, щоб відпрацювати щойно вивчені команди.\nЯк учитель, ви вирішуєте, які пригоди доступні для ваших учнів. Чи будуть вони робити ресторан, калькулятор чи будинок з привидами такого рівня? На кожному рівні пригоди розташовані від найлегшого до найважчого.\nТож ваші студенти постійно отримують виклики. Пригоди можуть виконувати учні самостійно, або ви можете використати їх у класичному навчанні.\n\nПригоди також включають приклад коду, щоб переконатися, що вчителі, які менш обізнані з цифровими засобами, також зможуть використовувати Hedy!\nЗвичайно, Hedy також обслуговує творчих вчителів, які люблять складати власні плани уроків і пригоди!\n\nПісля програмування всіх пригод певного рівня ваші учні можуть перевірити свої знання у вікторині.\nВи можете відслідковувати роботу своїх учнів та їх прогрес на сторінці класу.\n"
    -   title: Прилади
        text: "Hedy базується в Інтернеті, що означає, що він працює на будь-якому пристрої з браузером (Google Chrome, Firefox, Edge тощо), тому для використання Hedy підходять ноутбуки, хромбуки, планшети та навіть смартфони.\nНе потрібно нічого завантажувати, перш ніж працювати з Hedy, просто перейдіть на веб-сайт, і все готово!\n"
    -   title: Спільнота Hedy
        text: "Усі вчителі Hedy, програмісти та інші шанувальники можуть приєднатися до нашого <a href=\"https://discord.gg/8yY7dEme9r\" target=\"_blank\">сервера Discord</a>. Це ідеальне місце для спілкування про Hedy: у нас є канали, де ви можете показати свої круті проекти та уроки, канали для повідомлення про помилки та канали для спілкування з іншими викладачами та командою Hedy.\n<a href=\"https://www.youtube.com/watch?v=Lyz_Lnd-_aI\" target=\"_blank\">Тут</a> ви можете знайти відео про те, як приєднатися до спільноти Discord.\n"
-   title: "Tutorial"
    key: "tutorial"
    subsections:
    -   title: "Tutorial"
        text: |
            Бажаєте пройти навчальний курс (ще раз)? Натисніть <a href="https://hedycode.com/tutorial" target="_blank">тут</a>.
-   subsections:
    -   title: Створення класу
        text: "Як вчитель, ви можете створити клас для своїх учнів. У цьому класі ви можете бачити облікові записи студентів та їхні програми, а також контролювати їхній прогрес.\nЦе <a href=\"https://www.youtube.com/watch?v=Y3RTIWftJQg\" target=\"_blank\">відео</a> показує, як швидко створити клас у Hedy.\n"
    -   title: "Customize your Class"
        text: |
            Ви також можете налаштувати свій клас і вибрати, які пригоди будуть доступні для них. Таким чином, ваші учні не будуть перевантажені великою кількістю пригод і рівнів, і зможуть зосередитися на тих пригодах, які ви хочете, щоб вони попрактикували.
            Це <a href="https://www.youtube.com/watch?v=qva9gXBoUwY&t=10s" target="_blank">відео<a/> показує, як налаштувати клас.
    -   title: Облікові записи студентів
        text: "Є 2 способи дозволити студентам приєднатися до вашого класу: ви можете дозволити їм створювати власні облікові записи або ви можете створити для них облікові записи.\n\n**Студенти самостійно створюють облікові записи**\nВаші учні можуть перейти на веб-сайт Hedy і створити власні облікові записи, як це зробили ви. Щоб залучити їх до вашого класу, вони просто повинні натиснути посилання запрошення.\nВи можете знайти посилання для запрошення на сторінці класу та надіслати його своїм учням. Майте на увазі, що ваші студенти мають увійти в систему Hedy, коли вони натискають посилання, тому робота буде безперебійною.\n\n**Ви створюєте облікові записи для своїх учнів**\nІноді простіше самостійно створити цілу купу облікових записів для своїх учнів. Це можна зробити, натиснувши кнопку «створити облікові записи студентів» і ввівши імена користувачів і паролі для них.\nСтуденти можуть увійти за допомогою імені користувача та пароля, які ви вибрали. Після цього вони можуть змінити своє ім’я користувача чи пароль, якщо захочуть, і залишаться у вашому класі.\n"
    -   title: Налаштування бажаної мови
        text: "Коли учні створюють профіль, вони повинні вибрати «бажану мову». Hedy завжди завантажуватиметься цією вибраною мовою.\nЗмінити цю мову можна будь-коли пізніше, знову перейшовши до «Мого облікового запису» та «Мої особисті налаштування».\nЗ грудня 2021 року встановлення бажаної мови є обов’язковим для кожного облікового запису Hedy.\nЯкщо ваш обліковий запис або облікові записи ваших студентів буде створено раніше цієї дати, ви отримаєте повідомлення про те, що бажана мова відсутня.\nНе переживай! Перейдіть до «Мого профілю» та встановіть мову в налаштуваннях профілю.\nДоки ви не виберете мову, Hedy відображатиметься мовою вашого браузера, а якщо ця мова не підтримується, англійською.\n\n**Для тих, хто не володіє англійською мовою**\nВи не тільки можете змінити мову пригод на свою мову. Ви також можете вибрати мову ключових слів (наприклад, «друкувати» або «запитати»).\nТаким чином ви можете навчити своїх учнів кодувати за допомогою англійських ключових слів, але ви також можете дозволити їм програмувати своєю мовою. Наприклад, голландські студенти можуть використовувати команду «vraag» замість «ask».\n"
    -   title: Зберігання програм
        text: "Оскільки ви вже ввійшли в систему, ви побачите синій банер в розділах Мій профіль та Мої програми.\nЦі вкладки також існують для ваших учнів. У розділі Мої програми ви можете знайти всі коди, які ви зберегли.\n\nВи можете легко зберегти свої проекти, вказавши назву проекту на білій панелі та натиснувши зелену кнопку Зберегти код.\nВи (і ваші студенти) також можете ділитися програмами. Ці програми будуть опубліковані на нашій сторінці огляду, щоб усі бачили та використовували.\nЯкщо ви хочете скасувати спільний доступ до своєї програми, перейдіть до «Мої програми» та натисніть «Скасувати спільний доступ».\n"
    title: Приготування
    key: приготування
-   title: Навчання з Хеди
    key: teaching
    subsections:
    -   title: Навчання з Хеди
        text: "Hedy містить багато різних рівнів, кожен з яких навчає окремим новим навичкам. Ми рекомендуємо викладати один рівень за урок.\nЦе дає вашим учням час, щоб повністю зрозуміти нову команду чи концепцію та потренуватися з ними, перш ніж переходити до наступного рівня.\nМи використовуємо цю структуру на наших уроках:\n"
    -   title: "Slides"
        text: |
            **COMING SOON** Here you'll soon find slides to use in your lessons.
    -   title: Вступ
        text: "Ви можете розпочинати свої уроки, активізуючи попередні знання своїх учнів: що вони вже знають про предмет, чого навчилися на попередньому уроці та яких помилок вони припустилися, на яких тепер навчилися?\nТаким чином усі вивчені раніше команди та помилки, які часто допускаються, залишаються свіжими в пам’яті ваших учнів, коли ви розпочинаєте новий урок.\n"
    -   title: Введення нових понять і команд
        text: "Деяким студентам може бути дуже важко повністю зрозуміти нові концепції та команди.\nОсь чому важливо змоделювати належне використання нових команд для ваших учнів.\nОсобливо на нижчих рівнях, де деякі студенти взагалі не мають досвіду програмування, їм може бути важко зрозуміти нові абстрактні поняття.\nПоказ великої кількості прикладів робить абстрактне поняття (наприклад: «Що таке змінна?») більш впізнаваним і легшим для розуміння («Подивіться, змінна pet змінилася на dog»).\n"
    -   title: Приступаємо до роботи
        text: "Кожен рівень містить різні пригоди, які можна знайти на рожевих вкладках. Перша рожева вкладка пояснює нові команди на цьому рівні.\nНаступні вкладки — це пригоди, які учні можуть спробувати та створити власні.\nПригоди розташовані від найпростіших до найскладніших, тому ми рекомендуємо починати зліва, а ваш шлях - праворуч.\nОстання вкладка «що далі» дає невелику підказку про те, що ви дізнаєтесь на наступному рівні. Звичайно, ви можете вибрати пригоди, які ви хочете, щоб ваші учні зробили для кожного рівня.\nЇм не завжди потрібно робити всі пригоди. Кожна пригода містить приклад коду, який учні можуть спробувати за допомогою зеленої кнопки.\nПриклад коду копіюється в робоче поле, де студенти можуть випробувати код і налаштувати його, щоб зробити його власним.\nСтимулюйте своїх учнів перетворювати приклади кодів на власні проекти, додаючи власні ідеї та створюючи власну варіацію пригоди.\n"
    -   title: Тест
        text: "Щоб перевірити, чи ваші учні підібрали всю нову інформацію на рівні, ви можете дозволити їм виконати тест.\nТест містить 10 запитань з декількома варіантами відповідей про нові концепції та команди для цього рівня.\nЩе не на кожному рівні є вікторини, оскільки ми все ще створюємо вікторини.\n"
    -   title: Оцінка
        text: "Завершіть свій урок короткою оцінкою. Чого навчилися учні? З якими труднощами вони зіткнулися?\nЯк вони вчилися на своїх помилках? І звичайно: що вони створили?\nСтуденти часто дуже пишаються своїми творіннями, тому приємно заощадити трохи часу та дати студентам можливість показати свої роботи своїм однокласникам.\n"
-   title: "Додаткові можливості Hedy"
    key: "функції"
    subsections:
    -   title: "Статистика вчителів"
        text: |
            У цьому [відео] (https://www.youtube.com/watch?v=iwHVG4NRKI4&t=5s) ви знайдете більше інформації про те, як використовувати статистику вчителів у вашому класі.
    -   title: "Створіть власну пригоду"
        text: |
            Вчителі також можуть створити власну пригоду. [Це відео] (https://www.youtube.com/watch?v=A0zbXpxX4q4) показує, як створити власну пригоду для вчителя та додати її до свого класу (класів).
    -   title: "Ознайомитися зі сторінкою"
        text: |
            На сторінці [ознайомленя](https://hedycode.com/explore) ви можете переглянути роботи інших користувачів Hedy. Ви можете спробувати їхні програми і використати їх як натхнення для створення чогось крутого самостійно.
            Ви також можете додати програму, яку ви створили, на сторінку ознайомлення, натиснувши "Зберегти та поділитися кодом" на екрані кодування або перейти до "Мої програми" і натиснути "Поділитися".
            Не хочете більше ділитися своєю роботою? Просто перейдіть до "Моїх програм" і натисніть "Відкликати".
            Якщо ви хочете дізнатися більше про сторінку ознайомлення, перегляньте це [відео] (https://www.youtube.com/watch?v=26boFjqvS5Q).
    -   title: "Мої досягнення"
        text: |
            Якщо ви натиснете на своє ім'я користувача у верхньому правому куті екрану, ви зможете перейти до [Мої досягнення] (https://hedycode.com/my-achievements). На цій сторінці зібрані ваші досягнення. Ваші учні також мають таку сторінку.
            Коли ви наведете мишкою на значок, ви побачите, як його заробити. Існують також приховані значки, про які вам доведеться дізнатися самостійно, як їх заробити.
            Якщо ви хочете отримати більше інформації про досягнення, перегляньте це [відео] (https://www.youtube.com/watch?v=-FjmKejukCs).
    -   title: "Високі результати"
        text: |
            На [цій сторінці] (https://hedycode.com/highscores) ви можете побачити високі оцінки всіх користувачів Hedy.
            У цьому [відео](https://www.youtube.com/watch?v=IqTiUkBVTo8) ви можете дізнатися більше про високі оцінки.
    -   title: "Відладчик"
        text: |
            Ваш (студентський) код не працює? Мабуть, у ньому є баг (помилка кодування)! Ви можете скористатися відладчиком, щоб знайти помилку.
            Відладчик - це кнопка у вигляді великої леді на екрані кодування. Якщо ви натиснете її, ви зможете прогнати ваш код рядок за рядком, щоб знайти помилку.
            Ви знайшли помилку? Натисніть червону кнопку "Стоп" і відладчик вимкнеться.
    -   title: "Прочитати вголос"
        text: |
            Ви хочете, щоб вихідні дані вашої програми були прочитані вголос? Тоді ви можете скористатися функцією читання вголос, яка знаходиться під кнопкою "виконати код" на екрані кодування.
    -   title: "Cheat sheets"
        text: |
            In every level there is a button with this emoji 🤔. You and your students can find the "cheat sheets" there. On this cheat sheet, you can find all the commands that are usable in this level in their correct form.
            So if you've forgotten how a command works, simply take a peek at the cheat sheet!
    -   title: "Режим програміста"
        text: |
            Відволіклися від усіх пригод або хочете написати довгу програму? Тоді зверніть увагу на перемикач "Режим для програмістів" внизу екрана кодування.
            Режим програміста дозволяє вам та вашим учням використовувати більший екран для кодування.
    -   title: "Інші корисні можливості"
        text: |
<<<<<<< HEAD
            У цьому [відео] (https://www.youtube.com/watch?v=c4MntPPgl1Y) показано ще більше можливостей Hedy, наприклад, шпаргалки та перемикач ключових слів.
=======
            У цьому [відео] (https://www.youtube.com/watch?v=c4MntPPgl1Y) показано ще більше можливостей Hedy, наприклад, шпаргалки та перемикач клавіатури.
-   title: "Answers to the exercises"
    key: answers
    intro: |
        The answers to all the exercises can be found on the public profile of the useraccount 'Hedy_answers'. We often encourage students to use their own creativity in their answers, so these answers are merely a guideline as to what a possible correct answer could look like.

        To go to the 'Hedy_answers' profile, please click <a href="https://hedy.org/user/hedy_answers" target="_blank">here</a>.
>>>>>>> a333e289
-   levels:
    -   level: '1'
        sections:
        -   title: Учні забувають ввести команди
            example:
                error_text: "Наприклад, вони вводять речення без використання друку.\n"
                error_code: "Hedy не може це надрукувати\n"
                solution_text: "Навчіть своїх учнів завжди починати рядок коду з команди.\n"
                solution_code: "print Hedy може надрукувати це!\n"
        -   title: Під час введення команд учні використовують великі літери
            example:
                error_text: "Команди не працюватимуть, якщо вони написані великими літерами.\n"
                error_code: "Ask Чому мій код не працює?\nPrint Oскільки я використовую великі літери.\n"
                solution_text: "Змініть великі літери.\n"
                solution_code: "ask Чому мій код зараз працює?\nprint Тому що я видалив великі літери!\n"
        -   title: Учні використовують echo без ask
            example:
                error_text: "Команду echo створено для повторення відповіді після запиту. Без команди ask, команда echo нічого не зробить.\n"
                error_code: "echo Ваше ім'я\n"
                solution_text: "Додайте команду запиту, щоб вона працювала.\n"
                solution_code: "ask Як тебе звати?\necho Ваше ім'я\n"
        -   title: Учні хочуть, щоб їхнє слово (змінна) які вонни ввели після команди ask було в середині речення
            example:
                error_text: "І вони мають рацію! Ось чому вони навчаться використовувати правильні змінні на наступному рівні.\n"
                error_code: "ask Яка мова програмування найвеселіша?\necho найкраще!\n"
                solution_text: "На першому рівні ми маємо зберегти це:\n"
                solution_code: "ask Яка мова програмування найвеселіша?\necho Найкраща мова це...\n"
        -   title: 'Черепаха: Учні відпускають черепаху від екрану'
            example:
                error_text: "Часто учні люблять пробувати великі числа, використовуючи черепаху, яка змушує стрілку йти з екрана.\n"
                error_code: "вперед 300\nповорот на 90\n"
                solution_text: "На прикладі: Учні схильні думати, що команда turn не працює. Незважаючи на те, що вона працює, бо ви не можете побачити, як це відбувається за екраном. Щоб цього не сталося, використовуйте менші числа.\n"
                solution_code: "вперед 100\nповорот на 90\n"
        -   title: "Черепаха: Учні використовують команду backward, але її не існує"
            example:
                error_text: "Backward не є командою.\n"
                error_code: "назад 100\n"
                solution_text: "Щоб змусити черепаху рухатися назад, ви використовуєте команду вперед і від’ємне число. Наприклад:\n"
                solution_code: "вперед -100\n"
    -   level: '2'
        sections:
        -   title: Учні роблять помилки у своїх командах
            example:
                error_text: "Hedy не може розпізнати команду з помилкою.\n"
                error_code: "prinnt Не робіть опечаток!\n"
                solution_text: "Навчіть учнів читати повідомлення про помилки. Таким чином вони можуть самі дізнатися, що пішло не так.\n"
                solution_code: "print Не робіть опечаток!\n"
        -   title: Учні забувають, що команда ask змінилася
            example:
                error_code: "ask що ти хочеш їсти?\n"
                error_text: "На цьому рівні учні дізнаються про змінні. Команда ask також вимагає змінної, але учні забувають про це.\n"
                solution_text: "На цьому рівні ви повинні сказати Hedy, де зберегти вашу відповідь, щоб її можна було використати пізніше. Це називається змінною.\n"
                solution_code: "order is ask Що б ви хотіли з'їсти?\n"
        -   example:
                error_text: "Деяким студентам може бути неприємно дізнатися, що команда echo більше не працює. Саме тому дуже важливо пояснити переваги використання змінних. Наприклад, ви можете використовувати кілька змінних у коді та розміщувати їх у будь-якому реченні, де забажаєте!\n"
                error_code: "answer is ask Чому команда echo більше не працює?!\necho\n"
                solution_text: "Замість цього використовуйте змінну.\n"
                solution_code: "answer is ask Чому команда echo більше не працює?!\nprint answer\n"
            title: 'Учні пробують використати команду echo '
        -   title: Учні використовують назву змінної чи як звичайне слово
            example:
                error_text: "У наведеному нижче прикладі слово \"name\" використовується як змінна, але також як звичайний текст. Результатом цього коду буде «Привіт, моє Hedy — є Hedy».\n"
                error_code: "name is Hedy\nprint Привіт, моє name - є name\n"
                solution_text: "Тому не використовуйте слово, яке ви хочете використовувати в тексті, як назву змінної. На четвертому рівні це вирішується за допомогою лапок.\n"
                solution_code: "name is Hedy\nprint Привіт, я name\n"
        -   title: Учні використовують довгі імена змінних, що містять два слова.
            example:
                error_text: "Змінна має бути названа одним словом. Ви можете використовувати підкреслення, щоб з’єднати два слова. Це вважається за одне слово.\n"
                error_code: "chosen door is ask Які двері ви обираєте?\n"
                solution_text: "Додайте підкреслення.\n"
                solution_code: "chosen_door is ask які двері ви обираєте?\n"
        -   title: Учні можуть використовувати дві різні назви для однієї змінної
            example:
                error_text: "У цьому прикладі студент використав 'horse' та 'name' для тих самих змінних.\n"
                error_code: "horse is ask Як звати твого коня?\nprint Твого коня звати name\n"
                solution_text: "Завжди перевіряйте, чи змінна має однакову назву в коді. Незначні відмінності може бути важко помітити (наприклад, множина), бо вони заважатимуть коду.\n"
                solution_code: "name is ask What is your horse called?\nprint Your horse is called name\n"
    -   level: '3'
        sections:
        -   title: Students try to print whole lists
            example:
                error_text: "A list can't be printed. You can only print one item from the list with at random.\n"
                error_code: "groceries is apples, milk, chocolate\nprint groceries\n"
                solution_text: "To print a list of all the groceries, you simply need to put them after a print command. Else you can use the list to print one item with at random.\n"
                solution_code: "print apples, milk, chocolate\n\nor\n\ngroceries is apples, milk, chocolate\nprint groceries at random\n"
        -   title: Students use the name of a variable or list as regular text
            example:
                error_text: "This problem probably occured in level 2 as well. Now it can happen with lists too.\n"
                error_code: "name is Hedy\nprint Hi my name is name\n\nor\n\nanimal is rhino, bee, swan\nprint The best animal is... animal at random\n"
                solution_text: "Don't use the names of variables or lists in regular text to print. In level 4 this problem is solves with quotation marks.\n"
                solution_code: "name is Hedy\nprint Hi I'm name\n\nor\n\nanimals is rhino, bee, swan\nprint The best animal is... animals at random\n"
        -   title: Students forget at in at random
            example:
                error_text: "Як у прикладі\n"
                error_code: "birds is sparrow, seagull, robin\nprint birds random\n"
                solution_text: "This problem is solved by adding the word at.\n"
                solution_code: "birds is sparrow, seagull, robin\nprint birds at random\n"
        -   title: Students forget to use the print command when also using the at random command
            example:
                error_text: "Or they will sometimes put at random at the beginning of the line.\n"
                error_code: "fruit is apple, cherry, banana\nfruit at random\n"
                solution_text: "Emphasize to your students that you always need a print to print text.\n"
                solution_code: "fruit is apple, cherry, banana\nprint fruit at random\n"
        -   title: Students forget to use commas in their lists
            example:
                error_text: "In a list items are seperated with a comma.\n"
                error_code: "pizzas is funghi tonno quattro stagioni\nprint pizzas at random\n"
                solution_text: "After each item on your list, there should be a comma\n"
                solution_code: "pizzas is funghi, tonno, quattro stagioni\nprint pizzas at random\n"
        -   example:
                error_text: "Наприклад\n"
                error_code: "clubs is Manchester United\nprint clubs at random\n"
                solution_text: "Hedy can't print anything at random, because there is no list to choose from.\n"
                solution_code: "clubs is Manchester United, Bayrn Munchen, FC Barcelona\nprint clubs at random\n"
            title: Students try to use at random without a list
        -   title: 'Students try to use add/remove without a list '
            example:
                error_text: "In the example below 'names' is not a list, but a variable. You cannot add anything to it.\n"
                error_code: "names is Jake\nyour_name is ask Who are you?\nadd your_name to names\nprint names at random\n"
                solution_text: "There has to be a list first, so you have to add a second name to turn names into a list, for example Amy. If you don't want amy on your list, you can use remove to remove it after.\n"
                solution_code: "names is Jake, Amy\nyour_name is ask Who are you?\nadd your_name to names\nprint names at random\n"
        -   title: Students forget to use to/from in add/remove
            example:
                error_text: "Without to/from the add/remove command won't work.\n"
                error_code: "adventures is story, parrot, dice\nchoice is Which adventure do you like best?\nadd choice\nremove dice\nprint I love adventures at random\n"
                solution_text: "Hedy has to know which list the item should be added to/removed from.\n"
                solution_code: "adventures is story, parrot, dice\nchoice is Which adventure do you like best?\nadd choice to adventures\nremove dice from adventures\nprint I love adventures at random\n"
    -   level: '4'
        sections:
        -   title: Students forget to use quotation marks on both sides of the text
            example:
                error_text: "In this level print and ask need a set of quotation marks. One before of the text and one after.\n"
                error_code: "print Hello\nmood is ask 'How are you?\n"
                solution_text: "Add the correct quotation marks.\n"
                solution_code: "print 'Hello'\nmood is ask 'How are you?'\n"
        -   example:
                solution_text: "These are the correct quotation marks:\n"
                error_text: "It is important to start your lesson by checking if the students know how to type a quotation mark properly. Else they might use the \"double quotes\" or the skewed one `.\n"
                error_code: "print `Welcome to the restaurant`\nfood is ask \"What would you like to order?\"\n"
                solution_code: "print 'Welcome to the restaurant'\nfood is ask 'What would you like to order?'\n"
            title: Students use the wrong quotation marks
        -   title: Students use an apostrophe in their text
            example:
                error_text: "From this level on apostrophes are not allowed. They are often used in English when thyping contractions like you're, don't or what's.\n"
                error_code: "print 'You're not allowed to type this'\n"
                solution_text: "You can choose to use the wrong grammar and just leave the apostrophe out. Or you could use the ` as an apostrophe.\n"
                solution_code: "print 'Youre allowed to type this'\nprint 'And you`re able to do this'\n"
    -   level: '5'
        sections:
        -   example:
                error_text: "After students use if or else they forget to use a second command like print or ask.\n"
                error_code: "if name is Hedy 'Great!'\nelse 'Hedy is better!'\n"
                solution_text: "Add the print command to fix it.\n"
                solution_code: "if name is Hedy print 'Great!'\nelse print 'Hedy is better!'\n"
            title: Students forget to use print in an if command
        -   title: Students might use two different names for the same variable
            example:
                error_text: "In this example the student has used 'horse' and 'name' for the same variables.\n"
                error_code: "horse is ask 'What is your horse called?'\nif name is Bonfire print 'cool'\nelse print 'less cool!'\n"
                solution_text: "Always check wheter the variable has the same name throughout the code. Slight differences can be hard to spot (for example plurals) but they will interfere with the code.\n"
                solution_code: "horse is ask 'What is your horse called'\nif horse is Bonfire print 'cool!'\nelse print 'less cool!'\n"
        -   title: Students still forget the quotes on both sides
            example:
                error_text: "Codes using the `if` commando can get very long and students tend to forget to use quotes.\n"
                error_code: "if name is Hedy print fun\nelse print 'meh!\n"
                solution_text: "Always use 2 quotes in a print command.\n"
                solution_code: "if name is Hedy print 'fun'\nelse print 'meh!'\n"
        -   title: Students use quotes around variable names
            example:
                error_text: "In this level there are no quotes around variable names.\n"
                error_code: "if 'name' is 'Hedy' print 'fun'\nelse print 'meh!'\n"
                solution_text: "Remove the quotes to get the code to work.\n"
                solution_code: "if name is Hedy print 'fun'\nelse print 'meh!\n"
        -   title: Students use long variable names containing two words
            example:
                error_text: "A variable should be named with one word. You could use an underscore to connect two words. That counts as one.\n"
                error_code: "chosen door is ask 'Which door do you pick?'\n"
                solution_text: "Додати підкреслення\n"
                solution_code: "chosen_door is ask 'which door do you pick?'\n"
        -   title: Students want multiple answers to be correct
            example:
                solution_text: "You could use the `in` command for that. It is explained in a higher level, but it does already work in level 5.\nAnother solution is to use multiple if commands and no else command. The disadvantage is that it won't tell the other classmates that they are not funny.\n"
                error_text: "For example this student Hedy to tell all his friends that they are funny, but other classmates would be told that they are not.\n"
                error_code: "if name is Jesse, David, Souf print 'You are funny' else print 'You are not funny'\n"
                solution_code: "friends is Jesse, David, Souf\nname is ask 'Who are you?'\nif name in friends print 'You are funny'\nelse print 'You are not funny'\n\nor\n\nname is ask 'Who are you?'\nif naam is Jesse print 'You are funny'\nif naam is David print 'You are funny'\nif naam is Souf print 'You are funny'\n"
        -   title: The students make the variable name the same as the value in the if statement
            example:
                error_text: "In the example below the password is 'password'. This will result in it always being correct.\n"
                error_code: "password is ask 'What is the password?'\nif password is password print 'Access granted'\nelse print 'Acces denied!'\n"
                solution_text: "Pick a different name for your variable.\n"
                solution_code: "secret_password is ask 'What is the password'\nif secret_password is password print 'Access granted!'\nelse print 'Access denied!'\n"
    -   sections:
        -   example:
                error_code: "друкуй '5 + 5'\n"
                error_text: "Some students struggle with adding quotattion marks or not. If you add quotation marks, the output screen will literally show '5+5'.\n"
                solution_text: "In this code the output screen will print '10'.\n"
                solution_code: "друкуй 5 + 5\n"
            title: Students struggle with quotation marks
        -   title: Students struggle with the concept of doing maths with a variable
            example:
                error_text: "Some students will find it hard to do maths with variables. Try to show them very simple examples, like:\n"
                error_code: "age = ask 'How old are you?'\nprint 'Next year you will be ' age + 1\n"
                solution_text: "Or take it a step further like this.\n"
                solution_code: "price = 0\nprint 'Welcome to our burger restaurant'\nburger = ask 'Would you like a burger?'\nif burger = yes price = price + 10\ndrink = ask 'Would you like a drink?'\nif drink = yes price = price + 4\nprint 'That will be ' price ' euros please'\n"
        level: '6'
    -   sections:
        -   title: Students forget one of the word of the repeat command, or they forget the print command
            example:
                error_text: "Make sure that the students know to use both the full repeat command and the print command.\n"
                error_code: "repeat 3 times 'For he`s a jolly good fellow'\nrepeat 3 print 'Which nobody can deny!'\n"
                solution_text: "Ось правильний код:\n"
                solution_code: "repeat 3 times print 'For he`s a jolly good fellow'\nrepeat 3 times print 'Which nobody can deny!'\n"
        -   title: Students try to repeat multiple lines
            example:
                error_text: "In this level you can only repeat one line of code multiple times. In this code the student wanted to print 3 different drinks, but it won't work. It will ask the question 3 times and only print the last answer.\n"
                error_code: "repeat 3 times drink = ask 'What would you like to drink?'\nprint drink\n"
                solution_text: "You should go to the next level to be able to repeat multiple lines. So on this level you'll have to print everything seperately.\n"
                solution_code: "drink = ask 'What would you like to drink?'\nprint drink\ndrink = ask 'What would you like to drink?'\nprint drink\ndrink = ask 'What would you like to drink?'\nprint drink\n"
        -   title: Students make programs that take too long to run
            example:
                error_text: "In this level it's very easy to make long codes. The students aren't allowed to make programs that take to long to load (to save our servers).\n"
                error_code: "repeat 100 times print 'How many times can I repeat this?'\n"
                solution_text: "Make sure the codes aren't too long\n"
                solution_code: "repeat 20 times print 'This is enough'\n"
        level: '7'
    -   level: '8'
        sections:
        -   title: Students use the indentation wrong
            example:
                error_text: "Indentation is a new concept in this level, that is hard to use for some students. Make sure they practise some simple codes before making a whole program with it.\n"
                error_code: "repeat 3 times\nprint 'hello'\n"
                solution_text: "Ось правильний код:\n"
                solution_code: "repeat 3 times\n    print 'hello'\n"
        -   title: Students only repeat 1 line when they wanted to repeat multiple lines
            example:
                error_text: "For instance, in the code below the student wanted to take the drinks order of 3 people. But insted the program asked 3 times, but only wrote down one order.\n"
                error_code: "repeat 3 times\n    drink = ask 'What would you like to drink?'\nprint drink\n"
                solution_text: "In the correct code the third line starts with indentation too. This way it belongs to the repeat block and therefore it will be repeated 3 times.\nShowing your students these differences can help them understand why we need indentation to make our programs work.\n"
                solution_code: "repeat 3 times\n    drink = ask 'What would you like to drink?'\n    print drink\n"
        -   title: Students want to nest if statements, or put if statements inside a loop
            example:
                error_text: "In this level students aren't allowed yet to put if statements inside other if statements or inside repeat loops.\nIn the next level this is allowed.\n"
                error_code: "birthday = ask 'Is it you birthday?'\nif birthday = yes\n    repeat 3 times\n        print 'Hip Hip Hooray!'\n"
                solution_text: "This is the correct code for this level:\n"
                solution_code: "birthday = ask 'Is it you birthday?'\nif birthday = yes\n    print 'Hip Hip Hooray!'\n    print 'Hip Hip Hooray!'\n    print 'Hip Hip Hooray!'\n"
        -   title: Students make programs that take too long to run
            example:
                error_text: "In this level it's very easy to make long codes. The students aren't allowed to make programs that take to long to load (to save our servers).\n"
                error_code: "repeat 100 times\n    print 'How many times can I repeat this?'\n"
                solution_text: "Make sure the codes aren't too long\n"
                solution_code: "repeat 20 times\n    print 'This is enough'\n"
        -   title: Students use the if command to check if the variable value is the same as the variable name
            example:
                solution_text: "You can fix this mistake by adding quotation marks. This way the computer knows that the second password in `if password is 'password'` is a string value (so normal text) and not the variable name.\n"
                solution_code: "password is ask 'What is the password?'\nif password is 'password'\n    print 'You can come in'\nelse\n    print 'You are not allowed'\n"
                error_text: "We have seen this mistake by some of our students. They make a password for their computer, but they make the password 'password'.\nIn line 2 the computer is asked to check wheter the variable password is the same as the variable password, so itself. Which means the answer is alway yes.\nSo with this code the answer will always be 'You can come in' no matter what the player fills in.\n"
                error_code: "password is ask 'What is the password?'\nif password is password\n    print 'You can come in'\nelse\n    print 'You are not allowed'\n"
    -   level: '9'
        sections:
        -   title: Students make mistakes with indentation
            example:
                error_text: "The hardest part about this level is getting the indentation right. Students love nesting if statements, sometimes even inside other nested if statements. Keeping track of indentation can get pretty tough.\n"
                error_code: "print 'Robin is walking downtown'\nlocation = ask 'Is Robin going into a shop, or does she go home?'\nif location is shop\n    print 'She enters the shop.'\n    print 'Robin sees an interesting looking book'\n    book = ask 'Does Robin buy the book?'\n        if book is yes\nprint 'Robin buys the book and goes home'\nelse\n    print 'Robin leaves the shop and goes home'\nelse\n    print 'Robin goes home'\n"
                solution_text: "This is the correct code. Try to keep track of all the different constructions when putting if statements inside other if statements.\n"
                solution_code: "print 'Robin is walking downtown'\nlocation = ask 'Is Robin going into a shop, or does she go home?'\nif location is shop\n    print 'She enters the shop.'\n    print 'Robin sees an interesting looking book'\n    book = ask 'Does Robin buy the book?'\n    if book is yes\n        print 'Robin buys the book and goes home'\n    else\n        print 'Robin leaves the shop and goes home'\nelse\n    print 'Robin goes home'\n"
    -   sections:
        -   example:
                solution_text: "The word animals in the last line should be changed into animal.\n"
                error_text: "We often see that students try to print the list (in the example animals) instead of the items of the list.\n"
                error_code: "animals is dog, cat, blobfish\nfor animal in animals\n  print 'I love ' animals\n"
                solution_code: "animals is dog, cat, blobfish\nfor animal in animals\n  print 'I love ' animal\n"
            title: Students so not use the for command correctly
        -   title: Students forget the indentation
            example:
                error_text: "Students tend to forget to use indentation after a for command.\n"
                error_code: "animals is dog, cat, blobfish\nfor animal in animals\nprint 'I love ' animals\n"
                solution_text: "You should use indentation after a for command.\n"
                solution_code: "animals is dog, cat, blobfish\nfor animal in animals\n  print 'I love ' animal\n"
        level: '10'
    -   level: '11'
        sections:
        -   title: Students forget to use indentation
            example:
                error_text: "Make sure that the students use indentation.\n"
                error_code: "for i in range 1 to 5\nprint i\n"
                solution_text: "Ось правильний код:\n"
                solution_code: "for i in range 1 to 5\n    print i\n"
        -   title: Students don't understand the i
            example:
                error_text: "Some students don't understand that i is a variable. i is chosen, because it is used in Python programming, but you could just as easily use a different variable name.\nFor example, this code:\n"
                error_code: "for i in range 1 to 5\nprint i\n"
                solution_text: "Could just as well be replaced with this code. It works the same.\n"
                solution_code: "for banana in range 1 to 5\n    print banana\n"
    -   sections:
        -   title: Students forget quotation marks
            example:
                error_text: "Students need more quotation marks now than in the previous levels. In this example quotation marks were forgotten in the list and in the if command.\n"
                error_code: "superheroes = Spiderman, Batman, Iron Man\nsuperhero = superheroes at random\nif superhero = Batman\n    print 'IM BATMAN!'\n"
                solution_text: "Ось правильний код:\n"
                solution_code: "superheroes = 'Spiderman', 'Batman', 'Iron Man'\nsuperhero = superheroes at random\nif superhero is 'Batman'\n    print 'IM BATMAN!'\n"
        -   example:
                solution_text: "Ось правильний код:\n"
                error_text: "You can use quotation marks on numbers, but only if you want the computer to think of them as text. This means you can't do calculations with the number.\nIn the example below, you can't do maths with the number 25, because it's in quotation marks.\n"
                error_code: "score = '25'\nanswer is ask 'Do you want a point?'\nif answer is 'yes'\n    score = score + 1\n    print score\n"
                solution_code: "score = 25\nanswer is ask 'Do you want a point?'\nif answer is 'yes'\n    score = score + 1\n    print score\n"
            title: Students use quotation marks on numbers they want to use for calculations
        -   example:
                error_text: "Decimal numbers can be used from this level on, but you can't use commas.\n"
                error_code: "друкуй 2,5 + 2,5\n"
                solution_text: "Ось правильний код:\n"
                solution_code: "друкуй 2.5 + 2.5\n"
            title: Students use commas instead of periods in decimal numbers
        level: '12'
    -   level: '13'
        sections:
        -   title: Students confuse `and` with `or`
            example:
                error_text: "Both commands might appear similar, but their functions are very different.\n"
                solution_text: "In this case, the person should answer yes on both questions, so you should use `and`.\n"
                error_code: "game is ask 'Do you want to play a game?'\ntime is ask 'Do you have time to play?'\nif game is 'yes' or time is 'yes'\n    print 'Lets play!'\n"
                solution_code: "game is ask 'Do you want to play a game?'\ntime is ask 'Do you have time to play?'\nif game is 'yes' and time is 'yes'\n    print 'Lets play!'\n"
    -   level: '14'
        sections:
        -   title: Students confuse the < and > signs
            example:
                error_text: "Often, students are already familiar with these signs from maths class. But if your students don't know these signs yet, they might have a challenge with it.\n"
                error_code: "age = ask 'How old are you?'\nif age < 12\n    print 'You are older than I am!'\n"
                solution_text: "Ось правильний код:\n"
                solution_code: "age = ask 'How old are you?'\nif age > 12\n    print 'You are older than I am!'\n"
        -   title: Students use the wrong signs for `!=` `<=` and `>=`
            example:
                error_text: "These signs are probably new for most students. Make sure to explain these signs to your students.\n"
                error_code: "name = ask 'What is your name?'\nif name =< 'Hedy'\n    print 'You are not Hedy'\n"
                solution_text: "Ось правильний код:\n"
                solution_code: "name = ask 'What is your name?'\nif name != 'Hedy'\n    print 'You are not Hedy'\n"
        -   example:
                solution_text: "Ось правильний код:\n"
                solution_code: "name = ask 'What is your name?'\nif name == 'Hedy'\n    print 'You are cool!'\n"
                error_text: "In this level, students are still allowed to use = or is. But on other levels, or in python, they might get in trouble for that. So it is best to train them to use it.\n"
                error_code: "name = ask 'What is your name?'\nif name = 'Hedy'\n    print 'You are cool!'\n"
            title: Students forget to use the == sign
    -   level: '15'
        sections:
        -   title: Students forget indentation in the while loop
            example:
                error_text: "Indentation is often hard for students.\n"
                error_code: "answer = 0\nwhile answer != 25\nanswer = ask 'What is 5 times 5?'\nprint 'A correct answer has been given'\n"
                solution_text: "Ось правильний код:\n"
                solution_code: "answer = 0\nwhile answer != 25\n    answer = ask 'What is 5 times 5?'\nprint 'A correct answer has been given'\n"
    -   level: '16'
        sections:
        -   title: Students forget the brackets
            example:
                error_text: "From this level on lists should be in brackets.\n"
                error_code: "icecream = 'starwberry', 'chocolate'\nprint 'I love ' icecream[random] ' icecream'\n"
                solution_text: "Ось правильний код:\n"
                solution_code: "icecream = ['starwberry', 'chocolate']\nprint 'I love ' icecream[random] ' icecream'\n"
        -   title: Students use the wrong brackets
            example:
                error_text: "From this level on lists should be in brackets.\n"
                error_code: "icecream = ('starwberry', 'chocolate'}\nprint 'I love ' icecream[random] ' icecream'\n"
                solution_text: "Ось правильний код:\n"
                solution_code: "icecream = ['starwberry', 'chocolate']\nprint 'I love ' icecream[random] ' icecream'\n"
        -   title: Students forget the quotation marks while focussing on the brackets
            example:
                error_text: "Students are sometimes very focussed on the new aspect of the syntax, that they forget the quotation marks.\n"
                error_code: "icecream = [starwberry, chocolate]\nprint 'I love ' icecream[random] ' icecream'\n"
                solution_text: "Ось правильний код:\n"
                solution_code: "icecream = ['starwberry', 'chocolate']\nprint 'I love ' icecream[random] ' icecream'\n"
        -   example:
                error_code: "icecream = [starwberry, chocolate]\nprint 'I love ' icecream at random ' icecream'\n"
                error_text: "Students are sometimes very focussed on the new aspect of the syntax, that they forget the quotation marks.\n"
                solution_text: "Ось правильний код:\n"
                solution_code: "icecream = ['starwberry', 'chocolate']\nprint 'I love ' icecream[random] ' icecream'\n"
            title: Students still use the old at random command
        -   title: Students forget the quotation marks while focussing on the brackets
            example:
                error_text: "Students are sometimes very focussed on the new aspect of the syntax, that they forget the quotation marks.\n"
                error_code: "icecream = [starwberry, chocolate]\nprint 'I love ' icecream[random] ' icecream'\n"
                solution_text: "Ось правильний код:\n"
                solution_code: "icecream = ['starwberry', 'chocolate']\nprint 'I love ' icecream[random] ' icecream'\n"
    -   sections:
        -   example:
                solution_text: "Ось правильний код:\n"
                error_text: "The elif command needs a condition behind it. It cannot be used like else, without a condition.\n"
                error_code: "color = ask 'What is your favorite color?'\nif color == 'green':\n    print 'green is nice'\nelif:\n    print 'I like green'\n"
                solution_code: "color = ask 'What is your favorite color?'\nif color == 'green':\n    print 'green is nice'\nelif color == yellow:\n    print 'yellow is alright'\nelse:\n    print 'I like green'\n"
            title: Students use elif like else, so without a condition
        -   title: Students forget the colon
            example:
                error_text: "After each command that requires indentation, a colon should be used.\n"
                error_code: "answer = ask 'How are you doing?'\nif answer is 'great'\n    print 'Me too!'\nelif answer is 'bad'\n    print 'Let me cheer you up!'\nelse\n    print 'Im great!'\n"
                solution_text: "Ось правильний код:\n"
                solution_code: "answer = ask 'How are you doing?'\nif answer is 'great':\n    print 'Me too!'\nelif answer is 'bad':\n    print 'Let me cheer you up!'\nelse:\n    print 'Im great!'\n"
        level: '17'
    -   level: '18'
        sections:
        -   title: Students forget to use the brackets
            example:
                error_text: "Students will forget to put brackets around their text.\n"
                error_code: "print 'my name is Hedy!'\n"
                solution_text: "Ось правильний код:\n"
                solution_code: "друкуй('мене звуть Hedy!')\n"
        -   title: Students will still use the ask command
            example:
                error_text: "The ask command has been used since level 1. So it might be hard for the students to switch to input instead of ask.\n"
                solution_text: "Ось правильний код:\n"
                solution_code: "print('My name is Hedy!')\nname = input('What is your name?')\nprint('So your name is ', name)\n"
                error_code: "print('My name is Hedy!')\nname = ask('What is your name?')\nprint('So your name is ', name)\n"
        -   title: Students might use the brackets as quotation marks
            example:
                error_text: "They have learned to keep the variables outside of the quotation marks, so they might do the same with the brackets. Which is not the correct way to use them.\n"
                error_code: "temperature = 25\nprint('It is ') temperature ('degrees outside')\n"
                solution_text: "Ось правильний код:\n"
                solution_code: "temperature = 25\nprint('It is ', temperature, 'degrees outside')\n"
    title: Часті помилки
    key: типові_помилки
    intro: "Ви можете вчитися на своїх помилках, особливо в кодуванні!\nРоблення помилок неминуче, і це чудова можливість вчитися, але для вчителів може бути складним завданням знайти правильне виправлення помилки!\nОсобливо тому, що коди стають все довшими в міру просування рівнів. Ось чому ми склали список із частими помилками на кожному рівні та способами їх вирішення.\n"
learn-more-sections:
-   title: Приєднатися до Спільноти Hedy
    text: "We love to hear from you!\n[Click here to send us a message](mailto:hello@hedy.org \"About Hedy\")\n"
-   text: "[Let us know on GitHub](https://github.com/hedyorg/hedy/issues/new/choose)\n"
    title: Глибоке занурення!
-   title: Hedy у новинах
    text: "Want to know more about Hedy? Check out this talk Felienne gave at the European Code Week 2020:\n\n<iframe width=\"560\" height=\"315\" class=\"mx-auto mt-4\" src=\"https://www.youtube.com/embed/R2U9MEowYag?wmode=opaque\" frameborder=\"0\" allow=\"accelerometer; autoplay; clipboard-write; encrypted-media; gyroscope; picture-in-picture\" allowfullscreen=\"\"></iframe>\n"
start-sections:
-   title: "Textual programming made easy!"
    text: |
        Many schools and teachers around the world want to teach their students programming. Initially this is often done with playful tools, ranging from the Beebot robot to
        Scratch Junior or Scratch. After using such tools, kids often want to move to more powerful, textual programming languages, like Python.

        Python however is hard, because it is only available in English, and requires learners to learn complex programming concepts and syntax at once.
        Hedy is the easy way to get started with textual programming languages! Hedy is free to use, open source, and unlike any other textual programming language in three ways.

        1. Hedy is multi-lingual, you can use Hedy in your own language
        2. Hedy is gradual, so you can learn one concept and its syntax a time
        3. Hedy is built for the classroom, allowing teachers to fully customize their student's experience
-   title: "Multi-lingual programming"
    text: |
        While almost all textual programming language have keywords in English, such as `for` or `repeat`, Hedy can be used in any language! We currently support 39 different languages, including Spanish, Arabic, Simplified Chinese and Hindi. If your language is not available you can always start a a new translation.
-   title: "Step by step learning"
    text: |
        Learning a programming language can be overwhelming, since learners have to learn concepts (for example if-else or loops) and syntax (like quotation marks or round brackets) at the same time. In Hedy, concepts are first introduced with little syntax and then refined. A scientifically proven way to learn!
-   title: "Built for the classroom"
    text: |
        Hedy is suitable for kids aged 10 and up and designed for classroom use.
        Teachers can use our free, built-in lesson plans, but can also author their own lessons and load these into the Hedy user interface.
-   title: "Programming in context"
    text: |
        Hedy shows programming in the broadest way possible, and can be used in variety of exciting ways. Hedy allows for the creation of digital and interactive stories, colorful drawings that can be shown on the screen but also drawn with a pen plotter or embroidered on a shirt, and can be used to create games or apps with buttons and keyboard actions.
-   title: "Is Hedy free?"
    text: |
        Yes! Hedy is 'Open source', which means that everyone can help us make Hedy better.
        You can find our code on [GitHub](https://github.com/hedyorg/hedy).
        If you like Hedy and want to contribute, we accept (and are very grateful for) [donations](https://github.com/sponsors/hedyorg)!

-   title: "Do I need to install anything?"
    text: |-
        No. Hedy works in the browser, which is the program you are using to look at this page. Probably Chrome or Edge or Firefox. Hedy also works on phones and tablets.
-   title: "Do I need programming experience to teach with Hedy?"
    text: |-
        No, that is not needed. All concepts are explained in the slides and in the interface for learners.
        If you create a free teacher's account, you also get access to the teacher's manual with information on how to teach
        and frequently made mistakes.

join-sections:
-   text: "# There are three ways in which you can support Hedy!\n"
    title: Підтримати Hedy
-   title: Improving the language
    text: "The gradual and multi-lingual nature of Hedy create a lot of interesting technical challenges.\nFind those issues on [Github](https://github.com/hedyorg/hedy/issues?q=is%3Aopen+is%3Aissue+label%3Alanguage).\n"
-   title: Translating Hedy
    text: "Not a programmer? No problem! Another way to support Hedy is by [translating keywords, error messages, adventures are other content](https://github.com/hedyorg/hedy/wiki/Hedy-Translation-Tutorial)\n\nThis is the current status, help us complete a language, or add a new one!\n<a href=\"https://hosted.weblate.org/engage/hedy/\">\n<img src=\"https://hosted.weblate.org/widgets/hedy/-/multi-auto.svg\" alt=\"Translation status\" /></a>\n"
-   title: Help teachers get started
    text: "Hedy is designed to support teachers in providing programming lessons in class. We have specific teacher features like the option to create a class, customize it and see how your students are doing.\nIf you like Hedy, you can reach out to schools that you know to help teachers get started! We can help you find schools or teachers via [Discord](https://discord.gg/8yY7dEme9r).\n"<|MERGE_RESOLUTION|>--- conflicted
+++ resolved
@@ -94,9 +94,6 @@
             Режим програміста дозволяє вам та вашим учням використовувати більший екран для кодування.
     -   title: "Інші корисні можливості"
         text: |
-<<<<<<< HEAD
-            У цьому [відео] (https://www.youtube.com/watch?v=c4MntPPgl1Y) показано ще більше можливостей Hedy, наприклад, шпаргалки та перемикач ключових слів.
-=======
             У цьому [відео] (https://www.youtube.com/watch?v=c4MntPPgl1Y) показано ще більше можливостей Hedy, наприклад, шпаргалки та перемикач клавіатури.
 -   title: "Answers to the exercises"
     key: answers
@@ -104,7 +101,6 @@
         The answers to all the exercises can be found on the public profile of the useraccount 'Hedy_answers'. We often encourage students to use their own creativity in their answers, so these answers are merely a guideline as to what a possible correct answer could look like.
 
         To go to the 'Hedy_answers' profile, please click <a href="https://hedy.org/user/hedy_answers" target="_blank">here</a>.
->>>>>>> a333e289
 -   levels:
     -   level: '1'
         sections:
