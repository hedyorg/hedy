--- conflicted
+++ resolved
@@ -237,11 +237,8 @@
 -   title: Додаткові можливості Hedy
     key: функції
     subsections:
-<<<<<<< HEAD
-=======
     -   title: Статистика вчителів
         text: COMING SOON We are currently working on two new features for teachers; live statistics and an overview of programs per level.
->>>>>>> 4847afe2
     -   title: Створіть власну пригоду
         text: Вчителі також можуть створити власну пригоду. [Це відео] (https://www.youtube.com/watch?v=A0zbXpxX4q4) показує, як створити власну пригоду для вчителя та додати її до свого класу (класів).
     -   title: Ознайомитися зі сторінкою
@@ -276,11 +273,7 @@
             Режим програміста дозволяє вам та вашим учням використовувати більший екран для кодування.
     -   title: Інші корисні можливості
         text: У цьому [відео] (https://www.youtube.com/watch?v=c4MntPPgl1Y) показано ще більше можливостей Hedy, наприклад, шпаргалки та перемикач клавіатури.
-<<<<<<< HEAD
--   title: "After Hedy"
-=======
 -   title: After Hedy
->>>>>>> 4847afe2
     key: after
     subsections:
     -   title: What to do after Hedy?
