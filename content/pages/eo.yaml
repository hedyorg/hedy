--- conflicted
+++ resolved
@@ -1029,47 +1029,7 @@
                     temperature = 25
                     print('It is ', temperature, 'degrees outside')
     key: oftaj_eraroj
-<<<<<<< HEAD
-    intro: "You can learn from your mistakes, especially in coding!\nMaking mistakes is unavoidable, and a great opportunity to learn, but for teachers it can be a challenge to find the correct fix for a mistake!\nEspecially as the codes get longer and longer as the levels progress. That's why we've made a list with frequently made mistakes in each level, and their solutions.\n"
-home-sections:
--   title: Kio estas laŭgrada programlingvo?
-    text: "Lerni programi povas esti malfacile. Nu, la programado mem *ne* estas malfacila! Sed estas multaj reguloj parkerigendaj, same kiel kiam vi komencis lerni Esperanton.\nSimile, vi bezonos multan praktikon por lerni programadon.\n\nVi povas legi ĉi tiujn frazojn facile. Sed ĉu vi memoras, kiam vi lernis eklegi? Tiam, vi postulis iom da tempo por ĉiu litero!\nTio validas ankaŭ por programado: tio eble estos malfacile komence, sed ĝi plifaciliĝos!\n\nAgrable, Hedy estas *laŭgrada*. Tio signifas, ke vi ne devas lerni ĉiujn regulojn samtempe.\nLa unuaj kelkaj niveloj ne havas multajn regulojn; tial, vi povas komforte alkutimiĝi al programado.\nEn ĉiu nivelo ni enkondukas novajn regulojn, pliigante la nombron da komandoj, kiujn vi konas. Komandoj estas instrukcioj por komputilo.\n"
--   title: Kial Hedy estas laŭgrada?
-    text: "En la jena anglalingva video, Felienne, la kreinto de Hedy, klarigas kial Hedy estas laŭgrada.\n\n<iframe width=\"560\" height=\"315\" class=\"mx-auto mt-4\" src=\"https://www.youtube.com/embed/fmF7HpU_-9k\" frameborder=\"0\" allow=\"accelerometer; autoplay; encrypted-media; gyroscope; picture-in-picture\" allowfullscreen></iframe>\n"
--   title: Por kiuj estas Hedy?
-    text: "Hedy estas por ĉiuj infanoj, kiuj volas lerni programadon! Tamen, ni postulas al vi la kapablon legi Esperanton facile.\n"
--   title: "Multi-lingual programming"
-    text: |
-        While almost all textual programming language have keywords in English, such as `for` or `repeat`, Hedy can be used in any language! We currently support 39 different languages, including Spanish, Arabic, Simplified Chinese and Hindi. If your language is not available you can always start a a new translation.
--   title: "Built for the classroom"
-    text: |
-        Hedy is suitable for kids aged 10 and up and designed for classroom use.
-        Teachers can use our free, built-in lesson plans, but can also author their own lessons and load these into the Hedy user interface.
--   title: Ĉu mi bezonas sperton pri programado?
-    text: "Ne, tio ne estas bezonata. Tamen, se vi programis per Scratch aŭ Python, kelkaj komandoj aspektos konataj al vi.\n"
--   title: Ĉu Hedy estas senkosta?
-    text: "Jes! La Universitato de Lejdeno permesas al ni disponigi ĝin senpage. Hedy ankaŭ estas «Malfermita Fonto», kio signifas, ke ĉiuj, kiuj povas programi, rajtas helpi nin plibonigi Hedy.\nVi povas trovi la kodon ĉe [GitHub](https://github.com/hedyorg/hedy).\nSe vi ŝatas Hedy kaj volas kontribui, ni ja akceptas [donacojn](https://github.com/sponsors/hedyorg) (kaj dankegas pro ajnaj donacoj)!\n"
--   title: Ĉu mi devas instali ion?
-    text: Ne. Hedy funkcias en la TTT-legilo, kiu estas la programo, kiun vi uzas por legi ĉi tiun paĝon. Verŝajne Chrome aŭ Edge aŭ Firefox. Hedy ankaŭ funkcias sur via telefono aŭ tabulkomputilo.
-learn-more-sections:
--   title: Ĉu Hedy plaĉas al vi?
-    text: "We love to hear from you!\n\n[Click here to send us a message](mailto:hello@hedy.org \"About Hedy\")\n"
--   title: Ĉu vi trovis cimon?
-    text: "[Sciigu nin ĉe GitHub](https://github.com/hedyorg/hedy/issues/new/choose)\n"
--   title: Ĉu vi volas helpi?
-    text: "The easiest way is to help with [translating Hedy](https://github.com/hedyorg/hedy/wiki/Hedy-Translation-Tutorial)\n\nBelow the current status, help us complete a language, or add a new one.\n<a href=\"https://hosted.weblate.org/engage/hedy/\">\n<img src=\"https://hosted.weblate.org/widgets/hedy/-/multi-auto.svg\" alt=\"Translation status\" /></a>\n"
-join-sections:
--   text: "# There are three ways in which you can support Hedy!\n"
-    title: Supporting Hedy
--   title: Improving the language
-    text: "The gradual and multi-lingual nature of Hedy create a lot of interesting technical challenges.\nFind those issues on [Github](https://github.com/hedyorg/hedy/issues?q=is%3Aopen+is%3Aissue+label%3Alanguage).\n"
--   text: "Not a programmer? No problem! Another way to support Hedy is by [translating keywords, error messages, adventures are other content](https://github.com/hedyorg/hedy/wiki/Hedy-Translation-Tutorial)\n\nThis is the current status, help us complete a language, or add a new one!\n<a href=\"https://hosted.weblate.org/engage/hedy/\">\n<img src=\"https://hosted.weblate.org/widgets/hedy/-/multi-auto.svg\" alt=\"Translation status\" /></a>\n"
-    title: Translating Hedy
--   title: Help teachers get started
-    text: "Hedy is designed to support teachers in providing programming lessons in class. We have specific teacher features like the option to create a class, customize it and see how your students are doing.\nIf you like Hedy, you can reach out to schools that you know to help teachers get started! We can help you find schools or teachers via [Discord](https://discord.gg/8yY7dEme9r).\n"
-=======
     intro: |-
         You can learn from your mistakes, especially in coding!
         Making mistakes is unavoidable, and a great opportunity to learn, but for teachers it can be a challenge to find the correct fix for a mistake!
-        Especially as the codes get longer and longer as the levels progress. That's why we've made a list with frequently made mistakes in each level, and their solutions.
->>>>>>> aa8ef7d4
+        Especially as the codes get longer and longer as the levels progress. That's why we've made a list with frequently made mistakes in each level, and their solutions.