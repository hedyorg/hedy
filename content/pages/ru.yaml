title: Hedy documentation
home-sections:
-   title: Текстовое программирование стало проще!
    text: |-
        Многие школы и учителя по всему миру хотят научить своих учеников программированию. Вначале это часто делается с помощью игровых инструментов, начиная от робота Beebot и заканчивая
        Scratch Junior или Scratch. После использования таких инструментов дети часто хотят перейти к более мощным текстовым языкам программирования, таким как Python.

        Однако Python сложен, потому что он доступен только на английском языке и требует от учеников одновременного изучения сложных концепций программирования и синтаксиса.
        Hedy - это простой способ начать изучать текстовые языки программирования! Hedy бесплатен в использовании, имеет открытый исходный код и не похож ни на один другой язык текстового программирования по трем параметрам.

        1. Hedy является мультиязычным, вы можете использовать Hedy на своем родном языке.
        2. Hedy является постепенным, поэтому вы можете изучать одну концепцию и ее синтаксис за раз.
        3. Hedy создан для работы в классе, что позволяет учителям полностью адаптировать опыт своих учеников.
-   title: Многоязычное программирование
    text: В то время как почти все текстовые языки программирования имеют ключевые слова на английском языке, такие как `for` или `repeat`, Hedy можно использовать на любом языке! В настоящее время мы поддерживаем 39 различных языков, включая испанский, арабский, упрощенный китайский и хинди. Если ваш
        язык недоступен, вы всегда можете начать новый перевод.
-   title: Пошаговое обучение
    text: Изучение языка программирования может оказаться непосильной задачей, поскольку учащимся приходится одновременно изучать концепции (например, if-else или циклы) и синтаксис (например, кавычки или круглые скобки). В Hedy понятия сначала вводятся с небольшим количеством синтаксиса, а затем совершенствуются.
        Научно доказанный способ обучения!
-   title: Создан для классной комнаты
    text: |-
        Hedy предназначен для детей в возрасте от 10 лет и старше и разработан для использования в классе.
        Учителя могут использовать наши бесплатные встроенные планы уроков, а также создавать собственные уроки и загружать их в пользовательский интерфейс Hedy.
-   title: Программирование в контексте
    text: Hedy демонстрирует программирование в самом широком смысле и может быть использован различными увлекательными способами. Hedy позволяет создавать цифровые и интерактивные истории, красочные рисунки, которые можно не только показывать на экране, но и рисовать пером или вышивать на рубашке, а
        также использовать для создания игр или приложений с кнопками и действиями на клавиатуре.
-   title: Понадобится ли мне опыт программирования?
    text: |-
        Да! Hedy имеет "открытый исходный код", что означает, что каждый может помочь нам сделать Hedy лучше.
        Вы можете найти наш код на <a href="https://github.com/hedyorg/hedy" target="_blank">Github</a>.
        Если вам нравится Hedy и вы хотите внести свой вклад, мы принимаем (и очень благодарны за это) <a href="https://github.com/sponsors/hedyorg" target="_blank">пожертвования</a>!
-   title: Бесплатен ли Хэди?
    text: |-
        Да! Это так благодаря Лейденскому университету в Нидерландах. Более того, Хэди — язык с открытым исходным кодом. Это значит, что любой, кто умеет программировать, может помочь нам в его разработке.
        Исходный код Хэди доступен на [GitHub](https://github.com/hedyorg/hedy).
        Если вам нравится Хэди и вы готовы помочь, мы будем очень благодарны [пожертвованиям](https://github.com/sponsors/hedyorg).
-   title: Нужно ли мне что-то устанавливать?
    text: Нет. Хэди работает в браузере — в той же программе, в которой вы сейчас видите эту страницу. Вероятно, это Chrome, Edge или Firefox. Хэди также работает на телефонах и планшетах.
join-sections:
-   title: Поддержка Хеди
    text: '# There are three ways in which you can support Hedy!'
-   title: Improving the language
    text: |-
        The gradual and multi-lingual nature of Hedy create a lot of interesting technical challenges.
        Find those issues on [Github](https://github.com/hedyorg/hedy/issues?q=is%3Aopen+is%3Aissue+label%3Alanguage).
-   title: Translating Hedy
    text: |-
        Не программист? Нет проблем! Еще один способ поддержать Hedy - это <a href="https://github.com/hedyorg/hedy/wiki/Hedy-Translation-Tutorial" target="_blank">перевод ключевых слов, сообщений об ошибках, приключений и прочего контента</a>.
        Это текущее состояние, помогите нам завершить работу над языком или добавить новый!
        <a href="https://hosted.weblate.org/engage/hedy/">
        <img src="https://hosted.weblate.org/widgets/hedy/-/multi-auto.svg" alt="Translation status" /></a>
-   title: Помочь учителям начать работу
    text: |-
        Hedy is designed to support teachers in providing programming lessons in class. We have specific teacher features like the option to create a class, customize it and see how your students are doing.
        If you like Hedy, you can reach out to schools that you know to help teachers get started! We can help you find schools or teachers via [Discord](https://discord.gg/8yY7dEme9r).
learn-more-sections:
-   title: Присоединяйтесь к сообществу Hedy
    text: |-
        Дайте нам знать!

        [Нажмите сюда, чтобы написать нам](mailto:hello@hedy.org "About Hedy")
-   title: Глубокое погружение!
    text: |-
        Хотите узнать больше о философии и дизайне Hedy? Посмотрите выступление Фелиенн на конференции StrangeLoop в 2022 году:

        <iframe width="560" height="315" class="mx-auto mt-4" src="https://www.youtube.com/embed/fmF7HpU_-9k?wmode=opaque" frameborder="0" allow="accelerometer; autoplay; clipboard-write; encrypted-media; gyroscope; picture-in-picture" allowfullscreen=""></iframe>
-   title: Hedy в новостях
    text: |-
        Самый простой способ — помочь нам [с переводом Хэди](https://github.com/hedyorg/hedy/wiki/Hedy-Translation-Tutorial)

        Вот текущий статус перевода. Помогите нам закончить перевод на русский или другой язык, или добавьте новый язык, которого нет в списке.
        <a href="https://hosted.weblate.org/engage/hedy/">
        <img src="https://hosted.weblate.org/widgets/hedy/-/multi-auto.svg" alt="Translation status" /></a>
sections:
-   title: Introduction
    key: intro
    subsections:
    -   title: What's Hedy?
        text: |-
            Hedy is a textual programming language, specifically developed for (pre-)teens (10 to 15 years old).
            In contrast to programming languages for kids, like Scratch, Hedy doesn't use code blocks but textual code.
            So with Hedy you'll learn how to type code like the real programmers do, but in small steps with playful exercises.
            This way Hedy can function as a stepping stone to real programming languages like Python in an accessible and mostly fun way!
            If you want to know more, you can watch this <a href="https://www.youtube.com/watch?v=EdqT313rM40&amp;t=2s" target="_blank">video</a> about the development of Hedy as a programming language.
    -   title: Target audience
        text: |-
            Hedy is developed with middle school and junior high school students in mind (ages 10 - 15).
            It's important for the students to be able to read well. We recommend not to start with Hedy before the students have achieved at least a 3rd grade reading level.
            Students (and teachers!) don't need any programming experience before starting with Hedy.
    -   title: How does Hedy work?
        text: |-
            Hedy is divided into levels, in which new commands are taught. Each level contains a variety of adventures to practice the newly learned commands.
            As a teacher, you get to decide which adventures are available for your students. Will they be making a restaurant, a calculator or a haunted house this level? Within each level, the adventures are arranged from easiest to hardest.
            So your students keep getting challenged. The adventures can be done by the students individually, or you can use them in a classical instruction.

            The adventures also include a code example, to make sure the less digitally informed teachers are able to use Hedy too!
            Of course Hedy also caters to the creative teachers that love to make their own lessonplans and adventures!

            After programming all the adventures of a certain level, your students can test their knowledge in the quiz.
            You can track your students' work and their progress on the class page.
    -   title: Devices
        text: |-
            Hedy работает через Интернет, что означает, что он работает на любом устройстве с браузером (Google Chrome, Firefox, Edge и т.д.), поэтому ноутбуки, Chromebook, планшеты и даже смартфоны подходят для использования Hedy.
            Перед работой с Hedy не нужно ничего скачивать, просто зайдите на сайт, и всё!
    -   title: The Hedy Community
        text: |-
            Приглашаем всех учителей, программистов и других поклонников Хеди присоединиться к нашему серверу <a href="https://discord.gg/8yY7dEme9r" target="_blank">Discord</a>. Это идеальное место для общения о Hedy: у нас есть каналы, где вы можете показать свои классные проекты и уроки, каналы для сообщения об ошибках и каналы для общения с другими учителями и командой Hedy.
            <a href="https://www.youtube.com/watch?v=Lyz_Lnd-_aI" target="_blank">Здесь</a> вы можете найти видео о том, как присоединиться к сообществу Discord.
-   title: Tutorial
    key: tutorial
    subsections:
    -   title: Tutorial
        text: Вы хотите пройти учебник (еще раз)? Нажмите <a href="https://hedy.org/tutorial" target="_blank">здесь</a>.
-   title: Teaching preparations
    key: preparations
    subsections:
    -   title: For teachers
        text: You can prepare your classes at the <a href="https://hedy.org/for-teachers" target="_blank">For Teachers page</a>. On this page you'll find everything you'll need to teach with Hedy, like your classes, your adventures and slides. All the functionalities of the for teachers page are explained
            below.
    -   title: Creating a Class
        text: |-
            Как учитель, вы можете создать класс для своих учеников. В этом классе вы можете видеть учетные записи учеников и их программы, а также следить за их успехами.
            В этом видео <a href="https://www.youtube.com/watch?v=Y3RTIWftJQg" target="_blank"></a> показано, как быстро создать класс в Hedy.
    -   title: Customize your Class
        text: |-
            You can customize your class and choose which adventures are available for your students. This way your students won't be overwhelmed by the amount of adventures and levels, and they can specifically focus on the adventures you'd like them to practice with.
            Click on your class on the for teachers page and choose 'customize class'. On this page you can select levels, set opening dates, unlock level tresholds and more.

            **Select and order adventures**
            <img src="https://github.com/hedyorg/hedy/assets/80678586/df38cbb2-468e-4317-ac67-92eaf4212adc" width="1000">
            In this section you can select and order adventures. The pink tabs are adventures with new commands. The gray tabs are regular adventures. To rearrange the order of the adventures, you can drag the tabs. However, we do advise you to use the regular order of adventures as the Hedy team made sure the adventures go from easiest to hardest.
            If you want to remove an adventure for your students, simply click the cross on the adventure's tab.
            <img src="https://github.com/hedyorg/hedy/assets/80678586/0ddd10b5-ef60-4480-a0c4-fc9a0f323baa" width="300">
            If you want to add adventures, for instance your own adventure or an adventure you accidentally removed, use this menu to add the adventure to your students' adventures. Simply click the adventure you want to add and it (re)appears in the line of adventures. To undo all your changes to the adventures, click 'Reset'.

            **Opening dates**
            <img src="https://github.com/hedyorg/hedy/assets/80678586/4e59acfa-4772-429f-8328-babb43c942d5" width="300">
            With this feature you can set open_ingdates for the levels. This way you can make a lesson plan before your course begins and not worry about opening new levels each week. In the image above the first level is opened directly, the second will open the 23th of september, and the 3rd level the week after. The other levels are closed.
            Don't want to set opening dates? No problem, just leave this section blank.

            **Unlock level tresholds**
            <img src="https://github.com/hedyorg/hedy/assets/80678586/99a34dab-f112-459e-bfd1-07618be4715a" width = "1000">
            This featue allows you to set a treshold for your students' quiz grade, before they can continue to the next level. For example, if you enter "80" your students have to score at least 80% on the quiz before they are allowed to go to the next level. If they haven't met the treshold, they are not allowed to continue and have to retake the quiz.
            Don't want to use the treshold? No worries, just keep this section blank.


            **Other settings**
            <img src="https://github.com/hedyorg/hedy/assets/80678586/a8491d67-6d6e-42a7-b672-fd3d083a76f8"/>
            There are some other setting that could be usefu to you aswell. Our first extra setting is 'Mandatory developer's mode'. In developers mode the students only see their input and output screens and the run button. The adventures are hidden and there are no cheatsheets available. This might come in handy in a test situation.
            If this option is not selected the developer's mode is available for students too as a voluntairy option.

            If you want all your students to be visible in de class highscore, you can select the second option.
            With all the other options you can choose to hide some functions or content for your students, this might help them focus more.

            **Save**
            <img src="https://github.com/hedyorg/hedy/assets/80678586/df179df3-3073-4d15-bba6-62e58fb675be" width="300">
            Don't forget to save your changes when you're done costumizing your class.
    -   title: Student Accounts
        text: |-
            To add students to your class go to the class page by clicking in the class name on the 'for teachers' page. Then click 'add students'. There are 2 ways to let your students join your class: You can create accounts for them, or they could create their own accounts.

            **You create accounts for your students**
            The easiest way to add students to your class is by creating an account for them. This can be done by clicking the 'create student accounts' button and filling in the usernames and passwords for them.
            The students can login with the username and password that you chose. Afterwards, they can change their username or password if they'd like and they'll still remain in your class.
            This [video](https://www.youtube.com/watch?v=eEQvik-Ce5M) shows how to add students to your class in the quickest and easiest way.

            **Students make their own accounts**
            Your students can also go to the Hedy website and create their own accounts, just like you did. To get them into your class, they simply have to click the invite link.
            You can find the invite link on the class page and send it to your students. Mind that your students have to be logged in to Hedy when they click the link, in order to make it work smoothly.
            You can also manually invite a student to your class with the button 'Invite by username'.
    -   title: Setting preferred language
        text: |-
            When students create profiles they are supposed to choose a 'preferred language'. Hedy will always be loaded in this selected language.
            Changing this language can always be done later on by navigating to 'My account' and 'My personal settings' again.
            From December 2021, setting a preferred language is obligatory for each Hedy account.
            When your account or your students' accounts have been created earlier than this date, you will receive a message that a preferred language is missing.
            Don't worry! Navigate to 'My profile' and set a language in your profile settings.
            Until you set a language Hedy will be shown in your browser language and, when this language is not supported, in English.

            **For non-English speakers**
            Not only can you change the language of the adventures to your own language. You can also choose which language the keywords (for example 'print' or 'ask') should be in.
            This way you can teach your students to code with English keywords, but you can also let them program in their own language. For example, Dutch students can use the command 'vraag' instead of 'ask'.

            **Video**
            This [video](https://www.youtube.com/watch?v=QrVZETj4oLM) show you how to set a preferred language and change the keywords to you preferred language as well.
    -   title: Storing programs
        text: |-
            When you are logged in, you'll see My programs next to your profile icon.
            This option exists for your students too. In My programs you can find all the programs that you've worked on.
            By default, programs will be saved to 'My programs' when you run the code, and every 10 seconds, under their default name
            and their level (for example: Story 5). If you want to store a program under a new name, just type the new name in the name bar.
            Currently, only one program can be saved per level, per tab.

            You (and your students) can also share programs using the share button next to program names.
            These programs will be posted on our <a href="https://hedy.org/explore" target="_blank">explore page</a>, for everybody to see and use.
            If you want to unshare your program, go to 'My programs' and click 'Unshare'.

            The paper plane icon can be used to hand in programs to the teacher of a class. Programs that have been handed is will no longer be editable.
-   title: Teaching with Hedy
    key: teaching
    subsections:
    -   title: Обучение с Hedy
        text: |-
            Hedy contains a lot of different levels that each teach a different new skill. We recommend to teach one level per lesson.
            This gives your students the time to fully grasp a new command or concept and practice with it, before moving on to the next level.
            We use this structure in our lessons: Introduction, New concepts and commands, let's get to work, puzzels and quizzes.
    -   title: Слайды
        text: |-
            When giving instructions you might want to use our slides. Our slides are available on the 'For teachers' page. There is a set of slides for each level. In the slides all the new commands for that level are explained. We have aimed to explain why these changes are nessecary or how the new commands come in handy.
            We also give some examples of how the new commands can be used. You could of course also use your own slides, or just open Hedy and show your students around the website. Whichever you prefer to give the best Hedy lessons!
    -   title: Введение
        text: |-
            You can start your lessons by activating your students' prior knowledge: What do they already know about the subject, what did they learn in the previous lesson and which mistakes did they make that they've now learned from?
            This way all the previously learned commands and frequently made mistakes are fresh in your students' memories, when you start introducing the new lesson.
    -   title: Введение новых понятий и команд
        text: |-
            The new concepts and commands can be very hard for some students to fully understand.
            That's why it's of importance to model the proper use of the new commands to your students.
            Especially in the lower levels, where some students have no experience whith programming at all, it can be hard for them to understand the new abstract concepts.
            Showing a lot of examples makes an abstract concept (for instance: 'What is a variable?') more recognizable and easier to understand ('Look, the variable pet changed into dog'). Our slides could help you with that.
    -   title: Приступаем к работе
        text: |-
            Each level contains different adventures that you can find in the pink tabs. The first pink tab explains the new commands in this level.
            The following tabs are adventures that the students can try out and make their own.
            The adventures are arranged from easiest to hardest, so we recommend to start on the left and your your way to the right.
            The last tab 'what's next' gives a little teaser of what you'll learn in the next level. Of course, you can select the adventures you want your students to do for each level.
            They don't always have to make every adventure. Every adventure contains an example code, that the students can try out with the green button.
            The example code gets copied to the workfield, where the students can try out the code and adjust it to make it their own.
            Stimulate your students to turn the example codes into their own projects by adding their own ideas and making their own variation of the adventure.
    -   title: Викторины и головоломки
        text: |-
            To test whether your students have picked up all the new info in the level, you can let them make the quiz.
            The quiz contains 10 multiple choice questions about the new concepts and command to that level.
            Not every level has a quiz yet, as we are still building the quizzes.
            Some levels also contain puzzels. Puzzels show the students a couple of line of code that the students have to put in the right order.

            This [video](https://www.youtube.com/watch?v=lNh5EdZVUwc) shows the quizzes and puzzels.
    -   title: Оценка
        text: |-
            Round up your lesson by having a brief evaluation. What did the students learn? Which hardships did they come across?
            How did they learn from their mistakes? And of course: What did they create?
            Students are often very proud of their own creations, so it's nice to save a little time and gove your students the opportunity to show their work to their classmates.
-   title: Дополнительные функции Hedy
    key: особенности
    subsections:
    -   title: Статистика учителей
        text: This [video](https://www.youtube.com/watch?v=iwHVG4NRKI4&t=5s) shows you more information on how to use the teacher statistics in your class.
    -   title: Создайте свое собственное приключение
        text: It is also possible for teachers to create your own adventure. [This video](https://www.youtube.com/watch?v=A0zbXpxX4q4) shows you how to create your own adventure as a teacher and add it to your class(es).
    -   title: Страница «Обзор»
        text: |-
            On the [explore](https://hedy.org/explore) page you can view the work of other Hedy users. You can try out their programs and use them as inspiration to create something cool yourself.
            You can also add a program you've made to the explore page yourself by clicking 'Save and share code' in the coding screen or go to My Programs and click 'Share'.
            Don't want to share your work anymore? Simply go to 'My Programs' and click 'Unshare'.
            If you want more information about the explore page, check out this [video](https://www.youtube.com/watch?v=26boFjqvS5Q).
    -   title: Мои достижения
        text: |-
            If you click on your username in the topright corner of your screen, you can go to [My achievements](https://hedy.org/my-achievements). On this page you achievements are collected. Your students have such a page as well.
            When you hover over the badge with your mouse, you'll see how to earn the badge. There are hidden badges too, of which you'll have to find out yourself how to earn them.
            If you want more information on the achievements, check out this [video](https://www.youtube.com/watch?v=-FjmKejukCs).
    -   title: Высокие баллы
        text: |-
            On [this page](https://hedy.org/highscores) you can see the high scores of all Hedy users.
            In this [video](https://www.youtube.com/watch?v=IqTiUkBVTo8) you can learn some more about the high scores.
    -   title: Отладчик
        text: |-
            Is your (student's) code not working? There must be a bug (coding mistake) in it! You can use the debugger to find the mistake.
            The debugger is the ladybig button in your coding screen. If you press it, you can run your code line by line to find your mistake.
            Have you found the mistake? Press the red stop button and the debugger will shut off.
    -   title: Чтение вслух
        text: Do you want the output of your program to be read aloud? Then you can use the read aloud function that is found under the 'run code' button in your coding screen.
    -   title: Режим программиста
        text: |-
            Вас отвлекают все эти приключения или вы хотите составить длинную программу? Тогда обратите внимание на переключатель "Режим программиста" в нижней части экрана кодирования.
            Режим программистов позволяет вам и вашим ученикам использовать больший экран для кодирования.
    -   title: Cheat sheets
        text: |-
            In every level there is a button with this emoji 🤔. You and your students can find the "cheat sheets" there. On this cheat sheet, you can find all the commands that are usable in this level in their correct form.
            So if you've forgotten how a command works, simply take a peek at the cheat sheet!
    -   title: Other useful features
        text: This [video](https://www.youtube.com/watch?v=c4MntPPgl1Y) shows you even more features of Hedy, like the cheatsheets and the keyword switcher.
-   title: Answers to the exercises
    key: answers
    intro: |-
        The answers to all the exercises can be found on the public profile of the useraccount 'Hedy_answers'. We often encourage students to use their own creativity in their answers, so these answers are merely a guideline as to what a possible correct answer could look like.

        To go to the 'Hedy_answers' profile, please click <a href="https://hedy.org/user/hedy_answers" target="_blank">here</a>.
-   title: Распространенные ошибки
    levels:
    -   level: '1'
        sections:
        -   title: Студенты забывают печатать команды
            example:
                error_text: For example they type a sentence without using print.
                error_code: Hedy не может напечатать это
                solution_text: Teach your students to always start a line of code with a command.
                solution_code: напечатать Хеди может напечатать это!
        -   title: Студенты используют заглавные буквы при наборе команд
            example:
                error_text: Commands won't work if they are in capitals.
                error_code: |-
                    Ask Why does my code fail?
                    Print Because I'm using capitals.
                solution_text: Уберите заглавные буквы.
                solution_code: |-
                    ask Why does my code work now?
                    print Because I removed the capitals!
        -   title: Студенты используют эхо без вопроса
            example:
                error_text: Echo is made to repeat an answer after an ask command. Without ask echo won't do anything.
                error_code: эхо Ваше имя
                solution_text: Add an ask command to make it work.
                solution_code: |-
                    ask What's your name?
                    echo Your name is
        -   title: Students want their echo word (variable) to be in the middle of a sentence
            example:
                error_text: And they are right! That's why they will learn to use proper variables in the next level.
                error_code: |-
                    ask Which programming language is the most fun?
                    echo is the best!
                solution_text: 'In level 1 we have to keep it at this:'
                solution_code: |-
                    ask Which programming language is the most fun?
                    echo The best is...
        -   title: 'Turtle: Students let the turtle walk off of the screen'
            example:
                error_text: Often students love to try out big numbers when using the turtle, which causes the arrow to walk off the screen.
                error_code: |-
                    вперед 300
                    поворот 90
                solution_text: In the example. students tend to think that the turn command doesn't work. Eventhough is does work, but you can't see it happening off screen. Use smaller numbers to prevent this from happening.
                solution_code: |-
                    вперед 100
                    поворот 90
        -   title: 'Turtle: Students use the command backward, but that doesn''t exist'
            example:
                error_text: Назад - это не команда.
                error_code: назад 100
                solution_text: 'To make the turtle go backwards, you use the forward command and a negative number. For example:'
                solution_code: вперед -100
    -   level: '2'
        sections:
        -   title: Студенты допускают опечатки в своих командах
            example:
                error_text: Hedy can't recognize a command with a typo.
                error_code: наппечатать Не делайте опечаток!
                solution_text: Teach your students to read the error messages. This way they can find out themselves what went wrong.
                solution_code: напечатать Не делайте опечаток!
        -   title: Students forget that the ask command has changed
            example:
                error_text: In this level students learn about variables. The ask command requires a variable as well, but students forget this.
                error_code: спросить что бы вы хотели съесть?
                solution_text: In this level you have to tell Hedy where to save your answer, so it can be used later on. This is called a variable.
                solution_code: order is ask What would you like to eat?
        -   title: Студенты пытаются использовать команду эхо
            example:
                error_text: For some students it might be frustrating to learn that the echo command doesn't work anymore. That's why it's very important to explain the advantages of using variables. For example you can use multiple variables in a code, and you can put them anywhere you like in a sentence!
                error_code: |-
                    answer is ask Why doesn't echo work anymore?!
                    echo
                solution_text: Вместо этого используйте переменную.
                solution_code: |-
                    answer is ask Why doens't echo work anymore?!
                    print answer
        -   title: Students use a variable name or as a normal word
            example:
                error_text: In the example below the word 'name' is used a a variable, but also as a normal text. The output of this code will be 'Hi my Hedy is Hedy'.
                error_code: |-
                    name is Hedy
                    print Hi my name is name
                solution_text: So don't use a word you want to use in the text as a variable name. In level 4 this is solved with quotation marks.
                solution_code: |-
                    имя Хеди
                    напечатать Привет я имя
        -   title: Students use long variable names containing two words.
            example:
                error_text: A variable should be named with one word. You could use an underscore to connect two words. That counts as one.
                error_code: chosen door is ask Which door do you pick?
                solution_text: Добавьте знак подчеркивания.
                solution_code: chosen_door is ask which door do you pick?
        -   title: Students might use two different names for the same variable
            example:
                error_text: In this example the student has used 'horse' and 'name' for the same variables.
                error_code: |-
                    horse is ask What is your horse called?
                    print Your horse is called name
                solution_text: Always check wheter the variable has the same name throughout the code. Slight differences can be hard to spot (for example plurals) but they will interfere with the code.
                solution_code: |-
                    name is ask What is your horse called?
                    print Your horse is called name
    -   level: '3'
        sections:
        -   title: Студенты пытаются распечатать целые списки
            example:
                error_text: A list can't be printed. You can only print one item from the list with at random.
                error_code: |-
                    продукты яблоки, молоко, шоколад
                    напечатать продукты
                solution_text: To print a list of all the groceries, you simply need to put them after a print command. Else you can use the list to print one item with at random.
                solution_code: |-
                    print apples, milk, chocolate

                    or

                    groceries is apples, milk, chocolate
                    print groceries at random
        -   title: Students use the name of a variable or list as regular text
            example:
                error_text: This problem probably occured in level 2 as well. Now it can happen with lists too.
                error_code: |-
                    name is Hedy
                    print Hi my name is name

                    or

                    animal is rhino, bee, swan
                    print The best animal is... animal at random
                solution_text: Don't use the names of variables or lists in regular text to print. In level 4 this problem is solves with quotation marks.
                solution_code: |-
                    name is Hedy
                    print Hi I'm name

                    or

                    animals is rhino, bee, swan
                    print The best animal is... animals at random
        -   title: Студенты забывают `{at}` в `{at}` `{random}`
            example:
                error_text: Как в примере
                error_code: |-
                    birds is sparrow, seagull, robin
                    print birds random
                solution_text: This problem is solved by adding the word at.
                solution_code: |-
                    birds is sparrow, seagull, robin
                    print birds at random
        -   title: Students forget to use the print command when also using the at random command
            example:
                error_text: Or they will sometimes put at random at the beginning of the line.
                error_code: |-
                    fruit is apple, cherry, banana
                    fruit at random
                solution_text: Emphasize to your students that you always need a print to print text.
                solution_code: |-
                    fruit is apple, cherry, banana
                    print fruit at random
        -   title: Students forget to use commas in their lists
            example:
                error_text: In a list items are seperated with a comma.
                error_code: |-
                    pizzas is funghi tonno quattro stagioni
                    print pizzas at random
                solution_text: After each item on your list, there should be a comma
                solution_code: |-
                    pizzas is funghi, tonno, quattro stagioni
                    print pizzas at random
        -   title: Students try to use at random without a list
            example:
                error_text: Например
                error_code: |-
                    clubs is Manchester United
                    print clubs at random
                solution_text: Hedy can't print anything at random, because there is no list to choose from.
                solution_code: |-
                    clubs is Manchester United, Bayrn Munchen, FC Barcelona
                    print clubs at random
        -   title: Students try to use add/remove without a list
            example:
                error_text: In the example below 'names' is not a list, but a variable. You cannot add anything to it.
                error_code: |-
                    names is Jake
                    your_name is ask Who are you?
                    add your_name to names
                    print names at random
                solution_text: Сначала должен быть список, поэтому нужно добавить второе имя, чтобы превратить имена в список, например, Эми. Если вы не хотите, чтобы Эми была в списке, вы можете использовать убрать, чтобы удалить ее после.
                solution_code: |-
                    names is Jake, Amy
                    your_name is ask Who are you?
                    add your_name to names
                    print names at random
        -   title: Students forget to use to/from in add/remove
            example:
                error_text: Without to/from the add/remove command won't work.
                error_code: |-
                    adventures is story, parrot, dice
                    choice is Which adventure do you like best?
                    add choice
                    remove dice
                    print I love adventures at random
                solution_text: Hedy has to know which list the item should be added to/removed from.
                solution_code: |-
                    adventures is story, parrot, dice
                    choice is Which adventure do you like best?
                    add choice to adventures
                    remove dice from adventures
                    print I love adventures at random
    -   level: '4'
        sections:
        -   title: Students forget to use quotation marks on both sides of the text
            example:
                error_text: In this level print and ask need a set of quotation marks. One before of the text and one after.
                error_code: |-
                    print Hello
                    mood is ask 'How are you?
                solution_text: Добавьте правильные кавычки.
                solution_code: |-
                    print 'Hello'
                    mood is ask 'How are you?'
        -   title: Студенты используют неправильные кавычки
            example:
                error_text: It is important to start your lesson by checking if the students know how to type a quotation mark properly. Else they might use the "double quotes" or the skewed one `.
                error_code: |-
                    print `Welcome to the restaurant`
                    food is ask "What would you like to order?"
                solution_text: 'Это правильные кавычки:'
                solution_code: |-
                    print 'Welcome to the restaurant'
                    food is ask 'What would you like to order?'
        -   title: Students use an apostrophe in their text
            example:
                error_text: From this level on apostrophes are not allowed. They are often used in English when thyping contractions like you're, don't or what's.
                error_code: print 'You're not allowed to type this'
                solution_text: You can choose to use the wrong grammar and just leave the apostrophe out. Or you could use the ` as an apostrophe.
                solution_code: |-
                    print 'Youre allowed to type this'
                    print 'And you`re able to do this'
    -   level: '5'
        sections:
        -   title: Students forget to use print in an if command
            example:
                error_text: After students use if or else they forget to use a second command like print or ask.
                error_code: |-
                    if name is Hedy 'Great!'
                    else 'Hedy is better!'
                solution_text: Add the print command to fix it.
                solution_code: |-
                    if name is Hedy print 'Great!'
                    else print 'Hedy is better!'
        -   title: Students might use two different names for the same variable
            example:
                error_text: In this example the student has used 'horse' and 'name' for the same variables.
                error_code: |-
                    horse is ask 'What is your horse called?'
                    if name is Bonfire print 'cool'
                    else print 'less cool!'
                solution_text: Always check wheter the variable has the same name throughout the code. Slight differences can be hard to spot (for example plurals) but they will interfere with the code.
                solution_code: |-
                    horse is ask 'What is your horse called'
                    if horse is Bonfire print 'cool!'
                    else print 'less cool!'
        -   title: Students still forget the quotes on both sides
            example:
                error_text: Codes using the `if` commando can get very long and students tend to forget to use quotes.
                error_code: |-
                    if name is Hedy print fun
                    else print 'meh!
                solution_text: Always use 2 quotes in a print command.
                solution_code: |-
                    if name is Hedy print 'fun'
                    else print 'meh!'
        -   title: Студенты используют кавычки вокруг имен переменных
            example:
                error_text: In this level there are no quotes around variable names.
                error_code: |-
                    if 'name' is 'Hedy' print 'fun'
                    else print 'meh!'
                solution_text: Remove the quotes to get the code to work.
                solution_code: |-
                    if name is Hedy print 'fun'
                    else print 'meh!
        -   title: Students use long variable names containing two words
            example:
                error_text: A variable should be named with one word. You could use an underscore to connect two words. That counts as one.
                error_code: chosen door is ask 'Which door do you pick?'
                solution_text: Добавьте знак подчеркивания.
                solution_code: chosen_door is ask 'which door do you pick?'
        -   title: Students want multiple answers to be correct
            example:
                error_text: For example this student Hedy to tell all his friends that they are funny, but other classmates would be told that they are not.
                error_code: if name is Jesse, David, Souf print 'You are funny' else print 'You are not funny'
                solution_text: |-
                    You could use the `in` command for that. It is explained in a higher level, but it does already work in level 5.
                    Another solution is to use multiple if commands and no else command. The disadvantage is that it won't tell the other classmates that they are not funny.
                solution_code: |-
                    friends is Jesse, David, Souf
                    name is ask 'Who are you?'
                    if name in friends print 'You are funny'
                    else print 'You are not funny'

                    or

                    name is ask 'Who are you?'
                    if naam is Jesse print 'You are funny'
                    if naam is David print 'You are funny'
                    if naam is Souf print 'You are funny'
        -   title: The students make the variable name the same as the value in the if statement
            example:
                error_text: In the example below the password is 'password'. This will result in it always being correct.
                error_code: |-
                    password is ask 'What is the password?'
                    if password is password print 'Access granted'
                    else print 'Acces denied!'
                solution_text: Pick a different name for your variable.
                solution_code: |-
                    secret_password is ask 'What is the password'
                    if secret_password is password print 'Access granted!'
                    else print 'Access denied!'
    -   level: '6'
        sections:
        -   title: Студенты испытывают трудности с кавычками
            example:
                error_text: Some students struggle with adding quotattion marks or not. If you add quotation marks, the output screen will literally show '5+5'.
                error_code: напечатать '5 + 5'
                solution_text: In this code the output screen will print '10'.
                solution_code: напечатать 5 + 5
        -   title: Students struggle with the concept of doing maths with a variable
            example:
                error_text: 'Some students will find it hard to do maths with variables. Try to show them very simple examples, like:'
                error_code: |-
                    age = ask 'How old are you?'
                    print 'Next year you will be ' age + 1
                solution_text: Or take it a step further like this.
                solution_code: |-
                    price = 0
                    print 'Welcome to our burger restaurant'
                    burger = ask 'Would you like a burger?'
                    if burger = yes price = price + 10
                    drink = ask 'Would you like a drink?'
                    if drink = yes price = price + 4
                    print 'That will be ' price ' euros please'
    -   level: '7'
        sections:
        -   title: Students forget one of the word of the repeat command, or they forget the print command
            example:
                error_text: Make sure that the students know to use both the full repeat command and the print command.
                error_code: |-
                    repeat 3 times 'For he`s a jolly good fellow'
                    repeat 3 print 'Which nobody can deny!'
                solution_text: 'Это правильный код:'
                solution_code: |-
                    repeat 3 times print 'For he`s a jolly good fellow'
                    repeat 3 times print 'Which nobody can deny!'
        -   title: Студенты пытаются повторить несколько строк
            example:
                error_text: В этом уровне можно повторять одну строку кода только несколько раз. В этом коде студент хотел вывести 3 разных напитка, но это не сработает. Он задаст вопрос 3 раза и выведет только последний ответ.
                error_code: |-
                    repeat 3 times drink = ask 'What would you like to drink?'
                    print drink
                solution_text: You should go to the next level to be able to repeat multiple lines. So on this level you'll have to print everything seperately.
                solution_code: |-
                    drink = ask 'What would you like to drink?'
                    print drink
                    drink = ask 'What would you like to drink?'
                    print drink
                    drink = ask 'What would you like to drink?'
                    print drink
        -   title: Students make programs that take too long to run
            example:
                error_text: In this level it's very easy to make long codes. The students aren't allowed to make programs that take to long to load (to save our servers).
                error_code: repeat 100 times print 'How many times can I repeat this?'
                solution_text: Make sure the codes aren't too long
                solution_code: repeat 20 times print 'This is enough'
    -   level: '8'
        sections:
        -   title: Студенты неправильно используют отступы
            example:
                error_text: Indentation is a new concept in this level, that is hard to use for some students. Make sure they practise some simple codes before making a whole program with it.
                error_code: |-
                    повторить 3 раза
                    напечатать 'привет'
                solution_text: 'Это правильный код:'
                solution_code: |-
                    повторить 3 раза
                        напечатать 'привет'
        -   title: Students only repeat 1 line when they wanted to repeat multiple lines
            example:
                error_text: For instance, in the code below the student wanted to take the drinks order of 3 people. But insted the program asked 3 times, but only wrote down one order.
                error_code: |-
                    repeat 3 times
                        drink = ask 'What would you like to drink?'
                    print drink
                solution_text: |-
                    В правильном коде третья строка тоже начинается с отступа. Таким образом, она относится к блоку повторить и поэтому будет повторена 3 раза.
                    Демонстрация этих различий может помочь вашим ученикам понять, почему нам нужны отступы, чтобы наши программы работали.
                solution_code: |-
                    repeat 3 times
                        drink = ask 'What would you like to drink?'
                        print drink
        -   title: Students want to nest if statements, or put if statements inside a loop
            example:
                error_text: |-
                    In this level students aren't allowed yet to put if statements inside other if statements or inside repeat loops.
                    In the next level this is allowed.
                error_code: |-
                    birthday = ask 'Is it you birthday?'
                    if birthday = yes
                        repeat 3 times
                            print 'Hip Hip Hooray!'
                solution_text: 'This is the correct code for this level:'
                solution_code: |-
                    birthday = ask 'Is it you birthday?'
                    if birthday = yes
                        print 'Hip Hip Hooray!'
                        print 'Hip Hip Hooray!'
                        print 'Hip Hip Hooray!'
        -   title: Students make programs that take too long to run
            example:
                error_text: In this level it's very easy to make long codes. The students aren't allowed to make programs that take to long to load (to save our servers).
                error_code: |-
                    repeat 100 times
                        print 'How many times can I repeat this?'
                solution_text: Make sure the codes aren't too long
                solution_code: |-
                    repeat 20 times
                        print 'This is enough'
        -   title: Students use the if command to check if the variable value is the same as the variable name
            example:
                error_text: |-
                    We have seen this mistake by some of our students. They make a password for their computer, but they make the password 'password'.
                    In line 2 the computer is asked to check wheter the variable password is the same as the variable password, so itself. Which means the answer is alway yes.
                    So with this code the answer will always be 'You can come in' no matter what the player fills in.
                error_code: |-
                    password is ask 'What is the password?'
                    if password is password
                        print 'You can come in'
                    else
                        print 'You are not allowed'
                solution_text: Вы можете исправить эту ошибку, добавив кавычки. Так компьютер поймет, что второй пароль в `{if} password {is} 'password'` является строковым значением (то есть обычным текстом), а не именем переменной.
                solution_code: |-
                    password is ask 'What is the password?'
                    if password is 'password'
                        print 'You can come in'
                    else
                        print 'You are not allowed'
    -   level: '9'
        sections:
        -   title: Студенты допускают ошибки с отступами
            example:
                error_text: The hardest part about this level is getting the indentation right. Students love nesting if statements, sometimes even inside other nested if statements. Keeping track of indentation can get pretty tough.
                error_code: |-
                    print 'Robin is walking downtown'
                    location = ask 'Is Robin going into a shop, or does she go home?'
                    if location is shop
                        print 'She enters the shop.'
                        print 'Robin sees an interesting looking book'
                        book = ask 'Does Robin buy the book?'
                            if book is yes
                    print 'Robin buys the book and goes home'
                    else
                        print 'Robin leaves the shop and goes home'
                    else
                        print 'Robin goes home'
                solution_text: This is the correct code. Try to keep track of all the different constructions when putting if statements inside other if statements.
                solution_code: |-
                    print 'Robin is walking downtown'
                    location = ask 'Is Robin going into a shop, or does she go home?'
                    if location is shop
                        print 'She enters the shop.'
                        print 'Robin sees an interesting looking book'
                        book = ask 'Does Robin buy the book?'
                        if book is yes
                            print 'Robin buys the book and goes home'
                        else
                            print 'Robin leaves the shop and goes home'
                    else
                        print 'Robin goes home'
    -   level: '10'
        sections:
        -   title: Students so not use the for command correctly
            example:
                error_text: We often see that students try to print the list (in the example animals) instead of the items of the list.
                error_code: |-
                    animals is dog, cat, blobfish
                    for animal in animals
                      print 'I love ' animals
                solution_text: The word animals in the last line should be changed into animal.
                solution_code: |-
                    animals is dog, cat, blobfish
                    for animal in animals
                      print 'I love ' animal
        -   title: Студенты забывают об отступах
            example:
                error_text: Students tend to forget to use indentation after a for command.
                error_code: |-
                    animals is dog, cat, blobfish
                    for animal in animals
                    print 'I love ' animals
                solution_text: You should use indentation after a for command.
                solution_code: |-
                    animals is dog, cat, blobfish
                    for animal in animals
                      print 'I love ' animal
    -   level: '11'
        sections:
        -   title: Студенты забывают использовать отступы
            example:
                error_text: Make sure that the students use indentation.
                error_code: |-
                    for i in range 1 to 5
                    print i
                solution_text: 'Это правильный код:'
                solution_code: |-
                    for i in range 1 to 5
                        print i
        -   title: Студенты не понимают i
            example:
                error_text: |-
                    Некоторые студенты не понимают, что i - это переменная. i выбрана, потому что она используется в программировании на Python, но вы с таким же успехом можете использовать другое имя переменной.
                    Например, вот этот код:
                error_code: |-
                    for i in range 1 to 5
                    print i
                solution_text: Could just as well be replaced with this code. It works the same.
                solution_code: |-
                    for banana in range 1 to 5
                        print banana
    -   level: '12'
        sections:
        -   title: Студенты забывают о кавычках
            example:
                error_text: Students need more quotation marks now than in the previous levels. In this example quotation marks were forgotten in the list and in the if command.
                error_code: |-
                    superheroes = Spiderman, Batman, Iron Man
                    superhero = superheroes at random
                    if superhero = Batman
                        print 'IM BATMAN!'
                solution_text: 'Это правильный код:'
                solution_code: |-
                    superheroes = 'Spiderman', 'Batman', 'Iron Man'
                    superhero = superheroes at random
                    if superhero is 'Batman'
                        print 'IM BATMAN!'
        -   title: Students use quotation marks on numbers they want to use for calculations
            example:
                error_text: |-
                    Вы можете использовать кавычки для чисел, но только если вы хотите, чтобы компьютер воспринимал их как текст. Это означает, что вы не можете выполнять вычисления с числом.
                    В приведенном ниже примере вы не можете выполнять математические действия с числом 25, потому что оно заключено в кавычки.
                error_code: |-
                    score = '25'
                    answer is ask 'Do you want a point?'
                    if answer is 'yes'
                        score = score + 1
                        print score
                solution_text: 'Это правильный код:'
                solution_code: |-
                    score = 25
                    answer is ask 'Do you want a point?'
                    if answer is 'yes'
                        score = score + 1
                        print score
        -   title: Students use commas instead of periods in decimal numbers
            example:
                error_text: Decimal numbers can be used from this level on, but you can't use commas.
                error_code: напечатать 2,5 + 2,5
                solution_text: 'Это правильный код:'
                solution_code: напечатать 2.5 + 2.5
    -   level: '13'
        sections:
        -   title: Студенты путают «и» с «или»
            example:
                error_text: Both commands might appear similar, but their functions are very different.
                error_code: |-
                    game is ask 'Do you want to play a game?'
                    time is ask 'Do you have time to play?'
                    if game is 'yes' or time is 'yes'
                        print 'Lets play!'
                solution_text: In this case, the person should answer yes on both questions, so you should use `and`.
                solution_code: |-
                    game is ask 'Do you want to play a game?'
                    time is ask 'Do you have time to play?'
                    if game is 'yes' and time is 'yes'
                        print 'Lets play!'
    -   level: '14'
        sections:
        -   title: Students confuse the < and > signs
            example:
                error_text: Often, students are already familiar with these signs from maths class. But if your students don't know these signs yet, they might have a challenge with it.
                error_code: |-
                    age = ask 'How old are you?'
                    if age < 12
                        print 'You are older than I am!'
                solution_text: 'Это правильный код:'
                solution_code: |-
                    age = ask 'How old are you?'
                    if age > 12
                        print 'You are older than I am!'
        -   title: Students use the wrong signs for `!=` `<=` and `>=`
            example:
                error_text: These signs are probably new for most students. Make sure to explain these signs to your students.
                error_code: |-
                    name = ask 'What is your name?'
                    if name =< 'Hedy'
                        print 'You are not Hedy'
                solution_text: 'Это правильный код:'
                solution_code: |-
                    name = ask 'What is your name?'
                    if name != 'Hedy'
                        print 'You are not Hedy'
        -   title: Students forget to use the == sign
            example:
                error_text: На этом уровне студентам все еще разрешено использовать = или is. Но на других уровнях или в python у них могут возникнуть проблемы из-за этого. Поэтому лучше всего научить их использовать их.
                error_code: |-
                    name = ask 'What is your name?'
                    if name = 'Hedy'
                        print 'You are cool!'
                solution_text: 'Это правильный код:'
                solution_code: |-
                    name = ask 'What is your name?'
                    if name == 'Hedy'
                        print 'You are cool!'
    -   level: '15'
        sections:
        -   title: Students forget indentation in the while loop
            example:
                error_text: Отступы часто вызывают затруднения у студентов.
                error_code: |-
                    answer = 0
                    while answer != 25
                    answer = ask 'What is 5 times 5?'
                    print 'A correct answer has been given'
                solution_text: 'Это правильный код:'
                solution_code: |-
                    answer = 0
                    while answer != 25
                        answer = ask 'What is 5 times 5?'
                    print 'A correct answer has been given'
    -   level: '16'
        sections:
        -   title: Студенты забывают о скобках
            example:
                error_text: From this level on lists should be in brackets.
                error_code: |-
                    icecream = 'starwberry', 'chocolate'
                    print 'I love ' icecream[random] ' icecream'
                solution_text: 'Это правильный код:'
                solution_code: |-
                    icecream = ['starwberry', 'chocolate']
                    print 'I love ' icecream[random] ' icecream'
        -   title: Студенты используют неправильные скобки
            example:
                error_text: From this level on lists should be in brackets.
                error_code: |-
                    icecream = ('starwberry', 'chocolate'}
                    print 'I love ' icecream[random] ' icecream'
                solution_text: 'Это правильный код:'
                solution_code: |-
                    icecream = ['starwberry', 'chocolate']
                    print 'I love ' icecream[random] ' icecream'
        -   title: Students forget the quotation marks while focussing on the brackets
            example:
                error_text: Students are sometimes very focussed on the new aspect of the syntax, that they forget the quotation marks.
                error_code: |-
                    icecream = [starwberry, chocolate]
                    print 'I love ' icecream[random] ' icecream'
                solution_text: 'Это правильный код:'
                solution_code: |-
                    icecream = ['starwberry', 'chocolate']
                    print 'I love ' icecream[random] ' icecream'
        -   title: Students still use the old at random command
            example:
                error_text: Students are sometimes very focussed on the new aspect of the syntax, that they forget the quotation marks.
                error_code: |-
                    icecream = [starwberry, chocolate]
                    print 'I love ' icecream at random ' icecream'
                solution_text: 'Это правильный код:'
                solution_code: |-
                    icecream = ['starwberry', 'chocolate']
                    print 'I love ' icecream[random] ' icecream'
        -   title: Students forget the quotation marks while focussing on the brackets
            example:
                error_text: Students are sometimes very focussed on the new aspect of the syntax, that they forget the quotation marks.
                error_code: |-
                    icecream = [starwberry, chocolate]
                    print 'I love ' icecream[random] ' icecream'
                solution_text: 'Это правильный код:'
                solution_code: |-
                    icecream = ['starwberry', 'chocolate']
                    print 'I love ' icecream[random] ' icecream'
    -   level: '17'
        sections:
        -   title: Students use elif like else, so without a condition
            example:
                error_text: The elif command needs a condition behind it. It cannot be used like else, without a condition.
                error_code: |-
                    color = ask 'What is your favorite color?'
                    if color == 'green':
                        print 'green is nice'
                    elif:
                        print 'I like green'
                solution_text: 'Это правильный код:'
                solution_code: |-
                    color = ask 'What is your favorite color?'
                    if color == 'green':
                        print 'green is nice'
                    elif color == yellow:
                        print 'yellow is alright'
                    else:
                        print 'I like green'
        -   title: Студенты забывают о двоеточии
            example:
                error_text: After each command that requires indentation, a colon should be used.
                error_code: |-
                    answer = ask 'How are you doing?'
                    if answer is 'great'
                        print 'Me too!'
                    elif answer is 'bad'
                        print 'Let me cheer you up!'
                    else
                        print 'Im great!'
                solution_text: 'Это правильный код:'
                solution_code: |-
                    answer = ask 'How are you doing?'
                    if answer is 'great':
                        print 'Me too!'
                    elif answer is 'bad':
                        print 'Let me cheer you up!'
                    else:
                        print 'Im great!'
    -   level: '18'
        sections:
        -   title: Студенты забывают использовать скобки
            example:
                error_text: Students will forget to put brackets around their text.
                error_code: напечатать 'Меня зовут Хеди!'
                solution_text: 'Это правильный код:'
                solution_code: напечатать('Меня зовут Хеди!').
        -   title: Students will still use the ask command
            example:
                error_text: The ask command has been used since level 1. So it might be hard for the students to switch to input instead of ask.
                error_code: |-
                    print('My name is Hedy!')
                    name = ask('What is your name?')
                    print('So your name is ', name)
                solution_text: 'Это правильный код:'
                solution_code: |-
                    print('My name is Hedy!')
                    name = input('What is your name?')
                    print('So your name is ', name)
        -   title: Students might use the brackets as quotation marks
            example:
                error_text: They have learned to keep the variables outside of the quotation marks, so they might do the same with the brackets. Which is not the correct way to use them.
                error_code: |-
                    temperature = 25
                    print('It is ') temperature ('degrees outside')
                solution_text: 'Это правильный код:'
                solution_code: |-
                    temperature = 25
                    print('It is ', temperature, 'degrees outside')
<<<<<<< HEAD
learn-more-sections:
-   title: Присоединяйтесь к сообществу Hedy
    text: "Дайте нам знать!\n\n[Нажмите сюда, чтобы написать нам](mailto:hello@hedy.org \"About Hedy\")\n"
-   title: Глубокое погружение!
    text: "Хотите узнать больше о философии и дизайне Hedy? Посмотрите выступление Фелиенн на конференции StrangeLoop в 2022 году:\n\n<iframe width=\"560\" height=\"315\" class=\"mx-auto mt-4\" src=\"https://www.youtube.com/embed/fmF7HpU_-9k?wmode=opaque\" frameborder=\"0\" allow=\"accelerometer; autoplay; clipboard-write; encrypted-media; gyroscope; picture-in-picture\" allowfullscreen=\"\"></iframe>\n"
-   text: "Самый простой способ — помочь нам [с переводом Хэди](https://github.com/hedyorg/hedy/wiki/Hedy-Translation-Tutorial)\n\nВот текущий статус перевода. Помогите нам закончить перевод на русский или другой язык, или добавьте новый язык, которого нет в списке.\n<a href=\"https://hosted.weblate.org/engage/hedy/\">\n<img src=\"https://hosted.weblate.org/widgets/hedy/-/multi-auto.svg\" alt=\"Translation status\" /></a>\n"
    title: Hedy в новостях
home-sections:
-   title: Текстовое программирование стало проще!
    text: "Многие школы и учителя по всему миру хотят научить своих учеников программированию. Вначале это часто делается с помощью игровых инструментов, начиная от робота Beebot и заканчивая\nScratch Junior или Scratch. После использования таких инструментов дети часто хотят перейти к более мощным текстовым языкам программирования, таким как Python.\n\nОднако Python сложен, потому что он доступен только на английском языке и требует от учеников одновременного изучения сложных концепций программирования и синтаксиса.\nHedy - это простой способ начать изучать текстовые языки программирования! Hedy бесплатен в использовании, имеет открытый исходный код и не похож ни на один другой язык текстового программирования по трем параметрам.\n\n1. Hedy является мультиязычным, вы можете использовать Hedy на своем родном языке.\n2. Hedy является постепенным, поэтому вы можете изучать одну концепцию и ее синтаксис за раз.\n3. Hedy создан для работы в классе, что позволяет учителям полностью адаптировать опыт своих учеников.\n"
-   title: Многоязычное программирование
    text: "В то время как почти все текстовые языки программирования имеют ключевые слова на английском языке, такие как `for` или `repeat`, Hedy можно использовать на любом языке! В настоящее время мы поддерживаем 39 различных языков, включая испанский, арабский, упрощенный китайский и хинди. Если ваш язык недоступен, вы всегда можете начать новый перевод.\n"
-   title: Пошаговое обучение
    text: "Изучение языка программирования может оказаться непосильной задачей, поскольку учащимся приходится одновременно изучать концепции (например, if-else или циклы) и синтаксис (например, кавычки или круглые скобки). В Hedy понятия сначала вводятся с небольшим количеством синтаксиса, а затем совершенствуются. Научно доказанный способ обучения!\n"
-   title: "Создан для классной комнаты"
    text: |
        Hedy предназначен для детей в возрасте от 10 лет и старше и разработан для использования в классе.
        Учителя могут использовать наши бесплатные встроенные планы уроков, а также создавать собственные уроки и загружать их в пользовательский интерфейс Hedy.
-   title: "Программирование в контексте"
    text: |
        Hedy демонстрирует программирование в самом широком смысле и может быть использован различными увлекательными способами. Hedy позволяет создавать цифровые и интерактивные истории, красочные рисунки, которые можно не только показывать на экране, но и рисовать пером или вышивать на рубашке, а также использовать для создания игр или приложений с кнопками и действиями на клавиатуре.
-   title: Понадобится ли мне опыт программирования?
    text: "Да! Hedy имеет \"открытый исходный код\", что означает, что каждый может помочь нам сделать Hedy лучше.\nВы можете найти наш код на <a href=\"https://github.com/hedyorg/hedy\" target=\"_blank\">Github</a>.\nЕсли вам нравится Hedy и вы хотите внести свой вклад, мы принимаем (и очень благодарны за это) <a href=\"https://github.com/sponsors/hedyorg\" target=\"_blank\">пожертвования</a>!\n"
-   title: Бесплатен ли Хэди?
    text: "Да! Это так благодаря Лейденскому университету в Нидерландах. Более того, Хэди — язык с открытым исходным кодом. Это значит, что любой, кто умеет программировать, может помочь нам в его разработке.\nИсходный код Хэди доступен на [GitHub](https://github.com/hedyorg/hedy).\nЕсли вам нравится Хэди и вы готовы помочь, мы будем очень благодарны [пожертвованиям](https://github.com/sponsors/hedyorg).\n"
-   title: Нужно ли мне что-то устанавливать?
    text: Нет. Хэди работает в браузере — в той же программе, в которой вы сейчас видите эту страницу. Вероятно, это Chrome, Edge или Firefox. Хэди также работает на телефонах и планшетах.
join-sections:
-   text: "# There are three ways in which you can support Hedy!\n"
    title: Поддержка Хеди
-   title: Improving the language
    text: "The gradual and multi-lingual nature of Hedy create a lot of interesting technical challenges.\nFind those issues on [Github](https://github.com/hedyorg/hedy/issues?q=is%3Aopen+is%3Aissue+label%3Alanguage).\n"
-   title: Translating Hedy
    text: "Не программист? Нет проблем! Еще один способ поддержать Hedy - это <a href=\"https://github.com/hedyorg/hedy/wiki/Hedy-Translation-Tutorial\" target=\"_blank\">перевод ключевых слов, сообщений об ошибках, приключений и прочего контента</a>.\nЭто текущее состояние, помогите нам завершить работу над языком или добавить новый!\n<a href=\"https://hosted.weblate.org/engage/hedy/\">\n<img src=\"https://hosted.weblate.org/widgets/hedy/-/multi-auto.svg\" alt=\"Translation status\" /></a>\n"
-   title: Помочь учителям начать работу
    text: "Hedy is designed to support teachers in providing programming lessons in class. We have specific teacher features like the option to create a class, customize it and see how your students are doing.\nIf you like Hedy, you can reach out to schools that you know to help teachers get started! We can help you find schools or teachers via [Discord](https://discord.gg/8yY7dEme9r).\n"
=======
    key: common_mistakes
    intro: |-
        You can learn from your mistakes, especially in coding!
        Making mistakes is unavoidable, and a great opportunity to learn, but for teachers it can be a challenge to find the correct fix for a mistake!
        Especially as the codes get longer and longer as the levels progress. That's why we've made a list with frequently made mistakes in each level, and their solutions.
>>>>>>> aa8ef7d4
<|MERGE_RESOLUTION|>--- conflicted
+++ resolved
@@ -1047,47 +1047,8 @@
                 solution_code: |-
                     temperature = 25
                     print('It is ', temperature, 'degrees outside')
-<<<<<<< HEAD
-learn-more-sections:
--   title: Присоединяйтесь к сообществу Hedy
-    text: "Дайте нам знать!\n\n[Нажмите сюда, чтобы написать нам](mailto:hello@hedy.org \"About Hedy\")\n"
--   title: Глубокое погружение!
-    text: "Хотите узнать больше о философии и дизайне Hedy? Посмотрите выступление Фелиенн на конференции StrangeLoop в 2022 году:\n\n<iframe width=\"560\" height=\"315\" class=\"mx-auto mt-4\" src=\"https://www.youtube.com/embed/fmF7HpU_-9k?wmode=opaque\" frameborder=\"0\" allow=\"accelerometer; autoplay; clipboard-write; encrypted-media; gyroscope; picture-in-picture\" allowfullscreen=\"\"></iframe>\n"
--   text: "Самый простой способ — помочь нам [с переводом Хэди](https://github.com/hedyorg/hedy/wiki/Hedy-Translation-Tutorial)\n\nВот текущий статус перевода. Помогите нам закончить перевод на русский или другой язык, или добавьте новый язык, которого нет в списке.\n<a href=\"https://hosted.weblate.org/engage/hedy/\">\n<img src=\"https://hosted.weblate.org/widgets/hedy/-/multi-auto.svg\" alt=\"Translation status\" /></a>\n"
-    title: Hedy в новостях
-home-sections:
--   title: Текстовое программирование стало проще!
-    text: "Многие школы и учителя по всему миру хотят научить своих учеников программированию. Вначале это часто делается с помощью игровых инструментов, начиная от робота Beebot и заканчивая\nScratch Junior или Scratch. После использования таких инструментов дети часто хотят перейти к более мощным текстовым языкам программирования, таким как Python.\n\nОднако Python сложен, потому что он доступен только на английском языке и требует от учеников одновременного изучения сложных концепций программирования и синтаксиса.\nHedy - это простой способ начать изучать текстовые языки программирования! Hedy бесплатен в использовании, имеет открытый исходный код и не похож ни на один другой язык текстового программирования по трем параметрам.\n\n1. Hedy является мультиязычным, вы можете использовать Hedy на своем родном языке.\n2. Hedy является постепенным, поэтому вы можете изучать одну концепцию и ее синтаксис за раз.\n3. Hedy создан для работы в классе, что позволяет учителям полностью адаптировать опыт своих учеников.\n"
--   title: Многоязычное программирование
-    text: "В то время как почти все текстовые языки программирования имеют ключевые слова на английском языке, такие как `for` или `repeat`, Hedy можно использовать на любом языке! В настоящее время мы поддерживаем 39 различных языков, включая испанский, арабский, упрощенный китайский и хинди. Если ваш язык недоступен, вы всегда можете начать новый перевод.\n"
--   title: Пошаговое обучение
-    text: "Изучение языка программирования может оказаться непосильной задачей, поскольку учащимся приходится одновременно изучать концепции (например, if-else или циклы) и синтаксис (например, кавычки или круглые скобки). В Hedy понятия сначала вводятся с небольшим количеством синтаксиса, а затем совершенствуются. Научно доказанный способ обучения!\n"
--   title: "Создан для классной комнаты"
-    text: |
-        Hedy предназначен для детей в возрасте от 10 лет и старше и разработан для использования в классе.
-        Учителя могут использовать наши бесплатные встроенные планы уроков, а также создавать собственные уроки и загружать их в пользовательский интерфейс Hedy.
--   title: "Программирование в контексте"
-    text: |
-        Hedy демонстрирует программирование в самом широком смысле и может быть использован различными увлекательными способами. Hedy позволяет создавать цифровые и интерактивные истории, красочные рисунки, которые можно не только показывать на экране, но и рисовать пером или вышивать на рубашке, а также использовать для создания игр или приложений с кнопками и действиями на клавиатуре.
--   title: Понадобится ли мне опыт программирования?
-    text: "Да! Hedy имеет \"открытый исходный код\", что означает, что каждый может помочь нам сделать Hedy лучше.\nВы можете найти наш код на <a href=\"https://github.com/hedyorg/hedy\" target=\"_blank\">Github</a>.\nЕсли вам нравится Hedy и вы хотите внести свой вклад, мы принимаем (и очень благодарны за это) <a href=\"https://github.com/sponsors/hedyorg\" target=\"_blank\">пожертвования</a>!\n"
--   title: Бесплатен ли Хэди?
-    text: "Да! Это так благодаря Лейденскому университету в Нидерландах. Более того, Хэди — язык с открытым исходным кодом. Это значит, что любой, кто умеет программировать, может помочь нам в его разработке.\nИсходный код Хэди доступен на [GitHub](https://github.com/hedyorg/hedy).\nЕсли вам нравится Хэди и вы готовы помочь, мы будем очень благодарны [пожертвованиям](https://github.com/sponsors/hedyorg).\n"
--   title: Нужно ли мне что-то устанавливать?
-    text: Нет. Хэди работает в браузере — в той же программе, в которой вы сейчас видите эту страницу. Вероятно, это Chrome, Edge или Firefox. Хэди также работает на телефонах и планшетах.
-join-sections:
--   text: "# There are three ways in which you can support Hedy!\n"
-    title: Поддержка Хеди
--   title: Improving the language
-    text: "The gradual and multi-lingual nature of Hedy create a lot of interesting technical challenges.\nFind those issues on [Github](https://github.com/hedyorg/hedy/issues?q=is%3Aopen+is%3Aissue+label%3Alanguage).\n"
--   title: Translating Hedy
-    text: "Не программист? Нет проблем! Еще один способ поддержать Hedy - это <a href=\"https://github.com/hedyorg/hedy/wiki/Hedy-Translation-Tutorial\" target=\"_blank\">перевод ключевых слов, сообщений об ошибках, приключений и прочего контента</a>.\nЭто текущее состояние, помогите нам завершить работу над языком или добавить новый!\n<a href=\"https://hosted.weblate.org/engage/hedy/\">\n<img src=\"https://hosted.weblate.org/widgets/hedy/-/multi-auto.svg\" alt=\"Translation status\" /></a>\n"
--   title: Помочь учителям начать работу
-    text: "Hedy is designed to support teachers in providing programming lessons in class. We have specific teacher features like the option to create a class, customize it and see how your students are doing.\nIf you like Hedy, you can reach out to schools that you know to help teachers get started! We can help you find schools or teachers via [Discord](https://discord.gg/8yY7dEme9r).\n"
-=======
     key: common_mistakes
     intro: |-
         You can learn from your mistakes, especially in coding!
         Making mistakes is unavoidable, and a great opportunity to learn, but for teachers it can be a challenge to find the correct fix for a mistake!
-        Especially as the codes get longer and longer as the levels progress. That's why we've made a list with frequently made mistakes in each level, and their solutions.
->>>>>>> aa8ef7d4
+        Especially as the codes get longer and longer as the levels progress. That's why we've made a list with frequently made mistakes in each level, and their solutions.