title: Hedy documentation
sections:
-   title: "Introduction"
    key: "intro"
    subsections:
    -   title: "What's Hedy?"
        text: |
            Hedy is a textual programming language, specifically developed for (pre-)teens (10 to 15 years old).
            In contrast to programming languages for kids, like Scratch, Hedy doesn't use code blocks but textual code.
            So with Hedy you'll learn how to type code like the real programmers do, but in small steps with playful exercises.
            This way Hedy can function as a stepping stone to real programming languages like Python in an accessible and mostly fun way!
            If you want to know more, you can watch this <a href="https://www.youtube.com/watch?v=EdqT313rM40&amp;t=2s" target="_blank">video</a> about the development of Hedy as a programming language.
    -   title: "Target audience"
        text: |
            Hedy is developed with middle school and junior high school students in mind (ages 10 - 15).
            It's important for the students to be able to read well. We recommend not to start with Hedy before the students have achieved at least a 3rd grade reading level.
            Students (and teachers!) don't need any programming experience before starting with Hedy.
    -   title: "How does Hedy work?"
        text: |
            Hedy is divided into levels, in which new commands are taught. Each level contains a variety of adventures to practice the newly learned commands.
            As a teacher, you get to decide which adventures are available for your students. Will they be making a restaurant, a calculator or a haunted house this level? Within each level, the adventures are arranged from easiest to hardest.
            So your students keep getting challenged. The adventures can be done by the students individually, or you can use them in a classical instruction.

            The adventures also include a code example, to make sure the less digitally informed teachers are able to use Hedy too!
            Of course Hedy also caters to the creative teachers that love to make their own lessonplans and adventures!

            After programming all the adventures of a certain level, your students can test their knowledge in the quiz.
            You can track your students' work and their progress on the class page.
    -   title: "Devices"
        text: |
            Hedy работает через Интернет, что означает, что он работает на любом устройстве с браузером (Google Chrome, Firefox, Edge и т.д.), поэтому ноутбуки, Chromebook, планшеты и даже смартфоны подходят для использования Hedy.
            Перед работой с Hedy не нужно ничего скачивать, просто зайдите на сайт, и всё!
    -   title: "The Hedy Community"
        text: |
            Приглашаем всех учителей, программистов и других поклонников Хеди присоединиться к нашему серверу <a href="https://discord.gg/8yY7dEme9r" target="_blank">Discord</a>. Это идеальное место для общения о Hedy: у нас есть каналы, где вы можете показать свои классные проекты и уроки, каналы для сообщения об ошибках и каналы для общения с другими учителями и командой Hedy.
            <a href="https://www.youtube.com/watch?v=Lyz_Lnd-_aI" target="_blank">Здесь</a> вы можете найти видео о том, как присоединиться к сообществу Discord.
-   title: "Tutorial"
    key: "tutorial"
    subsections:
    -   title: "Tutorial"
        text: |
            Вы хотите пройти учебник (еще раз)? Нажмите <a href="https://hedy.org/tutorial" target="_blank">здесь</a>.
-   title: "Teaching preparations"
    key: "preparations"
    subsections:
    -   title: "For teachers"
        text: |
            You can prepare your classes at the <a href="https://hedy.org/for-teachers" target="_blank">For Teachers page</a>. On this page you'll find everything you'll need to teach with Hedy, like your classes, your adventures and slides. All the functionalities of the for teachers page are explained below.
    -   title: "Creating a Class"
        text: |
            Как учитель, вы можете создать класс для своих учеников. В этом классе вы можете видеть учетные записи учеников и их программы, а также следить за их успехами.
            В этом видео <a href="https://www.youtube.com/watch?v=Y3RTIWftJQg" target="_blank"></a> показано, как быстро создать класс в Hedy.
    -   title: "Customize your Class"
        text: |
            You can customize your class and choose which adventures are available for your students. This way your students won't be overwhelmed by the amount of adventures and levels, and they can specifically focus on the adventures you'd like them to practice with.
            Click on your class on the for teachers page and choose 'customize class'. On this page you can select levels, set opening dates, unlock level tresholds and more.

            **Select and order adventures**
            <img src="https://github.com/hedyorg/hedy/assets/80678586/df38cbb2-468e-4317-ac67-92eaf4212adc" width="1000">
            In this section you can select and order adventures. The pink tabs are adventures with new commands. The gray tabs are regular adventures. To rearrange the order of the adventures, you can drag the tabs. However, we do advise you to use the regular order of adventures as the Hedy team made sure the adventures go from easiest to hardest.
            If you want to remove an adventure for your students, simply click the cross on the adventure's tab.
            <img src="https://github.com/hedyorg/hedy/assets/80678586/0ddd10b5-ef60-4480-a0c4-fc9a0f323baa" width="300">
            If you want to add adventures, for instance your own adventure or an adventure you accidentally removed, use this menu to add the adventure to your students' adventures. Simply click the adventure you want to add and it (re)appears in the line of adventures. To undo all your changes to the adventures, click 'Reset'.

            **Opening dates**
            <img src="https://github.com/hedyorg/hedy/assets/80678586/4e59acfa-4772-429f-8328-babb43c942d5" width="300">
            With this feature you can set open_ingdates for the levels. This way you can make a lesson plan before your course begins and not worry about opening new levels each week. In the image above the first level is opened directly, the second will open the 23th of september, and the 3rd level the week after. The other levels are closed.
            Don't want to set opening dates? No problem, just leave this section blank.

            **Unlock level tresholds**
            <img src="https://github.com/hedyorg/hedy/assets/80678586/99a34dab-f112-459e-bfd1-07618be4715a" width = "1000">
            This featue allows you to set a treshold for your students' quiz grade, before they can continue to the next level. For example, if you enter "80" your students have to score at least 80% on the quiz before they are allowed to go to the next level. If they haven't met the treshold, they are not allowed to continue and have to retake the quiz.
            Don't want to use the treshold? No worries, just keep this section blank.


            **Other settings**
            <img src="https://github.com/hedyorg/hedy/assets/80678586/a8491d67-6d6e-42a7-b672-fd3d083a76f8"/>
            There are some other setting that could be usefu to you aswell. Our first extra setting is 'Mandatory developer's mode'. In developers mode the students only see their input and output screens and the run button. The adventures are hidden and there are no cheatsheets available. This might come in handy in a test situation.
            If this option is not selected the developer's mode is available for students too as a voluntairy option.

            If you want all your students to be visible in de class highscore, you can select the second option.
            With all the other options you can choose to hide some functions or content for your students, this might help them focus more.

            **Save**
            <img src="https://github.com/hedyorg/hedy/assets/80678586/df179df3-3073-4d15-bba6-62e58fb675be" width="300">
            Don't forget to save your changes when you're done costumizing your class.
    -   title: "Student Accounts"
        text: |
            To add students to your class go to the class page by clicking in the class name on the 'for teachers' page. Then click 'add students'. There are 2 ways to let your students join your class: You can create accounts for them, or they could create their own accounts.

            **You create accounts for your students**
            The easiest way to add students to your class is by creating an account for them. This can be done by clicking the 'create student accounts' button and filling in the usernames and passwords for them.
            The students can login with the username and password that you chose. Afterwards, they can change their username or password if they'd like and they'll still remain in your class.
            This [video](https://www.youtube.com/watch?v=eEQvik-Ce5M) shows how to add students to your class in the quickest and easiest way.

            **Students make their own accounts**
            Your students can also go to the Hedy website and create their own accounts, just like you did. To get them into your class, they simply have to click the invite link.
            You can find the invite link on the class page and send it to your students. Mind that your students have to be logged in to Hedy when they click the link, in order to make it work smoothly.
            You can also manually invite a student to your class with the button 'Invite by username'.

    -   title: "Setting preferred language"
        text: |
            When students create profiles they are supposed to choose a 'preferred language'. Hedy will always be loaded in this selected language.
            Changing this language can always be done later on by navigating to 'My account' and 'My personal settings' again.
            From December 2021, setting a preferred language is obligatory for each Hedy account.
            When your account or your students' accounts have been created earlier than this date, you will receive a message that a preferred language is missing.
            Don't worry! Navigate to 'My profile' and set a language in your profile settings.
            Until you set a language Hedy will be shown in your browser language and, when this language is not supported, in English.

            **For non-English speakers**
            Not only can you change the language of the adventures to your own language. You can also choose which language the keywords (for example 'print' or 'ask') should be in.
            This way you can teach your students to code with English keywords, but you can also let them program in their own language. For example, Dutch students can use the command 'vraag' instead of 'ask'.

            **Video**
            This [video](https://www.youtube.com/watch?v=QrVZETj4oLM) show you how to set a preferred language and change the keywords to you preferred language as well.

    -   title: "Storing programs"
        text: |
            When you are logged in, you'll see My programs next to your profile icon.
            This option exists for your students too. In My programs you can find all the programs that you've worked on.
            By default, programs will be saved to 'My programs' when you run the code, and every 10 seconds, under their default name
            and their level (for example: Story 5). If you want to store a program under a new name, just type the new name in the name bar.
            Currently, only one program can be saved per level, per tab.

            You (and your students) can also share programs using the share button next to program names.
            These programs will be posted on our <a href="https://hedy.org/explore" target="_blank">explore page</a>, for everybody to see and use.
            If you want to unshare your program, go to 'My programs' and click 'Unshare'.

            The paper plane icon can be used to hand in programs to the teacher of a class. Programs that have been handed is will no longer be editable.

-   title: "Teaching with Hedy"
    key: "teaching"
    subsections:
    -   title: "Обучение с Hedy"
        text: |
            Hedy contains a lot of different levels that each teach a different new skill. We recommend to teach one level per lesson.
            This gives your students the time to fully grasp a new command or concept and practice with it, before moving on to the next level.
            We use this structure in our lessons: Introduction, New concepts and commands, let's get to work, puzzels and quizzes.
    -   title: "Слайды"
        text: |
<<<<<<< HEAD
            When giving instructions you might want to use our slides. Our slides are available on the 'For teachers' page. There is a set of slides for each level. In the slides all the new commands for that level are explained. We have aimed to explain why these changes are nessecary or how the new commands come in handy.
            We also give some examples of how the new commands can be used. You could of course also use your own slides, or just open Hedy and show your students around the website. Whichever you prefer to give the best Hedy lessons!
=======
            **УЖЕ СКОРО** Cкоро вы здесь найдете слайды для использования на ваших уроках.
>>>>>>> 3a6806bf
    -   title: "Введение"
        text: |
            You can start your lessons by activating your students' prior knowledge: What do they already know about the subject, what did they learn in the previous lesson and which mistakes did they make that they've now learned from?
            This way all the previously learned commands and frequently made mistakes are fresh in your students' memories, when you start introducing the new lesson.
    -   title: "Введение новых понятий и команд"
        text: |
            The new concepts and commands can be very hard for some students to fully understand.
            That's why it's of importance to model the proper use of the new commands to your students.
            Especially in the lower levels, where some students have no experience whith programming at all, it can be hard for them to understand the new abstract concepts.
            Showing a lot of examples makes an abstract concept (for instance: 'What is a variable?') more recognizable and easier to understand ('Look, the variable pet changed into dog'). Our slides could help you with that.
    -   title: "Приступаем к работе"
        text: |
            Each level contains different adventures that you can find in the pink tabs. The first pink tab explains the new commands in this level.
            The following tabs are adventures that the students can try out and make their own.
            The adventures are arranged from easiest to hardest, so we recommend to start on the left and your your way to the right.
            The last tab 'what's next' gives a little teaser of what you'll learn in the next level. Of course, you can select the adventures you want your students to do for each level.
            They don't always have to make every adventure. Every adventure contains an example code, that the students can try out with the green button.
            The example code gets copied to the workfield, where the students can try out the code and adjust it to make it their own.
            Stimulate your students to turn the example codes into their own projects by adding their own ideas and making their own variation of the adventure.
    -   title: "Викторины и головоломки"
        text: |
            To test whether your students have picked up all the new info in the level, you can let them make the quiz.
            The quiz contains 10 multiple choice questions about the new concepts and command to that level.
            Not every level has a quiz yet, as we are still building the quizzes.
            Some levels also contain puzzels. Puzzels show the students a couple of line of code that the students have to put in the right order.

            This [video](https://www.youtube.com/watch?v=lNh5EdZVUwc) shows the quizzes and puzzels.
    -   title: "Оценка"
        text: |
            Round up your lesson by having a brief evaluation. What did the students learn? Which hardships did they come across?
            How did they learn from their mistakes? And of course: What did they create?
            Students are often very proud of their own creations, so it's nice to save a little time and gove your students the opportunity to show their work to their classmates.
-   title: "Дополнительные функции Hedy"
    key: "особенности"
    subsections:
    -   title: "Статистика учителей"
        text: |
            This [video](https://www.youtube.com/watch?v=iwHVG4NRKI4&t=5s) shows you more information on how to use the teacher statistics in your class.
    -   title: "Создайте свое собственное приключение"
        text: |
            It is also possible for teachers to create your own adventure. [This video](https://www.youtube.com/watch?v=A0zbXpxX4q4) shows you how to create your own adventure as a teacher and add it to your class(es).
    -   title: "Страница «Обзор»"
        text: |
            On the [explore](https://hedy.org/explore) page you can view the work of other Hedy users. You can try out their programs and use them as inspiration to create something cool yourself.
            You can also add a program you've made to the explore page yourself by clicking 'Save and share code' in the coding screen or go to My Programs and click 'Share'.
            Don't want to share your work anymore? Simply go to 'My Programs' and click 'Unshare'.
            If you want more information about the explore page, check out this [video](https://www.youtube.com/watch?v=26boFjqvS5Q).
    -   title: "Мои достижения"
        text: |
            If you click on your username in the topright corner of your screen, you can go to [My achievements](https://hedy.org/my-achievements). On this page you achievements are collected. Your students have such a page as well.
            When you hover over the badge with your mouse, you'll see how to earn the badge. There are hidden badges too, of which you'll have to find out yourself how to earn them.
            If you want more information on the achievements, check out this [video](https://www.youtube.com/watch?v=-FjmKejukCs).
    -   title: "Высокие баллы"
        text: |
            On [this page](https://hedy.org/highscores) you can see the high scores of all Hedy users.
            In this [video](https://www.youtube.com/watch?v=IqTiUkBVTo8) you can learn some more about the high scores.
    -   title: "Отладчик"
        text: |
            Is your (student's) code not working? There must be a bug (coding mistake) in it! You can use the debugger to find the mistake.
            The debugger is the ladybig button in your coding screen. If you press it, you can run your code line by line to find your mistake.
            Have you found the mistake? Press the red stop button and the debugger will shut off.
    -   title: "Чтение вслух"
        text: |
            Do you want the output of your program to be read aloud? Then you can use the read aloud function that is found under the 'run code' button in your coding screen.
    -   title: "Режим программиста"
        text: |
            Вас отвлекают все эти приключения или вы хотите составить длинную программу? Тогда обратите внимание на переключатель "Режим программиста" в нижней части экрана кодирования.
            Режим программистов позволяет вам и вашим ученикам использовать больший экран для кодирования.
    -   title: "Cheat sheets"
        text: |
            In every level there is a button with this emoji 🤔. You and your students can find the "cheat sheets" there. On this cheat sheet, you can find all the commands that are usable in this level in their correct form.
            So if you've forgotten how a command works, simply take a peek at the cheat sheet!
    -   title: "Other useful features"
        text: |
            This [video](https://www.youtube.com/watch?v=c4MntPPgl1Y) shows you even more features of Hedy, like the cheatsheets and the keyword switcher.
-   title: "Answers to the exercises"
    key: answers
    intro: |
        The answers to all the exercises can be found on the public profile of the useraccount 'Hedy_answers'. We often encourage students to use their own creativity in their answers, so these answers are merely a guideline as to what a possible correct answer could look like.

        To go to the 'Hedy_answers' profile, please click <a href="https://hedy.org/user/hedy_answers" target="_blank">here</a>.
-   title: "Распространенные ошибки"
    key: "common_mistakes"
    intro: |
        You can learn from your mistakes, especially in coding!
        Making mistakes is unavoidable, and a great opportunity to learn, but for teachers it can be a challenge to find the correct fix for a mistake!
        Especially as the codes get longer and longer as the levels progress. That's why we've made a list with frequently made mistakes in each level, and their solutions.
    levels:
    -   level: '1'
        sections:
        -   title: "Студенты забывают печатать команды"
            example:
                error_text: |
                    For example they type a sentence without using print.
                error_code: |
                    Hedy не может напечатать это
                solution_text: |
                    Teach your students to always start a line of code with a command.
                solution_code: |
                    напечатать Хеди может напечатать это!
        -   title: "Студенты используют заглавные буквы при наборе команд"
            example:
                error_text: |
                    Commands won't work if they are in capitals.
                error_code: |
                    Ask Why does my code fail?
                    Print Because I'm using capitals.
                solution_text: |
                    Уберите заглавные буквы.
                solution_code: |
                    ask Why does my code work now?
                    print Because I removed the capitals!
        -   title: "Студенты используют эхо без вопроса"
            example:
                error_text: |
                    Echo is made to repeat an answer after an ask command. Without ask echo won't do anything.
                error_code: |
                    эхо Ваше имя
                solution_text: |
                    Add an ask command to make it work.
                solution_code: |
                    ask What's your name?
                    echo Your name is
        -   title: "Students want their echo word (variable) to be in the middle of a sentence"
            example:
                error_text: |
                    And they are right! That's why they will learn to use proper variables in the next level.
                error_code: |
                    ask Which programming language is the most fun?
                    echo is the best!
                solution_text: |
                    In level 1 we have to keep it at this:
                solution_code: |
                    ask Which programming language is the most fun?
                    echo The best is...
        -   title: "Turtle: Students let the turtle walk off of the screen"
            example:
                error_text: |
                    Often students love to try out big numbers when using the turtle, which causes the arrow to walk off the screen.
                error_code: |
                    вперед 300
                    поворот 90
                solution_text: |
                    In the example. students tend to think that the turn command doesn't work. Eventhough is does work, but you can't see it happening off screen. Use smaller numbers to prevent this from happening.
                solution_code: |
                    вперед 100
                    поворот 90
        -   title: "Turtle: Students use the command backward, but that doesn't exist"
            example:
                error_text: |
                    Назад - это не команда.
                error_code: |
                    назад 100
                solution_text: |
                    To make the turtle go backwards, you use the forward command and a negative number. For example:
                solution_code: |
                    вперед -100
    -   level: '2'
        sections:
        -   title: "Студенты допускают опечатки в своих командах"
            example:
                error_text: |
                    Hedy can't recognize a command with a typo.
                error_code: |
                    наппечатать Не делайте опечаток!
                solution_text: |
                    Teach your students to read the error messages. This way they can find out themselves what went wrong.
                solution_code: |
                    напечатать Не делайте опечаток!
        -   title: "Students forget that the ask command has changed"
            example:
                error_text: |
                    In this level students learn about variables. The ask command requires a variable as well, but students forget this.
                error_code: |
                    спросить что бы вы хотели съесть?
                solution_text: |
                    In this level you have to tell Hedy where to save your answer, so it can be used later on. This is called a variable.
                solution_code: |
                    order is ask What would you like to eat?
        -   title: "Студенты пытаются использовать команду эхо "
            example:
                error_text: |
                    For some students it might be frustrating to learn that the echo command doesn't work anymore. That's why it's very important to explain the advantages of using variables. For example you can use multiple variables in a code, and you can put them anywhere you like in a sentence!
                error_code: |
                    answer is ask Why doesn't echo work anymore?!
                    echo
                solution_text: |
                    Вместо этого используйте переменную.
                solution_code: |
                    answer is ask Why doens't echo work anymore?!
                    print answer
        -   title: "Students use a variable name or as a normal word"
            example:
                error_text: |
                    In the example below the word 'name' is used a a variable, but also as a normal text. The output of this code will be 'Hi my Hedy is Hedy'.
                error_code: |
                    name is Hedy
                    print Hi my name is name
                solution_text: |
                    So don't use a word you want to use in the text as a variable name. In level 4 this is solved with quotation marks.
                solution_code: |
                    имя Хеди
                    напечатать Привет я имя
        -   title: "Students use long variable names containing two words."
            example:
                error_text: |
                    A variable should be named with one word. You could use an underscore to connect two words. That counts as one.
                error_code: |
                    chosen door is ask Which door do you pick?
                solution_text: |
                    Добавьте знак подчеркивания.
                solution_code: |
                    chosen_door is ask which door do you pick?
        -   title: "Students might use two different names for the same variable"
            example:
                error_text: |
                    In this example the student has used 'horse' and 'name' for the same variables.
                error_code: |
                    horse is ask What is your horse called?
                    print Your horse is called name
                solution_text: |
                    Always check wheter the variable has the same name throughout the code. Slight differences can be hard to spot (for example plurals) but they will interfere with the code.
                solution_code: |
                    name is ask What is your horse called?
                    print Your horse is called name
    -   level: '3'
        sections:
        -   title: "Студенты пытаются распечатать целые списки"
            example:
                error_text: |
                    A list can't be printed. You can only print one item from the list with at random.
                error_code: |
                    продукты яблоки, молоко, шоколад
                    напечатать продукты
                solution_text: |
                    To print a list of all the groceries, you simply need to put them after a print command. Else you can use the list to print one item with at random.
                solution_code: |
                    print apples, milk, chocolate

                    or

                    groceries is apples, milk, chocolate
                    print groceries at random
        -   title: "Students use the name of a variable or list as regular text"
            example:
                error_text: |
                    This problem probably occured in level 2 as well. Now it can happen with lists too.
                error_code: |
                    name is Hedy
                    print Hi my name is name

                    or

                    animal is rhino, bee, swan
                    print The best animal is... animal at random
                solution_text: |
                    Don't use the names of variables or lists in regular text to print. In level 4 this problem is solves with quotation marks.
                solution_code: |
                    name is Hedy
                    print Hi I'm name

                    or

                    animals is rhino, bee, swan
                    print The best animal is... animals at random
        -   title: "Студенты забывают `{at}` в `{at}` `{random}`"
            example:
                error_text: |
                    Как в примере
                error_code: |
                    birds is sparrow, seagull, robin
                    print birds random
                solution_text: |
                    This problem is solved by adding the word at.
                solution_code: |
                    birds is sparrow, seagull, robin
                    print birds at random
        -   title: "Students forget to use the print command when also using the at random command"
            example:
                error_text: |
                    Or they will sometimes put at random at the beginning of the line.
                error_code: |
                    fruit is apple, cherry, banana
                    fruit at random
                solution_text: |
                    Emphasize to your students that you always need a print to print text.
                solution_code: |
                    fruit is apple, cherry, banana
                    print fruit at random
        -   title: "Students forget to use commas in their lists"
            example:
                error_text: |
                    In a list items are seperated with a comma.
                error_code: |
                    pizzas is funghi tonno quattro stagioni
                    print pizzas at random
                solution_text: |
                    After each item on your list, there should be a comma
                solution_code: |
                    pizzas is funghi, tonno, quattro stagioni
                    print pizzas at random
        -   title: "Students try to use at random without a list"
            example:
                error_text: |
                    Например
                error_code: |
                    clubs is Manchester United
                    print clubs at random
                solution_text: |
                    Hedy can't print anything at random, because there is no list to choose from.
                solution_code: |
                    clubs is Manchester United, Bayrn Munchen, FC Barcelona
                    print clubs at random
        -   title: "Students try to use add/remove without a list "
            example:
                error_text: |
                    In the example below 'names' is not a list, but a variable. You cannot add anything to it.
                error_code: |
                    names is Jake
                    your_name is ask Who are you?
                    add your_name to names
                    print names at random
                solution_text: |
                    Сначала должен быть список, поэтому нужно добавить второе имя, чтобы превратить имена в список, например, Эми. Если вы не хотите, чтобы Эми была в списке, вы можете использовать убрать, чтобы удалить ее после.
                solution_code: |
                    names is Jake, Amy
                    your_name is ask Who are you?
                    add your_name to names
                    print names at random
        -   title: "Students forget to use to/from in add/remove"
            example:
                error_text: |
                    Without to/from the add/remove command won't work.
                error_code: |
                    adventures is story, parrot, dice
                    choice is Which adventure do you like best?
                    add choice
                    remove dice
                    print I love adventures at random
                solution_text: |
                    Hedy has to know which list the item should be added to/removed from.
                solution_code: |
                    adventures is story, parrot, dice
                    choice is Which adventure do you like best?
                    add choice to adventures
                    remove dice from adventures
                    print I love adventures at random
    -   level: '4'
        sections:
        -   title: "Students forget to use quotation marks on both sides of the text"
            example:
                error_text: |
                    In this level print and ask need a set of quotation marks. One before of the text and one after.
                error_code: |
                    print Hello
                    mood is ask 'How are you?
                solution_text: |
                    Добавьте правильные кавычки.
                solution_code: |
                    print 'Hello'
                    mood is ask 'How are you?'
        -   title: "Студенты используют неправильные кавычки"
            example:
                error_text: |
                    It is important to start your lesson by checking if the students know how to type a quotation mark properly. Else they might use the "double quotes" or the skewed one `.
                error_code: |
                    print `Welcome to the restaurant`
                    food is ask "What would you like to order?"
                solution_text: |
                    Это правильные кавычки:
                solution_code: |
                    print 'Welcome to the restaurant'
                    food is ask 'What would you like to order?'
        -   title: "Students use an apostrophe in their text"
            example:
                error_text: |
                    From this level on apostrophes are not allowed. They are often used in English when thyping contractions like you're, don't or what's.
                error_code: |
                    print 'You're not allowed to type this'
                solution_text: |
                    You can choose to use the wrong grammar and just leave the apostrophe out. Or you could use the ` as an apostrophe.
                solution_code: |
                    print 'Youre allowed to type this'
                    print 'And you`re able to do this'
    -   level: '5'
        sections:
        -   title: "Students forget to use print in an if command"
            example:
                error_text: |
                    After students use if or else they forget to use a second command like print or ask.
                error_code: |
                    if name is Hedy 'Great!'
                    else 'Hedy is better!'
                solution_text: |
                    Add the print command to fix it.
                solution_code: |
                    if name is Hedy print 'Great!'
                    else print 'Hedy is better!'
        -   title: "Students might use two different names for the same variable"
            example:
                error_text: |
                    In this example the student has used 'horse' and 'name' for the same variables.
                error_code: |
                    horse is ask 'What is your horse called?'
                    if name is Bonfire print 'cool'
                    else print 'less cool!'
                solution_text: |
                    Always check wheter the variable has the same name throughout the code. Slight differences can be hard to spot (for example plurals) but they will interfere with the code.
                solution_code: |
                    horse is ask 'What is your horse called'
                    if horse is Bonfire print 'cool!'
                    else print 'less cool!'
        -   title: "Students still forget the quotes on both sides"
            example:
                error_text: |
                    Codes using the `if` commando can get very long and students tend to forget to use quotes.
                error_code: |
                    if name is Hedy print fun
                    else print 'meh!
                solution_text: |
                    Always use 2 quotes in a print command.
                solution_code: |
                    if name is Hedy print 'fun'
                    else print 'meh!'
        -   title: "Студенты используют кавычки вокруг имен переменных"
            example:
                error_text: |
                    In this level there are no quotes around variable names.
                error_code: |
                    if 'name' is 'Hedy' print 'fun'
                    else print 'meh!'
                solution_text: |
                    Remove the quotes to get the code to work.
                solution_code: |
                    if name is Hedy print 'fun'
                    else print 'meh!
        -   title: "Students use long variable names containing two words"
            example:
                error_text: |
                    A variable should be named with one word. You could use an underscore to connect two words. That counts as one.
                error_code: |
                    chosen door is ask 'Which door do you pick?'
                solution_text: |
                    Добавьте знак подчеркивания.
                solution_code: |
                    chosen_door is ask 'which door do you pick?'
        -   title: "Students want multiple answers to be correct"
            example:
                error_text: |
                    For example this student Hedy to tell all his friends that they are funny, but other classmates would be told that they are not.
                error_code: |
                    if name is Jesse, David, Souf print 'You are funny' else print 'You are not funny'
                solution_text: |
                    You could use the `in` command for that. It is explained in a higher level, but it does already work in level 5.
                    Another solution is to use multiple if commands and no else command. The disadvantage is that it won't tell the other classmates that they are not funny.
                solution_code: |
                    friends is Jesse, David, Souf
                    name is ask 'Who are you?'
                    if name in friends print 'You are funny'
                    else print 'You are not funny'

                    or

                    name is ask 'Who are you?'
                    if naam is Jesse print 'You are funny'
                    if naam is David print 'You are funny'
                    if naam is Souf print 'You are funny'
        -   title: "The students make the variable name the same as the value in the if statement"
            example:
                error_text: |
                    In the example below the password is 'password'. This will result in it always being correct.
                error_code: |
                    password is ask 'What is the password?'
                    if password is password print 'Access granted'
                    else print 'Acces denied!'
                solution_text: |
                    Pick a different name for your variable.
                solution_code: |
                    secret_password is ask 'What is the password'
                    if secret_password is password print 'Access granted!'
                    else print 'Access denied!'
    -   level: '6'
        sections:
        -   title: "Студенты испытывают трудности с кавычками"
            example:
                error_text: |
                    Some students struggle with adding quotattion marks or not. If you add quotation marks, the output screen will literally show '5+5'.
                error_code: |
                    напечатать '5 + 5'
                solution_text: |
                    In this code the output screen will print '10'.
                solution_code: |
                    напечатать 5 + 5
        -   title: "Students struggle with the concept of doing maths with a variable"
            example:
                error_text: |
                    Some students will find it hard to do maths with variables. Try to show them very simple examples, like:
                error_code: |
                    age = ask 'How old are you?'
                    print 'Next year you will be ' age + 1
                solution_text: |
                    Or take it a step further like this.
                solution_code: |
                    price = 0
                    print 'Welcome to our burger restaurant'
                    burger = ask 'Would you like a burger?'
                    if burger = yes price = price + 10
                    drink = ask 'Would you like a drink?'
                    if drink = yes price = price + 4
                    print 'That will be ' price ' euros please'
    -   level: '7'
        sections:
        -   title: "Students forget one of the word of the repeat command, or they forget the print command"
            example:
                error_text: |
                    Make sure that the students know to use both the full repeat command and the print command.
                error_code: |
                    repeat 3 times 'For he`s a jolly good fellow'
                    repeat 3 print 'Which nobody can deny!'
                solution_text: |
                    Это правильный код:
                solution_code: |
                    repeat 3 times print 'For he`s a jolly good fellow'
                    repeat 3 times print 'Which nobody can deny!'
        -   title: "Студенты пытаются повторить несколько строк"
            example:
                error_text: |
                    В этом уровне можно повторять одну строку кода только несколько раз. В этом коде студент хотел вывести 3 разных напитка, но это не сработает. Он задаст вопрос 3 раза и выведет только последний ответ.
                error_code: |
                    repeat 3 times drink = ask 'What would you like to drink?'
                    print drink
                solution_text: |
                    You should go to the next level to be able to repeat multiple lines. So on this level you'll have to print everything seperately.
                solution_code: |
                    drink = ask 'What would you like to drink?'
                    print drink
                    drink = ask 'What would you like to drink?'
                    print drink
                    drink = ask 'What would you like to drink?'
                    print drink
        -   title: "Students make programs that take too long to run"
            example:
                error_text: |
                    In this level it's very easy to make long codes. The students aren't allowed to make programs that take to long to load (to save our servers).
                error_code: |
                    repeat 100 times print 'How many times can I repeat this?'
                solution_text: |
                    Make sure the codes aren't too long
                solution_code: |
                    repeat 20 times print 'This is enough'
    -   level: '8'
        sections:
        -   title: "Студенты неправильно используют отступы"
            example:
                error_text: |
                    Indentation is a new concept in this level, that is hard to use for some students. Make sure they practise some simple codes before making a whole program with it.
                error_code: |
                    повторить 3 раза
                    напечатать 'привет'
                solution_text: |
                    Это правильный код:
                solution_code: |
                    повторить 3 раза
                        напечатать 'привет'
        -   title: "Students only repeat 1 line when they wanted to repeat multiple lines"
            example:
                error_text: |
                    For instance, in the code below the student wanted to take the drinks order of 3 people. But insted the program asked 3 times, but only wrote down one order.
                error_code: |
                    repeat 3 times
                        drink = ask 'What would you like to drink?'
                    print drink
                solution_text: |
                    В правильном коде третья строка тоже начинается с отступа. Таким образом, она относится к блоку повторить и поэтому будет повторена 3 раза.
                    Демонстрация этих различий может помочь вашим ученикам понять, почему нам нужны отступы, чтобы наши программы работали.
                solution_code: |
                    repeat 3 times
                        drink = ask 'What would you like to drink?'
                        print drink
        -   title: "Students want to nest if statements, or put if statements inside a loop"
            example:
                error_text: |
                    In this level students aren't allowed yet to put if statements inside other if statements or inside repeat loops.
                    In the next level this is allowed.
                error_code: |
                    birthday = ask 'Is it you birthday?'
                    if birthday = yes
                        repeat 3 times
                            print 'Hip Hip Hooray!'
                solution_text: |
                    This is the correct code for this level:
                solution_code: |
                    birthday = ask 'Is it you birthday?'
                    if birthday = yes
                        print 'Hip Hip Hooray!'
                        print 'Hip Hip Hooray!'
                        print 'Hip Hip Hooray!'
        -   title: "Students make programs that take too long to run"
            example:
                error_text: |
                    In this level it's very easy to make long codes. The students aren't allowed to make programs that take to long to load (to save our servers).
                error_code: |
                    repeat 100 times
                        print 'How many times can I repeat this?'
                solution_text: |
                    Make sure the codes aren't too long
                solution_code: |
                    repeat 20 times
                        print 'This is enough'
        -   title: "Students use the if command to check if the variable value is the same as the variable name"
            example:
                error_text: |
                    We have seen this mistake by some of our students. They make a password for their computer, but they make the password 'password'.
                    In line 2 the computer is asked to check wheter the variable password is the same as the variable password, so itself. Which means the answer is alway yes.
                    So with this code the answer will always be 'You can come in' no matter what the player fills in.
                error_code: |
                    password is ask 'What is the password?'
                    if password is password
                        print 'You can come in'
                    else
                        print 'You are not allowed'
                solution_text: |
                    Вы можете исправить эту ошибку, добавив кавычки. Так компьютер поймет, что второй пароль в `{if} password {is} 'password'` является строковым значением (то есть обычным текстом), а не именем переменной.
                solution_code: |
                    password is ask 'What is the password?'
                    if password is 'password'
                        print 'You can come in'
                    else
                        print 'You are not allowed'
    -   level: '9'
        sections:
        -   title: "Студенты допускают ошибки с отступами"
            example:
                error_text: |
                    The hardest part about this level is getting the indentation right. Students love nesting if statements, sometimes even inside other nested if statements. Keeping track of indentation can get pretty tough.
                error_code: |
                    print 'Robin is walking downtown'
                    location = ask 'Is Robin going into a shop, or does she go home?'
                    if location is shop
                        print 'She enters the shop.'
                        print 'Robin sees an interesting looking book'
                        book = ask 'Does Robin buy the book?'
                            if book is yes
                    print 'Robin buys the book and goes home'
                    else
                        print 'Robin leaves the shop and goes home'
                    else
                        print 'Robin goes home'
                solution_text: |
                    This is the correct code. Try to keep track of all the different constructions when putting if statements inside other if statements.
                solution_code: |
                    print 'Robin is walking downtown'
                    location = ask 'Is Robin going into a shop, or does she go home?'
                    if location is shop
                        print 'She enters the shop.'
                        print 'Robin sees an interesting looking book'
                        book = ask 'Does Robin buy the book?'
                        if book is yes
                            print 'Robin buys the book and goes home'
                        else
                            print 'Robin leaves the shop and goes home'
                    else
                        print 'Robin goes home'

    -   level: '10'
        sections:
        -   title: "Students so not use the for command correctly"
            example:
                error_text: |
                    We often see that students try to print the list (in the example animals) instead of the items of the list.
                error_code: |
                    animals is dog, cat, blobfish
                    for animal in animals
                      print 'I love ' animals
                solution_text: |
                    The word animals in the last line should be changed into animal.
                solution_code: |
                    animals is dog, cat, blobfish
                    for animal in animals
                      print 'I love ' animal
        -   title: "Студенты забывают об отступах"
            example:
                error_text: |
                    Students tend to forget to use indentation after a for command.
                error_code: |
                    animals is dog, cat, blobfish
                    for animal in animals
                    print 'I love ' animals
                solution_text: |
                    You should use indentation after a for command.
                solution_code: |
                    animals is dog, cat, blobfish
                    for animal in animals
                      print 'I love ' animal
    -   level: '11'
        sections:
        -   title: "Студенты забывают использовать отступы"
            example:
                error_text: |
                    Make sure that the students use indentation.
                error_code: |
                    for i in range 1 to 5
                    print i
                solution_text: |
                    Это правильный код:
                solution_code: |
                    for i in range 1 to 5
                        print i
        -   title: "Студенты не понимают i"
            example:
                error_text: |
                    Некоторые студенты не понимают, что i - это переменная. i выбрана, потому что она используется в программировании на Python, но вы с таким же успехом можете использовать другое имя переменной.
                    Например, вот этот код:
                error_code: |
                    for i in range 1 to 5
                    print i
                solution_text: |
                    Could just as well be replaced with this code. It works the same.
                solution_code: |
                    for banana in range 1 to 5
                        print banana
    -   level: '12'
        sections:
        -   title: "Студенты забывают о кавычках"
            example:
                error_text: |
                    Students need more quotation marks now than in the previous levels. In this example quotation marks were forgotten in the list and in the if command.
                error_code: |
                    superheroes = Spiderman, Batman, Iron Man
                    superhero = superheroes at random
                    if superhero = Batman
                        print 'IM BATMAN!'

                solution_text: |
                    Это правильный код:
                solution_code: |
                    superheroes = 'Spiderman', 'Batman', 'Iron Man'
                    superhero = superheroes at random
                    if superhero is 'Batman'
                        print 'IM BATMAN!'
        -   title: "Students use quotation marks on numbers they want to use for calculations"
            example:
                error_text: |
                    Вы можете использовать кавычки для чисел, но только если вы хотите, чтобы компьютер воспринимал их как текст. Это означает, что вы не можете выполнять вычисления с числом.
                    В приведенном ниже примере вы не можете выполнять математические действия с числом 25, потому что оно заключено в кавычки.
                error_code: |
                    score = '25'
                    answer is ask 'Do you want a point?'
                    if answer is 'yes'
                        score = score + 1
                        print score
                solution_text: |
                    Это правильный код:
                solution_code: |
                    score = 25
                    answer is ask 'Do you want a point?'
                    if answer is 'yes'
                        score = score + 1
                        print score
        -   title: "Students use commas instead of periods in decimal numbers"
            example:
                error_text: |
                    Decimal numbers can be used from this level on, but you can't use commas.
                error_code: |
                    напечатать 2,5 + 2,5
                solution_text: |
                    Это правильный код:
                solution_code: |
                    напечатать 2.5 + 2.5
    -   level: '13'
        sections:
        -   title: "Студенты путают «и» с «или»"
            example:
                error_text: |
                    Both commands might appear similar, but their functions are very different.
                error_code: |
                    game is ask 'Do you want to play a game?'
                    time is ask 'Do you have time to play?'
                    if game is 'yes' or time is 'yes'
                        print 'Lets play!'
                solution_text: |
                    In this case, the person should answer yes on both questions, so you should use `and`.
                solution_code: |
                    game is ask 'Do you want to play a game?'
                    time is ask 'Do you have time to play?'
                    if game is 'yes' and time is 'yes'
                        print 'Lets play!'
    -   level: '14'
        sections:
        -   title: "Students confuse the < and > signs"
            example:
                error_text: |
                    Often, students are already familiar with these signs from maths class. But if your students don't know these signs yet, they might have a challenge with it.
                error_code: |
                    age = ask 'How old are you?'
                    if age < 12
                        print 'You are older than I am!'
                solution_text: |
                    Это правильный код:
                solution_code: |
                    age = ask 'How old are you?'
                    if age > 12
                        print 'You are older than I am!'
        -   title: "Students use the wrong signs for `!=` `<=` and `>=`"
            example:
                error_text: |
                    These signs are probably new for most students. Make sure to explain these signs to your students.
                error_code: |
                    name = ask 'What is your name?'
                    if name =< 'Hedy'
                        print 'You are not Hedy'
                solution_text: |
                    Это правильный код:
                solution_code: |
                    name = ask 'What is your name?'
                    if name != 'Hedy'
                        print 'You are not Hedy'
        -   title: "Students forget to use the == sign"
            example:
                error_text: |
                    На этом уровне студентам все еще разрешено использовать = или is. Но на других уровнях или в python у них могут возникнуть проблемы из-за этого. Поэтому лучше всего научить их использовать их.
                error_code: |
                    name = ask 'What is your name?'
                    if name = 'Hedy'
                        print 'You are cool!'
                solution_text: |
                    Это правильный код:
                solution_code: |
                    name = ask 'What is your name?'
                    if name == 'Hedy'
                        print 'You are cool!'
    -   level: '15'
        sections:
        -   title: "Students forget indentation in the while loop"
            example:
                error_text: |
                    Отступы часто вызывают затруднения у студентов.
                error_code: |
                    answer = 0
                    while answer != 25
                    answer = ask 'What is 5 times 5?'
                    print 'A correct answer has been given'
                solution_text: |
                    Это правильный код:
                solution_code: |
                    answer = 0
                    while answer != 25
                        answer = ask 'What is 5 times 5?'
                    print 'A correct answer has been given'
    -   level: '16'
        sections:
        -   title: "Студенты забывают о скобках"
            example:
                error_text: |
                    From this level on lists should be in brackets.
                error_code: |
                    icecream = 'starwberry', 'chocolate'
                    print 'I love ' icecream[random] ' icecream'
                solution_text: |
                    Это правильный код:
                solution_code: |
                    icecream = ['starwberry', 'chocolate']
                    print 'I love ' icecream[random] ' icecream'
        -   title: "Студенты используют неправильные скобки"
            example:
                error_text: |
                    From this level on lists should be in brackets.
                error_code: |
                    icecream = ('starwberry', 'chocolate'}
                    print 'I love ' icecream[random] ' icecream'
                solution_text: |
                    Это правильный код:
                solution_code: |
                    icecream = ['starwberry', 'chocolate']
                    print 'I love ' icecream[random] ' icecream'
        -   title: "Students forget the quotation marks while focussing on the brackets"
            example:
                error_text: |
                    Students are sometimes very focussed on the new aspect of the syntax, that they forget the quotation marks.
                error_code: |
                    icecream = [starwberry, chocolate]
                    print 'I love ' icecream[random] ' icecream'
                solution_text: |
                    Это правильный код:
                solution_code: |
                    icecream = ['starwberry', 'chocolate']
                    print 'I love ' icecream[random] ' icecream'
        -   title: "Students still use the old at random command"
            example:
                error_text: |
                    Students are sometimes very focussed on the new aspect of the syntax, that they forget the quotation marks.
                error_code: |
                    icecream = [starwberry, chocolate]
                    print 'I love ' icecream at random ' icecream'
                solution_text: |
                    Это правильный код:
                solution_code: |
                    icecream = ['starwberry', 'chocolate']
                    print 'I love ' icecream[random] ' icecream'
        -   title: "Students forget the quotation marks while focussing on the brackets"
            example:
                error_text: |
                    Students are sometimes very focussed on the new aspect of the syntax, that they forget the quotation marks.
                error_code: |
                    icecream = [starwberry, chocolate]
                    print 'I love ' icecream[random] ' icecream'
                solution_text: |
                    Это правильный код:
                solution_code: |
                    icecream = ['starwberry', 'chocolate']
                    print 'I love ' icecream[random] ' icecream'
    -   level: '17'
        sections:
        -   title: "Students use elif like else, so without a condition"
            example:
                error_text: |
                    The elif command needs a condition behind it. It cannot be used like else, without a condition.
                error_code: |
                    color = ask 'What is your favorite color?'
                    if color == 'green':
                        print 'green is nice'
                    elif:
                        print 'I like green'
                solution_text: |
                    Это правильный код:
                solution_code: |
                    color = ask 'What is your favorite color?'
                    if color == 'green':
                        print 'green is nice'
                    elif color == yellow:
                        print 'yellow is alright'
                    else:
                        print 'I like green'
        -   title: "Студенты забывают о двоеточии"
            example:
                error_text: |
                    After each command that requires indentation, a colon should be used.
                error_code: |
                    answer = ask 'How are you doing?'
                    if answer is 'great'
                        print 'Me too!'
                    elif answer is 'bad'
                        print 'Let me cheer you up!'
                    else
                        print 'Im great!'
                solution_text: |
                    Это правильный код:
                solution_code: |
                    answer = ask 'How are you doing?'
                    if answer is 'great':
                        print 'Me too!'
                    elif answer is 'bad':
                        print 'Let me cheer you up!'
                    else:
                        print 'Im great!'
    -   level: '18'
        sections:
        -   title: "Студенты забывают использовать скобки"
            example:
                error_text: |
                    Students will forget to put brackets around their text.
                error_code: |
                    напечатать 'Меня зовут Хеди!'
                solution_text: |
                    Это правильный код:
                solution_code: |
                    напечатать('Меня зовут Хеди!').
        -   title: "Students will still use the ask command"
            example:
                error_text: |
                    The ask command has been used since level 1. So it might be hard for the students to switch to input instead of ask.
                error_code: |
                    print('My name is Hedy!')
                    name = ask('What is your name?')
                    print('So your name is ', name)
                solution_text: |
                    Это правильный код:
                solution_code: |
                    print('My name is Hedy!')
                    name = input('What is your name?')
                    print('So your name is ', name)
        -   title: "Students might use the brackets as quotation marks"
            example:
                error_text: |
                    They have learned to keep the variables outside of the quotation marks, so they might do the same with the brackets. Which is not the correct way to use them.
                error_code: |
                    temperature = 25
                    print('It is ') temperature ('degrees outside')
                solution_text: |
                    Это правильный код:
                solution_code: |
                    temperature = 25
                    print('It is ', temperature, 'degrees outside')
learn-more-sections:
-   title: Присоединяйтесь к сообществу Hedy
    text: "Дайте нам знать!\n\n[Нажмите сюда, чтобы написать нам](mailto:hello@hedy.org \"About Hedy\")\n"
-   title: Глубокое погружение!
    text: "Хотите узнать больше о философии и дизайне Hedy? Посмотрите выступление Фелиенн на конференции StrangeLoop в 2022 году:\n\n<iframe width=\"560\" height=\"315\" class=\"mx-auto mt-4\" src=\"https://www.youtube.com/embed/fmF7HpU_-9k?wmode=opaque\" frameborder=\"0\" allow=\"accelerometer; autoplay; clipboard-write; encrypted-media; gyroscope; picture-in-picture\" allowfullscreen=\"\"></iframe>\n"
-   text: "Самый простой способ — помочь нам [с переводом Хэди](https://github.com/hedyorg/hedy/wiki/Hedy-Translation-Tutorial)\n\nВот текущий статус перевода. Помогите нам закончить перевод на русский или другой язык, или добавьте новый язык, которого нет в списке.\n<a href=\"https://hosted.weblate.org/engage/hedy/\">\n<img src=\"https://hosted.weblate.org/widgets/hedy/-/multi-auto.svg\" alt=\"Translation status\" /></a>\n"
    title: Hedy в новостях
start-sections:
-   title: Текстовое программирование стало проще!
    text: "Многие школы и учителя по всему миру хотят научить своих учеников программированию. Вначале это часто делается с помощью игровых инструментов, начиная от робота Beebot и заканчивая\nScratch Junior или Scratch. После использования таких инструментов дети часто хотят перейти к более мощным текстовым языкам программирования, таким как Python.\n\nОднако Python сложен, потому что он доступен только на английском языке и требует от учеников одновременного изучения сложных концепций программирования и синтаксиса.\nHedy - это простой способ начать изучать текстовые языки программирования! Hedy бесплатен в использовании, имеет открытый исходный код и не похож ни на один другой язык текстового программирования по трем параметрам.\n\n1. Hedy является мультиязычным, вы можете использовать Hedy на своем родном языке.\n2. Hedy является постепенным, поэтому вы можете изучать одну концепцию и ее синтаксис за раз.\n3. Hedy создан для работы в классе, что позволяет учителям полностью адаптировать опыт своих учеников.\n"
-   title: Многоязычное программирование
    text: "В то время как почти все текстовые языки программирования имеют ключевые слова на английском языке, такие как `for` или `repeat`, Hedy можно использовать на любом языке! В настоящее время мы поддерживаем 39 различных языков, включая испанский, арабский, упрощенный китайский и хинди. Если ваш язык недоступен, вы всегда можете начать новый перевод.\n"
-   title: Пошаговое обучение
    text: "Изучение языка программирования может оказаться непосильной задачей, поскольку учащимся приходится одновременно изучать концепции (например, if-else или циклы) и синтаксис (например, кавычки или круглые скобки). В Hedy понятия сначала вводятся с небольшим количеством синтаксиса, а затем совершенствуются. Научно доказанный способ обучения!\n"
-   title: "Создан для классной комнаты"
    text: |
        Hedy предназначен для детей в возрасте от 10 лет и старше и разработан для использования в классе.
        Учителя могут использовать наши бесплатные встроенные планы уроков, а также создавать собственные уроки и загружать их в пользовательский интерфейс Hedy.
-   title: "Программирование в контексте"
    text: |
        Hedy демонстрирует программирование в самом широком смысле и может быть использован различными увлекательными способами. Hedy позволяет создавать цифровые и интерактивные истории, красочные рисунки, которые можно не только показывать на экране, но и рисовать пером или вышивать на рубашке, а также использовать для создания игр или приложений с кнопками и действиями на клавиатуре.
-   title: Понадобится ли мне опыт программирования?
    text: "Да! Hedy имеет \"открытый исходный код\", что означает, что каждый может помочь нам сделать Hedy лучше.\nВы можете найти наш код на <a href=\"https://github.com/hedyorg/hedy\" target=\"_blank\">Github</a>.\nЕсли вам нравится Hedy и вы хотите внести свой вклад, мы принимаем (и очень благодарны за это) <a href=\"https://github.com/sponsors/hedyorg\" target=\"_blank\">пожертвования</a>!\n"
-   title: Бесплатен ли Хэди?
    text: "Да! Это так благодаря Лейденскому университету в Нидерландах. Более того, Хэди — язык с открытым исходным кодом. Это значит, что любой, кто умеет программировать, может помочь нам в его разработке.\nИсходный код Хэди доступен на [GitHub](https://github.com/hedyorg/hedy).\nЕсли вам нравится Хэди и вы готовы помочь, мы будем очень благодарны [пожертвованиям](https://github.com/sponsors/hedyorg).\n"
-   title: Нужно ли мне что-то устанавливать?
    text: Нет. Хэди работает в браузере — в той же программе, в которой вы сейчас видите эту страницу. Вероятно, это Chrome, Edge или Firefox. Хэди также работает на телефонах и планшетах.
join-sections:
-   text: "# There are three ways in which you can support Hedy!\n"
    title: Поддержка Хеди
-   title: Improving the language
    text: "The gradual and multi-lingual nature of Hedy create a lot of interesting technical challenges.\nFind those issues on [Github](https://github.com/hedyorg/hedy/issues?q=is%3Aopen+is%3Aissue+label%3Alanguage).\n"
-   title: Translating Hedy
    text: "Не программист? Нет проблем! Еще один способ поддержать Hedy - это <a href=\"https://github.com/hedyorg/hedy/wiki/Hedy-Translation-Tutorial\" target=\"_blank\">перевод ключевых слов, сообщений об ошибках, приключений и прочего контента</a>.\nЭто текущее состояние, помогите нам завершить работу над языком или добавить новый!\n<a href=\"https://hosted.weblate.org/engage/hedy/\">\n<img src=\"https://hosted.weblate.org/widgets/hedy/-/multi-auto.svg\" alt=\"Translation status\" /></a>\n"
-   title: Помочь учителям начать работу
    text: "Hedy is designed to support teachers in providing programming lessons in class. We have specific teacher features like the option to create a class, customize it and see how your students are doing.\nIf you like Hedy, you can reach out to schools that you know to help teachers get started! We can help you find schools or teachers via [Discord](https://discord.gg/8yY7dEme9r).\n"<|MERGE_RESOLUTION|>--- conflicted
+++ resolved
@@ -138,12 +138,8 @@
             We use this structure in our lessons: Introduction, New concepts and commands, let's get to work, puzzels and quizzes.
     -   title: "Слайды"
         text: |
-<<<<<<< HEAD
             When giving instructions you might want to use our slides. Our slides are available on the 'For teachers' page. There is a set of slides for each level. In the slides all the new commands for that level are explained. We have aimed to explain why these changes are nessecary or how the new commands come in handy.
             We also give some examples of how the new commands can be used. You could of course also use your own slides, or just open Hedy and show your students around the website. Whichever you prefer to give the best Hedy lessons!
-=======
-            **УЖЕ СКОРО** Cкоро вы здесь найдете слайды для использования на ваших уроках.
->>>>>>> 3a6806bf
     -   title: "Введение"
         text: |
             You can start your lessons by activating your students' prior knowledge: What do they already know about the subject, what did they learn in the previous lesson and which mistakes did they make that they've now learned from?
