title: Hedy documentatie
home-sections:
-   title: Makkelijk leren programmeren!
    text: |-
        Veel scholen leren hun leerlingen al programmeren, in eerste instantie vaak met de Beebot of met Scratch, maar richting de bovenbouw van de basisschool en de
        onderbouw van de middelbare school zijn leerlingen toe aan een taal met tekstcodes zoals Python.

        Maar leren programmeren met Python of andere teksttalen is moeilijk, omdat de codes in het Engels zijn en
        omdat je veel tegelijk moet leren. Hedy is dan dé oplossing! Gratis te gebruiken en beter dan bestaande talen om
        drie redenen.

        1. Hedy is meertalig, dus je kan in het Nederlands programmeren
        2. Hedy is gradueel, dus je leert de concepten één voor één
        3. Hedy is gemaakt voor in de klas, je kan als docent de interface gemakkelijk aanpassen voor jouw klas
-   title: Programmeren in het Nederlands
    text: De meeste teksttalen werken met Engelse codes, maar met Hedy kan je in je eigen taal programmeren, dus gewoon in het Nederlands (of Turks, of Arabisch, of één van onze andere 47 talen). Staat jouw taal nog niet op de lijst? Dan kan je altijd zelf een nieuwe vertaling beginnen.
-   title: Stap voor stap leren
    text: Leren programmeren kan soms lastig zijn omdat je tegelijk concepten moet leren (zoals een als-dan of herhaling) en de syntax van de concepten (zoals aanhalingstekens en dubbele punten). In Hedy koppelen we dat los, je leert eerst een concept met simpele syntax, en later voegen we complexere syntax toe. Een bewezen manier om te leren programmeren!
-   title: Gemaakt voor in de klas
    text: |-
        Hedy is gemaakt voor leerlingen vanaf 10, en is speciaal ontworpen om in de klas te gebruiken.
        Zo kan je gebruik maken van de ingebouwde lessenserie met slides en opdrachten, maar kan je ook je eigen lessen maken en delen met andere docenten.
-   title: Programmeren in context
    text: Hedy laat leerlingen de breedte van programmeren zien. Je kan met Hedy interactieve verhalen maken, of tekeningen maken op je scherm of om te printen met een plotter of te borduren op een shirt! Of je kan je eigen spelletjes of apps maken met knoppen en keyboard acties.
-   title: Is Hedy gratis?
    text: |-
        Ja! Hedy is naast gratis ook 'Open source', dat betekent dat iedereen die al kan programmeren, ons kan helpen om nieuwe stukjes van Hedy te maken.
        Je kunt de code vinden op <a href="https://github.com/hedyorg/hedy" target="_blank">Github</a>.
        Als je Hedy leuk vindt, dan vinden we een <a href="https://github.com/sponsors/hedyorg?locale=nl" target="_blank">donatie</a> heel fijn!
-   title: Moet ik iets installeren?
    text: Nee, Hedy werkt in je 'browser', dat is het programma waarmee je nu ook deze site bekijkt, bijv. Chrome, Edge, of Firefox. Hedy doet het ook op je telefoon of je tablet.
-   title: Heb ik programmeerkennis nodig om Hedy lessen te geven?
    text: |-
        Nee, je kan meteen starten! Alle concepten worden stap voor stap uitgelegd in de slides en in de omgeving voor leerlingen.
        En als je een gratis lerarenaccount aanvraagt krijg je meteen toegang tot de lerarenhandleiding met uitleg over hoe je een les start en
        een lijst met veelgemaakte fouten per level.
join-sections:
-   title: Meehelpen om Hedy te laten groeien
    text: "# Je kunt Hedy op drie manieren helpen!"
-   title: De Hedy taal verbeteren
    text: |-
        Omdat Hedy een graduele taal is met commando's in meerdere talen is er nog een hoop te programmeren!
        Bekijk de bijbehorende issues op onze <a href="https://github.com/hedyorg/hedy/issues?q=is%3Aopen+is%3Aissue+label%3Alanguage" target="_blank">Github</a>.
-   title: Hedy vertalen
    text: |-
        Ben je geen programmeur? Geen probleem! Je kan ons ook helpen door de commando's, avonturen en foutmeldingen van Hedy <a href="https://github.com/hedyorg/hedy/wiki/Hedy-Translation-Tutorial" target="_blank">te vertalen</a>.
        Hieronder zie je de huidige status, help ons door een taal compleet te maken of voeg een nieuwe toe.
        <a href="https://hosted.weblate.org/engage/hedy/">
        <img src="https://hosted.weblate.org/widgets/hedy/-/multi-auto.svg" alt="Translation status" /></a>
-   title: Help docenten op weg met Hedy
    text: |-
        Hedy is gemaakt voor docenten, zodat ze makkelijk programmeerlessen kunnen geven op school. Kan jij al programmeren?
        Dan kan je misschien een school in de buurt helpen te beginnen met Hedy. Op onze <a href="https://discord.gg/8yY7dEme9r" target="_blank">Discord</a> kunnen we je koppelen aan docenten.
learn-more-sections:
-   title: Stichting Hedy
    text: |-
        Het Hedy plaform wordt beheerd door de Stichting Hedy, Sportmanstaat 8, 2341 JG Oegstgeest, KvK nummer 94013985.

        Het bestuur van Stichting Hedy bestaat uit:

          * Felienne Hermans, voorzitter
          * Eelko Huizing, penningmeester
          * Renée Merbis, secretaris

        Het bestuur voert haar functie op vrijwillige basis uit en ontvangt geen salaris of andere beloning voor de verrichte werkzaamheden. De bestuursleden hebben recht op een onkostenvergoeding die zijn gemaakt voor het uitoefenen van de functie. 

-   title: We duiken nog dieper!
    text: |-
        Wil je meer weten? Felienne gaf een praatje op de European Code Week 2020 (in het Engels):

        <iframe width="560" height="315" class="mx-auto mt-4" src="https://www.youtube.com/embed/R2U9MEowYag?wmode=opaque" frameborder="0" allow="accelerometer; autoplay; clipboard-write; encrypted-media; gyroscope; picture-in-picture" allowfullscreen=""></iframe>

-   title: Hedy in het nieuws
    text: |-
        Websites en nieuwsbrieven hebben geschreven over Hedy sinds onze uitgifte in begin 2020. We houden hier een lijst bij:
          * [Java Magazine 04.2023](images/Hedy_Javamagazine2023.pdf)
          * [Tech Optimism - A Solution to the IT Shortage (Dutch), August 2022](https://pom.show/2022/08/12/een-oplossing-voor-het-it-tekort/)
          * [Codeweek Podcast, July 2022](https://codeweek.eu/podcast/26)
          * [Heise.de (German), Januari 2022](https://www.heise.de/news/Hedy-die-mitwachsende-Programmiersprache-6336264.html)
          * [Strumenta, November 2021](https://tomassetti.me/teaching-programming-with-hedy/)
          * [Vives (Dutch), CodeWeek Special October 2021](images/Vives-174-Codeweek.pdf)
          * [CodeWeek.eu - Haunted House Challenge, September 2021](https://codeweek.eu/2021/challenges/haunted-house)
          * [Opensource.com, April 2021](https://opensource.com/article/21/4/hedy-teach-code)
          * [IO Magazine, April 2021](https://ict-research.nl/wordpress/wp-content/uploads/2021/04/IO-magazine-NR1-2021_web.pdf)
          * [Ingeniería De Software (Spanish), February 2021](https://ingenieriadesoftware.es/hedy-mejor-lenguaje-ensenar-programacion-ninos/)
          * [Hello World Magazine, February 2021](images/Hello_World_15_Hedy.pdf)
          * [Discoro, January 2021](https://discoro.wordpress.com/2021/01/09/hedy-gradually-learning-a-programming-language/)
          * [Felienne wins the Dutch award for ICT research for Hedy, January 2021](https://www.nwo.nl/en/news/felienne-hermans-receives-dutch-prize-ict-research-2021)
          * [SlashDot, August 2020](https://news.slashdot.org/story/20/08/17/024248/scientist-proposes-a-new-programming-language-for-teaching-coding-and-python)
          * [GenBeta (Spanish), August 2020](https://www.genbeta.com/desarrollo/nuevo-lenguaje-para-ensenar-programacion-a-ninos-como-se-ensena-a-leer-escribir-forma-gradual-niveles)
          * [Developpez (French), August 2020](https://programmation.developpez.com/actu/308095/Une-scientifique-propose-un-nouveau-langage-de-programmation-pour-enseigner-aux-enfants-le-codage-informatique-au-travers-d-une-approche-graduelle-implementee-en-Python-sur-13-paliers/)
          * [Vives (Dutch), October 2020](images/artikel_vives.pdf) "Met Hedy stap voor stap leren programmeren"
          * [Leiden University, April 2020](https://www.universiteitleiden.nl/en/news/2020/03/looking-to-distract-the-kids-while-you-work-from-home-get-them-programming)
          * [Mare (Dutch), April 2020](https://www.mareonline.nl/cultuur/computercode-voor-de-kids/)
          * [AG Connect (Dutch), April 2020](https://www.agconnect.nl/artikel/stapsgewijs-python-leren-programmeren-met-nieuwe-taal-hedy)
start-sections:
-   title: Beginnen met Hedy
    text: |-
        Welkom bij Hedy, wij zijn blij jouw te helpen met het starten met Hedy.

        Onze [Leraren Handleiding](https://www.hedy.org/for-teachers/manual) heeft een overzicht van alle mogelijkheden in detail, echter deze pagina heeft een beknopte versie zodat je dat weet wat het is voordat je er in duikt. 

        Een paar hoogtepunten die belangrijk zijn om te weten: 
        * Hedy is een instrument ontworpen om het managen van een klas met kinderen die programmeren! Jij kan je eigen lessen creëren, lesplannen en volgen hoe kinderen het doen. 
        * Jij hoeft niet veel te weten over programmeren als je er mee begint, Heby werkt voor stap voor stap, ook voor jou!
        * Jij kunt Hedy in jouw eigen moedertaal gebruiken, omdat het vertaald is in heel veel talen.
        * Ieder kind kan programmeren!! Hedy is speciaal behulpzaam voor kinderen met visuele beperkingen omdat het allemaal hardop kan oplezen, zonder de noodzaak van het gebruik van een muis..
        * Wij zijn hier om te helpen, je kunt ons vinden bijvoorbeeld op [Discord](https://discord.gg/8yY7dEme9r) of je kan [mail-ons](hello@hedy.org).
-   title: Leraren over Hedy
    text: |-
        Een tijdje geleden hebben we een enquête onder leraren gehouden.
        We vroegen naar ideeën voor verbetering en Hedy's beste eigenschappen.
        Hieronder een aantal van de antwoorden:

        Simpele interface en goede voorbeelden. *(NL): groep 6-8*

        Meertalig programmeren en het hele graduele programmeren zelf. *(US) middelbare school*

        Het graduele introduceren van programmeren. *(Australië) middelbare school*

        De constructie is zo goed! *(NL) onderbouw HAVO-VWO*

        Ik kan de klas goed volgen. *(NL) groep 7-8*

        Gaat automatisch verder. *(NL) 2 HAVO-VWO*

        Zowel dat de uitleg in het NL kan (en code in EN) en dat het opbouwt in mogelijkheden.
        *(NL) plus klas groep 7*

        De 'echtheid' van programmeren, het lijkt op de realiteit. *(NL) plus klas groep 4-8*

        Stap voor stap activiteiten. Leuke activiteiten. *(NL) 1-3 HAVO-VWO*

        Hedy en haar graduele levels.... wat een idee!
        Ik wil jullie persoonlijk bedanken voor het maken hiervan. Ik kan jullie niet genoeg danken. Ik heb nog nooit zoveel enthousiasme in mijn klas gezien,
        als met Hedy. We zijn tot level 5 gegaan en zijn van plan nog een extra week in de klas en labs door te gaan voordat we overstappen op Python.
        *Pakistan*

        Ik vind Hedy echt heel gaaf en het is mooi qua opzet, wat het geschikt maakt voor basisonderwijs.
        Hedy's graduele concept werkt heel goed.
        De korte uitleg aan het begin van ieder level en de korte voorbeeldjes helpen de kinderen snel op weg met de nieuwigheden in het level.
        De verschillende avonturen die ze kunnen kiezen werken erg goed.
        Je ziet de kinderen de avonturen kiezen die ze aanspreekt en ze werken daarmee door de levels.
        Hedy is erg leuk voor kinderen die al goed zijn in programmeren en die een voorproefje willen van echt programmeren.
        Het is een goede voorbereiding op voortgezet onderwijs als daar meer ICT wordt onderwezen.
        *(NL) Montessori school*

        <img width="500px" src="static/images/teacherfeedback/Fkids1.JPG"></img>
teacher-guide:
-   title: Introductie Hedy
    key: intro
    subsections:
    -   title: Wat is Hedy?
        text: |-
            Hedy is een tekstuele programmeertaal speciaal ontwikkeld voor jongeren.
            In tegenstelling tot andere programmeertalen voor kinderen zoals Scratch, maakt Hedy geen gebruik van codeblokken, maar is het een tekstuele programmeertaal.
            Met Hedy leer je dus codes typen zoals de echte programmeurs dat doen, maar in kleine stapjes en met speelse opdrachten.
            Daarnaast kun je met Hedy programmeren in je eigen voorkeurstaal. Je kunt dus kiezen voor Nederlandse commando's!
            Zo functioneert Hedy als opstapje naar de talen zoals Python op een laagdrempelige en vooral leuke manier!
            Hier vind je een (Engelstalige) <a href="https://www.youtube.com/watch?v=EdqT313rM40&amp;t=2s" target="_blank">video</a> over hoe Hedy tot stand is gekomen.
    -   title: Doelgroep
        text: |-
            Hedy is ontwikkeld met het oog op kinderen in de bovenbouw van de basisschool en de onderbouw van het voortgezet onderwijs.
            Het is belangrijk dat de leerlingen goed kunnen lezen, dus AVI-M5 is wel een vereiste.
            De leerlingen (en leraren!) hoeven geen programmeerervaring te hebben om met Hedy aan de slag te kunnen.
    -   title: Hoe werkt Hedy?
        text: Hier vind je een <a href="https://www.youtube.com/watch?v=CvButplmN64" target="_blank">introductievideo</a> over Hedy, waarin Felienne de basis uitlegt.
    -   title: Apparaten
        text: |-
            Hedy werkt via internet en werkt op alle apparaten waar een browser (Google Chrome, Firefox, Edge etc) op staat, dus laptops, Chromebooks, tablets en telefoons zijn allemaal geschikt.
            Je hoeft niets te downloaden om met Hedy te kunnen werken, ga gewoon naar de website en dan ben je er al helemaal klaar voor!
    -   title: De Hedy Community
        text: |-
            Alle Hedy leerkrachten, programmeurs en andere fans zijn welkom op onze <a href="https://discord.gg/8yY7dEme9r" target="_blank">Discord server</a>. Dit is een goede plek om te praten over Hedy: We hebben kanalen waar je gave projecten en lesideeën kunt laten zien, kanalen om fouten (bugs) te melden en kanalen om te kletsen met andere leerkrachten en het Hedy team.
            <a href="https://www.youtube.com/watch?v=Lyz_Lnd-_aI" target="_blank">Hier</a> vind je een (Engelstalige) video over hoe jij je kunt aansluiten bij onze community.
    -   title: Hedy en de AVG
        text: |-
            Organisaties in de EU zijn verplicht zich te houden aan de AVG (Algemene Verordening Gegevensbescherming) indien persoonsgegevens verwerkt worden. 

            Omdat dat voor veel scholen een complex vraagstuk is, kun je alle programmeer-functionaliteiten van Hedy gebruiken zonder persoonsgegevens te delen. 
            De allereenvoudigste manier hiervoor is Hedy gebruiken zonder het aanmaken van accounts voor leerkracht en leerlingen. Alle functionaliteit is dan beschikbaar, muv van personalisering van levels, het opslaan van programma's van leerlingen en het bekijken van hun voortgang. Dat is beperkend, maar er zijn scholen die Hedy op die manier inzetten.

            Een tweede manier is om als leerkracht een account aan te maken met een mailadres zonder persoonsgegevens, bijv "leraar25@email.com". Behalve een mailadres, alleen nodig voor het resetten van je wachtwoord, hoef je geen persoonsgegevens te delen als je een lerarenaccount aanmaakt.
            Vervolgens kan je met je leerkrachtenaccount ook anonieme accounts aanmaken voor leerlingen, bijv regenboog-leerling1, regenboog-leerling2 etc (zie verder: Onderwijsvoorbereidingen). Op die manier kan je alle functionaliteit van Hedy gebruiken zonder het delen van persoonsgegevens van jezelf of je leerlingen.

            Mocht dit voor jouw context niet voldoen, dan kunnen we een dan kunnen we een verwerkersovereenkomst tekenen voor het verwerken van jullie persoonsgegevens.
-   title: Tutorial
    key: tutorial
    subsections:
    -   title: Tutorial
        text: Wil je de tutorial van Hedy (nog eens) volgen? Klik dan <a href="https://hedy.org/tutorial" target="_blank">hier</a>.
-   title: Onderwijsvoorbereidingen
    key: voorbereidingen
    subsections:
    -   title: Voor leerkrachten
        text: Je kunt je lessen voorbereiden op de pagina <a href="https://hedy.org/for-teachers" target="_blank">Voor Leerkrachten</a>. Op deze pagina vind je alles wat je nodig hebt om les te geven met Hedy, zoals je klassen, je avonturen en slides. Alle functionaliteiten van deze pagina worden hieronder verder uitgelegd.
    -   title: Een klas aanmaken
        text: |-
            Als leerkracht kun je een klas aanmaken voor je leerlingen.
            In deze klas kun je de accounts en programma's van de leerlingen bekijken en hun voortgang bijhouden.
            <a href="https://www.youtube.com/watch?v=Y3RTIWftJQg" target="_blank">Deze video</a> laat je zien hoe je snel een klas aanmaakt.
    -   title: Een klas dupliceren
        text: |-
            Geef je les aan meerdere klassen? Dan hoef je niet elke klas apart te personaliseren. Maak simpelweg één klas, personaliseer de klas (zie het kopje 'een klas personaliseren'), en dupliceer de klas zo vaak als je wilt.
            Je kunt de klas dupliceren op de 'Voor Leerkrachten' pagina. Als je een klas dupliceert, dan kopieer je alle instellingen in die klas ook. Dit betekent dat alle levels en avonturen die je hebt uitgeschakeld voor je klas, ook voor de gedupliceerde klas(sen) uitgeschakeld zullen zijn.
            De leerlingaccounts en tweede leerkrachtaccounts in je klas worden niet naar de nieuwe klas gekopieerd.
    -   title: Voeg een tweede leerkracht toe
        text: |-
            Ben je niet de enige leerkracht in een klas? Dan kun je nu een tweede leerkracht toevoegen aan een klas. Ga naar de 'Voor leerkrachten' pagina en klik op de klas. Kies daarna 'leerkracht toevoegen' en vul de gebruikersnaam van je collega in.
            Je collega krijgt nu een uitnodiging in zijn/haar account. Om de uitnodiging te accepteren of af te wijzen, klikt je collega op zijn/haar gebruikersnaam in de rechterbovenhoek en kiest 'mijn account'.
            Zodra de leerkracht de uitnodiging heeft geaccepteerd kan hij/zij de klas ook personaliseren.
            Om een tweede leerkracht te verwijderen uit jouw klas, ga je naar de klassenpagina. De leerkracht die de klas aangemaakt heeft, kan niet verwijderd worden uit de klas.
    -   title: Een klas personaliseren
        text: |-
            Je kunt de klas aanpassen naar jouw wensen en de avonturen kiezen die beschikbaar zijn voor jouw leerlingen. Op deze manier kun je het aantal zichtbare avonturen en levels beperken en zo kun je zelf kiezen waar de leerlingen aan werken.
            Klik op jouw klas op de 'Voor Leerkrachten' pagina en kies 'Klas personaliseren'. Op deze pagina kun je allerlei instellingen vinden om Hedy nog makkelijker te gebruiken in de klas.

            **Avonturen selecteren**
            <img src="https://github.com/hedyorg/hedy/assets/80678586/df38cbb2-468e-4317-ac67-92eaf4212adc" width="1000">
            Hier kun je avonturen selecteren en op volgorde zetten. De roze tabjes zijn avonturen met nieuwe commando's. De grijze tabjes zijn normale avonturen. Om de volgorde van de avonturen aan te passen kun je de tabjes slepen. We raden echter aan dit niet te doen, aangezien het Hedy team ervoor gezorgd heeft dat de avonturen standaard op volgorde van makkelijk naar moeilijk staan.
            Wil je een avontuur verwijderen voor jouw leerlingen, klik dan op het kruisje op het tabje van het avontuur. .
            <img src="https://github.com/hedyorg/hedy/assets/80678586/0ddd10b5-ef60-4480-a0c4-fc9a0f323baa" width="300">
            Wil je avonturen toevoegen, bijvoorbeeld je eigen avontuur of een avontuur dat je per ongeluk verwijderd hebt, gebruik dan dit menu. Klik simpelweg op het gewenste avontuur, het avontuur verschijnt dan (weer) in het rijtje avonturen. Om je wijzigingen te verwijderen klik je op 'Reset'.

            **Openingsdata**
            <img src="https://github.com/hedyorg/hedy/assets/80678586/4e59acfa-4772-429f-8328-babb43c942d5" width="300">
            Met deze functie kun je openingsdata instellen voor de levels. Zo kun je vooraf een lesplan maken zonder elke week nieuwe levels open te hoeven zetten.
            Wil je hier geen gebruik van maken? Geen probleem, laat dit gebied dan leeg.

            **Ontgrendel level scores**
            <img src="https://github.com/hedyorg/hedy/assets/80678586/99a34dab-f112-459e-bfd1-07618be4715a" width = "1000">
            Deze optie zorgt voor een norm die de leerlingen moeten halen als quizcijfer, voordat zij door mogen naar het volgende level. Als je bijvoorbeeld '80' invult, dan moeten de leerlingen minstens 80% goede antwoorden geven op de quiz. Halen ze de norm niet? Dan mogen ze niet door naar het volgende level en moeten ze de quiz herkansen.
            Wil je hier geen gebruik van maken? Laat het vakje dan leeg.

            **Overige instellingen**
            <img src="https://github.com/hedyorg/hedy/assets/80678586/a8491d67-6d6e-42a7-b672-fd3d083a76f8"/>
            Er is nog een aantal instellingen die handig kunnen zijn bij het gebruik van Hedy. De eerste optie,verplichte programmeursmodus, zorgt ervoor dat de leerlingen alleen nog maar een invoer- en uitvoerscherm te zien krijgen. De avonturen en spiekbriefjes zijn zo niet meer beschikbaar. Dit kan handig zijn als je bijvoorbeeld een toets wil afnemen.
            Programmeursmodus is ook beschikbaar voor de leerlingen als vrije keuze, als je deze optie niet selecteert.

            Wil je alle leerlingen weergeven in de klassen highscore, dan kun je de tweede optie selecteren.
            Met alle andere opties kun je dingen verstoppen op de site. Hierdoor raken de leerlingen wellicht minder afgeleid.

            **Opslaan**
            <img src="https://github.com/hedyorg/hedy/assets/80678586/df179df3-3073-4d15-bba6-62e58fb675be" width="300">
            Vergeet je wijzigingen niet op te slaan als je klaar bent met het personaliseren van de klas.
    -   title: Leerlingaccounts
        text: |-
            Er zijn 2 manieren om studenten toe te voegen aan jouw klas: Je kunt accounts voor de aanmaken of je kunt hen zelf accounts laten aanmaken.

            **Jij maakt accounts voor je leerlingen**
            De makkelijkste manier om leerlingen aan jouw klas toe te voegen is door zelf accounts aan te maken voor je leerlingen. Dit doe je door te klikken op de knop 'maak leerlingaccounts' en gebruikersnamen en wachtwoorden voor ze in te vullen.
            Ze kunnen inloggen met de inloggegevens die jij hebt gekozen. Daarna kunnen ze de inloggegevens zelf aanpassen, zonder uit de klas verwijderd te worden.
            <a href="https://www.youtube.com/watch?v=eEQvik-Ce5M" target="_blank">Deze video</a> laat de snelste en makkelijkste manier zien om leerlingaccounts aan te maken voor je klas.

            **Leerlingen maken hun eigen accounts**
            De leerlingen kunnen ook zelf een account aanmaken, net als jij hebt gedaan. Om ze vervolgens aan jouw klas toe te voegen, kun je ze de uitnodigingslink versturen die je vindt op je klassenpagina.
            Let op: Je leerlingen moeten wel ingelogd izjn op Hedy voordat ze op de uitnodigingslink klikken.
            Je kunt leerlingen ook handmatig toevoegen aan de klas met de knop 'Uitnodigen met een gebruikersnaam'.
    -   title: Voorkeurstaal kiezen
        text: |-
            Wanneer leerlingen een profiel aanmaken is het de bedoeling om een 'voorkeurstaal' te kiezen. Hedy zal dan altijd te zien zijn in deze taal.
            Deze taal wijzigen kan altijd, ga hiervoor naar 'Mijn profiel' en vervolgens weer 'Mijn profiel'.

            **Als je voorkeurstaal anders is dan Engels**
            Je kunt niet alleen de taal van de avonturen in het Nederlands (of een andere taal) zetten. Je kunt ook kiezen in welke taal de commando's (zoals 'print' of 'ask') worden weergegeven.
            Zo kun je jouw leerlingen in het Engels leren programmeren, maar ook in hun moedertaal. Zo kun je bijvoorbeeld het commando 'vraag' gebruiken in plaats van 'ask'.
            Als een leerling wil wisselen van taal, kan hij/zij de keyword switcher aanklikken. Hierdoor veranderen de commando's van Nederlands naar Engels of andersom.
            Wist je dat... de leerlingen ook programma's mogen maken met Nederlandse én Engelse commando's door elkaar? Dit kan bijvoorbeeld handig zijn als een leerling wel al een paar commando's in het Engels kent, maar nog niet allemaal.
            <img src="https://github.com/hedyorg/hedy/assets/80678586/0b3122e6-ff22-43d7-b8b6-62f47f485293" width="100">

            **Video**
            <a href="https://www.youtube.com/watch?v=QrVZETj4oLM" target="_blank">Deze video</a> laat je zien hoe je de voorkeurstaal aanpast van de avonturen en van de commando's.
    -   title: Opslaan
        text: |-
            Als je bent ingelogd, zie je boven in beeld naast Mijn profiel ook Mijn programma's. 
            Leerlingen hebben die opties ook. Bij mijn programma's vind je alle programma's terug waaraan je hebt gewerkt.
            Programma's worden vanzelf opgeslagen in 'Mijn programma's' wanneer de code wordt uitgevoerd, en elke 10 seconden, onder hun standaardnaam
            en level (bijvoorbeeld: Verhaal 5). Als je een programma onder een nieuwe naam wilt opslaan, typ je de nieuwe naam in de naambalk.
            Momenteel kan slechts één programma per level, per tabblad worden opgeslagen.

            Met de deelknop achter de naam van een programma kun een programma delen (leerlingen kunnen dit ook).
            Deze programma's worden gedeeld op <a href="https://hedy.org/explore" target="_blank">Ontdekken</a>, waar iedereen ze kan zien en gebruiken.
            Wil je een programma niet meer delen? Ga naar 'Mijn programma's' en klink op 'Stop delen'.

            Het papieren vliegtuigje kan gebruikt worden om programma's in te leveren bij de leerkracht van een klas. Aangeleverde programma's zijn niet meer bewerkbaar.
-   title: Lesgeven met Hedy
    key: lesgeven
    subsections:
    -   title: Lesgeven met Hedy
        text: |-
            Hedy is opgebouwd uit verschillende levels, waarin de leerlingen steeds één of meerdere nieuwe vaardigheden leren.
            Wij raden aan om per les één Hedy level te behandelen. Zo leren uw leerlingen stapje voor stapje programmeren en kan de nieuwe stof inslijpen voordat u naar het volgende level gaat.
            In onze levels hanteren we deze structuur: Introductie, nieuwe concepten en commando's, aan de slag, puzzels en quizzen.
    -   title: Slides
        text: |-
            Bij het lesgeven vind je het wellicht fijn om slides te gebruiken. Onze slides zijn te vinden op de 'Voor leerkrachten' pagina. Er is een set slides voor elk level. In de slides leggen we alle nieuwe commando's uit per level. Daarnaast proberen we uit te leggen waarom de leerlingen deze nieuwe commando's leren en wanneer deze commando's handig kunnen zijn.
            We geven in de slides ook meerdere voorbeelden van nieuwe commando's. Uiteraard staat het je vrij om eigen slides te gebruiken of om de Hedy website te gebruiken om de beste Hedy lessen te kunnen verzorgen!
    -   title: Introductie
        text: |-
            In de introductie van uw les activeert u de voorkennis van uw leerlingen. Wat weten zij al van het onderwerp, wat hebben ze geleerd in de voorgaande les, en welke fouten hebben zij gemaakt, wat gaan ze nu anders doen?
            Door een korte herhaling van de vorige les zitten de nieuwe commando's en veelgemaakte fouten weer vers in het geheugen van uw leerlingen en zijn ze klaar om een nieuw level te ontdekken.
    -   title: Instructie van nieuwe concepten en commando's
        text: |-
            Nieuwe concepten en commando's kunnen voor leerlingen soms erg lastig zijn om te begrijpen.
            Het is daarom van belang dat u als leerkracht het juiste gebruik van de nieuwe commando's voordoet aan de klas.
            Voornamelijk in de lagere levels, waarin de programmeerconcepten geheel nieuw zijn voor uw leerlingen, kan het lastig zijn om de concepten te begrijpen.
            Het tonen van voorbeelden maakt een abstracte uitleg (bijvoorbeeld over 'Wat is een variabele?') herkenbaar voor de leerlingen ('Kijk, de variabele huisdier wordt vervangen door hond!').
            Onze slides kunnen u hierbij helpen.
    -   title: Aan de slag
        text: |-
            Bij elk Hedy level zijn verschillende avonturen te vinden in de roze tabbladen.
            De opvolgende tabs zijn avonturen die de studenten kunnen uitproberen en eigen te maken.
            De avonturen staan geordend van makkelijk naar moeilijk, dus het is het beste om de leerlingen te laten beginnen met het verhaalavontuur en daarna naar rechts te werken.
            Uiteraard hoeven de leerlingen niet bij alle levels alle opdrachten te maken, en kunt u zorgen voor een leuke afwisseling in de opdrachten per les.
            De avonturen bevatten over het algemeen een voorbeeldcode, die met de groene knop in de hoek van het voorbeeld gekopieerd kunnen worden naar het werkveld.
            Hierna kunnen de leerlingen de code zelf een keer proberen en kunnen ze zelf de code aanpassen om er hun eigen project van te maken.
            Stimuleer de leerlingen om hun eigen ideeën toe te voegen aan de code, en hun eigen varianten van de codes te creëren.
    -   title: Quiz en Puzzels
        text: |-
            Om te testen of uw leerlingen de nieuwe concepten en commando's volledig begrepen hebben, kunt u de leerlingen de quiz laten invullen.
            Dit zijn 10 multiple-choice vragen over de leerstof van het desbetreffende level.
            Nog niet elk level heeft quizzes of puzzels, omdat we nog druk bezig zijn met de ontwikkeling hiervan.
            Sommige levels bevatten ook puzzels. Bij de puzzels krijgen de leerlingen een aantal regels code te zien, waarbij de leerlingen de regels in de juiste volgorde moeten zetten.

            In deze (Engelstalige) <a href="https://www.youtube.com/watch?v=lNh5EdZVUwc" target="_blank">video</a> vertelt Felienne meer over de quizzen en puzzels.
    -   title: Evaluatie
        text: |-
            Rond je les af met een korte evaluatie. Wat hebben de leerlingen opgestoken? En waar zijn ze tegenaan gelopen?
            Wat hebben ze kunnen leren van hun fouten? En natuurlijk: Wat hebben ze gemaakt?
            Leerlingen zijn vaak trots op hun creaties, dus het is leuk om wat tijd over te houden om leerlingen de kans te geven om hun werk te presenteren aan hun klasgenoten.
-   title: Teacher Statistics
    key: teacher_statistics
    subsections:
    -   title: Live Dashboard
        text: |-
            Als je de voortgang van je leerlingen live wil bijhouden, kun je gebruiken maken van het live dashboard. Je vindt het dashboard door op 'Live statistieken' te klikken op je klassenpagina.
            <img src="https://github.com/hedyorg/hedy/assets/80678586/97a54679-b1d6-46b4-a633-ab0161114642" width="1000">
            Alle functionaliteiten van het dashboard worden hieronder uitgelegd.
    -   title: Level Selectie
        text: |-
            <img src="https://github.com/hedyorg/hedy/assets/80678586/94dc891d-cdd6-4311-91f2-51900eaf4c2a" width="500">
            Begin met het selecteren van de levels die jij wil zien in het overzicht. Selecteer de levels waaraan je leerlinegn nu werken door op de corresponderende nummers te klikken. Je kunt de levels weer deselecteren door er opnieuw op te klikken.
            In dit voorbeeld zijn level 1 en 2 geselecteerd. Je kunt op refresh klikken om de pagina opnieuw te laden voor de meest actuele resultaten.
    -   title: Klassenoverzicht
        text: |-
            <img src="https://github.com/hedyorg/hedy/assets/80678586/b2c30ef9-6eba-4c02-92a3-9669504a54a8" width="1000">
            In het klassenoverzicht kun je zien aan welk avontuur je leerlingen momenteel werken. Je ziet in het voorbeeld dat er een leerling werkt aan het 'Steen, Papier, schaar'avontuur in level 1, een leerling werkt aan de 'Waarzegger' in level 1 en een leerling werkt aan 'Steen, Papier, Schaar' op level 2.
            Als je wil weten welke leerling waaraan werkt kun je op het getal klikken en dan verschijnen de accountnamen.
            Je kunt ook zien hoeveel leerlingen de quiz afhebben. In dit geval heeft een leerling de level 1 quiz gedaan. Je kunt weer op het eentje klikken als je wil weten wie.

            Je ziet misschien dat er een leerling 'mist' in het overzicht. Dat klopt, hij is aan het werk in een level dat niet geselecteerd is.
    -   title: Leerlingenlijst
        text: |-
            <img src="https://github.com/hedyorg/hedy/assets/80678586/693e976c-199f-46f4-abae-3f18f9854cd0" width="1000">
            Hier vind je een lijst van je leerlingen en zie je hun individuele voortgang. De blauwe ring laat zien waar de leerlinegn nu aan werken.
            <img src="https://github.com/hedyorg/hedy/assets/80678586/c7e2150f-60de-4ef7-8862-5901a7fb6609" width="150">
            Het is belangrijk om te weten dat de blauwe stippen betekenen dat de leerling het avontuur 'geprobeerd' geeft. Dat betekent dat ze een code hebben uitgevoerd in dit avontuur, maar dit betekent niet automatisch dat ze het ook goed gedaan hebben!
            Als je wil weten of een leerling ook echt goed bezig is, dan kun je op hun naam klikken in het overzicht. Dit zie je bijvoorbeeld als je op marleen_h3a klikt:
            <img src="https://github.com/hedyorg/hedy/assets/80678586/f8c2480d-c724-46f9-a702-33532828de70" width="800">
            Je ziet dat Marleen moeite heeft met programmeren. Ze heeft meerdere keren geprobeerd een programma te runnen met lege plekken erin. Ze begrijpt waarschijnlijk niet dat ze eerst zelf iets moet aanpassen aan de code.
            Zo kan het overzicht je een beter begrip geven van waar je leerlingen tegenaan lopen.
    -   title: Veelvoorkomende fouten
        text: |-
            <img src="https://github.com/hedyorg/hedy/assets/80678586/e7af5ce3-ca74-48e7-9654-f17435596fbc" width="500">
            Als je niet alleen geïnteresseerd bent in de individuele foutjes van leerlingen, maar graag wil weten waar de hele klas vaak tegenaan loopt, dan kun je dit overzicht gebruiken.
            De meest voorkomende errorberichten die je leerlingen ontvangen worden hier weergegeven. Zo kun je (opnieuw) klassikaal instructie geven over dit onderwerp aan de hele klas.
            Door op de error te klikken, zie je welke leerlingen dit errorbericht hebben ontvangen. Als je op oplossen klikt, verwijder je de error uit de lijst.
    -   title: Overview of programs per adventure
        text: |-
            <img src="https://github.com/hedyorg/hedy/assets/80678586/f07bf714-7250-4711-82a1-616f9f7b55e8" width="1000">
            Nog een handig overzicht van het werk van je leerlingen vind je op de klassenpagina. Ga naar de klassenpagina en klik op 'Overzicht van programma's per avontuur'. Hier vind je dit overzicht.
            Dit overzicht kun je gebruiken om het werk van je leerlingen na te kijken. Als ze een programma maken in een avontuur, verschijnt er een oogke in het overzicht. Klik op het oogje om het werk te bekijken. Ben je tevreden met het werk? Dan kun je een vinkje in het vakje plaatsen.
            Zo heb je een mooi overzicht van de resultaten van de leerlingen.
-   title: Extra Hedy functies
    key: functies
    subsections:
    -   title: Je eigen avontuur
        text: Als leerkracht kun jij je eigen avonturen maken en toevoegen aan jouw klas(sen). In deze <a href="https://www.youtube.com/watch?v=A0zbXpxX4q4" target="_blank">video</a> wordt hierover meer verteld.
    -   title: Publieke avonturen
        text: Wil je graag avonturen gebruiken die door andere leerkrachten ontworpen zijn= Dan kun je terecht op de <a href="https://hedy.org/public-adventures" target="_blank">publieke avonturen pagina</a>. Hier vind je alle avonturen die gedeeld zijn door andere leerkrachten van over de hele wereld. Om een bruikbaar avontuur te vinden kun je een level, taal of tag selecteren. Heb je er eentje gevonden? Klik op clone om een kopie van het avontuur op je eigen account op te slaan. Je kunt deze kopie aanpassen en met je klas delen, op dezelfde manier als je dat met je eigen avonturen zou doen. Het origineel wordt niet aangepast, die blijft dus gewoon in de publieke avonturen staan. Heb je zelf een avontuur gemaakt dat je graag wil delen? Klik dan bij het maken van je avontuur het vinkje aan dat vraagt of je het aan de publieke avonturen wil toevoegen.
    -   title: Ontdekken
        text: |-
            Op de pagina <a href="https://hedy.org/explore" target="_blank">Ontdekken</a>[Ontdekken] kun je het werk zien van andere Hedygebruikers.Je kunt hun codes uitproberen en als inspiratie gebruiken voor de eigen projecten.
            Je kunt ook zelf programma's toevoegen aan deze pagina door te klikken op 'Opslaan en Delen' als je een code maakt of door naar 'Mijn Programma's' te gaan en daar bij het gewenste programma te klikken op 'Delen'.
            Wil jij je werk niet meer delen? Ga dan naar 'Mijn Programma's' en klik op 'Stop delen'.
            Wil je meer informatie over de Ontdekken pagina, kijk dan deze (Engelstalige) <a href="https://www.youtube.com/watch?v=26boFjqvS5Q" target="_blank">video</a>.
    -   title: Badges
        text: |-
            Als je rechtsboven op je gebruikersnaam klikt, kun je kiezen voor de pagina <a href="https://hedy.org/my-achievements" target="_blank">Mijn Badges</a>. Op deze pagina wordt bijgehouden welke badges jij al hebt verdiend. Jouw leerlingen hebben eenzelfde pagina.
            Als je over de badge heengaat met je muis, zie je hoe je een badge kunt verdienen. Er zijn ook verborgen badges, waarbij het geheim is hoe je ze kunt halen.
            Wil je meer weten over de badges, kijk dan deze (Engelstalige) <a href="https://www.youtube.com/watch?v=-FjmKejukCs" target="_blank">video</a>.
    -   title: High Scores
        text: |-
            Op <a href="https://hedy.org/highscores" target="_blank">deze pagina</a> kun je de high scores van Nederland en de hele wereld zien van alle Hedy gebruikers.
            In deze <a href="https://www.youtube.com/watch?v=IqTiUkBVTo8" target="_blank">video</a> vertelt Felienne meer over de High Scores.
    -   title: Debugger
        text: |-
            Werkt een code niet? Dan zit er vast een bug (programmeerfoutje) in! Om de bug op te sporen, kun je de debugger gebruiken.
            De debugger is de knop met het lieveheersbeestje in je codeerscherm. Als je erop drukt, wordt je programma regel voor regel uitgevoerd.
            Heb je het foutje gevonden? Dan kun je op de rode stopknop drukken om de debugger af te sluiten.
    -   title: Voorleesfunctie
        text: Wil je dat de uitvoer van je programma wordt voorgelezen? Dan kun je de voorleesfunctie gebruiken die je onder de 'voer de code uit' knop kunt vinden.
    -   title: Programmeurs modus
        text: |-
            Word je afgeleid door alle avonturen, of wil je een lang programma maken? Dan is de 'Programmeurs modus' iets voor jou!
            Met de programmeurs modus schakelaar onderaan je scherm kun je een groter codeerveld maken.
    -   title: Spiekbriefje
        text: |-
            In elk level is een knopje te vinden met 🤔. Onder deze knop vinden jij en jouw leerlingen het spiekbriefje. Op het spiekbriefje staan korte voorbeelden van alle commando's die je in dat level kunt gebruiken.
            Weet je dus even niet meer hoe een commando werkt, zoek hem op, op het spiekbriefje!
    -   title: Video
        text: In deze <a href="https://www.youtube.com/watch?v=c4MntPPgl1Y" target="_blank">video</a> worden nog wat extra functionaliteiten van hedy uitgelegd, zoals het spiekbriefje en toetsenbordopties.
-   title: Na Hedy
    key: after
    subsections:
    -   title: Wat kun je doen na Hedy?
        text: |-
            Gefeliciteerd met het uitspelen van Hedy! Je leerlingen hebben nu geleerd om hun eigen programma's te creëren in Python.
            Uiteraard kun je blijven doorgaan in Hedy, maar het is voor de leerlingen misschien interessant om over te stappen op een "echte" Python compiler.
            Wil je doorgaan in Pyhton? Bekijk dan <a href="https://www.python.org/about/gettingstarted/" target="_blank">deze Pythonwebsite</a> om te leren hoe je verder kunt in een andere compiler.

            Nu je leerlingen basiskennis van het programmeren hebben opgedaan, kun je natuurlijk ook een kijke nemen bij andere programmeertalen. De taal verschil wellicht van Hedy en Python, maar de basiskennis komt zeker van pas.
-   title: Antwoorden van de opdrachten
    key: answers
    intro: |-
        De antwoorden van de opgaven kun je vinden bij het profiel van het gebruiksaccount 'Hedy_answers'. Deze antwoorden zijn weliswaar in het Engels, maar geven u als leerkracht waarschijnlijk wel inzicht in hoe uw leerlingen de opdrachten zouden kunnen oplossen.
        Daarbij hopen we dat leerlingen hun eigen creativiteit gebruiken bij het maken van de opdrachten, waardoor onze antwoorden slechts een voorbeeld geven van hoe een goed antwoord eruit kan zien. Er zijn natuurlijk veel meer geode antwoorden mogelijk.

        Om naar het profiel van 'Hedy_answers' te gaan, klikt u <a href="https://hedy.org/user/hedy_answers" target="_blank">hier</a>.
-   title: Veelgemaakte fouten
    key: common_mistakes
    intro: |-
        Van fouten kun je leren en dat geldt al helemaal bij programmeren! Fouten maken is onvermijdelijk en helemaal niet erg, maar het kan als leerkrachten soms nog knap lastig zijn om foutjes van leerlingen op te sporen en op te lossen. Vooral als de programma's almaar langer worden, wanneer de leerlingen hogere levels bereiken. Daarom hebben wij hier per level een lijst gemaakt van de meest gemaakte fouten en de oplossingen.
    levels:
    -   level: "1"
        sections:
        -   title: Leerlingen vergeten de commando's te typen
            example:
                error_text: Zo vergeten leerlingen het print commando vaak.
                error_code: Hedy kan dit niet printen
                solution_text: Leer de leerlingen aan om altijd te beginnen met een commando.
                solution_code: "{print} Hedy kan dit wel printen!"
        -   title: Leerlingen typen commando's met hoofdletters
            example:
                error_text: Commando's werken niet als zij getypt worden met een hoofdletter.
                error_code: |-
                    Ask Waarom werkt mijn code niet?
                    Print Er moeten geen hoofdletters bij de commando's.
                solution_text: Haal de hoofdletters weg.
                solution_code: |-
                    {ask} Waarom werkt mijn code nu wel?
                    {print} Omdat ik de hoofdletters weggehaald heb!
        -   title: Leerlingen gebruiken echo zonder ask
            example:
                error_text: Het commando echo herhaalt het antwoord van een ask commando. Zonder ask werkt de echo dus niet.
                error_code: "{echo} Jouw naam is"
                solution_text: Voeg een vraag toe met een ask commando.
                solution_code: |-
                    {ask} Hoe heet jij?
                    {echo} Jouw naam is
        -   title: Leerlingen willen hun echo-woord (variabele) in het midden van de zin in plaats van aan het einde
            example:
                error_text: En groot gelijk hebben ze! Daarom leren ze in het volgende level variabelen gebruiken.
                error_code: |-
                    {ask} Wat is de leukste programmeertaal?
                    {echo} is de beste!
                solution_text: "In level 1 moeten we het hier op houden:"
                solution_code: |-
                    {ask} Wat is de leukste programmeertaal?
                    {echo} De beste is...
        -   title: "Tekenschildpad: Leerlingen laten het pijltje uit beeld lopen"
            example:
                error_text: Vaak vinden leerlingen het leuk om hoge getallen uit te testen in de turtle, waardoor het pijltje uit beeld loopt.
                error_code: |-
                    {forward} 300
                    {turn} 90
                solution_text: Leerlingen denken dat het turn commando niet werkt, ondanks dat het doet wat het moest doen. Wat er gebeurde is dat het pijltje al buiten het beeld is gekomen. Gebruik kleinere getallen om dat te voorkomen.
                solution_code: |-
                    {forward} 100
                    {turn} 90
        -   title: "Tekenschildpad: Leerlingen gebruiken het commando \"backward\", maar er is helemaal niet zo'n commando."
            example:
                error_text: Achteruit lopen doet de turtle met mingetallen. Dit kan verwarrend zijn voor leerlingen.
                error_code: backward 100
                solution_text: "Om de schildpad terug te laten gaan, gebruik het forward commando en een min-getal. Bijvoorbeeld:"
                solution_code: "{forward} -100"
    -   level: "2"
        sections:
        -   title: Leerlingen maken spelfouten in de commando's
            example:
                error_text: Als een leerling een spelfout maakt in een commando, kan Hedy het commando niet herkennen.
                error_code: prinnt Maak geen spelfouten
                solution_text: Leer de leerlingen aan om de foutmeldingen te lezen. Deze geven namelijk aan welk woord fout gespeld is.
                solution_code: "{print} Maak geen spelfouten"
        -   title: Leerlingen vergeten dat het ask commando is veranderd
            example:
                error_text: In dit level leren de leerlingen werken met variabelen. Ook het ask commando gebruikt variabelen in dit level, wat nogal eens wordt vergeten door leerlingen.
                error_code: ask Wat wil je bestellen
                solution_text: In dit level moet je altijd aangeven waarin Hedy jouw antwoord moet opslaan, zodat je het later kunt gebruiken. Dat waarin noemt men dus een variabele.
                solution_code: bestelling {is} {ask} Wat wil je bestellen
        -   title: Leerlingen gebruiken het echo commando, wat niet werkt in level 2
            example:
                error_text: Voor sommige leerlingen kan het frusterend zijn dat het `{echo}` commando niet meer werkt. Het is daarom belangrijk om de voordelen van variabelen uit te leggen. Zo kun je bijvoorbeeld meerdere variabelen gebruiken, en kun je variabelen in een zin gebruiken, overal in een zin, meerdere variabelen, waar je maar wilt!
                error_code: |-
                    antwoord {is} {ask} Waarom werkt echo niet meer
                    echo
                solution_text: Gebruik in plaats van echo een variabele.
                solution_code: |-
                    antwoord {is} {ask} Waarom werkt echo niet meer
                    {print} antwoord
        -   title: Leerlingen gebruiken de naam van een variabele in een printcommando als woord
            example:
                error_text: In het voorbeeld hieronder wordt 'naam' gebruikt als variabele, maar ook als gewone tekst. De uitvoer van deze code wordt 'hoi mijn Hedy is Hedy', wat natuurlijk niet de bedoeling is.
                error_code: |-
                    naam {is} Hedy
                    {print} hoi mijn naam is naam
                solution_text: Gebruik daarom andere variabelenamen dan de tekst die je wil printen. In level 4 wordt dit probleem opgelost met aanhalingstekens.
                solution_code: |-
                    naam {is} Hedy
                    {print} hoi ik heet naam
        -   title: Leerlingen geven variabelen namen met meerdere woorden.
            example:
                error_text: |-
                    Je mag variabelen geen naam geven met twee woorden. Het moet altijd één woord zijn.
                    In het voorbeeld hieronder heeft een leerling de variabele bijvoorbeeld 'gekozen deur' genoemd. Dit is fout.
                error_code: gekozen deur is ask Welke deur kies jij
                solution_text: Voeg een laag streepje toe aan de variabelenaam. Zo wordt het gerekend als één woord.
                solution_code: gekozen_deur {is} {ask} Welke deur kies jij
        -   title: Leerlingen gebruiken twee verschillende namen voor dezelfde variabele
            example:
                error_text: In dit voorbeeld gebruikt een leerling bijvoorbeeld de namen 'paard' en 'naam' voor dezelfde variabele.
                error_code: |-
                    paard {is} {ask} Hoe heet jouw paard
                    {print} Jouw paard heet naam
                solution_text: Gebruik altijd dezelfde naam voor een variabele. Controleer ook of de variabelenaam enkelvoud of meervoud is, daar lees je gemakkelijk overheen (antwoord/antwoorden).
                solution_code: |-
                    naam {is} {ask} Hoe heet jouw paard
                    {print} Jouw paard heet naam
    -   level: "3"
        sections:
        -   title: Leerlingen proberen lijstjes te printen
            example:
                error_text: Een lijstje kan niet geprint worden. Je kunt wel een item uit een lijst printen met at random.
                error_code: |-
                    boodschappen {is} appels, melk, chocolade
                    {print} boodschappen
                solution_text: Om alle boodschappen te printen kun je ze gewoon achter een print commando zetten. Anders kun je het lijstje gebruiken met at random om een willekeurig item van het lijstje te printen.
                solution_code: |-
                    {print} appels, melk, chocolade

                    of

                    boodschappen {is} appels, melk, chocolade
                    {print} boodschappen {at} {random}
        -   title: Leerlingen gebruiken de naam van een variabele of lijstje in een printcommando als woord
            example:
                error_text: In het voorbeeld hieronder wordt 'naam' gebruikt als variabele, maar ook als gewone tekst. De uitveor van deze code wordt 'hoi mijn Hedy is Hedy', wat natuurlijk niet de bedoeling is.
                error_code: |-
                    naam {is} Hedy
                    {print} hoi mijn naam is naam

                    of

                    dier {is} nijlpaard, bij, zwaan
                    {print} het leukste dier is... dier {at} {random}
                solution_text: Gebruik daarom andere variabelenamen dan de tekst die je wil printen. In level 4 wordt dit probleem opgelost met aanhalingstekens.
                solution_code: |-
                    naam {is} Hedy
                    {print} hoi ik heet naam

                    of

                    dieren {is} nijlpaard, bij, zwaan
                    {print} het leukste dier is... dieren {at} {random}
        -   title: Leerlingen maken spelfouten in at random of vergeten een van de twee woorden
            example:
                error_text: Zo worden add en at soms verward. Of wordt at vergeten
                error_code: |-
                    dieren {is} hond, koe, meeuw
                    {print} dieren add random
                solution_text: Dit probleem wordt opgelost door de correcte spelling te gebruiken.
                solution_code: |-
                    dieren {is} hond, koe, meeuw
                    {print} dieren {at} {random}
        -   title: Leerlingen vergeten het print commando te gebruiken bij een at random
            example:
                error_text: Soms zetten leerlingen at random aan het begin van de zin, of ze vergeten het print commando.
                error_code: |-
                    fruit {is} appel, kers, banaan
                    fruit at random
                solution_text: Benadruk dat je Hedy iets wil laten printen, dus dat het printcommando nodig is.
                solution_code: |-
                    fruit {is} appel, kers, banaan
                    {print} fruit {at} {random}
        -   title: Leerlingen vergeten komma's in hun lijstjes
            example:
                error_text: In een lijst scheidt je de items met een komma. Als je de komma's vergeet herkent Hedy het lijstje niet.
                error_code: |-
                    pizzas {is} funghi tonno quattro stagioni
                    {print} pizzas {at} {random}
                solution_text: Na elk item in een lijst, komt er een komma
                solution_code: |-
                    pizzas {is} funghi, tonno, quattro stagioni
                    {print} pizzas {at} {random}
        -   title: Leerlingen proberen het `{at}` `{random}` commando te gebruiken zonder een lijst
            example:
                error_text: Zoals in het voorbeeld hieronder
                error_code: |-
                    voetbalclubs {is} Ajax
                    {print} voetbalclubs {at} {random}
                solution_text: In het voorbeeld hierboven valt er voor Hedy natuurlijk niets at random te kiezen, want er is geen lijstje gemaakt om uit te kiezen. Om at random te kunnen gebruiken is er dus echt een lijstje nodig.
                solution_code: |-
                    voetbalclubs {is} Ajax, PSV, Feyenoord
                    {print} voetbalclubs {at} {random}
        -   title: Leerlingen proberen add/remove te gebruiken zonder lijst
            example:
                error_text: In het voorbeeld hieronder is namen een variabele, maar geen lijstje. Je kunt hier dus niets aan toevoegen.
                error_code: |-
                    namen {is} Jake
                    jouw_naam {is} {ask} Hoe heet jij?
                    {add} jouw_naam {to_list} namen
                    {print} namen {at} {random}
                solution_text: Je moet dus eerst een lijstje hebben, dus moet je een tweede naam toevoegen (Amy) aan namen om het een lijstje te maken. Als je Amy niet wil gebruiken, kun je Amy wel weer verwijderen uit het lijstje met remove.
                solution_code: |-
                    namen {is} Jake, Amy
                    jouw_naam {is} {ask} Hoe heet jij?
                    {add} jouw_naam {to_list} namen
                    {print} namen {at} {random}
        -   title: Leerlingen vergeten het `{to}` of `{from}` gedeelte van `{add}` of `{remove}`
            example:
                error_text: Bij add hoort to en bij remove hoort from.
                error_code: |-
                    avonturen {is} verhaal, papegaai, dobbelsteen
                    keuze {is} {ask} Wat vind jij het leukste Hedy avontuur?
                    add keuze
                    remove dobbelsteen
                    {print} Ik hou van avonturen {at} {random}
                solution_text: Hedy moeten weten aan welk lijstje het nieuwe item moet worden toegevoegd of van welk lijstje het verwijderd moet worden.
                solution_code: |-
                    avonturen {is} verhaal, papegaai, dobbelsteen
                    keuze {is} {ask} Wat vind jij het leukste Hedy avontuur?
                    {add} keuze {to_list} avonturen
                    {remove} dobbelsteen {from} avonturen
                    {print} Ik hou van avonturen {at} {random}
    -   level: "4"
        sections:
        -   title: Leerlingen vergeten de aanhalingstekens aan beide kanten te zetten
            example:
                error_text: In dit level moeten er aanhalingstekens gezet worden bij print en ask commando's. Er moet een aanhalingsteken voor en een aanhalingsteken achter de tekst.
                error_code: |-
                    {print} Hallo
                    naam {is} {ask} 'Hoe heet jij?
                solution_text: Voeg de correcte aanhalingstekens toe.
                solution_code: |-
                    {print} 'Hallo'
                    naam {is} {ask} 'Hoe heet jij?'
        -   title: Leerlingen gebruiken de verkeerde aanhalingstekens
            example:
                error_text: Het is van belang om aan het begin van de les te demonstreren hoe je het correcte aanhalingsteken typt. Veel leerlingen weten dit teken namelijk nog niet te vinden op hun toetsenbord en kiezen dan een enkele aanhalingsteken ('') of de dubbele aanhalingstekens (""). Enkele schuine aanhalingstekens (``) zijn geen geldige aanhalingstekens op Hedy.
                error_code: |-
                    {print} `Welkom in het restaurant`
                    eten {is} {ask} "Wat wil je bestellen?"
                solution_text: "Zo gebruik je de aanhalingstekens correct:"
                solution_code: |-
                    {print} 'Welkom in het restaurant'
                    eten {is} {ask} 'Wat wil je bestellen?'
        -   title: Leerlingen gebruiken hoge komma's na een print commando
            example:
                error_text: Een hoge komma kan je niet gebruiken in een print commando. Je ziet het al aan de verkeerde verkeuring in de tekst.
                error_code: "{print} 'Er lopen twee oma's door het park'"
                solution_text: Je kunt ervoor kiezen om het woord fout te spellen door geen hoge komma te gebruiken, of je kunt de schuine komma gebruiken. Die zit linksboven naast de 1 toets op je toetsenbord.
                solution_code: |-
                    {print} 'Er lopen twee omas door het park'
                    {print} 'Er lopen twee oma`s door het park'
    -   level: "5"
        sections:
        -   title: Leerlingen vergeten het print commando in een if commando
            example:
                error_text: Nadat de leerlingen een if of else hebben gebruikt, vergeten ze vaak dat print nog steeds nodig is.
                error_code: |-
                    {if} naam {is} Hedy 'Mooi!'
                    {else}  Hedy {is} Lelijk!
                solution_text: Voeg print toe om de code kloppend te maken.
                solution_code: |-
                    {if} naam {is} Hedy {print} 'Mooi!'
                    {else} {print} 'Lelijk!'
        -   title: Leerlingen gebruiken twee verschillende namen voor dezelfde variabele
            example:
                error_text: In dit voorbeeld gebruikt een leerling bijvoorbeeld de namen 'paard' en 'naam' voor dezelfde variabele.
                error_code: |-
                    paard {is} {ask} 'Hoe heet jouw paard?'
                    {if} naam {is} Bonfire {print} 'leuk'
                    {else} {print} 'minder leuk!'
                solution_text: Gebruik altijd dezelfde naam voor een variabele. Controleer ook of de variabelenaam enkelvoud of meervoud is, daar lees je gemakkelijk overheen (antwoord/antwoorden).
                solution_code: |-
                    paard {is} {ask} 'Hoe heet jouw paard?'
                    {if} paard {is} Bonfire {print} 'leuk'
                    {else} {print} 'minder leuk!'
        -   title: Leerlingen vergeten beide aanhalingstekens bij een print commando
            example:
                error_text: Leerlingen vergeten vaak een aanhalingsteken aan het einde van hun tekst bij een print commando, vooral als dat print commando in een if commando staat.
                error_code: |-
                    {if} naam {is} Hedy {print} leuk
                    {else} {print} 'minder leuk!
                solution_text: Gebruik altijd twee aanhalingstekens per print commando, een vooraan en een achteraan.
                solution_code: |-
                    {if} naam {is} Hedy {print} 'leuk'
                    {else} {print} 'minder leuk!'
        -   title: Leerlingen gebruiken aanhalingstekens rond de naam van de variabele
            example:
                error_text: Er moeten (in dit level) geen aanhalingstekens om een variabele.
                error_code: |-
                    {if}  naam  {is} 'Hedy' {print} 'leuk'
                    {else} {print} 'minder leuk!'
                solution_text: Haal de aanhalingstekens weg, zodat de code werkt.
                solution_code: |-
                    {if} naam {is} Hedy {print} 'leuk'
                    {else} {print} 'minder leuk!
        -   title: Leerlingen geven variabelen namen bestaande uit meerdere woorden
            example:
                error_text: |-
                    In Hedy mag variabelen geen naam geven met spaties er in, of uit meerdere woorden. Een variabele moet altijd uit één woord bestaan. Leerlingen kunnen wel meerdere woorden verbinden met een liggend streepje (_), het underscore teken. Bijvoorbeeld 'gekozen_deur' (_)
                error_code: gekozen deur is ask  Welke deur kies jij?
                solution_text: Voeg een laag streepje toe aan de variabelenaam. Zo wordt het gerekend als één woord.
                solution_code: gekozen_deur {is} {ask} 'Welke deur kies jij?'
        -   title: Leerlingen willen dat bij de if meerdere antwoorden goed zijn
            example:
                error_text: Leerlingen willen vaak graag dat er meerdere antwoorden 'goed' zijn. In het voorbeeld hieronder wil de leerling bijvoorbeeld dat Hedy tegen hem en zijn vrienden zegt dat ze grappig zijn en tegen alle andere leerlingen dat ze niet grappig zijn.
                error_code: "{if} naam {is} Jesse, David, Souf {print} 'jij bent grappig' {else} {print} 'jij bent niet grappig'"
                solution_text: |-
                    Je kunt hierbij het `{in}` commando uitleggen. Dit wordt pas in latere hogere levels aangeleerd, maar werkt op level 5 wel al.
                    Een andere oplossing is om alleen `{if}` commando's te gebruiken, zonder een `{else}` commando. Het nadeel is dat Hedy zonder else commando natuurlijk geen antwoord geeft als je een andere naam hebt dan Jesse, David of Souf.
                solution_code: |-
                    vrienden {is} Jesse, David, Souf
                    naam {is} {ask} 'Wie ben jij?'
                    {if} naam {in} vrienden {print} 'leuk'
                    {else} {print} 'minder leuk'

                    of

                    naam {is} {ask} 'hoe heet jij?'
                    {if} naam {is} Jesse {print} 'leuk'
                    {if} naam {is} David {print} 'leuk'
                    {if} naam {is} Souf {print} 'leuk'
        -   title: De leerlingen vullen bij ask hetzelfde in als bij de variabelenaam, dus de variabele wordt de zelfde waarde als de variabelenaam
            example:
                error_text: "In het voorbeeld hieronder was bijvoorbeeld het wachtwoord: 'wachtwoord'. Hedy zal hierbij altijd 'Je mag computeren!' printen."
                error_code: |-
                    wachtwoord {is} {ask} 'Wat is het wachtwoord?'
                    {if} wachtwoord {is} wachtwoord {print} 'Je mag computeren!'
                    {else} {print} 'Verboden toegang!'
                solution_text: Kies dus een andere naam voor je variabele dan de waarde die je wil invullen.
                solution_code: |-
                    geheim_wachtwoord {is} {ask} 'Wat is het wachtwoord?'
                    {if} geheim_wachtwoord {is} wachtwoord {print} 'Je mag er door!'
                    {else} {print} 'Verboden toegang!'
    -   level: "6"
        sections:
        -   title: Students struggle with quotation marks
            example:
                error_text: Some students struggle with adding quotattion marks or not. If you add quotation marks, the output screen will literally show '5+5'.
                error_code: "{print} '5 + 5'"
                solution_text: In this code the output screen will print '10'.
                solution_code: "{print} 5 + 5"
        -   title: Students struggle with the concept of doing maths with a variable
            example:
                error_text: "Some students will find it hard to do maths with variables. Try to show them very simple examples, like:"
                error_code: |-
                    age = {ask} 'How old are you?'
                    {print} 'Next year you will be ' age + 1
                solution_text: Or take it a step further like this.
                solution_code: |-
                    price = 0
                    {print} 'Welcome to our burger restaurant'
                    burger = {ask} 'Would you like a burger?'
                    {if} burger = yes price = price + 10
                    drink = {ask} 'Would you like a drink?'
                    {if} drink = yes price = price + 4
                    {print} 'That will be ' price ' euros please'
    -   level: "7"
        sections:
        -   title: Students forget one of the word of the repeat command, or they forget the print command
            example:
                error_text: Make sure that the students know to use both the full repeat command and the print command.
                error_code: |-
                    {repeat} 3 {times}  For he`s a jolly good fellow
                    {repeat} 3 print
                solution_text: "This is the correct code:"
                solution_code: |-
                    {repeat} 3 {times} {print} 'For he`s a jolly good fellow'
                    {repeat} 3 {times} {print} 'Which nobody can deny!'
        -   title: Students try to repeat multiple lines
            example:
                error_text: In this level you can only repeat one line of code multiple times. In this code the student wanted to print 3 different drinks, but it won't work. It will ask the question 3 times and only print the last answer.
                error_code: |-
                    {repeat} 3 {times} drink = {ask} 'What would you like to drink?'
                    {print} drink
                solution_text: You should go to the next level to be able to repeat multiple lines. So on this level you'll have to print everything seperately.
                solution_code: |-
                    drink = {ask} 'What would you like to drink?'
                    {print} drink
                    drink = {ask} 'What would you like to drink?'
                    {print} drink
                    drink = {ask} 'What would you like to drink?'
                    {print} drink
        -   title: Students make programs that take too long to run
            example:
                error_text: In this level it's very easy to make long-running programs. The students aren't allowed to make programs that take to long to load (to save our servers).
                error_code: "{repeat} 100 {times} {print} 'How many times can I repeat this?'"
                solution_text: Make sure the programs aren't too long
                solution_code: "{repeat} 20 {times} {print} 'This is enough'"
    -   level: "8"
        sections:
        -   title: Students use the indentation wrong
            example:
                error_text: Indentation is a new concept in this level, that is hard to use for some students. Make sure they practise some simple snippets before making a whole program with it.
                error_code: |-
                    {repeat} 3 {times}
                    {print} 'hello'
                solution_text: "This is the correct code:"
                solution_code: |-
                    {repeat} 3 {times}
                        {print} 'hello'
        -   title: Students only repeat 1 line when they wanted to repeat multiple lines
            example:
                error_text: For instance, in the code below the student wanted to take the drinks order of 3 people. But insted the program asked 3 times, but only wrote down one order.
                error_code: |-
                    {repeat} 3 {times}
                        drink = {ask} 'What would you like to drink?'
                    {print} drink
                solution_text: |-
                    In the correct code the third line starts with indentation too. This way it belongs to the repeat block and therefore it will be repeated 3 times.
                    Showing your students these differences can help them understand why we need indentation to make our programs work.
                solution_code: |-
                    {repeat} 3 {times}
                        drink = {ask} 'What would you like to drink?'
                        {print} drink
        -   title: Students want to nest if statements, or put if statements inside a loop
            example:
                error_text: |-
                    In this level students aren't allowed yet to put if statements inside other if statements or inside repeat loops.
                    In the next level this is allowed.
                error_code: |-
                    birthday = {ask} 'Is it you birthday?'
                    {if} birthday = yes
                        {repeat} 3 {times}
                            {print} 'Hip Hip Hooray!'
                solution_text: "This is the correct code for this level:"
                solution_code: |-
                    birthday = {ask} 'Is it you birthday?'
                    {if} birthday = yes
                        {print} 'Hip Hip Hooray!'
                        {print} 'Hip Hip Hooray!'
                        {print} 'Hip Hip Hooray!'
        -   title: Students make programs that take too long to run
            example:
                error_text: In this level it's very easy to make long-running programs. The students aren't allowed to make programs that take to long to load (to save our servers).
                error_code: |-
                    {repeat} 100 {times}
                        {print} 'How many times can I repeat this?'
                solution_text: Make sure the programs aren't too long
                solution_code: |-
                    {repeat} 20 {times}
                        {print} 'This is enough'
        -   title: Students use the if command to check if the variable value is the same as the variable name
            example:
                error_text: |-
                    We hebben een gemeenschappelijke fout onder onze studenten gemerkt, ze proberen een programma te creëren dat een wachtwoord controleert, maar ze maken het wachtwoord 'password'.
                    In lijn 2 wordt de computer gevraagd te controleren of het variabele wachtwoord hetzelfde is als het variabele wachtwoord, dus zelf. Wat betekent dat het antwoord altijd ja is.
                    Dus met deze code is het antwoord altijd 'je kunt binnenkomen' wat de speler ook invult.
                error_code: |-
                    password {is} {ask} 'What is the password?'
                    {if} password {is} password
                        {print} 'You can come in'
                    {else}
                        {print} 'You are not allowed'
                solution_text: You can fix this mistake by adding quotation marks. This way the computer knows that the second password in `if password is 'password'` is a string value (so normal text) and not the variable name.
                solution_code: |-
                    password {is} {ask} 'What is the password?'
                    {if} password {is} 'password'
                        {print} 'You can come in'
                    {else}
                        {print} 'You are not allowed'
    -   level: "9"
        sections:
        -   title: Students make mistakes with indentation
            example:
                error_text: The hardest part about this level is getting the indentation right. Students love nesting if statements, sometimes even inside other nested if statements. Keeping track of indentation can get pretty tough.
                error_code: |-
                    {print} 'Robin is walking downtown'
                    location = {ask} 'Is Robin going into a shop, or does she go home?'
                    {if} location {is} shop
                        {print} 'She enters the shop.'
                        {print} 'Robin sees an interesting looking book'
                        book = {ask} 'Does Robin buy the book?'
                            {if} book {is} yes
                    {print} 'Robin buys the book and goes home'
                    {else}
                        {print} 'Robin leaves the shop and goes home'
                    {else}
                        {print} 'Robin goes home'
                solution_text: This is the correct code. Try to keep track of all the different constructions when putting if statements inside other if statements.
                solution_code: |-
                    {print} 'Robin is walking downtown'
                    location = {ask} 'Is Robin going into a shop, or does she go home?'
                    {if} location {is} shop
                        {print} 'She enters the shop.'
                        {print} 'Robin sees an interesting looking book'
                        book = {ask} 'Does Robin buy the book?'
                        {if} book {is} yes
                            {print} 'Robin buys the book and goes home'
                        {else}
                            {print} 'Robin leaves the shop and goes home'
                    {else}
                        {print} 'Robin goes home'
    -   level: "10"
        sections:
        -   title: Leerlingen gebruiken het `{for}` commando niet correct
            example:
                error_text: We often see that students try to print the list (in the example animals) instead of the items of the list.
                error_code: |-
                    animals {is} dog, cat, blobfish
                    {for} animal {in} animals
                      {print} 'I love ' animals
                solution_text: The word animals in the last line should be changed into animal.
                solution_code: |-
                    animals {is} dog, cat, blobfish
                    {for} animal {in} animals
                      {print} 'I love ' animal
        -   title: Students forget the indentation
            example:
                error_text: Students tend to forget to use indentation after a for command.
                error_code: |-
                    animals {is} dog, cat, blobfish
                    {for} animal {in} animals
                    {print} 'I love ' animals
                solution_text: You should use indentation after a for command.
                solution_code: |-
                    animals {is} dog, cat, blobfish
                    {for} animal {in} animals
                      {print} 'I love ' animal
    -   level: "11"
        sections:
        -   title: Students forget to use indentation
            example:
                error_text: Make sure that the students use indentation.
                error_code: |-
                    {for} i {in} {range} 1 {to} 5
                    {print} i
                solution_text: "This is the correct code:"
                solution_code: |-
                    {for} i {in} {range} 1 {to} 5
                        {print} i
        -   title: Students don't understand the i
            example:
                error_text: |-
                    Some students don't understand that i is a variable. i is chosen, because it is used in Python programming, but you could just as easily use a different variable name.
                    For example, this code:
                error_code: |-
                    {for} i {in} {range} 1 {to} 5
                    {print} i
                solution_text: Could just as well be replaced with this code. It works the same.
                solution_code: |-
                    {for} banana {in} {range} 1 {to} 5
                        {print} banana
    -   level: "12"
        sections:
        -   title: Students forget quotation marks
            example:
                error_text: Students need more quotation marks now than in the previous levels. In this example quotation marks were forgotten in the list and in the if command.
                error_code: |-
                    superheroes = Spiderman, Batman, Iron Man
                    superhero = superheroes {at} {random}
                    {if} superhero = Batman
                        {print} 'IM BATMAN!'
                solution_text: "This is the correct code:"
                solution_code: |-
                    superheroes = 'Spiderman', 'Batman', 'Iron Man'
                    superhero = superheroes {at} {random}
                    {if} superhero {is} 'Batman'
                        {print} 'IM BATMAN!'
        -   title: Students use quotation marks on numbers they want to use for calculations
            example:
                error_text: |-
                    You can use quotation marks on numbers, but only if you want the computer to think of them as text. This means you can't do calculations with the number.
                    In the example below, you can't do maths with the number 25, because it's in quotation marks.
                error_code: |-
                    score = '25'
                    answer {is} {ask} 'Do you want a point?'
                    {if} answer {is} 'yes'
                        score = score + 1
                        {print} score
                solution_text: "This is the correct code:"
                solution_code: |-
                    score = 25
                    answer {is} {ask} 'Do you want a point?'
                    {if} answer {is} 'yes'
                        score = score + 1
                        {print} score
        -   title: Students use commas instead of periods in decimal numbers
            example:
                error_text: Decimal numbers can be used from this level on, but you can't use commas.
                error_code: "{print} 2,5 + 2,5"
                solution_text: "This is the correct code:"
                solution_code: "{print} 2.5 + 2.5"
    -   level: "13"
        sections:
        -   title: Leerlingen verwarren`{and}` met `{or}`
            example:
                error_text: Both commands might appear similar, but their functions are very different.
                error_code: |-
                    game {is} {ask} 'Do you want to play a game?'
                    time {is} {ask} 'Do you have time to play?'
                    {if} game {is} 'yes' {or} time {is} 'yes'
                        {print} 'Lets play!'
                solution_text: In this case, the person should answer yes on both questions, so you should use `and`.
                solution_code: |-
                    game {is} {ask} 'Do you want to play a game?'
                    time {is} {ask} 'Do you have time to play?'
                    {if} game {is} 'yes' {and} time {is} 'yes'
                        {print} 'Lets play!'
    -   level: "14"
        sections:
        -   title: Students confuse the < and > signs
            example:
                error_text: Often, students are already familiar with these signs from maths class. But if your students don't know these signs yet, they might have a challenge with it.
                error_code: |-
                    age = {ask} 'How old are you?'
                    {if} age < 12
                        {print} 'You are older than I am!'
                solution_text: "This is the correct code:"
                solution_code: |-
                    age = {ask} 'How old are you?'
                    {if} age > 12
                        {print} 'You are older than I am!'
        -   title: Students use the wrong signs for `!=` `<=` and `>=`
            example:
                error_text: These signs are probably new for most students. Make sure to explain these signs to your students.
                error_code: |-
                    name = {ask} 'What is your name?'
                    {if} name =  'Hedy'
                        {print} 'You are not Hedy'
                solution_text: "This is the correct code:"
                solution_code: |-
                    name = {ask} 'What is your name?'
                    {if} name != 'Hedy'
                        {print} 'You are not Hedy'
        -   title: Students forget to use the == sign
            example:
                error_text: In this level, students are still allowed to use = or is. But on other levels, or in python, they might get in trouble for that. So it is best to train them to use it.
                error_code: |-
                    name = {ask} 'What is your name?'
                    {if} name = 'Hedy'
                        {print} 'You are cool!'
                solution_text: "This is the correct code:"
                solution_code: |-
                    name = {ask} 'What is your name?'
                    {if} name == 'Hedy'
                        {print} 'You are cool!'
    -   level: "15"
        sections:
        -   title: Students forget indentation in the while loop
            example:
                error_text: Indentation is often hard for students.
                error_code: |-
                    answer = 0
                    {while} answer != 25
                    answer = {ask} 'What is 5 times 5?'
                    {print} 'A correct answer has been given'
                solution_text: "This is the correct code:"
                solution_code: |-
                    answer = 0
                    {while} answer != 25
                        answer = {ask} 'What is 5 times 5?'
                    {print} 'A correct answer has been given'
    -   level: "16"
        sections:
        -   title: Students forget the brackets
            example:
                error_text: From this level on lists should be in brackets.
                error_code: |-
                    icecream = 'starwberry', 'chocolate'
                    {print} 'I love ' icecream[{random}] ' icecream'
                solution_text: "This is the correct code:"
                solution_code: |-
                    icecream = ['starwberry', 'chocolate']
                    {print} 'I love ' icecream[{random}] ' icecream'
        -   title: Students use the wrong brackets
            example:
                error_text: From this level on lists should be in brackets.
                error_code: |-
                    icecream = ('starwberry', 'chocolate')
                    {print} 'I love ' icecream[{random}] ' icecream'
                solution_text: "This is the correct code:"
                solution_code: |-
                    icecream = ['starwberry', 'chocolate']
                    {print} 'I love ' icecream[{random}] ' icecream'
        -   title: Students forget the quotation marks while focussing on the brackets
            example:
                error_text: Students are sometimes very focussed on the new aspect of the syntax, that they forget the quotation marks.
                error_code: |-
                    icecream = [starwberry, chocolate]
                    {print} 'I love ' icecream[{random}] ' icecream'
                solution_text: "This is the correct code:"
                solution_code: |-
                    icecream = ['starwberry', 'chocolate']
                    {print} 'I love ' icecream[{random}] ' icecream'
        -   title: Students still use the old at random command
            example:
                error_text: Students are sometimes very focussed on the new aspect of the syntax, that they forget the quotation marks.
                error_code: |-
                    icecream = [starwberry, chocolate]
                    {print} 'I love ' icecream at random ' icecream'
                solution_text: "This is the correct code:"
                solution_code: |-
                    icecream = ['starwberry', 'chocolate']
                    {print} 'I love ' icecream[{random}] ' icecream'
        -   title: Students forget the quotation marks while focussing on the brackets
            example:
                error_text: Students are sometimes very focussed on the new aspect of the syntax, that they forget the quotation marks.
                error_code: |-
                    icecream = [starwberry, chocolate]
                    {print} 'I love ' icecream[{random}] ' icecream'
                solution_text: "This is the correct code:"
                solution_code: |-
                    icecream = ['starwberry', 'chocolate']
                    {print} 'I love ' icecream[{random}] ' icecream'
    -   level: "17"
        sections:
        -   title: Students use elif like else, so without a condition
            example:
                error_text: The elif command needs a condition behind it. It cannot be used like else, without a condition.
                error_code: |-
                    color = {ask} 'What is your favorite color?'
                    {if} color == 'green':
                        {print} 'green is nice'
                    {elif}
                        {print} 'I like green'
                solution_text: "This is the correct code:"
                solution_code: |-
                    color = {ask} 'What is your favorite color?'
                    {if} color == 'green':
                        {print} 'green is nice'
                    {elif} color == yellow:
                        {print} 'yellow is alright'
                    {else}:
                        {print} 'I like green'
        -   title: Students forget the colon
            example:
                error_text: After each command that requires indentation, a colon should be used.
                error_code: |-
                    answer = {ask} 'How are you doing?'
                    {if} answer {is} 'great'
                        {print} 'Me too!'
                    {elif} answer {is} 'bad'
                        {print} 'Let me cheer you up!'
                    {else}
                        {print} 'Im great!'
                solution_text: "This is the correct code:"
                solution_code: |-
                    answer = {ask} 'How are you doing?'
                    {if} answer {is} 'great':
                        {print} 'Me too!'
                    {elif} answer {is} 'bad':
                        {print} 'Let me cheer you up!'
                    {else}:
                        {print} 'Im great!'
    -   level: "18"
        sections:
        -   title: Students forget to use the brackets
            example:
                error_text: Students will forget to put brackets around their text.
                error_code: "{print} 'my name is Hedy!'"
                solution_text: "This is the correct code:"
                solution_code: "{print}('my name is Hedy!')"
        -   title: Students will still use the ask command
            example:
                error_text: The ask command has been used since level 1. So it might be hard for the students to switch to input instead of ask.
                error_code: |-
                    {print}('My name is Hedy!')
                    name = ask('What is your name?')
                    {print}('So your name is ', name)
                solution_text: "This is the correct code:"
                solution_code: |-
                    {print}('My name is Hedy!')
                    name = {input}('What is your name?')
                    {print}('So your name is ', name)
        -   title: Students might use the brackets as quotation marks
            example:
                error_text: They have learned to keep the variables outside of the quotation marks, so they might do the same with the brackets. Which is not the correct way to use them.
                error_code: |-
                    temperature = 25
                    {print}('It is ') temperature ('degrees outside')
                solution_text: "This is the correct code:"
                solution_code: |-
                    temperatuur = 25
                    {print}('Het is ', temperatuur, 'graden buiten')

workbooks:
    levels:
    -   level: '1'
        intro: |-
            ### Printen en invoer
            Aan het einde van de les kun jij:
            * Code schrijven die tekst print
            * Een verhaal met invoer maken
        exercises:
        -   type: text
            contents: |-
                ### Opdrachten
                Een computer doet niet zomaar zelf iets, je moet een computer altijd een opdracht geven. Zo'n opdracht heet commando. Om code uit te printen, gebruiken we de code `print`.

                ### Tekst printen    
                Je hebt net op het bord de `print` opdracht gezien.
                Een `print` opdracht print een woord uit, als het tussen aanhalingstekens staat. Bijvoorbeeld zo `print hallo`.
                #### Opdracht 1: Voorspel de uitvoer
        -   type: output
            code: "print Hallo allemaal"
            answer: "Hallo allemaal"
            lines: '1'
        -   type: output
            code: "print goedemorgen"
            answer: "goedemorgen"
            lines: '1'
        -   type: text
            contents: |-
                #### Opdracht 2: Foutje?
                Soms sluipt er een foutje in je code. Dat is niet erg, maar Hedy kan je code dan niet goed lezen.
                Welke van deze code zijn fout, denk jij?
        -   type: MC-code
            options: ["Goed", "Fout"]
            code: "prnt Hallo allemaal!"
            answer: "Fout"
        -   type: MC-code
            options: ["Goed", "Fout"]
            code: "print print"
            answer: "Goed"
        -   type: text
            contents: |-
                ### Invoer vragen

                Alleen tekst is een beetje saai. Je kan in Hedy ook om _invoer_ vragen. Invoer is tekst die je aan de computer geeft.
                De computer onthoudt die tekst en kan die later weer aan jou laten zien.
                Deze code toont de vraag 'Hoe heet jij?'

                ```hedy
                ask Hoe heet jij?
                ```

                ### Invoer laten zien

                Alleen een ask slaat het antwoord op, maar laat het niet zien. Daarvoor heb je de opdracht `echo` nodig. Die laat het antwoord zien op het einde van de zin.
                Bijvoorbeeld zo:

                ```hedy
                ask Hoe heet jij?
                echo dus jij heet: 
                ```

                Als iemand die Maan heet deze code zou gebruiken, dan wordt de uitvoer:

                ```
                dus jij heet: Maan
                ```

                Let op, het komt precies zo in beeld als het er staat, dus met hetzelfde hoofdlettergebruik en de dubbele punt erbij!

                #### Opdracht 3: Voorspel de uitvoer

                Voorspel wat de uitvoer van deze codes is. Doe alsof je je eigen naam hebt ingevuld.

        -   type: output
            code: |-
                ask Hoe heet jij?
                echo dus jij heet:
            answer: "dus jij heet: **naam**"
            lines: '2'
        -   type: output
            code: |-
                ask Hoe heet jij?
                echo Leuk om je te ontmoeten,
            answer: "Leuk om je te ontmoeten, **naam**"
            lines: '2'
        -   type: text
            contents: |-
                #### Opdracht 4: Programmeer-woorden 

                Iedere les gaan we nieuwe woorden leren, deze les ook. Weet jij wat deze termen betekenen? Leg het uit je eigen woorden.
        -   type: define
            word: commando
            answer: "Een opdracht die je aan de computer geeft, bijv print."
            lines: '1'
        -   type: define
            word: invoer
            answer: "Wat je intikt, als Hedy een ask venster laat zien."
            lines: '1'
        -   type: define
            word: uitvoer
            answer: "Wat Hedy op het scherm zet als je op Uitvoeren drukt, in het rechterscherm."
            lines: '1'
        -   type: text
            contents: |-
                #### Opdracht 5: Codes

                We hebben tot nu toe 3 codes geleerd: `print`, `ask` en `echo`. Wat doen die? Leg het uit in je eigen woorden. 

        -   type: define
            word: het commando `print`
            answer: "Zet tekst op het scherm."
            lines: '1'
        -   type: define
            word: het commando `ask`
            answer: "Vraagt om invoer van de gebruiker."
            lines: '1'
        -   type: define
            word: het commando `echo`
            answer: "Herhaalt de invoer van de gebruiker."
            lines: '1'
    -   level: '2'
        intro: |-
            ### Variabelen

            Aan het einde van de les kun jij:

            * Iets opslaan in een variabele
            * Een verhaal en tekening maken waarin je een variabele gebruikt
        exercises:
        -   type: text
            contents: |-
                ### Variabele opslaan en gebruiken

                Je hebt net op het bord de `is` opdracht gezien. 
                Een `is` opdracht slaat iets op in de computer, en geeft het een naam. We noemen dat een variabelen.
                Wat in de variabele is opgeslagen noemen we de waarde van de variabele.
            code: |-
                naam is Mo
                print naam
        -   type: text
            contents: |-
                #### Opdracht 1: Omcirkel het juiste stukje code
        -   type: circle
            goal: variabelen
            code: |-
                naam is Hedy
                print Hallo naam
                leeftijd is 17
                print Jij bent leeftijd jaar oud
            answer: "Op alle regels"
        -   type: circle
            goal: plekken waar een variabele **wordt ingesteld**
            code: |-
                naam is Hedy
                print Hallo naam
                leeftijd is 17
                print Jij bent leeftijd jaar oud
            answer: "Op regel 1 en 3"
        -   type: circle
            goal: plekken waar een variabele **wordt gebruikt**
            code: |-
                naam is Hedy
                print Hallo naam
                leeftijd is 17
                print Jij bent leeftijd jaar oud
            answer: "Op regel 2 en 4"
        -   type: text
            contents: |-
                #### Opdracht 2: Voorspel de uitvoer           
                Tip: Vind je het lastig om de uitvoer te voorspellen? Gebruik dan dit stappenplan:

                1. Omcirkel de plek waar een variabele wordt ingesteld
                2. Omcirkel de plek waar de variabele wordt gebruikt
                3. Trek een lijn tussen deze plekken
                4. Zet de waarde (aan de rechterkant van de `is`) op de plek van het gebruik.
# TODO Voorbeeldje?
        -   type: output
            code: |-
                naam is Mo
                print Goed bezig naam!
            answer: "Goed bezig Mo!"
            lines: '1'
        -   type: output
            code: |-
                naam is Mo
                print Goed bezig Mo!
            answer: "Goed bezig Mo!"
            lines: '1'
        -   type: output
            code: |-
                voornaam is Layla
                print Goedemorgen naam!
            answer: "Goedemorgen Layla!"
            lines: '1'
        -   type: text
            contents: |-
                #### Opdracht 3: Foutje?
                Lees de codes goed! Welke zijn er goed of fout.

        -   type: MC-code
            options: ["Goed", "Fout"]
            code: |-
                achternaam is Jansen
                print Goedemorgen achternaam!
            answer: "Goed"

        -   type: MC-code
            options: ["Goed", "Fout"]
            code: |-
                naam is
                print Goedemorgen naam!
            answer: "Fout. naam wordt niet ingesteld"

        -   type: MC-code
            options: ["Goed", "Fout"]
            code: |-
                naam is Jansen
                print Goedemorgen meneer naam!
                print Hallo meneer naam!
            answer: "Goed. Je mag een variabele meer dan eens gebruiken"
        -   type: text
            contents: |-
                ### Invoer vragen

                Alleen tekst opslaan is nog niet krachtig. In level 1 hebben we de code `ask` gezien.

                Die code mag je nu combineren met een `is`. Dat gaat zo:
            code: |-
                naam is ask Hoe heet jij?

        -   type: text
            contents: |-
                ### Invoer laten zien
                Je kan nu gewoon met een `print` het antwoord laten zien, zonder `echo`.
            code: |-
                naam is ask Hoe heet jij?
                print dus jij heet: naam

        -   type: text
            contents: |-
                Als iemand die Maan heet deze code zou gebruiken, dan wordt de uitvoer: `dus jij heet: Maan`
                #### Opdracht 4: Voorspel de uitvoer            
                Voorspel wat de uitvoer van deze codes is. Doe alsof je je eigen naam hebt ingevuld.
        -   type: output
            code: |-
                naam is ask Hoe heet jij?
                print dus jij heet: naam
            answer: "Dus jij heet: **naam**"
            lines: '1'
        -   type: output
            code: |-
                toestand is ask Hoe gaat het met jou?
                print Dus het gaat toestand met jou
            answer: "Dus het gaat **goed** met jou"
            lines: '1'
        -   type: text
            contents: |-
                #### Opdracht 5: Programmeer-woorden
                We hebben deze les weer nieuwe woorden geleerd! Leg ze uit je eigen woorden.
        -   type: define
            word: variabele
            answer: "Een naam die je geeft aan iets, bijv voornaam of leeftijd."
            lines: '1'
        -   type: define
            word: waarde
            answer: "Wat je opslaat in een variabele, bijv Henk of 12."
            lines: '1'
        -   type: define
            word: instellen
            answer: "Het instellen van een variabele met een is code"
            lines: '1'
        -   type: define
            word: interactief
            answer: "Een programma waarbij een gebruiker invoer kan geven."
            lines: '1'
        -   type: text
            contents: |-
                #### Opdracht 6: Codes
                We hebben nieuwe codes geleerd: `is`, `is ask` samen. Wat doen die? Leg het uit in je eigen woorden.
        -   type: define
            word: het commando `is`
            answer: "Waarde (rechts van de is) opslaan in een variabele (links van de is)"
            lines: '1'
        -   type: define
            word: het commando `is ask`
            answer: "Vraagt om invoer van de gebruiker en die opslaan in de variabele links van de is."
            lines: '1'
    -   level: '3'
        intro: |-
            ### Lijsten en willekeurigheid
            Aan het einde van de les kun jij:

            * Meerdere dingen opslaan in een variabele, zo'n variabele heet een lijst.
            * Een verhaal maken waarin willekeurige dingen gebeuren.
            * Een tekening maken waarin willekeurige dingen verschijnen.
        exercises:
        -   type: text
            contents: |-
                ### Variabelen
                Je hebt net op het bord de `is` opdracht gezien met een lijst. 
                Net als bij een gewone variabele, slaan we iets op in een lijst met `is`.
            code: |-
                vrienden is Mo, Layla, Denny
                print Ik ga vandaag naar vrienden at random

        -   type: text
            contents: |-
                #### Opdracht 1: Omcirkel het juiste stukje code              

        -   type: circle
            goal: lijsten
            code: |-
                vandaag is maandag
                klassen is 1HC, 1HB, 1HA
                lokalen is 011, 304, 305, OLC
            answer: "klassen en lokalen"
        -   type: circle
            goal: plek(ken) waar tekst uit een lijst wordt gebruikt
            code: |-
                klassen is 1HC, 1HB, 1HA
                print vandaag heeft klassen at random vrij!
            answer: "Op het einde van regel 2"
        -   type: text
            contents: |-
                #### Opdracht 2: Voorspel de uitvoer
                Vind je het lastig? Gebruik dan weer het stappenplan om variabele-uitvoer te voorspellen.

                1. Omcirkel de plek waar de lijst wordt ingesteld
                2. Omcirkel de plek waar de lijst wordt gebruikt
                3. Trek een lijn tussen deze plekken
                4. Bij een `at` `random` mag je zelf willekeurig iets uit de lijst kiezen.
        -   type: output
            code: |-
                docenten is Hermans, Merbis, Bagci, Senkal
                print Vandaag les van docenten at random!
            answer: Vandaag les van **keuze uit docenten**
            lines: '1'
        -   type: output
            code: |-
                docenten is Hermans, Merbis, Bagci, Senkal
                print De docent vandaag is Hermans.
            answer: De docent vandaag is Hermans.
            lines: '1'
        -   type: output
            code: |-
                weer is zonnig, regen, wolken, onweer
                print Wat is het lekker weer vandaag!
            answer: Wat is het lekker weer vandaag!
            lines: '1'
        -   type: text
            contents: |-
                #### Opdracht 3: Foutje?
                Lees de codes goed! Welke zijn er goed of fout.
        -   type: MC-code
            options: ["Goed", "Fout"]
            code: |-
                weer is zonnig, regen, wolken, onweer
                print Bah! De computer loopt weer vast.
            answer: "Fout. Je kan een lijst niet printen."
        -   type: MC-code
            options: ["Goed", "Fout"]
            code: |-
                docenten is Hermans
                print Vandaag alweer docenten at random
            answer: "Fout, docenten is geen lijst"
        -   type: MC-code
            options: ["Goed", "Fout"]
            code: |-
                docenten is onweer, regen, ijzel
                print Vandaag alweer docenten at random!
            answer: "Goed, de naam hoeft niet te kloppen voor de computer."
        -   type: text
            # [Teacher] Dit zijn alle avonturen zonder `add to` en `remove from`.[/Teacher]
            # Misschien ook nog even mooier weergeven?
            contents: |-
                ## Avonturen
                Dit is een goed moment voor deze avonturen:
                Introductie
                Willekeurig
                Dobbelsteen
                Steen, papier, schaar
                Muziek
                Waarzegger
                Restaurant
                Spookhuis
                Afwas?
        -   type: text
            contents: |-
                ### Lijsten aanpassen

                Tot nu toe hebben we lijsten steeds aan het begin van het programma ingesteld.
            code: |-
                antwoorden is ja, nee, misschien
                print Het antwoord is antwoorden at random
        -   type: text
            contents: |-
                Maar soms wil je dat de gebruiker van een programma ook opties kan toevoegen.
                Dat doe je met een `add` en een `to` commando. Je kan ook iets uit een lijst verwijderen, met `remove` en `from`.

            code: |-
                dieren is 🐿, 🦔, 🦇, 🦉
                dier is ask Wat zou het kunnen zijn?
                add dier to dieren
                print het was een dieren at random
        -   type: text
            contents: |-
                #### Opdracht 4: Goed of fout?

        -   type: MC-code
            options: ["Goed", "Fout"]
            code: |-
                letters is a,b,c,d
                remove a to letters
            answer: "Fout. Bij remove hoort from, niet to."
        -   type: MC-code
            options: ["Goed", "Fout"]
            code: |-
                eten is pizza, friet, kapsalon
                remove kroket from eten
            answer: "Goed, je mag iets verwijderen dat niet in de lijst zit. Maar dat heeft natuurlijk geen nut."
        -   type: MC-code
            options: ["Goed", "Fout"]
            code: |-
                eten is pizza, friet, kapsalon
                add pizza to eten
            answer: "Goed, je mag iets toevoegen dat al in de lijst zit. Dan staat het twee keer op de lijst."
        -   type: text
            contents: |-
                #### Opdracht 5: Schrijf de code
                Kijk goed naar de uitvoer, en schrijf er een passende code bij.
                **Zorg ervoor dat er steeds minstens een willekeurige keuze in je programma zit, dus niet alleen een print!**
        -   type: input
            answer: |-
                nummers is 1, 2, 3, 4, 5, 6, 7, 8, 9, 10
                print Welkom bij de bingoavond
                print De drie geluksnummers zijn:
                print nummers at random en print nummers at random en print nummers at random
            output: |-
                Welkom bij de bingoavond
                De drie geluksnummers zijn:
                5 en 3 en 10
        -   type: input
            answer: |-
                films is Avengers, Barbie, Inside Out
                print We gaan vanavond naar de film.
                print We kiezen: films at random
            output: |-
                We gaan vanavond naar de film.
                We kiezen: Inside Out

        -   type: text
            contents: |-
                #### Opdracht 6: Programmeerwoorden
                We hebben deze les weer nieuwe programmeerwoorden geleerd! Leg ze uit je eigen woorden.

        -   type: define
            word: lijst
            answer: "Een variabele waarin meerdere waardes kunnen worden opgeslagen"
            lines: '1'
        -   type: define
            word: willekeurig
            answer: "Iets dat door de computer wordt uitgekozen."
            lines: '1'
        -   type: define
            word: toevoegen
            answer: "Iets in een lijst erbij zetten"
            lines: '1'
        -   type: text
            contents: |-
                #### Opdracht 7: Codes
                De code `is` is in dit level veranderd, en we hebben ook nieuwe codes geleerd.
                Wat doen die? Leg het uit in je eigen woorden.
        -   type: define
            word: "het commando `is` (Let op: `is` kan dus meerdere dingen doen!)"
            answer: "Waarde (rechts van de is) opslaan in een variabele of lijst (links van de is)"
            lines: '1'
        -   type: define
            word: "het commando `add to` "
            answer: "Voeg iets aan een lijst toe. Het element om toe te voegen staat tussen `add` en `to`, en de lijst staat erachter."
            lines: '1'
        -   type: define
            word: "het commando `remove from` "
            answer: "Verwijdert iets uit een lijst. Het element om te verwijderen staat tussen `add` en `to`, en de lijst staat erachter."
            lines: '1'
        -   type: define
            word: "het commando `at random` "
            answer: "Kiest een willekeurig element uit de lijst."
            lines: '1'
        -   type: text
            contents: |-
                #### Wat vond jij?

        -   type: question
            text: "Wat was de leukste opdracht van dit level?"
            lines: '1'
        -   type: question
            text: "Waarom vond je juist die opdracht leuk?"
            lines: '5'
        -   type: question
            text: "Welke opdracht was het minst leuk?"
            lines: '1'
        -   type: question
            text: "Waarom vond je juist die opdracht niet leuk?"
            lines: '5'
    -   level: '4'
        intro: |-
            ## Aanhalingstekens
            Aan het einde van de les:

            * snap jij waarom aanhalingstekens nodig zijn in programmeren.
            * kan jij aanhalingstekens op de goede plek in code zetten.
            * kan jij foutmeldingen over aanhalingstekens goed lezen.
        exercises:
        -   type: text
            contents: |-
                ### Aanhalingstekens

                We hebben geleerd om aanhalingstekens te gebruiken, als iets letterlijk zo in beeld moet komen.
                We gebruiken aanhalingstekens bij `print` en bij `ask`.
            code: |-
                vriend is ask 'Hoe heet jij?'
                print 'Leuk! Ik ga naar de stad met ' vriend
        -   type: text
            contents: |-
                #### Opdracht 1: Maak de code af.
                Deze opdrachten doe je in twee stappen:
                1. Zet op de juiste plekken aanhalingstekens in de code.
                2. Staat alles goed? Voorspel dan wat de uitvoer van de code is.

        -   type: output
            code: |-
                print Hallo allemaal!
                print Welkom bij Hedy
            answer: |-
                Hallo allemaal!
                Welkom bij Hedy
            lines: '2'
        -   type: text
            contents: |-
                Vergeet niet deze opdrachten in twee stappen te doen, eerst de aanhalingstekens links.
                Dan de code rechts!

        -   type: output
            code: |-
                naam is Hermans
                lokaal is 305
                print Vandaag hebben we les van naam in lokaal!
            answer: "Vandaag hebben we les van Hermans in 305!"
            lines: '1'
        -   type: output
            code: |-
                docenten is Hermans, Merbis, Bagci, Senkal
                print De docent vandaag is docenten at random.
            answer: "De docent vandaag is Hermans"
            lines: '1'
        -   type: output
            code: |-
                weer is zonnig, regen, wolken, onweer
                print Wat is het lekker weer vandaag!
            answer: "Wat is het lekker weer vandaag!"
            lines: '1'
        -   type: output
            code: |-
                print Wat is het lekker weer vandaag!
                naam is Bassie
            answer: "Wat is het lekker weer vandaag!"
            lines: '1'
        -   type: text
            contents: |-
                #### Opdracht 2: Foutje?
                Lees de codes goed! Welke zijn er goed of fout.
        -   type: MC-code
            options: ["Goed", "Fout"]
            code: "print 'Daar lopen twee lama's'"
            answer: "Fout. Er staat een aanhalingsteken tussen de enkele aanhalingstekens."
        -   type: MC-code
            options: ["Goed", "Fout"]
            code: "print 'De lama wandelt op straat"
            answer: "Fout. De aanhalingstekens moeten altijd in paren gebruikt worden."
        -   type: MC-code
            options: ["Goed", "Fout"]
            code: |-
                print "Daar lopen twee oma's"
            answer: "Goed! Als je twee aanhalingstekens gebruikt dan kan je wel oma's schrijven."
        -   type: MC-code
            options: ["Goed", "Fout"]
            code: |-
                print 'De lama wandelt op straat'
                print "Wat een avontuur"
            answer: "Goed. Je mag aanhalingstekens door elkaar gebruiken, als ze per regel maar hetzelfde zijn!"
        -   type: text
            contents: |-
                #### Ask
                Vergeet niet dat je ook bij `ask` aanhalingstekens gebruikt!

                #### Opdracht 3: Foutje?
                Lees de codes goed! Welke zijn er goed of fout.

        -   type: MC-code
            options: ["Goed", "Fout"]
            code: "ask 'Zie jij die twee konijnen daar?'"
            answer: "Fout. Vergeet niet bij ask een variabele te gebruiken!"
        -   type: MC-code
            options: ["Goed", "Fout"]
            code: "naam is ask 'Hoe heet jij?"
            answer: "Fout. Aanhalingstekens moeten altijd in paren gebruikt worden."
        -   type: MC-code
            options: ["Goed", "Fout"]
            code: |-
                aantal is ask "Hoeveel capibara's lopen daar?"
            answer: "Goed."
        -   type: MC-code
            options: ["Goed", "Fout"]
            code: |-
                aantal is ask "Hoeveel capibara's lopen daar?"
                print 'Dat zijn er aantal'
            answer: "Fout. Het woord aantal wordt geprint en niet de variabele"
        -   type: text
            contents: |-
                #### Opdracht 4: Schrijf de code
                Kijk goed naar de uitvoer, en schrijf er een passende code bij.

        -   type: input
            answer: |-
                print 'Welkom bij de bingoavond'
                print 'Hier komt het eerste getal...!'
            output: |-
                Welkom bij de bingoavond
                Hier komt het eerste getal...!

        -   type: input
            answer: |-
                print 'We gaan vanavond naar de film.'
                film is ask 'Waar heb jij zin in?'
            output: |-
                We gaan vanavond naar de film.
                Waar heb jij zin in?
        -   type: text
            contents: |-
                #### Opdracht 5: Programmeerwoorden
                We hebben deze les weer nieuwe programmeerwoorden geleerd! Leg ze uit je eigen woorden.
        -   type: define
            word: aanhalingstekens
            answer: "Hoge komma's, die je gebruikt als je iets letterlijk wilt printen."
            lines: '1'
        -   type: define
            word: het om aanhalingstekens te gebruiken in Hedy?
            answer: "Je gebruikt aanhalingstekens wanneer iets door de computer precies zo moet worden geprint."
            lines: '1'
        -   type: text
            contents: |-
                #### Opdracht 6: Codes
                We hebben ook nieuwe codes geleerd in level 4.
        -   type: define
            word: het commando `clear`?
            answer: "Maakt het scherm leeg"
            lines: '1'
        -   type: define
            word: het commando `color`?
            answer: "Verandert de kleur van de turtle"
            lines: '1'
        -   type: text
            contents: |-
                #### Wat vond jij?
        -   type: question
            text: "Wat was de leukste opdracht van dit level?"
            lines: '1'
        -   type: question
            text: "Waarom vond je juist die opdracht leuk?"
            lines: '5'
        -   type: question
            text: "Welke opdracht was het minst leuk?"
            lines: '1'
        -   type: question
            text: "Waarom vond je juist die opdracht niet leuk?"
            lines: '5'
    -   level: '5'
        intro: |-
            ## if else
            Aan het einde van de les:
            * hoe je de computer kan laten reageren op invoer.
        exercises:
        -   type: text
            contents: |-
                ### Keuzes maken
                Tot nu toe voerde Hedy altijd alle regels code uit. Vanaf nu kan je met een `if` bepaalde regels uitvoeren, alleen in bepaalde gevallen.
                De code die je na `if` schrijft, noem je een conditie.
                In dit voorbeeld is de conditie `vriend is Jasmijn`.
            code: |-
                vriend is ask 'Hoe heet jij?'
                if vriend is Jasmijn print 'Hallo!' else print 'Nee, jij niet!'
        -   type: text
            contents: |-
                #### Opdracht 1: Onderstreep de condities
                Wat is een conditie? Onderstreep in deze codes steeds de conditie.
        -   type: circle
            goal: de conditie
            code: |-
                vandaag is ask 'Welke dag is het?'                    
                if vandaag is vrijdag print 'Ja' else print 'Nee'
            answer: "vandaag is vrijdag"
        -   type: circle
            goal: de conditie
            code: |-
                vandaag is ask 'Welke dag is het?'                    
                if vandaag is zaterdag print 'Geen school vandaag' 
                else print 'Helaas wel'
            answer: "vandaag is zaterdag"
        -   type: circle
            goal: de conditie
            code: |-
                leeftijd is ask 'Hoe oud ben jij?'                    
                if leeftijd is 16 print 'Perfecto'
                else print 'Jij bent te jong!'
            answer: "leeftijd is 16"
        -   type: text
            contents: |-
                #### Opdracht 2: Omcirkel de juiste regels
                Welke code wordt uitgevoerd? Omcirkel alleen die stukken.
                Doe alsof het vandaag vrijdag is, en jij 12 jaar bent.

        -   type: circle
            goal: code die wordt **uitgevoerd**
            code: |-
                vandaag is ask 'Welke dag is het?'                    
                if vandaag is vrijdag print 'Ja' else print 'Nee'
            answer: "print 'Ja'"
        -   type: circle
            goal: code die wordt **uitgevoerd**
            code: |-
                vandaag is ask 'Welke dag is het?'                    
                if vandaag is zaterdag print 'Geen school vandaag' 
                else print 'Helaas wel'
            answer: "print 'Helaas wel'"
        -   type: circle
            goal: code die wordt **uitgevoerd**
            code: |-
                leeftijd is ask 'Hoe oud ben jij?'                    
                if leeftijd is 16 print 'Perfecto' 
                else print 'Jij bent te jong!'
            answer: "print 'Jij bent te jong!'"
        -   type: text
            contents: |-
                #### Opdracht 3: Foutje?
                Lees de codes goed! Welke zijn er goed of fout.

        -   type: MC-code
            options: ["Goed", "Fout"]
            code: |-
                leeftijd is ask 'Hoe oud ben jij?'                    
                if leeftijd is 16 print 'Perfecto' else 'Jij bent te jong!'
            answer: "Fout. Er staat geen print achter else"
        -   type: MC-code
            options: ["Goed", "Fout"]
            code: |-
                dier is ask 'Wat voor dier is dat?'                    
                if dier is Lama print 'Beeeee'
            answer: "Goed! Er hoeft geen else code te staan"
        -   type: MC-code
            options: ["Goed", "Fout"]
            code: "print \"Daar lopen twee oma's\""
            answer: "Goed! Als je twee aanhalingstekens gebruikt dan kan je wel oma's schrijven."
        -   type: MC-code
            options: ["Goed", "Fout"]
            code: |-
                if naam Hedy 
                print 'Programmeren is leuk!'
            answer: "Fout, de is mist."
        -   type: MC-code
            options: ["Goed", "Fout"]
            code: |-
                ask 'Hoe heet deze school?'
                if school is LK print 'Ja!'
            answer: "Fout. Er staat geen variabele bij ask."
        -   type: MC-code
            options: ["Goed", "Fout"]
            code: |-
                aantal is ask "Hoeveel capibara's lopen daar?"
                if aantal is 5 print 'Dat zijn er dan aantal'
            answer: "Fout. Het woord aantal wordt geprint en niet de variabele"
        -   type: text
            contents: |-
                #### Opdracht 4: Voorspel de uitvoer
                Wat is de uitvoer van deze programma's? 
                Let op! Soms staat er random in een programma. Dan moet je zelf kiezen wat Hedy zou kiezen.
                Er kunnen dan dus meerdere antwoorden goed zijn!

        -   type: output
            code: |-
                docenten is Hermans, Merbis, Bagci, Senkal                    
                docent is docenten at random                    
                if docent is Hermans print 'Hoera!'
            answer: "Hoera! of niks"
            lines: '1'
        -   type: output
            code: |-
                docenten is Hermans, Merbis, Bagci, Senkal                    
                docent is docenten at random                    
                if docent is Hermans print 'Jammer!' else print 'Hoera!'
            answer: "Hoera! of Jammer!"
            lines: '1'
        -   type: output
            code: |-
                getallen is 1, 2, 3, 4, 5, 6, 7, 8, 9, 10                    
                print 'Welkom bij de bingoavond'                    
                getal is getallen at random                    
                if getal is 10 print 'Gewonnen!' else print 'Helaas'
            answer: |-
                Welkom bij de bingoavond
                Gewonnen! of Helaas
            lines: '2'
        -   type: output
            code: |-
                getal is ask 'Wat is jouw lievelingsgetal?'                    
                if getal is 10 print 'Mijne ook!'
            answer: "Mijne ook! of niks"
            lines: '1'
        -   type: text
            contents: |-
                #### Opdracht 5: Programmeerwoorden
                We hebben deze les weer nieuwe programmeerwoorden geleerd! Leg ze uit je eigen woorden.

        -   type: define
            word: conditie
            answer: "Iets dat waar of niet waar is. Het staat achter de code `if`"
            lines: '1'
        -   type: text
            contents: |-
                #### Opdracht 6: Codes
                We hebben ook nieuwe codes geleerd in level 5.

        -   type: define
            word: het commando `if`
            answer: "Bepaalt welke regel wordt uitgevoerd. Als de conditie waar is, wordt de code erachter uitgevoerd."
            lines: '1'
        -   type: define
            word: het commando `else`
            answer: "Bepaalt welke regel wordt uitgevoerd. Als de conditie niet waar is, wordt de code erachter uitgevoerd."
            lines: '1'
        -   type: text
            contents: |-
                #### Wat vond jij?

        -   type: question
            text: "Wat was de leukste opdracht van dit level?"
            lines: '1'
        -   type: question
            text: "Waarom vond je juist die opdracht leuk?"
            lines: '5'
        -   type: question
            text: "Welke opdracht was het minst leuk?"
            lines: '1'
        -   type: question
            text: "Waarom vond je juist die opdracht niet leuk?"
            lines: '5'
    -   level: '6'
        intro: |-
            ## Rekenen
            Aan het einde van de les weet jij:
            * hoe je met Hedy kan rekenen
        exercises:
        -   type: text
            contents: |-
                ### Rekenen
                Een belangrijke taak die computers goed kunnen uitvoeren is rekenen.

                De plus is makkelijk, die schrijf je zoals bij rekenen: `5 + 5`.
                De min gaat ook goed, dat is `5 - 5`. 
                De keer is een beetje anders, die programmeer je met het sterretje (boven de 8): `5 * 5`.
                Gedeeld door gaat met een schuine streep vooruit: `5 / 5`.

                Let op! Rekencode hoeft niet tussen aanhalingstekens.

            code: |-
                print 'vijf keer vijf is ' 5 * 5
        -   type: text
            contents: |-
                #### Opdracht 1: Voorspel the uitvoer
                Wat is de uitvoer van deze programma's?
        -   type: output
            code: |-
                print 'twee plus tien is ' 2 * 10
                print 5 * 5 ' is 30 min 5'
                print 10 / 2
            answer: |-
                twee plus tien is 20
                25 is 30 min 5
                5
            lines: '3'
        -   type: text
            contents: |-
                #### Opdracht 2: Rekenen
                Deze opdracht doe je weer in stappen. 
                1. Maak eerst de codes af, op een logische manier door iets in te vullen op de streepjes.
                2. Is de code af? Vul dan in wat de uitvoer van de code wordt.
        -   type: output
            code: |-
                print 'vijf plus tien is ' ___
                print 'zes min vijf is ' ___
                print 'honderd gedeeld door vijf is ' ___
                ___ _________________________ 4 * 12
            answer: |-
                vijf plus tien is 50
                zes min vijf is 1
                honderd gedeeld door vijf is 20
                vier keer twaalf is 48
            lines: '4'
        -   type: text
            contents: |-
                ### Opdracht 2: Rekenen met ask en variabelen
                Je kan een rekensom ook opslaan in een variabele, vergelijken met een `ask` en een som uitvoeren in een `if`.
                Dat gaan we nu oefenen. 
                Voorspel wat de uitvoer van deze programma's is.
                Bij een `ask` en `random` mag je zelf kiezen wat het antwoord wordt, maar het moet wel kunnen!
        -   type: output
            code: |-
                som = 2 * 5
                print 'Het antwoord op deze som is ' som
            answer: |-
                Het antwoord op deze som is 10
            lines: '1'
        -   type: output
            code: |-
                goede_antwoord = 142 / 2
                jouw_antwoord = ask 'Wat is 142 gedeeld door twee?'
                if goede_antwoord = jouw_antwoord
                print 'Knap werk!'
                else print 'Helaas pindakaas'
            answer: |-
                'Knap werk!' of 'Helaas pindakaas'
            lines: '1'
        -   type: output
            code: |-
                getallen is 2, 4, 6, 7, 9, 11, 17
                getal is getallen at random
                print 'Hoeveel is ' getal ' keer 7?'
            answer: |-
                Hoeveel is 7 keer 7? (of een ander getal uit 2, 4, 6, 9, 11, 17)
            lines: '1'
        -   type: output
            code: |-
                lievelings is ask 'Wat is je lievelingsgetal?'
                print '3 keer ' lievelings ' is ' 3 * lievelings
            answer: |-
                3 keer 6 (bijvoorbeeld) is 18
            lines: '1'
        -   type: text
            contents: |-
                ### Opdracht 3: Invoer
                Je krijgt nu weer een uitvoer te zien. Schrijf een programma dat bij deze uitvoer kan horen.
                Let op: vaak zijn er meerdere antwoorden goed, je mag zelf iets kiezen, als het maar kan.
                Kijk ook goed naar het aantal streepjes!
        -   type: input
            answer: |-
                print 'Dit is een heel groot getal:' 4*17
            output: |-
                Dit is een heel groot getal: 68
        -   type: input
            answer: |-
                print 1000/10 ' is het antwoord op 1000/10.'
            output: |-
                100 is het antwoord op 1000/10.
        -   type: input
            answer: |-
                getallen is 1,2,3,4,5,6,7,8,9,10
                print getallen at random * 7 ' is een willekeurig getal uit de tafel van 7'
            output: |-
                14 is een willekeurig getal uit de tafel van 7
        -   type: text
            contents: |-
                #### Opdracht 4: Programmeerwoorden
                We hebben deze les nieuwe programmeertekens geleerd. We oefenen ze nog een keer.
        -   type: define
            word: "keer"
            answer: "*"
            lines: '1'
        -   type: define
            word: "gedeeld door"
            answer: "/"
            lines: '1'
        -   type: text
            contents: |-
                #### Wat vond jij?
        -   type: question
            text: "Wat was de leukste opdracht van dit level?"
            lines: '1'
        -   type: question
            text: "Waarom vond je juist die opdracht leuk?"
            lines: '5'
        -   type: question
            text: "Welke opdracht was het minst leuk?"
            lines: '1'
        -   type: question
            text: "Waarom vond je juist die opdracht niet leuk?"
            lines: '5'
    -   level: '7'
        intro: |-
            ## Herhalen!
            Aan het einde van de les kan jij:
            * een regel code meerdere keren uitvoeren
        exercises:
        -   type: text
            contents: |-
                ### Herhaling
                Soms wil je één regel code meerdere keren herhalen, bijvoorbeeld in een liedje of verhaal.
            code: |-
                repeat 5 times print 'Baby shark!'
        -   type: text
            contents: |-
                #### Opdracht 1: Voorspel de uitvoer
                Wat is de uitvoer van deze programma's?
        -   type: output
            code: |-
                repeat 3 times print 'Baby shark!'
            answer: |-
              Baby shark!
              Baby shark!
              Baby shark!
            lines: 3
        -   type: output
            code: |-
                repeat 1 times print 'Hallo allemaal!'
            answer: |-
              Hallo allemaal!
            lines: 1
        -   type: output
            code: |-
                a is 4
                repeat a times print 'Hallo allemaal!'
            answer: |-
              Hallo allemaal!
              Hallo allemaal!
              Hallo allemaal!
              Hallo allemaal!
            lines: 4
        -   type: text
            contents: |
                ### Opdracht 2: Invoer
                Je krijgt nu weer een uitvoer te zien. Schrijf een programma dat bij deze uitvoer kan horen.
                
                Let op: vaak zijn er meerdere antwoorden goed, je mag zelf iets kiezen, als het maar kan.
                Kijk ook goed naar het aantal streepjes!
        -   type: input
            answer: |-
                print 'Hallo allemaal!'
                repeat 2 times print 'Dit is een regel'
            output: |-
                Hallo allemaal!
                Dit is een regel
                Dit is een regel
            lines: 2
        -   type: input
            answer: |-
                print 'Dit is regel 1'
                print 'Dit is regel 2'
                print 'Dit is regel 3'
            output: |-
                Dit is regel 1
                Dit is regel 2              
                Dit is regel 3
            lines: 3
        -   type: text
            contents: |-
                ### Opdracht 3: Goed of fout?
                Lees de code goed, en bepaal of deze code een foutmelding oplevert.
        -   type      : MC-code
            options   : ["Goed" , "Fout"]
            code      : |-
              print 'De prins riep steeds om hulp'
              repeat 3 times 'Help!'
            answer    : Fout, print mist
        -   type      : MC-code
            options   : ["Goed" , "Fout"]
            code      : |-
              forward 100
              repeat 3 times turn 90
            answer    : Goed
        -   type      : MC-code
            options   : ["Goed" , "Fout"]
            code      : |-
              mensen = mama, papa, Emma, Sophie
              repeat 7 times print 'De afwasser is ' mensen
            answer    : Fout, at random mist
        -   type      : MC-code
            options   : ["Goed" , "Fout"]
            code      : |-
              dobbel = 1, 2, 3, 4, 5, 6
              repeat 5 times print 'Jij gooit: ' dobbel at random
            answer    : Goed
        -   type: text
            contents: |-
                #### Opdracht 4: Programmeerwoorden
                We hebben deze les een nieuw programmeerwoord geleerd: `repeat`.
        -   type: define
            word: "repeat"
            answer: "een regel code herhalen"
            lines: 1
        -   type: text
            contents: |-
                #### Wat vond jij?
        -   type: question
            text: "Wat was de leukste opdracht van dit level?"
            lines: 1
        -   type: question
            text: "Waarom vond je juist die opdracht leuk?"
            lines: 5
        -   type: question
            text: "Welke opdracht was het minst leuk?"
            lines: 1
        -   type: question
            text: "Waarom vond je juist die opdracht niet leuk?"
            lines: 5
<<<<<<< HEAD
    -   level: '8'
        intro: |-
            ## Herhalen!
            Aan het einde van de les kan jij:
            * meerdere regels code meerdere keren uitvoeren
        exercises:
        -   type: text
            contents: |-
                ### Herhaling
                Misschien heb je al gezien dat de herhaling nu maar heel simpel is, maar één regel.
                Vaak wil je meerdere regels herhalen, om een complexer programma te maken.
                Dat gaat in Hedy, en ook in Python, met inspringen!
                Inspringen betekent spaties voor regels code zetten.
            code: |-
                repeat 5 times
                    print 'Baby shark!'
        -   type: text
            contents: |-
                #### Opdracht 1: Welke regels worden er herhaald?
                
                Tip: Kijk goed welke regels inspringen, oftewel met spaties beginnen!
        -   type: circle
            goal: inspringen
            code: |-
                repeat 3 times
                    print 'Baby shark!'
                    print 'Tudu tudu tudu!'                  
                print 'Baby shark!'
            answer: Regels 2 en 3
        -   type: circle
            goal: inspringen
            code: |-
                print 'Hallo!'
                repeat 1 times
                    print 'Ja, hallo allemaal'
            answer: Regel 3
        -   type: circle
            goal: inspringen
            code: |-
                naam is ask 'Hoe heet jij?'
                if naam is Hedy
                    print 'Ja'
                else
                    print 'Nee'
            answer: Geen regels! Bij if spring je wel in, maar worden regels niet herhaald!

        -   type: text
            contents: |-
                #### Opdracht 2: Voorspel de uitvoer
                Wat is de uitvoer van deze programma's?
        -   type: output
            code: |-
                print 'Hallo!'
                repeat 1 times 
                    print ':)'
            answer: |-
              Hallo!
              :)
        -   type: output
            code: |-
                print 'Hallo!'
                repeat 5 times 
                    print ':('
                print 'En klaar!'
            answer: |-
              Hallo!
              :(
              :(
              :(
              :(
              :(
              En klaar!
        -   type: text
            contents: |
                ## If en else
                Ook bij `if` en `else` moet je inspringen gebruiken. Zo kan je als een conditie waar of niet waar is, ook meerdere regels uitvoeren.

                ### Opdracht 3: Voorspel de uitvoer
              
                Voorspel de uitvoer van deze codes.
        -   type: output
            code: |-
                naam is ask 'Hoe heet jij?'
                if naam is Hedy
                    print 'Ja'
                else
                    print 'Nee'
            answer: 'Nee'
            lines: 1
        -   type: output
            code: |-
                getallen is 1, 2, 3, 4, 5, 6, 7
                keuze is getallen at random
                if keuze is vijf
                    print 'Hoera!'
                    print 'Hoera!'
                else
                    print 'Jammer hoor'
            answer: 'Jammer hoor'
            lines: 2
        -   type: output
            code: |-
              dobbel = 1, 2, 3, 4, 5, 6
              repeat 3 times 
                  print 'Jij gooide: ' dobbel at random
                  print 'Het spel is nu afgelopen'
            answer: |-
              Jij gooide: <1 of 2 of 3>
              Het spel is nu afgelopen
              Jij gooide: <1 of 2 of 3>
              Het spel is nu afgelopen
              Jij gooide: <1 of 2 of 3>
              Het spel is nu afgelopen
            lines: 6
        -   type: text
            contents: |-
                ### Opdracht 4: Goed of fout?
                Lees de code goed, en bepaal of deze code een foutmelding oplevert.
        -   type      : MC-code
            options   : ["Goed" , "Fout"]
            code      : |-
                naam is Hermans
                if naam is Senkal
                  print 'Hoera!'
                else
                print 'Pech'
            answer    : Fout, er is niet ingesprongen bij else
        -   type      : MC-code
            options   : ["Goed" , "Fout"]
            code      : |-
                nummer is 10
                  if nummer is 5
                print 'Hoera!'
                  else
                print 'Pech'
            answer    : Fout, er is verkeerd ingesprongen
        -   type      : MC-code
            options   : ["Goed" , "Fout"]
            code      : |-
              mensen = mama, papa, Emma, Sophie
              repeat 7 times print 'De afwasser is ' mensen
            answer    : Fout, repeat mag niet meer op één regel
        -   type      : MC-code
            options   : ["Goed" , "Fout"]
            code      : |-
                dag is ask 'Welke dag is het?'
                if dag is vrijdag
                  print 'Hoera!'
            answer    : Goed
        -   type: text
            contents: |-
                #### Opdracht 5: Schrijf de code
                Je krijgt uitvoer in beeld, en jij moet er kloppende code bij schrijven. Gebruik een `repeat` waar het kan
                
                Kijk ook goed naar het aantal regels code dat je nodig hebt!
        -   type: input
            answer: |-
                repeat 4 times
                    print 'Joehoe!'
            output: |-
                Joehoe!
                Joehoe!  
                Joehoe!
                Joehoe!
        -   type: input
            answer: |-
                repeat 2 times
                    print 'Vader Jacob...'
                repeat 2 times
                    print 'Leeft gij nog?'
                repeat 2 times
                    print 'Alle klokken luiden!'
            output: |-
                Vader Jacob...
                Vader Jacob...  
                Leeft gij nog?
                Leeft gij nog?
                Alle klokken luiden!
                Alle klokken luiden!
        -   type: text
            contents: |-
                #### Opdracht 6: Programmeerwoorden
                We hebben deze les een nieuw programmeerwoord geleerd: inspringen.
        -   type: define
            word: "Hoe laat je een regel code inspringen?"
            answer: "een regel code laten beginnen met spaties"
            lines: 1

        -   type: text
            contents: |-
                #### Wat vond jij?
        -   type: question
            text: "Wat was de leukste opdracht van dit level?"
            lines: 1
        -   type: question
            text: "Waarom vond je juist die opdracht leuk?"
            lines: 5
        -   type: question
            text: "Welke opdracht was het minst leuk?"
            lines: 1
        -   type: question
            text: "Waarom vond je juist die opdracht niet leuk?"
            lines: 5
=======
>>>>>>> 7aeaacd9
<|MERGE_RESOLUTION|>--- conflicted
+++ resolved
@@ -2308,7 +2308,6 @@
         -   type: question
             text: "Waarom vond je juist die opdracht niet leuk?"
             lines: 5
-<<<<<<< HEAD
     -   level: '8'
         intro: |-
             ## Herhalen!
@@ -2511,6 +2510,4 @@
             lines: 1
         -   type: question
             text: "Waarom vond je juist die opdracht niet leuk?"
-            lines: 5
-=======
->>>>>>> 7aeaacd9
+            lines: 5