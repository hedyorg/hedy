--- conflicted
+++ resolved
@@ -1035,91 +1035,6 @@
                     print('So your name is ', name)
         -   title: Students might use the brackets as quotation marks
             example:
-<<<<<<< HEAD
-                error_text: "They have learned to keep the variables outside of the quotation marks, so they might do the same with the brackets. Which is not the correct way to use them.\n"
-                error_code: "temperature = 25\nprint('It is ') temperature ('degrees outside')\n"
-                solution_text: "This is the correct code:\n"
-                solution_code: "temperature = 25\nprint('It is ', temperature, 'degrees outside')\n"
-learn-more-sections:
--   title: "Wat vind jij van Hedy?"
-    text: |
-        We zouden het leuk vinden om iets van jou te horen! De beste manier om met ons te 
-        kletsen is op onze [Discord server](https://discord.gg/8yY7dEme9r),
-        maar je kan ons ook [een mailtje sturen](mailto:hello@hedy.org "Stuur een mail")!
-
-        Als je op de hoogte wilt blijven van het laatste nieuws, kun je je [inschrijven voor onze nieuwsbrief](/subscribe).
--   title: "Foutje gevonden?"
-    text: |
-        Geef het door via <a href="https://github.com/hedyorg/hedy/issues/new/choose" target="_blank">Github</a>.
--   title: "Code week praatje"
-    text: |
-        Wil je meer weten? Felienne gaf een praatje op de European Code Week 2020 (in het Engels):
-
-        <iframe width="560" height="315" class="mx-auto mt-4" src="https://www.youtube.com/embed/R2U9MEowYag?wmode=opaque" frameborder="0" allow="accelerometer; autoplay; clipboard-write; encrypted-media; gyroscope; picture-in-picture" allowfullscreen=""></iframe>
-home-sections:
--   title: "Makkelijk leren programmeren!"
-    text: |
-        Veel scholen leren hun leerlingen al programmeren, in eerste instantie vaak met de Beebot of met Scratch, maar richting de bovenbouw van de basisschool en de
-        onderbouw van de middelbare school zijn leerlingen toe aan een taal met tekstcodes zoals Python.
-
-        Maar leren programmeren met Python of andere teksttalen is moeilijk, omdat de codes in het Engels zijn en
-        omdat je veel tegelijk moet leren. Hedy is dan dé oplossing! Gratis te gebruiken en beter dan bestaande talen om
-        drie redenen.
-
-        1. Hedy is meertalig, dus je kan in het Nederlands programmeren
-        2. Hedy is gradueel, dus je leert de concepten één voor één
-        3. Hedy is gemaakt voor in de klas, je kan als docent de interface gemakkelijk aanpassen voor jouw klas
--   title: "Programmeren in het Nederlands"
-    text: |
-        De meeste teksttalen werken met Engelse codes, maar met Hedy kan je in je eigen taal programmeren, dus gewoon in het Nederlands (of Turks, of Arabisch, of één van onze andere 41 talen). Staat jouw taal nog niet op de lijst? Dan kan je altijd zelf een nieuwe vertaling beginnen.
--   title: "Stap voor stap leren"
-    text: |
-        Leren programmeren kan soms lastig zijn omdat je tegelijk concepten moet leren (zoals een als-dan of herhaling) en de syntax van de concepten (zoals aanhalingstekens en dubbele punten).
-        In Hedy koppelen we dat los, je leert eerst een concept met simpele syntax, en later voegen we complexere syntax toe.        Een bewezen manier om te leren programmeren!
--   title: "Gemaakt voor in de klas"
-    text: |
-        Hedy is gemaakt voor leerlingen vanaf 10, en is speciaal ontworpen om in de klas te gebruiken.
-        Zo kan je gebruik maken van de ingebouwde lessenserie met slides en opdrachten, maar kan je ook je eigen lessen maken en delen met andere docenten.
--   title: "Programmeren in context"
-    text: |
-        Hedy laat leerlingen de breedte van programmeren zien. Je kan met Hedy interactieve verhalen maken, of tekeningen maken op je scherm of om te printen met een plotter
-         of te borduren op een shirt! Of je kan je eigen spelletjes of apps maken met knoppen en keyboard acties.
--   title: "Is Hedy gratis?"
-    text: |
-        Ja! Hedy is naast gratis ook 'Open source', dat betekent dat iedereen die al kan programmeren, ons kan helpen om nieuwe stukjes van Hedy te maken.
-        Je kunt de code vinden op <a href="https://github.com/hedyorg/hedy" target="_blank">Github</a>.
-        Als je Hedy leuk vindt, dan vinden we een <a href="https://github.com/sponsors/hedyorg?locale=nl" target="_blank">donatie</a> heel fijn!
--   title: "Moet ik iets installeren?"
-    text: |-
-        Nee, Hedy werkt in je 'browser', dat is het programma waarmee je nu ook deze site bekijkt, bijv. Chrome, Edge, of Firefox. Hedy doet het ook op je telefoon of je tablet.
--   title: "Heb ik programmeerkennis nodig om Hedy lessen te geven?"
-    text: |
-        Nee, je kan meteen starten! Alle concepten worden stap voor stap uitgelegd in de slides en in de omgeving voor leerlingen.
-        En als je een gratis lerarenaccount aanvraagt krijg je meteen toegang tot de lerarenhandleiding met uitleg over hoe je een les start en
-        een lijst met veelgemaakte fouten per level.
-
-join-sections:
--   title: "Helpen om Hedy te laten groeien"
-    text: |
-        # Je kunt Hedy op drie manieren helpen!
-
--   title: "De Hedy taal verbeteren"
-    text: |
-        Omdat Hedy een graduele taal is met commando's in meerdere talen is er nog een hoop te programmeren!
-        Bekijk de bijbehorende issues op onze <a href="https://github.com/hedyorg/hedy/issues?q=is%3Aopen+is%3Aissue+label%3Alanguage" target="_blank">Github</a>.
--   title: "Hedy vertalen"
-    text: |
-        Ben je geen programmeur? Geen probleem! Je kan ons ook helpen door de commando's, avonturen en foutmeldingen van Hedy <a href="https://github.com/hedyorg/hedy/wiki/Hedy-Translation-Tutorial" target="_blank">te vertalen</a>.
-
-        Hieronder zie je de huidige status, help ons door een taal compleet te maken of voeg een nieuwe toe.
-        <a href="https://hosted.weblate.org/engage/hedy/">
-        <img src="https://hosted.weblate.org/widgets/hedy/-/multi-auto.svg" alt="Translation status" /></a>
-
--   title: "Help docenten op weg met Hedy"
-    text: |-
-        Hedy is gemaakt voor docenten, zodat ze makkelijk programmeerlessen kunnen geven op school. Kan jij al programmeren?
-        Dan kan je misschien een school in de buurt helpen te beginnen met Hedy. Op onze <a href="https://discord.gg/8yY7dEme9r" target="_blank">Discord</a> kunnen we je koppelen aan docenten.
-=======
                 error_text: They have learned to keep the variables outside of the quotation marks, so they might do the same with the brackets. Which is not the correct way to use them.
                 error_code: |-
                     temperature = 25
@@ -1132,5 +1047,4 @@
     intro: |-
         Van fouten kun je leren en dat geldt al helemaal bij programmeren!
         Fouten maken is onvermijdelijk en helemaal niet erg, maar het kan als leerkracht soms nog knap lastig zijn om foutjes van leerlingen op te sporen en op te lossen.
-        Vooral als de codes door de levels heen almaar langer worden... Daarom hebben wij hier per level een lijst gemaakt van de meest gemaakte fouten door leerlingen en de oplossingen.
->>>>>>> aa8ef7d4
+        Vooral als de codes door de levels heen almaar langer worden... Daarom hebben wij hier per level een lijst gemaakt van de meest gemaakte fouten door leerlingen en de oplossingen.