--- conflicted
+++ resolved
@@ -173,9 +173,6 @@
             Weet je dus even niet meer hoe een commando werkt, zoek hem op op het spiekbriefje!
     -   title: "Video"
         text: |
-<<<<<<< HEAD
-            In deze <a href="https://www.youtube.com/watch?v=c4MntPPgl1Y" target="_blank">video</a> worden nog wat extra functionaliteiten van Hedy uitgelegd, zoals het spiekbriefje en de trefwoordschakelaar.
-=======
             In deze <a href="https://www.youtube.com/watch?v=c4MntPPgl1Y" target="_blank">video</a> worden nog wat extra functionaliteiten van hedy uitgelegd, zoals het spiekbriefje en toetsenbordopties.
 -   title: "Antwoorden van de opdrachten"
     key: answers
@@ -184,7 +181,6 @@
         Daarbij hopen we dat leerlingen hun eigen creativiteit gebruiken bij het maken van de opdrachten, waardoor onze antwoorden slechts een voorbeeld geven van hoe een goed antwoord eruit kan zien. Er zijn natuurlijk veel meer geode antwoorden mogelijk.
 
         Om naar het profiel van 'Hedy_answers' te gaan, klikt u <a href="https://hedy.org/user/hedy_answers" target="_blank">hier</a>.
->>>>>>> a333e289
 -   title: "Veelgemaakte fouten"
     key: "common_mistakes"
     intro: |
