title: "Hedy documentation"
sections:
-   title: "Introduction"
    key: "intro"
    subsections:
    -   title: "What's Hedy?"
        text: |
            Hedy is a textual programming language, specifically developed for (pre-)teens (10 to 15 years old).
            In contrast to programming languages for kids, like Scratch, Hedy doesn't use code blocks but textual code.
            So with Hedy you'll learn how to type code like the real programmers do, but in small steps with playful exercises.
            This way Hedy can function as a stepping stone to real programming languages like Python in an accessible and mostly fun way!
            Here you can watch a [video](https://www.youtube.com/watch?v=EdqT313rM40&amp;t=2s) about the development of Hedy as a programming language.
    -   title: "Target audience"
        text: |
            Hedy is developed with middle school and junior high school students in mind (ages 10 - 15).
            It's important for the students to be able to read well. We recommend not to start with Hedy before the students have achieved at least a 3rd grade reading level.
            Students (and teachers!) don't need any programming experience before starting with Hedy.
    -   title: "How does Hedy work?"
        text: |
            Hedy is divided into levels, in which new commands are taught. Each level contains a variety of adventures to practice the newly learned commands.
            As a teacher, you get to decide which adventures are available for your students. Will they be making a restaurant, a calculator or a haunted house this level? Within each level, the adventures are arranged from easiest to hardest.
            So your students keep getting challenged. The adventures can be done by the students individually, or you can use them in a classical instruction.

            The adventures also include a code example, to make sure the less digitally informed teachers are able to use Hedy too!
            Of course Hedy also caters to the creative teachers that love to make their own lessonplans and adventures!

            After programming all the adventures of a certain level, your students can test their knowledge in the quiz.
            You can track your students' work and their progress on the class page.
    -   title: "Devices"
        text: |
            Hedy is webbased, which means it works on any device with a browser (Google Chrome, Firefox, Edge etc), so laptops, chromebooks, tablets and even smartphones are suitable to use Hedy.
            There's no need to download anything before working with Hedy, just go to the website and you're all set!
    -   title: "The Hedy Community"
        text: |
            All Hedy teachers, programmers and other fans are welcome to join our [Discord server](https://discord.gg/8yY7dEme9r). This is the ideal place to chat about Hedy: we have channels where you can show your cool projects and lessons, channels to report bugs, and channels to chat with other teachers and with the Hedy team.
            [Here](https://www.youtube.com/watch?v=Lyz_Lnd-_aI) you can find a video on how to join the dicord community.
-   title: "Tutorial"
    key: "tutorial"
    subsections:
    -   title: "Tutorial"
        text: |
            Do you want to follow the tutorial (again)? Click [here](https://hedycode.com/tutorial)
-   title: "Teaching preparations"
    key: "preparations"
    subsections:
    -   title: "Creating a Class"
        text: |
            As a teacher, you can create a class for your students. In this class you can see the students' accounts and their programs and you could monitor their progress.
            This [video](https://www.youtube.com/watch?v=Y3RTIWftJQg) shows you how to quickly create a class in Hedy.
    -   title: "Customize your Class"
        text: |
            You can also customize your class and choose which adventures are available for them. This way your students won't be overwhelmed by the amount of adventures and levels, and they can specifically focus on the adventures you'd like them to practice with.
            This [video](https://www.youtube.com/watch?v=qva9gXBoUwY&t=10s) shows you how to customize your class.
    -   title: "Student Accounts"
        text: |
            There are 2 ways to let your students join your class: You can create accounts for them, or they could create their own accounts.

            **You create accounts for your students**
            The easiest way to add students to your class is by creating an account for them. This can be done by clicking the 'create student accounts' button and filling in the usernames and passwords for them.
            The students can login with the username and password that you chose. Afterwards, they can change their username or password if they'd like and they'll still remain in your class.
            This [video](https://www.youtube.com/watch?v=eEQvik-Ce5M) shows how to add students to your class in the quickest and easiest way.

            **Students make their own accounts**
            Your students can also go to the Hedy website and create their own accounts, just like you did. To get them into your class, they simply have to click the invite link.
            You can find the invite link on the class page and send it to your students. Mind that your students have to be logged in to Hedy when they click the link, in order to make it work smoothly.
            You can also manually invite a student to your class with the button 'Invite by username'.

    -   title: "Setting preferred language"
        text: |
            When students create profiles they are supposed to choose a 'preferred language'. Hedy will always be loaded in this selected language.
            Changing this language can always be done later on by navigating to 'My account' and 'My personal settings' again.
            From December 2021, setting a preferred language is obligatory for each Hedy account.
            When your account or your students' accounts have been created earlier than this date, you will receive a message that a preferred language is missing.
            Don't worry! Navigate to 'My profile' and set a language in your profile settings.
            Until you set a language Hedy will be shown in your browser language and, when this language is not supported, in English.

            **For non-English speakers**
            Not only can you change the language of the adventures to your own language. You can also choose which language the keywords (for example 'print' or 'ask') should be in.
            This way you can teach your students to code with English keywords, but you can also let them program in their own language. For example, Dutch students can use the command 'vraag' instead of 'ask'.

            **Video**
            This [video](https://www.youtube.com/watch?v=QrVZETj4oLM) show you how to set a preferred language and change the keywords to you preferred language as well.

    -   title: "Storing programs"
        text: |
            Because you are now logged in, you'll see the blue banner with My profile and My programs.
            These tabs exist for your students too. In My programs you can find all the codes that you've saved.

            You can save your projects easily by giving your project a name in the white bar and pressing the green button Save Code.
            You (and your students) can also share programs. These programs will be posted on our [explore page](https://hedycode.com/explore), for everybody to see and use.
            If you want to unshare your program, go to 'My programs' and click 'Unshare'.

-   title: "Teaching with Hedy"
    key: "teaching"
    subsections:
    -   title: "Teaching with Hedy"
        text: |
            Hedy contains a lot of different levels that each teach a different new skill. We recommend to teach one level per lesson.
            This gives your students the time to fully grasp a new command or concept and practice with it, before moving on to the next level.
            We use this structure in our lessons: Introduction, New concepts and commands, let's get to work, puzzels and quizzes.
    -   title: "Slides"
        text: |
            **COMING SOON** Here you'll soon find slides to use in your lessons.
    -   title: "Introduction"
        text: |
            You can start your lessons by activating your students' prior knowledge: What do they already know about the subject, what did they learn in the previous lesson and which mistakes did they make that they've now learned from?
            This way all the previously learned commands and frequently made mistakes are fresh in your students' memories, when you strat introducing the new lesson.
    -   title: "Introduction of new concepts and commands"
        text: |
            The new concepts and commands can be very hard for some students to fully understand.
            That's why it's of importance to model the proper use of the new commands to your students.
            Especially in the lower levels, where some students have no experience whith programming at all, it can be hard for them to understand the new abstract concepts.
            Showing a lot of examples makes an abstract concept (for instance: 'What is a variable?') more recognizable and easier to understand ('Look, the variable pet changed into dog').
    -   title: "Let's get to work"
        text: |
            Each level contains different adventures that you can find in the pink tabs. The first pink tab explains the new commands in this level.
            The following tabs are adventures that the students can try out and make their own.
            The adventures are arranged from easiest to hardest, so we recommend to start on the left and your your way to the right.
            The last tab 'what's next' gives a little teaser of what you'll learn in the next level. Of course, you can select the adventures you want your students to do for each level.
            They don't always have to make every adventure. Every adventure contains an example code, that the students can try out with the green button.
            The example code gets copied to the workfield, where the students can try out the code and adjust it to make it their own.
            Stimulate your students to turn the example codes into their own projects by adding their own ideas and making their own variation of the adventure.
    -   title: "Quizzes and puzzels"
        text: |
            To test whether your students have picked up all the new info in the level, you can let them make the quiz.
            The quiz contains 10 multiple choice questions about the new concepts and command to that level.
            Not every level has a quiz yet, as we are still building the quizzes.
            Some levels also contain puzzels. Puzzels show the students a couple of line of code that the students have to put in the right order.

            This [video](https://www.youtube.com/watch?v=lNh5EdZVUwc) shows the quizzes and puzzels.
    -   title: "Evaluation"
        text: |
            Round up your lesson by having a brief evaluation. What did the students learn? Which hardships did they come across?
            How did they learn from their mistakes? And of course: What did they create?
            Students are often very proud of their own creations, so it's nice to save a little time and gove your students the opportunity to show their work to their classmates.
-   title: "Extra Hedy features"
    key: "features"
    subsections:
    -   title: "Teacher Statistics"
        text: |
            This [video](https://www.youtube.com/watch?v=iwHVG4NRKI4&t=5s) shows you more information on how to use the teacher statistics in your class.
    -   title: "Make your own adventure"
        text: |
            It is also possible for teachers to create your own adventure. [This video](https://www.youtube.com/watch?v=A0zbXpxX4q4) shows you how to create your own adventure as a teacher and add it to your class(es).
    -   title: "Explore page"
        text: |
            On the [explore](https://hedycode.com/explore) page you can view the work of other Hedy users. You can try out their programs and use them as inspiration to create something cool yourself.
            You can also add a program you've made to the explore page yourself by clicking 'Save and share code' in the coding screen or go to My Programs and click 'Share'.
            Don't want to share your work anymore? Simply go to 'My Programs' and click 'Unshare'.
            If you want more information about the explore page, check out this [video](https://www.youtube.com/watch?v=26boFjqvS5Q).
    -   title: "My achievements"
        text: |
            If you click on your username in the topright corner of your screen, you can go to [My achievements](https://hedycode.com/my-achievements). On this page you achievements are collected. Your students have such a page as well.
            When you hover over the badge with your mouse, you'll see how to earn the badge. There are hidden badges too, of which you'll have to find out yourself how to earn them.
            If you want more information on the achievements, check out this [video](https://www.youtube.com/watch?v=-FjmKejukCs).
    -   title: "High Scores"
        text: |
            On [this page](https://hedycode.com/highscores) you can see the high scores of all Hedy users.
            In this [video](https://www.youtube.com/watch?v=IqTiUkBVTo8) you can learn some more about the high scores.
    -   title: "Debugger"
        text: |
            Is your (student's) code not working? There must be a bug (coding mistake) in it! You can use the debugger to find the mistake.
            The debugger is the ladybig button in your coding screen. If you press it, you can run your code line by line to find your mistake.
            Have you found the mistake? Press the red stop button and the debugger will shut off.
    -   title: "Read aloud"
        text: |
            Do you want the output of your program to be read aloud? Then you can use the read aloud function that is found under the 'run code' button in your coding screen.
    -   title: "Programmers mode"
        text: |
            Distracted by all the adventures, or do you want to make a long program? Then check out the 'Programmers Mode' switch at the bottom of your coding screen.
            Programmers mode allows you and your students to use a bigger coding screen.
    -   title: "Cheat sheets"
        text: |
            In every level there is a button with this emoji 🤔. You and your students can find the "cheat sheets" there. On this cheat sheet, you can find all the commands that are usable in this level in their correct form.
            So if you've forgotten how a command works, simply take a peek at the cheat sheet!
    -   title: "Other useful features"
        text: |
            This [video](https://www.youtube.com/watch?v=c4MntPPgl1Y) shows you even more features of Hedy, like the cheatsheets and the keyword switcher.
-   title: "Common mistakes"
    key: "common_mistakes"
    intro: |
        You can learn from your mistakes, especially in coding!
        Making mistakes is unavoidable, and a great opportunity to learn, but for teachers it can be a challenge to find the correct fix for a mistake!
        Especially as the codes get longer and longer as the levels progress. That's why we've made a list with frequently made mistakes in each level, and their solutions.
    levels:
    -   level: '1'
        sections:
        -   title: "Students forget to type commandos"
            example:
                error_text: |
                    For example they type a sentence without using print.
                error_code: |
                    Hedy can't print this
                solution_text: |
                    Teach your students to always start a line of code with a command.
                solution_code: |
                    print Hedy can print this!
        -   title: "Students use capitals when typing commands"
            example:
                error_text: |
                    Commands won't work if they are in capitals.
                error_code: |
                    Ask Why does my code fail?
                    Print Because I'm using capitals.
                solution_text: |
                    Remove the capitals.
                solution_code: |
                    ask Why does my code work now?
                    print Because I removed the capitals!
        -   title: "Students use echo without ask"
            example:
                error_text: |
                    Echo is made to repeat an answer after an ask command. Without ask echo won't do anything.
                error_code: |
                    echo Your name is
                solution_text: |
                    Add an ask command to make it work.
                solution_code: |
                    ask What's your name?
                    echo Your name is
        -   title: "Students want their echo word (variable) to be in the middle of a sentence"
            example:
                error_text: |
                    And they are right! That's why they will learn to use proper variables in the next level.
                error_code: |
                    ask Which programming language is the most fun?
                    echo is the best!
                solution_text: |
                    In level 1 we have to keep it at this:
                solution_code: |
                    ask Which programming language is the most fun?
                    echo The best is...
        -   title: "Turtle: Students let the turtle walk off of the screen"
            example:
                error_text: |
                    Often students love to try out big numbers when using the turtle, which causes the arrow to walk off the screen.
                error_code: |
                    forward 300
                    turn 90
                solution_text: |
                    In the example. students tend to think that the turn command doesn't work. Eventhough is does work, but you can't see it happening off screen. Use smaller numbers to prevent this from happening.
                solution_code: |
                    forward 100
                    turn 90
        -   title: "Turtle: Students use the command backward, but that doesn't exist"
            example:
                error_text: |
                    Backward is not a command.
                error_code: |
                    backward 100
                solution_text: |
                    To make the turtle go backwards, you use the forward command and a negative number. For example:
                solution_code: |
                    forward -100
    -   level: '2'
        sections:
        -   title: "Students make typos in their commands"
            example:
                error_text: |
                    Hedy can't recognize a command with a typo.
                error_code: |
                    prinnt Don't make typos!
                solution_text: |
                    Teach your students to read the error messages. This way they can find out themselves what went wrong.
                solution_code: |
                    print Don't make typos!
        -   title: "Students forget that the ask command has changed"
            example:
                error_text: |
                    In this level students learn about variables. The ask command requires a variable as well, but students forget this.
                error_code: |
                    ask what would you like to eat?
                solution_text: |
                    In this level you have to tell Hedy where to save your answer, so it can be used later on. This is called a variable.
                solution_code: |
                    order is ask What would you like to eat?
        -   title: "Students try to use the echo command "
            example:
                error_text: |
                    For some students it might be frustrating to learn that the echo command doesn't work anymore. That's why it's very important to explain the advantages of using variables. For example you can use multiple variables in a code, and you can put them anywhere you like in a sentence!
                error_code: |
                    answer is ask Why doesn't echo work anymore?!
                    echo
                solution_text: |
                    Use a varible instead.
                solution_code: |
                    answer is ask Why doens't echo work anymore?!
                    print answer
        -   title: "Students use a variable name or as a normal word"
            example:
                error_text: |
                    In the example below the word 'name' is used a a variable, but also as a normal text. The output of this code will be 'Hi my Hedy is Hedy'.
                error_code: |
                    name is Hedy
                    print Hi my name is name
                solution_text: |
                    So don't use a word you want to use in the text as a variable name. In level 4 this is solved with quotation marks.
                solution_code: |
                    name is Hedy
                    print Hi I'm name
        -   title: "Students use long variable names containing two words."
            example:
                error_text: |
                    A variable should be named with one word. You could use an underscore to connect two words. That counts as one.
                error_code: |
                    chosen door is ask Which door do you pick?
                solution_text: |
                    Add an underscore.
                solution_code: |
                    chosen_door is ask which door do you pick?
        -   title: "Students might use two different names for the same variable"
            example:
                error_text: |
                    In this example the student has used 'horse' and 'name' for the same variables.
                error_code: |
                    horse is ask What is your horse called?
                    print Your horse is called name
                solution_text: |
                    Always check wheter the variable has the same name throughout the code. Slight differences can be hard to spot (for example plurals) but they will interfere with the code.
                solution_code: |
                    name is ask What is your horse called?
                    print Your horse is called name
    -   level: '3'
        sections:
        -   title: "Students try to print whole lists"
            example:
                error_text: |
                    A list can't be printed. You can only print one item from the list with at random.
                error_code: |
                    groceries is apples, milk, chocolate
                    print groceries
                solution_text: |
                    To print a list of all the groceries, you simply need to put them after a print command. Else you can use the list to print one item with at random.
                solution_code: |
                    print apples, milk, chocolate

                    or

                    groceries is apples, milk, chocolate
                    print groceries at random
        -   title: "Students use the name of a variable or list as regular text"
            example:
                error_text: |
                    This problem probably occured in level 2 as well. Now it can happen with lists too.
                error_code: |
                    name is Hedy
                    print Hi my name is name

                    or

                    animal is rhino, bee, swan
                    print The best animal is... animal at random
                solution_text: |
                    Don't use the names of variables or lists in regular text to print. In level 4 this problem is solves with quotation marks.
                solution_code: |
                    name is Hedy
                    print Hi I'm name

                    or

                    animals is rhino, bee, swan
                    print The best animal is... animals at random
        -   title: "Students forget at in at random"
            example:
                error_text: |
                    Like in the example
                error_code: |
                    birds is sparrow, seagull, robin
                    print birds random
                solution_text: |
                    This problem is solved by adding the word at.
                solution_code: |
                    birds is sparrow, seagull, robin
                    print birds at random
        -   title: "Students forget to use the print command when also using the at random command"
            example:
                error_text: |
                    Or they will sometimes put at random at the beginning of the line.
                error_code: |
                    fruit is apple, cherry, banana
                    fruit at random
                solution_text: |
                    Emphasize to your students that you always need a print to print text.
                solution_code: |
                    fruit is apple, cherry, banana
                    print fruit at random
        -   title: "Students forget to use commas in their lists"
            example:
                error_text: |
                    In a list items are seperated with a comma.
                error_code: |
                    pizzas is funghi tonno quattro stagioni
                    print pizzas at random
                solution_text: |
                    After each item on your list, there should be a comma
                solution_code: |
                    pizzas is funghi, tonno, quattro stagioni
                    print pizzas at random
        -   title: "Students try to use at random without a list"
            example:
                error_text: |
                    For example
                error_code: |
                    clubs is Manchester United
                    print clubs at random
                solution_text: |
                    Hedy can't print anything at random, because there is no list to choose from.
                solution_code: |
                    clubs is Manchester United, Bayrn Munchen, FC Barcelona
                    print clubs at random
        -   title: "Students try to use add/remove without a list "
            example:
                error_text: |
                    In the example below 'names' is not a list, but a variable. You cannot add anything to it.
                error_code: |
                    names is Jake
                    your_name is ask Who are you?
                    add your_name to names
                    print names at random
                solution_text: |
                    There has to be a list first, so you have to add a second name to turn names into a list, for example Amy. If you don't want amy on your list, you can use remove to remove it after.
                solution_code: |
                    names is Jake, Amy
                    your_name is ask Who are you?
                    add your_name to names
                    print names at random
        -   title: "Students forget to use to/from in add/remove"
            example:
                error_text: |
                    Without to/from the add/remove command won't work.
                error_code: |
                    adventures is story, parrot, dice
                    choice is Which adventure do you like best?
                    add choice
                    remove dice
                    print I love adventures at random
                solution_text: |
                    Hedy has to know which list the item should be added to/removed from.
                solution_code: |
                    adventures is story, parrot, dice
                    choice is Which adventure do you like best?
                    add choice to adventures
                    remove dice from adventures
                    print I love adventures at random
    -   level: '4'
        sections:
        -   title: "Students forget to use quotation marks on both sides of the text"
            example:
                error_text: |
                    In this level print and ask need a set of quotation marks. One before of the text and one after.
                error_code: |
                    print Hello
                    mood is ask 'How are you?
                solution_text: |
                    Add the correct quotation marks.
                solution_code: |
                    print 'Hello'
                    mood is ask 'How are you?'
        -   title: "Students use the wrong quotation marks"
            example:
                error_text: |
                    It is important to start your lesson by checking if the students know how to type a quotation mark properly. Else they might use the "double quotes" or the skewed one `.
                error_code: |
                    print `Welcome to the restaurant`
                    food is ask "What would you like to order?"
                solution_text: |
                    These are the correct quotation marks:
                solution_code: |
                    print 'Welcome to the restaurant'
                    food is ask 'What would you like to order?'
        -   title: "Students use an apostrophe in their text"
            example:
                error_text: |
                    From this level on apostrophes are not allowed. They are often used in English when thyping contractions like you're, don't or what's.
                error_code: |
                    print 'You're not allowed to type this'
                solution_text: |
                    You can choose to use the wrong grammar and just leave the apostrophe out. Or you could use the ` as an apostrophe.
                solution_code: |
                    print 'Youre allowed to type this'
                    print 'And you`re able to do this'
    -   level: '5'
        sections:
        -   title: "Students forget to use print in an if command"
            example:
                error_text: |
                    After students use if or else they forget to use a second command like print or ask.
                error_code: |
                    if name is Hedy 'Great!'
                    else 'Hedy is better!'
                solution_text: |
                    Add the print command to fix it.
                solution_code: |
                    if name is Hedy print 'Great!'
                    else print 'Hedy is better!'
        -   title: "Students might use two different names for the same variable"
            example:
                error_text: |
                    In this example the student has used 'horse' and 'name' for the same variables.
                error_code: |
                    horse is ask 'What is your horse called?'
                    if name is Bonfire print 'cool'
                    else print 'less cool!'
                solution_text: |
                    Always check wheter the variable has the same name throughout the code. Slight differences can be hard to spot (for example plurals) but they will interfere with the code.
                solution_code: |
                    horse is ask 'What is your horse called'
                    if horse is Bonfire print 'cool!'
                    else print 'less cool!'
        -   title: "Students still forget the quotes on both sides"
            example:
                error_text: |
                    Codes using the `if` commando can get very long and students tend to forget to use quotes.
                error_code: |
                    if name is Hedy print fun
                    else print 'meh!
                solution_text: |
                    Always use 2 quotes in a print command.
                solution_code: |
                    if name is Hedy print 'fun'
                    else print 'meh!'
        -   title: "Students use quotes around variable names"
            example:
                error_text: |
                    In this level there are no quotes around variable names.
                error_code: |
                    if 'name' is 'Hedy' print 'fun'
                    else print 'meh!'
                solution_text: |
                    Remove the quotes to get the code to work.
                solution_code: |
                    if name is Hedy print 'fun'
                    else print 'meh!
        -   title: "Students use long variable names containing two words"
            example:
                error_text: |
                    A variable should be named with one word. You could use an underscore to connect two words. That counts as one.
                error_code: |
                    chosen door is ask 'Which door do you pick?'
                solution_text: |
                    Add an underscore.
                solution_code: |
                    chosen_door is ask 'which door do you pick?'
        -   title: "Students want multiple answers to be correct"
            example:
                error_text: |
                    For example this student Hedy to tell all his friends that they are funny, but other classmates would be told that they are not.
                error_code: |
                    if name is Jesse, David, Souf print 'You are funny' else print 'You are not funny'
                solution_text: |
                    You could use the `in` command for that. It is explained in a higher level, but it does already work in level 5.
                    Another solution is to use multiple if commands and no else command. The disadvantage is that it won't tell the other classmates that they are not funny.
                solution_code: |
                    friends is Jesse, David, Souf
                    name is ask 'Who are you?'
                    if name in friends print 'You are funny'
                    else print 'You are not funny'

                    or

                    name is ask 'Who are you?'
                    if naam is Jesse print 'You are funny'
                    if naam is David print 'You are funny'
                    if naam is Souf print 'You are funny'
        -   title: "The students make the variable name the same as the value in the if statement"
            example:
                error_text: |
                    In the example below the password is 'password'. This will result in it always being correct.
                error_code: |
                    password is ask 'What is the password?'
                    if password is password print 'Access granted'
                    else print 'Acces denied!'
                solution_text: |
                    Pick a different name for your variable.
                solution_code: |
                    secret_password is ask 'What is the password'
                    if secret_password is password print 'Access granted!'
                    else print 'Access denied!'
    -   level: '6'
        sections:
        -   title: "Students struggle with quotation marks"
            example:
                error_text: |
                    Some students struggle with adding quotattion marks or not. If you add quotation marks, the output screen will literally show '5+5'.
                error_code: |
                    print '5 + 5'
                solution_text: |
                    In this code the output screen will print '10'.
                solution_code: |
                    print 5 + 5
        -   title: "Students struggle with the concept of doing maths with a variable"
            example:
                error_text: |
                    Some students will find it hard to do maths with variables. Try to show them very simple examples, like:
                error_code: |
                    age = ask 'How old are you?'
                    print 'Next year you will be ' age + 1
                solution_text: |
                    Or take it a step further like this.
                solution_code: |
                    price = 0
                    print 'Welcome to our burger restaurant'
                    burger = ask 'Would you like a burger?'
                    if burger = yes price = price + 10
                    drink = ask 'Would you like a drink?'
                    if drink = yes price = price + 4
                    print 'That will be ' price ' euros please'
    -   level: '7'
        sections:
        -   title: "Students forget one of the word of the repeat command, or they forget the print command"
            example:
                error_text: |
                    Make sure that the students know to use both the full repeat command and the print command.
                error_code: |
                    repeat 3 times 'For he`s a jolly good fellow'
                    repeat 3 print 'Which nobody can deny!'
                solution_text: |
                    This is the correct code:
                solution_code: |
                    repeat 3 times print 'For he`s a jolly good fellow'
                    repeat 3 times print 'Which nobody can deny!'
        -   title: "Students try to repeat multiple lines"
            example:
                error_text: |
                    In this level you can only repeat one line of code multiple times. In this code the student wanted to print 3 different drinks, but it won't work. It will ask the question 3 times and only print the last answer.
                error_code: |
                    repeat 3 times drink = ask 'What would you like to drink?'
                    print drink
                solution_text: |
                    You should go to the next level to be able to repeat multiple lines. So on this level you'll have to print everything seperately.
                solution_code: |
                    drink = ask 'What would you like to drink?'
                    print drink
                    drink = ask 'What would you like to drink?'
                    print drink
                    drink = ask 'What would you like to drink?'
                    print drink
        -   title: "Students make programs that take too long to run"
            example:
                error_text: |
                    In this level it's very easy to make long codes. The students aren't allowed to make programs that take to long to load (to save our servers).
                error_code: |
                    repeat 100 times print 'How many times can I repeat this?'
                solution_text: |
                    Make sure the codes aren't too long
                solution_code: |
                    repeat 20 times print 'This is enough'
    -   level: '8'
        sections:
        -   title: "Students use the indentation wrong"
            example:
                error_text: |
                    Indentation is a new concept in this level, that is hard to use for some students. Make sure they practise some simple codes before making a whole program with it.
                error_code: |
                    repeat 3 times
                    print 'hello'
                solution_text: |
                    This is the correct code:
                solution_code: |
                    repeat 3 times
                        print 'hello'
        -   title: "Students only repeat 1 line when they wanted to repeat multiple lines"
            example:
                error_text: |
                    For instance, in the code below the student wanted to take the drinks order of 3 people. But insted the program asked 3 times, but only wrote down one order.
                error_code: |
                    repeat 3 times
                        drink = ask 'What would you like to drink?'
                    print drink
                solution_text: |
                    In the correct code the third line starts with indentation too. This way it belongs to the repeat block and therefore it will be repeated 3 times.
                    Showing your students these differences can help them understand why we need indentation to make our programs work.
                solution_code: |
                    repeat 3 times
                        drink = ask 'What would you like to drink?'
                        print drink
        -   title: "Students want to nest if statements, or put if statements inside a loop"
            example:
                error_text: |
                    In this level students aren't allowed yet to put if statements inside other if statements or inside repeat loops.
                    In the next level this is allowed.
                error_code: |
                    birthday = ask 'Is it you birthday?'
                    if birthday = yes
                        repeat 3 times
                            print 'Hip Hip Hooray!'
                solution_text: |
                    This is the correct code for this level:
                solution_code: |
                    birthday = ask 'Is it you birthday?'
                    if birthday = yes
                        print 'Hip Hip Hooray!'
                        print 'Hip Hip Hooray!'
                        print 'Hip Hip Hooray!'
        -   title: "Students make programs that take too long to run"
            example:
                error_text: |
                    In this level it's very easy to make long codes. The students aren't allowed to make programs that take to long to load (to save our servers).
                error_code: |
                    repeat 100 times
                        print 'How many times can I repeat this?'
                solution_text: |
                    Make sure the codes aren't too long
                solution_code: |
                    repeat 20 times
                        print 'This is enough'
        -   title: "Students use the if command to check if the variable value is the same as the variable name"
            example:
                error_text: |
                    We have seen this mistake by some of our students. They make a password for their computer, but they make the password 'password'.
                    In line 2 the computer is asked to check wheter the variable password is the same as the variable password, so itself. Which means the answer is alway yes.
                    So with this code the answer will always be 'You can come in' no matter what the player fills in.
                error_code: |
                    password is ask 'What is the password?'
                    if password is password
                        print 'You can come in'
                    else
                        print 'You are not allowed'
                solution_text: |
                    You can fix this mistake by adding quotation marks. This way the computer knows that the second password in `if password is 'password'` is a string value (so normal text) and not the variable name.
                solution_code: |
                    password is ask 'What is the password?'
                    if password is 'password'
                        print 'You can come in'
                    else
                        print 'You are not allowed'
    -   level: '9'
        sections:
        -   title: "Students make mistakes with indentation"
            example:
                error_text: |
                    The hardest part about this level is getting the indentation right. Students love nesting if statements, sometimes even inside other nested if statements. Keeping track of indentation can get pretty tough.
                error_code: |
                    print 'Robin is walking downtown'
                    location = ask 'Is Robin going into a shop, or does she go home?'
                    if location is shop
                        print 'She enters the shop.'
                        print 'Robin sees an interesting looking book'
                        book = ask 'Does Robin buy the book?'
                            if book is yes
                    print 'Robin buys the book and goes home'
                    else
                        print 'Robin leaves the shop and goes home'
                    else
                        print 'Robin goes home'
                solution_text: |
                    This is the correct code. Try to keep track of all the different constructions when putting if statements inside other if statements.
                solution_code: |
                    print 'Robin is walking downtown'
                    location = ask 'Is Robin going into a shop, or does she go home?'
                    if location is shop
                        print 'She enters the shop.'
                        print 'Robin sees an interesting looking book'
                        book = ask 'Does Robin buy the book?'
                        if book is yes
                            print 'Robin buys the book and goes home'
                        else
                            print 'Robin leaves the shop and goes home'
                    else
                        print 'Robin goes home'

    -   level: '10'
        sections:
        -   title: "Students so not use the for command correctly"
            example:
                error_text: |
                    We often see that students try to print the list (in the example animals) instead of the items of the list.
                error_code: |
                    animals is dog, cat, blobfish
                    for animal in animals
                      print 'I love ' animals
                solution_text: |
                    The word animals in the last line should be changed into animal.
                solution_code: |
                    animals is dog, cat, blobfish
                    for animal in animals
                      print 'I love ' animal
        -   title: "Students forget the indentation"
            example:
                error_text: |
                    Students tend to forget to use indentation after a for command.
                error_code: |
                    animals is dog, cat, blobfish
                    for animal in animals
                    print 'I love ' animals
                solution_text: |
                    You should use indentation after a for command.
                solution_code: |
                    animals is dog, cat, blobfish
                    for animal in animals
                      print 'I love ' animal
    -   level: '11'
        sections:
        -   title: "Students forget to use indentation"
            example:
                error_text: |
                    Make sure that the students use indentation.
                error_code: |
                    for i in range 1 to 5
                    print i
                solution_text: |
                    This is the correct code:
                solution_code: |
                    for i in range 1 to 5
                        print i
        -   title: "Students don't understand the i"
            example:
                error_text: |
                    Some students don't understand that i is a variable. i is chosen, because it is used in Python programming, but you could just as easily use a different variable name.
                    For example, this code:
                error_code: |
                    for i in range 1 to 5
                    print i
                solution_text: |
                    Could just as well be replaced with this code. It works the same.
                solution_code: |
                    for banana in range 1 to 5
                        print banana
    -   level: '12'
        sections:
        -   title: "Students forget quotation marks"
            example:
                error_text: |
                    Students need more quotation marks now than in the previous levels. In this example quotation marks were forgotten in the list and in the if command.
                error_code: |
                    superheroes = Spiderman, Batman, Iron Man
                    superhero = superheroes at random
                    if superhero = Batman
                        print 'IM BATMAN!'

                solution_text: |
                    This is the correct code:
                solution_code: |
                    superheroes = 'Spiderman', 'Batman', 'Iron Man'
                    superhero = superheroes at random
                    if superhero is 'Batman'
                        print 'IM BATMAN!'
        -   title: "Students use quotation marks on numbers they want to use for calculations"
            example:
                error_text: |
                    You can use quotation marks on numbers, but only if you want the computer to think of them as text. This means you can't do calculations with the number.
                    In the example below, you can't do maths with the number 25, because it's in quotation marks.
                error_code: |
                    score = '25'
                    answer is ask 'Do you want a point?'
                    if answer is 'yes'
                        score = score + 1
                        print score
                solution_text: |
                    This is the correct code:
                solution_code: |
                    score = 25
                    answer is ask 'Do you want a point?'
                    if answer is 'yes'
                        score = score + 1
                        print score
        -   title: "Students use commas instead of periods in decimal numbers"
            example:
                error_text: |
                    Decimal numbers can be used from this level on, but you can't use commas.
                error_code: |
                    print 2,5 + 2,5
                solution_text: |
                    This is the correct code:
                solution_code: |
                    print 2.5 + 2.5
    -   level: '13'
        sections:
        -   title: "Students confuse `and` with `or`"
            example:
                error_text: |
                    Both commands might appear similar, but their functions are very different.
                error_code: |
                    game is ask 'Do you want to play a game?'
                    time is ask 'Do you have time to play?'
                    if game is 'yes' or time is 'yes'
                        print 'Lets play!'
                solution_text: |
                    In this case, the person should answer yes on both questions, so you should use `and`.
                solution_code: |
                    game is ask 'Do you want to play a game?'
                    time is ask 'Do you have time to play?'
                    if game is 'yes' and time is 'yes'
                        print 'Lets play!'
    -   level: '14'
        sections:
        -   title: "Students confuse the < and > signs"
            example:
                error_text: |
                    Often, students are already familiar with these signs from maths class. But if your students don't know these signs yet, they might have a challenge with it.
                error_code: |
                    age = ask 'How old are you?'
                    if age < 12
                        print 'You are older than I am!'
                solution_text: |
                    This is the correct code:
                solution_code: |
                    age = ask 'How old are you?'
                    if age > 12
                        print 'You are older than I am!'
        -   title: "Students use the wrong signs for `!=` `<=` and `>=`"
            example:
                error_text: |
                    These signs are probably new for most students. Make sure to explain these signs to your students.
                error_code: |
                    name = ask 'What is your name?'
                    if name =< 'Hedy'
                        print 'You are not Hedy'
                solution_text: |
                    This is the correct code:
                solution_code: |
                    name = ask 'What is your name?'
                    if name != 'Hedy'
                        print 'You are not Hedy'
        -   title: "Students forget to use the == sign"
            example:
                error_text: |
                    In this level, students are still allowed to use = or is. But on other levels, or in python, they might get in trouble for that. So it is best to train them to use it.
                error_code: |
                    name = ask 'What is your name?'
                    if name = 'Hedy'
                        print 'You are cool!'
                solution_text: |
                    This is the correct code:
                solution_code: |
                    name = ask 'What is your name?'
                    if name == 'Hedy'
                        print 'You are cool!'
    -   level: '15'
        sections:
        -   title: "Students forget indentation in the while loop"
            example:
                error_text: |
                    Indentation is often hard for students.
                error_code: |
                    answer = 0
                    while answer != 25
                    answer = ask 'What is 5 times 5?'
                    print 'A correct answer has been given'
                solution_text: |
                    This is the correct code:
                solution_code: |
                    answer = 0
                    while answer != 25
                        answer = ask 'What is 5 times 5?'
                    print 'A correct answer has been given'
    -   level: '16'
        sections:
        -   title: "Students forget the brackets"
            example:
                error_text: |
                    From this level on lists should be in brackets.
                error_code: |
                    icecream = 'starwberry', 'chocolate'
                    print 'I love ' icecream[random] ' icecream'
                solution_text: |
                    This is the correct code:
                solution_code: |
                    icecream = ['starwberry', 'chocolate']
                    print 'I love ' icecream[random] ' icecream'
        -   title: "Students use the wrong brackets"
            example:
                error_text: |
                    From this level on lists should be in brackets.
                error_code: |
                    icecream = ('starwberry', 'chocolate'}
                    print 'I love ' icecream[random] ' icecream'
                solution_text: |
                    This is the correct code:
                solution_code: |
                    icecream = ['starwberry', 'chocolate']
                    print 'I love ' icecream[random] ' icecream'
        -   title: "Students forget the quotation marks while focussing on the brackets"
            example:
                error_text: |
                    Students are sometimes very focussed on the new aspect of the syntax, that they forget the quotation marks.
                error_code: |
                    icecream = [starwberry, chocolate]
                    print 'I love ' icecream[random] ' icecream'
                solution_text: |
                    This is the correct code:
                solution_code: |
                    icecream = ['starwberry', 'chocolate']
                    print 'I love ' icecream[random] ' icecream'
        -   title: "Students still use the old at random command"
            example:
                error_text: |
                    Students are sometimes very focussed on the new aspect of the syntax, that they forget the quotation marks.
                error_code: |
                    icecream = [starwberry, chocolate]
                    print 'I love ' icecream at random ' icecream'
                solution_text: |
                    This is the correct code:
                solution_code: |
                    icecream = ['starwberry', 'chocolate']
                    print 'I love ' icecream[random] ' icecream'
        -   title: "Students forget the quotation marks while focussing on the brackets"
            example:
                error_text: |
                    Students are sometimes very focussed on the new aspect of the syntax, that they forget the quotation marks.
                error_code: |
                    icecream = [starwberry, chocolate]
                    print 'I love ' icecream[random] ' icecream'
                solution_text: |
                    This is the correct code:
                solution_code: |
                    icecream = ['starwberry', 'chocolate']
                    print 'I love ' icecream[random] ' icecream'
    -   level: '17'
        sections:
        -   title: "Students use elif like else, so without a condition"
            example:
                error_text: |
                    The elif command needs a condition behind it. It cannot be used like else, without a condition.
                error_code: |
                    color = ask 'What is your favorite color?'
                    if color == 'green':
                        print 'green is nice'
                    elif:
                        print 'I like green'
                solution_text: |
                    This is the correct code:
                solution_code: |
                    color = ask 'What is your favorite color?'
                    if color == 'green':
                        print 'green is nice'
                    elif color == yellow:
                        print 'yellow is alright'
                    else:
                        print 'I like green'
        -   title: "Students forget the colon"
            example:
                error_text: |
                    After each command that requires indentation, a colon should be used.
                error_code: |
                    answer = ask 'How are you doing?'
                    if answer is 'great'
                        print 'Me too!'
                    elif answer is 'bad'
                        print 'Let me cheer you up!'
                    else
                        print 'Im great!'
                solution_text: |
                    This is the correct code:
                solution_code: |
                    answer = ask 'How are you doing?'
                    if answer is 'great':
                        print 'Me too!'
                    elif answer is 'bad':
                        print 'Let me cheer you up!'
                    else:
                        print 'Im great!'
    -   level: '18'
        sections:
        -   title: "Students forget to use the brackets"
            example:
                error_text: |
                    Students will forget to put brackets around their text.
                error_code: |
                    print 'my name is Hedy!'
                solution_text: |
                    This is the correct code:
                solution_code: |
                    print('my name is Hedy!')
        -   title: "Students will still use the ask command"
            example:
                error_text: |
                    The ask command has been used since level 1. So it might be hard for the students to switch to input instead of ask.
                error_code: |
                    print('My name is Hedy!')
                    name = ask('What is your name?')
                    print('So your name is ', name)
                solution_text: |
                    This is the correct code:
                solution_code: |
                    print('My name is Hedy!')
                    name = input('What is your name?')
                    print('So your name is ', name)
        -   title: "Students might use the brackets as quotation marks"
            example:
                error_text: |
                    They have learned to keep the variables outside of the quotation marks, so they might do the same with the brackets. Which is not the correct way to use them.
                error_code: |
                    temperature = 25
                    print('It is ') temperature ('degrees outside')
                solution_text: |
                    This is the correct code:
                solution_code: |
                    temperature = 25
                    print('It is ', temperature, 'degrees outside')
learn-more-sections:
-   title: "Join the Hedy Community"
    text: |
        We love to hear from you! The best way to get in touch with us is by joining our [Discord server](https://discord.gg/8yY7dEme9r). 
        
        You can also [send us an email](mailto:hello@hedy.org "About Hedy").
-   title: "A deep dive!"
    text: |
        Want to know more about Hedy's philosophy and design? Check out this talk Felienne gave at the StrangeLoop Conference in 2022:

        <iframe width="560" height="315" class="mx-auto mt-4" src="https://www.youtube.com/embed/fmF7HpU_-9k?wmode=opaque" frameborder="0" allow="accelerometer; autoplay; clipboard-write; encrypted-media; gyroscope; picture-in-picture" allowfullscreen=""></iframe>
-   title: "Hedy in the news"
    text: |
        Some websites and newspapers have written about Hedy since our release in early 2020. We keep a list here:
        * [Tech Optimism - A Solution to the IT Shortage (Dutch), August 2022](https://pom.show/2022/08/12/een-oplossing-voor-het-it-tekort/)
        * [Codeweek Podcast, July 2022](https://codeweek.eu/podcast/26)
        * [Heise.de (German), Januari 2022](https://www.heise.de/news/Hedy-die-mitwachsende-Programmiersprache-6336264.html)
        * [Strumenta, November 2021](https://tomassetti.me/teaching-programming-with-hedy/)
        * [Vives (Dutch), CodeWeek Special October 2021](images/Vives-174-Codeweek.pdf)
        * [CodeWeek.eu - Haunted House Challenge, September 2021](https://codeweek.eu/2021/challenges/haunted-house)
        * [Opensource.com, April 2021](https://opensource.com/article/21/4/hedy-teach-code)
        * [IO Magazine, April 2021](https://ict-research.nl/wordpress/wp-content/uploads/2021/04/IO-magazine-NR1-2021_web.pdf)
        * [Ingeniería De Software (Spanish), February 2021](https://ingenieriadesoftware.es/hedy-mejor-lenguaje-ensenar-programacion-ninos/)
        * [Hello World Magazine, February 2021](images/Hello_World_15_Hedy.pdf)
        * [Discoro, January 2021](https://discoro.wordpress.com/2021/01/09/hedy-gradually-learning-a-programming-language/)
        * [Felienne wins the Dutch award for ICT research for Hedy, January 2021](https://www.nwo.nl/en/news/felienne-hermans-receives-dutch-prize-ict-research-2021)
        * [SlashDot, August 2020](https://news.slashdot.org/story/20/08/17/024248/scientist-proposes-a-new-programming-language-for-teaching-coding-and-python)
        * [GenBeta (Spanish), August 2020](https://www.genbeta.com/desarrollo/nuevo-lenguaje-para-ensenar-programacion-a-ninos-como-se-ensena-a-leer-escribir-forma-gradual-niveles)
        * [Developpez (French), August 2020](https://programmation.developpez.com/actu/308095/Une-scientifique-propose-un-nouveau-langage-de-programmation-pour-enseigner-aux-enfants-le-codage-informatique-au-travers-d-une-approche-graduelle-implementee-en-Python-sur-13-paliers/)
        * [Vives (Dutch), October 2020](images/artikel_vives.pdf) "Met Hedy stap voor stap leren programmeren"
        * [Leiden University, April 2020](https://www.universiteitleiden.nl/en/news/2020/03/looking-to-distract-the-kids-while-you-work-from-home-get-them-programming)
        * [Mare (Dutch), April 2020](https://www.mareonline.nl/cultuur/computercode-voor-de-kids/)
        * [AG Connect (Dutch), April 2020](https://www.agconnect.nl/artikel/stapsgewijs-python-leren-programmeren-met-nieuwe-taal-hedy)
start-sections:
-   title: "Textual programming made easy!"
    text: |
        Many schools and teachers around the world want to teach their students programming. Initially this is often done with playful tools, ranging from the Beebot robot to
        Scratch Junior or Scratch. After using such tools, kids often want to move to more powerful, textual programming languages, like Python.
        
        Python however is hard, because it is only available in English, and requires learners to learn complex programming concepts and syntax at once.
        Hedy is the easy way to get started with textual programming languages! Hedy is free to use, open source, and unlike any other textual programming language in three ways.
        
        1. Hedy is multi-lingual, you can use Hedy in your own language
        2. Hedy is gradual, so you can learn one concept and its syntax a time
        3. Hedy is built for the classroom, allowing teachers to fully customize their student's experience
-   title: "Multi-lingual programming"
    text: |
        While almost all textual programming language have keywords in English, such as `for` or `repeat`, Hedy can be used in any language! We currently support 39 different languages, including Spanish, Arabic, Simplified Chinese and Hindi. If your language is not available you can always start a a new translation.
-   title: "Step by step learning"
    text: |
        Learning a programming language can be overwhelming, since learners have to learn concepts (for example if-else or loops) and syntax (like quotation marks or round brackets) at the same time. In Hedy, concepts are first introduced with little syntax and then refined. A scientifically proven way to learn!
-   title: "Built for the classroom"
    text: |
        Hedy is suitable for kids aged 10 and up and designed for classroom use.
        Teachers can use our free, built-in lesson plans, but can also author their own lessons and load these into the Hedy user interface.
-   title: "Programming in context"
    text: |
        Hedy shows programming in the broadest way possible, and can be used in variety of exciting ways. Hedy allows for the creation of digital and interactive stories, colorful drawings that can be shown on the screen but also drawn with a pen plotter or embroidered on a shirt, and can be used to create games or apps with buttons and keyboard actions.
-   title: "Is Hedy free?"
    text: |
        Yes! Hedy is 'Open source', which means that everyone can help us make Hedy better.
        You can find our code on [GitHub](https://github.com/hedyorg/hedy).
        If you like Hedy and want to contribute, we accept (and are very grateful for) [donations](https://github.com/sponsors/hedyorg)!

-   title: "Do I need to install anything?"
    text: |-
        No. Hedy works in the browser, which is the program you are using to look at this page. Probably Chrome or Edge or Firefox. Hedy also works on phones and tablets.
-   title: "Do I need programming experience to teach with Hedy?"
    text: |-
        No, that is not needed. All concepts are explained in the slides and in the interface for learners.
        If you create a free teacher's account, you also get access to the teacher's manual with information on how to teach
        and frequently made mistakes.

join-sections:
-   title: "Supporting Hedy"
    text: |
        # There are three ways in which you can support Hedy!

-   title: "Improving the language"
    text: |
        The gradual and multi-lingual nature of Hedy create a lot of interesting technical challenges.
        Find those issues on [Github](https://github.com/hedyorg/hedy/issues?q=is%3Aopen+is%3Aissue+label%3Alanguage).
-   title: "Translating Hedy"
    text: |
<<<<<<< HEAD
        Not a programmer? No problem! Another way to support Hedy is by [translating keywords, error messages, adventures are other content](https://github.com/hedyorg/hedy/blob/main/TRANSLATING.md)

=======
        Not a programmer? No problem! Another way to support Hedy is by <a href="https://github.com/hedyorg/hedy/wiki/Hedy-Translation-Tutorial" target="_blank">translating keywords, error messages, adventures are other content</a>.
>>>>>>> fa080716
        This is the current status, help us complete a language, or add a new one!
        <a href="https://hosted.weblate.org/engage/hedy/">
        <img src="https://hosted.weblate.org/widgets/hedy/-/multi-auto.svg" alt="Translation status" /></a>

-   title: "Help teachers get started"
    text: |
        Hedy is designed to support teachers in providing programming lessons in class. We have specific teacher features like the option to create a class, customize it and see how your students are doing.
        If you like Hedy, you can reach out to schools that you know to help teachers get started! We can help you find schools or teachers via [Discord](https://discord.gg/8yY7dEme9r).<|MERGE_RESOLUTION|>--- conflicted
+++ resolved
@@ -1172,12 +1172,7 @@
         Find those issues on [Github](https://github.com/hedyorg/hedy/issues?q=is%3Aopen+is%3Aissue+label%3Alanguage).
 -   title: "Translating Hedy"
     text: |
-<<<<<<< HEAD
-        Not a programmer? No problem! Another way to support Hedy is by [translating keywords, error messages, adventures are other content](https://github.com/hedyorg/hedy/blob/main/TRANSLATING.md)
-
-=======
         Not a programmer? No problem! Another way to support Hedy is by <a href="https://github.com/hedyorg/hedy/wiki/Hedy-Translation-Tutorial" target="_blank">translating keywords, error messages, adventures are other content</a>.
->>>>>>> fa080716
         This is the current status, help us complete a language, or add a new one!
         <a href="https://hosted.weblate.org/engage/hedy/">
         <img src="https://hosted.weblate.org/widgets/hedy/-/multi-auto.svg" alt="Translation status" /></a>
