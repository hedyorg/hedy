--- conflicted
+++ resolved
@@ -223,11 +223,8 @@
 -   title: Fitur Tambahan Hedy
     key: Fitur
     subsections:
-<<<<<<< HEAD
-=======
     -   title: Demografi Guru
         text: COMING SOON We are currently working on two new features for teachers; live statistics and an overview of programs per level
->>>>>>> 4847afe2
     -   title: Buat petualanganmu sendiri
         text: It is also possible for teachers to create your own adventure. [This video](https://www.youtube.com/watch?v=A0zbXpxX4q4) shows you how to create your own adventure as a teacher and add it to your class(es).
     -   title: Dapatkan halaman
@@ -262,11 +259,7 @@
             So if you've forgotten how a command works, simply take a peek at the cheat sheet!
     -   title: Other useful features
         text: This [video](https://www.youtube.com/watch?v=c4MntPPgl1Y) shows you even more features of Hedy, like the cheatsheets and the keyword switcher.
-<<<<<<< HEAD
--   title: "After Hedy"
-=======
 -   title: After Hedy
->>>>>>> 4847afe2
     key: after
     subsections:
     -   title: What to do after Hedy?
