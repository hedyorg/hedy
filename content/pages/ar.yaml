--- conflicted
+++ resolved
@@ -39,11 +39,7 @@
     subsections:
     -   title: "Tutorial"
         text: |
-<<<<<<< HEAD
-            Do you want to follow the tutorial (again)? Click [here](https://hedy.org/tutorial)
-=======
-            هل ترغب في متابعة البرنامج التعليمي (مرة أخرى)؟ انقر <a href="https://hedycode.com/tutorial" target="_blank">هنا</a>.
->>>>>>> 3a6806bf
+            هل ترغب في متابعة البرنامج التعليمي (مرة أخرى)؟ انقر <a href="https://hedy.org/tutorial" target="_blank">هنا</a>.
 -   title: "Teaching preparations"
     key: "preparations"
     subsections:
