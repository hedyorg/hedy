title: 海蒂（Hedy）文档
home-sections:
-   title: 文本编程变得更容易!
    text: |-
        学习编程是一件很难的事情。不是说编程本身很难! 而是你需要记住很多规则，就像你刚刚开始学习英语时一样。
        同样的，你也需要通过做大量练习题来学习编程。

        当然你现在可以轻松地读懂这段话。但你还记得你小时候是怎么学习阅读的吗？你那时候学习每个字都需要花费一定的时间!
        对于编程来说也是如此，刚刚开始学的时候可能会觉得很难，但以后会变得越来越容易!

        Hedy（海蒂）最大的好处就是你可以*循序渐进*的学习编程。这意味着你不必一下子学会所有的规则
        最初的几个级别里面没有太多的规则，所以你一开始就可以轻松的学习编程。
        在每一个级别里面我们都会增加新的规则，增加你所知道的命令数量。命令是计算机的指令。
-   title: 多语言编程
    text: 虽然几乎所有的文本编程语言都只有英文关键词，如`for`或`repeat`，但你可以用任何语言来使用海蒂编程！我们目前支持39种不同的语言，包括西班牙语、阿拉伯语、简体中文和印地语。如果海蒂编程没有你的语言的版本，你可以随时开始用新的语言翻译海蒂编程。
-   title: 循序渐进的学习
    text: Hedy（海蒂）是为所有想学习编程的孩子们设计的! 当然你要有一定的英语基础。
-   title: Multi-lingual programming
    text: |-
        海蒂编程专为课堂使用而设计，这些课程适合 10 岁及以上的孩子。
        教师可以使用我们提供的免费内置教案，也可以自己编写教案并将其加载到海蒂编程的用户界面中。
-   title: Built for the classroom
    text: 海蒂编程以尽可能广泛的方式实现编程的效果，并且可以以各种令人兴奋的方式使用这些效果。 海蒂编程允许创建数字和交互式故事；可以把彩色图案显示在屏幕上，也可以用笔式绘图仪把彩色图案绘制在衬衫上，或者用绣花机把彩色图案绣在衬衫上；还可以用来创建能用按钮和键盘玩的游戏或应用程序。
-   title: 我需要有编程经验吗？
    text: |-
        是的！海蒂编程是“开源”的，这意味着每个人都可以帮助我们让海蒂编程变得更好。
        你可以在 <a href="https://github.com/hedyorg/hedy" target="_blank">Github</a> 上找到我们的代码。
        如果你喜欢海蒂编程并想做出贡献，我们乐意接受（并非常感谢）<a href="https://github.com/sponsors/hedyorg" target="_blank">捐赠</a>！
-   title: Hedy（海蒂）是免费的吗？
    text: 不需要。海蒂编程可以通过浏览器直接运行，浏览器就是您现在查看这个页面所使用的程序。你可以选择使用 Chrome、Edge 或 Firefox等浏览器。海蒂编程也可以在你的手机或平板电脑上运行。
-   title: 我要安装任何软件吗？
    text: |-
        没有必要。在幻灯片和学习者的界面中所有的概念都得到了解释。
        如果你创建了一个免费的教师账户，你还可以获得教师手册，其中包括教学建议以及学生容易出错的地方。
join-sections:
-   title: Supporting Hedy
    text: '# There are three ways in which you can support Hedy!'
-   title: Improving the language
    text: |-
        海蒂编程的渐进性和多语言性带来了很多有趣的技术挑战。
        在<a href="https://github.com/hedyorg/hedy/issues?q=is%3Aopen+is%3Aissue+label%3Alanguage" target="_blank">Github上可以找到这些问题</a> 。
-   title: Translating Hedy
    text: |-
        你不是一个程序员？没问题！另一种支持海蒂编程的方式是通过<a href="https://github.com/hedyorg/hedy/wiki/Hedy-Translation-Tutorial" target="_blank">，翻译关键词、错误信息、探险活动或其他内容</a> 。
        这是目前的状况，请帮助我们完成一种已有语言的翻译工作，或者添加一种新的语言来翻译海蒂编程！
        <a href="https://hosted.weblate.org/engage/hedy/">
        <img src="https://hosted.weblate.org/widgets/hedy/-/multi-auto.svg" alt="Translation status" /></a>
-   title: Help teachers get started
    text: |-
        海蒂编程旨在支持教师在课堂上教编程课程。我们有特定的教师功能，例如创建班级、自定义班级和查看学生表现的选项。
        如果您喜欢海蒂编程，您可以联系您认识的学校来帮助教师了解和尝试海蒂编程！我们可以通过<a href="https://discord.gg/8yY7dEme9r" target="_blank">Discord</a>帮助您找到学校或老师。
learn-more-sections:
-   title: 加入海蒂编程社区
    text: |-
        我们很高兴收到您的来信！与我们取得联系的最佳方式是加入我们的 <a href="https://discord.gg/8yY7dEme9r" target="_blank">Discord 服务器 </a>。
        您也可以[给我们发邮件](mailto:hello@hedy.org "关于海蒂")。
-   title: 深潜！
    text: |-
        想了解更多关于海蒂的理念和设计吗？请看翡丽娜（Felienne）在 2022 年 StrangeLoop 会议上的演讲：

        <iframe width="560" height="315" class="mx-auto mt-4" src="https://www.youtube.com/embed/fmF7HpU_-9k?wmode=opaque" frameborder="0" allow="accelerometer; autoplay; clipboard-write; encrypted-media; gyroscope; picture-in-picture" allowfullscreen=""></iframe>
-   title: 编程周讲座
    text: |-
        自从我们在2020年初发布以来，一些网站和报纸发表了一些关于海蒂 编程的文章。我们在这里保留了一份列表。
        * [科技乐观主义 —— IT 人才短缺的一个解决方案(荷兰语), 2022年8月](https://pom.show/2022/08/12/een-oplossing-voor-het-it-tekort/)
        * [Codeweek Podcast，2022年7月](https://codeweek.eu/podcast/26)
        * [Heise.de（德语），2022年1月](https://www.heise.de/news/Hedy-die-mitwachsende-Programmiersprache-6336264.html)
        * [Strumenta, 2021年11月](https://tomassetti.me/teaching-programming-with-hedy/)
        * [Vives（荷兰语），2021年10月CodeWeek专题](images/Vives-174-Codeweek.pdf)
        * [CodeWeek.eu - Haunted House Challenge（英语）, September 2021](https://codeweek.eu/2021/challenges/haunted-house)
        * [Opensource.com，（英语）2021年4月](https://opensource.com/article/21/4/hedy-teach-code)
        * [IO杂志，2021年4月](https://ict-research.nl/wordpress/wp-content/uploads/2021/04/IO-magazine-NR1-2021_web.pdf)
        * [Ingeniería De Software（西班牙语），2021年2月](https://ingenieriadesoftware.es/hedy-mejor-lenguaje-ensenar-programacion-ninos/)
        * [《Hello World》杂志，2021年2月](images/Hello_World_15_Hedy.pdf)
        * [Discoro, 2021年1月](https://discoro.wordpress.com/2021/01/09/hedy-gradually-learning-a-programming-language/)
        * [翡丽娜因为开发海蒂编程（Hedy）赢得荷兰ICT研究奖，2021年1月](https://www.nwo.nl/en/news/felienne-hermans-receives-dutch-prize-ict-research-2021)
        * [SlashDot, 2020年8月](https://news.slashdot.org/story/20/08/17/024248/scientist-proposes-a-new-programming-language-for-teaching-coding-and-python)
        * [GenBeta（西班牙语），2020年8月](https://www.genbeta.com/desarrollo/nuevo-lenguaje-para-ensenar-programacion-a-ninos-como-se-ensena-a-leer-escribir-forma-gradual-niveles)
        * [Developpez（法语），2020年8月](https://programmation.developpez.com/actu/308095/Une-scientifique-propose-un-nouveau-langage-de-programmation-pour-enseigner-aux-enfants-le-codage-informatique-au-travers-d-une-approche-graduelle-implementee-en-Python-sur-13-paliers/)
        * [Vives（荷兰语），2020年10月](images/artikel_vives.pdf) "Met Hedy stap voor stap leren programmeren"
        * [荷兰莱顿大学，2020年4月](https://www.universiteitleiden.nl/en/news/2020/03/looking-to-distract-the-kids-while-you-work-from-home-get-them-programming)
        * [Mare（荷兰语），2020年4月](https://www.mareonline.nl/cultuur/computercode-voor-de-kids/)
        * [AG Connect（荷兰语），2020年4月](https://www.agconnect.nl/artikel/stapsgewijs-python-leren-programmeren-met-nieuwe-taal-hedy)
sections:
-   title: 简介
    key: 简介
    subsections:
    -   title: 海蒂（Hedy）是什么？
        text: |-
            海蒂（Hedy ）是一种文本编程语言，专为10 至 15 岁青少年开发。
            与 Scratch 等儿童编程语言相比，海蒂（Hedy ）不使用模块，而是使用文本代码。
            因此，借助海蒂（Hedy ），您将学习如何像真正的程序员一样输入代码，但要通过有趣的练习分小步进行。
            通过这种方式，海蒂（Hedy ）可以通过一种可交互且非常有趣的方式作为真正的编程语言（如 Python）的基础！
            如果您想了解更多，你可以观看这个 <a href="https://www.youtube.com/watch?v=EdqT313rM40&amp;t=2s" target="_blank">视频</a>关于 海蒂（Hedy ）作为编程语言的发展历程。
    -   title: 目标群体
        text: |-
            海蒂（Hedy ）是以中小学生（10-15 岁）为目标开发。
            对学生们来说，能够很好地阅读是很重要的。 我们建议在学生至少达到三年级阅读水平之前不要开始使用 海蒂（Hedy ）。
            在开始使用海蒂（Hedy ） 之前，学生（和老师！）不需要任何编程经验。
    -   title: 海蒂（Hedy ）是如何工作的？
        text: |-
            海蒂（Hedy ）分为多个级别，在这些级别中教授新命令。每个级别都包含各种冒险活动来练习新学到的命令。
            作为老师，您可以决定哪些冒险活动适合您的学生。在这个级别他们会开餐厅、设计计算器或鬼屋吗？在每个级别中，冒险活动都是按照从易到难的顺序排列的。
            因此，您的学生将不断接受挑战。冒险活动可以由学生单独完成，或者您可以在课堂教学中指导他们。

            冒险活动还包括一个代码范例，以确保数字化知识较少的教师也能够使用海蒂（Hedy） ！
            当然，海蒂（Hedy ）也迎合了喜欢自己设计课程和冒险活动的有创意的老师！

            在编写一定级别的所有冒险活动的程序之后，您的学生可以在测验中测试他们对这些知识的掌握程度。
            您可以在课程页面上追踪学生的作业和学习进度。
    -   title: 设备
        text: |-
            海蒂（Hedy）是基于网络的编程语言，这意味着它可以在任何有浏览器的设备上使用（谷歌浏览器、火狐浏览器、Edge等），因此笔记本电脑、铬笔记本、平板电脑甚至智能手机都适合使用海蒂（Hedy）。
            在使用海蒂（Hedy）之前，不需要下载任何东西，只要进入网站就可以了！
    -   title: 海蒂（Hedy ）社区
        text: |-
            欢迎所有海蒂编程的老师、程序员和其他爱好者加入我们的<a href="https://discord.gg/8yY7dEme9r" target="_blank">Discord服务器</a>。这是聊海蒂编程的理想场所：我们有一些聊天频道，在那里你可以展示你很酷的项目和课程，有一些聊天频道可以报告错误（bug），还有一些聊天频道可以与其他老师和海蒂编程创作团队聊天。
            <a href="https://www.youtube.com/watch?v=Lyz_Lnd-_aI" target="_blank">在这里</a>你可以找到一个关于如何加入Discord社区的视频。
-   title: Tutorial
    key: tutorial
    subsections:
    -   title: Tutorial
        text: 你想（再次）学习这节辅导课吗？点击<a href="https://hedy.org/tutorial" target="_blank">这里</a>。
-   title: 准备工作
    key: 准备工作
    subsections:
    -   title: For teachers
        text: You can prepare your classes at the <a href="https://hedy.org/for-teachers" target="_blank">For Teachers page</a>. On this page you'll find everything you'll need to teach with Hedy, like your classes, your adventures and slides. All the functionalities of the for teachers page are explained
            below.
    -   title: 创建一个班级
        text: |-
            作为一名教师，你可以为你的学生创建一个班级。在这个班级里，你可以看到学生的账户和他们编写的程序，你可以监督他们的学习进度。
            此 <a href="https://www.youtube.com/watch?v=Y3RTIWftJQg" target="_blank"> 视频 </a> 向您展示了如何在海蒂编程（Hedy ）中快速创建一个班级。
    -   title: Customize your Class
        text: |-
            You can customize your class and choose which adventures are available for your students. This way your students won't be overwhelmed by the amount of adventures and levels, and they can specifically focus on the adventures you'd like them to practice with.
            Click on your class on the for teachers page and choose 'customize class'. On this page you can select levels, set opening dates, unlock level tresholds and more.

            **Select and order adventures**
            <img src="https://github.com/hedyorg/hedy/assets/80678586/df38cbb2-468e-4317-ac67-92eaf4212adc" width="1000">
            In this section you can select and order adventures. The pink tabs are adventures with new commands. The gray tabs are regular adventures. To rearrange the order of the adventures, you can drag the tabs. However, we do advise you to use the regular order of adventures as the Hedy team made sure the adventures go from easiest to hardest.
            If you want to remove an adventure for your students, simply click the cross on the adventure's tab.
            <img src="https://github.com/hedyorg/hedy/assets/80678586/0ddd10b5-ef60-4480-a0c4-fc9a0f323baa" width="300">
            If you want to add adventures, for instance your own adventure or an adventure you accidentally removed, use this menu to add the adventure to your students' adventures. Simply click the adventure you want to add and it (re)appears in the line of adventures. To undo all your changes to the adventures, click 'Reset'.

            **Opening dates**
            <img src="https://github.com/hedyorg/hedy/assets/80678586/4e59acfa-4772-429f-8328-babb43c942d5" width="300">
            With this feature you can set open_ingdates for the levels. This way you can make a lesson plan before your course begins and not worry about opening new levels each week. In the image above the first level is opened directly, the second will open the 23th of september, and the 3rd level the week after. The other levels are closed.
            Don't want to set opening dates? No problem, just leave this section blank.

            **Unlock level tresholds**
            <img src="https://github.com/hedyorg/hedy/assets/80678586/99a34dab-f112-459e-bfd1-07618be4715a" width = "1000">
            This featue allows you to set a treshold for your students' quiz grade, before they can continue to the next level. For example, if you enter "80" your students have to score at least 80% on the quiz before they are allowed to go to the next level. If they haven't met the treshold, they are not allowed to continue and have to retake the quiz.
            Don't want to use the treshold? No worries, just keep this section blank.


            **Other settings**
            <img src="https://github.com/hedyorg/hedy/assets/80678586/a8491d67-6d6e-42a7-b672-fd3d083a76f8"/>
            There are some other setting that could be usefu to you aswell. Our first extra setting is 'Mandatory developer's mode'. In developers mode the students only see their input and output screens and the run button. The adventures are hidden and there are no cheatsheets available. This might come in handy in a test situation.
            If this option is not selected the developer's mode is available for students too as a voluntairy option.

            If you want all your students to be visible in de class highscore, you can select the second option.
            With all the other options you can choose to hide some functions or content for your students, this might help them focus more.

            **Save**
            <img src="https://github.com/hedyorg/hedy/assets/80678586/df179df3-3073-4d15-bba6-62e58fb675be" width="300">
            Don't forget to save your changes when you're done costumizing your class.
    -   title: 学生账户
        text: |-
            这里有两种方法可以让您的学生加入您的班级。您可以您可以为他们创建账户，或者让他们建立自己的账户。

            **您为您的学生们创建账户**
            添加学生到你的班级的最简单方法是为他们创建一个账户。这可以通过点击 "创建学生账户 "按钮，并为他们填写用户名和密码来实现。
            学生可以用您选择的用户名和密码登录。然后，如果他们愿意，可以修改他们的用户名或密码，他们仍然会留在你的班级中。
             这个<a href="https://www.youtube.com/watch?v=eEQvik-Ce5M" target="_blank">视频</a> 显示了如何以最快速和最简单的方式将学生加入你的班级。

            **学生建立自己的账户**
            您的学生们可以到海蒂编程网站上创建自己的账户，就像您做的那样。要让他们进入您的班级，他们只需点击您发给他们的邀请链接就可以了。
            您可以在班级页面上找到这个邀请链接，并将其发送给您的学生。请注意，您的学生们必须首先登入他们的海蒂账户，这样才能顺利地进行操作。
            您也可以使用 "通过用户名邀请"按钮，手动邀请学生加入你的班级。
    -   title: 设置语言偏好
        text: "当学生创建个人资料时，他们应该选择一种“首选语言”。海蒂编程（Hedy）将始终以这种选定的语言加载。\n以后可以通过再次导航到“我的帐户”和“我的个人设置”来更改此语言。\n从2021年12月起，每个海蒂编程（Hedy）帐户都必须设置首选语言。\n如果你的账户或你的学生的账户是在这个日期之前创建的，你会收到一条信息，说你的没有首选语言。\n请不要担心。请进入 \"我的个人资料\"，在个人资料设置中设置一种语言。\n在您设置语言之前，海蒂编程（Hedy）将以您的浏览器的默认系统语言显示，如果不支持这种语言，则以英语显示。 \n\n**对于非英语使用者**\n您不仅可以将冒险活动的语言更改为您自己的母语。您还可以选择关键字（例如“打印”或“提问”）应使用哪种语言。通过这种方式，您可以教学生使用英语关键字进行编码，但您也可以让他们用自己的母语进行编程。例如，荷兰学生可以使用“vraag”命令而不是“提问”命令。\n\
            \n **视频** \n此 <a href=\"https://www.youtube.com/watch?v=QrVZETj4oLM\" target=\"_blank\"> 视频</a>向您展示了如何设置首选语言以及如何将关键字更改为用您的首选语言显示。"
    -   title: 储存程序
        text: |-
            登录后，您将在“个人资料”图标旁边看到“我的程序”图标。
            此选项卡适用于您的学生。在“我的程序”中，您可以找到您编写的所有程序。
            默认情况下，程序将在运行代码时保存到“我的程序”中，并且以默认名称及其级别（例如：故事第5级）每 10 秒保存一次。如果要以新名称存储程序，只需在名称栏中键入新名称即可。
            目前，每个级别、每个选项卡只能保存一个程序。

            您（和您的学生）还可以使用课程名称旁边的共享按钮共享程序。
            这些程序将发布在我们的<a href="https://hedy.org/explore" target="_blank">探索页面</a>上，供所有人查看和使用。
            如果要取消共享程序，请转到“我的程序”，然后单击“取消共享”。

            纸飞机图标可用于将程序提交给班级的老师。已提交的程序将不再可编辑。
-   title: 与Hedy一起教学
    key: 教学
    subsections:
    -   title: ''
        text: |-
            Hedy包含许多不同的级别，每个级别都教授不同的新技能。我们建议每节课教一个级别。
            这让你的学生有时间完全掌握一个新的命令或概念，并在进入下一个级别之前练习它。
            我们在课程中使用这种结构：
    -   title: Slides
        text: |-
            When giving instructions you might want to use our slides. Our slides are available on the 'For teachers' page. There is a set of slides for each level. In the slides all the new commands for that level are explained. We have aimed to explain why these changes are nessecary or how the new commands come in handy.
            We also give some examples of how the new commands can be used. You could of course also use your own slides, or just open Hedy and show your students around the website. Whichever you prefer to give the best Hedy lessons!
    -   title: Introduction
        text: |-
            您可以通过激活学生的已有知识来开始上课：他们对该主题已经知道了什么，他们在上一课中学到了什么，以及他们犯了哪些错误，现在已经从中吸取了哪些教训？
            这样，当您尝试引入新课时，所有以前学到的命令和经常犯的错误都会在学生的记忆中保持新鲜感。
    -   title: 介绍新的概念和命令
        text: |-
            对于一些学生来说，新的概念和命令可能很难完全理解。
            这就是为什么向你的学生示范新命令的正确使用是很重要的。
            特别是在低年级阶段，一些学生根本没有编程经验，他们可能很难理解新的抽象概念。
            展示大量的例子可以使一个抽象的概念（例如："什么是变量？"）更容易被识别和理解（"看，变量宠物变成了狗"）。
    -   title: 让我们开始工作
        text: |-
            每个级别都包含不同的探险活动，你可以在粉红色的标签中找到。第一个粉红色选项卡解释了此级别中的新命令。
            以下选项卡是学生可以尝试并制作自己的探险活动。
            探险活动是从易到难排列，因此我们建议您从左侧的探险活动开始，然后尝试右边的探险活动。
            最后一个选项卡“下一步是什么”提供了您将在下一个级别中学到的内容的一些提示。当然，您可以给您的学生们选择在每个级别应该进行的探险活动。
            他们并不总是必须进行每一次探险活动。每个探险活动都包含一个范例代码，学生可以使用绿色按钮进行尝试。
            范例代码被复制到工作区，学生可以在那里尝试代码并对其进行调整以使其成为自己的代码。
            激励您的学生通过添加自己的想法并创作自己的探险活动，将范例代码转换为自己的代码。
    -   title: 测验和智力游戏
        text: |-
            要测试您的学生是否已学会了该级别中的所有新知识，您可以通过测验检测他们的学习成果。
            该测验包含10个关于新概念和命令的多项选择题。
            现在并非每个级别都有测验，因为我们仍在编制更多的测验。
            有些级别还包含智力游戏。这些游戏首先会向学生展示几行代码，然后要求学生必须按正确的顺序排列这几行代码。

            此<a href="https://www.youtube.com/watch?v=lNh5EdZVUwc" target="_blank">视频</a>展示了测验和智力游戏的例子。
    -   title: 评价
        text: |-
            通过进行简短的评估来总结您的课。学生们学到了什么？他们遇到了哪些困难？

            他们是如何从自己的错误中学习？当然：他们创造了什么？
            学生往往对自己的作品感到非常自豪，所以最好给学生一点时间让他们有机会向同学们展示他们的作品。
-   title: 海蒂编程的一些附加功能
    key: 功能
    subsections:
    -   title: 教师统计资料
        text: 此<a href=“https://www.youtube.com/watch?v=iwHVG4NRKI4&t=5s” target=“_blank”>视频</a>向您展示了有关如何在课堂上使用教师统计资料的更多信息。
    -   title: 制作你自己的探险活动
        text: 教师也有可能创建你自己的探险活动。这个<a href="https://www.youtube.com/watch?v=A0zbXpxX4q4" target="_blank">视频</a> ，告诉你如何作为教师创建自己的探险活动，并将其添加到你的班级里。
    -   title: 浏览页面
        text: |-
            在<a href="https://hedy.org/explore" target="_blank">explore页面</a>上，你可以查看其他海蒂编程用户的作品。您可以试着运行他们的程序并将它们当作灵感来创造一些很酷的东西。
            你还可以通过单击编码屏幕中的“保存和共享代码”或转到“我的程序”并单击“共享”来将你制作的程序添加到浏览页面。
            不想再分享您的程序了？只需转到“我的程序”，然后单击“取消共享”。
            如果需要有关浏览页面的更多信息，请查看此 <a href="https://www.youtube.com/watch?v=26boFjqvS5Q" target="_blank">视频</a>。
    -   title: 我的成绩
        text: |-
            如果你点击屏幕右上角的用户名，你可以进入<a href="https://hedy.org/my-achievements" target="_blank">“我的成绩”</a> 。你所有的成绩都被收集起来展示在这个页面上。你的学生也有这样一个页面。
            当你用鼠标悬停在徽章上时，你会看到获得该徽章的办法。也有一些隐藏的徽章，你必须自己找到办法获得它们。
            如果你想了解更多关于成绩的信息，请看这个<a href="https://www.youtube.com/watch?v=-FjmKejukCs" target="_blank">视频</a> 。
    -   title: 积分榜
        text: |-
            在<a href="www.https://hedy.org/highscores" target="_blank">这个页面</a>可以看到所有海蒂编程用户的积分榜。
            在这个 <a href="https://www.youtube.com/watch?v=IqTiUkBVTo8" target="_blank"> 视频 </a> 中，您可以了解更多关于积分榜的信息。
    -   title: 调试器
        text: |-
            您（学生）的代码不能正确运行吗？其中一定有错误（编码错误）！可以使用调试器来查找错误。
            调试器是编码屏幕中的瓢虫按钮。如果你按下它，你可以逐行运行你的代码来找到你的错误。
            你发现错误了吗？按下红色停止按钮，调试器将关闭。
    -   title: 朗读
        text: 你想让你的程序输出被大声读出来吗？那么你可以使用朗读功能，该功能在你的编码屏幕的 “运行代码” 按钮下找到。
    -   title: 程序员模式
        text: |-
            你的注意力被所有的探险活动分散了，或者你想写一个很长的程序？那就查看你的编码屏幕底部的 “程序员模式” 开关吧。
            程序员模式允许你和你的学生使用一个更大的编码屏幕。
    -   title: Cheat sheets
        text: |-
            In every level there is a button with this emoji 🤔. You and your students can find the "cheat sheets" there. On this cheat sheet, you can find all the commands that are usable in this level in their correct form.
            So if you've forgotten how a command works, simply take a peek at the cheat sheet!
    -   title: Other useful features
        text: 这个<a href="https://www.youtube.com/watch?v=c4MntPPgl1Y" target="_blank">视频</a>向您展示了海蒂编程的更多功能，例如备忘单和键盘切换器。
-   title: Answers to the exercises
    key: answers
    intro: |-
        The answers to all the exercises can be found on the public profile of the useraccount 'Hedy_answers'. We often encourage students to use their own creativity in their answers, so these answers are merely a guideline as to what a possible correct answer could look like.

        To go to the 'Hedy_answers' profile, please click <a href="https://hedy.org/user/hedy_answers" target="_blank">here</a>.
-   title: 常见错误
    levels:
    -   level: '1'
        sections:
        -   title: 学生忘记键入命令
            example:
                error_text: 例如，他们在不使用打印命令的情况下键入句子。
                error_code: Hedy 无法打印此内容
                solution_text: 教您的学生始终以命令开始一行代码。
                solution_code: 打印Hedy可以打印此内容!
        -   title: 学生在键入命令时使用大写字母
            example:
                error_text: 如果用大写字母键入命令，那么这个命令将不起作用。
                error_code: |-
                    询问 为什么我的代码会失败？
                    打印 因为我使用大写字母键入命令。
                solution_text: 删除大写字母。
                solution_code: |-
                    询问为什么我的代码现在有效？
                    打印 因为我删除了大写字母！
        -   title: 学生在没有使用询问的情况下使用了回声命令
            example:
                error_text: 回声命令的作用是在发出询问命令后重复一个答案。没有询问命令，回声命令就不会做任何事情。
                error_code: 回声 你的名字是
                solution_text: 添加 询问命令以使其正常工作。
                solution_code: |-
                    询问 你叫什么名字？
                    回声 你的名字是
        -   title: 学生希望他们的回声词（变量）位于句子的中间
            example:
                error_text: 而他们是对的! 这就是为什么他们将在下一阶段学习如何使用适当的变量。
                error_code: |-
                    询问哪种编程语言最有趣？
                    回声是最好的！
                solution_text: 在级别 1 中，我们必须将其保持在以下位置：
                solution_code: |-
                    询问 哪种编程语言最有趣？
                    回声 最好的是...
        -   title: 海龟：学生让海龟走出屏幕
            example:
                error_text: 通常学生喜欢在使用海龟时尝试比较大的数字，这会导致箭头走出屏幕。
                error_code: |-
                    向前 300
                    旋转 90
                solution_text: 在这个例子中，学生们倾向于认为旋转命令不起作用。尽管它确实在起作用，但你看不到屏幕外发生了什么。你可以使用较小的数字来防止这种情况的发生。
                solution_code: |-
                    向前 100
                    旋转 90
        -   title: '海龟: 学生们使用向后命令，但是这个命令不存在'
            example:
                error_text: 向后不是一个命令。
                error_code: 向后 100
                solution_text: 要使海龟后退，你要使用向前命令和一个负数。比如说：
                solution_code: 向前 -100
    -   level: '2'
        sections:
        -   title: 学生在键入命令中出现拼写错误
            example:
                error_text: Hedy无法识别带有拼写错误的命令。
                error_code: 打印不要出现拼写错误!
                solution_text: 教会你的学生们阅读错误信息。这样他们就能自己找出出错的原因。
                solution_code: 打印 不要出现拼写错误!
        -   title: 学生们忘记了询问命令已经改变
            example:
                error_text: 在这个级别，学生们将学习变量。 询问命令也需要一个变量，但学生们忘记了这一点。
                error_code: 询问你想吃什么?
                solution_text: 在这个级别中，您必须告诉 Hedy 将答案保存在哪里，以便以后使用。这称为变量。
                solution_code: 订单是询问你想吃什么？
        -   title: 学生尝试使用回声命令
            example:
                error_text: 对于一些学生来说，得知 回声 命令不再起作用可能会令人沮丧。这就是为什么解释使用变量的优点非常重要的原因。例如，您可以在代码中使用多个变量，并且可以将它们放在句子中的任何位置！
                error_code: |-
                    答案是询问为什么回声不再起作用？！
                    回声
                solution_text: 用一个变量来代替。
                solution_code: |-
                    答案是询问为什么回声不再起作用？！
                    打印答案
        -   title: 学生在打印命令中使用变量名作为单词
            example:
                error_text: 在下面的例子中，词汇‘名字’被用作一个变量，但也是一个普通文本。这段代码的输出结果将是‘嗨，我的海蒂是海蒂’。
                error_code: |-
                    名字是Hedy
                    打印 嗨，我的名字是名字
                solution_text: 所以不要用你想在文本中使用的词作为变量名。在第 4 级中，这个问题是用引号解决的。
                solution_code: |-
                    名字是Hedy
                    打印 嗨，我是名字
        -   title: 学生们使用包含两个单词的长变量名。
            example:
                error_text: 一个变量应该用一个词来命名。你可以用下划线来连接两个词。这样也可以算作一个词。
                error_code: 选择门是询问你选择哪个门？
                solution_text: 添加一个下划线。
                solution_code: 选择_门是询问你选择哪个门？
        -   title: 学生们可能对同一个变量使用两个不同的名称
            example:
                error_text: 在这个例子中，学生用'马'和'名字'来表示同一个变量。
                error_code: |-
                    马是询问你的马叫什么？
                    打印你的马叫名字
                solution_text: 始终检查变量在整个代码中是否具有相同的名称。微小的差异可能很难发现（例如复数），但它们会干扰代码的运行。
                solution_code: |-
                    名字是问你的马叫什么？
                    打印你的马叫名字
    -   level: '3'
        sections:
        -   title: 学生们尝试打印整个列表
            example:
                error_text: 无法打印列表。您只能用{at} {random} 命令打印列表中的一个项目。
                error_code: |-
                    食品是苹果，牛奶，巧克力
                    打印食品
                solution_text: 要打印所有食品的列表，您只需将它们放在`{print}`命令之后即可。否则，您可以使用`{at}` `{random}`命令打印列表中的一个项目。
                solution_code: |-
                    {print}苹果，牛奶，巧克力

                    或

                    食品们{is}苹果，牛奶，巧克力
                    {print}食品们 {at} {random}
        -   title: 学生使用变量或列表的名称作为常规文本
            example:
                error_text: 此问题可能也发生在级别 2 中。现在，列表也可能发生这种情况。
                error_code: |-
                    名字{is}海蒂
                    {print} 嗨，我的名字是名字

                    或

                    动物们 {is}犀牛，蜜蜂，天鹅
                    {print}最好的动物是...动物们 {at} {random
                solution_text: 不要在常规文本中使用变量或列表的名称并打印。在第 4 级中，这个问题是用引号解决的。
                solution_code: |-
                    名字{is}海蒂
                    {print}嗨，我是名字

                    或

                    动物们{is} 犀牛，蜜蜂，天鹅
                    {print}最好的动物是...动物们{at} {random}
        -   title: 学生忘记 `{at}` `{random}`中的 `{at}`
            example:
                error_text: 如例所示
                error_code: |-
                    鸟类是麻雀，海鸥，知更鸟
                    随机地打印鸟类
                solution_text: 这个问题可以通过添加单词 at 来解决。
                solution_code: |-
                    鸟类们{is}麻雀，海鸥，知更鸟
                    {print}鸟类们{at} {random}
        -   title: 学生在使用`{at}` `{random}` 命令时忘记了使用 `{print}`命令
            example:
                error_text: 或者他们有时会把 `{at}` `{random}`放在一行代码的开头位置。
                error_code: |-
                    水果{is}苹果、樱桃、香蕉
                    水果 {at} {random}
                solution_text: 向您的学生强调始终需要用打印命令才能打印文本。
                solution_code: |-
                    水果{is}苹果，樱桃，香蕉
                    {print}水果{at} {random}
        -   title: 学生忘记在列表中使用逗号
            example:
                error_text: 在列表中，项目之间用逗号隔开。
                error_code: |-
                    披萨们 {is} 蘑菇披萨金枪鱼披萨四季披萨
                    {print} 披萨们{at} {random}
                solution_text: 在列表上的每个项目之后都应该有一个逗号
                solution_code: |-
                    披萨是蘑菇披萨, 金枪鱼披萨, 四季披萨
                    随机地打印披萨
        -   title: 学生尝试在没有列表的情况下使用`{at}` `{random}`命令
            example:
                error_text: 例如
                error_code: |-
                    俱乐部们{is}曼联
                    {print}俱乐部们{at} {random}
                solution_text: Hedy 不能随机地打印任何东西，因为没有可供选择的列表。
                solution_code: |-
                    俱乐部们{is} 曼联、拜仁慕尼黑、巴塞罗那
                    {print}俱乐部们{at} {random}
        -   title: 学生尝试在没有列表的情况下使用添加/删除功能
            example:
                error_text: 在下面的示例中，“名字”不是一个列表，而是一个变量。您不能向其添加任何内容。
                error_code: |-
                    名字是杰克
                    你的_名字问你是谁？
                    向名字添加你的_名字
                    随机地打印名字
                solution_text: 首先必须有一个列表，因此您必须添加第二个名字才能将名字转换为列表，例如艾米。如果您不希望艾米在您的列表中，则可以使用“删除”将其删除。
                solution_code: |-
                    名字是杰克，艾米
                    你的_名字是询问你是谁？
                    将 你的_名字添加到名字中
                    随机地打印名字
        -   title: 学生们忘记了在添加/删除命令中使用到/从
            example:
                error_text: 没有 到/从，添加/删除命令将不起作用。
                error_code: |-
                    冒险是故事、鹦鹉、骰子
                    选择是 你最喜欢哪个冒险活动？
                    添加选择
                    移除骰子
                    打印我爱随机选择的冒险活动
                solution_text: Hedy必须知道这个项目应该被添加到哪个列表中/从哪个列表中删除。
                solution_code: |-
                    冒险活动是故事、鹦鹉、骰子
                    选择是 你最喜欢哪个冒险活动？
                    在冒险活动中添加选择
                    从冒险活动中删除骰子
                    打印我爱随机选择的冒险活动
    -   level: '4'
        sections:
        -   title: 学生忘记在文本的两边使用引号
            example:
                error_text: 在这个级别打印和询问需要一组引号。一个在文本之前，一个在文本之后。
                error_code: |-
                    打印你好
                    心情是询问'你好吗？
                solution_text: 添加正确的引号。
                solution_code: |-
                    打印'你好'。
                    心情是询问'你好吗？'
        -   title: 学生使用了错误的引号
            example:
                error_text: 重要的是，在开始上课时要检查学生是否知道如何正确地键入引号。否则，他们可能会使用 "双引号 "或斜的引号`。
                error_code: |-
                    print `欢迎来到本餐厅`。
                    食物是询问 "你想点什么？"
                solution_text: 这些是正确的引号：
                solution_code: |-
                    打印 '欢迎来到本餐厅'
                    食物是问'你想点什么？'
        -   title: 学生在文本中使用撇号
            example:
                error_text: 从这一级开始，不允许使用撇号。它们在英语中经常被用于缩略语，如you're, don't或what's。
                error_code: 打印'不允许键入此内容'
                solution_text: 你可以选择使用错误的语法，直接不使用撇号。或者你可以把`作为一个撇号来使用。
                solution_code: |-
                    打印'允许键入此内容'
                    打印'并且您可以执行此操作'
    -   level: '5'
        sections:
        -   title: 学生忘记在如果命令中使用打印
            example:
                error_text: 在学生使用“如果”或“否则”后，他们忘记使用第二个命令，如打印或询问。
                error_code: |-
                    如果名字是Hedy '太好了！'
                    否则'Hedy更好！'
                solution_text: 添加打印命令以修复它。
                solution_code: |-
                    如果名字是 Hedy 打印 'Great!'
                    else 打印 'Hedy 更好！'
        -   title: 学生可能对同一个变量使用两个不同的名称
            example:
                error_text: 在这个例子中，学生用'马'和'名字'来表示同一个变量。
                error_code: |-
                    马是询问'你的马叫什么？'
                    如果名字是 篝火 打印 '酷'
                    否则打印'不太酷！'
                solution_text: 始终检查变量在整个代码中是否具有相同的名字。微小的差异可能很难发现（例如复数），但它们会干扰代码。
                solution_code: |-
                    马是询问'你的马叫什么？'
                    如果名字是 篝火 打印 '酷'
                    否则打印'不太酷！'
        -   title: 学生们仍然忘记了两边的引号
            example:
                error_text: 使用'如果'命令的代码可能会变得很长，学生往往会忘记使用引号。
                error_code: |-
                    如果名字是Hedy，则打印 好玩
                    否则打印 '嗯!
                solution_text: 在打印命令中始终使用两个引号。
                solution_code: |-
                    如果名字是 Hedy 打印 '好玩'
                    否则打印'嗯！'
        -   title: 学生在变量名两边使用引号
            example:
                error_text: 在此级别中，变量名称两边没有引号。
                error_code: |-
                    如果 '名字' 是 'Hedy' 打印 '好玩'
                    否则打印'嗯！'
                solution_text: 删除引号以使代码正常工作。
                solution_code: |-
                    如果名字是 Hedy 打印 '好玩'
                    否则打印'嗯！
        -   title: 学生使用包含两个单词的长变量名
            example:
                error_text: 一个变量应该用一个词来命名。你可以用下划线来连接两个词。这样也可以算作一个词。
                error_code: 选择的门是询问'你选哪个门？'
                solution_text: 添加一个下划线。
                solution_code: 选择_门是询问'你选哪个门？
        -   title: 学生希望多个答案都是正确的
            example:
                error_text: 例如这个学生Hedy告诉他所有的朋友，他们很有趣，但其他同学会被告知他们不有趣。
                error_code: 如果名字是杰西，大卫，苏夫打印'你很有趣', 否则打印'你不好笑'
                solution_text: |-
                    你可以使用`in`命令来实现。这在更高的级别上有解释，但它在第5级上确实已经工作了。
                    另一个解决方案是使用多个'如果'命令，没有'否则'命令。缺点是它不会告诉其他同学他们并不有趣。
                solution_code: |-
                    朋友们是杰西、大卫、苏夫
                    名字是询问'你是谁？'
                    如果名字在朋友中, 那么打印'你很有趣'
                    否则就打印'你不好笑'

                    或

                    名字是询问'你是谁？'
                    如果名字是杰西那么则打印'你很有趣'
                    如果姓名是大卫那么打印'你很有趣'
                    如果姓名是苏夫那么打印'你很有趣'
        -   title: 学生们使变量名与'如果'语句中的值相同
            example:
                error_text: 在下面的例子中，密码是 'password'. 这将导致它始终是正确的.
                error_code: |-
                    密码是询问 '密码是什么?'
                    如果密码是密码，打印'允许进入'
                    否则打印'拒绝访问！'
                solution_text: 为你的变量选一个不同的名字。
                solution_code: |-
                    保密_密码是询问 '密码是什么'
                    如果 保密_密码 是密码 打印'授予访问权限！'
                    否则打印 '访问被拒绝！'
    -   level: '6'
        sections:
        -   title: 学生在引号中挣扎
            example:
                error_text: 有些学生在添加引号或不添加引号时很纠结。如果你加了引号，输出屏幕上就会真的显示'5+5'。
                error_code: 打印 '5 + 5'
                solution_text: 在这段代码中，输出屏幕将打印'10'。
                solution_code: 打印 5 + 5
        -   title: 学生们对用变量做数学这个概念感到困惑
            example:
                error_text: 有些学生会发现很难用变量做数学。尝试向他们展示非常简单的示例，例如：
                error_code: |-
                    年龄=询问'你现在多大了？'
                    打印'明年你的年龄是'年龄+ 1
                solution_text: 或者像这样更进一步。
                solution_code: "价格=0\n打印 '欢迎来到我们的汉堡店' \n汉堡 = 询问 '你想吃汉堡吗？'\n如果汉堡 =是 价格 = 价格 + 10\n饮料 = 询问 '你想喝饮料吗？'\n如果饮料 = 是 价格 = 价格 + 4\n打印 '那将是 ' 价格 ' 欧元"
    -   level: '7'
        sections:
        -   title: 学生们忘记了重复命令中的一个词，或者他们忘记了打印命令
            example:
                error_text: 确保学生知道同时使用完整的重复命令和打印命令。
                error_code: |-
                    重复3次'因为他是一个快乐的好人'
                    重复 3 打印'没有人可以否认！'
                solution_text: 这是正确的代码：
                solution_code: |-
                    重复3次 打印 '因为他是一个快乐的好伙伴'
                    重复3次 打印 '没有人可以否认！'
        -   title: 学生尝试重复多行
            example:
                error_text: 在此级别中，您只能多次重复一行代码。在这段代码中，学生想打印3种不同的饮料，但它不起作用。它会问这个问题3次，只打印最后一个答案。
                error_code: |-
                    重复3次 饮料 = 询问'你想喝什么？'
                    打印饮料
                solution_text: 您应该进入下一个级别，以便能够重复多行。因此，在这个级别上，您必须单独打印所有内容。
                solution_code: |-
                    饮料 = 询问'你想喝什么？'
                    打印饮料
                    饮料 = 询问'你想喝什么？'
                    打印饮料
                    饮料 =询问'你想喝什么？'
                    打印饮料
        -   title: 学生编写的程序运行时间过长
            example:
                error_text: 在这个级别中，编写长代码非常容易。不允许学生编写需要很长时间才能加载的程序（以保护我们的服务器）。
                error_code: 重复100次打印'我可以重复多少次？'
                solution_text: 确保代码不会太长
                solution_code: 重复20次打印'这就足够了'
    -   level: '8'
        sections:
        -   title: 学生用错了缩进
            example:
                error_text: 缩进是这个级别的一个新概念，对于一些学生来说很难使用。确保他们在使用它编写整个程序之前先练习编写一些简单的代码。
                error_code: |-
                    重复 3 次
                    打印'你好'
                solution_text: 这是正确的代码：
                solution_code: |-
                    重复 3 次
                        打印'你好'
        -   title: 当学生想重复多行时，他们只需要重复1行就行了
            example:
                error_text: 例如，在下面的这段代码中，学生想知道3个人各自点了哪种饮料。但这段代码只问了1次，而不是3次。
                error_code: |-
                    重复3次
                        饮料 = 询问'你想喝什么？'
                    打印饮料
                solution_text: |-
                    在正确的代码里第三行有行首空格。这么一来它也属于“重复格”， 因此被重复3次。
                    向学生们展示这些差别能帮助他们理解为何在运行代码时，需要行首空格。
                solution_code: |-
                    重复3次
                        饮料 = 询问'你想喝什么？'
                        打印饮料
        -   title: 学生想要嵌套如果语句，或者把如果语句放在一个循环中
            example:
                error_text: |-
                    在这个级别中，学生还不允许将如果语句放在其他如果语句中或重复循环中。
                    在下一级中，这是被允许的。
                error_code: |-
                    生日 = 询问 '是你的生日吗？'
                    如果生日=是
                        重复3次
                            打印'嗨，嗨，祝贺！'
                solution_text: 这是该级别的正确代码。
                solution_code: |-
                    生日 = 询问 '是你的生日吗？'
                    如果生日=是
                            打印'嗨，嗨，祝贺！'
                            打印'嗨，嗨，祝贺！'
                            打印'嗨，嗨，祝贺！'
        -   title: 学生编写的程序运行时间过长
            example:
                error_text: 在这个级别中，编写长代码非常容易。不允许学生编写需要很长时间才能加载的程序（以保护我们的服务器）。
                error_code: |-
                    重复100次
                        print '我可以重复多少次？'
                solution_text: 确保代码不会太长
                solution_code: |-
                    重复 20 次
                        打印'这就足够了'
        -   title: 学生使用if（如果）命令检查变量值是否与变量名相同
            example:
                error_text: |-
                    我们已经看到一些学生犯了这个错误。他们为自己的计算机设置了一个密码，但他们把密码设为 “密码”。
                    在第2行，计算机被要求检查变量密码是否与变量密码相同，所以自己和自己是相同的。这意味着答案永远是“是”。
                    所以用这段代码，无论玩家填写什么，答案永远是'你可以进来'。
                error_code: |-
                    密码是询问'密码是什么？'
                    如果密码是密码
                        打印'你可以进来'
                    否则
                        打印'您不许进来'
                solution_text: 你可以通过添加引号来解决这个错误。这样计算机就知道 "如果密码是 '密码'"中的第二个密码是一个字符串值（所以是普通文本），而不是变量名。
                solution_code: |-
                    密码是询问'密码是什么？'
                    如果密码是'密码'
                        打印'你可以进来'
                     否则
                        打印'您不许进来'
    -   level: '9'
        sections:
        -   title: 学生使用缩进时出错
            example:
                error_text: 这个级别最困难的部分是正确的使用缩进。学生喜欢嵌套if（如果）语句，有时甚至在其他嵌套if（如果）语句中。追踪缩进可能会变得非常困难。
                error_code: |-
                    打印'罗宾在市中心散步'
                    位置 = 询问'Robin 是去商店还是回家？'
                    如果位置是商店
                        打印print '她进了商店。'
                        打印 '罗宾看到一本有趣的书'
                        书 = 询问'Robin 买书了吗？'
                            如果书是是
                    打印 '罗宾买了书，然后回家了'
                    否则
                        打印'罗宾离开商店回家了'
                    否则
                        打印'罗宾回家'
                solution_text: 这就是正确的代码。当把if（如果）语句放在其他if（如果）语句中时，请尝试追踪所有不同的结构。
                solution_code: |-
                    打印'罗宾正在市中心散步'
                    位置 = 询问'罗宾是要进商店，还是要回家？'
                    如果位置是商店
                        打印'她进入了商店。'
                        打印'罗宾看到一本看起来很有趣的书'
                        书 = 询问 '罗宾买了这本书吗？'
                        如果书是是
                            打印'罗宾买了这本书，然后回家了'
                        否则
                            打印'罗宾离开商店回家了' 。
                    否则
                        打印'罗宾回家了'
    -   level: '10'
        sections:
        -   title: 学生不能正确使用for（取）命令
            example:
                error_text: 我们经常看到学生尝试打印列表（在示例中的动物们）而不是列表中的项目。
                error_code: |-
                    动物们是狗，猫，水滴鱼
                    取动物们中的动物
                      打印'我爱'动物们
                solution_text: 最后一行中的“动物们”一词应改为“动物”。
                solution_code: |-
                    动物们是狗，猫，水滴鱼
                    取动物们中的动物
                      打印'我爱'动物
        -   title: 学生们忘记缩进了
            example:
                error_text: 学生们经常忘记在for（取）命令后使用缩进。
                error_code: |-
                    动物们是狗，猫，水滴鱼
                    取动物们中的动物
                    打印'我爱'动物
                solution_text: 你应该在for（取）命令后使用缩进。
                solution_code: |-
                    动物们是狗，猫，水滴鱼
                    取动物们中的动物
                      打印'我爱'动物
    -   level: '11'
        sections:
        -   title: 学生忘记使用行首空格
            example:
                error_text: 确保学生使用缩进。
                error_code: |-
                    取 i 在 1 到 5 的范围内
                    打印i
                solution_text: 这就是正确的代码。
                solution_code: |-
                    取 i，在 1 到 5的范围内
                        打印 i
        -   title: 学生们不理解i的意思
            example:
                error_text: |-
                    有些学生不理解i是一个变量。之所以选择i，是因为在Python编程中经常使用它，但你也可以很容易地使用不同的变量名。
                    例如，这段代码：
                error_code: |-
                    取 i 在 1 到 5 的范围内
                    打印i
                solution_text: 也可以用这段代码来代替。它的作用是一样的。
                solution_code: |-
                    取香蕉在 1 到 5 的范围内
                        打印香蕉
    -   level: '12'
        sections:
        -   title: 学生们忘记引号了
            example:
                error_text: 与以前的级别相比，学生现在需要使用更多的引号。在此示例中，引号在列表和 if （如果）命令中被遗忘。
                error_code: |-
                    超级英雄们 = 蜘蛛侠、蝙蝠侠、钢铁侠
                    超级英雄=随机的超级英雄们
                    如果超级英雄 = 蝙蝠侠
                        打印'我是蝙蝠侠！'
                solution_text: 这就是正确的代码。
                solution_code: |-
                    超级英雄们 = '蜘蛛侠'、'蝙蝠侠'、'钢铁侠'
                    超级英雄=随机的超级英雄们
                    如果超级英雄 = '蝙蝠侠'
                        打印'我是蝙蝠侠！'
        -   title: 学生在他们想要用于计算的数字上使用引号
            example:
                error_text: |-
                    如果你想让电脑把数字识别成文字，你也能把他们放在引号里。这也代表了你无法使用这些数字来进行计算。
                    在以下的例子里， 你无法使用数字25进行计算， 因为它在引号里。
                error_code: |-
                    分数 = '25'
                    答案是 问 '你要多一分吗?'
                    如果 答案 是 '是'
                        分数 = 分数 + 1
                        打印分数
                solution_text: '这是正确的代码:'
                solution_code: |-
                    分数 = '25'
                    答案是 问 '你要多一分吗?'
                    如果 答案 是 '是'
                        分数 = 分数 + 1
                        打印分数
        -   title: 学生在十位数里使用了逗号而非句号
            example:
                error_text: 从这个级别开始你能使用十位数，但不能使用逗号.
                error_code: 打印 2,5 + 2,5
                solution_text: '这是正确的代码:'
                solution_code: 打印 2.5 + 2.5
    -   level: '13'
        sections:
        -   title: 学生搞混了 `和` 与 `或`
            example:
                error_text: 两个指令虽然可能看起来类似，然而它们拥有不同的功能.
                error_code: |-
                    游戏是问“你想玩游戏吗？”
                    时间是问'你有时间玩吗？
                    如果游戏是“是”或时间是“是”
                         打印“让我们玩吧！”
                solution_text: 在这种情况下，这个人应该在两个问题上都回答“是”，所以你应该使用“and”。
                solution_code: |-
                    游戏是问“你想玩游戏吗？”
                    时间是问'你有时间玩吗？
                    如果游戏是“是”或时间是“是”
                         打印“让我们玩吧！”
    -   level: '14'
        sections:
        -   title: 学生混淆“<” 和 “> ”符号
            example:
                error_text: 通常，学生已经从数学课上熟悉了这些符号。 但是，如果您的学生还不知道这些标志，他们可能会遇到挑战。
                error_code: |-
                    age = ask 'How old are you?'
                    if age < 12
                        print 'You are older than I am!'
                solution_text: 'This is the correct code:'
                solution_code: |-
                    age = ask 'How old are you?'
                    if age > 12
                        print 'You are older than I am!'
        -   title: Students use the wrong signs for `!=` `<=` and `>=`
            example:
                error_text: These signs are probably new for most students. Make sure to explain these signs to your students.
                error_code: |-
                    name = ask 'What is your name?'
                    if name =< 'Hedy'
                        print 'You are not Hedy'
                solution_text: 'This is the correct code:'
                solution_code: |-
                    name = ask 'What is your name?'
                    if name != 'Hedy'
                        print 'You are not Hedy'
        -   title: Students forget to use the == sign
            example:
                error_text: In this level, students are still allowed to use = or is. But on other levels, or in python, they might get in trouble for that. So it is best to train them to use it.
                error_code: |-
                    name = ask 'What is your name?'
                    if name = 'Hedy'
                        print 'You are cool!'
                solution_text: 'This is the correct code:'
                solution_code: |-
                    name = ask 'What is your name?'
                    if name == 'Hedy'
                        print 'You are cool!'
    -   level: '15'
        sections:
        -   title: Students forget indentation in the while loop
            example:
                error_text: Indentation is often hard for students.
                error_code: |-
                    answer = 0
                    while answer != 25
                    answer = ask 'What is 5 times 5?'
                    print 'A correct answer has been given'
                solution_text: 'This is the correct code:'
                solution_code: |-
                    answer = 0
                    while answer != 25
                        answer = ask 'What is 5 times 5?'
                    print 'A correct answer has been given'
    -   level: '16'
        sections:
        -   title: Students forget the brackets
            example:
                error_text: From this level on lists should be in brackets.
                error_code: |-
                    icecream = 'starwberry', 'chocolate'
                    print 'I love ' icecream[random] ' icecream'
                solution_text: 'This is the correct code:'
                solution_code: |-
                    icecream = ['starwberry', 'chocolate']
                    print 'I love ' icecream[random] ' icecream'
        -   title: Students use the wrong brackets
            example:
                error_text: From this level on lists should be in brackets.
                error_code: |-
                    icecream = ('starwberry', 'chocolate'}
                    print 'I love ' icecream[random] ' icecream'
                solution_text: 'This is the correct code:'
                solution_code: |-
                    icecream = ['starwberry', 'chocolate']
                    print 'I love ' icecream[random] ' icecream'
        -   title: Students forget the quotation marks while focussing on the brackets
            example:
                error_text: Students are sometimes very focussed on the new aspect of the syntax, that they forget the quotation marks.
                error_code: |-
                    icecream = [starwberry, chocolate]
                    print 'I love ' icecream[random] ' icecream'
                solution_text: 'This is the correct code:'
                solution_code: |-
                    icecream = ['starwberry', 'chocolate']
                    print 'I love ' icecream[random] ' icecream'
        -   title: Students still use the old at random command
            example:
                error_text: Students are sometimes very focussed on the new aspect of the syntax, that they forget the quotation marks.
                error_code: |-
                    icecream = [starwberry, chocolate]
                    print 'I love ' icecream at random ' icecream'
                solution_text: 'This is the correct code:'
                solution_code: |-
                    icecream = ['starwberry', 'chocolate']
                    print 'I love ' icecream[random] ' icecream'
        -   title: Students forget the quotation marks while focussing on the brackets
            example:
                error_text: Students are sometimes very focussed on the new aspect of the syntax, that they forget the quotation marks.
                error_code: |-
                    icecream = [starwberry, chocolate]
                    print 'I love ' icecream[random] ' icecream'
                solution_text: 'This is the correct code:'
                solution_code: |-
                    icecream = ['starwberry', 'chocolate']
                    print 'I love ' icecream[random] ' icecream'
    -   level: '17'
        sections:
        -   title: Students use elif like else, so without a condition
            example:
                error_text: The elif command needs a condition behind it. It cannot be used like else, without a condition.
                error_code: |-
                    color = ask 'What is your favorite color?'
                    if color == 'green':
                        print 'green is nice'
                    elif:
                        print 'I like green'
                solution_text: 'This is the correct code:'
                solution_code: |-
                    color = ask 'What is your favorite color?'
                    if color == 'green':
                        print 'green is nice'
                    elif color == yellow:
                        print 'yellow is alright'
                    else:
                        print 'I like green'
        -   title: Students forget the colon
            example:
                error_text: After each command that requires indentation, a colon should be used.
                error_code: |-
                    answer = ask 'How are you doing?'
                    if answer is 'great'
                        print 'Me too!'
                    elif answer is 'bad'
                        print 'Let me cheer you up!'
                    else
                        print 'Im great!'
                solution_text: 'This is the correct code:'
                solution_code: |-
                    answer = ask 'How are you doing?'
                    if answer is 'great':
                        print 'Me too!'
                    elif answer is 'bad':
                        print 'Let me cheer you up!'
                    else:
                        print 'Im great!'
    -   level: '18'
        sections:
        -   title: Students forget to use the brackets
            example:
                error_text: Students will forget to put brackets around their text.
                error_code: print 'my name is Hedy!'
                solution_text: 'This is the correct code:'
                solution_code: print('my name is Hedy!')
        -   title: Students will still use the ask command
            example:
                error_text: The ask command has been used since level 1. So it might be hard for the students to switch to input instead of ask.
                error_code: |-
                    print('My name is Hedy!')
                    name = ask('What is your name?')
                    print('So your name is ', name)
                solution_text: 'This is the correct code:'
                solution_code: |-
                    print('My name is Hedy!')
                    name = input('What is your name?')
                    print('So your name is ', name)
        -   title: Students might use the brackets as quotation marks
            example:
                error_text: They have learned to keep the variables outside of the quotation marks, so they might do the same with the brackets. Which is not the correct way to use them.
                error_code: |-
                    temperature = 25
                    print('It is ') temperature ('degrees outside')
                solution_text: 'This is the correct code:'
                solution_code: |-
                    temperature = 25
                    print('It is ', temperature, 'degrees outside')
    key: 常见错误
<<<<<<< HEAD
    intro: "你可以从你的错误中学习，特别是在编码方面!\n犯错误是不可避免的，也是一个很好的学习机会，但对于教师来说，如何找到正确方法纠正错误是一个挑战！\n特别是随着级别的提高，程序变得越来越长。这就是为什么我们列出了每个级别中常犯的错误，以及它们的改正方法。\n"
title: 海蒂（Hedy）文档
learn-more-sections:
-   title: "加入海蒂编程社区"
    text: |
        我们很高兴收到您的来信！与我们取得联系的最佳方式是加入我们的 <a href="https://discord.gg/8yY7dEme9r" target="_blank">Discord 服务器 </a>。
        您也可以[给我们发邮件](mailto:hello@hedy.org "关于海蒂")。
-   title: "深潜！"
    text: |
        想了解更多关于海蒂的理念和设计吗？请看翡丽娜（Felienne）在 2022 年 StrangeLoop 会议上的演讲：

        <iframe width="560" height="315" class="mx-auto mt-4" src="https://www.youtube.com/embed/fmF7HpU_-9k?wmode=opaque" frameborder="0" allow="accelerometer; autoplay; clipboard-write; encrypted-media; gyroscope; picture-in-picture" allowfullscreen=""></iframe>
-   title: "编程周讲座"
    text: |
        自从我们在2020年初发布以来，一些网站和报纸发表了一些关于海蒂 编程的文章。我们在这里保留了一份列表。
        * [科技乐观主义 —— IT 人才短缺的一个解决方案(荷兰语), 2022年8月](https://pom.show/2022/08/12/een-oplossing-voor-het-it-tekort/)
        * [Codeweek Podcast，2022年7月](https://codeweek.eu/podcast/26)
        * [Heise.de（德语），2022年1月](https://www.heise.de/news/Hedy-die-mitwachsende-Programmiersprache-6336264.html)
        * [Strumenta, 2021年11月](https://tomassetti.me/teaching-programming-with-hedy/)
        * [Vives（荷兰语），2021年10月CodeWeek专题](images/Vives-174-Codeweek.pdf)
        * [CodeWeek.eu - Haunted House Challenge（英语）, September 2021](https://codeweek.eu/2021/challenges/haunted-house)
        * [Opensource.com，（英语）2021年4月](https://opensource.com/article/21/4/hedy-teach-code)
        * [IO杂志，2021年4月](https://ict-research.nl/wordpress/wp-content/uploads/2021/04/IO-magazine-NR1-2021_web.pdf)
        * [Ingeniería De Software（西班牙语），2021年2月](https://ingenieriadesoftware.es/hedy-mejor-lenguaje-ensenar-programacion-ninos/)
        * [《Hello World》杂志，2021年2月](images/Hello_World_15_Hedy.pdf)
        * [Discoro, 2021年1月](https://discoro.wordpress.com/2021/01/09/hedy-gradually-learning-a-programming-language/)
        * [翡丽娜因为开发海蒂编程（Hedy）赢得荷兰ICT研究奖，2021年1月](https://www.nwo.nl/en/news/felienne-hermans-receives-dutch-prize-ict-research-2021)
        * [SlashDot, 2020年8月](https://news.slashdot.org/story/20/08/17/024248/scientist-proposes-a-new-programming-language-for-teaching-coding-and-python)
        * [GenBeta（西班牙语），2020年8月](https://www.genbeta.com/desarrollo/nuevo-lenguaje-para-ensenar-programacion-a-ninos-como-se-ensena-a-leer-escribir-forma-gradual-niveles)
        * [Developpez（法语），2020年8月](https://programmation.developpez.com/actu/308095/Une-scientifique-propose-un-nouveau-langage-de-programmation-pour-enseigner-aux-enfants-le-codage-informatique-au-travers-d-une-approche-graduelle-implementee-en-Python-sur-13-paliers/)
        * [Vives（荷兰语），2020年10月](images/artikel_vives.pdf) "Met Hedy stap voor stap leren programmeren"
        * [荷兰莱顿大学，2020年4月](https://www.universiteitleiden.nl/en/news/2020/03/looking-to-distract-the-kids-while-you-work-from-home-get-them-programming)
        * [Mare（荷兰语），2020年4月](https://www.mareonline.nl/cultuur/computercode-voor-de-kids/)
        * [AG Connect（荷兰语），2020年4月](https://www.agconnect.nl/artikel/stapsgewijs-python-leren-programmeren-met-nieuwe-taal-hedy)
home-sections:
-   title: "文本编程变得更容易!"
    text: |
        学习编程是一件很难的事情。不是说编程本身很难! 而是你需要记住很多规则，就像你刚刚开始学习英语时一样。
        同样的，你也需要通过做大量练习题来学习编程。

        当然你现在可以轻松地读懂这段话。但你还记得你小时候是怎么学习阅读的吗？你那时候学习每个字都需要花费一定的时间!
        对于编程来说也是如此，刚刚开始学的时候可能会觉得很难，但以后会变得越来越容易!

        Hedy（海蒂）最大的好处就是你可以*循序渐进*的学习编程。这意味着你不必一下子学会所有的规则
        最初的几个级别里面没有太多的规则，所以你一开始就可以轻松的学习编程。
        在每一个级别里面我们都会增加新的规则，增加你所知道的命令数量。命令是计算机的指令。
-   title: "多语言编程"
    text: |
        虽然几乎所有的文本编程语言都只有英文关键词，如`for`或`repeat`，但你可以用任何语言来使用海蒂编程！我们目前支持39种不同的语言，包括西班牙语、阿拉伯语、简体中文和印地语。如果海蒂编程没有你的语言的版本，你可以随时开始用新的语言翻译海蒂编程。
-   title: "循序渐进的学习"
    text: |
        Hedy（海蒂）是为所有想学习编程的孩子们设计的! 当然你要有一定的英语基础。
-   title: "Multi-lingual programming"
    text: |
        海蒂编程专为课堂使用而设计，这些课程适合 10 岁及以上的孩子。
        教师可以使用我们提供的免费内置教案，也可以自己编写教案并将其加载到海蒂编程的用户界面中。
-   title: "Built for the classroom"
    text: |
        海蒂编程以尽可能广泛的方式实现编程的效果，并且可以以各种令人兴奋的方式使用这些效果。 海蒂编程允许创建数字和交互式故事；可以把彩色图案显示在屏幕上，也可以用笔式绘图仪把彩色图案绘制在衬衫上，或者用绣花机把彩色图案绣在衬衫上；还可以用来创建能用按钮和键盘玩的游戏或应用程序。
-   title: "我需要有编程经验吗？"
    text: |
        是的！海蒂编程是“开源”的，这意味着每个人都可以帮助我们让海蒂编程变得更好。
        你可以在 <a href="https://github.com/hedyorg/hedy" target="_blank">Github</a> 上找到我们的代码。
        如果你喜欢海蒂编程并想做出贡献，我们乐意接受（并非常感谢）<a href="https://github.com/sponsors/hedyorg" target="_blank">捐赠</a>！
-   title: "Hedy（海蒂）是免费的吗？"
    text: |-
        不需要。海蒂编程可以通过浏览器直接运行，浏览器就是您现在查看这个页面所使用的程序。你可以选择使用 Chrome、Edge 或 Firefox等浏览器。海蒂编程也可以在你的手机或平板电脑上运行。
-   title: "我要安装任何软件吗？"
    text: |-
        没有必要。在幻灯片和学习者的界面中所有的概念都得到了解释。
        如果你创建了一个免费的教师账户，你还可以获得教师手册，其中包括教学建议以及学生容易出错的地方。
join-sections:
-   text: "# There are three ways in which you can support Hedy!\n"
    title: Supporting Hedy
-   title: Improving the language
    text: "海蒂编程的渐进性和多语言性带来了很多有趣的技术挑战。\n在<a href=\"https://github.com/hedyorg/hedy/issues?q=is%3Aopen+is%3Aissue+label%3Alanguage\" target=\"_blank\">Github上可以找到这些问题</a> 。\n"
-   title: Translating Hedy
    text: "你不是一个程序员？没问题！另一种支持海蒂编程的方式是通过<a href=\"https://github.com/hedyorg/hedy/wiki/Hedy-Translation-Tutorial\" target=\"_blank\">，翻译关键词、错误信息、探险活动或其他内容</a> 。\n这是目前的状况，请帮助我们完成一种已有语言的翻译工作，或者添加一种新的语言来翻译海蒂编程！\n<a href=\"https://hosted.weblate.org/engage/hedy/\">\n<img src=\"https://hosted.weblate.org/widgets/hedy/-/multi-auto.svg\" alt=\"Translation status\" /></a>\n"
-   title: Help teachers get started
    text: "海蒂编程旨在支持教师在课堂上教编程课程。我们有特定的教师功能，例如创建班级、自定义班级和查看学生表现的选项。\n如果您喜欢海蒂编程，您可以联系您认识的学校来帮助教师了解和尝试海蒂编程！我们可以通过<a href=\"https://discord.gg/8yY7dEme9r\" target=\"_blank\">Discord</a>帮助您找到学校或老师。\n"
=======
    intro: |-
        你可以从你的错误中学习，特别是在编码方面!
        犯错误是不可避免的，也是一个很好的学习机会，但对于教师来说，如何找到正确方法纠正错误是一个挑战！
        特别是随着级别的提高，程序变得越来越长。这就是为什么我们列出了每个级别中常犯的错误，以及它们的改正方法。
>>>>>>> aa8ef7d4
<|MERGE_RESOLUTION|>--- conflicted
+++ resolved
@@ -1039,90 +1039,7 @@
                     temperature = 25
                     print('It is ', temperature, 'degrees outside')
     key: 常见错误
-<<<<<<< HEAD
-    intro: "你可以从你的错误中学习，特别是在编码方面!\n犯错误是不可避免的，也是一个很好的学习机会，但对于教师来说，如何找到正确方法纠正错误是一个挑战！\n特别是随着级别的提高，程序变得越来越长。这就是为什么我们列出了每个级别中常犯的错误，以及它们的改正方法。\n"
-title: 海蒂（Hedy）文档
-learn-more-sections:
--   title: "加入海蒂编程社区"
-    text: |
-        我们很高兴收到您的来信！与我们取得联系的最佳方式是加入我们的 <a href="https://discord.gg/8yY7dEme9r" target="_blank">Discord 服务器 </a>。
-        您也可以[给我们发邮件](mailto:hello@hedy.org "关于海蒂")。
--   title: "深潜！"
-    text: |
-        想了解更多关于海蒂的理念和设计吗？请看翡丽娜（Felienne）在 2022 年 StrangeLoop 会议上的演讲：
-
-        <iframe width="560" height="315" class="mx-auto mt-4" src="https://www.youtube.com/embed/fmF7HpU_-9k?wmode=opaque" frameborder="0" allow="accelerometer; autoplay; clipboard-write; encrypted-media; gyroscope; picture-in-picture" allowfullscreen=""></iframe>
--   title: "编程周讲座"
-    text: |
-        自从我们在2020年初发布以来，一些网站和报纸发表了一些关于海蒂 编程的文章。我们在这里保留了一份列表。
-        * [科技乐观主义 —— IT 人才短缺的一个解决方案(荷兰语), 2022年8月](https://pom.show/2022/08/12/een-oplossing-voor-het-it-tekort/)
-        * [Codeweek Podcast，2022年7月](https://codeweek.eu/podcast/26)
-        * [Heise.de（德语），2022年1月](https://www.heise.de/news/Hedy-die-mitwachsende-Programmiersprache-6336264.html)
-        * [Strumenta, 2021年11月](https://tomassetti.me/teaching-programming-with-hedy/)
-        * [Vives（荷兰语），2021年10月CodeWeek专题](images/Vives-174-Codeweek.pdf)
-        * [CodeWeek.eu - Haunted House Challenge（英语）, September 2021](https://codeweek.eu/2021/challenges/haunted-house)
-        * [Opensource.com，（英语）2021年4月](https://opensource.com/article/21/4/hedy-teach-code)
-        * [IO杂志，2021年4月](https://ict-research.nl/wordpress/wp-content/uploads/2021/04/IO-magazine-NR1-2021_web.pdf)
-        * [Ingeniería De Software（西班牙语），2021年2月](https://ingenieriadesoftware.es/hedy-mejor-lenguaje-ensenar-programacion-ninos/)
-        * [《Hello World》杂志，2021年2月](images/Hello_World_15_Hedy.pdf)
-        * [Discoro, 2021年1月](https://discoro.wordpress.com/2021/01/09/hedy-gradually-learning-a-programming-language/)
-        * [翡丽娜因为开发海蒂编程（Hedy）赢得荷兰ICT研究奖，2021年1月](https://www.nwo.nl/en/news/felienne-hermans-receives-dutch-prize-ict-research-2021)
-        * [SlashDot, 2020年8月](https://news.slashdot.org/story/20/08/17/024248/scientist-proposes-a-new-programming-language-for-teaching-coding-and-python)
-        * [GenBeta（西班牙语），2020年8月](https://www.genbeta.com/desarrollo/nuevo-lenguaje-para-ensenar-programacion-a-ninos-como-se-ensena-a-leer-escribir-forma-gradual-niveles)
-        * [Developpez（法语），2020年8月](https://programmation.developpez.com/actu/308095/Une-scientifique-propose-un-nouveau-langage-de-programmation-pour-enseigner-aux-enfants-le-codage-informatique-au-travers-d-une-approche-graduelle-implementee-en-Python-sur-13-paliers/)
-        * [Vives（荷兰语），2020年10月](images/artikel_vives.pdf) "Met Hedy stap voor stap leren programmeren"
-        * [荷兰莱顿大学，2020年4月](https://www.universiteitleiden.nl/en/news/2020/03/looking-to-distract-the-kids-while-you-work-from-home-get-them-programming)
-        * [Mare（荷兰语），2020年4月](https://www.mareonline.nl/cultuur/computercode-voor-de-kids/)
-        * [AG Connect（荷兰语），2020年4月](https://www.agconnect.nl/artikel/stapsgewijs-python-leren-programmeren-met-nieuwe-taal-hedy)
-home-sections:
--   title: "文本编程变得更容易!"
-    text: |
-        学习编程是一件很难的事情。不是说编程本身很难! 而是你需要记住很多规则，就像你刚刚开始学习英语时一样。
-        同样的，你也需要通过做大量练习题来学习编程。
-
-        当然你现在可以轻松地读懂这段话。但你还记得你小时候是怎么学习阅读的吗？你那时候学习每个字都需要花费一定的时间!
-        对于编程来说也是如此，刚刚开始学的时候可能会觉得很难，但以后会变得越来越容易!
-
-        Hedy（海蒂）最大的好处就是你可以*循序渐进*的学习编程。这意味着你不必一下子学会所有的规则
-        最初的几个级别里面没有太多的规则，所以你一开始就可以轻松的学习编程。
-        在每一个级别里面我们都会增加新的规则，增加你所知道的命令数量。命令是计算机的指令。
--   title: "多语言编程"
-    text: |
-        虽然几乎所有的文本编程语言都只有英文关键词，如`for`或`repeat`，但你可以用任何语言来使用海蒂编程！我们目前支持39种不同的语言，包括西班牙语、阿拉伯语、简体中文和印地语。如果海蒂编程没有你的语言的版本，你可以随时开始用新的语言翻译海蒂编程。
--   title: "循序渐进的学习"
-    text: |
-        Hedy（海蒂）是为所有想学习编程的孩子们设计的! 当然你要有一定的英语基础。
--   title: "Multi-lingual programming"
-    text: |
-        海蒂编程专为课堂使用而设计，这些课程适合 10 岁及以上的孩子。
-        教师可以使用我们提供的免费内置教案，也可以自己编写教案并将其加载到海蒂编程的用户界面中。
--   title: "Built for the classroom"
-    text: |
-        海蒂编程以尽可能广泛的方式实现编程的效果，并且可以以各种令人兴奋的方式使用这些效果。 海蒂编程允许创建数字和交互式故事；可以把彩色图案显示在屏幕上，也可以用笔式绘图仪把彩色图案绘制在衬衫上，或者用绣花机把彩色图案绣在衬衫上；还可以用来创建能用按钮和键盘玩的游戏或应用程序。
--   title: "我需要有编程经验吗？"
-    text: |
-        是的！海蒂编程是“开源”的，这意味着每个人都可以帮助我们让海蒂编程变得更好。
-        你可以在 <a href="https://github.com/hedyorg/hedy" target="_blank">Github</a> 上找到我们的代码。
-        如果你喜欢海蒂编程并想做出贡献，我们乐意接受（并非常感谢）<a href="https://github.com/sponsors/hedyorg" target="_blank">捐赠</a>！
--   title: "Hedy（海蒂）是免费的吗？"
-    text: |-
-        不需要。海蒂编程可以通过浏览器直接运行，浏览器就是您现在查看这个页面所使用的程序。你可以选择使用 Chrome、Edge 或 Firefox等浏览器。海蒂编程也可以在你的手机或平板电脑上运行。
--   title: "我要安装任何软件吗？"
-    text: |-
-        没有必要。在幻灯片和学习者的界面中所有的概念都得到了解释。
-        如果你创建了一个免费的教师账户，你还可以获得教师手册，其中包括教学建议以及学生容易出错的地方。
-join-sections:
--   text: "# There are three ways in which you can support Hedy!\n"
-    title: Supporting Hedy
--   title: Improving the language
-    text: "海蒂编程的渐进性和多语言性带来了很多有趣的技术挑战。\n在<a href=\"https://github.com/hedyorg/hedy/issues?q=is%3Aopen+is%3Aissue+label%3Alanguage\" target=\"_blank\">Github上可以找到这些问题</a> 。\n"
--   title: Translating Hedy
-    text: "你不是一个程序员？没问题！另一种支持海蒂编程的方式是通过<a href=\"https://github.com/hedyorg/hedy/wiki/Hedy-Translation-Tutorial\" target=\"_blank\">，翻译关键词、错误信息、探险活动或其他内容</a> 。\n这是目前的状况，请帮助我们完成一种已有语言的翻译工作，或者添加一种新的语言来翻译海蒂编程！\n<a href=\"https://hosted.weblate.org/engage/hedy/\">\n<img src=\"https://hosted.weblate.org/widgets/hedy/-/multi-auto.svg\" alt=\"Translation status\" /></a>\n"
--   title: Help teachers get started
-    text: "海蒂编程旨在支持教师在课堂上教编程课程。我们有特定的教师功能，例如创建班级、自定义班级和查看学生表现的选项。\n如果您喜欢海蒂编程，您可以联系您认识的学校来帮助教师了解和尝试海蒂编程！我们可以通过<a href=\"https://discord.gg/8yY7dEme9r\" target=\"_blank\">Discord</a>帮助您找到学校或老师。\n"
-=======
     intro: |-
         你可以从你的错误中学习，特别是在编码方面!
         犯错误是不可避免的，也是一个很好的学习机会，但对于教师来说，如何找到正确方法纠正错误是一个挑战！
-        特别是随着级别的提高，程序变得越来越长。这就是为什么我们列出了每个级别中常犯的错误，以及它们的改正方法。
->>>>>>> aa8ef7d4
+        特别是随着级别的提高，程序变得越来越长。这就是为什么我们列出了每个级别中常犯的错误，以及它们的改正方法。