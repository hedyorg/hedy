sections:
-   subsections:
    -   title: 海蒂（Hedy）是什么？
        text: "海蒂（Hedy ）是一种文本编程语言，专为10 至 15 岁青少年开发。\n与 Scratch 等儿童编程语言相比，海蒂（Hedy ）不使用模块，而是使用文本代码。\n因此，借助海蒂（Hedy ），您将学习如何像真正的程序员一样输入代码，但要通过有趣的练习分小步进行。\n通过这种方式，海蒂（Hedy ）可以通过一种可交互且非常有趣的方式作为真正的编程语言（如 Python）的基础！\n如果您想了解更多，你可以观看这个 <a href=\"https://www.youtube.com/watch?v=EdqT313rM40&amp;t=2s\" target=\"_blank\">视频</a>关于 海蒂（Hedy ）作为编程语言的发展历程。\n"
    -   title: 目标群体
        text: "海蒂（Hedy ）是以中小学生（10-15 岁）为目标开发。\n对学生们来说，能够很好地阅读是很重要的。 我们建议在学生至少达到三年级阅读水平之前不要开始使用 海蒂（Hedy ）。\n在开始使用海蒂（Hedy ） 之前，学生（和老师！）不需要任何编程经验。\n"
    -   title: 海蒂（Hedy ）是如何工作的？
        text: "海蒂（Hedy ）分为多个级别，在这些级别中教授新命令。每个级别都包含各种冒险活动来练习新学到的命令。\n作为老师，您可以决定哪些冒险活动适合您的学生。在这个级别他们会开餐厅、设计计算器或鬼屋吗？在每个级别中，冒险活动都是按照从易到难的顺序排列的。\n因此，您的学生将不断接受挑战。冒险活动可以由学生单独完成，或者您可以在课堂教学中指导他们。\n\n冒险活动还包括一个代码范例，以确保数字化知识较少的教师也能够使用海蒂（Hedy） ！\n当然，海蒂（Hedy ）也迎合了喜欢自己设计课程和冒险活动的有创意的老师！\n\n在编写一定级别的所有冒险活动的程序之后，您的学生可以在测验中测试他们对这些知识的掌握程度。\n您可以在课程页面上追踪学生的作业和学习进度。\n"
    -   title: 设备
        text: "海蒂（Hedy）是基于网络的编程语言，这意味着它可以在任何有浏览器的设备上使用（谷歌浏览器、火狐浏览器、Edge等），因此笔记本电脑、铬笔记本、平板电脑甚至智能手机都适合使用海蒂（Hedy）。\n在使用海蒂（Hedy）之前，不需要下载任何东西，只要进入网站就可以了！\n"
    -   title: 海蒂（Hedy ）社区
        text: "欢迎所有海蒂编程的老师、程序员和其他爱好者加入我们的<a href=\"https://discord.gg/8yY7dEme9r\" target=\"_blank\">Discord服务器</a>。这是聊海蒂编程的理想场所：我们有一些聊天频道，在那里你可以展示你很酷的项目和课程，有一些聊天频道可以报告错误（bug），还有一些聊天频道可以与其他老师和海蒂编程创作团队聊天。\n<a href=\"https://www.youtube.com/watch?v=Lyz_Lnd-_aI\" target=\"_blank\">在这里</a>你可以找到一个关于如何加入Discord社区的视频。\n"
    title: 简介
    key: 简介
-   title: "Tutorial"
    key: "tutorial"
    subsections:
    -   title: "Tutorial"
        text: |
            你想（再次）学习这节辅导课吗？点击<a href="https://hedycode.com/tutorial" target="_blank">这里</a>。
-   subsections:
    -   title: 创建一个班级
        text: "作为一名教师，你可以为你的学生创建一个班级。在这个班级里，你可以看到学生的账户和他们编写的程序，你可以监督他们的学习进度。\n此 <a href=\"https://www.youtube.com/watch?v=Y3RTIWftJQg\" target=\"_blank\"> 视频 </a> 向您展示了如何在海蒂编程（Hedy ）中快速创建一个班级。\n"
    -   title: "Customize your Class"
        text: |
            您还可以自定义您的班级并选择可供他们使用的探险活动。这样，您的学生就不会被大量的探险活动和关卡所淹没，他们可以专注于您希望他们练习的探险活动。
            这个<一个href=“https://www.youtube.com/watch?v=qva9gXBoUwY&t=10s” target=“_blank”>视频</a>向您展示了如何自定义您的班级。
    -   title: 学生账户
        text: "这里有两种方法可以让您的学生加入您的班级。您可以您可以为他们创建账户，或者让他们建立自己的账户。\n\n**您为您的学生们创建账户**\n添加学生到你的班级的最简单方法是为他们创建一个账户。这可以通过点击 \"创建学生账户 \"按钮，并为他们填写用户名和密码来实现。\n学生可以用您选择的用户名和密码登录。然后，如果他们愿意，可以修改他们的用户名或密码，他们仍然会留在你的班级中。\n 这个<a href=\"https://www.youtube.com/watch?v=eEQvik-Ce5M\" target=\"_blank\">视频</a> 显示了如何以最快速和最简单的方式将学生加入你的班级。\n\n**学生建立自己的账户**\n您的学生们可以到海蒂编程网站上创建自己的账户，就像您做的那样。要让他们进入您的班级，他们只需点击您发给他们的邀请链接就可以了。\n您可以在班级页面上找到这个邀请链接，并将其发送给您的学生。请注意，您的学生们必须首先登入他们的海蒂账户，这样才能顺利地进行操作。\n您也可以使用 \"通过用户名邀请\"按钮，手动邀请学生加入你的班级。\n"
    -   title: 设置语言偏好
        text: "当学生创建个人资料时，他们应该选择一种“首选语言”。海蒂编程（Hedy）将始终以这种选定的语言加载。\n以后可以通过再次导航到“我的帐户”和“我的个人设置”来更改此语言。\n从2021年12月起，每个海蒂编程（Hedy）帐户都必须设置首选语言。\n如果你的账户或你的学生的账户是在这个日期之前创建的，你会收到一条信息，说你的没有首选语言。\n请不要担心。请进入 \"我的个人资料\"，在个人资料设置中设置一种语言。\n在您设置语言之前，海蒂编程（Hedy）将以您的浏览器的默认系统语言显示，如果不支持这种语言，则以英语显示。 \n\n**对于非英语使用者**\n您不仅可以将冒险活动的语言更改为您自己的母语。您还可以选择关键字（例如“打印”或“提问”）应使用哪种语言。通过这种方式，您可以教学生使用英语关键字进行编码，但您也可以让他们用自己的母语进行编程。例如，荷兰学生可以使用“vraag”命令而不是“提问”命令。\n\n **视频** \n此 <a href=\"https://www.youtube.com/watch?v=QrVZETj4oLM\" target=\"_blank\"> 视频</a>向您展示了如何设置首选语言以及如何将关键字更改为用您的首选语言显示。\n"
    -   title: 储存程序
        text: "登录后，您将在“个人资料”图标旁边看到“我的程序”图标。\n此选项卡适用于您的学生。在“我的程序”中，您可以找到您编写的所有程序。\n默认情况下，程序将在运行代码时保存到“我的程序”中，并且以默认名称及其级别（例如：故事第5级）每 10 秒保存一次。如果要以新名称存储程序，只需在名称栏中键入新名称即可。\n目前，每个级别、每个选项卡只能保存一个程序。\n\n您（和您的学生）还可以使用课程名称旁边的共享按钮共享程序。\n这些程序将发布在我们的<a href=\"https://hedy.org/explore\" target=\"_blank\">探索页面</a>上，供所有人查看和使用。\n如果要取消共享程序，请转到“我的程序”，然后单击“取消共享”。\n\n纸飞机图标可用于将程序提交给班级的老师。已提交的程序将不再可编辑。\n"
    title: 准备工作
    key: 准备工作
-   key: 教学
    title: 与Hedy一起教学
    subsections:
    -   text: "Hedy包含许多不同的级别，每个级别都教授不同的新技能。我们建议每节课教一个级别。\n这让你的学生有时间完全掌握一个新的命令或概念，并在进入下一个级别之前练习它。\n我们在课程中使用这种结构：\n"
        title: ' '
    -   title: "Slides"
        text: |
            **COMING SOON** Here you'll soon find slides to use in your lessons.
    -   title: Introduction
        text: "您可以通过激活学生的已有知识来开始上课：他们对该主题已经知道了什么，他们在上一课中学到了什么，以及他们犯了哪些错误，现在已经从中吸取了哪些教训？\n这样，当您尝试引入新课时，所有以前学到的命令和经常犯的错误都会在学生的记忆中保持新鲜感。\n"
    -   title: 介绍新的概念和命令
        text: "对于一些学生来说，新的概念和命令可能很难完全理解。\n这就是为什么向你的学生示范新命令的正确使用是很重要的。\n特别是在低年级阶段，一些学生根本没有编程经验，他们可能很难理解新的抽象概念。\n展示大量的例子可以使一个抽象的概念（例如：\"什么是变量？\"）更容易被识别和理解（\"看，变量宠物变成了狗\"）。\n"
    -   title: 让我们开始工作
        text: "每个级别都包含不同的探险活动，你可以在粉红色的标签中找到。第一个粉红色选项卡解释了此级别中的新命令。\n以下选项卡是学生可以尝试并制作自己的探险活动。\n探险活动是从易到难排列，因此我们建议您从左侧的探险活动开始，然后尝试右边的探险活动。\n最后一个选项卡“下一步是什么”提供了您将在下一个级别中学到的内容的一些提示。当然，您可以给您的学生们选择在每个级别应该进行的探险活动。\n他们并不总是必须进行每一次探险活动。每个探险活动都包含一个范例代码，学生可以使用绿色按钮进行尝试。\n范例代码被复制到工作区，学生可以在那里尝试代码并对其进行调整以使其成为自己的代码。\n激励您的学生通过添加自己的想法并创作自己的探险活动，将范例代码转换为自己的代码。\n"
    -   title: 测验和智力游戏
        text: "要测试您的学生是否已学会了该级别中的所有新知识，您可以通过测验检测他们的学习成果。\n该测验包含10个关于新概念和命令的多项选择题。\n现在并非每个级别都有测验，因为我们仍在编制更多的测验。\n有些级别还包含智力游戏。这些游戏首先会向学生展示几行代码，然后要求学生必须按正确的顺序排列这几行代码。\n\n此<a href=\"https://www.youtube.com/watch?v=lNh5EdZVUwc\" target=\"_blank\">视频</a>展示了测验和智力游戏的例子。\n"
    -   title: 评价
        text: "通过进行简短的评估来总结您的课。学生们学到了什么？他们遇到了哪些困难？\n\n他们是如何从自己的错误中学习？当然：他们创造了什么？\n学生往往对自己的作品感到非常自豪，所以最好给学生一点时间让他们有机会向同学们展示他们的作品。\n"
-   title: "海蒂编程的一些附加功能"
    key: "功能"
    subsections:
    -   title: "教师统计资料"
        text: |
            此<a href=“https://www.youtube.com/watch?v=iwHVG4NRKI4&t=5s” target=“_blank”>视频</a>向您展示了有关如何在课堂上使用教师统计资料的更多信息。
    -   title: "制作你自己的探险活动"
        text: |
            教师也有可能创建你自己的探险活动。这个<a href="https://www.youtube.com/watch?v=A0zbXpxX4q4" target="_blank">视频</a> ，告诉你如何作为教师创建自己的探险活动，并将其添加到你的班级里。
    -   title: "浏览页面"
        text: |
            在<a href="https://hedycode.com/explore" target="_blank">explore页面</a>上，你可以查看其他海蒂编程用户的作品。您可以试着运行他们的程序并将它们当作灵感来创造一些很酷的东西。
            你还可以通过单击编码屏幕中的“保存和共享代码”或转到“我的程序”并单击“共享”来将你制作的程序添加到浏览页面。
            不想再分享您的程序了？只需转到“我的程序”，然后单击“取消共享”。
            如果需要有关浏览页面的更多信息，请查看此 <a href="https://www.youtube.com/watch?v=26boFjqvS5Q" target="_blank">视频</a>。
    -   title: "我的成绩"
        text: |
            如果你点击屏幕右上角的用户名，你可以进入<a href="https://hedycode.com/my-achievements" target="_blank">“我的成绩”</a> 。你所有的成绩都被收集起来展示在这个页面上。你的学生也有这样一个页面。
            当你用鼠标悬停在徽章上时，你会看到获得该徽章的办法。也有一些隐藏的徽章，你必须自己找到办法获得它们。
            如果你想了解更多关于成绩的信息，请看这个<a href="https://www.youtube.com/watch?v=-FjmKejukCs" target="_blank">视频</a> 。
    -   title: "积分榜"
        text: |
            在<a href="www.https://hedycode.com/highscores" target="_blank">这个页面</a>可以看到所有海蒂编程用户的积分榜。
            在这个 <a href="https://www.youtube.com/watch?v=IqTiUkBVTo8" target="_blank"> 视频 </a> 中，您可以了解更多关于积分榜的信息。
    -   title: "调试器"
        text: |
            您（学生）的代码不能正确运行吗？其中一定有错误（编码错误）！可以使用调试器来查找错误。
            调试器是编码屏幕中的瓢虫按钮。如果你按下它，你可以逐行运行你的代码来找到你的错误。
            你发现错误了吗？按下红色停止按钮，调试器将关闭。
    -   title: "朗读"
        text: |
            你想让你的程序输出被大声读出来吗？那么你可以使用朗读功能，该功能在你的编码屏幕的 “运行代码” 按钮下找到。
    -   title: "程序员模式"
        text: |
            你的注意力被所有的探险活动分散了，或者你想写一个很长的程序？那就查看你的编码屏幕底部的 “程序员模式” 开关吧。
            程序员模式允许你和你的学生使用一个更大的编码屏幕。
    -   title: "Cheat sheets"
        text: |
            In every level there is a button with this emoji 🤔. You and your students can find the "cheat sheets" there. On this cheat sheet, you can find all the commands that are usable in this level in their correct form.
            So if you've forgotten how a command works, simply take a peek at the cheat sheet!
    -   title: "Other useful features"
        text: |
<<<<<<< HEAD
            这个<a href="https://www.youtube.com/watch?v=c4MntPPgl1Y" target="_blank">视频</a>向您展示了海蒂编程的更多功能，例如备忘单和关键字切换器。
=======
            这个<a href="https://www.youtube.com/watch?v=c4MntPPgl1Y" target="_blank">视频</a>向您展示了海蒂编程的更多功能，例如备忘单和键盘切换器。
-   title: "Answers to the exercises"
    key: answers
    intro: |
        The answers to all the exercises can be found on the public profile of the useraccount 'Hedy_answers'. We often encourage students to use their own creativity in their answers, so these answers are merely a guideline as to what a possible correct answer could look like.

        To go to the 'Hedy_answers' profile, please click <a href="https://hedy.org/user/hedy_answers" target="_blank">here</a>.
>>>>>>> a333e289
-   levels:
    -   level: '1'
        sections:
        -   title: 学生忘记键入命令
            example:
                error_text: "例如，他们在不使用打印命令的情况下键入句子。\n"
                error_code: "Hedy 无法打印此内容\n"
                solution_text: "教您的学生始终以命令开始一行代码。\n"
                solution_code: "打印Hedy可以打印此内容!\n"
        -   title: 学生在键入命令时使用大写字母
            example:
                error_text: "如果用大写字母键入命令，那么这个命令将不起作用。\n"
                error_code: "询问 为什么我的代码会失败？\n打印 因为我使用大写字母键入命令。\n"
                solution_text: "删除大写字母。\n"
                solution_code: "询问为什么我的代码现在有效？\n打印 因为我删除了大写字母！\n"
        -   title: 学生在没有使用询问的情况下使用了回声命令
            example:
                error_text: "回声命令的作用是在发出询问命令后重复一个答案。没有询问命令，回声命令就不会做任何事情。\n"
                error_code: "回声 你的名字是\n"
                solution_text: "添加 询问命令以使其正常工作。\n"
                solution_code: "询问 你叫什么名字？\n回声 你的名字是\n"
        -   title: 学生希望他们的回声词（变量）位于句子的中间
            example:
                error_text: "而他们是对的! 这就是为什么他们将在下一阶段学习如何使用适当的变量。\n"
                error_code: "询问哪种编程语言最有趣？\n回声是最好的！\n"
                solution_text: "在级别 1 中，我们必须将其保持在以下位置：\n"
                solution_code: "询问 哪种编程语言最有趣？\n回声 最好的是...\n"
        -   title: '海龟：学生让海龟走出屏幕'
            example:
                error_text: "通常学生喜欢在使用海龟时尝试比较大的数字，这会导致箭头走出屏幕。\n"
                error_code: "向前 300\n旋转 90\n"
                solution_text: "在这个例子中，学生们倾向于认为旋转命令不起作用。尽管它确实在起作用，但你看不到屏幕外发生了什么。你可以使用较小的数字来防止这种情况的发生。\n"
                solution_code: "向前 100\n旋转 90\n"
        -   example:
                solution_text: "要使海龟后退，你要使用向前命令和一个负数。比如说：\n"
                solution_code: "向前 -100\n"
                error_text: "向后不是一个命令。\n"
                error_code: "向后 100\n"
            title: "海龟: 学生们使用向后命令，但是这个命令不存在"
    -   level: '2'
        sections:
        -   title: 学生在键入命令中出现拼写错误
            example:
                error_text: "Hedy无法识别带有拼写错误的命令。\n"
                error_code: "打印不要出现拼写错误!\n"
                solution_text: "教会你的学生们阅读错误信息。这样他们就能自己找出出错的原因。\n"
                solution_code: "打印 不要出现拼写错误!\n"
        -   title: 学生们忘记了询问命令已经改变
            example:
                error_text: "在这个级别，学生们将学习变量。 询问命令也需要一个变量，但学生们忘记了这一点。\n"
                error_code: "询问你想吃什么?\n"
                solution_text: "在这个级别中，您必须告诉 Hedy 将答案保存在哪里，以便以后使用。这称为变量。\n"
                solution_code: "订单是询问你想吃什么？\n"
        -   title: '学生尝试使用回声命令 '
            example:
                error_text: "对于一些学生来说，得知 回声 命令不再起作用可能会令人沮丧。这就是为什么解释使用变量的优点非常重要的原因。例如，您可以在代码中使用多个变量，并且可以将它们放在句子中的任何位置！\n"
                error_code: "答案是询问为什么回声不再起作用？！\n回声\n"
                solution_text: "用一个变量来代替。\n"
                solution_code: "答案是询问为什么回声不再起作用？！\n打印答案\n"
        -   title: 学生在打印命令中使用变量名作为单词
            example:
                error_text: "在下面的例子中，词汇‘名字’被用作一个变量，但也是一个普通文本。这段代码的输出结果将是‘嗨，我的海蒂是海蒂’。\n"
                error_code: "名字是Hedy\n打印 嗨，我的名字是名字\n"
                solution_text: "所以不要用你想在文本中使用的词作为变量名。在第 4 级中，这个问题是用引号解决的。\n"
                solution_code: "名字是Hedy\n打印 嗨，我是名字\n"
        -   title: 学生们使用包含两个单词的长变量名。
            example:
                error_text: "一个变量应该用一个词来命名。你可以用下划线来连接两个词。这样也可以算作一个词。\n"
                error_code: "选择门是询问你选择哪个门？\n"
                solution_text: "添加一个下划线。\n"
                solution_code: "选择_门是询问你选择哪个门？\n"
        -   title: 学生们可能对同一个变量使用两个不同的名称
            example:
                error_text: "在这个例子中，学生用'马'和'名字'来表示同一个变量。\n"
                error_code: "马是询问你的马叫什么？\n打印你的马叫名字\n"
                solution_text: "始终检查变量在整个代码中是否具有相同的名称。微小的差异可能很难发现（例如复数），但它们会干扰代码的运行。\n"
                solution_code: "名字是问你的马叫什么？\n打印你的马叫名字\n"
    -   level: '3'
        sections:
        -   title: 学生们尝试打印整个列表
            example:
                error_text: "无法打印列表。您只能用{at} {random} 命令打印列表中的一个项目。\n"
                error_code: "食品是苹果，牛奶，巧克力\n打印食品\n"
                solution_text: "要打印所有食品的列表，您只需将它们放在`{print}`命令之后即可。否则，您可以使用`{at}` `{random}`命令打印列表中的一个项目。\n"
                solution_code: "{print}苹果，牛奶，巧克力\n\n或\n\n食品们{is}苹果，牛奶，巧克力\n{print}食品们 {at} {random}\n"
        -   title: 学生使用变量或列表的名称作为常规文本
            example:
                error_text: "此问题可能也发生在级别 2 中。现在，列表也可能发生这种情况。\n"
                error_code: "名字{is}海蒂\n{print} 嗨，我的名字是名字\n\n或\n\n动物们 {is}犀牛，蜜蜂，天鹅\n{print}最好的动物是...动物们 {at} {random\n"
                solution_text: "不要在常规文本中使用变量或列表的名称并打印。在第 4 级中，这个问题是用引号解决的。\n"
                solution_code: "名字{is}海蒂\n{print}嗨，我是名字\n\n或\n\n动物们{is} 犀牛，蜜蜂，天鹅\n{print}最好的动物是...动物们{at} {random}\n"
        -   title: 学生忘记 `{at}` `{random}`中的 `{at}`
            example:
                error_text: "如例所示\n"
                error_code: "鸟类是麻雀，海鸥，知更鸟\n随机地打印鸟类\n"
                solution_text: "这个问题可以通过添加单词 at 来解决。\n"
                solution_code: "鸟类们{is}麻雀，海鸥，知更鸟\n{print}鸟类们{at} {random}\n"
        -   title: 学生在使用`{at}` `{random}` 命令时忘记了使用 `{print}`命令
            example:
                error_text: "或者他们有时会把 `{at}` `{random}`放在一行代码的开头位置。\n"
                error_code: "水果{is}苹果、樱桃、香蕉\n水果 {at} {random}\n"
                solution_text: "向您的学生强调始终需要用打印命令才能打印文本。\n"
                solution_code: "水果{is}苹果，樱桃，香蕉\n{print}水果{at} {random}\n"
        -   title: 学生忘记在列表中使用逗号
            example:
                error_text: "在列表中，项目之间用逗号隔开。\n"
                error_code: "披萨们 {is} 蘑菇披萨金枪鱼披萨四季披萨\n{print} 披萨们{at} {random}\n"
                solution_text: "在列表上的每个项目之后都应该有一个逗号\n"
                solution_code: "披萨是蘑菇披萨, 金枪鱼披萨, 四季披萨\n随机地打印披萨\n"
        -   title: 学生尝试在没有列表的情况下使用`{at}` `{random}`命令
            example:
                error_text: "例如\n"
                error_code: "俱乐部们{is}曼联\n{print}俱乐部们{at} {random}\n"
                solution_text: "Hedy 不能随机地打印任何东西，因为没有可供选择的列表。\n"
                solution_code: "俱乐部们{is} 曼联、拜仁慕尼黑、巴塞罗那\n{print}俱乐部们{at} {random}\n"
        -   title: '学生尝试在没有列表的情况下使用添加/删除功能 '
            example:
                error_text: "在下面的示例中，“名字”不是一个列表，而是一个变量。您不能向其添加任何内容。\n"
                error_code: "名字是杰克\n你的_名字问你是谁？\n向名字添加你的_名字\n随机地打印名字\n"
                solution_text: "首先必须有一个列表，因此您必须添加第二个名字才能将名字转换为列表，例如艾米。如果您不希望艾米在您的列表中，则可以使用“删除”将其删除。\n"
                solution_code: "名字是杰克，艾米\n你的_名字是询问你是谁？\n将 你的_名字添加到名字中\n随机地打印名字\n"
        -   example:
                error_code: "冒险是故事、鹦鹉、骰子\n选择是 你最喜欢哪个冒险活动？\n添加选择\n移除骰子\n打印我爱随机选择的冒险活动\n"
                error_text: "没有 到/从，添加/删除命令将不起作用。\n"
                solution_text: "Hedy必须知道这个项目应该被添加到哪个列表中/从哪个列表中删除。\n"
                solution_code: "冒险活动是故事、鹦鹉、骰子\n选择是 你最喜欢哪个冒险活动？\n在冒险活动中添加选择\n从冒险活动中删除骰子\n打印我爱随机选择的冒险活动\n"
            title: 学生们忘记了在添加/删除命令中使用到/从
    -   level: '4'
        sections:
        -   title: 学生忘记在文本的两边使用引号
            example:
                error_text: "在这个级别打印和询问需要一组引号。一个在文本之前，一个在文本之后。\n"
                error_code: "打印你好\n心情是询问'你好吗？\n"
                solution_text: "添加正确的引号。\n"
                solution_code: "打印'你好'。\n心情是询问'你好吗？'\n"
        -   title: 学生使用了错误的引号
            example:
                error_text: "重要的是，在开始上课时要检查学生是否知道如何正确地键入引号。否则，他们可能会使用 \"双引号 \"或斜的引号`。\n"
                error_code: "print `欢迎来到本餐厅`。\n食物是询问 \"你想点什么？\"\n"
                solution_text: "这些是正确的引号：\n"
                solution_code: "打印 '欢迎来到本餐厅'\n食物是问'你想点什么？'\n"
        -   title: 学生在文本中使用撇号
            example:
                error_text: "从这一级开始，不允许使用撇号。它们在英语中经常被用于缩略语，如you're, don't或what's。\n"
                error_code: "打印'不允许键入此内容'\n"
                solution_text: "你可以选择使用错误的语法，直接不使用撇号。或者你可以把`作为一个撇号来使用。\n"
                solution_code: "打印'允许键入此内容'\n打印'并且您可以执行此操作'\n"
    -   sections:
        -   title: 学生忘记在如果命令中使用打印
            example:
                error_text: "在学生使用“如果”或“否则”后，他们忘记使用第二个命令，如打印或询问。\n"
                error_code: "如果名字是Hedy '太好了！'\n否则'Hedy更好！'\n"
                solution_text: "添加打印命令以修复它。\n"
                solution_code: "如果名字是 Hedy 打印 'Great!'\nelse 打印 'Hedy 更好！'\n"
        -   title: 学生可能对同一个变量使用两个不同的名称
            example:
                error_text: "在这个例子中，学生用'马'和'名字'来表示同一个变量。\n"
                error_code: "马是询问'你的马叫什么？'\n如果名字是 篝火 打印 '酷'\n否则打印'不太酷！'\n"
                solution_text: "始终检查变量在整个代码中是否具有相同的名字。微小的差异可能很难发现（例如复数），但它们会干扰代码。\n"
                solution_code: "马是询问'你的马叫什么？'\n如果名字是 篝火 打印 '酷'\n否则打印'不太酷！'\n"
        -   title: 学生们仍然忘记了两边的引号
            example:
                error_text: "使用'如果'命令的代码可能会变得很长，学生往往会忘记使用引号。\n"
                error_code: "如果名字是Hedy，则打印 好玩\n否则打印 '嗯!\n"
                solution_text: "在打印命令中始终使用两个引号。\n"
                solution_code: "如果名字是 Hedy 打印 '好玩'\n否则打印'嗯！'\n"
        -   title: 学生在变量名两边使用引号
            example:
                error_text: "在此级别中，变量名称两边没有引号。\n"
                error_code: "如果 '名字' 是 'Hedy' 打印 '好玩'\n否则打印'嗯！'\n"
                solution_text: "删除引号以使代码正常工作。\n"
                solution_code: "如果名字是 Hedy 打印 '好玩'\n否则打印'嗯！\n"
        -   title: 学生使用包含两个单词的长变量名
            example:
                error_text: "一个变量应该用一个词来命名。你可以用下划线来连接两个词。这样也可以算作一个词。\n"
                error_code: "选择的门是询问'你选哪个门？'\n"
                solution_text: "添加一个下划线。\n"
                solution_code: "选择_门是询问'你选哪个门？\n"
        -   title: 学生希望多个答案都是正确的
            example:
                error_text: "例如这个学生Hedy告诉他所有的朋友，他们很有趣，但其他同学会被告知他们不有趣。\n"
                error_code: "如果名字是杰西，大卫，苏夫打印'你很有趣', 否则打印'你不好笑'\n"
                solution_text: "你可以使用`in`命令来实现。这在更高的级别上有解释，但它在第5级上确实已经工作了。\n另一个解决方案是使用多个'如果'命令，没有'否则'命令。缺点是它不会告诉其他同学他们并不有趣。\n"
                solution_code: "朋友们是杰西、大卫、苏夫\n名字是询问'你是谁？'\n如果名字在朋友中, 那么打印'你很有趣'\n否则就打印'你不好笑'\n\n或\n\n名字是询问'你是谁？'\n如果名字是杰西那么则打印'你很有趣'\n如果姓名是大卫那么打印'你很有趣'\n如果姓名是苏夫那么打印'你很有趣'\n"
        -   title: 学生们使变量名与'如果'语句中的值相同
            example:
                error_text: "在下面的例子中，密码是 'password'. 这将导致它始终是正确的.\n"
                error_code: "密码是询问 '密码是什么?'\n如果密码是密码，打印'允许进入'\n否则打印'拒绝访问！'\n"
                solution_text: "为你的变量选一个不同的名字。\n"
                solution_code: "保密_密码是询问 '密码是什么'\n如果 保密_密码 是密码 打印'授予访问权限！'\n否则打印 '访问被拒绝！'\n"
        level: '5'
    -   level: '6'
        sections:
        -   title: 学生在引号中挣扎
            example:
                error_code: "打印 '5 + 5'\n"
                error_text: "有些学生在添加引号或不添加引号时很纠结。如果你加了引号，输出屏幕上就会真的显示'5+5'。\n"
                solution_text: "在这段代码中，输出屏幕将打印'10'。\n"
                solution_code: "打印 5 + 5\n"
        -   example:
                solution_code: "价格=0\n打印 '欢迎来到我们的汉堡店' \n汉堡 = 询问 '你想吃汉堡吗？'\n如果汉堡 =是 价格 = 价格 + 10\n饮料 = 询问 '你想喝饮料吗？'\n如果饮料 = 是 价格 = 价格 + 4\n打印 '那将是 ' 价格 ' 欧元\n"
                error_text: "有些学生会发现很难用变量做数学。尝试向他们展示非常简单的示例，例如：\n"
                error_code: "年龄=询问'你现在多大了？'\n打印'明年你的年龄是'年龄+ 1\n"
                solution_text: "或者像这样更进一步。\n"
            title: 学生们对用变量做数学这个概念感到困惑
    -   level: '7'
        sections:
        -   example:
                error_text: "确保学生知道同时使用完整的重复命令和打印命令。\n"
                solution_text: "这是正确的代码：\n"
                solution_code: "重复3次 打印 '因为他是一个快乐的好伙伴'\n重复3次 打印 '没有人可以否认！'\n"
                error_code: "重复3次'因为他是一个快乐的好人'\n重复 3 打印'没有人可以否认！'\n"
            title: 学生们忘记了重复命令中的一个词，或者他们忘记了打印命令
        -   example:
                error_text: "在此级别中，您只能多次重复一行代码。在这段代码中，学生想打印3种不同的饮料，但它不起作用。它会问这个问题3次，只打印最后一个答案。\n"
                solution_code: "饮料 = 询问'你想喝什么？'\n打印饮料\n饮料 = 询问'你想喝什么？'\n打印饮料\n饮料 =询问'你想喝什么？'\n打印饮料\n"
                error_code: "重复3次 饮料 = 询问'你想喝什么？'\n打印饮料\n"
                solution_text: "您应该进入下一个级别，以便能够重复多行。因此，在这个级别上，您必须单独打印所有内容。\n"
            title: 学生尝试重复多行
        -   title: 学生编写的程序运行时间过长
            example:
                error_text: "在这个级别中，编写长代码非常容易。不允许学生编写需要很长时间才能加载的程序（以保护我们的服务器）。\n"
                error_code: "重复100次打印'我可以重复多少次？'\n"
                solution_text: "确保代码不会太长\n"
                solution_code: "重复20次打印'这就足够了'\n"
    -   level: '8'
        sections:
        -   title: 学生用错了缩进
            example:
                error_text: "缩进是这个级别的一个新概念，对于一些学生来说很难使用。确保他们在使用它编写整个程序之前先练习编写一些简单的代码。\n"
                error_code: "重复 3 次\n打印'你好'\n"
                solution_text: "这是正确的代码：\n"
                solution_code: "重复 3 次\n    打印'你好'\n"
        -   example:
                error_code: "重复3次\n    饮料 = 询问'你想喝什么？'\n打印饮料\n"
                solution_text: "在正确的代码里第三行有行首空格。这么一来它也属于“重复格”， 因此被重复3次。\n向学生们展示这些差别能帮助他们理解为何在运行代码时，需要行首空格。\n"
                solution_code: "重复3次\n    饮料 = 询问'你想喝什么？'\n    打印饮料\n"
                error_text: "例如，在下面的这段代码中，学生想知道3个人各自点了哪种饮料。但这段代码只问了1次，而不是3次。\n"
            title: 当学生想重复多行时，他们只需要重复1行就行了
        -   example:
                solution_code: "生日 = 询问 '是你的生日吗？'\n如果生日=是\n        打印'嗨，嗨，祝贺！'\n        打印'嗨，嗨，祝贺！'\n        打印'嗨，嗨，祝贺！'\n"
                error_text: "在这个级别中，学生还不允许将如果语句放在其他如果语句中或重复循环中。\n在下一级中，这是被允许的。\n"
                error_code: "生日 = 询问 '是你的生日吗？'\n如果生日=是\n    重复3次\n        打印'嗨，嗨，祝贺！'\n"
                solution_text: "这是该级别的正确代码。\n"
            title: 学生想要嵌套如果语句，或者把如果语句放在一个循环中
        -   title: 学生编写的程序运行时间过长
            example:
                error_text: "在这个级别中，编写长代码非常容易。不允许学生编写需要很长时间才能加载的程序（以保护我们的服务器）。\n"
                error_code: "重复100次\n    print '我可以重复多少次？'\n"
                solution_text: "确保代码不会太长\n"
                solution_code: "重复 20 次\n    打印'这就足够了'\n"
        -   example:
                solution_text: "你可以通过添加引号来解决这个错误。这样计算机就知道 \"如果密码是 '密码'\"中的第二个密码是一个字符串值（所以是普通文本），而不是变量名。\n"
                solution_code: "密码是询问'密码是什么？'\n如果密码是'密码'\n    打印'你可以进来'\n 否则\n    打印'您不许进来'\n"
                error_text: "我们已经看到一些学生犯了这个错误。他们为自己的计算机设置了一个密码，但他们把密码设为 “密码”。\n在第2行，计算机被要求检查变量密码是否与变量密码相同，所以自己和自己是相同的。这意味着答案永远是“是”。\n所以用这段代码，无论玩家填写什么，答案永远是'你可以进来'。\n"
                error_code: "密码是询问'密码是什么？'\n如果密码是密码\n    打印'你可以进来'\n否则\n    打印'您不许进来'\n"
            title: 学生使用if（如果）命令检查变量值是否与变量名相同
    -   level: '9'
        sections:
        -   title: 学生使用缩进时出错
            example:
                error_text: "这个级别最困难的部分是正确的使用缩进。学生喜欢嵌套if（如果）语句，有时甚至在其他嵌套if（如果）语句中。追踪缩进可能会变得非常困难。\n"
                error_code: "打印'罗宾在市中心散步'\n位置 = 询问'Robin 是去商店还是回家？'\n如果位置是商店\n    打印print '她进了商店。'\n    打印 '罗宾看到一本有趣的书'\n    书 = 询问'Robin 买书了吗？'\n        如果书是是\n打印 '罗宾买了书，然后回家了'\n否则\n    打印'罗宾离开商店回家了'\n否则\n    打印'罗宾回家'\n"
                solution_text: "这就是正确的代码。当把if（如果）语句放在其他if（如果）语句中时，请尝试追踪所有不同的结构。\n"
                solution_code: "打印'罗宾正在市中心散步'\n位置 = 询问'罗宾是要进商店，还是要回家？'\n如果位置是商店\n    打印'她进入了商店。'\n    打印'罗宾看到一本看起来很有趣的书'\n    书 = 询问 '罗宾买了这本书吗？'\n    如果书是是\n        打印'罗宾买了这本书，然后回家了'\n    否则\n        打印'罗宾离开商店回家了' 。\n否则\n    打印'罗宾回家了'\n"
    -   sections:
        -   example:
                error_code: "动物们是狗，猫，水滴鱼\n取动物们中的动物\n  打印'我爱'动物们\n"
                solution_text: "最后一行中的“动物们”一词应改为“动物”。\n"
                solution_code: "动物们是狗，猫，水滴鱼\n取动物们中的动物\n  打印'我爱'动物\n"
                error_text: "我们经常看到学生尝试打印列表（在示例中的动物们）而不是列表中的项目。\n"
            title: 学生不能正确使用for（取）命令
        -   title: 学生们忘记缩进了
            example:
                error_text: "学生们经常忘记在for（取）命令后使用缩进。\n"
                error_code: "动物们是狗，猫，水滴鱼\n取动物们中的动物\n打印'我爱'动物\n"
                solution_text: "你应该在for（取）命令后使用缩进。\n"
                solution_code: "动物们是狗，猫，水滴鱼\n取动物们中的动物\n  打印'我爱'动物\n"
        level: '10'
    -   level: '11'
        sections:
        -   title: 学生忘记使用行首空格
            example:
                error_text: "确保学生使用缩进。\n"
                error_code: "取 i 在 1 到 5 的范围内\n打印i\n"
                solution_text: "这就是正确的代码。\n"
                solution_code: "取 i，在 1 到 5的范围内\n    打印 i\n"
        -   title: 学生们不理解i的意思
            example:
                error_text: "有些学生不理解i是一个变量。之所以选择i，是因为在Python编程中经常使用它，但你也可以很容易地使用不同的变量名。\n例如，这段代码：\n"
                error_code: "取 i 在 1 到 5 的范围内\n打印i\n"
                solution_text: "也可以用这段代码来代替。它的作用是一样的。\n"
                solution_code: "取香蕉在 1 到 5 的范围内\n    打印香蕉\n"
    -   level: '12'
        sections:
        -   title: 学生们忘记引号了
            example:
                error_text: "与以前的级别相比，学生现在需要使用更多的引号。在此示例中，引号在列表和 if （如果）命令中被遗忘。\n"
                solution_text: "这就是正确的代码。\n"
                error_code: "超级英雄们 = 蜘蛛侠、蝙蝠侠、钢铁侠\n超级英雄=随机的超级英雄们\n如果超级英雄 = 蝙蝠侠\n    打印'我是蝙蝠侠！'\n"
                solution_code: "超级英雄们 = '蜘蛛侠'、'蝙蝠侠'、'钢铁侠'\n超级英雄=随机的超级英雄们\n如果超级英雄 = '蝙蝠侠'\n    打印'我是蝙蝠侠！'\n"
        -   title: 学生在他们想要用于计算的数字上使用引号
            example:
                error_text: "如果你想让电脑把数字识别成文字，你也能把他们放在引号里。这也代表了你无法使用这些数字来进行计算。\n在以下的例子里， 你无法使用数字25进行计算， 因为它在引号里。\n"
                error_code: "分数 = '25'\n答案是 问 '你要多一分吗?'\n如果 答案 是 '是'\n    分数 = 分数 + 1\n    打印分数\n"
                solution_text: "这是正确的代码:\n"
                solution_code: "分数 = '25'\n答案是 问 '你要多一分吗?'\n如果 答案 是 '是'\n    分数 = 分数 + 1\n    打印分数\n"
        -   example:
                error_text: "从这个级别开始你能使用十位数，但不能使用逗号.\n"
                error_code: "打印 2,5 + 2,5\n"
                solution_text: "这是正确的代码:\n"
                solution_code: "打印 2.5 + 2.5\n"
            title: 学生在十位数里使用了逗号而非句号
    -   level: '13'
        sections:
        -   example:
                solution_code: "游戏是问“你想玩游戏吗？”\n时间是问'你有时间玩吗？\n如果游戏是“是”或时间是“是”\n     打印“让我们玩吧！”\n"
                error_text: "两个指令虽然可能看起来类似，然而它们拥有不同的功能.\n"
                error_code: "游戏是问“你想玩游戏吗？”\n时间是问'你有时间玩吗？\n如果游戏是“是”或时间是“是”\n     打印“让我们玩吧！”\n"
                solution_text: "在这种情况下，这个人应该在两个问题上都回答“是”，所以你应该使用“and”。\n"
            title: 学生搞混了 `和` 与 `或`
    -   level: '14'
        sections:
        -   title: 学生混淆“<” 和 “> ”符号
            example:
                error_text: "通常，学生已经从数学课上熟悉了这些符号。 但是，如果您的学生还不知道这些标志，他们可能会遇到挑战。\n"
                error_code: "age = ask 'How old are you?'\nif age < 12\n    print 'You are older than I am!'\n"
                solution_text: "This is the correct code:\n"
                solution_code: "age = ask 'How old are you?'\nif age > 12\n    print 'You are older than I am!'\n"
        -   title: Students use the wrong signs for `!=` `<=` and `>=`
            example:
                error_text: "These signs are probably new for most students. Make sure to explain these signs to your students.\n"
                error_code: "name = ask 'What is your name?'\nif name =< 'Hedy'\n    print 'You are not Hedy'\n"
                solution_text: "This is the correct code:\n"
                solution_code: "name = ask 'What is your name?'\nif name != 'Hedy'\n    print 'You are not Hedy'\n"
        -   title: Students forget to use the == sign
            example:
                error_text: "In this level, students are still allowed to use = or is. But on other levels, or in python, they might get in trouble for that. So it is best to train them to use it.\n"
                error_code: "name = ask 'What is your name?'\nif name = 'Hedy'\n    print 'You are cool!'\n"
                solution_text: "This is the correct code:\n"
                solution_code: "name = ask 'What is your name?'\nif name == 'Hedy'\n    print 'You are cool!'\n"
    -   level: '15'
        sections:
        -   title: Students forget indentation in the while loop
            example:
                error_text: "Indentation is often hard for students.\n"
                error_code: "answer = 0\nwhile answer != 25\nanswer = ask 'What is 5 times 5?'\nprint 'A correct answer has been given'\n"
                solution_text: "This is the correct code:\n"
                solution_code: "answer = 0\nwhile answer != 25\n    answer = ask 'What is 5 times 5?'\nprint 'A correct answer has been given'\n"
    -   sections:
        -   title: Students forget the brackets
            example:
                error_text: "From this level on lists should be in brackets.\n"
                error_code: "icecream = 'starwberry', 'chocolate'\nprint 'I love ' icecream[random] ' icecream'\n"
                solution_text: "This is the correct code:\n"
                solution_code: "icecream = ['starwberry', 'chocolate']\nprint 'I love ' icecream[random] ' icecream'\n"
        -   title: Students use the wrong brackets
            example:
                error_text: "From this level on lists should be in brackets.\n"
                error_code: "icecream = ('starwberry', 'chocolate'}\nprint 'I love ' icecream[random] ' icecream'\n"
                solution_text: "This is the correct code:\n"
                solution_code: "icecream = ['starwberry', 'chocolate']\nprint 'I love ' icecream[random] ' icecream'\n"
        -   title: Students forget the quotation marks while focussing on the brackets
            example:
                error_text: "Students are sometimes very focussed on the new aspect of the syntax, that they forget the quotation marks.\n"
                error_code: "icecream = [starwberry, chocolate]\nprint 'I love ' icecream[random] ' icecream'\n"
                solution_text: "This is the correct code:\n"
                solution_code: "icecream = ['starwberry', 'chocolate']\nprint 'I love ' icecream[random] ' icecream'\n"
        -   example:
                error_code: "icecream = [starwberry, chocolate]\nprint 'I love ' icecream at random ' icecream'\n"
                solution_text: "This is the correct code:\n"
                solution_code: "icecream = ['starwberry', 'chocolate']\nprint 'I love ' icecream[random] ' icecream'\n"
                error_text: "Students are sometimes very focussed on the new aspect of the syntax, that they forget the quotation marks.\n"
            title: Students still use the old at random command
        -   title: Students forget the quotation marks while focussing on the brackets
            example:
                error_text: "Students are sometimes very focussed on the new aspect of the syntax, that they forget the quotation marks.\n"
                error_code: "icecream = [starwberry, chocolate]\nprint 'I love ' icecream[random] ' icecream'\n"
                solution_text: "This is the correct code:\n"
                solution_code: "icecream = ['starwberry', 'chocolate']\nprint 'I love ' icecream[random] ' icecream'\n"
        level: '16'
    -   sections:
        -   example:
                solution_text: "This is the correct code:\n"
                error_text: "The elif command needs a condition behind it. It cannot be used like else, without a condition.\n"
                error_code: "color = ask 'What is your favorite color?'\nif color == 'green':\n    print 'green is nice'\nelif:\n    print 'I like green'\n"
                solution_code: "color = ask 'What is your favorite color?'\nif color == 'green':\n    print 'green is nice'\nelif color == yellow:\n    print 'yellow is alright'\nelse:\n    print 'I like green'\n"
            title: Students use elif like else, so without a condition
        -   example:
                solution_text: "This is the correct code:\n"
                error_text: "After each command that requires indentation, a colon should be used.\n"
                error_code: "answer = ask 'How are you doing?'\nif answer is 'great'\n    print 'Me too!'\nelif answer is 'bad'\n    print 'Let me cheer you up!'\nelse\n    print 'Im great!'\n"
                solution_code: "answer = ask 'How are you doing?'\nif answer is 'great':\n    print 'Me too!'\nelif answer is 'bad':\n    print 'Let me cheer you up!'\nelse:\n    print 'Im great!'\n"
            title: Students forget the colon
        level: '17'
    -   sections:
        -   example:
                error_text: "Students will forget to put brackets around their text.\n"
                error_code: "print 'my name is Hedy!'\n"
                solution_text: "This is the correct code:\n"
                solution_code: "print('my name is Hedy!')\n"
            title: Students forget to use the brackets
        -   title: Students will still use the ask command
            example:
                error_text: "The ask command has been used since level 1. So it might be hard for the students to switch to input instead of ask.\n"
                error_code: "print('My name is Hedy!')\nname = ask('What is your name?')\nprint('So your name is ', name)\n"
                solution_text: "This is the correct code:\n"
                solution_code: "print('My name is Hedy!')\nname = input('What is your name?')\nprint('So your name is ', name)\n"
        -   example:
                error_text: "They have learned to keep the variables outside of the quotation marks, so they might do the same with the brackets. Which is not the correct way to use them.\n"
                error_code: "temperature = 25\nprint('It is ') temperature ('degrees outside')\n"
                solution_text: "This is the correct code:\n"
                solution_code: "temperature = 25\nprint('It is ', temperature, 'degrees outside')\n"
            title: Students might use the brackets as quotation marks
        level: '18'
    title: 常见错误
    key: 常见错误
    intro: "你可以从你的错误中学习，特别是在编码方面!\n犯错误是不可避免的，也是一个很好的学习机会，但对于教师来说，如何找到正确方法纠正错误是一个挑战！\n特别是随着级别的提高，程序变得越来越长。这就是为什么我们列出了每个级别中常犯的错误，以及它们的改正方法。\n"
title: 海蒂（Hedy）文档
learn-more-sections:
-   title: "加入海蒂编程社区"
    text: |
        我们很高兴收到您的来信！与我们取得联系的最佳方式是加入我们的 <a href="https://discord.gg/8yY7dEme9r" target="_blank">Discord 服务器 </a>。
        您也可以[给我们发邮件](mailto:hello@hedy.org "关于海蒂")。
-   title: "深潜！"
    text: |
        想了解更多关于海蒂的理念和设计吗？请看翡丽娜（Felienne）在 2022 年 StrangeLoop 会议上的演讲：

        <iframe width="560" height="315" class="mx-auto mt-4" src="https://www.youtube.com/embed/fmF7HpU_-9k?wmode=opaque" frameborder="0" allow="accelerometer; autoplay; clipboard-write; encrypted-media; gyroscope; picture-in-picture" allowfullscreen=""></iframe>
-   title: "编程周讲座"
    text: |
        自从我们在2020年初发布以来，一些网站和报纸发表了一些关于海蒂 编程的文章。我们在这里保留了一份列表。
        * [科技乐观主义 —— IT 人才短缺的一个解决方案(荷兰语), 2022年8月](https://pom.show/2022/08/12/een-oplossing-voor-het-it-tekort/)
        * [Codeweek Podcast，2022年7月](https://codeweek.eu/podcast/26)
        * [Heise.de（德语），2022年1月](https://www.heise.de/news/Hedy-die-mitwachsende-Programmiersprache-6336264.html)
        * [Strumenta, 2021年11月](https://tomassetti.me/teaching-programming-with-hedy/)
        * [Vives（荷兰语），2021年10月CodeWeek专题](images/Vives-174-Codeweek.pdf)
        * [CodeWeek.eu - Haunted House Challenge（英语）, September 2021](https://codeweek.eu/2021/challenges/haunted-house)
        * [Opensource.com，（英语）2021年4月](https://opensource.com/article/21/4/hedy-teach-code)
        * [IO杂志，2021年4月](https://ict-research.nl/wordpress/wp-content/uploads/2021/04/IO-magazine-NR1-2021_web.pdf)
        * [Ingeniería De Software（西班牙语），2021年2月](https://ingenieriadesoftware.es/hedy-mejor-lenguaje-ensenar-programacion-ninos/)
        * [《Hello World》杂志，2021年2月](images/Hello_World_15_Hedy.pdf)
        * [Discoro, 2021年1月](https://discoro.wordpress.com/2021/01/09/hedy-gradually-learning-a-programming-language/)
        * [翡丽娜因为开发海蒂编程（Hedy）赢得荷兰ICT研究奖，2021年1月](https://www.nwo.nl/en/news/felienne-hermans-receives-dutch-prize-ict-research-2021)
        * [SlashDot, 2020年8月](https://news.slashdot.org/story/20/08/17/024248/scientist-proposes-a-new-programming-language-for-teaching-coding-and-python)
        * [GenBeta（西班牙语），2020年8月](https://www.genbeta.com/desarrollo/nuevo-lenguaje-para-ensenar-programacion-a-ninos-como-se-ensena-a-leer-escribir-forma-gradual-niveles)
        * [Developpez（法语），2020年8月](https://programmation.developpez.com/actu/308095/Une-scientifique-propose-un-nouveau-langage-de-programmation-pour-enseigner-aux-enfants-le-codage-informatique-au-travers-d-une-approche-graduelle-implementee-en-Python-sur-13-paliers/)
        * [Vives（荷兰语），2020年10月](images/artikel_vives.pdf) "Met Hedy stap voor stap leren programmeren"
        * [荷兰莱顿大学，2020年4月](https://www.universiteitleiden.nl/en/news/2020/03/looking-to-distract-the-kids-while-you-work-from-home-get-them-programming)
        * [Mare（荷兰语），2020年4月](https://www.mareonline.nl/cultuur/computercode-voor-de-kids/)
        * [AG Connect（荷兰语），2020年4月](https://www.agconnect.nl/artikel/stapsgewijs-python-leren-programmeren-met-nieuwe-taal-hedy)
start-sections:
-   title: "文本编程变得更容易!"
    text: |
        学习编程是一件很难的事情。不是说编程本身很难! 而是你需要记住很多规则，就像你刚刚开始学习英语时一样。
        同样的，你也需要通过做大量练习题来学习编程。

        当然你现在可以轻松地读懂这段话。但你还记得你小时候是怎么学习阅读的吗？你那时候学习每个字都需要花费一定的时间!
        对于编程来说也是如此，刚刚开始学的时候可能会觉得很难，但以后会变得越来越容易!

        Hedy（海蒂）最大的好处就是你可以*循序渐进*的学习编程。这意味着你不必一下子学会所有的规则
        最初的几个级别里面没有太多的规则，所以你一开始就可以轻松的学习编程。
        在每一个级别里面我们都会增加新的规则，增加你所知道的命令数量。命令是计算机的指令。
-   title: "多语言编程"
    text: |
        虽然几乎所有的文本编程语言都只有英文关键词，如`for`或`repeat`，但你可以用任何语言来使用海蒂编程！我们目前支持39种不同的语言，包括西班牙语、阿拉伯语、简体中文和印地语。如果海蒂编程没有你的语言的版本，你可以随时开始用新的语言翻译海蒂编程。
-   title: "循序渐进的学习"
    text: |
        Hedy（海蒂）是为所有想学习编程的孩子们设计的! 当然你要有一定的英语基础。
-   title: "Multi-lingual programming"
    text: |
        海蒂编程专为课堂使用而设计，这些课程适合 10 岁及以上的孩子。
        教师可以使用我们提供的免费内置教案，也可以自己编写教案并将其加载到海蒂编程的用户界面中。
-   title: "Built for the classroom"
    text: |
        海蒂编程以尽可能广泛的方式实现编程的效果，并且可以以各种令人兴奋的方式使用这些效果。 海蒂编程允许创建数字和交互式故事；可以把彩色图案显示在屏幕上，也可以用笔式绘图仪把彩色图案绘制在衬衫上，或者用绣花机把彩色图案绣在衬衫上；还可以用来创建能用按钮和键盘玩的游戏或应用程序。
-   title: "我需要有编程经验吗？"
    text: |
        是的！海蒂编程是“开源”的，这意味着每个人都可以帮助我们让海蒂编程变得更好。
        你可以在 <a href="https://github.com/hedyorg/hedy" target="_blank">Github</a> 上找到我们的代码。
        如果你喜欢海蒂编程并想做出贡献，我们乐意接受（并非常感谢）<a href="https://github.com/sponsors/hedyorg" target="_blank">捐赠</a>！
-   title: "Hedy（海蒂）是免费的吗？"
    text: |-
        不需要。海蒂编程可以通过浏览器直接运行，浏览器就是您现在查看这个页面所使用的程序。你可以选择使用 Chrome、Edge 或 Firefox等浏览器。海蒂编程也可以在你的手机或平板电脑上运行。
-   title: "我要安装任何软件吗？"
    text: |-
        没有必要。在幻灯片和学习者的界面中所有的概念都得到了解释。
        如果你创建了一个免费的教师账户，你还可以获得教师手册，其中包括教学建议以及学生容易出错的地方。
join-sections:
-   text: "# There are three ways in which you can support Hedy!\n"
    title: Supporting Hedy
-   title: Improving the language
    text: "海蒂编程的渐进性和多语言性带来了很多有趣的技术挑战。\n在<a href=\"https://github.com/hedyorg/hedy/issues?q=is%3Aopen+is%3Aissue+label%3Alanguage\" target=\"_blank\">Github上可以找到这些问题</a> 。\n"
-   title: Translating Hedy
    text: "你不是一个程序员？没问题！另一种支持海蒂编程的方式是通过<a href=\"https://github.com/hedyorg/hedy/wiki/Hedy-Translation-Tutorial\" target=\"_blank\">，翻译关键词、错误信息、探险活动或其他内容</a> 。\n这是目前的状况，请帮助我们完成一种已有语言的翻译工作，或者添加一种新的语言来翻译海蒂编程！\n<a href=\"https://hosted.weblate.org/engage/hedy/\">\n<img src=\"https://hosted.weblate.org/widgets/hedy/-/multi-auto.svg\" alt=\"Translation status\" /></a>\n"
-   title: Help teachers get started
    text: "海蒂编程旨在支持教师在课堂上教编程课程。我们有特定的教师功能，例如创建班级、自定义班级和查看学生表现的选项。\n如果您喜欢海蒂编程，您可以联系您认识的学校来帮助教师了解和尝试海蒂编程！我们可以通过<a href=\"https://discord.gg/8yY7dEme9r\" target=\"_blank\">Discord</a>帮助您找到学校或老师。\n"<|MERGE_RESOLUTION|>--- conflicted
+++ resolved
@@ -93,9 +93,6 @@
             So if you've forgotten how a command works, simply take a peek at the cheat sheet!
     -   title: "Other useful features"
         text: |
-<<<<<<< HEAD
-            这个<a href="https://www.youtube.com/watch?v=c4MntPPgl1Y" target="_blank">视频</a>向您展示了海蒂编程的更多功能，例如备忘单和关键字切换器。
-=======
             这个<a href="https://www.youtube.com/watch?v=c4MntPPgl1Y" target="_blank">视频</a>向您展示了海蒂编程的更多功能，例如备忘单和键盘切换器。
 -   title: "Answers to the exercises"
     key: answers
@@ -103,7 +100,6 @@
         The answers to all the exercises can be found on the public profile of the useraccount 'Hedy_answers'. We often encourage students to use their own creativity in their answers, so these answers are merely a guideline as to what a possible correct answer could look like.
 
         To go to the 'Hedy_answers' profile, please click <a href="https://hedy.org/user/hedy_answers" target="_blank">here</a>.
->>>>>>> a333e289
 -   levels:
     -   level: '1'
         sections:
