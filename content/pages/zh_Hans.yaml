--- conflicted
+++ resolved
@@ -119,54 +119,6 @@
         sections:
         -   title: 学生们尝试打印整个列表
             example:
-<<<<<<< HEAD
-                error_text: "无法打印列表。您只能用随机地命令打印列表中的一个项目。\n"
-                error_code: "食品是苹果，牛奶，巧克力\n打印食品\n"
-                solution_text: "要打印所有食品的列表，您只需将它们放在打印命令之后即可。否则，您可以使用随机地命令打印列表中的一个项目。\n"
-                solution_code: "打印苹果，牛奶，巧克力\n\n或\n\n食品是苹果，牛奶，巧克力\n打印食品随机地\n"
-        -   title: 学生使用变量或列表的名称作为常规文本
-            example:
-                error_text: "此问题可能也发生在级别 2 中。现在，列表也可能发生这种情况。\n"
-                error_code: "名字是Hedy\n打印 嗨，我的名字是名字\n\n或\n\n动物是犀牛，蜜蜂，天鹅\n打印最好的动物是...动物随机地\n"
-                solution_text: "不要在常规文本中使用变量或列表的名称并打印。在第 4 级中，这个问题是用引号解决的。\n"
-                solution_code: "名字是Hedy\n打印 嗨，我的名字\n\n或\n\n动物们是犀牛，蜜蜂，天鹅\n打印 最好的动物是...动物们随机地\n"
-        -   title: 学生随机忘记
-            example:
-                error_text: "如例所示\n"
-                error_code: "鸟类是麻雀，海鸥，知更鸟\n随机地打印鸟类\n"
-                solution_text: "This problem is solved by adding the word at.\n"
-                solution_code: "birds is sparrow, seagull, robin\nprint birds at random\n"
-        -   title: 学生在使用随机选择命令时忘记了使用打印命令
-            example:
-                error_text: "Or they will sometimes put at random at the beginning of the line.\n"
-                error_code: "fruit is apple, cherry, banana\nfruit at random\n"
-                solution_text: "Emphasize to your students that you always need a print to print text.\n"
-                solution_code: "fruit is apple, cherry, banana\nprint fruit at random\n"
-        -   title: Students forget to use commas in their lists
-            example:
-                error_text: "In a list items are seperated with a comma.\n"
-                error_code: "pizzas is funghi tonno quattro stagioni\nprint pizzas at random\n"
-                solution_text: "After each item on your list, there should be a comma\n"
-                solution_code: "pizzas is funghi, tonno, quattro stagioni\nprint pizzas at random\n"
-        -   title: 学生尝试在没有列表的情况下使用随机地命令
-            example:
-                error_text: "例如\n"
-                error_code: "俱乐部是曼联\n随机地打印俱乐部\n"
-                solution_text: "Hedy can't print anything at random, because there is no list to choose from.\n"
-                solution_code: "clubs is Manchester United, Bayrn Munchen, FC Barcelona\nprint clubs at random\n"
-        -   title: 'Students try to use add/remove without a list '
-            example:
-                error_text: "In the example below 'names' is not a list, but a variable. You cannot add anything to it.\n"
-                error_code: "names is Jake\nyour_name is ask Who are you?\nadd your_name to names\nprint names at random\n"
-                solution_text: "There has to be a list first, so you have to add a second name to turn names into a list, for example Amy. If you don't want amy on your list, you can use remove to remove it after.\n"
-                solution_code: "names is Jake, Amy\nyour_name is ask Who are you?\nadd your_name to names\nprint names at random\n"
-        -   example:
-                error_code: "adventures is story, parrot, dice\nchoice is Which adventure do you like best?\nadd choice\nremove dice\nprint I love adventures at random\n"
-                error_text: "Without to/from the add/remove command won't work.\n"
-                solution_text: "Hedy has to know which list the item should be added to/removed from.\n"
-                solution_code: "adventures is story, parrot, dice\nchoice is Which adventure do you like best?\nadd choice to adventures\nremove dice from adventures\nprint I love adventures at random\n"
-            title: 学生们忘记了在添加/删除中使用到/从
-=======
                 error_text: "无法打印列表。您只能用随机选择的命令打印列表中的一个项目。\n"
                 error_code: "食品是苹果，牛奶，巧克力\n打印食品\n"
                 solution_text: "要打印所有食品的列表，您只需将它们放在打印命令之后即可。否则，您可以使用随机选择的命令打印列表中的一个项目。\n"
@@ -213,7 +165,6 @@
                 solution_text: "Hedy必须知道这个项目应该被添加到哪个列表中/从哪个列表中删除。\n"
                 solution_code: "冒险活动是故事、鹦鹉、骰子\n选择是 你最喜欢哪个冒险活动？\n在冒险活动中添加选择\n从冒险活动中删除骰子\n打印我爱随机选择的冒险活动\n"
             title: 学生们忘记了在添加/删除命令中使用到/从
->>>>>>> 12e99370
     -   level: '4'
         sections:
         -   title: 学生忘记在文本的两边使用引号
@@ -235,48 +186,6 @@
                 solution_text: "你可以选择使用错误的语法，直接不使用撇号。或者你可以把`作为一个撇号来使用。\n"
                 solution_code: "打印'允许键入此内容'\n打印'并且您可以执行此操作'\n"
     -   sections:
-<<<<<<< HEAD
-        -   title: Students forget to use print in an if command
-            example:
-                error_text: "After students use if or else they forget to use a second command like print or ask.\n"
-                error_code: "if name is Hedy 'Great!'\nelse 'Hedy is better!'\n"
-                solution_text: "Add the print command to fix it.\n"
-                solution_code: "if name is Hedy print 'Great!'\nelse print 'Hedy is better!'\n"
-        -   title: Students might use two different names for the same variable
-            example:
-                error_text: "In this example the student has used 'horse' and 'name' for the same variables.\n"
-                error_code: "horse is ask 'What is your horse called?'\nif name is Bonfire print 'cool'\nelse print 'less cool!'\n"
-                solution_text: "Always check wheter the variable has the same name throughout the code. Slight differences can be hard to spot (for example plurals) but they will interfere with the code.\n"
-                solution_code: "horse is ask 'What is your horse called'\nif horse is Bonfire print 'cool!'\nelse print 'less cool!'\n"
-        -   title: 学生们仍然忘记了两边的引号
-            example:
-                error_text: "If commandos can get very long and students tend to forget to use quotes.\n"
-                error_code: "if name is Hedy print fun\nelse print 'meh!\n"
-                solution_text: "Always use 2 quotes in a print command.\n"
-                solution_code: "if name is Hedy print 'fun'\nelse print 'meh!'\n"
-        -   title: 学生在变量名两边使用引号
-            example:
-                error_text: "In this level there are no quotes around variable names.\n"
-                error_code: "if 'name' is 'Hedy' print 'fun'\nelse print 'meh!'\n"
-                solution_text: "Remove the quotes to get the code to work.\n"
-                solution_code: "if name is Hedy print 'fun'\nelse print 'meh!\n"
-        -   title: 学生使用包含两个单词的长变量名
-            example:
-                error_text: "A variable should be named with one word. You could use an underscore to connect two words. That counts as one.\n"
-                error_code: "chosen door is ask 'Which door do you pick?'\n"
-                solution_text: "Add an underscore.\n"
-                solution_code: "chosen_door is ask 'which door do you pick?'\n"
-        -   title: Students want multiple answers to be correct
-            example:
-                error_text: "For example this student Hedy to tell all his friends that they are funny, but other classmates would be told that they are not.\n"
-                error_code: "if name is Jesse, David, Souf print 'You are funny' else print 'You are not funny'\n"
-                solution_text: "You could use the `in` command for that. It is explained in a higher level, but it does already work in level 5.\nAnother solution is to use multiple if commands and no else command. The disadvantage is that it won't tell the other classmates that they are not funny.\n"
-                solution_code: "friends is Jesse, David, Souf\nname is ask 'Who are you?'\nif name in friends print 'You are funny'\nelse print 'You are not funny'\n\nor\n\nname is ask 'Who are you?'\nif naam is Jesse print 'You are funny'\nif naam is David print 'You are funny'\nif naam is Souf print 'You are funny'\n"
-        -   title: The students make the variable name the same as the value in the if statement
-            example:
-                error_text: "In the example below the password is 'password'. This will result in it always being correct.\n"
-                error_code: "password is ask 'What is the password?'\nif password is password print 'Access granted'\nelse print 'Acces denied!'\n"
-=======
         -   title: 学生忘记在如果命令中使用打印
             example:
                 error_text: "在学生使用“如果”或“否则”后，他们忘记使用第二个命令，如打印或询问。\n"
@@ -317,7 +226,6 @@
             example:
                 error_text: "在下面的例子中，密码是 'password'. 这将导致它始终是正确的.\n"
                 error_code: "密码是询问 '密码是什么?'\n如果密码是密码，打印'允许进入'\n否则打印'拒绝访问！'\n"
->>>>>>> 12e99370
                 solution_text: "为你的变量选一个不同的名字。\n"
                 solution_code: "保密_密码是询问 '密码是什么'\n如果 保密_密码 是密码 打印'授予访问权限！'\n否则打印 '访问被拒绝！'\n"
         level: '5'
