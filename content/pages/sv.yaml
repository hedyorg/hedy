title: Dokumentation för Hedy
home-sections:
-   title: Textprogrammering på ett enkelt sätt!
    text: |-
        Många skolor och lärare runt om i världen vill lära sina elever programmering. Till en början görs detta ofta med lekfulla verktyg, allt från roboten Beebot till
        Scratch Junior eller Scratch. Efter att ha använt sådana verktyg vill ungdomarna ofta gå vidare till mer kraftfulla, textbaserade programspråk som Python.

        Men Python svårt, eftersom det bara finns på engelska och kräver att eleverna lär sig komplexa programmeringsbegrepp och syntax på en gång.
        Hedy är det enkla sättet att komma igång med textbaserade programspråk! Hedy är gratis att använda, har öppen källkod och skiljer sig från alla andra textbaserade programspråk på tre sätt.

        1. Hedy är flerspråkigt, så du kan använda Hedy på ditt eget språk
        2. Hedy fungerar stegvis, så att du kan lära dig ett begrepp och dess syntax åt gången
        3. Hedy är gjort för klassrummet, så att lärare kan anpassa sina elevers upplevelse fullt ut
-   title: Flerspråkig programmering
    text: Nästan alla textbaserade programspråk har nyckelord på engelska, som `for` eller `repeat`, men Hedy kan användas på alla språk! Vi stöder för närvarande 39 olika språk, inklusive spanska, arabiska, förenklad kinesiska och hindi. Om ditt språk inte finns, kan du alltid starta en ny översättning.
-   title: Steg för steg-inlärning
    text: Att lära sig ett programmeringsspråk kan vara överväldigande, eftersom man måste lära sig begrepp (t.ex. if-else eller loopar) och syntax (t.ex. citattecken eller runda parenteser) samtidigt. I Hedy introduceras begreppen först med lite syntax och förfinas sedan. Ett vetenskapligt bevisat sätt
        att lära sig!
-   title: Gjort för klassrummet
    text: |-
        Hedy passar barn från 10 år och uppåt och är utformat för användning i klassrummet.
        Lärare kan använda våra kostnadsfria, inbyggda lektionsplaner, men kan också skapa egna lektioner och ladda upp dem i Hedys användargränssnitt.
-   title: Programmering i sitt sammanhang
    text: Hedy visar programmering på bredast möjliga sätt och kan användas på en mängd spännande sätt. Hedy gör det möjligt att skapa digitala och interaktiva berättelser, färgglada teckningar som kan visas på skärmen men också ritas med en plotterpenna eller broderas på en tröja, och som kan användas
        för att skapa spel eller appar med knappar och tangentbordsstyrning.
-   title: Är Hedy gratis?
    text: |-
        Ja! Hedy är 'öppen källkod', vilket betyder att alla kan hjälpa oss att förbättra Hedy.
        Du kan hitta vår kod på <a href="https://github.com/hedyorg/hedy" target="_blank">Github</a>.
        Om du gillar Hedy och vill bidra, tar vi emot (och är mycket tacksamma för) <a href="https://github.com/sponsors/hedyorg" target="_blank">donationer</a>!
-   title: Behöver jag installera något?
    text: Nej. Hedy fungerar i webbläsaren, alltså det program du använder för att titta på den här sidan. Förmodligen Chrome eller Edge eller Firefox. Hedy fungerar även på telefoner och surfplattor.
-   title: Behöver jag programmeringserfarenhet för att undervisa med Hedy?
    text: |-
        Nej, det behövs inte. Alla begrepp förklaras i bilderna och i gränssnittet för elever.
        Om du skapar ett kostnadsfritt lärarkonto får du även tillgång till lärarhandledningen med information om hur du undervisar
        och vanliga misstag.
join-sections:
-   title: Att stödja Hedy
    text: '# Det finns tre sätt att stödja Hedy!'
-   title: Förbättra språket
    text: |-
        Hedys stegvisa och flerspråkiga karaktär skapar många intressanta tekniska utmaningar.
        Du hittar dessa frågor på <a href="https://github.com/hedyorg/hedy/issues?q=is%3Aopen+is%3Aissue+label%3Alanguage" target="_blank">Github</a>.
-   title: Översätta Hedy
    text: |-
        Är du ingen programmerare? Inga problem! Ett annat sätt att stödja Hedy är att <a href="https://github.com/hedyorg/hedy/wiki/Hedy-Translation-Tutorial" target="_blank">översätta nyckelord, felmeddelanden, äventyr och annat innehåll</a>.
        Detta är den nuvarande statusen; hjälp oss att göra klart ett språk eller lägga till ett nytt!
        <a href="https://hosted.weblate.org/engage/hedy/">
        <img src="https://hosted.weblate.org/widgets/hedy/-/multi-auto.svg" alt="Translation status" /></a>
-   title: Hjälpa lärare att komma igång
    text: |-
        Hedy är utformat för att hjälpa lärare att ge programmeringslektioner i klassrummet. Vi har särskilda lärarfunktioner som möjligheten att skapa en klass, anpassa den och följa dina elever.
        Om du gillar Hedy kan du nå ut till skolor som du känner för att hjälpa lärare att komma igång! Vi kan hjälpa dig att hitta skolor eller lärare via <a href="https://discord.gg/8yY7dEme9r" target="_blank">Discord</a>.
learn-more-sections:
-   title: Gå med i Hedy-gemenskapen
    text: |-
        Vi vill gärna höra från dig! Det bästa sättet att komma i kontakt med oss är att gå med i vår Discord-server <a href="https://discord.gg/8yY7dEme9r" target="_blank"></a> .

        Du kan också [skicka ett mejl till oss] (mailto:hello@hedy.org "Om Hedy").
-   title: En djupdykning!
    text: |-
        Vill du veta mer om Hedys filosofi och design? Kolla in det här föredraget som Felienne höll på StrangeLoop-konferensen 2022:

        <iframe width="560" height="315" class="mx-auto mt-4" src="https://www.youtube.com/embed/fmF7HpU_-9k?wmode=opaque" frameborder="0" allow="accelerometer; autoplay; clipboard-write; encrypted-media; gyroscope; picture-in-picture" allowfullscreen=""></iframe>
-   title: Hedy i nyheterna
    text: |-
        En del webbplatser och tidningar har skrivit om Hedy sedan vi släpptes i början av 2020. Vi har en lista här:
        * [Tech Optimism - A Solution to the IT Shortage (Dutch), August 2022](https://pom.show/2022/08/12/een-oplossing-voor-het-it-tekort/)
        * [Codeweek Podcast, July 2022](https://codeweek.eu/podcast/26)
        * [Heise.de (German), Januari 2022](https://www.heise.de/news/Hedy-die-mitwachsende-Programmiersprache-6336264.html)
        * [Strumenta, November 2021](https://tomassetti.me/teaching-programming-with-hedy/)
        * [Vives (Dutch), CodeWeek Special October 2021](images/Vives-174-Codeweek.pdf)
        * [CodeWeek.eu - Haunted House Challenge, September 2021](https://codeweek.eu/2021/challenges/haunted-house)
        * [Opensource.com, April 2021](https://opensource.com/article/21/4/hedy-teach-code)
        * [IO Magazine, April 2021](https://ict-research.nl/wordpress/wp-content/uploads/2021/04/IO-magazine-NR1-2021_web.pdf)
        * [Ingeniería De Software (Spanish), February 2021](https://ingenieriadesoftware.es/hedy-mejor-lenguaje-ensenar-programacion-ninos/)
        * [Hello World Magazine, February 2021](images/Hello_World_15_Hedy.pdf)
        * [Discoro, January 2021](https://discoro.wordpress.com/2021/01/09/hedy-gradually-learning-a-programming-language/)
        * [Felienne wins the Dutch award for ICT research for Hedy, January 2021](https://www.nwo.nl/en/news/felienne-hermans-receives-dutch-prize-ict-research-2021)
        * [SlashDot, August 2020](https://news.slashdot.org/story/20/08/17/024248/scientist-proposes-a-new-programming-language-for-teaching-coding-and-python)
        * [GenBeta (Spanish), August 2020](https://www.genbeta.com/desarrollo/nuevo-lenguaje-para-ensenar-programacion-a-ninos-como-se-ensena-a-leer-escribir-forma-gradual-niveles)
        * [Developpez (French), August 2020](https://programmation.developpez.com/actu/308095/Une-scientifique-propose-un-nouveau-langage-de-programmation-pour-enseigner-aux-enfants-le-codage-informatique-au-travers-d-une-approche-graduelle-implementee-en-Python-sur-13-paliers/)
        * [Vives (Dutch), October 2020](images/artikel_vives.pdf) "Met Hedy stap voor stap leren programmeren"
        * [Leiden University, April 2020](https://www.universiteitleiden.nl/en/news/2020/03/looking-to-distract-the-kids-while-you-work-from-home-get-them-programming)
        * [Mare (Dutch), April 2020](https://www.mareonline.nl/cultuur/computercode-voor-de-kids/)
        * [AG Connect (Dutch), April 2020](https://www.agconnect.nl/artikel/stapsgewijs-python-leren-programmeren-met-nieuwe-taal-hedy)
sections:
-   title: Inledning
    key: intro
    subsections:
    -   title: Vad är Hedy?
        text: |-
            Hedy är ett textbaserat programspråk för målgruppen (för-)tonåringar i åldrarna 10 till 15 år.
            Till skillnad från programspråk för barn, som Scratch, använder Hedy inte kodblock utan textbaserad kod.
            Så med Hedy får du lära dig att skriva kod som riktiga programmerare gör, men i små steg med lekfulla övningar.
            På så sätt kan Hedy fungera som en språngbräda till riktiga programspråk som Python på ett tillgängligt och mestadels roligt sätt!
            Om du vill veta mer kan du titta på denna <a href="https://www.youtube.com/watch?v=EdqT313rM40&amp;t=2s" target="_blank">video</a> om utvecklingen av Hedy som ett programspråk.
    -   title: Målgrupp
        text: |-
            Hedy är utvecklat med tanke på elever i mellanstadiet och högstadiet, alltå åldrarna 10–15 år.
            Det är viktigt att eleverna kan läsa bra. Vi rekommenderar att man inte börjar med Hedy förrän eleverna har uppnått läsnivå motsvarande årkurs 3.
            Elever (och lärare!) behöver inte ha någon erfarenhet av programmering innan de börjar med Hedy.
    -   title: Hur fungerar Hedy?
        text: |-
            Hedy är indelad i nivåer, där nya kommandon lärs ut. Varje nivå innehåller en mängd olika äventyr där man kan öva på de nya kommandona.
            Som lärare får du bestämma vilka äventyr som är tillgängliga för dina elever. Kommer de att skapa en restaurang, en kalkylator eller ett spökhus på den här nivån? Inom varje nivå är äventyren ordnade från lättast till svårast.
            Så dina elever får hela tiden nya utmaningar. Äventyren kan göras av eleverna individuellt, eller så kan du använda dem i traditionell undervisning.

            Äventyren innehåller också ett kodexempel, så att även lärare med mindre digital kompetens kan använda Hedy!
            Naturligtvis vänder sig Hedy också till de kreativa lärare som älskar att göra sina egna lektionsplaner och äventyr!

            När du har programmerat alla äventyr på en viss nivå kan dina elever testa sina kunskaper i frågesporten.
            Du kan följa dina elevers arbete och deras framsteg på klassidan.
    -   title: Enheter
        text: |-
            Hedy är webbaserat, vilket betyder att det fungerar på alla enheter med en webbläsare (Google Chrome, Firefox, Edge etc), så bärbara datorer, Chromebooks, surfplattor och till och med mobiler är lämpliga för att använda Hedy.
            Du behöver inte ladda ner något innan du börjar arbeta med Hedy, det är bara att gå till sajten så är du redo!
    -   title: Hedy-gemenskapen
        text: |-
            Alla Hedy-lärare, -programmerare och andra fans är välkomna till vår Discord-server <a href="https://discord.gg/8yY7dEme9r" target="_blank"></a> . Det är det perfekta stället att prata om Hedy: vi har kanaler där du kan visa dina coola projekt och lektioner, kanaler för att rapportera fel och kanaler för att prata med andra lärare och med Hedy-teamet.
            <a href="https://www.youtube.com/watch?v=Lyz_Lnd-_aI" target="_blank">Här</a> hittar du en video om hur du går med i Discord-gemenskapen.
-   title: Handledning
    key: handledning
    subsections:
    -   title: Handledning
        text: Vill du följa handledningen (igen)? Klicka <a href="https://hedy.org/tutorial" target="_blank">här</a>.
-   title: Lektionsplanering
    key: förberedelser
    subsections:
    -   title: For teachers
        text: You can prepare your classes at the <a href="https://hedy.org/for-teachers" target="_blank">For Teachers page</a>. On this page you'll find everything you'll need to teach with Hedy, like your classes, your adventures and slides. All the functionalities of the for teachers page are explained
            below.
    -   title: Skapa en klass
        text: |-
            Som lärare kan du skapa en klass för dina elever. I klassen kan du se elevernas konton och program och du kan följa deras framsteg.
            Den här <a href="https://www.youtube.com/watch?v=Y3RTIWftJQg" target="_blank">videon</a> visar hur du snabbt skapar en klass i Hedy.
    -   title: Anpassa din klass
        text: |-
            You can customize your class and choose which adventures are available for your students. This way your students won't be overwhelmed by the amount of adventures and levels, and they can specifically focus on the adventures you'd like them to practice with.
            Click on your class on the for teachers page and choose 'customize class'. On this page you can select levels, set opening dates, unlock level tresholds and more.

            **Select and order adventures**
            <img src="https://github.com/hedyorg/hedy/assets/80678586/df38cbb2-468e-4317-ac67-92eaf4212adc" width="1000">
            In this section you can select and order adventures. The pink tabs are adventures with new commands. The gray tabs are regular adventures. To rearrange the order of the adventures, you can drag the tabs. However, we do advise you to use the regular order of adventures as the Hedy team made sure the adventures go from easiest to hardest.
            If you want to remove an adventure for your students, simply click the cross on the adventure's tab.
            <img src="https://github.com/hedyorg/hedy/assets/80678586/0ddd10b5-ef60-4480-a0c4-fc9a0f323baa" width="300">
            If you want to add adventures, for instance your own adventure or an adventure you accidentally removed, use this menu to add the adventure to your students' adventures. Simply click the adventure you want to add and it (re)appears in the line of adventures. To undo all your changes to the adventures, click 'Reset'.

            **Opening dates**
            <img src="https://github.com/hedyorg/hedy/assets/80678586/4e59acfa-4772-429f-8328-babb43c942d5" width="300">
            With this feature you can set open_ingdates for the levels. This way you can make a lesson plan before your course begins and not worry about opening new levels each week. In the image above the first level is opened directly, the second will open the 23th of september, and the 3rd level the week after. The other levels are closed.
            Don't want to set opening dates? No problem, just leave this section blank.

            **Unlock level tresholds**
            <img src="https://github.com/hedyorg/hedy/assets/80678586/99a34dab-f112-459e-bfd1-07618be4715a" width = "1000">
            This featue allows you to set a treshold for your students' quiz grade, before they can continue to the next level. For example, if you enter "80" your students have to score at least 80% on the quiz before they are allowed to go to the next level. If they haven't met the treshold, they are not allowed to continue and have to retake the quiz.
            Don't want to use the treshold? No worries, just keep this section blank.


            **Other settings**
            <img src="https://github.com/hedyorg/hedy/assets/80678586/a8491d67-6d6e-42a7-b672-fd3d083a76f8"/>
            There are some other setting that could be usefu to you aswell. Our first extra setting is 'Mandatory developer's mode'. In developers mode the students only see their input and output screens and the run button. The adventures are hidden and there are no cheatsheets available. This might come in handy in a test situation.
            If this option is not selected the developer's mode is available for students too as a voluntairy option.

            If you want all your students to be visible in de class highscore, you can select the second option.
            With all the other options you can choose to hide some functions or content for your students, this might help them focus more.

            **Save**
            <img src="https://github.com/hedyorg/hedy/assets/80678586/df179df3-3073-4d15-bba6-62e58fb675be" width="300">
            Don't forget to save your changes when you're done costumizing your class.
    -   title: Elevkonton
        text: |-
            Det finns två sätt att låta elever gå med i din klass: du kan skapa konton åt dem eller så kan de skapa sina egna konton.

            **Du skapar konton för dina elever**
            Det enklaste sättet att lägga till elever i din klass är att skapa ett konto åt dem. Detta gör du genom att klicka på knappen 'skapa elevkonton' och fylla i användarnamn och lösenord för dem.
            Eleverna kan logga in med det användarnamn och lösenord som du har valt. Sen kan de ändra sitt användarnamn eller lösenord om de vill och de kommer fortfarande att finnas kvar i din klass.
            Den här <a href="https://www.youtube.com/watch?v=eEQvik-Ce5M" target="_blank">videon</a> visar hur du lägger till elever i din klass på det snabbaste och enklaste sättet.

            **Eleverna skapar sina egna konton**
            Dina elever kan också gå in på Hedy-sajten och skapa sina egna konton, precis som du gjorde. För att gå med i din klass behöver de bara klicka på inbjudningslänken.
            Inbjudningslänken hittar du på klassens sida och kan skicka den till dina elever. Tänk på att dina elever måste vara inloggade på Hedy när de klickar på länken för att det ska fungera smidigt.
            Du kan också manuellt bjuda in en elev till din klass med knappen 'Bjud in med användarnamn'.
    -   title: Ställa in önskat språk
        text: |-
            När eleverna skapar profiler ska de välja ett 'önskat språk'. Hedy kommer alltid att laddas på det valda språket.
            Det går alltid att ändra detta språk senare genom att navigera till 'Mitt konto' och 'Mina personliga inställningar' igen.
            Från och med december 2021 är det obligatoriskt att ställa in ett önskat språk för varje Hedy-konto.
            Om ditt konto eller dina elevers konton skapades tidigare än detta datum kommer du att få ett meddelande om att ett önskat språk saknas.
            Inga bekymmer! Navigera till 'Min profil' och ange ett språk i dina profilinställningar.
            Tills du ställer in ett språk kommer Hedy att visas på ditt webbläsarspråk och, när detta språk inte stöds, på engelska.

            **För personer som inte talar engelska**
            Du kan inte bara ändra språket i äventyren till ditt eget språk. Du kan också välja vilket språk nyckelorden (till exempel 'print' eller 'ask') ska vara på.
            På så sätt kan du lära dina elever att koda med engelska nyckelord, men du kan också låta dem programmera på sitt eget språk. Svenska elever kan till exempel använda kommandot 'fråga' i stället för "ask".

            **Video**
            Den här <a href="https://www.youtube.com/watch?v=QrVZETj4oLM" target="_blank">videon</a> visar hur du ställer in ett önskat språk och ändrar nyckelorden till ditt önskade språk också.
    -   title: Lagring av program
        text: |-
            När du är inloggad ser du Mina program bredvid din profilikon.
            Detta alternativ finns även för dina elever. I Mina program kan du hitta alla program som du har arbetat med.
            Som standard sparas programmen i 'Mina program' när du kör koden, och var 10:e sekund, under sitt standardnamn
            och deras nivå (till exempel: Story 5). Om du vill spara ett program under ett nytt namn skriver du bara det nya namnet i namnfältet.
            För närvarande kan bara ett program sparas per nivå, per flik.

            Du (och dina elever) kan också dela program med hjälp av knappen Dela bredvid programnamnen.
            Dessa program kommer att läggas upp på vår <a href="https://hedy.org/explore" target="_blank">utforskningssida</a> , så att alla kan se och använda dem.
            Om du vill ta bort delningen av ditt program går du till 'Mina program' och klickar på 'Ta bort delning'.

            Pappersflygplansikonen kan användas för att lämna in program till läraren i en klass. Program som har lämnats in kommer inte längre att vara ändringsbara.
-   title: Undervisa med Hedy
    key: undervisning
    subsections:
    -   title: Undervisa med Hedy
        text: |-
            Hedy har många olika nivåer som var och en lär ut en ny färdighet. Vi rekommenderar att du lär ut en nivå per lektion.
            Det ger dina elever tid att fullt ut förstå ett nytt kommando eller begrepp och öva på det, innan de går vidare till nästa nivå.
            Vi använder den här strukturen i våra lektioner: Introduktion, Nya begrepp och kommandon, vi börjar arbeta, pussel och quiz.
    -   title: Bilder
        text: |-
            When giving instructions you might want to use our slides. Our slides are available on the 'For teachers' page. There is a set of slides for each level. In the slides all the new commands for that level are explained. We have aimed to explain why these changes are nessecary or how the new commands come in handy.
            We also give some examples of how the new commands can be used. You could of course also use your own slides, or just open Hedy and show your students around the website. Whichever you prefer to give the best Hedy lessons!
    -   title: Inledning
        text: |-
            Du kan börja dina lektioner med att aktivera dina elevers förkunskaper: Vad vet de redan om ämnet, vad lärde de sig under den föregående lektionen och vilka misstag gjorde de som de nu har lärt sig av?
            På så sätt finns alla tidigare inlärda kommandon och ofta gjorda misstag i färskt minne hos dina elever när du börjar introducera den nya lektionen.
    -   title: Introduktion av nya begrepp och kommandon
        text: |-
            De nya begreppen och kommandona kan vara mycket svåra att förstå för vissa elever.
            Därför är det viktigt att du visar dina elever hur de nya kommandona används på rätt sätt.
            Särskilt på de lägre nivåerna, där vissa elever inte har någon erfarenhet av programmering alls, kan det vara svårt för dem att förstå de nya abstrakta begreppen.
            Genom att visa många exempel blir ett abstrakt begrepp (t.ex. 'Vad är en variabel?') mer igenkännligt och lättare att förstå ('Titta, variabeln husdjur har ändrats till hund').
    -   title: Nu sätter vi igång
        text: |-
            Varje nivå innehåller olika äventyr som du hittar i de rosa flikarna. Den första rosa fliken förklarar de nya kommandona på den här nivån.
            Följande flikar är äventyr som eleverna kan prova på och göra egna varianter på.
            Äventyren är ordnade från lättast till svårast, så vi rekommenderar att du börjar till vänster och arbetar dig åt höger.
            Den sista fliken "vad kommer sen" ger en liten teaser av vad du kommer att lära dig på nästa nivå. Naturligtvis kan du välja de äventyr du vill att dina elever ska göra för varje nivå.
            De behöver inte alltid göra varje äventyr. Varje äventyr innehåller en exempelkod som eleverna kan prova med den gröna knappen.
            Exempelkoden kopieras till arbetsfältet, där eleverna kan prova koden och justera den efter eget huvud.
            Stimulera dina elever att förvandla exempelkoden till sina egna projekt genom att lägga till egna idéer och göra sin egen variant av äventyret.
    -   title: Quiz och pussel
        text: |-
            Om du vill testa om eleverna har tagit till sig all ny information på nivån kan du låta dem göra ett quiz.
            Testet innehåller 10 flervalsfrågor om de nya begreppen och kommandon på den nivån.
            Alla nivåer har inte ett quiz än, eftersom vi fortfarande håller på att bygga upp dem.
            Vissa nivåer innehåller också pussel. Pussel visar eleverna ett par kodrader som eleverna måste sätta i rätt ordning.

            Den här <a href="https://www.youtube.com/watch?v=lNh5EdZVUwc" target="_blank">videon</a> visar quiz och pussel.
    -   title: Utvärdering
        text: |-
            Avsluta lektionen med en kort utvärdering. Vad har eleverna lärt sig? Vilka svårigheter stötte de på?
            Hur lärde de sig av sina misstag? Och naturligtvis: Vad har de skapat?
            Eleverna är ofta mycket stolta över sina egna skapelser, så det är trevligt att spara lite tid och ge eleverna möjlighet att visa sina arbeten för sina klasskamrater.
-   title: Extra Hedy-funktioner
    key: funktioner
    subsections:
    -   title: Lärarstatistik
        text: Den här <a href="https://www.youtube.com/watch?v=iwHVG4NRKI4&t=5s" target="_blank">videon</a> visar mer information om hur du använder lärarstatistiken i din klass.
    -   title: Gör ditt eget äventyr
        text: Läraren kan också skapa egna äventyr. Den här <a href="https://www.youtube.com/watch?v=A0zbXpxX4q4" target="_blank">videon</a> visar hur du som lärare gör ditt eget äventyr och lägger till det i din klass eller dina klasser.
    -   title: Utforska sidan
        text: |-
            På <a href="https://hedy.org/explore" target="_blank">explore-sidan</a> kan du se andra Hedy-användares arbete. Du kan prova deras program och använda dem som inspiration för att skapa något häftigt själv.
            Du kan också själv lägga till ett program som du har gjort på utforskningssidan genom att klicka på "Save and share code" (spara och dela kod) i kodningsskärmen eller gå till My Programs (Mina program) och klicka på "Share" (dela).
            Vill du inte längre dela ditt arbete? Gå helt enkelt till "Mina program" och klicka på "Unshare".
            Om du vill ha mer information om utforskningssidan kan du titta på den här <a href="https://www.youtube.com/watch?v=26boFjqvS5Q" target="_blank">videon</a>.
    -   title: Mina prestationer
        text: |-
            Om du klickar på ditt användarnamn uppe till höger på skärmen kan du gå till <a href="https://hedy.org/my-achievements" target="_blank">Mina prestationer</a>. På den här sidan samlas dina prestationer. Dina elever har också en sådan sida.
            När du för musen över märket ser du hur du kan ta märket. Det finns också dolda märken, som du själv måste ta reda på hur du kan ta dem.
            Om du vill ha mer information om prestationerna kan du kolla in den här <a href="https://www.youtube.com/watch?v=-FjmKejukCs" target="_blank">videon</a>.
    -   title: Highscore
        text: |-
            På <a href="www.https://hedy.org/highscores" target="_blank">den här sidan</a> kan du se alla Hedy-användares high score.
            I den här <a href="https://www.youtube.com/watch?v=IqTiUkBVTo8" target="_blank">videon</a>kan du lära dig mer om poängsättningen.
    -   title: Debugger
        text: |-
            Fungerar inte din (elevs) kod? Det måste finnas en bugg (ett kodningsfel) i den! Du kan använda felsökaren för att hitta felet.
            Debuggern är nyckelpigeknappen i din kodningsskärm. Om du trycker på den kan du köra din kod rad för rad för att hitta felet.
            Har du hittat felet? Tryck på den röda stoppknappen så stängs debuggern av.
    -   title: Läs högt
        text: Vill du att utskriften från ditt program ska läsas upp högt? Då kan du använda högläsningsfunktionen som finns under knappen "Kör kod" på kodningsskärmen.
    -   title: Programmerarläge
        text: |-
            Blir du distraherad av alla äventyr, eller vill du göra ett långt program? Kolla då in inställningen för "Programmerarläge" längst ned på kodningsskärmen.
            Med programmerarläget kan du och dina elever använda en större kodningsskärm.
    -   title: Fusklappar
        text: |-
            På varje nivå finns en knapp med denna emoji 🤔. Där kan du och dina elever hitta 'fusklappar'. På den här fusklappen kan du hitta alla kommandon som kan användas på den här nivån i deras korrekta form.
            Så om du har glömt hur ett kommando fungerar kan du helt enkelt ta en titt på fusklappen!
    -   title: Other useful features
        text: Den här <a href="https://www.youtube.com/watch?v=c4MntPPgl1Y" target="_blank">videon</a> visar ännu fler funktioner i Hedy, som fusklappar och hur man växlar tangentbord.
-   title: Answers to the exercises
    key: answers
    intro: |-
        The answers to all the exercises can be found on the public profile of the useraccount 'Hedy_answers'. We often encourage students to use their own creativity in their answers, so these answers are merely a guideline as to what a possible correct answer could look like.

        To go to the 'Hedy_answers' profile, please click <a href="https://hedy.org/user/hedy_answers" target="_blank">here</a>.
-   title: Vanliga misstag
    levels:
    -   level: '1'
        sections:
        -   title: Eleverna glömmer att skriva kommandon
            example:
                error_text: De skriver t.ex. en mening utan att använda print.
                error_code: Hedy kan inte skriva ut detta
                solution_text: Lär eleverna att alltid börja en kodrad med ett kommando.
                solution_code: skriv Hedy kan skriva detta!
        -   title: Eleverna använder versaler när de skriver kommandon
            example:
                error_text: Kommandon fungerar inte om de är skrivna med versaler.
                error_code: |-
                    Fråga varför är min kod fel?
                    Print för jag använder stora bokstäver.
                solution_text: Ta bort versalerna.
                solution_code: |-
                    fråga Varför fungerar min kod nu?
                    skriv Eftersom jag tog bort versalerna!
        -   title: Eleverna använder eko utan fråga
            example:
                error_text: Echo görs för att upprepa ett svar efter ett fråga-kommando. Utan fråga kommer echo inte att göra någonting.
                error_code: echo Du heter
                solution_text: Lägg till ett ask-kommando för att få det att fungera.
                solution_code: |-
                    fråga Vad heter du?
                    svara Du heter
        -   title: Eleverna vill att deras eko-ord (variabel) ska vara inuti en mening
            example:
                error_text: Och de har rätt! Det är därför de kommer att lära sig att använda riktiga variabler på nästa nivå.
                error_code: |-
                    fråga Vilket programmeringsspråk är roligast?
                    eko är bäst!
                solution_text: 'På nivå 1 får vi hålla oss till detta:'
                solution_code: |-
                    fråga Vilket programmeringsspråk är roligast?
                    echo Det bästa är …
        -   title: 'Sköldpadda: Eleverna låter sköldpaddan gå utanför skärmen'
            example:
                error_text: Ofta vill eleverna testa stora tal när de använder sköldpaddan, vilket gör att pilen hamnar utanför skärmen.
                error_code: |-
                    framåt 300
                    sväng 90
                solution_text: I exemplet kan eleverna att tro att kommandot för att svänga inte fungerar. Även om det fungerar kan du inte se det hända utanför skärmen. Använd mindre tal för att förhindra att detta händer.
                solution_code: |-
                    framåt 100
                    sväng 90
        -   title: 'Sköldpadda: Eleverna använder kommandot bakåt, men det finns inte'
            example:
                error_text: Bakåt är inte ett kommando.
                error_code: bakåt 100
                solution_text: För att få sköldpaddan att gå baklänges används kommandot framåt och ett negativt tal. Till exempel
                solution_code: framåt -100
    -   level: '2'
        sections:
        -   title: Eleverna har stavfel i sina kommandon
            example:
                error_text: Hedy kan inte känna igen ett felstavat kommando.
                error_code: skrivv Gör inga stavfel!
                solution_text: Lär eleverna att läsa felmeddelandena. På så sätt kan de själva ta reda på vad som gick fel.
                solution_code: skriv Gör inga stavfel!
        -   title: Studenter glömmer att kommandot fråga har ändrats
            example:
                error_text: På den här nivån lär sig eleverna om variabler. Kommandot fråga behöver en variabel, men eleverna glömmer detta.
                error_code: fråga vad vill du äta?
                solution_text: På den här nivån måste du berätta för Hedy var du vill spara ditt svar, så att det kan användas senare. Detta kallas en variabel.
                solution_code: beställning är fråga Vad vill du äta?
        -   title: Eleverna försöker använda kommandot eko
            example:
                error_text: För vissa studenter kan det vara frustrerande att lära sig att kommandot eko inte fungerar längre. Det är därför det är så viktigt att förklara fördelarna med att använda variabler. Du kan till exempel använda flera olika variabler i koden och du kan placera dem var du vill
                    i en mening!
                error_code: |-
                    svaret är fråga Varför fungerar inte eko längre?!
                    echo
                solution_text: Använd en variabel istället.
                solution_code: |-
                    svar är fråga Varför fungerar inte eko längre?!
                    skriv svar
        -   title: Eleverna använder ett variabelnamn som ett vanligt ord
            example:
                error_text: I exemplet nedan används ordet "namn" som variabel men också som vanlig text. Resultatet av koden blir "Hej mitt Hedy är Hedy".
                error_code: |-
                    namn är Hedy
                    skriv Hej mitt namn är namn
                solution_text: Använd alltså inte ett ord som du vill använda i texten som variabelnamn. På nivå 4 löses detta med citattecken.
                solution_code: |-
                    namn är Hedy
                    skriv Hej jag heter namn
        -   title: Studenter använder långa variabelnamn som innehåller två ord.
            example:
                error_text: En variabelnamn ska vara ett ord. Du kan använda ett understreck för att koppla ihop två ord. Det räknas som ett ord.
                error_code: vald dörr är fråga Vilken dörr väljer du?
                solution_text: Lägg till ett understreck.
                solution_code: vald_dörr är fråga vilken dörr väljer du?
        -   title: Eleverna kan råka använda två olika namn för samma variabel
            example:
                error_text: I det här exemplet har eleven använt 'häst' och 'namn' för samma variabler.
                error_code: |-
                    häst är fråga vad heter din häst?
                    print Din häst heter namn
                solution_text: Kolla alltid om variabeln genomgående har samma namn. Små skillnader kan vara svåra att upptäcka (till exempel pluralformer) men de kommer att påverka vad koden gör.
                solution_code: |-
                    namn är fråga Vad heter din häst?
                    print Din häst heter namn
    -   level: '3'
        sections:
        -   title: Eleverna försöker skriva ut hela listor
            example:
                error_text: En hel lista kan inte skrivas ut. Du kan bara skriva ut ett element i taget från listan med {at} {random}.
                error_code: |-
                    matvaror är äpplen, mjölk, choklad
                    skriv matvaror
                solution_text: För att skriva ut en lista med alla matvaror behöver du bara sätta dem efter ett `{print}`-kommando. Annars kan du använda listan för att skriva ut ett element med `{at}` `{random}`.
                solution_code: |-
                    {print} äpplen, mjölk, choklad

                    eller

                    matvaror {är} äpplen, mjölk, choklad
                    {print} matvaror {at} {random}
        -   title: Eleverna använder namnet på en variabel eller lista som vanlig text
            example:
                error_text: Det här problemet hände förmodligen redan nivå 2. Nu kan det hända med listor också.
                error_code: |-
                    namn {är} Hedy
                    {print} Hej mitt namn är namn

                    eller

                    djur {är} noshörning, bi, svan
                    {print} Mitt bästa djur är … djur {at} {random}
                solution_text: Använd inte namnen på variabler eller listor i vanlig text för att skriva ut. På nivå 4 löses detta problem med citattecken.
                solution_code: |-
                    namn {är} Hedy
                    {print} Mitt namn är namn

                    eller

                    djur {är} noshörning, bi, svan
                    {print} Mitt bästa djur är … djur {at} {random}
        -   title: Elever glömmer `{at}` i `{at}` `{random}`
            example:
                error_text: Som i exemplet
                error_code: |-
                    fåglar är sparv, mås, rödhake
                    skriv fåglar slump
                solution_text: Lös problemet genom att lägga till ordet på.
                solution_code: |-
                    fåglar {är} sparv, mås, rödhake
                    {print} fåglar {at} {random}
        -   title: Eleverna glömmer använda kommandot `{print}` när de också använder kommandot `{at}` `{random}`
            example:
                error_text: Eller så sätter de ibland `{at}` `{random}` i början av raden.
                error_code: |-
                    frukt {is} äpple, körsbär, banan
                    frukt {at} {random}
                solution_text: Betona för dina elever att du alltid behöver ett skriv-kommando för att skriva ut text.
                solution_code: |-
                    frukt {is} äpple, körsbär, banan
                    {print} frukt {at} {random}
        -   title: Eleverna glömmer att använda kommatecken i listor
            example:
                error_text: I en lista ska elementen skiljas åt med kommatecken.
                error_code: |-
                    pizzor {is} funghi tonno quattro stagioni
                    {print} pizzor {at} {random}
                solution_text: Efter varje element i listan ska det vara ett kommatecken
                solution_code: |-
                    pizzor är funghi, tonno, quattro stagioni
                    skriv pizzor på slump
        -   title: Eleverna försöker använda `{at}` `{random}` utan en lista
            example:
                error_text: Till exempel
                error_code: |-
                    klubbar {is} Manchester United
                    {print} klubbar {at} {random}
                solution_text: Hedy kan inte skriva ut något slumpmässigt, eftersom det inte finns någon lista att välja ur.
                solution_code: |-
                    klubbar {is} Manchester United, Bayern München, FC Barcelona
                    {print} klubbar {at} {random}
        -   title: Eleverna försöker använda lägg till/ta bort utan någon lista
            example:
                error_text: I exemplet nedan är 'namn' inte en lista, utan en variabel. Du kan inte lägga till något till den.
                error_code: |-
                    namn {is} Jake
                    ditt_namn {is} {ask} Vem är du?
                    {add} ditt_namn {to} namn
                    {print} namn {at} {random}
                solution_text: Det måste först finnas en lista, så du måste lägga till ett andra namn för att förvandla namn till en lista, till exempel Amy. Om du inte vill ha Amy på din lista, kan du använda kommandot ta bort.
                solution_code: |-
                    namn {is} Jake, Amy
                    ditt_namn {is} {ask} Vem är du?
                    {add} ditt_namn {to} namn
                    {print} namn {at} {random}
        -   title: Elever glömmer att använda till/bort i lägg till/ta bort
            example:
                error_text: Utan till/bort kommer kommandona lägg till/ta bort inte att fungera.
                error_code: |-
                    äventyr {is} berättelse, papegoja, tärningar
                    val {is} Vilket äventyr gillar du bäst?
                    {add} val
                    {remove} tärningar
                    {print} Jag älskar äventyr {at} {random}
                solution_text: Hedy måste veta vilken lista objektet ska läggas till i/tas bort från.
                solution_code: |-
                    äventyr är berättelse, papegoja, tärningar
                    val är Vilket äventyr gillar du bäst?
                    lägg till val till äventyr
                    ta bort tärningar från äventyr
                    print Jag älskar äventyr på slump
    -   level: '4'
        sections:
        -   title: Eleverna glömmer att det behövs citattecken på båda sidor om texten
            example:
                error_text: På den här nivån behöver skriv och fråga ett par citattecken. Ett före och ett efter texten.
                error_code: |-
                    skriv Hej
                    humör är fråga 'Hur är det?
                solution_text: Lägg till rätt citattecken.
                solution_code: |-
                    skriv 'Hej'
                    humör är fråga 'Hur är det?'
        -   title: Eleverna använder fel citattecken
            example:
                error_text: Det är viktigt att börja lektionen med att kolla om eleverna vet hur man skriver ett citattecken på rätt sätt. Annars kanske de använder "dubbla citattecken" eller den sneda apostrofen `.
                error_code: |-
                    skriv `Välkommen till restaurangen`
                    mat är fråga "Vad vill du beställa?"
                solution_text: 'Detta är rätt citattecken:'
                solution_code: |-
                    skriv 'Välkommen till restaurangen'
                    mat är fråga 'Vad vill du beställa?'
        -   title: Eleverna använder en apostrof i sin text
            example:
                error_text: Från den här nivån är apostrofer inte tillåtna. De används ofta på engelska när du skriver sammandragningar som you’re, don’t eller what’s.
                error_code: skriv 'Skriv inte rock'n roll'
                solution_text: Du kan välja att använda fel grammatik och bara utelämna apostrof. Eller så kan du använda ` som apostrof.
                solution_code: |-
                    skriv 'Du kan skriva rock-n-roll'
                    skriv 'Och du kan skriva rock`n roll'
    -   level: '5'
        sections:
        -   title: Eleverna glömmer att använda `{print}` i ett `{if}`-kommando
            example:
                error_text: När eleverna har använt `{if}` eller `{else}` glömmer de att ha ett andra kommando som `{print}` eller `{ ask}`.
                error_code: |-
                    om namn är Hedy 'Bra!'
                    annars 'Hedy är bättre!'
                solution_text: Lägg till kommandot skriv för att fixa det.
                solution_code: |-
                    om namn är Hedy skriv 'Bra!'
                    annars skriv 'Hedy är bättre!'
        -   title: Elever råkar använda två olika namn för samma variabel
            example:
                error_text: I det här exemplet har eleven använt 'häst' och 'namn' för samma variabler.
                error_code: |-
                    häst är fråga 'Vad heter din häst?'
                    om namn är Bonfire skriv 'coolt'
                    annars skriv 'mindre coolt!'
                solution_text: Kolla alltid om variabeln har samma namn genomgående. Små skillnader kan vara svåra att upptäcka (till exempel pluralformer) men de kommer att ändra kodens innebörd.
                solution_code: |-
                    häst är fråga 'Vad heter din häst?'
                    om häst är Bonfire skriv 'coolt!'
                    annars skriv 'mindre coolt!'
        -   title: Eleverna glömmer fortfarande citattecken före och efter text
            example:
                error_text: Kod som använder kommandot `om` kan bli väldigt lång och eleverna tenderar att glömma att använda citattecken.
                error_code: |-
                    om namn är Hedy skriv 'kul'
                    annars skriv 'meh!
                solution_text: Använd alltid två citattecken i kommandot skriv.
                solution_code: |-
                    om namn är Hedy skriv 'kul'
                    annars skriv 'meh!'
        -   title: Eleverna använder citattecken runt variabelnamn
            example:
                error_text: På den här nivån är det inga citattecken kring variabelnamn.
                error_code: |-
                    om 'namn' är 'Hedy' skriv 'kul'
                    annars skriv 'meh!'
                solution_text: Ta bort citattecknen för att få koden att fungera.
                solution_code: |-
                    om namn är Hedy skriv 'kul'
                    annars skriv 'meh!'
        -   title: Studenter använder långa variabelnamn med två ord
            example:
                error_text: En variabel ska heta ett ord. Du kan använda ett understreck för att koppla ihop två ord. Det räknas som ett ord.
                error_code: vald dörr är fråga 'Vilken dörr väljer du?'
                solution_text: Lägg till ett understreck.
                solution_code: vald_dörr är fråga 'vilken dörr väljer du?'
        -   title: Eleverna vill att flera svar ska vara rätt
            example:
                error_text: Till exempel vill den här eleven att Hedy ska säga att alla hens vänner är roliga och att de andra klasskamrater inte är det.
                error_code: om namn är Jesse, David, Souf skriv 'Du är rolig' annars skriv 'Du är inte rolig'
                solution_text: |-
                    Du kan använda kommandot `i` för att lösa det. Det förklaras på en högre nivå, men det fungerar redan på nivå 5.
                    En annan lösning är att använda flera om-kommandon och inget annars-kommando. Nackdelen är att det inte kommer att säga till de andra klasskamraterna att de inte är roliga.
                solution_code: |-
                    vänner är Jesse, David, Souf
                    namn är fråga 'Vem är du?'
                    om namn i vänner skriv 'Du är rolig'
                    annars skriv 'Du är inte rolig'

                    eller

                    namn är fråga 'Vem är du?'
                    om namn är Jesse skriv 'Du är rolig'
                    om namn är David skriv 'Du är rolig'
                    om namn är Souf skriv 'Du är rolig'
        -   title: Eleverna gör variabelnamnet till samma som värdet i `{if}`-satsen
            example:
                error_text: I exemplet nedan är lösenordet 'lösenord'. Detta kommer att resultera i att det alltid är korrekt.
                error_code: |-
                    lösenord är fråga 'Vad är lösenordet?'
                    om lösenord är lösenord skriv 'Åtkomst beviljad'
                    annars skriv 'Ingen åtkomst'
                solution_text: Välj ett annat variabelnamn.
                solution_code: |-
                    hemligt_lösenord {is} {ask} 'Vad är lösenordet'
                    {if} hemligt_lösenord {is} lösenord {print} 'Åtkomst beviljad!'
                    {else} {print} 'Ingen åtkomst'
    -   level: '6'
        sections:
        -   title: Eleverna kämpar med citattecken
            example:
                error_text: Vissa elever kämpar med att lägga till citattecken eller inte. Om du lägger till citattecken blir utskriften bokstavligen '5+5'.
                error_code: skriv '5 + 5'
                solution_text: I den här koden kommer utdataskärmen att skriva ut '10'.
                solution_code: skriv 5 + 5
        -   title: Eleverna kämpar med begreppet att göra uträkningar med en variabel
            example:
                error_text: 'Vissa elever kommer att tycka att det är svårt att göra uträkningar med variabler. Försök att visa dem mycket enkla exempel, t.ex:'
                error_code: |-
                    ålder = fråga 'Hur gammal är du?'
                    skriv 'Nästa år fyller du ' ålder + 1
                solution_text: Eller ta det ett steg längre och gör så här.
                solution_code: |-
                    pris = 0
                    skriv 'Välkommen till vår hamburgerrestaurang'
                    hamburgare = fråga 'Vill du ha en hamburgare?'
                    om hamburgare = ja pris = pris + 10
                    dryck = fråga 'Vill du ha något att dricka?'
                    om dryck = ja pris = pris + 4
                    skriv 'Det blir ' pris ' euro tack'
    -   level: '7'
        sections:
        -   title: Eleverna glömmer något av orden i repetera-kommandot, eller så glömmer de skriv-kommandot
            example:
                error_text: Se till att eleverna vet att de ska använda både det fullständiga repetera-kommandot och utskriftskommandot.
                error_code: |-
                    upprepa 3 gånger 'For he`s a jolly good fellow'
                    upprepa 3 skriv 'Which nobody can deny!'
                solution_text: 'Detta är rätt kod:'
                solution_code: |-
                    upprepa 3 gånger skriv 'For he`s a jolly good fellow'
                    upprepa 3 gånger skriv 'Which nobody can deny!'
        -   title: Eleverna försöker upprepa flera rader
            example:
                error_text: På den här nivån kan du bara upprepa en kodrad åt gången. I den här koden ville eleven skriva ut tre olika drycker, men det fungerar inte. Den kommer att ställa frågan tre gånger och bara skriva ut det sista svaret.
                error_code: |-
                    upprepa 3 gånger dryck = fråga 'Vad skulle du vilja dricka?'
                    skriv dryck
                solution_text: Du bör gå till nästa nivå för att kunna upprepa flera rader. Så på den här nivån måste du skriva ut allt separat.
                solution_code: |-
                    dryck = fråga 'Vad skulle du vilja dricka?'
                    skriv dryck
                    dryck = fråga 'Vad skulle du vilja dricka?'
                    skriv dryck
                    dryck = fråga 'Vad skulle du vilja dricka?'
                    skriv dryck
        -   title: Eleverna skriver program som tar för lång tid att köra
            example:
                error_text: På den här nivån är det väldigt lätt att göra långa kod. Eleverna får inte göra program som tar för lång tid att ladda (för att spara våra servrar).
                error_code: upprepa 100 gånger skriv 'Hur många gånger kan jag upprepa detta?'
                solution_text: Se till att koden inte är för lång
                solution_code: upprepa 20 gånger skriv 'Detta räcker'
    -   level: '8'
        sections:
        -   title: Eleverna gör fel indrag
            example:
                error_text: Indrag är ett nytt begrepp på den här nivån, som är svårt att använda för vissa elever. Se till att de tränar på enkel kod innan du gör ett helt program med det.
                error_code: |-
                    upprepa 3 gånger
                    skriv 'hej'
                solution_text: 'Detta är rätt kod:'
                solution_code: |-
                    upprepa 3 gånger
                        skriv 'hej'
        -   title: Elever upprepar bara en rad när de ville upprepa flera rader
            example:
                error_text: I koden nedan ville studenten t.ex. ta emot tre personers dryckesbeställningar. Men istället frågade programmet tre gånger och men skrev bara ut en beställning.
                error_code: |-
                    upprepa 3 gånger
                        dryck = fråga 'Vad skulle du vilja dricka?'
                    skriv dryck
                solution_text: |-
                    I rätt kod börjar även den tredje raden med indrag. På så vis tillhör den raden upprepningsblocket och kommer att upprepas 3 gånger.
                    Att visa dina elever dessa skillnader kan hjälpa dem att förstå varför vi behöver indrag för att få våra program att fungera.
                solution_code: |-
                    upprepa 3 gånger
                        dryck = fråga 'Vad skulle du vilja dricka?'
                        skriv dryck
        -   title: Elever vill nästa `{if}`-satser eller ha `{if}`-satser i en loop
            example:
                error_text: |-
                    På den här nivån får eleverna ännu inte ha `{if}`-satser inuti andra `{if}`-satser eller inuti upprepade loopar.
                    På nästa nivå är detta tillåtet.
                error_code: |-
                    födelsedag = fråga 'Är det din födelsedag?'
                    om födelsedag = ja
                        upprepa 3 gånger
                            skriv 'Hipp Hipp Hurra!'
                solution_text: 'Det här är rätt kod på den här nivån:'
                solution_code: |-
                    födelsedag = fråga 'Är det din födelsedag?'
                    om födelsedag = ja
                        skriv 'Hipp Hipp Hurra!'
                        skriv 'Hipp Hipp Hurra!'
                        skriv 'Hipp Hipp Hurra!'
        -   title: Eleverna skriver program som tar för lång tid att köra
            example:
                error_text: På den här nivån är det väldigt lätt att skriva mycket kod. Eleverna får inte göra program som tar för lång tid att ladda (för att spara våra servrar).
                error_code: |-
                    upprepa 100 gånger
                        skriv 'Hur många gånger kan jag upprepa detta?'
                solution_text: Se till att koden inte är för lång
                solution_code: |-
                    upprepa 20 gånger
                        skriv 'Detta räcker'
        -   title: Elever använder kommandot `{if}` för att kolla om variabelvärdet är lika med variabelnamnet
            example:
                error_text: |-
                    Vi har sett det här misstaget hos några av våra elever. De skapar ett lösenord för sin dator, men de skapar lösenordet 'lösenord'.
                    På rad 2 uppmanas datorn att kolla om det variabeln lösenord är lika med variabeln lösenord, alltså sig själv. Det innebär att svaret alltid är ja.
                    Så med den här koden kommer svaret alltid att vara 'Du kan komma in' oavsett vad spelaren fyller i.
                error_code: |-
                    lösenord är fråga 'Vad är lösenordet?'
                    om lösenord är lösenord
                        print 'Du kan komma in'
                    annars
                        print 'Du får inte komma in'
                solution_text: Du kan åtgärda det här misstaget genom att lägga till citattecken. Då vet datorn att det andra lösenordet i '{if} lösenord {is} 'lösenord' är en sträng (alltså normal text) och inte variabelnamnet.
                solution_code: |-
                    lösenord är fråga 'Vad är lösenordet?'
                    om lösenord är 'lösenord'
                        print 'Du kan komma in'
                    annars
                        print 'Du får inte komma in'
    -   level: '9'
        sections:
        -   title: Elever gör fel på indrag
            example:
                error_text: Det svåraste med den här nivån är att ha rätt indrag. Elever älskar att kapsla `{if}`-satser, ibland även inuti andra kapslade `{if}`-satser. Att hålla reda på indragen kan bli ganska svårt.
                error_code: |-
                    skriv 'Robin går på stan'
                    plats = fråga 'Går Robin in i en butik eller går hon hem?'
                    om plats är butik
                        skriv 'Hon går in i butiken.'
                        skriv 'Robin ser en intressant bok'
                        bok = fråga 'Köper Robin boken?'
                            om bok är ja
                    skriv 'Robin köper boken och går hem'
                    annars
                        skriv 'Robin lämnar butiken och går hem'
                    annars
                        skriv 'Robin går hem'
                solution_text: Detta är rätt kod. Försök att hålla reda på alla olika konstruktioner när du sätter `{if}`-satser inuti andra `{if}`-satser.
                solution_code: |-
                    skriv 'Robin går på stan'
                    plats = fråga 'Går Robin in i en butik eller går hon hem?'
                    om plats är butik
                        skriv 'Hon går in i butiken.'
                        skriv 'Robin ser en intressant bok'
                        bok = fråga 'Köper Robin boken?'
                        om bok är ja
                            skriv 'Robin köper boken och går hem'
                        annars
                            skriv 'Robin lämnar butiken och går hem'
                    annars
                        skriv 'Robin går hem'
    -   level: '10'
        sections:
        -   title: Eleverna använder inte för-kommandot rätt
            example:
                error_text: Vi ser ofta att elever försöker skriva ut listan (i exemplet djur) istället för elementen i listan.
                error_code: |-
                    djur är hund, katt, marulk
                    för djuret i djur
                      skriv 'Jag älskar ' djur
                solution_text: Ordet djur i den sista raden bör ändras till djuret.
                solution_code: |-
                    djur är hund, katt, marulk
                    för djuret i djur
                      skriv 'Jag älskar ' djuret
        -   title: Eleverna glömmer indragningen
            example:
                error_text: Elever har en tendens att glömma att använda indrag efter ett för-kommando.
                error_code: |-
                    djur är hund, katt, marulk
                    för djuret i djur
                    skriv 'Jag älskar ' djuret
                solution_text: Du behöver använda indrag efter kommandot för.
                solution_code: |-
                    djur är hund, katt, marulk
                    för djuret i djur
                      skriv 'Jag älskar ' djuret
    -   level: '11'
        sections:
        -   title: Eleverna glömmer att använda indrag
            example:
                error_text: Se till att eleverna använder indrag.
                error_code: |-
                    för j i intervallet 1 till 5
                    skriv j
                solution_text: 'Detta är rätt kod:'
                solution_code: |-
                    för j i intervallet 1 till 5
                        skriv j
        -   title: Eleverna förstår inte j:ets betydelse
            example:
                error_text: |-
                    Vissa elever förstår inte att j är en variabel. Vi har valt j (eller i) eftersom det används i Python-programmering, men du kan lika gärna använda ett annat variabelnamn.
                    Till exempel den här koden:
                error_code: |-
                    för j i intervallet 1 till 5
                    skriv j
                solution_text: Kan lika gärna ersättas med denna kod. Den fungerar på samma sätt.
                solution_code: |-
                    för banan i intervallet 1 till 5
                        skriv banan
    -   level: '12'
        sections:
        -   title: Eleverna glömmer citattecken
            example:
                error_text: Eleverna behöver fler citattecken nu än på de tidigare nivåerna. I det här exemplet glömdes citattecken i listan och i kommandot `{if}`.
                error_code: |-
                    superhjältar = Spiderman, Batman, Iron Man
                    superhjälte = superhjältar {at} {random}
                    {if} superhjälte = Batman
                        {print} 'JAG ÄR BATMAN!'
                solution_text: 'Detta är rätt kod:'
                solution_code: |-
                    superhjältar = 'Spiderman', 'Batman', 'Iron Man'
                    superhjälte = superhjältar {at} {random}
                    {if} superhjälte {is} 'Batman'
                        {print} 'JAG ÄR BATMAN!'
        -   title: Eleverna använder citattecken runt tal som de vill använda för beräkningar
            example:
                error_text: |-
                    Du kan använda citattecken runt tal, men bara om du vill att datorn ska se dem som text. Det betyder att du inte kan göra beräkningar med talet.
                    I exemplet nedan kan du inte göra uträkningar med talet 25, eftersom det står inom citattecken.
                error_code: |-
                    poäng = '25'
                    svar är fråga 'Vill du ha en poäng?'
                    om svar är 'ja'
                        poäng = poäng + 1
                        skriva poäng
                solution_text: 'Detta är rätt kod:'
                solution_code: |-
                    poäng = 25
                    svar är fråga 'Vill du ha en poäng?'
                    om svar är 'ja'
                        poäng = poäng + 1
                        skriv poäng
        -   title: Eleverna använder kommatecken istället för punkt i decimaltal
            example:
                error_text: Decimaltal kan användas från och med den här nivån, men du kan inte använda decimalkomma.
                error_code: skriv 2,5 + 2,5
                solution_text: 'Detta är rätt kod:'
                solution_code: skriv 2.5 + 2.5
    -   level: '13'
        sections:
        -   title: Elever förväxlar `och` med `eller`
            example:
                error_text: De båda kommandona kan verka snarlika, men de fungerar helt olika.
                error_code: |-
                    spel är fråga 'Vill du spela ett spel?'
                    tid är fråga 'Har du tid att spela?'
                    om spel är 'ja' eller tid är 'ja'
                        skriv 'Nu spelar vi!'
                solution_text: I det här fallet behöver personen svara ja på båda frågorna, så du ska använda `och`.
                solution_code: |-
                    spel är fråga 'Vill du spela ett spel?'
                    tid är fråga 'Har du tid att spela?'
                    om spel är 'ja' och tid är 'ja'
                        skriv 'Nu spelar vi!'
    -   level: '14'
        sections:
        -   title: Eleverna blandar ihop symbolerna < och >
            example:
                error_text: Ofta är eleverna redan bekanta med de symbolerna från matten. Men om dina elever inte känner till tecknen än kan de få problem med det.
                error_code: |-
                    ålder = fråga 'Hur gammal är du?'
                    om ålder < 12
                        skriv 'Du är äldre än jag!'
                solution_text: 'Detta är rätt kod:'
                solution_code: |-
                    ålder = fråga 'Hur gammal är du?'
                    om ålder > 12
                        skriv 'Du är äldre än jag!'
        -   title: Eleverna använder fel symboler för `!=`, `<=` och `>=`
            example:
                error_text: De här symbolerna är förmodligen nya för de flesta eleverna. Se till att förklara dem för dina elever.
                error_code: |-
                    namn = fråga 'Vad heter du?'
                    om namn =< 'Hedy'
                        skriv 'Du är inte Hedy'
                solution_text: 'Detta är rätt kod:'
                solution_code: |-
                    namn = fråga 'Vad heter du?'
                    om namn != 'Hedy'
                        skriv 'Du är inte Hedy'
        -   title: Eleverna glömmer att använda symbolen ==
            example:
                error_text: På den här nivån får eleverna fortfarande använda = eller är. Men på högre nivåer, eller i Python, kan de få problem. Därför är det bäst att träna dem i att använda symbolen ==.
                error_code: |-
                    namn = fråga 'Vad heter du?'
                    om namn = 'Hedy'
                        skriv 'Du är cool!'
                solution_text: 'Detta är rätt kod:'
                solution_code: |-
                    namn = fråga 'Vad heter du?'
                    om namn == 'Hedy'
                        skriv 'Du är cool!'
    -   level: '15'
        sections:
        -   title: Eleverna glömmer indrag i while-loopen
            example:
                error_text: Indrag är ofta svårt för eleverna.
                error_code: |-
                    svar = 0
                    medan svar != 25
                    svar = fråga 'Vad är 5 gånger 5?'
                    print 'Rätt svar har getts'
                solution_text: 'Detta är rätt kod:'
                solution_code: |-
                    svar = 0
                    medan svar != 25
                        svar = fråga 'Vad är 5 gånger 5?'
                    print 'Rätt svar har getts'
    -   level: '16'
        sections:
        -   title: Eleverna glömmer klamrar
            example:
                error_text: Från och med den här nivån ska listor anges inom klammer.
                error_code: |-
                    glass = 'jordgubbs', 'choklad'
                    skriv 'Jag älskar ' glass[slump] 'glass'
                solution_text: 'Detta är rätt kod:'
                solution_code: |-
                    glass = ['jordgubbs', 'choklad']
                    skriv 'Jag älskar ' glass[slump] 'glass'
        -   title: Eleverna använder fel sorts klammer
            example:
                error_text: Från och med den här nivån ska listor ha hakparenteser (klammer).
                error_code: |-
                    glass = ('jordgubbs', 'choklad'}
                    skriv 'Jag älskar ' glass[slump] 'glass'
                solution_text: 'Detta är rätt kod:'
                solution_code: |-
                    glass = ['jordgubbs', 'choklad']
                    skriv 'Jag älskar ' glass[slump] 'glass'
        -   title: Eleverna glömmer citattecknen när de fokuserar på parenteserna
            example:
                error_text: Studenter är ibland så fokuserade på den nya aspekten av syntaxen att de glömmer bort citattecknen.
                error_code: |-
                    glass = [jordgubbs, choklad]
                    skriv 'Jag älskar ' glass[slump] 'glass'
                solution_text: 'Detta är rätt kod:'
                solution_code: |-
                    glass = ['jordgubbs', 'choklad']
                    skriv 'Jag älskar ' glass[slump] 'glass'
        -   title: Eleverna använder fortfarande det gamla kommandot på slump
            example:
                error_text: Studenter är ibland så fokuserade på den nya aspekten av syntaxen att de glömmer bort citattecknen.
                error_code: |-
                    glass = [jordgubbs, choklad]
                    skriv 'Jag älskar ' glass på slump 'glass'
                solution_text: 'Detta är rätt kod:'
                solution_code: |-
                    glass = ['jordgubbs', 'choklad']
                    skriv 'Jag älskar ' glass[slump] 'glass'
        -   title: Eleverna glömmer citattecken medan när fokuserar på parenteserna
            example:
                error_text: Studenter är ibland så fokuserade på den nya aspekten av syntaxen att de glömmer bort citattecknen.
                error_code: |-
                    glass = [jordgubbs, choklad]
                    skriv 'Jag älskar ' glass[slump] 'glass'
                solution_text: 'Detta är rätt kod:'
                solution_code: |-
                    glass = ['jordgubbs', 'choklad']
                    skriv 'Jag älskar ' glass[slump] 'glass'
    -   level: '17'
        sections:
        -   title: Eleverna använder `{elif}` som `{else}`, alltså utan ett villkor
            example:
                error_text: Kommandot `{elif}` behöver ett villkor efter. Det kan inte användas som `{else}`, alltså utan ett villkor.
                error_code: |-
                    färg = fråga 'Vilken är din favoritfärg?'
                    {if} färg == 'grön':
                        {print} 'grönt är trevligt'
                    {elif}:
                        {print} 'Jag gillar grönt'
                solution_text: 'Detta är rätt kod:'
                solution_code: |-
                    färg = {ask} 'Vilken är din favoritfärg?'
                    {if} färg == 'grön':
                        {print} 'grönt är trevligt'
                    {elif} färg == gul:
                        {print} 'gult är okej'
                    {annars}:
                        {print} 'Jag gillar grönt'
        -   title: Eleverna glömmer kolonet
            example:
                error_text: Efter ett kommando som behöver indrag ska det vara ett kolon.
                error_code: |-
                    svar = fråga 'Hur mår du?'
                    {if} svar {is} 'bra'
                        {print} 'Jag också!'
                    {elif} svar {är} 'dåligt'
                        {print} 'Jag kan pigga upp dig!'
                    {annars}
                        {print} 'Jag är jättebra!'
                solution_text: 'Detta är rätt kod:'
                solution_code: |-
                    svar = fråga 'Hur mår du?'
                    om svar är 'bra':
                        skriv 'Jag också!'
                    annars om svar är 'dåligt':
                        skriv 'Jag kan muntra upp dig!'
                    annars:
                        skriv 'Jag är jättebra!'
    -   level: '18'
        sections:
        -   title: Eleverna glömmer hakparenteser
            example:
                error_text: Eleverna glömmer att ha parenteser runt text.
                error_code: skriv 'jag heter Hedy!'
                solution_text: 'Detta är rätt kod:'
                solution_code: skriv('jag heter Hedy!')
        -   title: Eleverna fortsätter använda fråga-kommandot
            example:
                error_text: Ask-kommandot har använts från nivå 1. Så det kan vara svårt för eleverna att byta till kommandot inmatning istället för kommandot fråga.
                error_code: |-
                    skriv('Jag heter Hedy!')
                    namn = fråga('Vad heter du?')
                    skriv('Så du heter ', namn)
                solution_text: 'Detta är rätt kod:'
                solution_code: |-
                    skriv('Jag heter Hedy!')
                    namn = inmatning('Vad heter du?')
                    skriv('Så du heter ', namn)
        -   title: Eleverna råkar använda parenteser som citattecken
            example:
                error_text: De har lärt sig att ha variablerna utanför citattecknen, så de kanske gör samma sak med parenteserna, vilket inte är rätt sätt att använda dem.
                error_code: |-
                    temperatur = 25
                    skriv('Det är ') temperatur (' grader ute')
                solution_text: 'Detta är rätt kod:'
                solution_code: |-
                    temperatur = 25
                    skriv('Det är' , temperatur, ' grader ute')
<<<<<<< HEAD
learn-more-sections:
-   text: "Vi vill gärna höra från dig! Det bästa sättet att komma i kontakt med oss är att gå med i vår Discord-server <a href=\"https://discord.gg/8yY7dEme9r\" target=\"_blank\"></a> .\n\nDu kan också [skicka ett mejl till oss] (mailto:hello@hedy.org \"Om Hedy\").\n"
    title: Gå med i Hedy-gemenskapen
-   title: En djupdykning!
    text: "Vill du veta mer om Hedys filosofi och design? Kolla in det här föredraget som Felienne höll på StrangeLoop-konferensen 2022:\n\n<iframe width=\"560\" height=\"315\" class=\"mx-auto mt-4\" src=\"https://www.youtube.com/embed/fmF7HpU_-9k?wmode=opaque\" frameborder=\"0\" allow=\"accelerometer; autoplay; clipboard-write; encrypted-media; gyroscope; picture-in-picture\" allowfullscreen=\"\"></iframe>\n"
-   title: Hedy i nyheterna
    text: "En del webbplatser och tidningar har skrivit om Hedy sedan vi släpptes i början av 2020. Vi har en lista här:\n* [Tech Optimism - A Solution to the IT Shortage (Dutch), August 2022](https://pom.show/2022/08/12/een-oplossing-voor-het-it-tekort/)\n* [Codeweek Podcast, July 2022](https://codeweek.eu/podcast/26)\n* [Heise.de (German), Januari 2022](https://www.heise.de/news/Hedy-die-mitwachsende-Programmiersprache-6336264.html)\n* [Strumenta, November 2021](https://tomassetti.me/teaching-programming-with-hedy/)\n* [Vives (Dutch), CodeWeek Special October 2021](images/Vives-174-Codeweek.pdf)\n* [CodeWeek.eu - Haunted House Challenge, September 2021](https://codeweek.eu/2021/challenges/haunted-house)\n* [Opensource.com, April 2021](https://opensource.com/article/21/4/hedy-teach-code)\n* [IO Magazine, April 2021](https://ict-research.nl/wordpress/wp-content/uploads/2021/04/IO-magazine-NR1-2021_web.pdf)\n* [Ingeniería De Software (Spanish), February 2021](https://ingenieriadesoftware.es/hedy-mejor-lenguaje-ensenar-programacion-ninos/)\n* [Hello World Magazine, February 2021](images/Hello_World_15_Hedy.pdf)\n* [Discoro, January 2021](https://discoro.wordpress.com/2021/01/09/hedy-gradually-learning-a-programming-language/)\n* [Felienne wins the Dutch award for ICT research for Hedy, January 2021](https://www.nwo.nl/en/news/felienne-hermans-receives-dutch-prize-ict-research-2021)\n* [SlashDot, August 2020](https://news.slashdot.org/story/20/08/17/024248/scientist-proposes-a-new-programming-language-for-teaching-coding-and-python)\n* [GenBeta (Spanish), August 2020](https://www.genbeta.com/desarrollo/nuevo-lenguaje-para-ensenar-programacion-a-ninos-como-se-ensena-a-leer-escribir-forma-gradual-niveles)\n* [Developpez (French), August 2020](https://programmation.developpez.com/actu/308095/Une-scientifique-propose-un-nouveau-langage-de-programmation-pour-enseigner-aux-enfants-le-codage-informatique-au-travers-d-une-approche-graduelle-implementee-en-Python-sur-13-paliers/)\n* [Vives (Dutch), October 2020](images/artikel_vives.pdf) \"Met Hedy stap voor stap leren programmeren\"\n* [Leiden University, April 2020](https://www.universiteitleiden.nl/en/news/2020/03/looking-to-distract-the-kids-while-you-work-from-home-get-them-programming)\n* [Mare (Dutch), April 2020](https://www.mareonline.nl/cultuur/computercode-voor-de-kids/)\n* [AG Connect (Dutch), April 2020](https://www.agconnect.nl/artikel/stapsgewijs-python-leren-programmeren-met-nieuwe-taal-hedy)\n"
title: Dokumentation för Hedy
home-sections:
-   title: "Textprogrammering på ett enkelt sätt!"
    text: |
        Många skolor och lärare runt om i världen vill lära sina elever programmering. Till en början görs detta ofta med lekfulla verktyg, allt från roboten Beebot till
        Scratch Junior eller Scratch. Efter att ha använt sådana verktyg vill ungdomarna ofta gå vidare till mer kraftfulla, textbaserade programspråk som Python.

        Men Python svårt, eftersom det bara finns på engelska och kräver att eleverna lär sig komplexa programmeringsbegrepp och syntax på en gång.
        Hedy är det enkla sättet att komma igång med textbaserade programspråk! Hedy är gratis att använda, har öppen källkod och skiljer sig från alla andra textbaserade programspråk på tre sätt.

        1. Hedy är flerspråkigt, så du kan använda Hedy på ditt eget språk
        2. Hedy fungerar stegvis, så att du kan lära dig ett begrepp och dess syntax åt gången
        3. Hedy är gjort för klassrummet, så att lärare kan anpassa sina elevers upplevelse fullt ut
-   title: "Flerspråkig programmering"
    text: |
        Nästan alla textbaserade programspråk har nyckelord på engelska, som `for` eller `repeat`, men Hedy kan användas på alla språk! Vi stöder för närvarande 39 olika språk, inklusive spanska, arabiska, förenklad kinesiska och hindi. Om ditt språk inte finns, kan du alltid starta en ny översättning.
-   title: "Steg för steg-inlärning"
    text: |
        Att lära sig ett programmeringsspråk kan vara överväldigande, eftersom man måste lära sig begrepp (t.ex. if-else eller loopar) och syntax (t.ex. citattecken eller runda parenteser) samtidigt. I Hedy introduceras begreppen först med lite syntax och förfinas sedan. Ett vetenskapligt bevisat sätt att lära sig!
-   title: "Gjort för klassrummet"
    text: |
        Hedy passar barn från 10 år och uppåt och är utformat för användning i klassrummet.
        Lärare kan använda våra kostnadsfria, inbyggda lektionsplaner, men kan också skapa egna lektioner och ladda upp dem i Hedys användargränssnitt.
-   title: "Programmering i sitt sammanhang"
    text: |
        Hedy visar programmering på bredast möjliga sätt och kan användas på en mängd spännande sätt. Hedy gör det möjligt att skapa digitala och interaktiva berättelser, färgglada teckningar som kan visas på skärmen men också ritas med en plotterpenna eller broderas på en tröja, och som kan användas för att skapa spel eller appar med knappar och tangentbordsstyrning.
-   title: "Är Hedy gratis?"
    text: |
        Ja! Hedy är 'öppen källkod', vilket betyder att alla kan hjälpa oss att förbättra Hedy.
        Du kan hitta vår kod på <a href="https://github.com/hedyorg/hedy" target="_blank">Github</a>.
        Om du gillar Hedy och vill bidra, tar vi emot (och är mycket tacksamma för) <a href="https://github.com/sponsors/hedyorg" target="_blank">donationer</a>!

-   title: "Behöver jag installera något?"
    text: |-
        Nej. Hedy fungerar i webbläsaren, alltså det program du använder för att titta på den här sidan. Förmodligen Chrome eller Edge eller Firefox. Hedy fungerar även på telefoner och surfplattor.
-   title: "Behöver jag programmeringserfarenhet för att undervisa med Hedy?"
    text: |-
        Nej, det behövs inte. Alla begrepp förklaras i bilderna och i gränssnittet för elever.
        Om du skapar ett kostnadsfritt lärarkonto får du även tillgång till lärarhandledningen med information om hur du undervisar
        och vanliga misstag.

join-sections:
-   text: "# Det finns tre sätt att stödja Hedy!\n"
    title: Att stödja Hedy
-   title: Förbättra språket
    text: "Hedys stegvisa och flerspråkiga karaktär skapar många intressanta tekniska utmaningar.\nDu hittar dessa frågor på <a href=\"https://github.com/hedyorg/hedy/issues?q=is%3Aopen+is%3Aissue+label%3Alanguage\" target=\"_blank\">Github</a>.\n"
-   title: Översätta Hedy
    text: "Är du ingen programmerare? Inga problem! Ett annat sätt att stödja Hedy är att <a href=\"https://github.com/hedyorg/hedy/wiki/Hedy-Translation-Tutorial\" target=\"_blank\">översätta nyckelord, felmeddelanden, äventyr och annat innehåll</a>.\nDetta är den nuvarande statusen; hjälp oss att göra klart ett språk eller lägga till ett nytt!\n<a href=\"https://hosted.weblate.org/engage/hedy/\">\n<img src=\"https://hosted.weblate.org/widgets/hedy/-/multi-auto.svg\" alt=\"Translation status\" /></a>\n"
-   title: Hjälpa lärare att komma igång
    text: "Hedy är utformat för att hjälpa lärare att ge programmeringslektioner i klassrummet. Vi har särskilda lärarfunktioner som möjligheten att skapa en klass, anpassa den och följa dina elever.\nOm du gillar Hedy kan du nå ut till skolor som du känner för att hjälpa lärare att komma igång! Vi kan hjälpa dig att hitta skolor eller lärare via <a href=\"https://discord.gg/8yY7dEme9r\" target=\"_blank\">Discord</a>.\n"
=======
    key: vanliga_misstag
    intro: |-
        Du kan lära dig av dina misstag, särskilt inom kodning!
        Att göra misstag är oundvikligt och en fantastisk möjlighet att lära sig, men för lärare kan det vara en utmaning att hitta rätt lösning på ett misstag!
        Särskilt när koden blir längre och längre i takt med att nivåerna utvecklas. Därför har vi gjort en lista med vanliga misstag på varje nivå och deras lösningar.
>>>>>>> aa8ef7d4
<|MERGE_RESOLUTION|>--- conflicted
+++ resolved
@@ -1062,68 +1062,8 @@
                 solution_code: |-
                     temperatur = 25
                     skriv('Det är' , temperatur, ' grader ute')
-<<<<<<< HEAD
-learn-more-sections:
--   text: "Vi vill gärna höra från dig! Det bästa sättet att komma i kontakt med oss är att gå med i vår Discord-server <a href=\"https://discord.gg/8yY7dEme9r\" target=\"_blank\"></a> .\n\nDu kan också [skicka ett mejl till oss] (mailto:hello@hedy.org \"Om Hedy\").\n"
-    title: Gå med i Hedy-gemenskapen
--   title: En djupdykning!
-    text: "Vill du veta mer om Hedys filosofi och design? Kolla in det här föredraget som Felienne höll på StrangeLoop-konferensen 2022:\n\n<iframe width=\"560\" height=\"315\" class=\"mx-auto mt-4\" src=\"https://www.youtube.com/embed/fmF7HpU_-9k?wmode=opaque\" frameborder=\"0\" allow=\"accelerometer; autoplay; clipboard-write; encrypted-media; gyroscope; picture-in-picture\" allowfullscreen=\"\"></iframe>\n"
--   title: Hedy i nyheterna
-    text: "En del webbplatser och tidningar har skrivit om Hedy sedan vi släpptes i början av 2020. Vi har en lista här:\n* [Tech Optimism - A Solution to the IT Shortage (Dutch), August 2022](https://pom.show/2022/08/12/een-oplossing-voor-het-it-tekort/)\n* [Codeweek Podcast, July 2022](https://codeweek.eu/podcast/26)\n* [Heise.de (German), Januari 2022](https://www.heise.de/news/Hedy-die-mitwachsende-Programmiersprache-6336264.html)\n* [Strumenta, November 2021](https://tomassetti.me/teaching-programming-with-hedy/)\n* [Vives (Dutch), CodeWeek Special October 2021](images/Vives-174-Codeweek.pdf)\n* [CodeWeek.eu - Haunted House Challenge, September 2021](https://codeweek.eu/2021/challenges/haunted-house)\n* [Opensource.com, April 2021](https://opensource.com/article/21/4/hedy-teach-code)\n* [IO Magazine, April 2021](https://ict-research.nl/wordpress/wp-content/uploads/2021/04/IO-magazine-NR1-2021_web.pdf)\n* [Ingeniería De Software (Spanish), February 2021](https://ingenieriadesoftware.es/hedy-mejor-lenguaje-ensenar-programacion-ninos/)\n* [Hello World Magazine, February 2021](images/Hello_World_15_Hedy.pdf)\n* [Discoro, January 2021](https://discoro.wordpress.com/2021/01/09/hedy-gradually-learning-a-programming-language/)\n* [Felienne wins the Dutch award for ICT research for Hedy, January 2021](https://www.nwo.nl/en/news/felienne-hermans-receives-dutch-prize-ict-research-2021)\n* [SlashDot, August 2020](https://news.slashdot.org/story/20/08/17/024248/scientist-proposes-a-new-programming-language-for-teaching-coding-and-python)\n* [GenBeta (Spanish), August 2020](https://www.genbeta.com/desarrollo/nuevo-lenguaje-para-ensenar-programacion-a-ninos-como-se-ensena-a-leer-escribir-forma-gradual-niveles)\n* [Developpez (French), August 2020](https://programmation.developpez.com/actu/308095/Une-scientifique-propose-un-nouveau-langage-de-programmation-pour-enseigner-aux-enfants-le-codage-informatique-au-travers-d-une-approche-graduelle-implementee-en-Python-sur-13-paliers/)\n* [Vives (Dutch), October 2020](images/artikel_vives.pdf) \"Met Hedy stap voor stap leren programmeren\"\n* [Leiden University, April 2020](https://www.universiteitleiden.nl/en/news/2020/03/looking-to-distract-the-kids-while-you-work-from-home-get-them-programming)\n* [Mare (Dutch), April 2020](https://www.mareonline.nl/cultuur/computercode-voor-de-kids/)\n* [AG Connect (Dutch), April 2020](https://www.agconnect.nl/artikel/stapsgewijs-python-leren-programmeren-met-nieuwe-taal-hedy)\n"
-title: Dokumentation för Hedy
-home-sections:
--   title: "Textprogrammering på ett enkelt sätt!"
-    text: |
-        Många skolor och lärare runt om i världen vill lära sina elever programmering. Till en början görs detta ofta med lekfulla verktyg, allt från roboten Beebot till
-        Scratch Junior eller Scratch. Efter att ha använt sådana verktyg vill ungdomarna ofta gå vidare till mer kraftfulla, textbaserade programspråk som Python.
-
-        Men Python svårt, eftersom det bara finns på engelska och kräver att eleverna lär sig komplexa programmeringsbegrepp och syntax på en gång.
-        Hedy är det enkla sättet att komma igång med textbaserade programspråk! Hedy är gratis att använda, har öppen källkod och skiljer sig från alla andra textbaserade programspråk på tre sätt.
-
-        1. Hedy är flerspråkigt, så du kan använda Hedy på ditt eget språk
-        2. Hedy fungerar stegvis, så att du kan lära dig ett begrepp och dess syntax åt gången
-        3. Hedy är gjort för klassrummet, så att lärare kan anpassa sina elevers upplevelse fullt ut
--   title: "Flerspråkig programmering"
-    text: |
-        Nästan alla textbaserade programspråk har nyckelord på engelska, som `for` eller `repeat`, men Hedy kan användas på alla språk! Vi stöder för närvarande 39 olika språk, inklusive spanska, arabiska, förenklad kinesiska och hindi. Om ditt språk inte finns, kan du alltid starta en ny översättning.
--   title: "Steg för steg-inlärning"
-    text: |
-        Att lära sig ett programmeringsspråk kan vara överväldigande, eftersom man måste lära sig begrepp (t.ex. if-else eller loopar) och syntax (t.ex. citattecken eller runda parenteser) samtidigt. I Hedy introduceras begreppen först med lite syntax och förfinas sedan. Ett vetenskapligt bevisat sätt att lära sig!
--   title: "Gjort för klassrummet"
-    text: |
-        Hedy passar barn från 10 år och uppåt och är utformat för användning i klassrummet.
-        Lärare kan använda våra kostnadsfria, inbyggda lektionsplaner, men kan också skapa egna lektioner och ladda upp dem i Hedys användargränssnitt.
--   title: "Programmering i sitt sammanhang"
-    text: |
-        Hedy visar programmering på bredast möjliga sätt och kan användas på en mängd spännande sätt. Hedy gör det möjligt att skapa digitala och interaktiva berättelser, färgglada teckningar som kan visas på skärmen men också ritas med en plotterpenna eller broderas på en tröja, och som kan användas för att skapa spel eller appar med knappar och tangentbordsstyrning.
--   title: "Är Hedy gratis?"
-    text: |
-        Ja! Hedy är 'öppen källkod', vilket betyder att alla kan hjälpa oss att förbättra Hedy.
-        Du kan hitta vår kod på <a href="https://github.com/hedyorg/hedy" target="_blank">Github</a>.
-        Om du gillar Hedy och vill bidra, tar vi emot (och är mycket tacksamma för) <a href="https://github.com/sponsors/hedyorg" target="_blank">donationer</a>!
-
--   title: "Behöver jag installera något?"
-    text: |-
-        Nej. Hedy fungerar i webbläsaren, alltså det program du använder för att titta på den här sidan. Förmodligen Chrome eller Edge eller Firefox. Hedy fungerar även på telefoner och surfplattor.
--   title: "Behöver jag programmeringserfarenhet för att undervisa med Hedy?"
-    text: |-
-        Nej, det behövs inte. Alla begrepp förklaras i bilderna och i gränssnittet för elever.
-        Om du skapar ett kostnadsfritt lärarkonto får du även tillgång till lärarhandledningen med information om hur du undervisar
-        och vanliga misstag.
-
-join-sections:
--   text: "# Det finns tre sätt att stödja Hedy!\n"
-    title: Att stödja Hedy
--   title: Förbättra språket
-    text: "Hedys stegvisa och flerspråkiga karaktär skapar många intressanta tekniska utmaningar.\nDu hittar dessa frågor på <a href=\"https://github.com/hedyorg/hedy/issues?q=is%3Aopen+is%3Aissue+label%3Alanguage\" target=\"_blank\">Github</a>.\n"
--   title: Översätta Hedy
-    text: "Är du ingen programmerare? Inga problem! Ett annat sätt att stödja Hedy är att <a href=\"https://github.com/hedyorg/hedy/wiki/Hedy-Translation-Tutorial\" target=\"_blank\">översätta nyckelord, felmeddelanden, äventyr och annat innehåll</a>.\nDetta är den nuvarande statusen; hjälp oss att göra klart ett språk eller lägga till ett nytt!\n<a href=\"https://hosted.weblate.org/engage/hedy/\">\n<img src=\"https://hosted.weblate.org/widgets/hedy/-/multi-auto.svg\" alt=\"Translation status\" /></a>\n"
--   title: Hjälpa lärare att komma igång
-    text: "Hedy är utformat för att hjälpa lärare att ge programmeringslektioner i klassrummet. Vi har särskilda lärarfunktioner som möjligheten att skapa en klass, anpassa den och följa dina elever.\nOm du gillar Hedy kan du nå ut till skolor som du känner för att hjälpa lärare att komma igång! Vi kan hjälpa dig att hitta skolor eller lärare via <a href=\"https://discord.gg/8yY7dEme9r\" target=\"_blank\">Discord</a>.\n"
-=======
     key: vanliga_misstag
     intro: |-
         Du kan lära dig av dina misstag, särskilt inom kodning!
         Att göra misstag är oundvikligt och en fantastisk möjlighet att lära sig, men för lärare kan det vara en utmaning att hitta rätt lösning på ett misstag!
-        Särskilt när koden blir längre och längre i takt med att nivåerna utvecklas. Därför har vi gjort en lista med vanliga misstag på varje nivå och deras lösningar.
->>>>>>> aa8ef7d4
+        Särskilt när koden blir längre och längre i takt med att nivåerna utvecklas. Därför har vi gjort en lista med vanliga misstag på varje nivå och deras lösningar.