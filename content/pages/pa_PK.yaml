--- conflicted
+++ resolved
@@ -236,9 +236,6 @@
             So if you've forgotten how a command works, simply take a peek at the cheat sheet!
     -   title: "Other useful features"
         text: |
-<<<<<<< HEAD
-            This [video](https://www.youtube.com/watch?v=c4MntPPgl1Y) shows you even more features of Hedy, like the cheatsheets and the keyword switcher.
-=======
             This [video](https://www.youtube.com/watch?v=c4MntPPgl1Y) shows you even more features of Hedy, like the cheatsheets and the keyboard switcher.
 -   title: "Answers to the exercises"
     key: answers
@@ -246,7 +243,6 @@
         The answers to all the exercises can be found on the public profile of the useraccount 'Hedy_answers'. We often encourage students to use their own creativity in their answers, so these answers are merely a guideline as to what a possible correct answer could look like.
 
         To go to the 'Hedy_answers' profile, please click <a href="https://hedy.org/user/hedy_answers" target="_blank">here</a>.
->>>>>>> a333e289
 -   title: "Common mistakes"
     key: "common_mistakes"
     intro: |
