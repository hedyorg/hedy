--- conflicted
+++ resolved
@@ -82,24 +82,12 @@
 
     -   title: "Storing programs"
         text: |
-<<<<<<< HEAD
-            When you are logged in, you'll see My programs next to your profile icon.
-            This option exist for your students too. In My programs you can find all the programs that you've worked on.
-            By default, programs will be saved to 'My programs' when you run the code, and every 10 seconds, under their default name
-            and their level (for example: Story 5). If you want to store a program under a new name, just type the new name in the name bar.
-            Currently, only one program can be saved per level, per tab.
-
-            You (and your students) can also share programs using the star button next to program names.
-            These programs will be posted on our <a href="https://hedy.org/explore" target="_blank">explore page</a>, for everybody to see and use.
-            If you want to unshare your program, go to 'My programs' and click 'Unshare'.
-=======
             Com que ja heu iniciat sessió, veureu el bàner blau amb El meu perfil i Els meus programes.
             Aquestes pestanyes també existeixen per als vostres estudiants. A Els meus programes pots trobar tots els codis que has desat.
 
             Podeu desar els vostres projectes fàcilment donant-li un nom a la barra blanca i prement el botó verd Desa el codi.
             Tu (i els teus estudiants) també pots compartir programes. Aquests programes es publicaran a la nostra <a href="https://hedycode.com/explore" target="_blank">pàgina d'exploració</a>, perquè tothom els pugui veure i utilitzar.
             Si voleu deixar de compartir el vostre programa, aneu a "Els meus programes" i feu clic a "Deixa de compartir".
->>>>>>> d24acdef
 
             The paper plane icon can be used to hand in programs to the teacher of a class. Programs that have been handed is will no longer be editable.
 
