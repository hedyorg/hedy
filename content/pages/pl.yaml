--- conflicted
+++ resolved
@@ -1035,48 +1035,7 @@
                     temperature = 25
                     print('It is ', temperature, 'degrees outside')
     key: częste_pomyłki
-<<<<<<< HEAD
-    intro: "Możesz uczyć się na błędach, zwłaszcza w programowaniu!\nPomyłki są nieuniknione, dając przy tym świetną okazję do uczenia się, jednak znalezienie odpowiedniego ich rozwiązania może okazać się dość problematyczne dla samych nauczycieli.\nSzczególnie w późniejszych poziomach, kiedy kod staje się coraz dłuższy i bardziej skomplikowany. Z tego też powodu stworzyliśmy listę najczęściej spotykanych błędów w każdym z poziomów, wraz z ich rozwiązaniami.\n"
-title: Dokumentacja
-learn-more-sections:
--   title: Czy lubisz Hedy?
-    text: "Podziel się z nami swoją opinią!\n[Kliknij tutaj aby wysłać do nas wiadomość](mailto:hello@hedy.org \"O Hedy\")\n"
--   title: Found a bug?
-    text: "[Daj nam znać na GitHubie](https://github.com/hedyorg/hedy/issues/new/choose)\n"
--   title: Co tygodniowa pogadanka nad kodem
-    text: "Chcesz się dowiedzieć więcej o Hedy? Zobacz wystąpienie Felienne na \"European Code Week 2020\" (po Angielsku):\n\n<iframe width=\"560\" height=\"315\" class=\"mx-auto mt-4\" src=\"https://www.youtube.com/embed/R2U9MEowYag?wmode=opaque\" frameborder=\"0\" allow=\"accelerometer; autoplay; clipboard-write; encrypted-media; gyroscope; picture-in-picture\" allowfullscreen=\"\"></iframe>\n"
-home-sections:
--   title: Czym jest stopniowany język programowania?
-    text: "Uczenie się programowania może być trudne. Nie oznacza to, że programowanie samo w sobie *jest* trudne! Ale jest wiele zasad które należy zapamiętać, zupełnie jak gdy rozpoczyna się naukę polskiego.\nPodobnie, będziesz potrzebować wiele praktyki aby nauczyć się programowania.\n\nMożesz czytać te zdania z łatwością. Ale czy pamiętasz okres rozpoczynania nauki czytania? Każda litera wymagała od ciebie czasu!\nTo prawda również w przypadku programowania, może ono być trudne na początku, ale z czasem staje się łatwiejsze!\n\nDobrą cechą Hedy jest to, że Hedy jest *stopniowany*. Oznacza to, że nie musisz uczyć się wszystkich zasad jednocześnie.\nPierwsze kilka poziomów nie ma aż tak wiele zasad, dzięki czemu swobodnie możesz przyzwyczaić się do programowania.\nNa każdym poziomie dodajemy nowe zasady, zwiększając liczbę komend które znasz. Komendy to instrukcje dla komputera.\n"
--   title: Dlaczego Hedy jest stopniowany?
-    text: "W tym materiale wideo Felienne, twórczyni Hedy, wyjaśnia dlaczego Hedy jest stopniowany.\n\n<iframe width=\"560\" height=\"315\" class=\"mx-auto mt-4\" src=\"https://www.youtube.com/embed/fmF7HpU_-9k\" frameborder=\"0\" allow=\"accelerometer; autoplay; encrypted-media; gyroscope; picture-in-picture\" allowfullscreen></iframe>\n"
--   title: Dla kogo jest Hedy?
-    text: "Hedy jest przeznaczony dla wszystkich dzieci pragnących nauczyć się programować! Musisz jedynie potrafić czytać po angielsku z łatwością.\n"
--   title: "Multi-lingual programming"
-    text: |
-        While almost all textual programming language have keywords in English, such as `for` or `repeat`, Hedy can be used in any language! We currently support 39 different languages, including Spanish, Arabic, Simplified Chinese and Hindi. If your language is not available you can always start a a new translation.
--   title: "Built for the classroom"
-    text: |
-        Hedy is suitable for kids aged 10 and up and designed for classroom use.
-        Teachers can use our free, built-in lesson plans, but can also author their own lessons and load these into the Hedy user interface.
--   title: Czy potrzebuję doświadczenia z programowaniem?
-    text: "Nie, nie jest to wymagane. Jednakże, jeśli programowałoś już w Scratchu lub Pythonie, niektóre z komend będą dla ciebie znajome.\n"
--   title: Czy Hedy jest darmowy?
-    text: "Tak! Hedy jest także Otwartym Oprogramowaniem (Open Source), co oznacza, że każdy kto potrafi programować może pomóc nam ulepszać Hedy.\nMożesz znaleźć kod na [GitHubie](https://github.com/hedyorg/hedy).\nJeśli lubisz Hedy i chcesz wnieść swój wkład, akceptujemy (i jesteśmy bardzo wdzięczni za) [dotacje](https://github.com/sponsors/hedyorg)!\n"
--   title: Czy muszę coś zainstalować?
-    text: "Nie. Hedy działa w przeglądarce internetowej, która jest programem którego używasz aby wyświetlać tę stronę. Prawdopodobnie Chrome, Edge lub Firefox. Hedy działa również za twoim telefonie lub tablecie."
-join-sections:
--   text: "# There are three ways in which you can support Hedy!\n"
-    title: Supporting Hedy
--   title: Improving the language
-    text: "The gradual and multi-lingual nature of Hedy create a lot of interesting technical challenges.\nFind those issues on [Github](https://github.com/hedyorg/hedy/issues?q=is%3Aopen+is%3Aissue+label%3Alanguage).\n"
--   title: Translating Hedy
-    text: "Not a programmer? No problem! Another way to support Hedy is by [translating keywords, error messages, adventures are other content](https://github.com/hedyorg/hedy/wiki/Hedy-Translation-Tutorial)\n\nThis is the current status, help us complete a language, or add a new one!\n<a href=\"https://hosted.weblate.org/engage/hedy/\">\n<img src=\"https://hosted.weblate.org/widgets/hedy/-/multi-auto.svg\" alt=\"Translation status\" /></a>\n"
--   title: Help teachers get started
-    text: "Hedy is designed to support teachers in providing programming lessons in class. We have specific teacher features like the option to create a class, customize it and see how your students are doing.\nIf you like Hedy, you can reach out to schools that you know to help teachers get started! We can help you find schools or teachers via [Discord](https://discord.gg/8yY7dEme9r).\n"
-=======
     intro: |-
         Możesz uczyć się na błędach, zwłaszcza w programowaniu!
         Pomyłki są nieuniknione, dając przy tym świetną okazję do uczenia się, jednak znalezienie odpowiedniego ich rozwiązania może okazać się dość problematyczne dla samych nauczycieli.
-        Szczególnie w późniejszych poziomach, kiedy kod staje się coraz dłuższy i bardziej skomplikowany. Z tego też powodu stworzyliśmy listę najczęściej spotykanych błędów w każdym z poziomów, wraz z ich rozwiązaniami.
->>>>>>> aa8ef7d4
+        Szczególnie w późniejszych poziomach, kiedy kod staje się coraz dłuższy i bardziej skomplikowany. Z tego też powodu stworzyliśmy listę najczęściej spotykanych błędów w każdym z poziomów, wraz z ich rozwiązaniami.