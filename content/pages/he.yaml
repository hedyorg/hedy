title: תיעוד של הֶדִי
home-sections:
-   title: Textual programming made easy!
    text: |-
        Many schools and teachers around the world want to teach their students programming. Initially this is often done with playful tools, ranging from the Beebot robot to
        Scratch Junior or Scratch. After using such tools, kids often want to move to more powerful, textual programming languages, like Python.

        Python however is hard, because it is only available in English, and requires learners to learn complex programming concepts and syntax at once.
        Hedy is the easy way to get started with textual programming languages! Hedy is free to use, open source, and unlike any other textual programming language in three ways.

        1. Hedy is multi-lingual, you can use Hedy in your own language
        2. Hedy is gradual, so you can learn one concept and its syntax a time
        3. Hedy is built for the classroom, allowing teachers to fully customize their student's experience
-   title: Multi-lingual programming
    text: While almost all textual programming language have keywords in English, such as `for` or `repeat`, Hedy can be used in any language! We currently support 39 different languages, including Spanish, Arabic, Simplified Chinese and Hindi. If your language is not available you can always start a a new translation.
-   title: Step by step learning
    text: Learning a programming language can be overwhelming, since learners have to learn concepts (for example if-else or loops) and syntax (like quotation marks or round brackets) at the same time. In Hedy, concepts are first introduced with little syntax and then refined. A scientifically proven way to learn!
-   title: Built for the classroom
    text: |-
        Hedy is suitable for kids aged 10 and up and designed for classroom use.
        Teachers can use our free, built-in lesson plans, but can also author their own lessons and load these into the Hedy user interface.
-   title: Programming in context
    text: Hedy shows programming in the broadest way possible, and can be used in variety of exciting ways. Hedy allows for the creation of digital and interactive stories, colorful drawings that can be shown on the screen but also drawn with a pen plotter or embroidered on a shirt, and can be used to create games or apps with buttons and keyboard actions.
-   title: Is Hedy free?
    text: |-
        Yes! Hedy is 'Open source', which means that everyone can help us make Hedy better.
        You can find our code on [GitHub](https://github.com/hedyorg/hedy).
        If you like Hedy and want to contribute, we accept (and are very grateful for) [donations](https://github.com/sponsors/hedyorg)!
-   title: Do I need to install anything?
    text: No. Hedy works in the browser, which is the program you are using to look at this page. Probably Chrome or Edge or Firefox. Hedy also works on phones and tablets.
-   title: Do I need programming experience to teach with Hedy?
    text: |-
        No, that is not needed. All concepts are explained in the slides and in the interface for learners.
        If you create a free teacher's account, you also get access to the teacher's manual with information on how to teach
        and frequently made mistakes.
join-sections:
-   title: תמיכה בהידי
    text: '# There are three ways in which you can support Hedy!'
-   title: שיפור השפה שלך
    text: |-
        The gradual and multi-lingual nature of Hedy create a lot of interesting technical challenges.
        Find those issues on [Github](https://github.com/hedyorg/hedy/issues?q=is%3Aopen+is%3Aissue+label%3Alanguage).
-   title: תרגום הידי
    text: |-
        Not a programmer? No problem! Another way to support Hedy is by [translating keywords, error messages, adventures are other content](https://github.com/hedyorg/hedy/wiki/Hedy-Translation-Tutorial)

        This is the current status, help us complete a language, or add a new one!
        <a href="https://hosted.weblate.org/engage/hedy/">
        <img src="https://hosted.weblate.org/widgets/hedy/-/multi-auto.svg" alt="Translation status" /></a>
-   title: עזור למורים להתחיל
    text: |-
        Hedy is designed to support teachers in providing programming lessons in class. We have specific teacher features like the option to create a class, customize it and see how your students are doing.
        If you like Hedy, you can reach out to schools that you know to help teachers get started! We can help you find schools or teachers via [Discord](https://discord.gg/8yY7dEme9r).
learn-more-sections:
-   title: הצטרף לקהילת הידי
    text: |-
        We love to hear from you!

        [Click here to send us a message](mailto:hello@hedy.org "About Hedy")
-   title: צלילה לעומק!
    text: '[Let us know on GitHub](https://github.com/hedyorg/hedy/issues/new/choose)'
-   title: הידי בחדשות
    text: |-
        The easiest way is to help with [translating Hedy](https://github.com/hedyorg/hedy/wiki/Hedy-Translation-Tutorial)

        Below the current status, help us complete a language, or add a new one.
        <a href="https://hosted.weblate.org/engage/hedy/">
        <img src="https://hosted.weblate.org/widgets/hedy/-/multi-auto.svg" alt="Translation status" /></a>
start-sections:
-   title: להתחיל עם הידי
    text: '*Something about teachers accounts, slides etc*'
-   title: מה אומרים מורים על הידי
    text: "A while ago we ran a few short Hedy teachers surveys. \nThe questions span between suggestions of improvement and Hedy’s best features. \nBelow is a testimony of their thoughts:\n\nSimple interface and good examples. *Teacher: 3rd - 6th grades (elementary)*\n\nMultilingual programming and just the gradual programming concept itself. - *US: middle school, 6th-8th grade*\n\nThe gradual nature of introducing programming. *Australia: High school*\n\nThe construction is so good. *Netherlands: Lower secondary school HAVO-VWO*\n\nI can keep the pace of the class. *Netherlands: group 7 en 8* \n\nContinues automatically. *Netherlands: 2 HAVO-VWO*\n\nBoth that the explanation can be in Dutch (and the code in English), and that it builds up with more \nand more possibilities. *Netherlands: Plus class group 7*\n\nThe 'realness' of programming, it resembles how it is in reality. *Netherlands: Plus class group 4 to 8*\n\nStep-by-step activities. Fun activities. *Netherlands: 1e All levels, 2e VWO/HAVO 2e VWO +, 3e HAVO 3e VWO*\n\nBut Hedy and its gradual levels... what an idea, \nI wanted to personally thank you for creating this. I cannot thank you enough. Also, I have never seen the level of engagement and enthusiasm of my \nstudents, as I have seen with Hedy. We have covered till level 5, and plan to spend one more week on it in classes and labs, \nbefore starting Python.  *Pakistan*\n\nI really like Hedy very much and it is also nicely set up, which makes it good to use in primary school. \nHedy's gradual approach works very well. \nThe short explanation at the beginning of each level and the short example programs help to give the children a quick insight into what is new in the chosen level. \nThe different assignments that the children can choose also work very well. \nYou see the children choose assignments that appeal to them and they then get to work with them, \nthrough the levels. Hedy is great fun for children who are good at programming and want to get a \ntaste of a real programming language. It is good preparation for secondary school as soon as more ICT \neducation is given there. *Netherlands: Oegstgeest Montessori school*\n\n<img width=\"500px\" src=\"static/images/teacherfeedback/Fkids1.JPG\"></img>"
teacher-guide:
-   title: מבוא
    key: מבוא
    subsections:
    -   title: מה זה הֶדִי?
        text: |-
            Hedy is a textual programming language, specifically developed for (pre-)teens (10 to 15 years old).
            In contrast to programming languages for kids, like Scratch, Hedy doesn't use code blocks but textual code.
            So with Hedy you'll learn how to type code like the real programmers do, but in small steps with playful exercises.
            This way Hedy can function as a stepping stone to real programming languages like Python in an accessible and mostly fun way!
            If you want to know more, you can watch this <a href="https://www.youtube.com/watch?v=EdqT313rM40&amp;t=2s" target="_blank">video</a> about the development of Hedy as a programming language.
    -   title: קהל יעד
        text: |-
            Hedy is developed with middle school and junior high school students in mind (ages 10 - 15).
            It's important for the students to be able to read well. We recommend not to start with Hedy before the students have achieved at least a 3rd grade reading level.
            Students (and teachers!) don't need any programming experience before starting with Hedy.
    -   title: איך הֶדִי עובדת?
        text: |-
            Hedy is divided into levels, in which new commands are taught. Each level contains a variety of adventures to practice the newly learned commands.
            As a teacher, you get to decide which adventures are available for your students. Will they be making a restaurant, a calculator or a haunted house this level? Within each level, the adventures are arranged from easiest to hardest.
            So your students keep getting challenged. The adventures can be done by the students individually, or you can use them in a classical instruction.

            The adventures also include a code example, to make sure the less digitally informed teachers are able to use Hedy too!
            Of course Hedy also caters to the creative teachers that love to make their own lessonplans and adventures!

            After programming all the adventures of a certain level, your students can test their knowledge in the quiz.
            You can track your students' work and their progress on the class page.
    -   title: מכשירים
        text: |-
            Hedy is webbased, which means it works on any device with a browser (Google Chrome, Firefox, Edge etc), so laptops, chromebooks, tablets and even smartphones are suitable to use Hedy.
            There's no need to download anything before working with Hedy, just go to the website and you're all set!
    -   title: The Hedy Community
        text: 'All Hedy teachers, programmers and other fans are welcome to join our [Discord server](https://discord.gg/8yY7dEme9r). This is the ideal place to chat about Hedy: we have channels where you can show your cool projects and lessons, channels to report bugs, and channels to chat with other teachers and with the Hedy team.'
    -   title: Hedy and the GDPR
        text: |-
            Organizations in the EU have to comply with the GDPR (General Data Protection Regulation) when processing personal data.
            Because this is a complex issue for many schools, you can use all Hedy programming functionalities without sharing personal data.
            The easiest way to do this is to use Hedy without creating accounts for the teacher and students. Without accounts, all functionality is available, with the exception of personalizing levels, saving students' programs and viewing their progress. That is limiting, but there are schools that use Hedy in that way.

            A second way is for a teacher to create an account with an email address without personal data, for example "docent25@email.com". Apart from an email address, which is only required to reset your password, you do not need to share any information when you create a teacher account.
            With a teacher account, you can create anonymous accounts for students, e.g. rainbow-student1, rainbow-student2, etc (See 'Teaching preparations' for a detailed manual). This way you can use all functionality of Hedy, including saving progress, without sharing personal data of yourself or your students.

            If the above is not sufficient for your context, we can sign a processing agreement for the processing of your personal data.
-   title: Tutorial
    key: tutorial
    subsections:
    -   title: Tutorial
        text: Do you want to follow the tutorial (again)? Click [here](https://hedy.org/tutorial)
-   title: הכנות
    key: הכנות
    subsections:
    -   title: For teachers
        text: You can prepare your classes at the <a href="https://hedy.org/for-teachers" target="_blank">For Teachers page</a>. On this page you'll find everything you'll need to teach with Hedy, like your classes, your adventures and slides. All the functionalities of the for teachers page are explained below.
    -   title: Creating a Class
        text: |-
            As a teacher, you can create a class for your students. In this class you can see the students' accounts and their programs and you could monitor their progress.
            You can also customize your class and choose which adventures are available for them. This way your students won't be overwhelmed by the amount of adventures and levels, and they can specifically focus on the adventures you'd like them to practice with.
    -   title: Duplicate a class
        text: |-
            Are you teaching multiple classes? Then you don't have to customize each class individually. Simply make a class, costumize the class (see "Customize your Class" to learn how) and then duplicate this class as many times as you want.
            You can duplicate the class on the 'For Teachers' page. If you duplicate a class, all the class settings are duplicated as well. This means that all the levels and adventures you've mande unavailable for the first class will now be unavailable for the new class(es) as well.
            The student accounts and second teacher accounts in your class will not be duplicated into the new class.
    -   title: Add a second teacher
        text: |-
            Are you not the only teacher that teaches your class? Then you can now add another teacher to the class. Go to the 'For teachers' page and click on the class. Then choose 'Invite a teacher' and fill in the username of your colleague.
            Your colleague will get an invitation on their account to join your class. They can see that invitation message by clicking on their username in the upper right corner of the screen and selecting 'My account'.
            Once the other teacher accepts the invitation they can customize the class as well.
            To remove a second teacher from your class, go to the class page and remove the second teacher. The teacher who's created the class cannot be removed.
    -   title: Customize your Class
        text: |-
            You can customize your class and choose which adventures are available for your students. This way your students won't be overwhelmed by the amount of adventures and levels, and they can specifically focus on the adventures you'd like them to practice with.
            Click on your class on the for teachers page and choose 'customize class'. On this page you can select levels, set opening dates, unlock level thresholds and more.

            **Select and order adventures**
            <img src="https://github.com/hedyorg/hedy/assets/80678586/df38cbb2-468e-4317-ac67-92eaf4212adc" width="1000">
            In this section you can select and order adventures. The pink tabs are adventures with new commands. The gray tabs are regular adventures. To rearrange the order of the adventures, you can drag the tabs. However, we do advise you to use the regular order of adventures as the Hedy team made sure the adventures go from easiest to hardest.
            If you want to remove an adventure for your students, simply click the cross on the adventure's tab.
            <img src="https://github.com/hedyorg/hedy/assets/80678586/0ddd10b5-ef60-4480-a0c4-fc9a0f323baa" width="300">
            If you want to add adventures, for instance your own adventure or an adventure you accidentally removed, use this menu to add the adventure to your students' adventures. Simply click the adventure you want to add and it (re)appears in the line of adventures. To undo all your changes to the adventures, click 'Reset'.

            **Opening dates**
            <img src="https://github.com/hedyorg/hedy/assets/80678586/4e59acfa-4772-429f-8328-babb43c942d5" width="300">
            With this feature you can set opening dates for the levels. This way you can make a lesson plan before your course begins and not worry about opening new levels each week. In the image above the first level is opened directly, the second will open the 23th of september, and the 3rd level the week after. The other levels are closed.
            Don't want to set opening dates? No problem, just leave this section blank.

            **Unlock level thresholds**
            <img src="https://github.com/hedyorg/hedy/assets/80678586/99a34dab-f112-459e-bfd1-07618be4715a" width = "1000">
            This featue allows you to set a threshold for your students' quiz grade, before they can continue to the next level. For example, if you enter "80" your students have to score at least 80% on the quiz before they are allowed to go to the next level. If they haven't met the threshold, they are not allowed to continue and have to retake the quiz.
            Don't want to use the threshold? No worries, just keep this section blank.


            **Other settings**
            <img src="https://github.com/hedyorg/hedy/assets/80678586/a8491d67-6d6e-42a7-b672-fd3d083a76f8"/>
            There are some other setting that could be usefu to you aswell. Our first extra setting is 'Mandatory developer's mode'. In developers mode the students only see their input and output screens and the run button. The adventures are hidden and there are no cheatsheets available. This might come in handy in a test situation.
            If this option is not selected the developer's mode is available for students too as a voluntary option.

            If you want all your students to be visible in de class highscore, you can select the second option.
            With all the other options you can choose to hide some functions or content for your students, this might help them focus more.

            **Save**
            <img src="https://github.com/hedyorg/hedy/assets/80678586/df179df3-3073-4d15-bba6-62e58fb675be" width="300">
            Don't forget to save your changes when you're done customizing your class.
    -   title: Student Accounts
        text: |-
            There are 2 ways to let your students join your class: You can let them make their own accounts or you can create accounts for them.

            **Students make their own accounts**
            Your students can go to the Hedy website and create their own accounts, just like you did. To get them into your class, they simply have to click the invite link.
            You can find the invite link on the class page and send it to your students. Mind that your students have to be logged in to Hedy when they click the link, so make ot work smoothly.

            **You create accounts for your students**
            Sometimes it's easier to create a whole bunch of accounts for your students yourself. This can be done by clicking the 'create student accounts' button and filling in usernames and passwords for them.
            The students can login with the username and password that you chose. Afterwards, they can change their username or password if they'd like and they'll still remain in your class.
    -   title: Setting preferred language
        text: |-
            When students create profile they are supposed to choose a 'preferred language'. Hedy will always be loaded in this selected language.
            Changing this language can always be done later on by navigation to 'My account' and 'My personal settings' again.

            **For non-English speakers**
            Not only can you change the language of the adventures to your own language. You can also choose which language the keywords (for example 'print' or 'ask') should be in.
            This way you can teach your students to code with English keywords, but you can also let them program in their own laguage. For example Dutch students can use the command 'vraag' instead of 'ask'.
            If a student wants to switch languages, they can click the keyword switcher. It will switch the keywords from English to the preferred language and back.
            Fun fact! Students are allowed program in both English and their own language at the same time! So, if they have trouble remembering some keywords in English, but easily remember other ones they can use both at the same time.
            <img src="https://github.com/hedyorg/hedy/assets/80678586/0b3122e6-ff22-43d7-b8b6-62f47f485293" width="100">
    -   title: Storing programs
        text: |-
            Because you are now logged in, you'll see the blue banner with My profile and My programs.
            These tabs exist for your students too. In My programs you can find all the codes that you've saved.

            You can save your projects easily by giving your project a name in the white bar and pressing the green button Save Code.
            You (and your students) can also share programs. These programs will be posted on our [explore page](https://hedy.org/explore), for everybody to see and use.
            If you want to unshare your program, go to 'My programs' and click 'Unshare'.
-   title: Teaching with Hedy
    key: הוראה
    subsections:
    -   title: Teaching with Hedy
        text: |-
            Hedy contains a lot of different levels that each teach a different new skill. We recommend to teach one level per lesson.
            This gives your students the time to fully grasp a new command or concept and practice with it, before moving on to the next level.
            We use this structure in our lessons:
    -   title: Slides
        text: |-
            When giving instructions you might want to use our slides. Our slides are available on the 'For teachers' page. There is a set of slides for each level. In the slides all the new commands for that level are explained. We have aimed to explain why these changes are nessecary or how the new commands come in handy.
            We also give some examples of how the new commands can be used. You could of course also use your own slides, or just open Hedy and show your students around the website. Whichever you prefer to give the best Hedy lessons!
    -   title: מבוא
        text: |-
            You can start your lessons by activating your students' prior knowledge: What do they already know about the subject, what did they learn in the previous lesson and which mistakes did they make that they've now learned from?
            This way all the previously learned commands and frequently made mistakes are fresh in your students' memories, when you strat introducing the new lesson.
    -   title: Introduction of new concepts and commands
        text: |-
            The new concepts and commands can be very hard for some students to fully understand.
            That's why it's of importance to model the proper use of the new commands to your students.
            Especially in the lower levels, where some students have no experience whith programming at all, it can be hard for them to understand the new abstract concepts.
            Showing a lot of examples makes an abstract concept (for instance: 'What is a variable?') more recognizable and easier to understand ('Look, the variable pet changed into dog'). Our slides could help you with that.
    -   title: Let's get to work
        text: |-
            Each level contains different adventures that you can find in the pink tabs. The first pink tab explains the new commands in this level.
            The following tabs are adventures that the students can try out and make their own.
            The adventures are arranged from easiest to hardest, so we recommend to start on the left and your your way to the right.
            The last tab 'what's next' gives a little teaser of what you'll learn in the next level. Of course, you can select the adventures you want your students to do for each level.
            They don't always have to make every adventure. Every adventure contains an example code, that the students can try out with the green button.
            The example code gets copied to the workfield, where the students can try out the code and adjust it to make it their own.
            Stimulate your students to turn the example codes into their own projects by adding their own ideas and making their own variation of the adventure.
    -   title: בוחן
        text: |-
            To test whether your students have picked up all the new info in the level, you can let them make the quiz.
            The quiz contains 10 multiple choice questions about the new concepts and command to that level.
            Not every level has a quiz yet, as we are still building the quizzes.
    -   title: הערכה
        text: |-
            Round up your lesson by having a brief evaluation. What did the students learn? Which hardships did they come across?
            How did they learn from their mistakes? And of course: What did they create?
            Students are often very proud of their own creations, so it's nice to save a little time and gove your students the opportunity to show their work to their classmates.
-   title: Teacher Statistics
    key: teacher_statistics
    subsections:
    -   title: Live Dashboard
        text: |-
            If you would like to keep track of your students' progress, you can make use of the live dashboard. You can find the live dashboard by clicking 'Live statistics' on your class page.
            <img src="https://github.com/hedyorg/hedy/assets/80678586/97a54679-b1d6-46b4-a633-ab0161114642" width="1000">
            All the features of this dashboard are explained below.
    -   title: Level Selection
        text: |-
            <img src="https://github.com/hedyorg/hedy/assets/80678586/94dc891d-cdd6-4311-91f2-51900eaf4c2a" width="500">
            Firstly, you can select the levels you'd like to see on the dahsboard. Select the levels your students are currently working on by clicking on the number of that level. Deselect levels that you do not want to see by clicking them again.
            In this example level 1 and 2 are selected. You can click on refresh to refresh the dashboard and get the most current stats.
    -   title: Class Overview
        text: |-
            <img src="https://github.com/hedyorg/hedy/assets/80678586/b2c30ef9-6eba-4c02-92a3-9669504a54a8" width="1000">
            In the class overview you can see which adventure your students are working on right now. You can see that one student is working on the 'Rock, Paper, Scissors' adventure in level 1, one is working on the 'Fortune Teller' in level 1 and one student is working on the 'Rock, Paper, Scissors' adventure in level 2.
            If you'd like to know which of your students is working on the adventure, simply click the number and their accountnames will appear.
            You can also see how many of your students have finished the quiz. In this case, one student finished the quiz in level 1. Again, you can click the 1 to see which of your students it is.

            You can also see one of the students is 'missing' from this overview. That's because he's working on an adventure in level 4, which is not selected.
    -   title: Student List
        text: |-
            <img src="https://github.com/hedyorg/hedy/assets/80678586/693e976c-199f-46f4-abae-3f18f9854cd0" width="1000">
            Here you can find a list of your students and you can see their individual progress. The blue ring shows you what your students are currently working on.
            <img src="https://github.com/hedyorg/hedy/assets/80678586/c7e2150f-60de-4ef7-8862-5901a7fb6609" width="150">
            It is important to notice that the blue dots means that a students 'attempted' the adventure. This means that they ran a code in this adventure and went on to the next adventure, so this does not automatically mean that they did a good job!
            If you want to see how an individual student is getting along, you can click their name in this overview. This is what you see if you click on marleen_h3a for example:
            <img src="https://github.com/hedyorg/hedy/assets/80678586/f8c2480d-c724-46f9-a702-33532828de70" width="800">
            You see that Marleen is having some trouble programming. She tried to run a program that contains blanks multiple times, so she probably doesn't know that she has to change something to the example codes before running them.
            In this way this overview can give you a better understanding of what a student is struggling with.
    -   title: Common Errors
        text: |-
            <img src="https://github.com/hedyorg/hedy/assets/80678586/e7af5ce3-ca74-48e7-9654-f17435596fbc" width="500">
            If you're not only interested in individual struggles of your students, but you'd like to know what the whole class seems to be doing wrong, you can use this oversight of common errors.
            The most common error messages that your students are recieving will appear in this oversight for you, so you could give some more instructions to the whole class if needed.
            By clicking the error, you can see which students are having trouble with this error. By clicking resolve, you'll remove this error from the list.
    -   title: Overview of programs per adventure
        text: |-
            <img src="https://github.com/hedyorg/hedy/assets/80678586/f07bf714-7250-4711-82a1-616f9f7b55e8" width="1000">
            Another useful overview of all the programs your students made in a level can be found on your class page. Go to the class page and click 'Overview of programs per adventure'. Here you'll find this overview.
            You could use this overview to check your students' work. If they have made a program in an adventure, an eye appears in your overview. Click the eye to view their work. Did you like it? Then you can check the box and a green tick will appear.
            This way you create a nice overview for yourself of your students' results.
-   title: Extra Hedy features
    key: features
    subsections:
    -   title: Make your own adventure
        text: It is also possible for teachers to create your own adventure. [This video](https://www.youtube.com/watch?v=A0zbXpxX4q4) shows you how to create your own adventure as a teacher and add it to your class(es).
    -   title: Explore page
        text: |-
            On the [explore](https://hedy.org/explore) page you can view the work of other Hedy users. You can try out their programs and use them as inspiration to create something cool yourself.
            You can also add a program you've made to the explore page yourself by clicking 'Save and share code' in the coding screen or go to My Programs and click 'Share'.
            Don't want to share your work anymore? Simply go to 'My Programs' and click 'Unshare'.
            If you want more information about the explore page, check out this [video](https://www.youtube.com/watch?v=26boFjqvS5Q).
    -   title: My achievements
        text: |-
            If you click on your username in the topright corner of your screen, you can go to [My achievements](https://hedy.org/my-achievements). On this page you achievements are collected. Your students have such a page as well.
            When you hover over the badge with your mouse, you'll see how to earn the badge. There are hidden badges too, of which you'll have to find out yourself how to earn them.
            If you want more information on the achievements, check out this [video](https://www.youtube.com/watch?v=-FjmKejukCs).
    -   title: High Scores
        text: |-
            On [this page](https://hedy.org/highscores) you can see the high scores of all Hedy users.
            In this [video](https://www.youtube.com/watch?v=IqTiUkBVTo8) you can learn some more about the high scores.
    -   title: Debugger
        text: |-
            Is your (student's) code not working? There must be a bug (coding mistake) in it! You can use the debugger to find the mistake.
            The debugger is the ladybig button in your coding screen. If you press it, you can run your code line by line to find your mistake.
            Have you found the mistake? Press the red stop button and the debugger will shut off.
    -   title: Read aloud
        text: Do you want the output of your program to be read aloud? Then you can use the read aloud function that is found under the 'run code' button in your coding screen.
    -   title: Programmers mode
        text: |-
            Distracted by all the adventures, or do you want to make a long program? Then check out the 'Programmers Mode' switch at the bottom of your coding screen.
            Programmers mode allows you and your students to use a bigger coding screen.
    -   title: Cheat sheets
        text: |-
            In every level there is a button with this emoji 🤔. You and your students can find the "cheat sheets" there. On this cheat sheet, you can find all the commands that are usable in this level in their correct form.
            So if you've forgotten how a command works, simply take a peek at the cheat sheet!
    -   title: Other useful features
        text: This [video](https://www.youtube.com/watch?v=c4MntPPgl1Y) shows you even more features of Hedy, like the cheatsheets and the keyword switcher.
-   title: After Hedy
    key: after
    subsections:
    -   title: What to do after Hedy?
        text: |-
            Congratulations on reaching the end of Hedy! Your students have now learned how to create their own basic codes in the Python programming language.
            Of course, you could keep programming in our Hedy compiler, but it might be more exciting for your students to transfer to a "real" Python interface.
            Would you like to continue teaching Python? Then please visit <a href="https://www.python.org/about/gettingstarted/" target="_blank">the Python website</a> to learn how to get started in another compiler.

            Now that your students have a basic knowledge of programming in general, you could also show them around in other textual programming languages. The language might change but the concepts do not, so Hedy will still give them a big advantage.
-   title: Answers to the exercises
    key: answers
    intro: |-
        The answers to all the exercises can be found on the public profile of the useraccount 'Hedy_answers'. We often encourage students to use their own creativity in their answers, so these answers are merely a guideline as to what a possible correct answer could look like.

        To go to the 'Hedy_answers' profile, please click <a href="https://hedy.org/user/hedy_answers" target="_blank">here</a>.
-   title: Frequently made mistakes
    key: common_mistakes
    intro: |-
        You can learn from your mistakes, especially in coding!
        Making mistakes is unavoidable, and a great opportunity to learn, but for teachers it can be a challenge to find the correct fix for a mistake!
        Especially as the codes get longer and longer as the levels progress. That's why we've made a list with frequently made mistakes in each level, and their solutions.
    levels:
    -   level: '1'
        sections:
        -   title: Students forget to type commandos
            example:
                error_text: For example they type a sentence without using print.
                error_code: Hedy can't print this
                solution_text: Teach your students to always start a line of code with a command.
                solution_code: '{print} Hedy can print this!'
        -   title: Students use capitals when typing commands
            example:
                error_text: Commands won't work if they are in capitals.
                error_code: |-
                    Ask Why does my code fail?
                    Print Because I'm using capitals.
                solution_text: Remove the capitals.
                solution_code: |-
                    {ask} Why does my code work now?
                    {print} Because I removed the capitals!
        -   title: Students use echo without ask
            example:
                error_text: Echo is made to repeat an answer after an ask command. Without ask echo won't do anything.
                error_code: '{echo} Your name is'
                solution_text: Add an ask command to make it work.
                solution_code: |-
                    {ask} What's your name?
                    {echo} Your name is
        -   title: Students want their echo word (variable) to be in the middle of a sentence
            example:
                error_text: And they are right! That's why they will learn to use proper variables in the next level.
                error_code: |-
                    {ask} Which programming language is the most fun?
                    {echo} is the best!
                solution_text: 'In level 1 we have to keep it at this:'
                solution_code: |-
                    {ask} Which programming language is the most fun?
                    {echo} The best is...
        -   title: 'Turtle: Students let the turtle walk off of the screen'
            example:
                error_text: Often students love to try out big numbers when using the turtle, which causes the arrow to walk off the screen.
                error_code: |-
                    {forward} 300
                    {turn} 90
                solution_text: In the example, students tend to think that the turn command doesn't work. Even though it does work, you can't see it happening off screen. Use smaller numbers to prevent this from happening.
                solution_code: |-
                    {forward} 100
                    {turn} 90
        -   title: "Turtle: Students use the command backward, but that doesn't exist"
            example:
                error_text: Backward is not a command.
                error_code: backward 100
                solution_text: 'To make the turtle go backwards, you use the forward command and a negative number. For example:'
                solution_code: '{forward} -100'
    -   level: '2'
        sections:
        -   title: Students make typos in their commands
            example:
                error_text: Hedy can't recognize a command with a typo.
                error_code: prinnt Don't make typos
                solution_text: Teach your students to read the error messages. This way they can find out themselves what went wrong.
                solution_code: "{print} Don't make typos"
        -   title: Students forget that the ask command has changed
            example:
                error_text: In this level students learn about variables. The ask command requires a variable as well, but students forget this.
                error_code: ask what would you like to eat
                solution_text: In this level you have to tell Hedy where to save your answer, so it can be used later on. This is called a variable.
                solution_code: order {is} {ask} What would you like to eat
        -   title: Students try to use the `{echo}` command
            example:
                error_text: For some students it might be frustrating to learn that the `{echo}` command doesn't work anymore. That's why it's very important to explain the advantages of using variables. For example you can use multiple variables in a code, and you can put them anywhere you like in a sentence!
                error_code: |-
<<<<<<< HEAD
                    answer {is} {ask} Why doesn't {echo} work anymore?!
                    {echo}
                solution_text: Use a variable instead.
=======
                    answer is ask Why doesn't echo work anymore?!
                    echo
                solution_text: השתמש במשתנה במקום.
>>>>>>> 7c05b960
                solution_code: |-
                    answer {is} {ask} Why doens't {echo} work anymore?!
                    {print} answer
        -   title: Students use a variable name or as a normal word
            example:
                error_text: In the example below the word 'name' is used as a variable, but also as a normal text. The output of this code will be 'Hi my Hedy is Hedy'.
                error_code: |-
                    name {is} Hedy
                    {print} Hi my name is name
                solution_text: So don't use a word you want to use in the text as a variable name. In level 4 this is solved with quotation marks.
                solution_code: |-
                    name {is} Hedy
                    {print} Hi I'm name
        -   title: Students use long variable names containing two words.
            example:
                error_text: A variable should be named with one word. You could use an underscore to connect two words. That counts as one.
                error_code: chosen door is ask Which door do you pick
                solution_text: Add an underscore.
                solution_code: chosen_door {is} {ask} which door do you pick
        -   title: Students might use two different names for the same variable
            example:
                error_text: In this example the student has used 'horse' and 'name' for the same variables.
                error_code: |-
                    horse {is} {ask} What is your horse called
                    {print} Your horse is called name
                solution_text: Always check whether the variable has the same name throughout the code. Slight differences can be hard to spot (for example plurals) but they will interfere with the code.
                solution_code: |-
                    name {is} {ask} What is your horse called
                    {print} Your horse is called name
    -   level: '3'
        sections:
        -   title: Students try to print whole lists
            example:
                error_text: A list can't be printed. You can only print one item from the list with {at} {random}.
                error_code: |-
                    groceries {is} apples, milk, chocolate
                    {print} groceries
                solution_text: To print a list of all the groceries, you simply need to put them after a `{print}` command. Else you can use the list to print one item with `{at}` `{random}`.
                solution_code: |-
                    {print} apples, milk, chocolate

                    # or

                    groceries {is} apples, milk, chocolate
                    {print} groceries {at} {random}
        -   title: Students use the name of a variable or list as regular text
            example:
                error_text: This problem probably occured in level 2 as well. Now it can happen with lists too.
                error_code: |-
                    name {is} Hedy
                    {print} Hi my name is name

                    # or

                    animal {is} rhino, bee, swan
                    {print} The best animal is... animal {at} {random}
                solution_text: Don't use the names of variables or lists in regular text to print. In level 4 this problem is solved with quotation marks.
                solution_code: |-
                    name {is} Hedy
                    {print} Hi I'm name

                    # or

                    animals {is} rhino, bee, swan
                    {print} The best animal is... animals {at} {random}
        -   title: Students forget `{at}` in `{at}` `{random}`
            example:
                error_text: Like in the example
                error_code: |-
                    birds {is} sparrow, seagull, robin
                    {print} birds random
                solution_text: This problem is solved by adding the word at.
                solution_code: |-
                    birds {is} sparrow, seagull, robin
                    {print} birds {at} {random}
        -   title: Students forget to use the `{print}` command when also using the `{at}` `{random}` command
            example:
                error_text: Or they will sometimes put `{at}` `{random}` at the beginning of the line.
                error_code: |-
                    fruit {is} apple, cherry, banana
                    fruit {at} {random}
                solution_text: Emphasize to your students that you always need a print to print text.
                solution_code: |-
                    fruit {is} apple, cherry, banana
                    {print} fruit {at} {random}
        -   title: Students forget to use commas in their lists
            example:
                error_text: In a list items are seperated with a comma.
                error_code: |-
                    pizzas {is} funghi tonno quattro stagioni
                    {print} pizzas {at} {random}
                solution_text: After each item on your list, there should be a comma
                solution_code: |-
                    pizzas {is} funghi, tonno, quattro stagioni
                    {print} pizzas {at} {random}
        -   title: Students try to use `{at}` `{random}` without a list
            example:
                error_text: For example
                error_code: |-
                    clubs {is} Manchester United
                    {print} clubs {at} {random}
                solution_text: Hedy can't print anything at random, because there is no list to choose from.
                solution_code: |-
                    clubs {is} Manchester United, Bayrn Munchen, FC Barcelona
                    {print} clubs {at} {random}
        -   title: Students try to use add/remove without a list
            example:
                error_text: In the example below 'names' is not a list, but a variable. You cannot add anything to it.
                error_code: |-
                    names {is} Jake
                    your_name {is} {ask} Who are you?
                    {add} your_name {to} names
                    {print} names {at} {random}
                solution_text: There has to be a list first, so you have to add a second name to turn names into a list, for example Amy. If you don't want amy on your list, you can use remove to remove it after.
                solution_code: |-
                    names {is} Jake, Amy
                    your_name {is} {ask} Who are you?
                    {add} your_name {to} names
                    {print} names {at} {random}
        -   title: Students forget to use to/from in add/remove
            example:
                error_text: Without to/from the add/remove command won't work.
                error_code: |-
                    adventures {is} story, parrot, dice
                    choice {is} Which adventure do you like best?
                    {add} choice
                    {remove} dice
                    {print} I love adventures {at} {random}
                solution_text: Hedy has to know which list the item should be added to/removed from.
                solution_code: |-
                    adventures {is} story, parrot, dice
                    choice {is} Which adventure do you like best?
                    {add} choice {to_list} adventures
                    {remove} dice {from} adventures
                    {print} I love adventures {at} {random}
    -   level: '4'
        sections:
        -   title: Students forget to use quotation marks on both sides of the text
            example:
                error_text: In this level print and ask need a set of quotation marks. One before of the text and one after.
                error_code: |-
                    {print} Hello
                    mood {is} {ask} 'How are you?
                solution_text: Add the correct quotation marks.
                solution_code: |-
                    {print} 'Hello'
                    mood {is} {ask} 'How are you?'
        -   title: Students use the wrong quotation marks
            example:
                error_text: It is important to start your lesson by checking if the students know how to type a quotation mark properly. Else they might use the "double quotes" or the skewed one `.
                error_code: |-
                    {print} `Welcome to the restaurant`
                    food {is} {ask} "What would you like to order?"
                solution_text: 'These are the correct quotation marks:'
                solution_code: |-
                    {print} 'Welcome to the restaurant'
                    food {is} {ask} 'What would you like to order?'
        -   title: Students use an apostrophe in their text
            example:
                error_text: From this level on apostrophes are not allowed. They are often used in English when typing contractions like you're, don't or what's.
                error_code: "{print} 'You're not allowed to type this'"
                solution_text: You can choose to use the wrong grammar and just leave the apostrophe out. Or you could use the ` as an apostrophe.
                solution_code: |-
                    {print} 'Youre allowed to type this'
                    {print} 'And you`re able to do this'
    -   level: '5'
        sections:
        -   title: Students forget to use `{print}` in an `{if}` command
            example:
                error_text: After students use `{if}` or `{else}` they forget to use a second command like `{print}` or `{ask}`.
                error_code: |-
                    {if} name {is} Hedy 'Great!'
                    {else}  Hedy {is} better!
                solution_text: Add the print command to fix it.
                solution_code: |-
                    {if} name {is} Hedy {print} 'Great!'
                    {else} {print} 'Hedy is better!'
        -   title: Students might use two different names for the same variable
            example:
                error_text: In this example the student has used 'horse' and 'name' for the same variables.
                error_code: |-
                    horse {is} {ask} 'What is your horse called?'
                    {if} name {is} Bonfire {print} 'cool'
                    {else} {print} 'less cool!'
                solution_text: Always check whether the variable has the same name throughout the code. Slight differences can be hard to spot (for example plurals) but they will interfere with the code.
                solution_code: |-
                    horse {is} {ask} 'What is your horse called'
                    {if} horse {is} Bonfire {print} 'cool!'
                    {else} {print} 'less cool!'
        -   title: Students still forget the quotes on both sides
            example:
                error_text: Codes using the `if` commando can get very long and students tend to forget to use quotes.
                error_code: |-
                    {if} name {is} Hedy {print} fun
                    {else} {print} 'meh!
                solution_text: Always use 2 quotes in a print command.
                solution_code: |-
                    {if} name {is} Hedy {print} 'fun'
                    {else} {print} 'meh!'
        -   title: Students use quotes around variable names
            example:
                error_text: In this level there are no quotes around variable names.
                error_code: |-
                    {if}  name  {is} 'Hedy' {print} 'fun'
                    {else} {print} 'meh!'
                solution_text: Remove the quotes to get the code to work.
                solution_code: |-
                    {if} name {is} Hedy {print} 'fun'
                    {else} {print} 'meh!
        -   title: Students use long variable names containing two words
            example:
                error_text: A variable should be named with one word. You could use an underscore to connect two words. That counts as one.
                error_code: chosen door is ask  Which door do you pick?
                solution_text: Add an underscore.
                solution_code: chosen_door {is} {ask} 'which door do you pick?'
        -   title: Students want multiple answers to be correct
            example:
                error_text: For example this student Hedy to tell all his friends that they are funny, but other classmates would be told that they are not.
                error_code: "{if} name {is} Jesse, David, Souf print  You are funny  {else} {print} 'You are not funny'"
                solution_text: |-
                    You could use the `in` command for that. It is explained in a higher level, but it does already work in level 5.
                    Another solution is to use multiple if commands and no else command. The disadvantage is that it won't tell the other classmates that they are not funny.
                solution_code: |-
                    friends {is} Jesse, David, Souf
                    name {is} {ask} 'Who are you?'
                    {if} name {in} friends {print} 'You are funny'
                    {else} {print} 'You are not funny'

                    # or

                    name {is} {ask} 'Who are you?'
                    {if} naam {is} Jesse {print} 'You are funny'
                    {if} naam {is} David {print} 'You are funny'
                    {if} naam {is} Souf {print} 'You are funny'
        -   title: The students make the variable name the same as the value in the `{if}` statement
            example:
                error_text: In the example below the password is 'password'. This will result in it always being correct.
                error_code: |-
                    password {is} {ask} 'What is the password?'
                    {if} password {is} password {print} 'Access granted'
                    {else} {print} 'Acces denied!'
                solution_text: Pick a different name for your variable.
                solution_code: |-
                    secret_password {is} {ask} 'What is the password'
                    {if} secret_password {is} password {print} 'Access granted!'
                    {else} {print} 'Access denied!'
    -   level: '6'
        sections:
        -   title: Students struggle with quotation marks
            example:
                error_text: Some students struggle with adding quotation marks or not. If you add quotation marks, the output screen will literally show '5+5'.
                error_code: "{print} '5 + 5'"
                solution_text: In this code the output screen will print '10'.
                solution_code: '{print} 5 + 5'
        -   title: Students struggle with the concept of doing maths with a variable
            example:
                error_text: 'Some students will find it hard to do maths with variables. Try to show them very simple examples, like:'
                error_code: |-
                    age = {ask} 'How old are you?'
                    {print} 'Next year you will be ' age + 1
                solution_text: Or take it a step further like this.
                solution_code: |-
                    price = 0
                    {print} 'Welcome to our burger restaurant'
                    burger = {ask} 'Would you like a burger?'
                    {if} burger = yes price = price + 10
                    drink = {ask} 'Would you like a drink?'
                    {if} drink = yes price = price + 4
                    {print} 'That will be ' price ' euros please'
    -   level: '7'
        sections:
        -   title: Students forget one of the word of the repeat command, or they forget the print command
            example:
                error_text: Make sure that the students know to use both the full repeat command and the print command.
                error_code: |-
                    {repeat} 3 {times}  For he`s a jolly good fellow
                    {repeat} 3 print
                solution_text: 'This is the correct code:'
                solution_code: |-
                    {repeat} 3 {times} {print} 'For he`s a jolly good fellow'
                    {repeat} 3 {times} {print} 'Which nobody can deny!'
        -   title: Students try to repeat multiple lines
            example:
                error_text: In this level you can only repeat one line of code multiple times. In this code the student wanted to print 3 different drinks, but it won't work. It will ask the question 3 times and only print the last answer.
                error_code: |-
                    {repeat} 3 {times} drink = {ask} 'What would you like to drink?'
                    {print} drink
                solution_text: You should go to the next level to be able to repeat multiple lines. So on this level you'll have to print everything seperately.
                solution_code: |-
                    drink = {ask} 'What would you like to drink?'
                    {print} drink
                    drink = {ask} 'What would you like to drink?'
                    {print} drink
                    drink = {ask} 'What would you like to drink?'
                    {print} drink
        -   title: Students make programs that take too long to run
            example:
                error_text: In this level it's very easy to make long codes. The students aren't allowed to make programs that take to long to load (to save our servers).
                error_code: "{repeat} 100 {times} {print} 'How many times can I repeat this?'"
                solution_text: Make sure the codes aren't too long
                solution_code: "{repeat} 20 {times} {print} 'This is enough'"
    -   level: '8'
        sections:
        -   title: Students use the indentation wrong
            example:
                error_text: Indentation is a new concept in this level, that is hard to use for some students. Make sure they practise some simple codes before making a whole program with it.
                error_code: |-
                    {repeat} 3 {times}
                    {print} 'hello'
                solution_text: 'This is the correct code:'
                solution_code: |-
                    {repeat} 3 {times}
                        {print} 'hello'
        -   title: Students only repeat 1 line when they wanted to repeat multiple lines
            example:
                error_text: For instance, in the code below the student wanted to take the drinks order of 3 people. But instead the program asked 3 times, but only wrote down one order.
                error_code: |-
                    {repeat} 3 {times}
                        drink = {ask} 'What would you like to drink?'
                    {print} drink
                solution_text: |-
                    In the correct code the third line starts with indentation too. This way it belongs to the repeat block and therefore it will be repeated 3 times.
                    Showing your students these differences can help them understand why we need indentation to make our programs work.
                solution_code: |-
                    {repeat} 3 {times}
                        drink = {ask} 'What would you like to drink?'
                        {print} drink
        -   title: Students want to nest `{if}` statements, or put `{if}` statements inside a loop
            example:
                error_text: |-
                    In this level students aren't allowed yet to put `{if}` statements inside other `{if}` statements or inside repeat loops.
                    In the next level this is allowed.
                error_code: |-
                    birthday = {ask} 'Is it you birthday?'
                    {if} birthday = yes
                        {repeat} 3 {times}
                            {print} 'Hip Hip Hooray!'
                solution_text: 'This is the correct code for this level:'
                solution_code: |-
                    birthday = {ask} 'Is it you birthday?'
                    {if} birthday = yes
                        {print} 'Hip Hip Hooray!'
                        {print} 'Hip Hip Hooray!'
                        {print} 'Hip Hip Hooray!'
        -   title: Students make programs that take too long to run
            example:
                error_text: In this level it's very easy to make long codes. The students aren't allowed to make programs that take to long to load (to save our servers).
                error_code: |-
                    {repeat} 100 {times}
                        {print} 'How many times can I repeat this?'
                solution_text: Make sure the codes aren't too long
                solution_code: |-
                    {repeat} 20 {times}
                        {print} 'This is enough'
        -   title: Students use the `{if}` command to check if the variable value is the same as the variable name
            example:
                error_text: |-
                    We have seen this mistake by some of our students. They make a password for their computer, but they make the password 'password'.
                    In line 2 the computer is asked to check whether the variable password is the same as the variable password, so itself. Which means the answer is always yes.
                    So with this code the answer will always be 'You can come in' no matter what the player fills in.
                error_code: |-
                    password {is} {ask} 'What is the password?'
                    {if} password {is} password
                        {print} 'You can come in'
                    {else}
                        {print} 'You are not allowed'
                solution_text: You can fix this mistake by adding quotation marks. This way the computer knows that the second password in `{if} password {is} 'password'` is a string value (so normal text) and not the variable name.
                solution_code: |-
                    password {is} {ask} 'What is the password?'
                    {if} password {is} 'password'
                        {print} 'You can come in'
                    {else}
                        {print} 'You are not allowed'
    -   level: '9'
        sections:
        -   title: Students make mistakes with indentation
            example:
                error_text: The hardest part about this level is getting the indentation right. Students love nesting `{if}` statements, sometimes even inside other nested `{if}` statements. Keeping track of indentation can get pretty tough.
                error_code: |-
                    {print} 'Robin is walking downtown'
                    location = {ask} 'Is Robin going into a shop, or does she go home?'
                    {if} location {is} shop
                        {print} 'She enters the shop.'
                        {print} 'Robin sees an interesting looking book'
                        book = {ask} 'Does Robin buy the book?'
                            {if} book {is} yes
                    {print} 'Robin buys the book and goes home'
                    {else}
                        {print} 'Robin leaves the shop and goes home'
                    {else}
                        {print} 'Robin goes home'
                solution_text: This is the correct code. Try to keep track of all the different constructions when putting `{if}` statements inside other `{if}` statements.
                solution_code: |-
                    {print} 'Robin is walking downtown'
                    location = {ask} 'Is Robin going into a shop, or does she go home?'
                    {if} location {is} shop
                        {print} 'She enters the shop.'
                        {print} 'Robin sees an interesting looking book'
                        book = {ask} 'Does Robin buy the book?'
                        {if} book {is} yes
                            {print} 'Robin buys the book and goes home'
                        {else}
                            {print} 'Robin leaves the shop and goes home'
                    {else}
                        {print} 'Robin goes home'
    -   level: '10'
        sections:
        -   title: Students do not use the for command correctly
            example:
                error_text: We often see that students try to print the list (in the example animals) instead of the items of the list.
                error_code: |-
                    animals {is} dog, cat, blobfish
                    {for} animal {in} animals
                      {print} 'I love ' animals
                solution_text: The word animals in the last line should be changed into animal.
                solution_code: |-
                    animals {is} dog, cat, blobfish
                    {for} animal {in} animals
                      {print} 'I love ' animal
        -   title: Students forget the indentation
            example:
                error_text: Students tend to forget to use indentation after a for command.
                error_code: |-
                    animals {is} dog, cat, blobfish
                    {for} animal {in} animals
                    {print} 'I love ' animals
                solution_text: You should use indentation after a for command.
                solution_code: |-
                    animals {is} dog, cat, blobfish
                    {for} animal {in} animals
                      {print} 'I love ' animal
    -   level: '11'
        sections:
        -   title: Students forget to use indentation
            example:
                error_text: Make sure that the students use indentation.
                error_code: |-
                    {for} i {in} {range} 1 {to} 5
                    {print} i
                solution_text: 'This is the correct code:'
                solution_code: |-
                    {for} i {in} {range} 1 {to} 5
                        {print} i
        -   title: Students don't understand the i
            example:
                error_text: |-
                    Some students don't understand that i is a variable. i is chosen, because it is used in Python programming, but you could just as easily use a different variable name.
                    For example, this code:
                error_code: |-
                    {for} i {in} {range} 1 {to} 5
                    {print} i
                solution_text: Could just as well be replaced with this code. It works the same.
                solution_code: |-
                    {for} banana {in} {range} 1 {to} 5
                        {print} banana
    -   level: '12'
        sections:
        -   title: Students forget quotation marks
            example:
                error_text: Students need more quotation marks now than in the previous levels. In this example quotation marks were forgotten in the list and in the `{if}` command.
                error_code: |-
                    superheroes = Spiderman, Batman, Iron Man
                    superhero = superheroes {at} {random}
                    {if} superhero = Batman
                        {print} 'IM BATMAN!'
                solution_text: 'This is the correct code:'
                solution_code: |-
                    superheroes = 'Spiderman', 'Batman', 'Iron Man'
                    superhero = superheroes {at} {random}
                    {if} superhero {is} 'Batman'
                        {print} 'IM BATMAN!'
        -   title: Students use quotation marks on numbers they want to use for calculations
            example:
                error_text: |-
                    You can use quotation marks on numbers, but only if you want the computer to think of them as text. This means you can't do calculations with the number.
                    In the example below, you can't do maths with the number 25, because it's in quotation marks.
                error_code: |-
                    score = '25'
                    answer {is} {ask} 'Do you want a point?'
                    {if} answer {is} 'yes'
                        score = score + 1
                        {print} score
                solution_text: 'This is the correct code:'
                solution_code: |-
                    score = 25
                    answer {is} {ask} 'Do you want a point?'
                    {if} answer {is} 'yes'
                        score = score + 1
                        {print} score
        -   title: Students use commas instead of periods in decimal numbers
            example:
                error_text: Decimal numbers can be used from this level on, but you can't use commas.
                error_code: '{print} 2,5 + 2,5'
                solution_text: 'This is the correct code:'
                solution_code: '{print} 2.5 + 2.5'
    -   level: '13'
        sections:
        -   title: Students confuse `and` with `or`
            example:
                error_text: Both commands might appear similar, but their functions are very different.
                error_code: |-
                    game {is} {ask} 'Do you want to play a game?'
                    time {is} {ask} 'Do you have time to play?'
                    {if} game {is} 'yes' {or} time {is} 'yes'
                        {print} 'Lets play!'
                solution_text: In this case, the person should answer yes on both questions, so you should use `and`.
                solution_code: |-
                    game {is} {ask} 'Do you want to play a game?'
                    time {is} {ask} 'Do you have time to play?'
                    {if} game {is} 'yes' {and} time {is} 'yes'
                        {print} 'Lets play!'
    -   level: '14'
        sections:
        -   title: Students confuse the < and > signs
            example:
                error_text: Often, students are already familiar with these signs from maths class. But if your students don't know these signs yet, they might have a challenge with it.
                error_code: |-
                    age = {ask} 'How old are you?'
                    {if} age < 12
                        {print} 'You are older than I am!'
                solution_text: 'This is the correct code:'
                solution_code: |-
                    age = {ask} 'How old are you?'
                    {if} age > 12
                        {print} 'You are older than I am!'
        -   title: Students use the wrong signs for `!=` `<=` and `>=`
            example:
                error_text: These signs are probably new for most students. Make sure to explain these signs to your students.
                error_code: |-
                    name = {ask} 'What is your name?'
                    {if} name =  'Hedy'
                        {print} 'You are not Hedy'
                solution_text: 'This is the correct code:'
                solution_code: |-
                    name = {ask} 'What is your name?'
                    {if} name != 'Hedy'
                        {print} 'You are not Hedy'
        -   title: Students forget to use the == sign
            example:
                error_text: In this level, students are still allowed to use = or is. But on other levels, or in python, they might get in trouble for that. So it is best to train them to use it.
                error_code: |-
                    name = {ask} 'What is your name?'
                    {if} name = 'Hedy'
                        {print} 'You are cool!'
                solution_text: 'This is the correct code:'
                solution_code: |-
                    name = {ask} 'What is your name?'
                    {if} name == 'Hedy'
                        {print} 'You are cool!'
    -   level: '15'
        sections:
        -   title: Students forget indentation in the while loop
            example:
                error_text: Indentation is often hard for students.
                error_code: |-
                    answer = 0
                    {while} answer != 25
                    answer = {ask} 'What is 5 times 5?'
                    {print} 'A correct answer has been given'
                solution_text: 'This is the correct code:'
                solution_code: |-
                    answer = 0
                    {while} answer != 25
                        answer = {ask} 'What is 5 times 5?'
                    {print} 'A correct answer has been given'
    -   level: '16'
        sections:
        -   title: Students forget the brackets
            example:
                error_text: From this level on lists should be in brackets.
                error_code: |-
                    icecream = 'starwberry', 'chocolate'
                    {print} 'I love ' icecream[{random}] ' icecream'
                solution_text: 'This is the correct code:'
                solution_code: |-
                    icecream = ['starwberry', 'chocolate']
                    {print} 'I love ' icecream[{random}] ' icecream'
        -   title: Students use the wrong brackets
            example:
                error_text: From this level on lists should be in brackets.
                error_code: |-
                    icecream = ('starwberry', 'chocolate')
                    {print} 'I love ' icecream[{random}] ' icecream'
                solution_text: 'This is the correct code:'
                solution_code: |-
                    icecream = ['starwberry', 'chocolate']
                    {print} 'I love ' icecream[{random}] ' icecream'
        -   title: Students forget the quotation marks while focussing on the brackets
            example:
                error_text: Students are sometimes very focussed on the new aspect of the syntax, that they forget the quotation marks.
                error_code: |-
                    icecream = [starwberry, chocolate]
                    {print} 'I love ' icecream[{random}] ' icecream'
                solution_text: 'This is the correct code:'
                solution_code: |-
                    icecream = ['starwberry', 'chocolate']
                    {print} 'I love ' icecream[{random}] ' icecream'
        -   title: Students still use the old at random command
            example:
                error_text: Students are sometimes very focussed on the new aspect of the syntax, that they forget the quotation marks.
                error_code: |-
                    icecream = [starwberry, chocolate]
                    {print} 'I love ' icecream at random ' icecream'
                solution_text: 'This is the correct code:'
                solution_code: |-
                    icecream = ['starwberry', 'chocolate']
                    {print} 'I love ' icecream[{random}] ' icecream'
        -   title: Students forget the quotation marks while focussing on the brackets
            example:
                error_text: Students are sometimes very focussed on the new aspect of the syntax, that they forget the quotation marks.
                error_code: |-
                    icecream = [starwberry, chocolate]
                    {print} 'I love ' icecream[{random}] ' icecream'
                solution_text: 'This is the correct code:'
                solution_code: |-
                    icecream = ['starwberry', 'chocolate']
                    {print} 'I love ' icecream[{random}] ' icecream'
    -   level: '17'
        sections:
        -   title: Students use `{elif}` like `{else}`, so without a condition
            example:
                error_text: The `{elif}` command needs a condition behind it. It cannot be used like `{else}`, without a condition.
                error_code: |-
                    color = ask 'What is your favorite color?'
                    {if} color == 'green':
                        {print} 'green is nice'
                    {elif}:
                        {print} 'I like green'
                solution_text: 'This is the correct code:'
                solution_code: |-
                    color = {ask} 'What is your favorite color?'
                    {if} color == 'green':
                        {print} 'green is nice'
                    {elif} color == yellow:
                        {print} 'yellow is alright'
                    {else}:
                        {print} 'I like green'
        -   title: Students forget the colon
            example:
                error_text: After each command that requires indentation, a colon should be used.
                error_code: |-
                    answer = ask 'How are you doing?'
                    {if} answer {is} 'great'
                        {print} 'Me too!'
                    {elif} answer {is} 'bad'
                        {print} 'Let me cheer you up!'
                    {else}
                        {print} 'Im great!'
                solution_text: 'This is the correct code:'
                solution_code: |-
                    answer = {ask} 'How are you doing?'
                    {if} answer {is} 'great':
                        {print} 'Me too!'
                    {elif} answer {is} 'bad':
                        {print} 'Let me cheer you up!'
                    {else}:
                        {print} 'Im great!'
    -   level: '18'
        sections:
        -   title: Students forget to use the brackets
            example:
                error_text: Students will forget to put brackets around their text.
                error_code: "{print} 'my name is Hedy!'"
                solution_text: 'This is the correct code:'
                solution_code: "{print}('my name is Hedy!')"
        -   title: Students will still use the ask command
            example:
                error_text: The ask command has been used since level 1. So it might be hard for the students to switch to input instead of ask.
                error_code: |-
                    {print}('My name is Hedy!')
                    name = ask('What is your name?')
                    {print}('So your name is ', name)
                solution_text: 'This is the correct code:'
                solution_code: |-
                    {print}('My name is Hedy!')
                    name = {input}('What is your name?')
                    {print}('So your name is ', name)
        -   title: Students might use the brackets as quotation marks
            example:
                error_text: They have learned to keep the variables outside of the quotation marks, so they might do the same with the brackets. Which is not the correct way to use them.
                error_code: |-
                    temperature = 25
                    {print}('It is ') temperature ('degrees outside')
                solution_text: 'This is the correct code:'
                solution_code: |-
                    temperature = 25
                    {print}('It is ', temperature, 'degrees outside')
<|MERGE_RESOLUTION|>--- conflicted
+++ resolved
@@ -417,15 +417,9 @@
             example:
                 error_text: For some students it might be frustrating to learn that the `{echo}` command doesn't work anymore. That's why it's very important to explain the advantages of using variables. For example you can use multiple variables in a code, and you can put them anywhere you like in a sentence!
                 error_code: |-
-<<<<<<< HEAD
-                    answer {is} {ask} Why doesn't {echo} work anymore?!
-                    {echo}
-                solution_text: Use a variable instead.
-=======
                     answer is ask Why doesn't echo work anymore?!
                     echo
                 solution_text: השתמש במשתנה במקום.
->>>>>>> 7c05b960
                 solution_code: |-
                     answer {is} {ask} Why doens't {echo} work anymore?!
                     {print} answer
