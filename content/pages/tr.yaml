--- conflicted
+++ resolved
@@ -52,7 +52,6 @@
             Bu <a href="https://www.youtube.com/watch?v=Y3RTIWftJQg" target="_blank">video</a> Hedy'de nasıl hızlı bir şekilde sınıf oluşturacağınızı gösterir.
     -   title: "Sınıfınızı Özelleştirin"
         text: |
-<<<<<<< HEAD
             You can customize your class and choose which adventures are available for your students. This way your students won't be overwhelmed by the amount of adventures and levels, and they can specifically focus on the adventures you'd like them to practice with.
             Click on your class on the for teachers page and choose 'customize class'. On this page you can select levels, set opening dates, unlock level tresholds and more.
 
@@ -87,14 +86,11 @@
             Don't forget to save your changes when you're done costumizing your class.
     -   title: "Student Accounts"
         text: |
-            To add students to your class go to the class page by clicking in the class name on the 'for teachers' page. Then click 'add students'. There are 2 ways to let your students join your class: You can create accounts for them, or they could create their own accounts.
-=======
             Ayrıca, sınıfınızı özelleştirebilir ve onlar için hangi maceraların kullanılabilir olacağını seçebilirsiniz. Bu şekilde öğrencileriniz maceraların ve seviyelerin çokluğundan bunalmayacak ve özellikle pratik yapmalarını istediğiniz maceralara odaklanabilecekler.
             Bu <a href="https://www.youtube.com/watch?v=qva9gXBoUwY&t=10s" target="_blank">video</a> sınıfınızı nasıl özelleştireceğinizi gösterir.
     -   title: "Öğrenci Hesapları"
         text: |
             Öğrencilerinizin sınıfınıza katılmasını sağlamanın 2 yolu vardır: Onlar için hesap oluşturabilirsiniz ya da onlar kendi hesaplarını oluşturabilirler.
->>>>>>> 494c1873
 
             **Öğrencileriniz için hesapları siz oluşturursunuz**
             Sınıfınıza öğrenci eklemenin en kolay yolu onlar için bir hesap oluşturmaktır. Bu, 'öğrenci hesapları oluştur' düğmesine tıklayarak ve onlar için kullanıcı adlarını ve şifreleri doldurarak yapılabilir.
@@ -146,32 +142,19 @@
             Derslerimizde bu yapıyı kullanıyoruz: Giriş, Yeni kavramlar ve komutlar, Hadi çalışalım, bulmacalar ve kısa sınavlar.
     -   title: "Slaytlar"
         text: |
-<<<<<<< HEAD
             When giving instructions you might want to use our slides. Our slides are available on the 'For teachers' page. There is a set of slides for each level. In the slides all the new commands for that level are explained. We have aimed to explain why these changes are nessecary or how the new commands come in handy.
             We also give some examples of how the new commands can be used. You could of course also use your own slides, or just open Hedy and show your students around the website. Whichever you prefer to give the best Hedy lessons!
-    -   title: "Introduction"
-=======
-            **ÇOK YAKINDA** Burada yakında derslerinizde kullanabileceğiniz slaytları bulacaksınız.
     -   title: "Giriş"
->>>>>>> 494c1873
         text: |
             Derslerinize öğrencilerinizin ön bilgilerini harekete geçirerek başlayabilirsiniz: Konu hakkında zaten ne biliyorlar, bir önceki derste ne öğrendiler ve şimdi ders çıkardıkları hangi hataları yaptılar?
             Bu şekilde, yeni dersi anlatmaya başladığınızda daha önce öğrenilen tüm komutlar ve sık yapılan hatalar öğrencilerinizin hafızasında tazelenmiş olur.
     -   title: "Yeni kavram ve komutlara giriş"
         text: |
-<<<<<<< HEAD
-            The new concepts and commands can be very hard for some students to fully understand.
-            That's why it's of importance to model the proper use of the new commands to your students.
-            Especially in the lower levels, where some students have no experience whith programming at all, it can be hard for them to understand the new abstract concepts.
-            Showing a lot of examples makes an abstract concept (for instance: 'What is a variable?') more recognizable and easier to understand ('Look, the variable pet changed into dog'). Our slides could help you with that.
-    -   title: "Let's get to work"
-=======
             Yeni kavramlar ve komutlar bazı öğrenciler için tam olarak anlaşılması oldukça zor olabilir.
             Bu nedenle, öğrencilerinize yeni komutların doğru kullanımını modellemeniz önemlidir.
             Özellikle bazı öğrencilerin programlama konusunda hiç deneyimi olmadığı alt seviyelerde, yeni soyut kavramları anlamaları zor olabilir.
             Çok sayıda örnek göstermek, soyut bir kavramı (örneğin: "Değişken nedir?") daha tanınabilir ve daha kolay anlaşılabilir hale getirir ("Bakın, evcil_hayvan değişkeni şimdi bir köpeğe dönüştü").
     -   title: "Hadi çalışalım"
->>>>>>> 494c1873
         text: |
             Her seviye, pembe sekmelerde bulabileceğiniz farklı maceralar içerir. İlk pembe sekme bu seviyedeki yeni komutları açıklar.
             Sonraki sekmeler öğrencilerin deneyebilecekleri ve kendilerinin yapabilecekleri maceralardır.
@@ -204,11 +187,10 @@
             Öğretmenlerin kendi maceralarını oluşturmaları da mümkündür. Bu <a href="https://www.youtube.com/watch?v=A0zbXpxX4q4" target="_blank">video</a> bir öğretmen olarak kendi maceranızı nasıl yaratacağınızı ve sınıf(lar)ınıza nasıl ekleyeceğinizi gösteriyor.
     -   title: "Keşfet sayfası"
         text: |
-<<<<<<< HEAD
-            On the [explore](https://hedy.org/explore) page you can view the work of other Hedy users. You can try out their programs and use them as inspiration to create something cool yourself.
-            You can also add a program you've made to the explore page yourself by clicking 'Save and share code' in the coding screen or go to My Programs and click 'Share'.
-            Don't want to share your work anymore? Simply go to 'My Programs' and click 'Unshare'.
-            If you want more information about the explore page, check out this [video](https://www.youtube.com/watch?v=26boFjqvS5Q).
+            <a href="https://hedycode.com/explore" target="_blank">Keşfet sayfasında</a> diğer Hedy kullanıcılarının çalışmalarını görüntüleyebilirsiniz. Onların programlarını deneyebilir ve kendiniz harika bir şey oluşturmak için ilham kaynağı olarak kullanabilirsiniz.
+            Ayrıca, kodlama ekranında 'Kodu kaydet ve paylaş'a tıklayarak veya 'Programlarım'a gidip 'Paylaş'a tıklayarak kendi yaptığınız bir programı da keşfet sayfasına ekleyebilirsiniz.
+            Çalışmanızı artık paylaşmak istemiyor musunuz? Sadece 'Programlarım'a gidin ve 'Paylaşımı Kaldır'a tıklayın.
+            Keşfet sayfası hakkında daha fazla bilgi istiyorsanız, bu <a href="https://www.youtube.com/watch?v=26boFjqvS5Q" target="_blank">video</a>'ya bir göz atın.
     -   title: "My achievements"
         text: |
             If you click on your username in the topright corner of your screen, you can go to [My achievements](https://hedy.org/my-achievements). On this page you achievements are collected. Your students have such a page as well.
@@ -216,25 +198,14 @@
             If you want more information on the achievements, check out this [video](https://www.youtube.com/watch?v=-FjmKejukCs).
     -   title: "High Scores"
         text: |
-            On [this page](https://hedy.org/highscores) you can see the high scores of all Hedy users.
-            In this [video](https://www.youtube.com/watch?v=IqTiUkBVTo8) you can learn some more about the high scores.
-    -   title: "Debugger"
-=======
-            <a href="https://hedycode.com/explore" target="_blank">Keşfet sayfasında</a> diğer Hedy kullanıcılarının çalışmalarını görüntüleyebilirsiniz. Onların programlarını deneyebilir ve kendiniz harika bir şey oluşturmak için ilham kaynağı olarak kullanabilirsiniz.
-            Ayrıca, kodlama ekranında 'Kodu kaydet ve paylaş'a tıklayarak veya 'Programlarım'a gidip 'Paylaş'a tıklayarak kendi yaptığınız bir programı da keşfet sayfasına ekleyebilirsiniz.
-            Çalışmanızı artık paylaşmak istemiyor musunuz? Sadece 'Programlarım'a gidin ve 'Paylaşımı Kaldır'a tıklayın.
-            Keşfet sayfası hakkında daha fazla bilgi istiyorsanız, bu <a href="https://www.youtube.com/watch?v=26boFjqvS5Q" target="_blank">video</a>'ya bir göz atın.
+            <a href="www.https://hedycode.com/highscores" target="_blank">Bu sayfa</a> 'da, tüm Hedy kullanıcılarının yüksek puanlarını görebilirsiniz.
+            Bu <a href="https://www.youtube.com/watch?v=IqTiUkBVTo8" target="_blank">video</a>'da, yüksek skorlar hakkında biraz daha bilgi edinebilirsiniz.
     -   title: "Başarımlarım"
         text: |
             Ekranınızın sağ üst köşesindeki kullanıcı adınıza tıklarsanız, <a href="https://hedycode.com/my-achievements" target="_blank">Başarımlarım</a> sayfasına gidebilirsiniz. Bu sayfada başarılarınız toplanıyor. Öğrencilerinizin de böyle bir sayfası var.
             Farenizle rozetin üzerine geldiğinizde, rozeti nasıl kazanacağınızı göreceksiniz. Nasıl kazanacağınızı kendiniz bulmanız gereken gizli rozetler de vardır.
             Başarılar hakkında daha fazla bilgi edinmek istiyorsanız, bu <a href="https://www.youtube.com/watch?v=-FjmKejukCs" target="_blank">video</a> 'ya bir göz atın.
-    -   title: "Yüksek Puanlar"
-        text: |
-            <a href="www.https://hedycode.com/highscores" target="_blank">Bu sayfa</a> 'da, tüm Hedy kullanıcılarının yüksek puanlarını görebilirsiniz.
-            Bu <a href="https://www.youtube.com/watch?v=IqTiUkBVTo8" target="_blank">video</a>'da, yüksek skorlar hakkında biraz daha bilgi edinebilirsiniz.
     -   title: "Hata Ayıklayıcı"
->>>>>>> 494c1873
         text: |
             Sizin (veya öğrencinizin) kodunuz çalışmıyor mu? İçinde bir hata (kodlama hatası) olmalı! Hatayı bulmak için hata ayıklayıcıyı kullanabilirsiniz.
             Hata ayıklayıcı, kodlama ekranınızdaki uğur böceği düğmesidir. Buna basarsanız, hatanızı bulmak için kodunuzu satır satır çalıştırabilirsiniz.
