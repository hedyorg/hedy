title: Hedy belgeleri
home-sections:
-   title: Hedy'yi Desteklemek
    text: '# Hedy''yi destekleyebileceğiniz üç yol var!'
-   title: Dilin iyileştirilmesi/geliştirilmesi
    text: |-
        Hedy'nin kademeli ve çok dilli yapısı birçok ilginç teknik zorluk karşımıza çıkarıyor.
        Bu problemleri <a href="https://github.com/hedyorg/hedy/issues?q=is%3Aopen+is%3Aissue+label%3Alanguage" target="_blank">Github</a> üzerinde bulabilirsiniz.
-   title: Hedy için çeviri yapılması
    text: |-
        Programcı değil misiniz? Sorun değil! Hedy'yi desteklemenin bir başka yolu da <a href="https://github.com/hedyorg/hedy/wiki/Hedy-Translation-Tutorial" target="_blank">anahtar kelimeleri, hata mesajlarını, maceraları ve diğer içerikleri çevirmek</a>.
        Mevcut durum bu, bir dili tamamlamamıza veya yeni bir dil eklememize yardımcı olun!
        <a href="https://hosted.weblate.org/engage/hedy/">
        <img src="https://hosted.weblate.org/widgets/hedy/-/multi-auto.svg" alt="Translation status" /></a>
-   title: Öğretmenlerin başlamasına yardımcı olun
    text: |-
        Hedy, öğretmenlerin sınıfta programlama dersleri vermelerini desteklemek için tasarlanmıştır. Bir sınıf oluşturma, onu özelleştirme ve öğrencilerinizin neler yaptığını görme seçeneği gibi belirli öğretmen özelliklerine sahibiz.
        Hedy'yi beğendiyseniz, öğretmenlerin başlamasına yardımcı olmak için tanıdığınız okullara ulaşabilirsiniz! <a href="https://discord.gg/8yY7dEme9r" target="_blank">Discord</a> aracılığı ile okul veya öğretmen bulmanıza yardımcı olabiliriz.
-   title: Metinsel programlama kolaylaştı!
    text: |-
        Dünya çapında birçok okul ve öğretmen öğrencilerine programlamayı öğretmek istiyor. Başlangıçta bu genellikle Beebot robotundan Scratch Junior veya Scratch'e kadar değişen eğlenceli araçlarla yapılır.
        Bu tür araçları kullandıktan sonra çocuklar genellikle Python gibi daha güçlü, metinsel programlama dillerine geçmek isterler.

        Ancak Python zordur, çünkü yalnızca İngilizce olarak mevcuttur ve öğrencilerin karmaşık programlama kavramlarını ve sözdizimini bir kerede öğrenmelerini gerektirir.
        Hedy, metinsel programlama dillerine başlamanın kolay yoludur! Hedy'nin kullanımı ücretsizdir, açık kaynak kodludur ve diğer metinsel programlama dillerinden üç yönden farklıdır.

        1. Hedy çok dillidir, Hedy'yi kendi dilinizde kullanabilirsiniz
        2. Hedy aşamalıdır, böylece bir seferde bir kavramı ve sözdizimini öğrenebilirsiniz
        3. Hedy sınıf için tasarlanmıştır ve öğretmenlerin öğrencilerinin deneyimlerini tamamen özelleştirmelerine olanak tanır
-   title: Çok-dilli programlama
    text: Neredeyse tüm metinsel programlama dillerinde `for` veya `repeat` gibi İngilizce anahtar kelimeler bulunurken, Hedy her dilde kullanılabilir! Şu anda Türkçe, İspanyolca, Arapça, Basitleştirilmiş Çince ve Hintçe dahil olmak üzere 39 farklı dili destekliyoruz. Eğer diliniz mevcut değilse her zaman
        yeni bir çeviri başlatabilirsiniz.
-   title: Adım adım öğrenme
    text: Bir programlama dilini öğrenmek çok zor olabilir, çünkü öğrenciler aynı anda hem kavramları (örneğin eğer/değilse -if/else- veya döngüler) hem de sözdizimini (tırnak işaretleri veya yuvarlak parantezler gibi) öğrenmek zorundadır. Hedy'de kavramlar, ilk başta çok az söz dizimi ile tanıtılır ve
        daha sonra yavaştan değiştirilerek geliştirilir. Öğrenmenin bilimsel olarak kanıtlanmış bir yolu!
-   title: Sınıf için tasarlandı
    text: |-
        Hedy, 10 yaş ve üzeri çocuklar için uygundur ve sınıf kullanımı için tasarlanmıştır.
        Öğretmenler ücretsiz, yerleşik ders planlarımızı kullanabilir, ancak bunun yanında kendi derslerini de yazabilir ve bunları Hedy kullanıcı arayüzüne yükleyebilirler.
join-sections:
-   title: Supporting Hedy
    text: '# There are three ways in which you can support Hedy!'
-   title: Improving the language
    text: |-
        The gradual and multi-lingual nature of Hedy create a lot of interesting technical challenges.
        Find those issues on [Github](https://github.com/hedyorg/hedy/issues?q=is%3Aopen+is%3Aissue+label%3Alanguage).
-   title: Translating Hedy
    text: |-
        Not a programmer? No problem! Another way to support Hedy is by [translating keywords, error messages, adventures are other content](https://github.com/hedyorg/hedy/wiki/Hedy-Translation-Tutorial)

        This is the current status, help us complete a language, or add a new one!
        <a href="https://hosted.weblate.org/engage/hedy/">
        <img src="https://hosted.weblate.org/widgets/hedy/-/multi-auto.svg" alt="Translation status" /></a>
-   title: Help teachers get started
    text: |-
        Hedy is designed to support teachers in providing programming lessons in class. We have specific teacher features like the option to create a class, customize it and see how your students are doing.
        If you like Hedy, you can reach out to schools that you know to help teachers get started! We can help you find schools or teachers via [Discord](https://discord.gg/8yY7dEme9r).
learn-more-sections:
-   title: Hedy Topluluğuna Katılın
    text: |-
        Sizden haber almak isteriz! Bizimle iletişime geçmenin en iyi yolu <a href="https://discord.gg/8yY7dEme9r" target="_blank">Discord sunucumuz</a> 'a katılmaktır.

        Ayrıca bize [e-posta gönderbilirsiniz](mailto:hello@hedy.org "About Hedy").

        En son haberleri takip etmek için, [haber bültenimize abone olun](/subscribe).
-   title: Derin bir dalış!
    text: |-
        Hedy'nin felsefesi ve tasarımı hakkında daha fazla bilgi edinmek ister misiniz? Felienne'in 2022'de StrangeLoop Konferansında yaptığı bu konuşmaya göz atın:

        <iframe width="560" height="315" class="mx-auto mt-4" src="https://www.youtube.com/embed/fmF7HpU_-9k?wmode=opaque" frameborder="0" allow="accelerometer; autoplay; clipboard-write; encrypted-media; gyroscope; picture-in-picture" allowfullscreen=""></iframe>
-   title: Haberlerde Hedy
    text: |-
        2020'nin başlarında yayınlandığımızdan bu yana bazı web siteleri ve gazeteler Hedy hakkında yazdı. Burada bir liste tutuyoruz:
        * [Tech Optimism - A Solution to the IT Shortage (Hollandaca), Ağustos 2022](https://pom.show/2022/08/12/een-oplossing-voor-het-it-tekort/)
        * [Codeweek Podcast, Temmuz 2022](https://codeweek.eu/podcast/26)
        * [Heise.de (Almanca), Ocak 2022](https://www.heise.de/news/Hedy-die-mitwachsende-Programmiersprache-6336264.html)
        * [Strumenta, Kasım 2021](https://tomassetti.me/teaching-programming-with-hedy/)
        * [Vives (Hollandaca), CodeWeek Special Ekim 2021](images/Vives-174-Codeweek.pdf)
        * [CodeWeek.eu - Haunted House Challenge, Eylül 2021](https://codeweek.eu/2021/challenges/haunted-house)
        * [Opensource.com, Nisan 2021](https://opensource.com/article/21/4/hedy-teach-code)
        * [IO Magazine, Nisan 2021](https://ict-research.nl/wordpress/wp-content/uploads/2021/04/IO-magazine-NR1-2021_web.pdf)
        * [Ingeniería De Software (İspayolca), Şubat 2021](https://ingenieriadesoftware.es/hedy-mejor-lenguaje-ensenar-programacion-ninos/)
        * [Hello World Magazine, Şubat 2021](images/Hello_World_15_Hedy.pdf)
        * [Discoro, Ocak 2021](https://discoro.wordpress.com/2021/01/09/hedy-gradually-learning-a-programming-language/)
        * [Felienne wins the Dutch award for ICT research for Hedy, Ocak 2021](https://www.nwo.nl/en/news/felienne-hermans-receives-dutch-prize-ict-research-2021)
        * [SlashDot, Ağustos 2020](https://news.slashdot.org/story/20/08/17/024248/scientist-proposes-a-new-programming-language-for-teaching-coding-and-python)
        * [GenBeta (İspanyolca), Ağustos 2020](https://www.genbeta.com/desarrollo/nuevo-lenguaje-para-ensenar-programacion-a-ninos-como-se-ensena-a-leer-escribir-forma-gradual-niveles)
        * [Developpez (Fransızca), Ağustos 2020](https://programmation.developpez.com/actu/308095/Une-scientifique-propose-un-nouveau-langage-de-programmation-pour-enseigner-aux-enfants-le-codage-informatique-au-travers-d-une-approche-graduelle-implementee-en-Python-sur-13-paliers/)
        * [Vives (Hollandaca), Ekim 2020](images/artikel_vives.pdf) "Met Hedy stap voor stap leren programmeren"
        * [Leiden University, Nisan 2020](https://www.universiteitleiden.nl/en/news/2020/03/looking-to-distract-the-kids-while-you-work-from-home-get-them-programming)
        * [Mare (Hollandaca), Nisan 2020](https://www.mareonline.nl/cultuur/computercode-voor-de-kids/)
        * [AG Connect (Hollandaca), Nisan 2020](https://www.agconnect.nl/artikel/stapsgewijs-python-leren-programmeren-met-nieuwe-taal-hedy)
sections:
-   title: Giriş
    key: tanıtım
    subsections:
    -   title: Hedy nedir?
        text: |-
            Hedy, özellikle (ön)gençler (10 ila 15 yaş arası) için geliştirilmiş metinsel bir programlama dilidir.
            Scratch gibi çocuklara yönelik programlama dillerinin aksine, Hedy kod blokları değil, metinsel kod kullanır.
            Böylece Hedy ile gerçek programcıların yaptığı gibi kod yazmayı öğreneceksiniz, ancak eğlenceli alıştırmalarla ve küçük adımlarla.
            Bu şekilde Hedy, Python gibi gerçek programlama dillerine doğru erişilebilir ve çoğunlukla eğlenceli bir şekilde bir basamak olarak işlev görebilir!
            Daha fazlasını öğrenmek istiyorsanız, Hedy'nin bir programlama dili olarak gelişimi hakkındaki bu <a href="https://www.youtube.com/watch?v=EdqT313rM40&amp;t=2s" target="_blank">video</a> 'yu izleyebilirsiniz.
    -   title: Hedef kitle
        text: |-
            Hedy, ortaokul ve lise öğrencileri (10 - 15 yaş) düşünülerek geliştirilmiştir.
            Öğrencilerin iyi okuyabilmeleri önemlidir. Öğrenciler en az 3. sınıf okuma seviyesine ulaşmadan Hedy ile başlamamalarını öneririz.
            Öğrencilerin (ve öğretmenlerin!) Hedy ile başlamadan önce herhangi bir programlama deneyimine ihtiyaçları yoktur.
    -   title: Hedy nasıl işliyor?
        text: |-
            Hedy, her birinde yeni komutların öğretildiği seviyelere ayrılmıştır. Her seviye, yeni öğrenilen komutları uygulamak için çeşitli maceralar içerir.
            Bir öğretmen olarak, öğrencilerinizin hangi maceraları yaşayacağına siz karar verirsiniz. Bu seviyede bir restoran mı, hesap makinesi mi yoksa perili bir ev mi yapacaklar? Her seviyede maceralar en kolaydan en zora doğru sıralanmıştır.
            Böylece öğrencilerinize meydan okumaya devam eder. Maceralar öğrenciler tarafından bireysel olarak yapılabilir veya bunları klasik bir eğitimde kullanabilirsiniz.

            Maceralar, dijital bilgisi daha az olan öğretmenlerin de Hedy'yi kullanabilmelerini sağlamak için bir kod örneği de içerir!
            Elbette Hedy, kendi ders planlarını ve maceralarını yapmayı seven yaratıcı öğretmenlere de hitap ediyor!

            Belirli bir seviyedeki tüm maceraları programladıktan sonra, öğrencileriniz bilgilerini kısa sınavda test edebilirler.
            Öğrencilerinizin çalışmalarını ve ilerlemelerini sınıf sayfasından takip edebilirsiniz.
    -   title: Cihazlar
        text: |-
            Hedy web tabanlıdır, yani tarayıcısı olan herhangi bir cihazda (Google Chrome, Firefox, Edge vb.) çalışır, bu sayede dizüstü bilgisayarlar, Chromebook'lar, tabletler ve hatta akıllı telefonlar Hedy'yi kullanmak için uygundur.
            Hedy ile çalışmadan önce herhangi bir şey indirmenize gerek yok, sadece web sitesine gidin ve her şey çalışmaya hazır sizi bekler!
    -   title: Hedy Topluluğu
        text: |-
            Bütün Hedy öğretmenleri, programcıları ve diğer hayranları <a href="https://discord.gg/8yY7dEme9r" target="_blank">Discord sunucumuza</a> katılmaya davetlidir. Burası Hedy hakkında sohbet etmek için ideal bir yer: harika projelerinizi ve derslerinizi gösterebileceğiniz kanallarımız, hataları bildirebileceğiniz kanallarımız ve diğer öğretmenlerle ve Hedy ekibiyle sohbet edebileceğiniz kanallarımız var.
            <a href="https://www.youtube.com/watch?v=Lyz_Lnd-_aI" target="_blank">Burada</a> Discord Topluluğuna nasıl katılacağınıza dair bir video bulabilirsiniz.
-   title: Öğretici
    key: öğretici
    subsections:
    -   title: Öğretici
        text: Öğreticiyi (tekrar) izlemek ister misiniz? <a href="https://hedy.org/tutorial" target="_blank">Buraya</a> tıklayın.
-   title: Teaching preparations
    key: preparations
    subsections:
    -   title: For teachers
        text: You can prepare your classes at the <a href="https://hedy.org/for-teachers" target="_blank">For Teachers page</a>. On this page you'll find everything you'll need to teach with Hedy, like your classes, your adventures and slides. All the functionalities of the for teachers page are explained
            below.
    -   title: Creating a Class
        text: |-
            Bir öğretmen olarak, öğrencileriniz için bir sınıf oluşturabilirsiniz. Bu sınıfta öğrencilerin hesaplarını ve programlarını görebilir ve ilerlemelerini izleyebilirsiniz.
            Bu <a href="https://www.youtube.com/watch?v=Y3RTIWftJQg" target="_blank">video</a> Hedy'de nasıl hızlı bir şekilde sınıf oluşturacağınızı gösterir.
    -   title: Sınıfınızı Özelleştirin
        text: |-
            Ayrıca, sınıfınızı özelleştirebilir ve onlar için hangi maceraların kullanılabilir olacağını seçebilirsiniz. Bu şekilde öğrencileriniz maceraların ve seviyelerin çokluğundan bunalmayacak ve özellikle pratik yapmalarını istediğiniz maceralara odaklanabilecekler.
            This way your students won't be overwhelmed by the amount of adventures and levels, and they can specifically focus on the adventures you'd like them to practice with.
            Click on your class on the for teachers page and choose 'customize class'. On this page you can select levels, set opening dates, unlock level tresholds and more.

            **Select and order adventures**
            <img src="https://github.com/hedyorg/hedy/assets/80678586/df38cbb2-468e-4317-ac67-92eaf4212adc" width="1000">
            In this section you can select and order adventures. The pink tabs are adventures with new commands. The gray tabs are regular adventures. To rearrange the order of the adventures, you can drag the tabs. However, we do advise you to use the regular order of adventures as the Hedy team made sure the adventures go from easiest to hardest.
            If you want to remove an adventure for your students, simply click the cross on the adventure's tab.
            <img src="https://github.com/hedyorg/hedy/assets/80678586/0ddd10b5-ef60-4480-a0c4-fc9a0f323baa" width="300">
            If you want to add adventures, for instance your own adventure or an adventure you accidentally removed, use this menu to add the adventure to your students' adventures. Simply click the adventure you want to add and it (re)appears in the line of adventures. To undo all your changes to the adventures, click 'Reset'.

            **Opening dates**
            <img src="https://github.com/hedyorg/hedy/assets/80678586/4e59acfa-4772-429f-8328-babb43c942d5" width="300">
            With this feature you can set open_ingdates for the levels. This way you can make a lesson plan before your course begins and not worry about opening new levels each week. In the image above the first level is opened directly, the second will open the 23th of september, and the 3rd level the week after. The other levels are closed.
            Don't want to set opening dates? No problem, just leave this section blank.

            **Unlock level tresholds**
            <img src="https://github.com/hedyorg/hedy/assets/80678586/99a34dab-f112-459e-bfd1-07618be4715a" width = "1000">
            This featue allows you to set a treshold for your students' quiz grade, before they can continue to the next level. For example, if you enter "80" your students have to score at least 80% on the quiz before they are allowed to go to the next level. If they haven't met the treshold, they are not allowed to continue and have to retake the quiz.
            Don't want to use the treshold? No worries, just keep this section blank.

            **Other settings**
            <img src="https://github.com/hedyorg/hedy/assets/80678586/a8491d67-6d6e-42a7-b672-fd3d083a76f8"/>
            There are some other setting that could be usefu to you aswell. Our first extra setting is 'Mandatory developer's mode'. In developers mode the students only see their input and output screens and the run button. The adventures are hidden and there are no cheatsheets available. This might come in handy in a test situation.
            If this option is not selected the developer's mode is available for students too as a voluntairy option.

            If you want all your students to be visible in de class highscore, you can select the second option.
            With all the other options you can choose to hide some functions or content for your students, this might help them focus more.

            **Save**
            <img src="https://github.com/hedyorg/hedy/assets/80678586/df179df3-3073-4d15-bba6-62e58fb675be" width="300">
            Don't forget to save your changes when you're done costumizing your class.
    -   title: Öğrenci Hesapları
        text: |-
            Öğrencilerinizin sınıfınıza katılmasını sağlamanın 2 yolu vardır: Onlar için hesap oluşturabilirsiniz ya da onlar kendi hesaplarını oluşturabilirler.

            **Öğrencileriniz için hesapları siz oluşturursunuz**
            Sınıfınıza öğrenci eklemenin en kolay yolu onlar için bir hesap oluşturmaktır. Bu, 'öğrenci hesapları oluştur' düğmesine tıklayarak ve onlar için kullanıcı adlarını ve şifreleri doldurarak yapılabilir.
            Öğrenciler seçtiğiniz kullanıcı adı ve şifre ile giriş yapabilirler. Daha sonra, isterlerse kullanıcı adlarını veya şifrelerini değiştirebilirler ve sınıfınızda kalmaya devam ederler.
            Bu <a href="https://www.youtube.com/watch?v=eEQvik-Ce5M" target="_blank">video</a> sınıfınıza en hızlı ve en kolay şekilde nasıl öğrenci ekleyeceğinizi gösterir.

            **Öğrenciler kendi hesaplarını oluşturur**
            Öğrencileriniz de Hedy web sitesine gidebilir ve tıpkı sizin yaptığınız gibi kendi hesaplarını oluşturabilirler. Onları sınıfınıza almak için davet bağlantısını tıklamaları yeterlidir.
            Davet bağlantısını sınıf sayfasında bulabilir ve öğrencilerinize gönderebilirsiniz. Bunun sorunsuz çalışması için öğrencilerinizin bağlantıya tıkladıklarında Hedy'de oturum açmış olmaları gerektiğini unutmayın.
            Ayrıca 'Kullanıcı adı ile davet' düğmesini kullanarak bir öğrenciyi sınıfınıza kendiniz davet edebilirsiniz.
    -   title: Tercih edilen dili ayarlama
        text: |-
            Öğrenciler profil oluşturduklarında bir 'tercih edilen dil' seçmeleri gerekmektedir. Hedy her zaman bu seçilen dilde yüklenecektir.
            Bu dilin değiştirilmesi daha sonra 'Hesabım' ve 'Kişisel ayarlarım' bölümlerine tekrar gidilerek her zaman yapılabilir.
            Aralık 2021'den itibaren, her Hedy hesabı için tercih edilen bir dilin belirlenmesi zorunludur.
            Hesabınız veya öğrencilerinizin hesapları bu tarihten daha önce oluşturulmuşsa, tercih edilen dilin eksik olduğunu belirten bir mesaj alacaksınız.
            Endişelenmeyin! 'Profilim' bölümüne gidin ve profil ayarlarınızdan bir dil belirleyin.
            Siz bir dil belirleyene kadar Hedy, tarayıcınızın ayarlı dilinde ve eğer bu dil desteklenmiyorsa İngilizce olarak gösterilecektir.

            **İngilizce bilmeyenler için**
            Sadece maceraların dilini kendi dilinize çevirmekle kalmazsınız. Ayrıca anahtar kelimelerin (örneğin 'yazdır' veya 'sor') hangi dilde olması gerektiğini de seçebilirsiniz.
            Bu şekilde öğrencilerinize İngilizce anahtar kelimelerle kodlamayı öğretebilir, ancak kendi dillerinde programlamalarını da sağlayabilirsiniz. Örneğin, Türk öğrenciler 'ask' yerine 'sor' komutunu kullanabilirler.

            **Video**
            Bu <a href="https://www.youtube.com/watch?v=QrVZETj4oLM" target="_blank">video</a> tercih edilen bir dili nasıl ayarlayacağınızı ve anahtar kelimeleri de tercih ettiğiniz dile nasıl değiştireceğinizi gösterir.
    -   title: Programların kaydedilmesi
        text: |-
            Giriş yaptığınızda, profil simgenizin yanında Programlarım'ı göreceksiniz.
            Bu seçenek öğrencileriniz için de mevcuttur. Programlarım bölümünde üzerinde çalıştığınız tüm programları bulabilirsiniz.
            Varsayılan olarak programlar, kodu çalıştırdığınızda ve her 10 saniyede bir varsayılan isimleri ve seviyeleri (örneğin: Hikaye 5) altında 'Programlarım'a kaydedilecektir.
            Bir programı yeni bir isim altında saklamak isterseniz, isim çubuğuna yeni ismini yazmanız yeterlidir.
            Şu anda, seviye ve sekme başına yalnızca bir program kaydedilebilmektedir.

            Siz (ve öğrencileriniz) ayrıca program adlarının yanındaki paylaş düğmesini kullanarak programları paylaşabilirsiniz de.
            Bu programlar, herkesin görmesi ve kullanması için, sitemizin <a href="https://hedy.org/explore" target="_blank">Keşfet sayfaları</a> içinde yayınlanacaktır.
            Programınızın paylaşımını kaldırmak istiyorsanız, 'Programlarım'a gidin ve 'Paylaşımı kaldır'a tıklayın.

            Kağıt uçak simgesi, programları bir sınıfın öğretmenine teslim etmek için kullanılabilir. Teslim edilen programlar artık düzenlenemeyecektir.
-   title: Hedy ile Öğretme
    key: öğretim
    subsections:
    -   title: Hedy ile Öğretme
        text: |-
            Hedy, her biri farklı bir yeni beceri öğreten birçok farklı seviye içerir. Her ders için bir seviye öğretilmesini öneriyoruz.
            Bu, öğrencilerinize bir sonraki seviyeye geçmeden önce yeni bir komutu veya kavramı tam olarak kavramaları ve onunla pratik yapmaları için zaman verir.
            Derslerimizde bu yapıyı kullanıyoruz: Giriş, Yeni kavramlar ve komutlar, Hadi çalışalım, bulmacalar ve kısa sınavlar.
    -   title: Slaytlar
        text: |-
            When giving instructions you might want to use our slides. Our slides are available on the 'For teachers' page. There is a set of slides for each level. In the slides all the new commands for that level are explained. We have aimed to explain why these changes are nessecary or how the new commands come in handy.
            We also give some examples of how the new commands can be used. You could of course also use your own slides, or just open Hedy and show your students around the website. Whichever you prefer to give the best Hedy lessons!
    -   title: Giriş
        text: |-
            Derslerinize öğrencilerinizin ön bilgilerini harekete geçirerek başlayabilirsiniz: Konu hakkında zaten ne biliyorlar, bir önceki derste ne öğrendiler ve şimdi ders çıkardıkları hangi hataları yaptılar?
            Bu şekilde, yeni dersi anlatmaya başladığınızda daha önce öğrenilen tüm komutlar ve sık yapılan hatalar öğrencilerinizin hafızasında tazelenmiş olur.
    -   title: Yeni kavram ve komutlara giriş
        text: |-
            Yeni kavramlar ve komutlar bazı öğrenciler için tam olarak anlaşılması oldukça zor olabilir.
            Bu nedenle, öğrencilerinize yeni komutların doğru kullanımını modellemeniz önemlidir.
            Özellikle bazı öğrencilerin programlama konusunda hiç deneyimi olmadığı alt seviyelerde, yeni soyut kavramları anlamaları zor olabilir.
            Çok sayıda örnek göstermek, soyut bir kavramı (örneğin: "Değişken nedir?") daha tanınabilir ve daha kolay anlaşılabilir hale getirir ("Bakın, evcil_hayvan değişkeni şimdi bir köpeğe dönüştü"). Slaytlarımız bunun için yardımcı olabilir.
    -   title: Hadi çalışalım
        text: |-
            Her seviye, pembe sekmelerde bulabileceğiniz farklı maceralar içerir. İlk pembe sekme bu seviyedeki yeni komutları açıklar.
            Sonraki sekmeler öğrencilerin deneyebilecekleri ve kendilerinin yapabilecekleri maceralardır.
            Maceralar en kolaydan en zora doğru sıralanmıştır, bu nedenle soldan başlayıp sağa doğru ilerlemenizi öneririz.
            Son sekme olan 'sırada ne var', bir sonraki seviyede neler öğreneceğinize dair küçük bir ipucu verir. Elbette, öğrencilerinizin her seviye için yapmasını istediğiniz maceraları seçebilirsiniz.
            Öğrenciler her zaman her macerayı yapmak zorunda değiller. Her macera, öğrencilerin yeşil düğme ile deneyebilecekleri örnek bir kod içerir.
            Örnek kod çalışma alanına kopyalanabilir ve öğrenciler burada kodu deneyebilir ve kendilerine göre değiştirebilirler.
            Öğrencilerinizi, kendi fikirlerini eklemeleri ve maceraya kendi yorumlarını ekleyerek örnek kodları kendilerine ait projelere dönüştürmeleri için teşvik edin.
    -   title: Kısa sınavlar ve bulmacalar
        text: |-
            Öğrencilerinizin, bir seviyedeki tüm yeni bilgileri anlayıp anlamadıklarını test etmek için, kısa bir sınava girmelerini sağlayabilirsiniz.
            Sınav, bu seviyedeki yeni kavramlarla ve komutlarla ilgili 10 çoktan seçmeli soru içerir.
            Bu sınavları hazırlamaya devam ettiğimiz için henüz her seviye için sınavlar tamamlanmış değil.
            Bazı seviyelerde bulmacalar da bulunuyor. Bu bulmacalar öğrencilere, çalışması için doğru sıraya koymaları gereken birkaç kod satırı verir.

            Bu <a href="https://www.youtube.com/watch?v=lNh5EdZVUwc" target="_blank">video</a> kısa sınavları ve bulmacaları gösterir.
    -   title: Değerlendirme
        text: |-
            Dersinizi kısa bir değerlendirme yaparak tamamlayın. Öğrenciler ne öğrendi? Hangi zorluklarla karşılaştılar?
            Hatalarından nasıl ders çıkardılar? Ve tabii ki: Neler oluşturdular?
            Öğrenciler genellikle kendi eserleriyle gurur duyarlar, bu nedenle öğrencilerinize çalışmalarını sınıf arkadaşlarına gösterme fırsatı verecek molalar verin.
-   title: Hedy'nin diğer özellikleri
    key: özellikler
    subsections:
    -   title: Öğretmen İstatistikleri
        text: Bu <a href="https://www.youtube.com/watch?v=iwHVG4NRKI4&t=5s" target="_blank">video</a> öğretmen istatistiklerini sınıfınızda nasıl kullanacağınız hakkında daha fazla bilgi verir.
    -   title: Kendi maceranızı oluşturun
        text: Öğretmenlerin kendi maceralarını oluşturmaları da mümkündür. Bu <a href="https://www.youtube.com/watch?v=A0zbXpxX4q4" target="_blank">video</a> bir öğretmen olarak kendi maceranızı nasıl yaratacağınızı ve sınıf(lar)ınıza nasıl ekleyeceğinizi gösteriyor.
    -   title: Keşfet sayfası
        text: |-
            <a href="https://hedy.org/explore" target="_blank">Keşfet sayfasında</a> diğer Hedy kullanıcılarının çalışmalarını görüntüleyebilirsiniz. Onların programlarını deneyebilir ve kendiniz harika bir şey oluşturmak için ilham kaynağı olarak kullanabilirsiniz.
            Ayrıca, kodlama ekranında 'Kodu kaydet ve paylaş'a tıklayarak veya 'Programlarım'a gidip 'Paylaş'a tıklayarak kendi yaptığınız bir programı da keşfet sayfasına ekleyebilirsiniz.
            Çalışmanızı artık paylaşmak istemiyor musunuz? Sadece 'Programlarım'a gidin ve 'Paylaşımı Kaldır'a tıklayın.
            Keşfet sayfası hakkında daha fazla bilgi istiyorsanız, bu <a href="https://www.youtube.com/watch?v=26boFjqvS5Q" target="_blank">video</a>'ya bir göz atın.
    -   title: Başarımlarım
        text: |-
            Ekranınızın sağ üst köşesindeki kullanıcı adınıza tıklarsanız, <a href="https://hedy.org/my-achievements" target="_blank">Başarımlarım</a> sayfasına gidebilirsiniz. Bu sayfada başarılarınız toplanıyor. Öğrencilerinizin de böyle bir sayfası var.
            Farenizle rozetin üzerine geldiğinizde, rozeti nasıl kazanacağınızı göreceksiniz. Nasıl kazanacağınızı kendiniz bulmanız gereken gizli rozetler de vardır.
            Başarılar hakkında daha fazla bilgi edinmek istiyorsanız, bu <a href="https://www.youtube.com/watch?v=-FjmKejukCs" target="_blank">video</a> 'ya bir göz atın.
    -   title: High Scores
        text: |-
            <a href="www.https://hedy.org/highscores" target="_blank">Bu sayfa</a> 'da, tüm Hedy kullanıcılarının yüksek puanlarını görebilirsiniz.
            Bu <a href="https://www.youtube.com/watch?v=IqTiUkBVTo8" target="_blank">video</a>'da, yüksek skorlar hakkında biraz daha bilgi edinebilirsiniz.
    -   title: Hata Ayıklayıcı
        text: |-
            Sizin (veya öğrencinizin) kodunuz çalışmıyor mu? İçinde bir hata (kodlama hatası) olmalı! Hatayı bulmak için hata ayıklayıcıyı kullanabilirsiniz.
            Hata ayıklayıcı, kodlama ekranınızdaki uğur böceği düğmesidir. Buna basarsanız, hatanızı bulmak için kodunuzu satır satır çalıştırabilirsiniz.
            Hatayı buldunuz mu? Kırmızı durdurma düğmesine basarsanız hata ayıklayıcı kapanacaktır.
    -   title: Sesli oku
        text: Programınızın çıktısının yüksek sesle okunmasını ister misiniz? O zaman kodlama ekranınızdaki 'kodu çalıştır' düğmesinin altında bulunan sesli okuma işlevini kullanabilirsiniz.
    -   title: Programcı kipi
        text: |-
            Tüm maceralar dikkatinizi mi dağıtıyor, yoksa uzun bir program mı yapmak istiyorsunuz? O zaman kodlama ekranınızın altındaki 'Programcı Kipi' anahtarına göz atın.
            Programcı modu, sizin ve öğrencilerinizin daha büyük bir kodlama ekranı kullanmasını sağlar.
    -   title: Kopya kağıdı
        text: |-
            Her seviyede üstünde 🤔 emojisi olan bir düğme vardır. Siz ve öğrencileriniz "kopya kağıdını" orada bulabilirsiniz. Bu kopya kağıdında, bu seviyede kullanılabilen tüm komutları doğru biçimlerinde bulabilirsiniz.
            Dolayısıyla, bir komutun nasıl çalıştığını unutacak olursanız, kopya kağıdına bir göz atmanız yeterli!
    -   title: Video
        text: Bu <a href="https://www.youtube.com/watch?v=c4MntPPgl1Y" target="_blank">video</a> size, Hedy'nin kopya kağıdı ve anahtar kelime değiştirici gibi diğer özelliklerini gösterir.
-   title: Alıştırmaların cevapları
    key: cevaplar
    intro: |-
        Tüm alıştırmaların cevapları 'Hedy_answers' kullanıcı hesabının herkese açık profilinde bulunabilir. Öğrencileri genellikle cevaplarında kendi yaratıcılıklarını kullanmaya teşvik ediyoruz, bu nedenle bu cevaplar yalnızca olası bir doğru cevabın nasıl görünebileceğine dair bir kılavuz olarak kullanılmalıdır.

        'Hedy_answers' profiline gitmek için, lütfen <a href="https://hedy.org/user/hedy_answers" target="_blank">buraya</a> tıklayın.
-   title: Yaygın hatalar
    levels:
    -   level: '1'
        sections:
        -   title: Öğrenciler komutları yazmayı unutmuş olabilir
            example:
                error_text: Örneğin, yazdır kullanmadan bir cümle yazarlar.
                error_code: Hedy bunu yazdır'amaz.
                solution_text: Bu seviyede, öğrencilerinize bir kod satırına her zaman bir komutla başlamalarını öğretin.
                solution_code: yazdır Hedy bunu yazdırabilir!
        -   title: Öğrenciler komutları yazarken büyük harf kullanmış olabilirler
            example:
                error_text: Komutlar büyük harflerle yazılırsa çalışamazlar.
                error_code: |-
                    Sor Kodum neden başarısız oldu?.
                    Yazdır Çünkü büyük harf kullanıyorum.
                solution_text: Büyük harfleri kaldırın.
                solution_code: |-
                    sor Kodum şimdi neden çalışıyor?
                    yazdır Çünkü büyük harfleri kaldırdım!
        -   title: Öğrenciler yakıla'yı sor olmadan kullanmış olabilir
            example:
                error_text: Bu seviyede, yankıla komutu bir sor komutundan sonra alınan cevabı tekrarlamak için yapıldı. sor komutu olmadan yankıla hiçbir şey yapmaz.
                error_code: yankıla Senin ismin
                solution_text: Kodun çalışabilmesi için bir sor komutu ekleyin.
                solution_code: |-
                    sor Adınız nedir?
                    yankıla Demek adınız
        -   title: Öğrenciler yankılanan kelimelerin (değişken) bir cümlenin ortasında olmasını istiyorlar
            example:
                error_text: Ve bunda haklılar! İşte bu yüzden değişkenleri kullanmayı öğrenecekler, ama bir sonraki seviyede.
                error_code: |-
                    sor En eğlenceli programlama dili hangisidir?
                    yankıla dili en iyisidir!
                solution_text: '1. seviye için bunu şu şekilde kullanmak gerekiyor:'
                solution_code: |-
                    sor En eğlenceli programlama dili hangisidir?
                    yankıla En iyi olan dil...
        -   title: 'Kaplumbağa: Öğrenciler kaplumbağanın ekrandan çıkıp gitmesine sebep olmuştur'
            example:
                error_text: Genellikle öğrenciler kaplumbağayı kullanırken büyük sayıları denemeyi severler, ama bu onun ekrandan çıkmasına neden olur.
                error_code: |-
                    ileri 300
                    döndür 90
                solution_text: Bu örnekte, öğrenciler dönüş komutunun çalışmadığını düşünme eğilimindedir. Çalışıyor olsa bile, ekran dışında olduğundan bunun gerçekleştiğini göremezsiniz. Bunun olmasını önlemek için daha küçük sayılar kullanın.
                solution_code: |-
                    ileri 100
                    döndür 90
        -   title: 'Kaplumbağa: Öğrenciler geriye gibi bir komutu kullanmayı deniyor, ancak böyle bir komut yok'
            example:
                error_text: geriye diye bir komutumuz yok.
                error_code: geriye 100
                solution_text: 'Kaplumbağanın geriye doğru gitmesini sağlamak için ileri komutu ile negatif bir sayı kullanırsınız. Örneğin:'
                solution_code: ileri -100
    -   level: '2'
        sections:
        -   title: Öğrenciler komutlarında yazım hataları yapmış olabilirler
            example:
                error_text: Hedy yazım hatası olan bir komutu tanıyamaz.
                error_code: yazzdır Yazım hatası yapma!
                solution_text: Öğrencilerinize hata mesajlarını okumayı öğretin. Bu şekilde neyin yanlış gittiğini kendileri bulabilirler.
                solution_code: yazdır Yazım hatası yapmayın!
        -   title: Öğrenciler sor komutunun artık değiştiğini unutmuş olabilir
            example:
                error_text: Bu seviyede öğrenciler değişkenleri öğrenirler. sor komutu da bir değişken kullanmayı gerektirir, ancak öğrenciler bu değişikliği unutabilirler.
                error_code: sor Ne yemek istersiniz?
                solution_text: Bu seviyede Hedy'ye cevabınızı nereye kaydedeceğinizi söylemeniz gerekir, böylece onu daha sonra kullanılabilirsiniz. Buna değişken denir.
                solution_code: sipariş eşit sor Ne yemek istersiniz?
        -   title: Öğrenciler `{echo}` komutunu kullanmayı deniyor olabilirler
            example:
                error_text: Bazı öğrenciler için `{echo}` komutunun artık çalışmadığını öğrenmek biraz sinir bozucu olabilir. Bu yüzden değişken kullanmanın avantajlarını açıklamak çok önemlidir. Örneğin, bir kodda birden fazla değişken kullanabilir ve bunları bir cümle içinde istediğiniz yere koyabilirsiniz!
                error_code: |-
                    cevap {is} {ask} {echo} neden artık çalışmıyor?!
                    {echo}
                solution_text: Bunun yerine bir değişken kullanın.
                solution_code: |-
                    cevap {is} {ask} {echo} komutu neden artık çalışmıyor?!
                    {print} cevap
        -   title: Öğrenciler bir değişken adını normal bir kelime gibi olarak kullanmaya çalışır
            example:
                error_text: Aşağıdaki örnekte 'adım' kelimesi hem bir değişken hem de normal bir metin olarak kullanılmıştır. Bu kodun çıktısı 'Merhaba, benim Hedy, Hedy' olacaktır.
                error_code: |-
                    adım eşit Hedy
                    yazdır Merhaba, benim adım, adım
                solution_text: Bu nedenle, metin içinde kullanmak istediğiniz bir kelimeyi değişken adı olarak kullanmayın. Seviye 4'te bu sorun tırnak işaretleri kullanımı ile çözülecek.
                solution_code: |-
                    isim eşit Hedy
                    yazdır Merhaba, benim adım isim
        -   title: Öğrenciler iki kelime içeren uzun değişken isimleri kullanmayı deneyebilir.
            example:
                error_text: Bir değişken tek bir kelime ile adlandırılmalıdır. İki kelime gerekiyorsa bunları bağlamak için alt çizgi kullanabilirsiniz. Bu şekilde yine bir kelime olarak sayılır.
                error_code: seçili kapı eşit sor Hangi kapıyı seçiyorsun?
                solution_text: Alt çizgi kullanın.
                solution_code: seçili_kapı eşit sor Hangi kapıyı seçiyorsun?
        -   title: Öğrenciler aynı değişken için iki farklı isim kullanmış olabilirler
            example:
                error_text: Bu örnekte öğrenci aynı değişken için 'at' ve 'isim' kelimelerini kullanmıştır.
                error_code: |-
                    at eşit sor Atının adı ne?
                    yazdır Demek, atınızın adı isim
                solution_text: Değişkenin kod boyunca aynı isme sahip olup olmadığını her zaman kontrol edin. Küçük farklılıkları fark etmek zor olabilir (örneğin çoğullar) ancak bunlar doğrudan koda etki edecektir.
                solution_code: |-
                    isim eşit sor Atının adı ne?
                    yazdır Demek, atınızın adı isim
    -   level: '3'
        sections:
        -   title: Öğrenciler bir listenin tamamını yazdırmaya çalışıyor olabilir
            example:
                error_text: Bir listenin tamamı yazdırılamaz. (şimdilik) yalnızca listeden bir öğeyi şuradan rastgele kullanarak yazdırabilirsiniz.
                error_code: |-
                    alışveriş eşit elma, süt, çikolata
                    yazdır alışveriş
                solution_text: Tüm yiyeceklerin bir listesini yazdırmak için, bunları bir `{print}` komutundan sonra tek tek koymanız yeterlidir. Aksi takdirde, listeyi `{at}` `{random}` ile kullanıp tek bir öğeyi yazdırmak için kullanabilirsiniz.
                solution_code: |-
                    yazdır elma, süt, çikolata

                    ya da

                    alışveriş eşit elma, süt, çikolata
                    yazdır alışveriş şuradan rastgele
        -   title: Öğrenciler bir değişkenin veya listenin adını normal metin gibi kullanıyor olabilir
            example:
                error_text: Bu sorun muhtemelen 2. seviyede de ortaya çıkmıştır. Şimdi listelerde de olabilir.
                error_code: |-
                    adım eşit Hedy
                    yazdır Merhaba, benim adım adım

                    ya da

                    hayvan eşit gergedan, arı, kuğu
                    yazdır En iyi hayvan ... hayvan şuradan rastgele
                solution_text: Yazdırmak için değişkenlerin veya listelerin adlarını normal metin içinde kullanmayın ya da onlara başka isimler verin. Seviye 4'te bu sorun tırnak işaretleri ile çözülecek.
                solution_code: |-
                    isim {is} Hedy
                    {print} Merhaba, benim adım isim

                    ya da

                    hayvanlar {is} gergedan, arı, kuğu
                    {print} En iyi hayvan ... hayvanlar {at} {random}
        -   title: Öğrenciler `{at}` `{random}` içinde `{at}` kullanmayı unutmuş olabilirler
            example:
                error_text: Örnekte olduğu gibi
                error_code: |-
                    kuşlar eşit serçe, martı, kızılgerdan
                    yazdır kuşlar rastgele
                solution_text: Bu sorun şuradan kelimesinin eklenmesiyle çözülür.
                solution_code: |-
                    kuşlar eşit serçe, martı, kızılgerdan
                    yazdır kuşlar şuradan rastgele
        -   title: Öğrenciler `{at}` `{random}` komutunu kullanırken de `{print}` komutunu kullanmayı unutmuş olabilirler
            example:
                error_text: Ya da bazen satırın başına `{at}` `{random}` koyarlar.
                error_code: |-
                    meyve eşit elma, kiraz, muz
                    meyve şuradan rastgele
                solution_text: Öğrencilerinize bir metni yazdırmak için her zaman bir yazdır kullanmaları gerektiğini vurgulayın.
                solution_code: |-
                    meyve {is} elma, kiraz, muz
                    {print} meyve {at} {random}
        -   title: Öğrenciler listelerinde virgül kullanmayı unutmuş olabilirler
            example:
                error_text: Bir listede öğeler virgülle ayrılır.
                error_code: |-
                    pizzalar {is} mantar ton balığı dört mevsim
                    {print} pizzalar {at} {random}
                solution_text: Listenizdeki her maddeden sonra bir virgül olmalıdır
                solution_code: |-
                    pizzalar eşit mantar, ton balığı, dört mevsim
                    yazdır pizzalar şuradan rastgele
        -   title: Öğrenciler liste olmadan `{at}` `{random}` kullanmaya çalışıyor olabilirler
            example:
                error_text: Örneğin
                error_code: |-
                    kulüpler {is} Manchester United
                    {print} kulüpler {at} {random}
                solution_text: Hedy rastgele bir şey yazdıramaz, çünkü seçim yapabileceği bir liste yoktur.
                solution_code: |-
                    kulüpler {is} Manchester United, Bayern Munchen, FC Barcelona
                    {print} kulüpler {at} {random}
        -   title: Öğrenciler liste olmadan ekle/kaldır yöntemini kullanmaya çalışıyor olabilirler
            example:
                error_text: Aşağıdaki örnekte 'isimler' bir liste değil, bir tekli değişkendir. İçine herhangi bir şey ekleyemezsiniz.
                error_code: |-
                    isimler {is} Jake
                    senin_ismin {is} {ask} Kimsin sen?
                    {add} senin_ismin {to} isimler
                    {print} isimler {at} {random}
                solution_text: Öncelikle elinizde bir liste olması gerekir, bu nedenle isimleri bir listeye dönüştürmek için ikinci bir isim eklemeniz gerekir, örneğin Amy. Amy'yi listenizde istemiyorsanız, daha sonra kaldırmak için kaldır kullanabilirsiniz.
                solution_code: |-
                    isimler {is} Jake, Amy
                    senin_ismin {is} {ask} Kimsin sen?
                    {add} senin_ismin {to} isimler
                    {print} isimler {at} {random}
        -   title: Öğrenciler ekle/kaldır işleminde şuraya/şuradan kullanmayı unuturlar
            example:
                error_text: şuraya/şuradan olmadan ekle/kaldır komutu çalışmayacaktır.
                error_code: |-
                    maceralar {is} hikaye, papağan, zar
                    seçim {is} En çok hangi macerayı seviyorsunuz?
                    {add} seçim
                    {remove} zar
                    {print} En çok sevdiğim maceralar {at} {random}
                solution_text: Hedy, öğenin hangi listeye ekleneceğini ve hangi listeden çıkarılacağını bilmelidir.
                solution_code: |-
                    maceralar eşit hikaye, papağan, zar
                    seçim eşit En çok hangi macerayı seviyorsunuz?
                    ekle seçim şuraya maceralar
                    kaldır zar şuradan maceralar
                    yazdır Benim sevdiğim adventures şurada rastgele
    -   level: '4'
        sections:
        -   title: Öğrenciler metnin her iki tarafında da tırnak işareti kullanmayı unutmuş olabilirler
            example:
                error_text: Bu seviyede yazdırmak ve sormak için artık bir çift tırnak işareti kullanmak gerekiyor. Biri metinden önce ve diğeri sonra.
                error_code: |-
                    yazdır Merhaba
                    ruh_hali eşit sor 'Nasılsın?
                solution_text: Doğru tırnak işaretlerini ekleyin.
                solution_code: |-
                    yazdır 'Hello'
                    ruh_hali eşit sor 'Nasılsın?'
        -   title: Öğrenciler yanlış tırnak işaretini kullanıyor
            example:
                error_text: Dersinize öğrencilerin tırnak işaretini doğru yazmayı bilip bilmediklerini kontrol ederek başlamanız önemlidir. Aksi takdirde "çift tırnak" veya `ters tırnak` kullanabilirler.
                error_code: |-
                    yazdır `Restorana hoş geldiniz`
                    yemek eşit sor "Ne sipariş etmek istersiniz?"
                solution_text: 'Doğrusu aşağıdaki gibi ''tek tırnak'' işaretleridir:'
                solution_code: |-
                    yazdır 'Restorana hoş geldiniz'
                    yemek eşit sor 'Ne sipariş etmek istersiniz?'
        -   title: Öğrenciler metinlerinde kesme işareti kullanmış olabilirler
            example:
                error_text: Bu seviyeden itibaren, kesme işaretlerine izin verilmez çünkü bunlarda tek tırnak işareti kullanırlar. İngilizce you're veya don't, Türkçe'de Ali'nin veya TC'de gibi ifadelerde kullanılırlar.
                error_code: yazdır 'Hedy'de böyle yazmaya izniniz yok.'
                solution_text: Yanlış dilbilgisini kullanmayı seçebilir ve kesme işaretini atlayabilirsiniz. Ya da kesme işareti olarak ters tırnak ` kullanabilirsiniz.
                solution_code: |-
                    yazdır 'Hedy de böyle yazmana izin var.'
                    yazdır 'Hedy`de böyle de yazabilirsin'
    -   level: '5'
        sections:
        -   title: Öğrenciler bir `{if}` komutunda `{print}` kullanmayı unutmuş olabilirler
            example:
                error_text: Öğrenciler `{if}` veya `{else}` komutlarını kullandıktan sonra `{print}` veya `{ask}` gibi ikinci bir komut kullanmayı unutabilirler.
                error_code: |-
                    eğer isim eşit Hedy 'Harika!'
                    değilse 'Hedy daha iyi!'
                solution_text: Düzeltmek için yazdır komutunu ekleyin.
                solution_code: |-
                    eğer isim eşit Hedy yazdır 'Harika!'
                    değilse yazdır 'Hedy daha iyi!'
        -   title: Öğrenciler aynı değişken için iki farklı isim kullanmış olabilir
            example:
                error_text: Bu örnekte öğrenci aynı değişkenler için 'at' ve 'isim' kelimelerini kullanmıştır.
                error_code: |-
                    at eşit sor 'Atının adı ne?'
                    eğer isim eşit 'Şenlik Ateşi' yazdır 'havalı'
                    değilse yazdır 'az havalı!'
                solution_text: Değişkenin kod boyunca aynı ada sahip olup olmadığını her zaman kontrol edin. Küçük farklılıkları fark etmek zor olabilir (örneğin çoğullar) ancak bunlar kodu doğrudan etkileyecektir.
                solution_code: |-
                    at eşit sor 'Atının adı ne?'
                    eğer at eşit 'Şenlik Ateşi' yazdır 'havalı'
                    değilse yazdır 'az havalı!
        -   title: Öğrenciler hala her iki taraftaki tırnakları unutuyor olabilir
            example:
                error_text: '`eğer` komutunu kullanan kodlar çok uzun olabilir ve öğrenciler tırnak işaretlerini kullanmayı unutabilirler.'
                error_code: |-
                    eğer isim eşit Hedy yazdır eğlenceli
                    değilse yazdır 'eh işte!
                solution_text: yazdır komutunda her zaman 2 tırnak işareti kullanın.
                solution_code: |-
                    eğer isim eşit Hedy yazdır 'eğlenceli'
                    değilse yazdır 'eh işte!'
        -   title: Öğrenciler değişken isimlerinin etrafında tırnak işareti kullanıyor olabilir
            example:
                error_text: Bu seviyede değişken isimlerinin etrafında tırnak işareti yoktur.
                error_code: |-
                    eğer 'isim' eşit 'Hedy' yazdır 'eğlenceli'
                    değilse yazdır 'eh işte!'
                solution_text: Kodun çalışması için tırnak işaretlerini kaldırın.
                solution_code: |-
                    eğer isim eşit Hedy yazdır 'eğlenceli'
                    değilse yazdır 'eh işte!
        -   title: Öğrenciler iki sözcük içeren uzun değişken adları kullanmaya çalışabilirler
            example:
                error_text: Bir değişken tek bir kelime ile adlandırılmalıdır. İki kelimeyi bağlamak için aralarına alt çizgi koyabilirsiniz. Bu şekilde bir kelime olarak sayılır.
                error_code: seçilen kapı eşit sor 'Hangi kapıyı seçiyorsun?'
                solution_text: Bir alt çizgi ekleyin.
                solution_code: seçilen_kapı eşit sor 'Hangi kapıyı seçiyorsun?'
        -   title: Öğrenciler birden fazla cevabın doğru olmasını isteyebilir
            example:
                error_text: Örneğin bu Hedy isimli öğrenci tüm kendi arkadaşlarına komik olduklarını söylerken, diğer sınıf arkadaşlarına komik olmadıklarını söyleyecektir.
                error_code: eğer isim Jesse, David, Souf yazdır 'Komiksin' değilse yazdır 'Komik değilsin'
                solution_text: |-
                    Bunun için `içinde` komutunu kullanabilirsiniz. Bu daha ileriki bir seviyede açıklanmıştır, ancak 5. seviyede de çalışmaktadır.
                    Başka bir çözüm de birden fazla eğer komutu kullanmak ve değilse komutunu kullanmamaktır. Ama bunun kötü yanı, diğer sınıf arkadaşlarına komik olmadıklarını söyleyemeyecek olmasıdır.
                solution_code: |-
                    arkadaşlar eşit Jesse, David, Souf
                    isim eşit sor 'Kimsin sen?'
                    eğer isim içinde arkadaşlar yazdır 'Çok komiksin.'
                    değilse yazdır 'Hiç komik değilsin.'

                    ya da

                    isim eşit sor 'Kimsin sen?'
                    eğer isim eşit Jesse yazdır 'Çok komiksin.'
                    eğer isim eşit David yazdır 'Çok komiksin.'
                    eğer isim eşit Souf yazdır 'Çok komiksin.'
        -   title: Öğrenciler değişken adını `{if}` ifadesindeki değerle aynı yapmış olabilirler
            example:
                error_text: Aşağıdaki örnekte parola 'parola'dır. Bu, her zaman karşılaştırmanın doğru olmasıyla sonuçlanacaktır.
                error_code: |-
                    parola eşit sor 'Parola nedir?'
                    eğer parola eşit parola yazdır 'Erişim izni verildi'
                    değilse yazdır 'Erişim reddedildi!'
                solution_text: Değişkeniniz için farklı bir ad seçin.
                solution_code: |-
                    gizli_parola eşit sor 'Parola nedir'
                    eğer gizli_parola eşit parola yazdır 'Erişim izni verildi!'
                    değilse yazdır 'Erişim reddedildi!'
    -   level: '6'
        sections:
        -   title: Öğrenciler tırnak işaretleriyle mücadele etmeye devam ediyor
            example:
                error_text: Bazı öğrenciler tırnak işareti ekleyip eklememekte zorlanırlar. Tırnak işareti eklerseniz, çıktı ekranı tam anlamıyla '5+5' gösterecektir.
                error_code: yazdır '5 + 5'
                solution_text: Bu kodda ise, çıktı ekranı '10' yazdıracaktır.
                solution_code: yazdır 5 + 5
        -   title: Öğrenciler bir değişkenle matematik yapma kavramını anlamakta zorlanıyor olabilir
            example:
                error_text: 'Bazı öğrenciler değişkenlerle matematik yapmakta zorlanacaktır. Onlara çok basit örnekler göstermeye çalışın:'
                error_code: |-
                    yaş = sor 'Kaç yaşındasın?'
                    yazdır 'Gelecek sene yaşın şu olacak: ' yaş + 1
                solution_text: Ya da şu şekilde bir adım daha ileri gidin.
                solution_code: |-
                    ücret = 0
                    yazdır 'Burger restoranımıza hoş geldiniz'
                    burger = sor 'Burger ister misin?'
                    eğer burger = yes ücret = ücret + 10
                    içecek = sor 'İçecek bir şey ister misin?'
                    eğer içecek = evet ücret = ücret + 4
                    yazdır 'Borcunuz ' ücret ' lira, lütfen'
    -   level: '7'
        sections:
        -   title: Öğrenciler tekrarla komutunun bir kelimesini veya yazdır komutunu kullanmayı unutabilirler
            example:
                error_text: Öğrencilerin hem tekrarla komutunun tamamını hem de yazdır komutunu kullanmayı bildiklerinden emin olun.
                error_code: |-
                    tekrarla 3 kere 'Çünkü o çok iyi bir adam'
                    tekrarla 3 yazdır 'Bunu kimse inkar edemez!'
                solution_text: 'Doğru olan bu kod:'
                solution_code: |-
                    tekrarla 3 kere yazdır 'Çünkü o çok iyi bir adam'
                    tekrarla 3 kere yazdır 'Bunu kimse inkar edemez!'
        -   title: Öğrenciler birden fazla satırı tekrar etmeye çalışır
            example:
                error_text: Bu seviyede henüz sadece bir kod satırını birden fazla kez tekrarlayabilirsiniz. Bu kodda öğrenci 3 farklı içecek yazdırmak istemiştir, ancak bu işe yaramayacaktır. Soruyu 3 kez soracak ama sadece son cevabı yazdıracaktır.
                error_code: |-
                    tekrarla 3 kere içecek = sor 'Ne içmek istersiniz?'
                    yazdır içecek
                solution_text: Birden fazla satırı tekrarlayabilmek için bir sonraki seviyeye geçmelisiniz. Yani bu seviyede için her şeyi ayrı yazdırmanız gerekecek.
                solution_code: |-
                    içecek = sor 'Ne içmek istersiniz?'
                    yazdır içecek
                    içecek = sor 'Ne içmek istersiniz?'
                    yazdır içecek
                    içecek = sor 'Ne içmek istersiniz?'
                    yazdır içecek
        -   title: Öğrenciler çalışması çok uzun süren programlar yazabilirler
            example:
                error_text: Bu seviyede uzun kodlar yapmak çok kolaydır. Ancak öğrencilerin yüklenmesi çok uzun süren programlar yapmalarına izin verilmez (sunucularımızı korumak için).
                error_code: tekrarla 100 kere yazdır 'Bunu kaç kez tekrarlayabilirim?'
                solution_text: Kodların çok uzun olmadığından emin olun
                solution_code: tekrarla 20 kere yazdır 'Bu kadar yeterli olur'
    -   level: '8'
        sections:
        -   title: Öğrenciler girintiyi yanlış kullanabilirler
            example:
                error_text: Girintileme, bu seviyede gelen yeni bir kavramdır ve bazı öğrenciler için kullanımını anlamak zordur. Bununla bütün bir program yapmadan önce bazı basit kodları uyguladıklarından emin olun.
                error_code: |-
                    tekrarla 3 kere
                    yazdır 'hello'
                solution_text: 'Doğru olan kod:'
                solution_code: |-
                    tekrarla 3 kere
                        yazdır 'Merhaba'
        -   title: Öğrenciler birden fazla satırı tekrar etmek istiyorlar ama sadece 1 satırı tekrar etmiş olabilirler
            example:
                error_text: Örneğin, aşağıdaki kodda öğrenci 3 kişinin içecek siparişini almak istemiştir. Ancak bunun yerine program 3 kez soru sordu, ama yalnızca bir siparişi yazdı.
                error_code: |-
                    tekrarla 3 kere
                        içecek = sor 'Ne içmek istersiniz?'
                    yazdır içecek
                solution_text: |-
                    Doğru kod için, üçüncü satır bir girinti ile başlar. Bu şekilde tekrarla bloğuna ait olur ve böylece 3 kez tekrarlanır.
                    Öğrencilerinize bu farklılıkları göstermek, programlarımızın çalışması için neden girintiye ihtiyaç duyduğumuzu anlamalarına yardımcı olabilir.
                solution_code: |-
                    tekrarla 3 kere
                        içecek = sor 'Ne içmek istersiniz?'
                        yazdır içecek
        -   title: Öğrenciler `{if}` deyimlerini iç içe yerleştirmek veya `{if}` deyimlerini bir döngünün içine koymak isteyebilirler
            example:
                error_text: |-
                    Bu seviyede henüz öğrencilerin `{if}` ifadelerini diğer `{if}` ifadelerinin içine veya tekrarla döngülerinin içine koymalarına henüz izin verilmemektedir.
                    Bir sonraki seviyede buna izin verilecektir.
                error_code: |-
                    doğum_günü = sor 'Bugün doğum günün mü?'
                    eğer doğum_günü = evet
                        tekrarla 3 kere
                            yazdır 'Yaşasın!'
                solution_text: 'Bu seviye için doğru kod şudur:'
                solution_code: |-
                    doğum_günü = sor 'Bugün doğum günün mü?'
                    eğer doğum_günü = evet
                        yazdır 'Yaşasın'
                        yazdır 'Yaşasın'
                        yazdır 'Yaşasın'
        -   title: Öğrenciler çalışması çok uzun süren programlar yaparlar
            example:
                error_text: Bu seviyede uzun kodlar yapmak çok kolaydır. Ancak öğrencilerin yüklenmesi çok uzun süren programlar yapmalarına izin verilmez (sunucularımızı korumak için).
                error_code: |-
                    tekrarla 100 kere
                        yazdır 'Bunu kaç kez tekrarlayabilirim?'
                solution_text: Kodların çok uzun olmadığından emin olun
                solution_code: |-
                    tekrarla 20 kere
                        yazdır 'Bu kadarı yeterli olur'
        -   title: Öğrenciler, değişken değerinin değişken adıyla aynı olup olmadığını kontrol etmek için `{if}` komutunu kullanır
            example:
                error_text: |-
                    Bu hatayı bazı öğrencilerimizde gördük. Bilgisayarları için bir şifre oluşturuyorlar, ancak şifreyi 'parola' yapıyorlar.
                    2. satırda bilgisayardan değişken ismi olan parola'nın değişken değeri olan parola ile aynı olup olmadığını kontrol etmesi istenir. Bu da cevabın her zaman evet olduğu anlamına gelir.
                    Yani bu kodla, oyuncu ne doldurursa doldursun cevap her zaman 'İçeri girebilirsiniz' olacaktır.
                error_code: |-
                    parola eşit sor 'Parola nedir?'
                    eğer parola eşit parola
                        yazdır 'İçeri gelebilirsin'
                    değilse
                        yazdır 'Giriş iznin yok'
                solution_text: Tırnak işareti ekleyerek bu hatayı düzeltebilirsiniz. Bu şekilde bilgisayar `{if} parola {is} 'parola'` içindeki ikinci parolanın değişken adı değil bir dize değeri (yani normal metin) olduğunu bilir.
                solution_code: |-
                    parola eşit sor 'Parola ne?'
                    eğer parola eşit 'parola'
                        yazdır 'İçeri gelebilirsin'
                    değilse
                        yazdır 'Giriş iznin yok'
    -   level: '9'
        sections:
        -   title: Öğrenciler girintilemede hata yapıyor
            example:
                error_text: Bu seviyenin en zor kısmı girintileri doğru yapmaktır. Öğrenciler `{if}` deyimlerini iç içe geçirmeye bayılırlar, hatta bazen iç içe geçmiş başka `{if}` deyimlerinin içinde bile. Bu durumda girintilemeyi takip etmek oldukça zor olabilir.
                error_code: |-
                    yazdır 'Robin şehir merkezinde yürüyor.'
                    konum = sor 'Robin bir dükkana mı giriyor, yoksa eve mi gidiyor?'
                    eğer konum eşit dükkan
                        yazdır 'Dükkana giriyor.'
                        yazdır 'Robin ilginç görünümlü bir kitap görür'
                        kitap = sor 'Robin kitabı satın alıyor mu?'
                            eğer kitap eşit evet
                    yazdır 'Robin kitabı satın alır ve eve gider.'
                    değilse
                        yazdır 'Robin dükkandan çıkar ve eve gider.'
                    değilse
                        yazdır 'Robin eve gider'
                solution_text: Doğru olan kod budur. Diğer `{if}` deyimlerinin içine `{if}` deyimlerini koyarken tüm farklı yapıları takip etmeye çalışın.
                solution_code: |-
                    yazdır 'Robin şehir merkezinde yürüyor.'
                    konum = sor 'Robin bir dükkana mı giriyor, yoksa eve mi gidiyor?'
                    eğer konum eşit dükkan
                        yazdır 'Dükkana giriyor.'
                        yazdır 'Robin ilginç görünümlü bir kitap görür'
                        kitap = sor 'Robin kitabı satın alıyor mu?'
                        eğer kitap eşit evet
                            yazdır 'Robin kitabı satın alır ve eve gider.'
                        değilse
                            yazdır 'Robin dükkandan çıkar ve eve gider.'
                    değilse
                        yazdır 'Robin eve gider'
    -   level: '10'
        sections:
        -   title: Öğrenciler için komutunu doğru kullanmıyor olabilirler
            example:
                error_text: Öğrencilerin listedeki öğeler yerine listeyi (hayvanlar örneğinde olduğu gibi) yazdırmaya çalıştıklarını sık görüyoruz.
                error_code: |-
                    hayvanlar eşit köpek, kedi, balık
                    için hayvan içinde hayvanlar
                      yazdır 'Benim sevdiğim ' hayvanlar
                solution_text: Son satırdaki hayvanlar kelimesi hayvan olarak değiştirilmelidir.
                solution_code: |-
                    hayvanlar eşit köpek, kedi, balık
                    için hayvan içinde hayvanlar
                      yazdır 'Benim sevdiğim ' hayvan
        -   title: Öğrenciler girintiyi unutuyor olabilirler
            example:
                error_text: Öğrenciler için komutundan sonra girinti kullanmayı unutma eğilimindedir.
                error_code: |-
                    hayvanlar eşit köpek, kedi, balık
                    için hayvan içinde hayvanlar
                    yazdır 'Benim sevdiğim ' hayvan
                solution_text: Bir için komutundan sonra girinti kullanmalısınız.
                solution_code: |-
                    hayvanlar eşit köpek, kedi, balık
                    için hayvan içinde hayvanlar
                      yazdır 'Benim sevdiğim ' hayvan
    -   level: '11'
        sections:
        -   title: Öğrenciler girinti kullanmayı unutuyorlar
            example:
                error_text: Öğrencilerin girinti kullandıklarından emin olun.
                error_code: |-
                    için i içinde aralık 1 şuraya 5
                    yazdır i
                solution_text: 'Doğru olan kod:'
                solution_code: |-
                    için i içinde aralık 1 şuraya 5
                        yazdır i
        -   title: Öğrenciler "i" nin ne olduğunu anlamamış olabilir
            example:
                error_text: |-
                    Bazı öğrenciler i'nin bir değişken olduğunu anlamıyor. Python programlamada sık kullanıldığı için "i" seçilmiştir, ancak farklı bir değişken adı da kullanabilirsiniz.
                    Örneğin, bu kod:
                error_code: |-
                    için i içinde aralık 1 şuraya 5
                        yazdır i
                solution_text: Bu kod aşağıdaki ile de değiştirilebilir. Aynı şekilde çalışır.
                solution_code: |-
                    için muzlu_süt içinde aralık 1 şuraya 5
                        yazdır muzlu_süt
    -   level: '12'
        sections:
        -   title: Öğrenciler tırnak işaretlerini unutmuş olabilirler
            example:
                error_text: Öğrenciler artık önceki seviyelere göre daha fazla tırnak işaretine ihtiyaç duymaktadır. Bu örnekte tırnak işaretleri listede ve `{if}` komutunda unutulmuştur.
                error_code: |-
                    süper_kahramanlar = Spiderman, Batman, Iron Man
                    süper_kahraman = süper_kahramanlar {at} {random}
                    {if} süper_kahraman = Batman
                        {print} 'BEN... BATMAN!'
                solution_text: 'Doğru olan kod:'
                solution_code: |-
                    süper_kahramanlar = 'Spiderman', 'Batman', 'Iron Man'
                    süper_kahraman = süper_kahramanlar {at} {random}
                    {if} süper_kahraman = 'Batman'
                        {print} 'BEN... BATMAN!'
        -   title: Öğrenciler hesaplamalarda kullanmak istedikleri sayılar için tırnak işareti kullanmış olabilirler
            example:
                error_text: |-
                    Sayılar üzerinde tırnak işareti kullanabilirsiniz, ancak yalnızca bilgisayarın bunları metin olarak düşünmesini istiyorsanız. Bunu yaparsanız, sayı ile hesaplama yapamayacağınız anlamına gelir.
                    Aşağıdaki örnekte, 25 sayısı ile matematik yapamazsınız, çünkü tırnak işareti içindedir.
                error_code: |-
                    puan = '25'
                    cevap eşit sor 'Bir puan mı istiyorsun?'
                    eğer cevap eşit 'evet'
                        puan = puan + 1
                        yazdır puan
                solution_text: 'Doğru olan kod:'
                solution_code: |-
                    puan = 25
                    cevap eşit sor 'Bir puan mı istiyorsun?'
                    eğer cevap eşit 'evet'
                        puan = puan + 1
                        yazdır puan
        -   title: Öğrenciler ondalık sayılarda nokta yerine virgül kullanmış olabilir
            example:
                error_text: Bu seviyeden itibaren ondalık sayılar kullanılabilir, ancak bunlarda virgül kullanamazsınız. Ondalıkları ayırmak için nokta gerekiyor.
                error_code: yazdır 2,5 + 2,5
                solution_text: 'Doğru olan kod:'
                solution_code: yazdır 2.5 + 2.5
    -   level: '13'
        sections:
        -   title: Öğrenciler `ve` ile `veya`yı karıştırıyor
            example:
                error_text: Her iki komut da benzer görünebilir, ancak işlevleri çok farklıdır.
                error_code: |-
                    oyun eşit sor 'Oyun oynamak ister misin?'
                    zaman eşit sor 'Oynayacak vaktin var mı?'
                    eğer oyun eşit 'evet' veya zaman eşit 'evet'
                        yazdır 'Hadi oynayalım!'
                solution_text: Bu durumda, aslında oyun oynayabilmesi için kişinin her iki soruya da evet yanıtı vermesi gerekir, bu nedenle `ve` kullanmalısınız.
                solution_code: |-
                    oyun eşit sor 'Oyun oynamak ister misin?'
                    zaman eşit sor 'Oynayacak vaktin var mı?'
                    eğer oyun eşit 'evet' ve zaman eşit 'evet'
                        yazdır 'Hadi oynayalım!
    -   level: '14'
        sections:
        -   title: Öğrenciler < ve > işaretlerini karıştırabilir
            example:
                error_text: 'Öğrenciler genellikle bu işaretlere matematik dersinden aşinadır. Ancak öğrencileriniz bu işaretleri henüz bilmiyorsa, bununla ilgili bir zorluk yaşayabilirler. (Buna yardımcı olmak için "büyük" ve "küçük" kelimelerinin ilk harflerinin yazımından dik çizgiyi kaldırmayı gösterebilirsiniz:
                    "b" için ">" ve "k" için "<").'
                error_code: |-
                    yaş = sor 'Kaç yaşındasın?'
                    eğer yaş < 12
                        yazdır 'Sen benden daha yaşlısın!'
                solution_text: 'Doğru olan kod:'
                solution_code: |-
                    yaş = sor 'Kaç yaşındasın?'
                    eğer yaş > 12
                        yazdır 'Sen benden daha yaşlısın!'
        -   title: Öğrenciler `!=`, `<=` ve `>=` için yanlış işaretler kullanabilir
            example:
                error_text: Bu işaretler muhtemelen çoğu öğrenci için yenidir. Bu işaretleri öğrencilerinize açıkladığınızdan emin olun.
                error_code: |-
                    isim = sor 'Adın ne?'
                    eğer isim =< 'Hedy'
                        yazdır 'Sen Hedy değilsin.'
                solution_text: 'Doğru olan kod:'
                solution_code: |-
                    isim = sor 'Adın ne?'
                    eğer isim != 'Hedy'
                        yazdır 'Sen Hedy değilsin.'
        -   title: Öğrenciler == işaretini kullanmayı unutabilirler
            example:
                error_text: Bu seviyede, öğrencilerin "=" veya "eşit" kullanmalarına hala izin verilmektedir. Ancak diğer seviyelerde veya python'da bunun için başları belaya girebilir. Bu yüzden onları bunu kullanmaları için eğitmek en iyisidir. "=" değer atamak için, "==" ise değer karşılaştırmak içindir.
                error_code: |-
                    isim = sor 'Adın ne?'
                    eğer isim = 'Hedy'
                        yazdır 'Çok havalısın!'
                solution_text: 'Doğru olan kod:'
                solution_code: |-
                    isim = sor 'Adın ne?'
                    eğer isim == 'Hedy'
                        yazdır 'Çok havalısın!'
    -   level: '15'
        sections:
        -   title: Öğrenciler iken döngüsünde girintilemeyi unutabilir
            example:
                error_text: Girinti yapmak öğrenciler için genellikle zordur.
                error_code: |-
                    cevap = 0
                    iken cevap != 25
                    cevap = sor '5 kere 5 kaç eder?'
                    yazdır 'Doğru bir cevap verilmiştir'
                solution_text: 'Doğru olan kod:'
                solution_code: |-
                    cevap = 0
                    iken cevap != 25
                        cevap = sor '5 kere 5 kaç eder?'
                    yazdır 'Doğru bir cevap verilmiştir'
    -   level: '16'
        sections:
        -   title: Öğrenciler parantezleri unutur
            example:
                error_text: Bu seviyeden itibaren listeler köşeli parantez içinde olmalıdır.
                error_code: |-
                    dondurma = 'çilek', 'çikolata'
                    yazdır 'En sevdiğim ' dondurma[rastgele] ' tadında dondurma'
                solution_text: 'Doğru olan kod:'
                solution_code: |-
                    dondurma = ['çilek', 'çikolata']
                    yazdır 'En sevdiğim ' dondurma[rastgele] ' tadında dondurma'
        -   title: Öğrenciler yanlış parantezleri kullanır
            example:
                error_text: Bu seviyeden itibaren listeler köşeli parantez içinde olmalıdır.
                error_code: |-
                    dondurma = ('çilek', 'çikolata'}
                    yazdır 'En sevdiğim ' dondurma[rastgele] ' tadında dondurma'
                solution_text: 'Doğru olan kod:'
                solution_code: |-
                    dondurma = ['çilek', 'çikolata']
                    yazdır 'En sevdiğim ' dondurma[rastgele] ' tadında dondurma'
        -   title: Öğrenciler parantezlere odaklanırken tırnak işaretlerini unuturlar
            example:
                error_text: Öğrenciler bazen sözdiziminin yeni yönüne o kadar odaklanırlar ki tırnak işaretlerini unuturlar.
                error_code: |-
                    dondurma = [çilek, çikolata]
                    yazdır 'En sevdiğim ' dondurma[rastgele] ' tadında dondurma'
                solution_text: 'Doğru olan kod:'
                solution_code: |-
                    dondurma = ['çilek', 'çikolata']
                    yazdır 'En sevdiğim ' dondurma[rastgele] ' tadında dondurma'
        -   title: Öğrenciler hala eski rastgele komutunu kullanmaya çalışıyor
            example:
                error_text: Öğrenciler bazen yeni gelen değişiklikleri anlamamış olabilirler. Listeden bir öğe almak için artık "şuradan rastgele" komutu kullanılamaz.
                error_code: |-
                    dondurma = ['çilek', 'çikolata']
                    yazdır 'En sevdiğim ' dondurma şuradan rastgele ' tadında dondurma'
                solution_text: 'Doğru olan kod:'
                solution_code: |-
                    dondurma = ['çilek', 'çikolata']
                    yazdır 'En sevdiğim ' dondurma[rastgele] ' tadında dondurma'
        -   title: Öğrenciler parantezlere odaklanırken tırnak işaretlerini unuturlar
            example:
                error_text: Öğrenciler bazen sözdiziminin yeni yönüne o kadar odaklanırlar ki tırnak işaretlerini unuturlar.
                error_code: |-
                    dondurma = [çilek, çikolata]
                    yazdır 'En sevdiğim ' dondurma[rastgele] ' tadında dondurma'
                solution_text: 'Doğru olan kod:'
                solution_code: |-
                    dondurma = ['çilek', 'çikolata']
                    yazdır 'En sevdiğim ' dondurma[rastgele] ' tadında dondurma'
    -   level: '17'
        sections:
        -   title: Öğrenciler `{elif}` ifadesini `{else}` gibi kullanmaya çalışabilirler; yanına bir koşul yazmadan
            example:
                error_text: '`{elif}` komutunun arkasında bir koşul olması gerekir. Bir koşul olmadan `{else}` gibi kullanılamaz.'
                error_code: |-
                    renk = sor 'En sevdiğin renk hangisi?'
                    {if} renk == 'yeşil':
                        {print} 'yeşil güzeldir'
                    {elif}:
                        {print} 'Ben yeşili seviyorum.'
                solution_text: 'Doğru olan kod:'
                solution_code: |-
                    renk = sor 'En sevdiğin renk hangisi?'
                    {if} renk == 'yeşil':
                        {print} 'yeşil güzeldir'
                    {elif} renk == 'sarı':
                        {print} 'sarı iyidir'
                    {else}:
                        {print} 'Ben yeşili seviyorum.'
        -   title: Öğrenciler iki nokta üst üste işaretini unutuyor
            example:
                error_text: Bu seviyeden itibaren, girinti gerektiren her komuttan sonra iki nokta üst üste kullanılmalıdır.
                error_code: |-
                    cevap = sor 'Nasılsın?'
                    {if} cevap {is} 'harika'
                        {print} 'Ben de!'
                    {elif} cevap {is} 'kötü'
                        {print} 'Dur seni neşelendireyim'
                    {else}
                        {print} 'Harikayım!'
                solution_text: 'Doğru olan kod:'
                solution_code: |-
                    cevap = sor 'Nasılsın?'
                    {if} cevap {is} 'harika':
                        {print} 'Ben de!'
                    {elif} cevap {is} 'kötü':
                        {print} 'Dur seni neşelendireyim'
                    {else}:
                        {print} 'Harikayım!'
    -   level: '18'
        sections:
        -   title: Öğrenciler parantezleri kullanmayı unutuyorlar
            example:
                error_text: Öğrenciler metinlerinin etrafına parantez koymayı unutabilirler. Bu seviyede bir çok komutta artık parantez kullanılmalıdır.
                error_code: yazdır 'Benim adım Hedy!'
                solution_text: 'Doğru olan kod:'
                solution_code: yazdır('Benim adım Hedy!')
        -   title: Öğrenciler yine de sor komutunu kullanmaya çalışıyorlar
            example:
                error_text: sor komutu 1. seviyeden beri kullanılıyordu. Bu yüzden öğrenciler için sor yerine girdi komutuna geçmek zor olabilir.
                error_code: |-
                    yazdır('Benim adım Hedy!')
                    isim = sor('Adın ne?')
                    yazdır('Demek senin adın ', isim)
                solution_text: 'Doğru olan kod:'
                solution_code: |-
                    yazdır('Benim adım Hedy!')
                    isim = girdi('Adın ne?')
                    yazdır('Demek senin adın ', isim)
        -   title: Öğrenciler parantezleri tırnak işareti gibi kullanmaya çalışıyor olabilir
            example:
                error_text: Değişkenleri tırnak işaretlerinin dışında tutmayı öğrendikleri için aynı şeyi parantezler için de yapabilirler. Ama bu parantezleri kullanmanın doğru yolu değildir. Tek bir parantezin için değişkenleri ve metinleri virgülle ayırmak gerekiyor.
                error_code: |-
                    sıcaklık = 25
                    yazdır('Şu anda have dışarıda ') sıcaklık (' derece')
                solution_text: 'Doğru olan kod:'
                solution_code: |-
                    sıcaklık = 25
                    yazdır('Şu anda hava dışarıda ', sıcaklık, ' derece')
<<<<<<< HEAD
learn-more-sections:
-   title: "Hedy Topluluğuna Katılın"
    text: |
        Sizden haber almak isteriz! Bizimle iletişime geçmenin en iyi yolu <a href="https://discord.gg/8yY7dEme9r" target="_blank">Discord sunucumuz</a> 'a katılmaktır.

        Ayrıca bize [e-posta gönderbilirsiniz](mailto:hello@hedy.org "About Hedy").

        En son haberleri takip etmek için, [haber bültenimize abone olun](/subscribe).
-   title: "Derin bir dalış!"
    text: |
        Hedy'nin felsefesi ve tasarımı hakkında daha fazla bilgi edinmek ister misiniz? Felienne'in 2022'de StrangeLoop Konferansında yaptığı bu konuşmaya göz atın:

        <iframe width="560" height="315" class="mx-auto mt-4" src="https://www.youtube.com/embed/fmF7HpU_-9k?wmode=opaque" frameborder="0" allow="accelerometer; autoplay; clipboard-write; encrypted-media; gyroscope; picture-in-picture" allowfullscreen=""></iframe>
-   title: "Haberlerde Hedy"
    text: |
        2020'nin başlarında yayınlandığımızdan bu yana bazı web siteleri ve gazeteler Hedy hakkında yazdı. Burada bir liste tutuyoruz:
        * [Tech Optimism - A Solution to the IT Shortage (Hollandaca), Ağustos 2022](https://pom.show/2022/08/12/een-oplossing-voor-het-it-tekort/)
        * [Codeweek Podcast, Temmuz 2022](https://codeweek.eu/podcast/26)
        * [Heise.de (Almanca), Ocak 2022](https://www.heise.de/news/Hedy-die-mitwachsende-Programmiersprache-6336264.html)
        * [Strumenta, Kasım 2021](https://tomassetti.me/teaching-programming-with-hedy/)
        * [Vives (Hollandaca), CodeWeek Special Ekim 2021](images/Vives-174-Codeweek.pdf)
        * [CodeWeek.eu - Haunted House Challenge, Eylül 2021](https://codeweek.eu/2021/challenges/haunted-house)
        * [Opensource.com, Nisan 2021](https://opensource.com/article/21/4/hedy-teach-code)
        * [IO Magazine, Nisan 2021](https://ict-research.nl/wordpress/wp-content/uploads/2021/04/IO-magazine-NR1-2021_web.pdf)
        * [Ingeniería De Software (İspayolca), Şubat 2021](https://ingenieriadesoftware.es/hedy-mejor-lenguaje-ensenar-programacion-ninos/)
        * [Hello World Magazine, Şubat 2021](images/Hello_World_15_Hedy.pdf)
        * [Discoro, Ocak 2021](https://discoro.wordpress.com/2021/01/09/hedy-gradually-learning-a-programming-language/)
        * [Felienne wins the Dutch award for ICT research for Hedy, Ocak 2021](https://www.nwo.nl/en/news/felienne-hermans-receives-dutch-prize-ict-research-2021)
        * [SlashDot, Ağustos 2020](https://news.slashdot.org/story/20/08/17/024248/scientist-proposes-a-new-programming-language-for-teaching-coding-and-python)
        * [GenBeta (İspanyolca), Ağustos 2020](https://www.genbeta.com/desarrollo/nuevo-lenguaje-para-ensenar-programacion-a-ninos-como-se-ensena-a-leer-escribir-forma-gradual-niveles)
        * [Developpez (Fransızca), Ağustos 2020](https://programmation.developpez.com/actu/308095/Une-scientifique-propose-un-nouveau-langage-de-programmation-pour-enseigner-aux-enfants-le-codage-informatique-au-travers-d-une-approche-graduelle-implementee-en-Python-sur-13-paliers/)
        * [Vives (Hollandaca), Ekim 2020](images/artikel_vives.pdf) "Met Hedy stap voor stap leren programmeren"
        * [Leiden University, Nisan 2020](https://www.universiteitleiden.nl/en/news/2020/03/looking-to-distract-the-kids-while-you-work-from-home-get-them-programming)
        * [Mare (Hollandaca), Nisan 2020](https://www.mareonline.nl/cultuur/computercode-voor-de-kids/)
        * [AG Connect (Hollandaca), Nisan 2020](https://www.agconnect.nl/artikel/stapsgewijs-python-leren-programmeren-met-nieuwe-taal-hedy)
join-sections:
-   text: "# There are three ways in which you can support Hedy!\n"
    title: Supporting Hedy
-   title: Improving the language
    text: "The gradual and multi-lingual nature of Hedy create a lot of interesting technical challenges.\nFind those issues on [Github](https://github.com/hedyorg/hedy/issues?q=is%3Aopen+is%3Aissue+label%3Alanguage).\n"
-   title: Translating Hedy
    text: "Not a programmer? No problem! Another way to support Hedy is by [translating keywords, error messages, adventures are other content](https://github.com/hedyorg/hedy/wiki/Hedy-Translation-Tutorial)\n\nThis is the current status, help us complete a language, or add a new one!\n<a href=\"https://hosted.weblate.org/engage/hedy/\">\n<img src=\"https://hosted.weblate.org/widgets/hedy/-/multi-auto.svg\" alt=\"Translation status\" /></a>\n"
-   title: Help teachers get started
    text: "Hedy is designed to support teachers in providing programming lessons in class. We have specific teacher features like the option to create a class, customize it and see how your students are doing.\nIf you like Hedy, you can reach out to schools that you know to help teachers get started! We can help you find schools or teachers via [Discord](https://discord.gg/8yY7dEme9r).\n"
home-sections:
-   text: "# Hedy'yi destekleyebileceğiniz üç yol var!\n"
    title: Hedy'yi Desteklemek
-   title: Dilin iyileştirilmesi/geliştirilmesi
    text: "Hedy'nin kademeli ve çok dilli yapısı birçok ilginç teknik zorluk karşımıza çıkarıyor.\nBu problemleri <a href=\"https://github.com/hedyorg/hedy/issues?q=is%3Aopen+is%3Aissue+label%3Alanguage\" target=\"_blank\">Github</a> üzerinde bulabilirsiniz.\n"
-   title: Hedy için çeviri yapılması
    text: "Programcı değil misiniz? Sorun değil! Hedy'yi desteklemenin bir başka yolu da <a href=\"https://github.com/hedyorg/hedy/wiki/Hedy-Translation-Tutorial\" target=\"_blank\">anahtar kelimeleri, hata mesajlarını, maceraları ve diğer içerikleri çevirmek</a>.\nMevcut durum bu, bir dili tamamlamamıza veya yeni bir dil eklememize yardımcı olun!\n<a href=\"https://hosted.weblate.org/engage/hedy/\">\n<img src=\"https://hosted.weblate.org/widgets/hedy/-/multi-auto.svg\" alt=\"Translation status\" /></a>\n"
-   title: Öğretmenlerin başlamasına yardımcı olun
    text: "Hedy, öğretmenlerin sınıfta programlama dersleri vermelerini desteklemek için tasarlanmıştır. Bir sınıf oluşturma, onu özelleştirme ve öğrencilerinizin neler yaptığını görme seçeneği gibi belirli öğretmen özelliklerine sahibiz.\nHedy'yi beğendiyseniz, öğretmenlerin başlamasına yardımcı olmak için tanıdığınız okullara ulaşabilirsiniz! <a href=\"https://discord.gg/8yY7dEme9r\" target=\"_blank\">Discord</a> aracılığı ile okul veya öğretmen bulmanıza yardımcı olabiliriz.\n"
-   text: "Dünya çapında birçok okul ve öğretmen öğrencilerine programlamayı öğretmek istiyor. Başlangıçta bu genellikle Beebot robotundan Scratch Junior veya Scratch'e kadar değişen eğlenceli araçlarla yapılır.\nBu tür araçları kullandıktan sonra çocuklar genellikle Python gibi daha güçlü, metinsel programlama dillerine geçmek isterler.\n\nAncak Python zordur, çünkü yalnızca İngilizce olarak mevcuttur ve öğrencilerin karmaşık programlama kavramlarını ve sözdizimini bir kerede öğrenmelerini gerektirir.\nHedy, metinsel programlama dillerine başlamanın kolay yoludur! Hedy'nin kullanımı ücretsizdir, açık kaynak kodludur ve diğer metinsel programlama dillerinden üç yönden farklıdır.\n\n1. Hedy çok dillidir, Hedy'yi kendi dilinizde kullanabilirsiniz\n2. Hedy aşamalıdır, böylece bir seferde bir kavramı ve sözdizimini öğrenebilirsiniz\n3. Hedy sınıf için tasarlanmıştır ve öğretmenlerin öğrencilerinin deneyimlerini tamamen özelleştirmelerine olanak tanır\n"
    title: Metinsel programlama kolaylaştı!
-   title: Çok-dilli programlama
    text: "Neredeyse tüm metinsel programlama dillerinde `for` veya `repeat` gibi İngilizce anahtar kelimeler bulunurken, Hedy her dilde kullanılabilir! Şu anda Türkçe, İspanyolca, Arapça, Basitleştirilmiş Çince ve Hintçe dahil olmak üzere 39 farklı dili destekliyoruz. Eğer diliniz mevcut değilse her zaman yeni bir çeviri başlatabilirsiniz.\n"
-   text: "Bir programlama dilini öğrenmek çok zor olabilir, çünkü öğrenciler aynı anda hem kavramları (örneğin eğer/değilse -if/else- veya döngüler) hem de sözdizimini (tırnak işaretleri veya yuvarlak parantezler gibi) öğrenmek zorundadır. Hedy'de kavramlar, ilk başta çok az söz dizimi ile tanıtılır ve daha sonra yavaştan değiştirilerek geliştirilir. Öğrenmenin bilimsel olarak kanıtlanmış bir yolu!\n"
    title: Adım adım öğrenme
-   title: Sınıf için tasarlandı
    text: "Hedy, 10 yaş ve üzeri çocuklar için uygundur ve sınıf kullanımı için tasarlanmıştır.\nÖğretmenler ücretsiz, yerleşik ders planlarımızı kullanabilir, ancak bunun yanında kendi derslerini de yazabilir ve bunları Hedy kullanıcı arayüzüne yükleyebilirler.\n"
#-   title: Bağlam içinde programlama
#    text: "Hedy, programlamayı mümkün olan en genel şekliyle gösterir ve çok çeşitli ve heyecan verici şekillerde kullanılabilir. Hedy, dijital ve etkileşimli hikayeler oluşturmak kadar, ekranda gösterilebilmelerinin yanı sıra bir kalem çiziciyle kağıda çizilebilen veya bir tişört üzerine baskı olarak işlenebilen renkli çizimler yapmak, veya düğmeler ve klavye eylemleriyle kullanılabilen oyunlar veya uygulamalar oluşturmak için de kullanılabilir.\n"
#-   title: Hedy ücretsiz mi?
#    text: "Evet! Hedy 'Açık kaynak kodludur', yani herkes Hedy'yi daha iyi hale getirmemize yardımcı olabilir.\nKodumuzu <a href=\"https://github.com/hedyorg/hedy\" target=\"_blank\">Github</a> üzerinde bulabilirsiniz.\nHedy'yi severseniz ve katkıda bulunmak isterseniz, <a href=\"https://github.com/sponsors/hedyorg\" target=\"_blank\">bağışlarınızı</a> kabul ediyoruz (ve çok minnettarız)!\n"
#-   title: Bir şey yükleyip kurmam gerekiyor mu?
#    text: Hayır. Hedy, bu sayfaya bakmak için kullandığınız program olan tarayıcıda çalışır. Muhtemelen Chrome veya Edge veya Firefox. Hedy telefon ve tabletlerde de çalışır.
#-   title: Hedy ile ders vermek için programlama deneyimine ihtiyacım var mı?
#    text: "Hayır, buna gerek yok. Tüm kavramlar slaytlarda ve öğrenciler için olan arayüzde açıklanmıştır.\nÜcretsiz bir öğretmen hesabı oluşturursanız, nasıl öğretileceği ve sık yapılan hatalar hakkında bilgi içeren öğretmen kılavuzuna da erişebilirsiniz.\n(Bu süreçte programlama temellerini siz de öğrenebilirsiniz)."
=======
    key: common_mistakes
    intro: |-
        Hatalarınızdan ders çıkarabilirsiniz, özellikle de kodlama yaparken!
        Hata yapmak kaçınılmazdır ve öğrenmek için harika bir fırsattır, ancak öğretmenler için bir hata olduğunda doğru çözümü bulmak zor olabilir!
        Özellikle de seviyeler ilerledikçe kodlar uzadıkça uzar. Bu yüzden her seviyede sıkça yapılan hataları ve çözümlerini içeren bir liste hazırladık.
>>>>>>> aa8ef7d4
<|MERGE_RESOLUTION|>--- conflicted
+++ resolved
@@ -1067,80 +1067,8 @@
                 solution_code: |-
                     sıcaklık = 25
                     yazdır('Şu anda hava dışarıda ', sıcaklık, ' derece')
-<<<<<<< HEAD
-learn-more-sections:
--   title: "Hedy Topluluğuna Katılın"
-    text: |
-        Sizden haber almak isteriz! Bizimle iletişime geçmenin en iyi yolu <a href="https://discord.gg/8yY7dEme9r" target="_blank">Discord sunucumuz</a> 'a katılmaktır.
-
-        Ayrıca bize [e-posta gönderbilirsiniz](mailto:hello@hedy.org "About Hedy").
-
-        En son haberleri takip etmek için, [haber bültenimize abone olun](/subscribe).
--   title: "Derin bir dalış!"
-    text: |
-        Hedy'nin felsefesi ve tasarımı hakkında daha fazla bilgi edinmek ister misiniz? Felienne'in 2022'de StrangeLoop Konferansında yaptığı bu konuşmaya göz atın:
-
-        <iframe width="560" height="315" class="mx-auto mt-4" src="https://www.youtube.com/embed/fmF7HpU_-9k?wmode=opaque" frameborder="0" allow="accelerometer; autoplay; clipboard-write; encrypted-media; gyroscope; picture-in-picture" allowfullscreen=""></iframe>
--   title: "Haberlerde Hedy"
-    text: |
-        2020'nin başlarında yayınlandığımızdan bu yana bazı web siteleri ve gazeteler Hedy hakkında yazdı. Burada bir liste tutuyoruz:
-        * [Tech Optimism - A Solution to the IT Shortage (Hollandaca), Ağustos 2022](https://pom.show/2022/08/12/een-oplossing-voor-het-it-tekort/)
-        * [Codeweek Podcast, Temmuz 2022](https://codeweek.eu/podcast/26)
-        * [Heise.de (Almanca), Ocak 2022](https://www.heise.de/news/Hedy-die-mitwachsende-Programmiersprache-6336264.html)
-        * [Strumenta, Kasım 2021](https://tomassetti.me/teaching-programming-with-hedy/)
-        * [Vives (Hollandaca), CodeWeek Special Ekim 2021](images/Vives-174-Codeweek.pdf)
-        * [CodeWeek.eu - Haunted House Challenge, Eylül 2021](https://codeweek.eu/2021/challenges/haunted-house)
-        * [Opensource.com, Nisan 2021](https://opensource.com/article/21/4/hedy-teach-code)
-        * [IO Magazine, Nisan 2021](https://ict-research.nl/wordpress/wp-content/uploads/2021/04/IO-magazine-NR1-2021_web.pdf)
-        * [Ingeniería De Software (İspayolca), Şubat 2021](https://ingenieriadesoftware.es/hedy-mejor-lenguaje-ensenar-programacion-ninos/)
-        * [Hello World Magazine, Şubat 2021](images/Hello_World_15_Hedy.pdf)
-        * [Discoro, Ocak 2021](https://discoro.wordpress.com/2021/01/09/hedy-gradually-learning-a-programming-language/)
-        * [Felienne wins the Dutch award for ICT research for Hedy, Ocak 2021](https://www.nwo.nl/en/news/felienne-hermans-receives-dutch-prize-ict-research-2021)
-        * [SlashDot, Ağustos 2020](https://news.slashdot.org/story/20/08/17/024248/scientist-proposes-a-new-programming-language-for-teaching-coding-and-python)
-        * [GenBeta (İspanyolca), Ağustos 2020](https://www.genbeta.com/desarrollo/nuevo-lenguaje-para-ensenar-programacion-a-ninos-como-se-ensena-a-leer-escribir-forma-gradual-niveles)
-        * [Developpez (Fransızca), Ağustos 2020](https://programmation.developpez.com/actu/308095/Une-scientifique-propose-un-nouveau-langage-de-programmation-pour-enseigner-aux-enfants-le-codage-informatique-au-travers-d-une-approche-graduelle-implementee-en-Python-sur-13-paliers/)
-        * [Vives (Hollandaca), Ekim 2020](images/artikel_vives.pdf) "Met Hedy stap voor stap leren programmeren"
-        * [Leiden University, Nisan 2020](https://www.universiteitleiden.nl/en/news/2020/03/looking-to-distract-the-kids-while-you-work-from-home-get-them-programming)
-        * [Mare (Hollandaca), Nisan 2020](https://www.mareonline.nl/cultuur/computercode-voor-de-kids/)
-        * [AG Connect (Hollandaca), Nisan 2020](https://www.agconnect.nl/artikel/stapsgewijs-python-leren-programmeren-met-nieuwe-taal-hedy)
-join-sections:
--   text: "# There are three ways in which you can support Hedy!\n"
-    title: Supporting Hedy
--   title: Improving the language
-    text: "The gradual and multi-lingual nature of Hedy create a lot of interesting technical challenges.\nFind those issues on [Github](https://github.com/hedyorg/hedy/issues?q=is%3Aopen+is%3Aissue+label%3Alanguage).\n"
--   title: Translating Hedy
-    text: "Not a programmer? No problem! Another way to support Hedy is by [translating keywords, error messages, adventures are other content](https://github.com/hedyorg/hedy/wiki/Hedy-Translation-Tutorial)\n\nThis is the current status, help us complete a language, or add a new one!\n<a href=\"https://hosted.weblate.org/engage/hedy/\">\n<img src=\"https://hosted.weblate.org/widgets/hedy/-/multi-auto.svg\" alt=\"Translation status\" /></a>\n"
--   title: Help teachers get started
-    text: "Hedy is designed to support teachers in providing programming lessons in class. We have specific teacher features like the option to create a class, customize it and see how your students are doing.\nIf you like Hedy, you can reach out to schools that you know to help teachers get started! We can help you find schools or teachers via [Discord](https://discord.gg/8yY7dEme9r).\n"
-home-sections:
--   text: "# Hedy'yi destekleyebileceğiniz üç yol var!\n"
-    title: Hedy'yi Desteklemek
--   title: Dilin iyileştirilmesi/geliştirilmesi
-    text: "Hedy'nin kademeli ve çok dilli yapısı birçok ilginç teknik zorluk karşımıza çıkarıyor.\nBu problemleri <a href=\"https://github.com/hedyorg/hedy/issues?q=is%3Aopen+is%3Aissue+label%3Alanguage\" target=\"_blank\">Github</a> üzerinde bulabilirsiniz.\n"
--   title: Hedy için çeviri yapılması
-    text: "Programcı değil misiniz? Sorun değil! Hedy'yi desteklemenin bir başka yolu da <a href=\"https://github.com/hedyorg/hedy/wiki/Hedy-Translation-Tutorial\" target=\"_blank\">anahtar kelimeleri, hata mesajlarını, maceraları ve diğer içerikleri çevirmek</a>.\nMevcut durum bu, bir dili tamamlamamıza veya yeni bir dil eklememize yardımcı olun!\n<a href=\"https://hosted.weblate.org/engage/hedy/\">\n<img src=\"https://hosted.weblate.org/widgets/hedy/-/multi-auto.svg\" alt=\"Translation status\" /></a>\n"
--   title: Öğretmenlerin başlamasına yardımcı olun
-    text: "Hedy, öğretmenlerin sınıfta programlama dersleri vermelerini desteklemek için tasarlanmıştır. Bir sınıf oluşturma, onu özelleştirme ve öğrencilerinizin neler yaptığını görme seçeneği gibi belirli öğretmen özelliklerine sahibiz.\nHedy'yi beğendiyseniz, öğretmenlerin başlamasına yardımcı olmak için tanıdığınız okullara ulaşabilirsiniz! <a href=\"https://discord.gg/8yY7dEme9r\" target=\"_blank\">Discord</a> aracılığı ile okul veya öğretmen bulmanıza yardımcı olabiliriz.\n"
--   text: "Dünya çapında birçok okul ve öğretmen öğrencilerine programlamayı öğretmek istiyor. Başlangıçta bu genellikle Beebot robotundan Scratch Junior veya Scratch'e kadar değişen eğlenceli araçlarla yapılır.\nBu tür araçları kullandıktan sonra çocuklar genellikle Python gibi daha güçlü, metinsel programlama dillerine geçmek isterler.\n\nAncak Python zordur, çünkü yalnızca İngilizce olarak mevcuttur ve öğrencilerin karmaşık programlama kavramlarını ve sözdizimini bir kerede öğrenmelerini gerektirir.\nHedy, metinsel programlama dillerine başlamanın kolay yoludur! Hedy'nin kullanımı ücretsizdir, açık kaynak kodludur ve diğer metinsel programlama dillerinden üç yönden farklıdır.\n\n1. Hedy çok dillidir, Hedy'yi kendi dilinizde kullanabilirsiniz\n2. Hedy aşamalıdır, böylece bir seferde bir kavramı ve sözdizimini öğrenebilirsiniz\n3. Hedy sınıf için tasarlanmıştır ve öğretmenlerin öğrencilerinin deneyimlerini tamamen özelleştirmelerine olanak tanır\n"
-    title: Metinsel programlama kolaylaştı!
--   title: Çok-dilli programlama
-    text: "Neredeyse tüm metinsel programlama dillerinde `for` veya `repeat` gibi İngilizce anahtar kelimeler bulunurken, Hedy her dilde kullanılabilir! Şu anda Türkçe, İspanyolca, Arapça, Basitleştirilmiş Çince ve Hintçe dahil olmak üzere 39 farklı dili destekliyoruz. Eğer diliniz mevcut değilse her zaman yeni bir çeviri başlatabilirsiniz.\n"
--   text: "Bir programlama dilini öğrenmek çok zor olabilir, çünkü öğrenciler aynı anda hem kavramları (örneğin eğer/değilse -if/else- veya döngüler) hem de sözdizimini (tırnak işaretleri veya yuvarlak parantezler gibi) öğrenmek zorundadır. Hedy'de kavramlar, ilk başta çok az söz dizimi ile tanıtılır ve daha sonra yavaştan değiştirilerek geliştirilir. Öğrenmenin bilimsel olarak kanıtlanmış bir yolu!\n"
-    title: Adım adım öğrenme
--   title: Sınıf için tasarlandı
-    text: "Hedy, 10 yaş ve üzeri çocuklar için uygundur ve sınıf kullanımı için tasarlanmıştır.\nÖğretmenler ücretsiz, yerleşik ders planlarımızı kullanabilir, ancak bunun yanında kendi derslerini de yazabilir ve bunları Hedy kullanıcı arayüzüne yükleyebilirler.\n"
-#-   title: Bağlam içinde programlama
-#    text: "Hedy, programlamayı mümkün olan en genel şekliyle gösterir ve çok çeşitli ve heyecan verici şekillerde kullanılabilir. Hedy, dijital ve etkileşimli hikayeler oluşturmak kadar, ekranda gösterilebilmelerinin yanı sıra bir kalem çiziciyle kağıda çizilebilen veya bir tişört üzerine baskı olarak işlenebilen renkli çizimler yapmak, veya düğmeler ve klavye eylemleriyle kullanılabilen oyunlar veya uygulamalar oluşturmak için de kullanılabilir.\n"
-#-   title: Hedy ücretsiz mi?
-#    text: "Evet! Hedy 'Açık kaynak kodludur', yani herkes Hedy'yi daha iyi hale getirmemize yardımcı olabilir.\nKodumuzu <a href=\"https://github.com/hedyorg/hedy\" target=\"_blank\">Github</a> üzerinde bulabilirsiniz.\nHedy'yi severseniz ve katkıda bulunmak isterseniz, <a href=\"https://github.com/sponsors/hedyorg\" target=\"_blank\">bağışlarınızı</a> kabul ediyoruz (ve çok minnettarız)!\n"
-#-   title: Bir şey yükleyip kurmam gerekiyor mu?
-#    text: Hayır. Hedy, bu sayfaya bakmak için kullandığınız program olan tarayıcıda çalışır. Muhtemelen Chrome veya Edge veya Firefox. Hedy telefon ve tabletlerde de çalışır.
-#-   title: Hedy ile ders vermek için programlama deneyimine ihtiyacım var mı?
-#    text: "Hayır, buna gerek yok. Tüm kavramlar slaytlarda ve öğrenciler için olan arayüzde açıklanmıştır.\nÜcretsiz bir öğretmen hesabı oluşturursanız, nasıl öğretileceği ve sık yapılan hatalar hakkında bilgi içeren öğretmen kılavuzuna da erişebilirsiniz.\n(Bu süreçte programlama temellerini siz de öğrenebilirsiniz)."
-=======
     key: common_mistakes
     intro: |-
         Hatalarınızdan ders çıkarabilirsiniz, özellikle de kodlama yaparken!
         Hata yapmak kaçınılmazdır ve öğrenmek için harika bir fırsattır, ancak öğretmenler için bir hata olduğunda doğru çözümü bulmak zor olabilir!
-        Özellikle de seviyeler ilerledikçe kodlar uzadıkça uzar. Bu yüzden her seviyede sıkça yapılan hataları ve çözümlerini içeren bir liste hazırladık.
->>>>>>> aa8ef7d4
+        Özellikle de seviyeler ilerledikçe kodlar uzadıkça uzar. Bu yüzden her seviyede sıkça yapılan hataları ve çözümlerini içeren bir liste hazırladık.