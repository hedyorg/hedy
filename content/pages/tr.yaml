title: Hedy belgeleri
sections:
-   title: "Giriş"
    key: "tanıtım"
    subsections:
    -   title: "Hedy nedir?"
        text: |
            Hedy, özellikle (ön)gençler (10 ila 15 yaş arası) için geliştirilmiş metinsel bir programlama dilidir.
            Scratch gibi çocuklara yönelik programlama dillerinin aksine, Hedy kod blokları değil, metinsel kod kullanır.
            Böylece Hedy ile gerçek programcıların yaptığı gibi kod yazmayı öğreneceksiniz, ancak eğlenceli alıştırmalarla ve küçük adımlarla.
            Bu şekilde Hedy, Python gibi gerçek programlama dillerine doğru erişilebilir ve çoğunlukla eğlenceli bir şekilde bir basamak olarak işlev görebilir!
            Daha fazlasını öğrenmek istiyorsanız, Hedy'nin bir programlama dili olarak gelişimi hakkındaki bu <a href="https://www.youtube.com/watch?v=EdqT313rM40&amp;t=2s" target="_blank">video</a> 'yu izleyebilirsiniz.
    -   title: "Hedef kitle"
        text: |
            Hedy, ortaokul ve lise öğrencileri (10 - 15 yaş) düşünülerek geliştirilmiştir.
            Öğrencilerin iyi okuyabilmeleri önemlidir. Öğrenciler en az 3. sınıf okuma seviyesine ulaşmadan Hedy ile başlamamalarını öneririz.
            Öğrencilerin (ve öğretmenlerin!) Hedy ile başlamadan önce herhangi bir programlama deneyimine ihtiyaçları yoktur.
    -   title: "Hedy nasıl işliyor?"
        text: |
            Hedy, her birinde yeni komutların öğretildiği seviyelere ayrılmıştır. Her seviye, yeni öğrenilen komutları uygulamak için çeşitli maceralar içerir.
            Bir öğretmen olarak, öğrencilerinizin hangi maceraları yaşayacağına siz karar verirsiniz. Bu seviyede bir restoran mı, hesap makinesi mi yoksa perili bir ev mi yapacaklar? Her seviyede maceralar en kolaydan en zora doğru sıralanmıştır.
            Böylece öğrencilerinize meydan okumaya devam eder. Maceralar öğrenciler tarafından bireysel olarak yapılabilir veya bunları klasik bir eğitimde kullanabilirsiniz.

            Maceralar, dijital bilgisi daha az olan öğretmenlerin de Hedy'yi kullanabilmelerini sağlamak için bir kod örneği de içerir!
            Elbette Hedy, kendi ders planlarını ve maceralarını yapmayı seven yaratıcı öğretmenlere de hitap ediyor!

            Belirli bir seviyedeki tüm maceraları programladıktan sonra, öğrencileriniz bilgilerini kısa sınavda test edebilirler.
            Öğrencilerinizin çalışmalarını ve ilerlemelerini sınıf sayfasından takip edebilirsiniz.
    -   title: "Cihazlar"
        text: |
            Hedy web tabanlıdır, yani tarayıcısı olan herhangi bir cihazda (Google Chrome, Firefox, Edge vb.) çalışır, bu sayede dizüstü bilgisayarlar, Chromebook'lar, tabletler ve hatta akıllı telefonlar Hedy'yi kullanmak için uygundur.
            Hedy ile çalışmadan önce herhangi bir şey indirmenize gerek yok, sadece web sitesine gidin ve her şey çalışmaya hazır sizi bekler!
    -   title: "Hedy Topluluğu"
        text: |
            Bütün Hedy öğretmenleri, programcıları ve diğer hayranları <a href="https://discord.gg/8yY7dEme9r" target="_blank">Discord sunucumuza</a> katılmaya davetlidir. Burası Hedy hakkında sohbet etmek için ideal bir yer: harika projelerinizi ve derslerinizi gösterebileceğiniz kanallarımız, hataları bildirebileceğiniz kanallarımız ve diğer öğretmenlerle ve Hedy ekibiyle sohbet edebileceğiniz kanallarımız var.
            <a href="https://www.youtube.com/watch?v=Lyz_Lnd-_aI" target="_blank">Burada</a> Discord Topluluğuna nasıl katılacağınıza dair bir video bulabilirsiniz.
-   title: "Öğretici"
    key: "öğretici"
    subsections:
    -   title: "Öğretici"
        text: |
            Öğreticiyi (tekrar) izlemek ister misiniz? <a href="https://hedy.org/tutorial" target="_blank">Buraya</a> tıklayın.
-   title: "Teaching preparations"
    key: "preparations"
    subsections:
    -   title: "For teachers"
        text: |
            You can prepare your classes at the <a href="https://hedy.org/for-teachers" target="_blank">For Teachers page</a>. On this page you'll find everything you'll need to teach with Hedy, like your classes, your adventures and slides. All the functionalities of the for teachers page are explained below.
    -   title: "Creating a Class"
        text: |
            Bir öğretmen olarak, öğrencileriniz için bir sınıf oluşturabilirsiniz. Bu sınıfta öğrencilerin hesaplarını ve programlarını görebilir ve ilerlemelerini izleyebilirsiniz.
            Bu <a href="https://www.youtube.com/watch?v=Y3RTIWftJQg" target="_blank">video</a> Hedy'de nasıl hızlı bir şekilde sınıf oluşturacağınızı gösterir.
    -   title: "Sınıfınızı Özelleştirin"
        text: |
            Ayrıca, sınıfınızı özelleştirebilir ve onlar için hangi maceraların kullanılabilir olacağını seçebilirsiniz. Bu şekilde öğrencileriniz maceraların ve seviyelerin çokluğundan bunalmayacak ve özellikle pratik yapmalarını istediğiniz maceralara odaklanabilecekler.
            This way your students won't be overwhelmed by the amount of adventures and levels, and they can specifically focus on the adventures you'd like them to practice with.
            Click on your class on the for teachers page and choose 'customize class'. On this page you can select levels, set opening dates, unlock level tresholds and more.

            **Select and order adventures**
            <img src="https://github.com/hedyorg/hedy/assets/80678586/df38cbb2-468e-4317-ac67-92eaf4212adc" width="1000">
            In this section you can select and order adventures. The pink tabs are adventures with new commands. The gray tabs are regular adventures. To rearrange the order of the adventures, you can drag the tabs. However, we do advise you to use the regular order of adventures as the Hedy team made sure the adventures go from easiest to hardest.
            If you want to remove an adventure for your students, simply click the cross on the adventure's tab.
            <img src="https://github.com/hedyorg/hedy/assets/80678586/0ddd10b5-ef60-4480-a0c4-fc9a0f323baa" width="300">
            If you want to add adventures, for instance your own adventure or an adventure you accidentally removed, use this menu to add the adventure to your students' adventures. Simply click the adventure you want to add and it (re)appears in the line of adventures. To undo all your changes to the adventures, click 'Reset'.

            **Opening dates**
            <img src="https://github.com/hedyorg/hedy/assets/80678586/4e59acfa-4772-429f-8328-babb43c942d5" width="300">
            With this feature you can set open_ingdates for the levels. This way you can make a lesson plan before your course begins and not worry about opening new levels each week. In the image above the first level is opened directly, the second will open the 23th of september, and the 3rd level the week after. The other levels are closed.
            Don't want to set opening dates? No problem, just leave this section blank.

            **Unlock level tresholds**
            <img src="https://github.com/hedyorg/hedy/assets/80678586/99a34dab-f112-459e-bfd1-07618be4715a" width = "1000">
            This featue allows you to set a treshold for your students' quiz grade, before they can continue to the next level. For example, if you enter "80" your students have to score at least 80% on the quiz before they are allowed to go to the next level. If they haven't met the treshold, they are not allowed to continue and have to retake the quiz.
            Don't want to use the treshold? No worries, just keep this section blank.

            **Other settings**
            <img src="https://github.com/hedyorg/hedy/assets/80678586/a8491d67-6d6e-42a7-b672-fd3d083a76f8"/>
            There are some other setting that could be usefu to you aswell. Our first extra setting is 'Mandatory developer's mode'. In developers mode the students only see their input and output screens and the run button. The adventures are hidden and there are no cheatsheets available. This might come in handy in a test situation.
            If this option is not selected the developer's mode is available for students too as a voluntairy option.

            If you want all your students to be visible in de class highscore, you can select the second option.
            With all the other options you can choose to hide some functions or content for your students, this might help them focus more.

            **Save**
            <img src="https://github.com/hedyorg/hedy/assets/80678586/df179df3-3073-4d15-bba6-62e58fb675be" width="300">
            Don't forget to save your changes when you're done costumizing your class.
    -   title: "Öğrenci Hesapları"
        text: |
            Öğrencilerinizin sınıfınıza katılmasını sağlamanın 2 yolu vardır: Onlar için hesap oluşturabilirsiniz ya da onlar kendi hesaplarını oluşturabilirler.

            **Öğrencileriniz için hesapları siz oluşturursunuz**
            Sınıfınıza öğrenci eklemenin en kolay yolu onlar için bir hesap oluşturmaktır. Bu, 'öğrenci hesapları oluştur' düğmesine tıklayarak ve onlar için kullanıcı adlarını ve şifreleri doldurarak yapılabilir.
            Öğrenciler seçtiğiniz kullanıcı adı ve şifre ile giriş yapabilirler. Daha sonra, isterlerse kullanıcı adlarını veya şifrelerini değiştirebilirler ve sınıfınızda kalmaya devam ederler.
            Bu <a href="https://www.youtube.com/watch?v=eEQvik-Ce5M" target="_blank">video</a> sınıfınıza en hızlı ve en kolay şekilde nasıl öğrenci ekleyeceğinizi gösterir.

            **Öğrenciler kendi hesaplarını oluşturur**
            Öğrencileriniz de Hedy web sitesine gidebilir ve tıpkı sizin yaptığınız gibi kendi hesaplarını oluşturabilirler. Onları sınıfınıza almak için davet bağlantısını tıklamaları yeterlidir.
            Davet bağlantısını sınıf sayfasında bulabilir ve öğrencilerinize gönderebilirsiniz. Bunun sorunsuz çalışması için öğrencilerinizin bağlantıya tıkladıklarında Hedy'de oturum açmış olmaları gerektiğini unutmayın.
            Ayrıca 'Kullanıcı adı ile davet' düğmesini kullanarak bir öğrenciyi sınıfınıza kendiniz davet edebilirsiniz.

    -   title: "Tercih edilen dili ayarlama"
        text: |
            Öğrenciler profil oluşturduklarında bir 'tercih edilen dil' seçmeleri gerekmektedir. Hedy her zaman bu seçilen dilde yüklenecektir.
            Bu dilin değiştirilmesi daha sonra 'Hesabım' ve 'Kişisel ayarlarım' bölümlerine tekrar gidilerek her zaman yapılabilir.
            Aralık 2021'den itibaren, her Hedy hesabı için tercih edilen bir dilin belirlenmesi zorunludur.
            Hesabınız veya öğrencilerinizin hesapları bu tarihten daha önce oluşturulmuşsa, tercih edilen dilin eksik olduğunu belirten bir mesaj alacaksınız.
            Endişelenmeyin! 'Profilim' bölümüne gidin ve profil ayarlarınızdan bir dil belirleyin.
            Siz bir dil belirleyene kadar Hedy, tarayıcınızın ayarlı dilinde ve eğer bu dil desteklenmiyorsa İngilizce olarak gösterilecektir.

            **İngilizce bilmeyenler için**
            Sadece maceraların dilini kendi dilinize çevirmekle kalmazsınız. Ayrıca anahtar kelimelerin (örneğin 'yazdır' veya 'sor') hangi dilde olması gerektiğini de seçebilirsiniz.
            Bu şekilde öğrencilerinize İngilizce anahtar kelimelerle kodlamayı öğretebilir, ancak kendi dillerinde programlamalarını da sağlayabilirsiniz. Örneğin, Türk öğrenciler 'ask' yerine 'sor' komutunu kullanabilirler.

            **Video**
            Bu <a href="https://www.youtube.com/watch?v=QrVZETj4oLM" target="_blank">video</a> tercih edilen bir dili nasıl ayarlayacağınızı ve anahtar kelimeleri de tercih ettiğiniz dile nasıl değiştireceğinizi gösterir.

    -   title: "Programların kaydedilmesi"
        text: |
            Giriş yaptığınızda, profil simgenizin yanında Programlarım'ı göreceksiniz.
            Bu seçenek öğrencileriniz için de mevcuttur. Programlarım bölümünde üzerinde çalıştığınız tüm programları bulabilirsiniz.
            Varsayılan olarak programlar, kodu çalıştırdığınızda ve her 10 saniyede bir varsayılan isimleri ve seviyeleri (örneğin: Hikaye 5) altında 'Programlarım'a kaydedilecektir.
            Bir programı yeni bir isim altında saklamak isterseniz, isim çubuğuna yeni ismini yazmanız yeterlidir.
            Şu anda, seviye ve sekme başına yalnızca bir program kaydedilebilmektedir.

            Siz (ve öğrencileriniz) ayrıca program adlarının yanındaki paylaş düğmesini kullanarak programları paylaşabilirsiniz de.
            Bu programlar, herkesin görmesi ve kullanması için, sitemizin <a href="https://hedy.org/explore" target="_blank">Keşfet sayfaları</a> içinde yayınlanacaktır.
            Programınızın paylaşımını kaldırmak istiyorsanız, 'Programlarım'a gidin ve 'Paylaşımı kaldır'a tıklayın.

            Kağıt uçak simgesi, programları bir sınıfın öğretmenine teslim etmek için kullanılabilir. Teslim edilen programlar artık düzenlenemeyecektir.

-   title: "Hedy ile Öğretme"
    key: "öğretim"
    subsections:
    -   title: "Hedy ile Öğretme"
        text: |
            Hedy, her biri farklı bir yeni beceri öğreten birçok farklı seviye içerir. Her ders için bir seviye öğretilmesini öneriyoruz.
            Bu, öğrencilerinize bir sonraki seviyeye geçmeden önce yeni bir komutu veya kavramı tam olarak kavramaları ve onunla pratik yapmaları için zaman verir.
            Derslerimizde bu yapıyı kullanıyoruz: Giriş, Yeni kavramlar ve komutlar, Hadi çalışalım, bulmacalar ve kısa sınavlar.
    -   title: "Slaytlar"
        text: |
            When giving instructions you might want to use our slides. Our slides are available on the 'For teachers' page. There is a set of slides for each level. In the slides all the new commands for that level are explained. We have aimed to explain why these changes are nessecary or how the new commands come in handy.
            We also give some examples of how the new commands can be used. You could of course also use your own slides, or just open Hedy and show your students around the website. Whichever you prefer to give the best Hedy lessons!
    -   title: "Giriş"
        text: |
            Derslerinize öğrencilerinizin ön bilgilerini harekete geçirerek başlayabilirsiniz: Konu hakkında zaten ne biliyorlar, bir önceki derste ne öğrendiler ve şimdi ders çıkardıkları hangi hataları yaptılar?
            Bu şekilde, yeni dersi anlatmaya başladığınızda daha önce öğrenilen tüm komutlar ve sık yapılan hatalar öğrencilerinizin hafızasında tazelenmiş olur.
    -   title: "Yeni kavram ve komutlara giriş"
        text: |
            Yeni kavramlar ve komutlar bazı öğrenciler için tam olarak anlaşılması oldukça zor olabilir.
            Bu nedenle, öğrencilerinize yeni komutların doğru kullanımını modellemeniz önemlidir.
            Özellikle bazı öğrencilerin programlama konusunda hiç deneyimi olmadığı alt seviyelerde, yeni soyut kavramları anlamaları zor olabilir.
            Çok sayıda örnek göstermek, soyut bir kavramı (örneğin: "Değişken nedir?") daha tanınabilir ve daha kolay anlaşılabilir hale getirir ("Bakın, evcil_hayvan değişkeni şimdi bir köpeğe dönüştü"). Slaytlarımız bunun için yardımcı olabilir.
    -   title: "Hadi çalışalım"
        text: |
            Her seviye, pembe sekmelerde bulabileceğiniz farklı maceralar içerir. İlk pembe sekme bu seviyedeki yeni komutları açıklar.
            Sonraki sekmeler öğrencilerin deneyebilecekleri ve kendilerinin yapabilecekleri maceralardır.
            Maceralar en kolaydan en zora doğru sıralanmıştır, bu nedenle soldan başlayıp sağa doğru ilerlemenizi öneririz.
            Son sekme olan 'sırada ne var', bir sonraki seviyede neler öğreneceğinize dair küçük bir ipucu verir. Elbette, öğrencilerinizin her seviye için yapmasını istediğiniz maceraları seçebilirsiniz.
            Öğrenciler her zaman her macerayı yapmak zorunda değiller. Her macera, öğrencilerin yeşil düğme ile deneyebilecekleri örnek bir kod içerir.
            Örnek kod çalışma alanına kopyalanabilir ve öğrenciler burada kodu deneyebilir ve kendilerine göre değiştirebilirler.
            Öğrencilerinizi, kendi fikirlerini eklemeleri ve maceraya kendi yorumlarını ekleyerek örnek kodları kendilerine ait projelere dönüştürmeleri için teşvik edin.
    -   title: "Kısa sınavlar ve bulmacalar"
        text: |
            Öğrencilerinizin, bir seviyedeki tüm yeni bilgileri anlayıp anlamadıklarını test etmek için, kısa bir sınava girmelerini sağlayabilirsiniz.
            Sınav, bu seviyedeki yeni kavramlarla ve komutlarla ilgili 10 çoktan seçmeli soru içerir.
            Bu sınavları hazırlamaya devam ettiğimiz için henüz her seviye için sınavlar tamamlanmış değil.
            Bazı seviyelerde bulmacalar da bulunuyor. Bu bulmacalar öğrencilere, çalışması için doğru sıraya koymaları gereken birkaç kod satırı verir.

            Bu <a href="https://www.youtube.com/watch?v=lNh5EdZVUwc" target="_blank">video</a> kısa sınavları ve bulmacaları gösterir.
    -   title: "Değerlendirme"
        text: |
            Dersinizi kısa bir değerlendirme yaparak tamamlayın. Öğrenciler ne öğrendi? Hangi zorluklarla karşılaştılar?
            Hatalarından nasıl ders çıkardılar? Ve tabii ki: Neler oluşturdular?
            Öğrenciler genellikle kendi eserleriyle gurur duyarlar, bu nedenle öğrencilerinize çalışmalarını sınıf arkadaşlarına gösterme fırsatı verecek molalar verin.
-   title: "Hedy'nin diğer özellikleri"
    key: "özellikler"
    subsections:
    -   title: "Öğretmen İstatistikleri"
        text: |
            Bu <a href="https://www.youtube.com/watch?v=iwHVG4NRKI4&t=5s" target="_blank">video</a> öğretmen istatistiklerini sınıfınızda nasıl kullanacağınız hakkında daha fazla bilgi verir.
    -   title: "Kendi maceranızı oluşturun"
        text: |
            Öğretmenlerin kendi maceralarını oluşturmaları da mümkündür. Bu <a href="https://www.youtube.com/watch?v=A0zbXpxX4q4" target="_blank">video</a> bir öğretmen olarak kendi maceranızı nasıl yaratacağınızı ve sınıf(lar)ınıza nasıl ekleyeceğinizi gösteriyor.
    -   title: "Keşfet sayfası"
        text: |
            <a href="https://hedy.org/explore" target="_blank">Keşfet sayfasında</a> diğer Hedy kullanıcılarının çalışmalarını görüntüleyebilirsiniz. Onların programlarını deneyebilir ve kendiniz harika bir şey oluşturmak için ilham kaynağı olarak kullanabilirsiniz.
            Ayrıca, kodlama ekranında 'Kodu kaydet ve paylaş'a tıklayarak veya 'Programlarım'a gidip 'Paylaş'a tıklayarak kendi yaptığınız bir programı da keşfet sayfasına ekleyebilirsiniz.
            Çalışmanızı artık paylaşmak istemiyor musunuz? Sadece 'Programlarım'a gidin ve 'Paylaşımı Kaldır'a tıklayın.
            Keşfet sayfası hakkında daha fazla bilgi istiyorsanız, bu <a href="https://www.youtube.com/watch?v=26boFjqvS5Q" target="_blank">video</a>'ya bir göz atın.
    -   title: "Başarımlarım"
        text: |
            Ekranınızın sağ üst köşesindeki kullanıcı adınıza tıklarsanız, <a href="https://hedy.org/my-achievements" target="_blank">Başarımlarım</a> sayfasına gidebilirsiniz. Bu sayfada başarılarınız toplanıyor. Öğrencilerinizin de böyle bir sayfası var.
            Farenizle rozetin üzerine geldiğinizde, rozeti nasıl kazanacağınızı göreceksiniz. Nasıl kazanacağınızı kendiniz bulmanız gereken gizli rozetler de vardır.
            Başarılar hakkında daha fazla bilgi edinmek istiyorsanız, bu <a href="https://www.youtube.com/watch?v=-FjmKejukCs" target="_blank">video</a> 'ya bir göz atın.
    -   title: "High Scores"
        text: |
            <a href="www.https://hedy.org/highscores" target="_blank">Bu sayfa</a> 'da, tüm Hedy kullanıcılarının yüksek puanlarını görebilirsiniz.
            Bu <a href="https://www.youtube.com/watch?v=IqTiUkBVTo8" target="_blank">video</a>'da, yüksek skorlar hakkında biraz daha bilgi edinebilirsiniz.
    -   title: "Hata Ayıklayıcı"
        text: |
            Sizin (veya öğrencinizin) kodunuz çalışmıyor mu? İçinde bir hata (kodlama hatası) olmalı! Hatayı bulmak için hata ayıklayıcıyı kullanabilirsiniz.
            Hata ayıklayıcı, kodlama ekranınızdaki uğur böceği düğmesidir. Buna basarsanız, hatanızı bulmak için kodunuzu satır satır çalıştırabilirsiniz.
            Hatayı buldunuz mu? Kırmızı durdurma düğmesine basarsanız hata ayıklayıcı kapanacaktır.
    -   title: "Sesli oku"
        text: |
            Programınızın çıktısının yüksek sesle okunmasını ister misiniz? O zaman kodlama ekranınızdaki 'kodu çalıştır' düğmesinin altında bulunan sesli okuma işlevini kullanabilirsiniz.
    -   title: "Programcı kipi"
        text: |
            Tüm maceralar dikkatinizi mi dağıtıyor, yoksa uzun bir program mı yapmak istiyorsunuz? O zaman kodlama ekranınızın altındaki 'Programcı Kipi' anahtarına göz atın.
            Programcı modu, sizin ve öğrencilerinizin daha büyük bir kodlama ekranı kullanmasını sağlar.
    -   title: "Kopya kağıdı"
        text: |
            Her seviyede üstünde 🤔 emojisi olan bir düğme vardır. Siz ve öğrencileriniz "kopya kağıdını" orada bulabilirsiniz. Bu kopya kağıdında, bu seviyede kullanılabilen tüm komutları doğru biçimlerinde bulabilirsiniz.
            Dolayısıyla, bir komutun nasıl çalıştığını unutacak olursanız, kopya kağıdına bir göz atmanız yeterli!
    -   title: "Video"
        text: |
            Bu <a href="https://www.youtube.com/watch?v=c4MntPPgl1Y" target="_blank">video</a> size, Hedy'nin kopya kağıdı ve anahtar kelime değiştirici gibi diğer özelliklerini gösterir.
-   title: "Alıştırmaların cevapları"
    key: cevaplar
    intro: |
        Tüm alıştırmaların cevapları 'Hedy_answers' kullanıcı hesabının herkese açık profilinde bulunabilir. Öğrencileri genellikle cevaplarında kendi yaratıcılıklarını kullanmaya teşvik ediyoruz, bu nedenle bu cevaplar yalnızca olası bir doğru cevabın nasıl görünebileceğine dair bir kılavuz olarak kullanılmalıdır.

        'Hedy_answers' profiline gitmek için, lütfen <a href="https://hedy.org/user/hedy_answers" target="_blank">buraya</a> tıklayın.
-   title: "Yaygın hatalar"
    key: "common_mistakes"
    intro: |
        Hatalarınızdan ders çıkarabilirsiniz, özellikle de kodlama yaparken!
        Hata yapmak kaçınılmazdır ve öğrenmek için harika bir fırsattır, ancak öğretmenler için bir hata olduğunda doğru çözümü bulmak zor olabilir!
        Özellikle de seviyeler ilerledikçe kodlar uzadıkça uzar. Bu yüzden her seviyede sıkça yapılan hataları ve çözümlerini içeren bir liste hazırladık.
    levels:
    -   level: '1'
        sections:
        -   title: "Öğrenciler komutları yazmayı unutmuş olabilir"
            example:
                error_text: |
                    Örneğin, yazdır kullanmadan bir cümle yazarlar.
                error_code: |
                    Hedy bunu yazdır'amaz.
                solution_text: |
                    Bu seviyede, öğrencilerinize bir kod satırına her zaman bir komutla başlamalarını öğretin.
                solution_code: |
                    yazdır Hedy bunu yazdırabilir!
        -   title: "Öğrenciler komutları yazarken büyük harf kullanmış olabilirler"
            example:
                error_text: |
                    Komutlar büyük harflerle yazılırsa çalışamazlar.
                error_code: |
                    Sor Kodum neden başarısız oldu?.
                    Yazdır Çünkü büyük harf kullanıyorum.
                solution_text: |
                    Büyük harfleri kaldırın.
                solution_code: |
                    sor Kodum şimdi neden çalışıyor?
                    yazdır Çünkü büyük harfleri kaldırdım!
        -   title: "Öğrenciler yakıla'yı sor olmadan kullanmış olabilir"
            example:
                error_text: |
                    Bu seviyede, yankıla komutu bir sor komutundan sonra alınan cevabı tekrarlamak için yapıldı. sor komutu olmadan yankıla hiçbir şey yapmaz.
                error_code: |
                    yankıla Senin ismin
                solution_text: |
                    Kodun çalışabilmesi için bir sor komutu ekleyin.
                solution_code: |
                    sor Adınız nedir?
                    yankıla Demek adınız
        -   title: "Öğrenciler yankılanan kelimelerin (değişken) bir cümlenin ortasında olmasını istiyorlar"
            example:
                error_text: |
                    Ve bunda haklılar! İşte bu yüzden değişkenleri kullanmayı öğrenecekler, ama bir sonraki seviyede.
                error_code: |
                    sor En eğlenceli programlama dili hangisidir?
                    yankıla dili en iyisidir!
                solution_text: |
                    1. seviye için bunu şu şekilde kullanmak gerekiyor:
                solution_code: |
                    sor En eğlenceli programlama dili hangisidir?
                    yankıla En iyi olan dil...
        -   title: "Kaplumbağa: Öğrenciler kaplumbağanın ekrandan çıkıp gitmesine sebep olmuştur"
            example:
                error_text: |
                    Genellikle öğrenciler kaplumbağayı kullanırken büyük sayıları denemeyi severler, ama bu onun ekrandan çıkmasına neden olur.
                error_code: |
                    ileri 300
                    döndür 90
                solution_text: |
                    Bu örnekte, öğrenciler dönüş komutunun çalışmadığını düşünme eğilimindedir. Çalışıyor olsa bile, ekran dışında olduğundan bunun gerçekleştiğini göremezsiniz. Bunun olmasını önlemek için daha küçük sayılar kullanın.
                solution_code: |
                    ileri 100
                    döndür 90
        -   title: "Kaplumbağa: Öğrenciler geriye gibi bir komutu kullanmayı deniyor, ancak böyle bir komut yok"
            example:
                error_text: |
                    geriye diye bir komutumuz yok.
                error_code: |
                    geriye 100
                solution_text: |
                    Kaplumbağanın geriye doğru gitmesini sağlamak için ileri komutu ile negatif bir sayı kullanırsınız. Örneğin:
                solution_code: |
                    ileri -100
    -   level: '2'
        sections:
        -   title: "Öğrenciler komutlarında yazım hataları yapmış olabilirler"
            example:
                error_text: |
                    Hedy yazım hatası olan bir komutu tanıyamaz.
                error_code: |
                    yazzdır Yazım hatası yapma!
                solution_text: |
                    Öğrencilerinize hata mesajlarını okumayı öğretin. Bu şekilde neyin yanlış gittiğini kendileri bulabilirler.
                solution_code: |
                    yazdır Yazım hatası yapmayın!
        -   title: "Öğrenciler sor komutunun artık değiştiğini unutmuş olabilir"
            example:
                error_text: |
                    Bu seviyede öğrenciler değişkenleri öğrenirler. sor komutu da bir değişken kullanmayı gerektirir, ancak öğrenciler bu değişikliği unutabilirler.
                error_code: |
                    sor Ne yemek istersiniz?
                solution_text: |
                    Bu seviyede Hedy'ye cevabınızı nereye kaydedeceğinizi söylemeniz gerekir, böylece onu daha sonra kullanılabilirsiniz. Buna değişken denir.
                solution_code: |
                    sipariş eşit sor Ne yemek istersiniz?
        -   title: "Öğrenciler echo komutunu kullanmayı deniyor olabilirler "
            example:
                error_text: |
                    Bazı öğrenciler için yankıla komutunun artık çalışmadığını öğrenmek biraz sinir bozucu olabilir. Bu yüzden değişken kullanmanın avantajlarını açıklamak çok önemlidir. Örneğin, bir kodda birden fazla değişken kullanabilir ve bunları bir cümle içinde istediğiniz yere koyabilirsiniz!
                error_code: |
                    cevap eşit sor yankıla neden artık çalışmıyor?!
                    yankıla
                solution_text: |
                    Bunun yerine bir değişken kullanın.
                solution_code: |
                    cevap eşit sor yankı komutu neden artık çalışmıyor?!
                    yazdır cevap
        -   title: "Öğrenciler bir değişken adını normal bir kelime gibi olarak kullanmaya çalışır"
            example:
                error_text: |
                    Aşağıdaki örnekte 'adım' kelimesi hem bir değişken hem de normal bir metin olarak kullanılmıştır. Bu kodun çıktısı 'Merhaba, benim Hedy, Hedy' olacaktır.
                error_code: |
                    adım eşit Hedy
                    yazdır Merhaba, benim adım, adım
                solution_text: |
                    Bu nedenle, metin içinde kullanmak istediğiniz bir kelimeyi değişken adı olarak kullanmayın. Seviye 4'te bu sorun tırnak işaretleri kullanımı ile çözülecek.
                solution_code: |
                    isim eşit Hedy
                    yazdır Merhaba, benim adım isim
        -   title: "Öğrenciler iki kelime içeren uzun değişken isimleri kullanmayı deneyebilir."
            example:
                error_text: |
                    Bir değişken tek bir kelime ile adlandırılmalıdır. İki kelime gerekiyorsa bunları bağlamak için alt çizgi kullanabilirsiniz. Bu şekilde yine bir kelime olarak sayılır.
                error_code: |
                    seçili kapı eşit sor Hangi kapıyı seçiyorsun?
                solution_text: |
                    Alt çizgi kullanın.
                solution_code: |
                    seçili_kapı eşit sor Hangi kapıyı seçiyorsun?
        -   title: "Öğrenciler aynı değişken için iki farklı isim kullanmış olabilirler"
            example:
                error_text: |
                    Bu örnekte öğrenci aynı değişken için 'at' ve 'isim' kelimelerini kullanmıştır.
                error_code: |
                    at eşit sor Atının adı ne?
                    yazdır Demek, atınızın adı isim
                solution_text: |
                    Değişkenin kod boyunca aynı isme sahip olup olmadığını her zaman kontrol edin. Küçük farklılıkları fark etmek zor olabilir (örneğin çoğullar) ancak bunlar doğrudan koda etki edecektir.
                solution_code: |
                    isim eşit sor Atının adı ne?
                    yazdır Demek, atınızın adı isim
    -   level: '3'
        sections:
        -   title: "Öğrenciler bir listenin tamamını yazdırmaya çalışıyor olabilir"
            example:
                error_text: |
                    Bir listenin tamamı yazdırılamaz. (şimdilik) yalnızca listeden bir öğeyi şuradan rastgele kullanarak yazdırabilirsiniz.
                error_code: |
                    alışveriş eşit elma, süt, çikolata
                    yazdır alışveriş
                solution_text: |
                    Tüm yiyeceklerin bir listesini yazdırmak için, bunları bir `{print}` komutundan sonra tek tek koymanız yeterlidir. Aksi takdirde, listeyi `{at}` `{random}` ile kullanıp tek bir öğeyi yazdırmak için kullanabilirsiniz.
                solution_code: |
                    yazdır elma, süt, çikolata

                    ya da

                    alışveriş eşit elma, süt, çikolata
                    yazdır alışveriş şuradan rastgele
        -   title: "Öğrenciler bir değişkenin veya listenin adını normal metin gibi kullanıyor olabilir"
            example:
                error_text: |
                    Bu sorun muhtemelen 2. seviyede de ortaya çıkmıştır. Şimdi listelerde de olabilir.
                error_code: |
                    adım eşit Hedy
                    yazdır Merhaba, benim adım adım

                    ya da

                    hayvan eşit gergedan, arı, kuğu
                    yazdır En iyi hayvan ... hayvan şuradan rastgele
                solution_text: |
                    Yazdırmak için değişkenlerin veya listelerin adlarını normal metin içinde kullanmayın ya da onlara başka isimler verin. Seviye 4'te bu sorun tırnak işaretleri ile çözülecek.
                solution_code: |
                    isim {is} Hedy
                    {print} Merhaba, benim adım isim

                    ya da

                    hayvanlar {is} gergedan, arı, kuğu
                    {print} En iyi hayvan ... hayvanlar {at} {random}
        -   title: "Öğrenciler `{at}` `{random}` içinde `{at}` kullanmayı unutmuş olabilirler"
            example:
                error_text: |
                    Örnekte olduğu gibi
                error_code: |
                    kuşlar eşit serçe, martı, kızılgerdan
                    yazdır kuşlar rastgele
                solution_text: |
                    Bu sorun şuradan kelimesinin eklenmesiyle çözülür.
                solution_code: |
                    kuşlar eşit serçe, martı, kızılgerdan
                    yazdır kuşlar şuradan rastgele
        -   title: "Öğrenciler `{at}` `{random}` komutunu kullanırken de `{print}` komutunu kullanmayı unutmuş olabilirler"
            example:
                error_text: |
                    Ya da bazen satırın başına `{at}` `{random}` koyarlar.
                error_code: |
                    meyve eşit elma, kiraz, muz
                    meyve şuradan rastgele
                solution_text: |
                    Öğrencilerinize bir metni yazdırmak için her zaman bir yazdır kullanmaları gerektiğini vurgulayın.
                solution_code: |
                    meyve {is} elma, kiraz, muz
                    {print} meyve {at} {random}
        -   title: "Öğrenciler listelerinde virgül kullanmayı unutmuş olabilirler"
            example:
                error_text: |
                    Bir listede öğeler virgülle ayrılır.
                error_code: |
                    pizzalar {is} mantar ton balığı dört mevsim
                    {print} pizzalar {at} {random}
                solution_text: |
                    Listenizdeki her maddeden sonra bir virgül olmalıdır
                solution_code: |
                    pizzalar eşit mantar, ton balığı, dört mevsim
                    yazdır pizzalar şuradan rastgele
        -   title: "Öğrenciler liste olmadan `{at}` `{random}` kullanmaya çalışıyor olabilirler"
            example:
                error_text: |
                    Örneğin
                error_code: |
                    kulüpler {is} Manchester United
                    {print} kulüpler {at} {random}
                solution_text: |
                    Hedy rastgele bir şey yazdıramaz, çünkü seçim yapabileceği bir liste yoktur.
                solution_code: |
                    kulüpler {is} Manchester United, Bayern Munchen, FC Barcelona
                    {print} kulüpler {at} {random}
        -   title: "Öğrenciler liste olmadan ekle/kaldır yöntemini kullanmaya çalışıyor olabilirler "
            example:
                error_text: |
                    Aşağıdaki örnekte 'isimler' bir liste değil, bir tekli değişkendir. İçine herhangi bir şey ekleyemezsiniz.
                error_code: |
                    isimler {is} Jake
                    senin_ismin {is} {ask} Kimsin sen?
                    {add} senin_ismin {to} isimler
                    {print} isimler {at} {random}
                solution_text: |
                    Öncelikle elinizde bir liste olması gerekir, bu nedenle isimleri bir listeye dönüştürmek için ikinci bir isim eklemeniz gerekir, örneğin Amy. Amy'yi listenizde istemiyorsanız, daha sonra kaldırmak için kaldır kullanabilirsiniz.
                solution_code: |
                    isimler {is} Jake, Amy
                    senin_ismin {is} {ask} Kimsin sen?
                    {add} senin_ismin {to} isimler
                    {print} isimler {at} {random}
        -   title: "Öğrenciler ekle/kaldır işleminde şuraya/şuradan kullanmayı unuturlar"
            example:
                error_text: |
                    şuraya/şuradan olmadan ekle/kaldır komutu çalışmayacaktır.
                error_code: |
                    maceralar {is} hikaye, papağan, zar
                    seçim {is} En çok hangi macerayı seviyorsunuz?
                    {add} seçim
                    {remove} zar
                    {print} En çok sevdiğim maceralar {at} {random}
                solution_text: |
                    Hedy, öğenin hangi listeye ekleneceğini ve hangi listeden çıkarılacağını bilmelidir.
                solution_code: |
                    maceralar eşit hikaye, papağan, zar
                    seçim eşit En çok hangi macerayı seviyorsunuz?
                    ekle seçim şuraya maceralar
                    kaldır zar şuradan maceralar
                    yazdır Benim sevdiğim adventures şurada rastgele
    -   level: '4'
        sections:
        -   title: "Öğrenciler metnin her iki tarafında da tırnak işareti kullanmayı unutmuş olabilirler"
            example:
                error_text: |
                    Bu seviyede yazdırmak ve sormak için artık bir çift tırnak işareti kullanmak gerekiyor. Biri metinden önce ve diğeri sonra.
                error_code: |
                    yazdır Merhaba
                    ruh_hali eşit sor 'Nasılsın?
                solution_text: |
                    Doğru tırnak işaretlerini ekleyin.
                solution_code: |
                    yazdır 'Hello'
                    ruh_hali eşit sor 'Nasılsın?'
        -   title: "Öğrenciler yanlış tırnak işaretini kullanıyor"
            example:
                error_text: |
                    Dersinize öğrencilerin tırnak işaretini doğru yazmayı bilip bilmediklerini kontrol ederek başlamanız önemlidir. Aksi takdirde "çift tırnak" veya `ters tırnak` kullanabilirler.
                error_code: |
                    yazdır `Restorana hoş geldiniz`
                    yemek eşit sor "Ne sipariş etmek istersiniz?"
                solution_text: |
                    Doğrusu aşağıdaki gibi 'tek tırnak' işaretleridir:
                solution_code: |
                    yazdır 'Restorana hoş geldiniz'
                    yemek eşit sor 'Ne sipariş etmek istersiniz?'
        -   title: "Öğrenciler metinlerinde kesme işareti kullanmış olabilirler"
            example:
                error_text: |
                    Bu seviyeden itibaren, kesme işaretlerine izin verilmez çünkü bunlarda tek tırnak işareti kullanırlar. İngilizce you're veya don't, Türkçe'de Ali'nin veya TC'de gibi ifadelerde kullanılırlar.
                error_code: |
                    yazdır 'Hedy'de böyle yazmaya izniniz yok.'
                solution_text: |
                    Yanlış dilbilgisini kullanmayı seçebilir ve kesme işaretini atlayabilirsiniz. Ya da kesme işareti olarak ters tırnak ` kullanabilirsiniz.
                solution_code: |
                    yazdır 'Hedy de böyle yazmana izin var.'
                    yazdır 'Hedy`de böyle de yazabilirsin'
    -   level: '5'
        sections:
        -   title: "Öğrenciler bir `{if}` komutunda `{print}` kullanmayı unutmuş olabilirler"
            example:
                error_text: |
                    Öğrenciler `{if}` veya `{else}` komutlarını kullandıktan sonra `{print}` veya `{ask}` gibi ikinci bir komut kullanmayı unutabilirler.
                error_code: |
                    eğer isim eşit Hedy 'Harika!'
                    değilse 'Hedy daha iyi!'
                solution_text: |
                    Düzeltmek için yazdır komutunu ekleyin.
                solution_code: |
                    eğer isim eşit Hedy yazdır 'Harika!'
                    değilse yazdır 'Hedy daha iyi!'
        -   title: "Öğrenciler aynı değişken için iki farklı isim kullanmış olabilir"
            example:
                error_text: |
                    Bu örnekte öğrenci aynı değişkenler için 'at' ve 'isim' kelimelerini kullanmıştır.
                error_code: |
                    at eşit sor 'Atının adı ne?'
                    eğer isim eşit 'Şenlik Ateşi' yazdır 'havalı'
                    değilse yazdır 'az havalı!'
                solution_text: |
                    Değişkenin kod boyunca aynı ada sahip olup olmadığını her zaman kontrol edin. Küçük farklılıkları fark etmek zor olabilir (örneğin çoğullar) ancak bunlar kodu doğrudan etkileyecektir.
                solution_code: |
                    at eşit sor 'Atının adı ne?'
                    eğer at eşit 'Şenlik Ateşi' yazdır 'havalı'
                    değilse yazdır 'az havalı!
        -   title: "Öğrenciler hala her iki taraftaki tırnakları unutuyor olabilir"
            example:
                error_text: |
                    `eğer` komutunu kullanan kodlar çok uzun olabilir ve öğrenciler tırnak işaretlerini kullanmayı unutabilirler.
                error_code: |
                    eğer isim eşit Hedy yazdır eğlenceli
                    değilse yazdır 'eh işte!
                solution_text: |
                    yazdır komutunda her zaman 2 tırnak işareti kullanın.
                solution_code: |
                    eğer isim eşit Hedy yazdır 'eğlenceli'
                    değilse yazdır 'eh işte!'
        -   title: "Öğrenciler değişken isimlerinin etrafında tırnak işareti kullanıyor olabilir"
            example:
                error_text: |
                    Bu seviyede değişken isimlerinin etrafında tırnak işareti yoktur.
                error_code: |
                    eğer 'isim' eşit 'Hedy' yazdır 'eğlenceli'
                    değilse yazdır 'eh işte!'
                solution_text: |
                    Kodun çalışması için tırnak işaretlerini kaldırın.
                solution_code: |
                    eğer isim eşit Hedy yazdır 'eğlenceli'
                    değilse yazdır 'eh işte!
        -   title: "Öğrenciler iki sözcük içeren uzun değişken adları kullanmaya çalışabilirler"
            example:
                error_text: |
                    Bir değişken tek bir kelime ile adlandırılmalıdır. İki kelimeyi bağlamak için aralarına alt çizgi koyabilirsiniz. Bu şekilde bir kelime olarak sayılır.
                error_code: |
                    seçilen kapı eşit sor 'Hangi kapıyı seçiyorsun?'
                solution_text: |
                    Bir alt çizgi ekleyin.
                solution_code: |
                    seçilen_kapı eşit sor 'Hangi kapıyı seçiyorsun?'
        -   title: "Öğrenciler birden fazla cevabın doğru olmasını isteyebilir"
            example:
                error_text: |
                    Örneğin bu Hedy isimli öğrenci tüm kendi arkadaşlarına komik olduklarını söylerken, diğer sınıf arkadaşlarına komik olmadıklarını söyleyecektir.
                error_code: |
                    eğer isim Jesse, David, Souf yazdır 'Komiksin' değilse yazdır 'Komik değilsin'
                solution_text: |
                    Bunun için `içinde` komutunu kullanabilirsiniz. Bu daha ileriki bir seviyede açıklanmıştır, ancak 5. seviyede de çalışmaktadır.
                    Başka bir çözüm de birden fazla eğer komutu kullanmak ve değilse komutunu kullanmamaktır. Ama bunun kötü yanı, diğer sınıf arkadaşlarına komik olmadıklarını söyleyemeyecek olmasıdır.
                solution_code: |
                    arkadaşlar eşit Jesse, David, Souf
                    isim eşit sor 'Kimsin sen?'
                    eğer isim içinde arkadaşlar yazdır 'Çok komiksin.'
                    değilse yazdır 'Hiç komik değilsin.'

                    ya da

                    isim eşit sor 'Kimsin sen?'
                    eğer isim eşit Jesse yazdır 'Çok komiksin.'
                    eğer isim eşit David yazdır 'Çok komiksin.'
                    eğer isim eşit Souf yazdır 'Çok komiksin.'
        -   title: "Öğrenciler değişken adını `{if}` ifadesindeki değerle aynı yapmış olabilirler"
            example:
                error_text: |
                    Aşağıdaki örnekte parola 'parola'dır. Bu, her zaman karşılaştırmanın doğru olmasıyla sonuçlanacaktır.
                error_code: |
                    parola eşit sor 'Parola nedir?'
                    eğer parola eşit parola yazdır 'Erişim izni verildi'
                    değilse yazdır 'Erişim reddedildi!'
                solution_text: |
                    Değişkeniniz için farklı bir ad seçin.
                solution_code: |
                    gizli_parola eşit sor 'Parola nedir'
                    eğer gizli_parola eşit parola yazdır 'Erişim izni verildi!'
                    değilse yazdır 'Erişim reddedildi!'
    -   level: '6'
        sections:
        -   title: "Öğrenciler tırnak işaretleriyle mücadele etmeye devam ediyor"
            example:
                error_text: |
                    Bazı öğrenciler tırnak işareti ekleyip eklememekte zorlanırlar. Tırnak işareti eklerseniz, çıktı ekranı tam anlamıyla '5+5' gösterecektir.
                error_code: |
                    yazdır '5 + 5'
                solution_text: |
                    Bu kodda ise, çıktı ekranı '10' yazdıracaktır.
                solution_code: |
                    yazdır 5 + 5
        -   title: "Öğrenciler bir değişkenle matematik yapma kavramını anlamakta zorlanıyor olabilir"
            example:
                error_text: |
                    Bazı öğrenciler değişkenlerle matematik yapmakta zorlanacaktır. Onlara çok basit örnekler göstermeye çalışın:
                error_code: |
                    yaş = sor 'Kaç yaşındasın?'
                    yazdır 'Gelecek sene yaşın şu olacak: ' yaş + 1
                solution_text: |
                    Ya da şu şekilde bir adım daha ileri gidin.
                solution_code: |
                    ücret = 0
                    yazdır 'Burger restoranımıza hoş geldiniz'
                    burger = sor 'Burger ister misin?'
                    eğer burger = yes ücret = ücret + 10
                    içecek = sor 'İçecek bir şey ister misin?'
                    eğer içecek = evet ücret = ücret + 4
                    yazdır 'Borcunuz ' ücret ' lira, lütfen'
    -   level: '7'
        sections:
        -   title: "Öğrenciler tekrarla komutunun bir kelimesini veya yazdır komutunu kullanmayı unutabilirler"
            example:
                error_text: |
                    Öğrencilerin hem tekrarla komutunun tamamını hem de yazdır komutunu kullanmayı bildiklerinden emin olun.
                error_code: |
                    tekrarla 3 kere 'Çünkü o çok iyi bir adam'
                    tekrarla 3 yazdır 'Bunu kimse inkar edemez!'
                solution_text: |
                    Doğru olan bu kod:
                solution_code: |
                    tekrarla 3 kere yazdır 'Çünkü o çok iyi bir adam'
                    tekrarla 3 kere yazdır 'Bunu kimse inkar edemez!'
        -   title: "Öğrenciler birden fazla satırı tekrar etmeye çalışır"
            example:
                error_text: |
                    Bu seviyede henüz sadece bir kod satırını birden fazla kez tekrarlayabilirsiniz. Bu kodda öğrenci 3 farklı içecek yazdırmak istemiştir, ancak bu işe yaramayacaktır. Soruyu 3 kez soracak ama sadece son cevabı yazdıracaktır.
                error_code: |
                    tekrarla 3 kere içecek = sor 'Ne içmek istersiniz?'
                    yazdır içecek
                solution_text: |
                    Birden fazla satırı tekrarlayabilmek için bir sonraki seviyeye geçmelisiniz. Yani bu seviyede için her şeyi ayrı yazdırmanız gerekecek.
                solution_code: |
                    içecek = sor 'Ne içmek istersiniz?'
                    yazdır içecek
                    içecek = sor 'Ne içmek istersiniz?'
                    yazdır içecek
                    içecek = sor 'Ne içmek istersiniz?'
                    yazdır içecek
        -   title: "Öğrenciler çalışması çok uzun süren programlar yazabilirler"
            example:
                error_text: |
                    Bu seviyede uzun kodlar yapmak çok kolaydır. Ancak öğrencilerin yüklenmesi çok uzun süren programlar yapmalarına izin verilmez (sunucularımızı korumak için).
                error_code: |
                    tekrarla 100 kere yazdır 'Bunu kaç kez tekrarlayabilirim?'
                solution_text: |
                    Kodların çok uzun olmadığından emin olun
                solution_code: |
                    tekrarla 20 kere yazdır 'Bu kadar yeterli olur'
    -   level: '8'
        sections:
        -   title: "Öğrenciler girintiyi yanlış kullanabilirler"
            example:
                error_text: |
                    Girintileme, bu seviyede gelen yeni bir kavramdır ve bazı öğrenciler için kullanımını anlamak zordur. Bununla bütün bir program yapmadan önce bazı basit kodları uyguladıklarından emin olun.
                error_code: |
                    tekrarla 3 kere
                    yazdır 'hello'
                solution_text: |
                    Doğru olan kod:
                solution_code: |
                    tekrarla 3 kere
                        yazdır 'Merhaba'
        -   title: "Öğrenciler birden fazla satırı tekrar etmek istiyorlar ama sadece 1 satırı tekrar etmiş olabilirler"
            example:
                error_text: |
                    Örneğin, aşağıdaki kodda öğrenci 3 kişinin içecek siparişini almak istemiştir. Ancak bunun yerine program 3 kez soru sordu, ama yalnızca bir siparişi yazdı.
                error_code: |
                    tekrarla 3 kere
                        içecek = sor 'Ne içmek istersiniz?'
                    yazdır içecek
                solution_text: |
                    Doğru kod için, üçüncü satır bir girinti ile başlar. Bu şekilde tekrarla bloğuna ait olur ve böylece 3 kez tekrarlanır.
                    Öğrencilerinize bu farklılıkları göstermek, programlarımızın çalışması için neden girintiye ihtiyaç duyduğumuzu anlamalarına yardımcı olabilir.
                solution_code: |
                    tekrarla 3 kere
                        içecek = sor 'Ne içmek istersiniz?'
                        yazdır içecek
        -   title: "Öğrenciler `{if}` deyimlerini iç içe yerleştirmek veya `{if}` deyimlerini bir döngünün içine koymak isteyebilirler"
            example:
                error_text: |
                    Bu seviyede henüz öğrencilerin `{if}` ifadelerini diğer `{if}` ifadelerinin içine veya tekrarla döngülerinin içine koymalarına henüz izin verilmemektedir.
                    Bir sonraki seviyede buna izin verilecektir.
                error_code: |
                    doğum_günü = sor 'Bugün doğum günün mü?'
                    eğer doğum_günü = evet
                        tekrarla 3 kere
                            yazdır 'Yaşasın!'
                solution_text: |
                    Bu seviye için doğru kod şudur:
                solution_code: |
                    doğum_günü = sor 'Bugün doğum günün mü?'
                    eğer doğum_günü = evet
                        yazdır 'Yaşasın'
                        yazdır 'Yaşasın'
                        yazdır 'Yaşasın'
        -   title: "Öğrenciler çalışması çok uzun süren programlar yaparlar"
            example:
                error_text: |
                    Bu seviyede uzun kodlar yapmak çok kolaydır. Ancak öğrencilerin yüklenmesi çok uzun süren programlar yapmalarına izin verilmez (sunucularımızı korumak için).
                error_code: |
                    tekrarla 100 kere
                        yazdır 'Bunu kaç kez tekrarlayabilirim?'
                solution_text: |
                    Kodların çok uzun olmadığından emin olun
                solution_code: |
                    tekrarla 20 kere
                        yazdır 'Bu kadarı yeterli olur'
        -   title: "Öğrenciler, değişken değerinin değişken adıyla aynı olup olmadığını kontrol etmek için `{if}` komutunu kullanır"
            example:
                error_text: |
                    Bu hatayı bazı öğrencilerimizde gördük. Bilgisayarları için bir şifre oluşturuyorlar, ancak şifreyi 'parola' yapıyorlar.
                    2. satırda bilgisayardan değişken ismi olan parola'nın değişken değeri olan parola ile aynı olup olmadığını kontrol etmesi istenir. Bu da cevabın her zaman evet olduğu anlamına gelir.
                    Yani bu kodla, oyuncu ne doldurursa doldursun cevap her zaman 'İçeri girebilirsiniz' olacaktır.
                error_code: |
                    parola eşit sor 'Parola nedir?'
                    eğer parola eşit parola
                        yazdır 'İçeri gelebilirsin'
                    değilse
                        yazdır 'Giriş iznin yok'
                solution_text: |
                    Tırnak işareti ekleyerek bu hatayı düzeltebilirsiniz. Bu şekilde bilgisayar `{if} parola {is} 'parola'` içindeki ikinci parolanın değişken adı değil bir dize değeri (yani normal metin) olduğunu bilir.
                solution_code: |
                    parola eşit sor 'Parola ne?'
                    eğer parola eşit 'parola'
                        yazdır 'İçeri gelebilirsin'
                    değilse
                        yazdır 'Giriş iznin yok'
    -   level: '9'
        sections:
        -   title: "Öğrenciler girintilemede hata yapıyor"
            example:
                error_text: |
                    Bu seviyenin en zor kısmı girintileri doğru yapmaktır. Öğrenciler `{if}` deyimlerini iç içe geçirmeye bayılırlar, hatta bazen iç içe geçmiş başka `{if}` deyimlerinin içinde bile. Bu durumda girintilemeyi takip etmek oldukça zor olabilir.
                error_code: |
                    yazdır 'Robin şehir merkezinde yürüyor.'
                    konum = sor 'Robin bir dükkana mı giriyor, yoksa eve mi gidiyor?'
                    eğer konum eşit dükkan
                        yazdır 'Dükkana giriyor.'
                        yazdır 'Robin ilginç görünümlü bir kitap görür'
                        kitap = sor 'Robin kitabı satın alıyor mu?'
                            eğer kitap eşit evet
                    yazdır 'Robin kitabı satın alır ve eve gider.'
                    değilse
                        yazdır 'Robin dükkandan çıkar ve eve gider.'
                    değilse
                        yazdır 'Robin eve gider'
                solution_text: |
                    Doğru olan kod budur. Diğer `{if}` deyimlerinin içine `{if}` deyimlerini koyarken tüm farklı yapıları takip etmeye çalışın.
                solution_code: |
                    yazdır 'Robin şehir merkezinde yürüyor.'
                    konum = sor 'Robin bir dükkana mı giriyor, yoksa eve mi gidiyor?'
                    eğer konum eşit dükkan
                        yazdır 'Dükkana giriyor.'
                        yazdır 'Robin ilginç görünümlü bir kitap görür'
                        kitap = sor 'Robin kitabı satın alıyor mu?'
                        eğer kitap eşit evet
                            yazdır 'Robin kitabı satın alır ve eve gider.'
                        değilse
                            yazdır 'Robin dükkandan çıkar ve eve gider.'
                    değilse
                        yazdır 'Robin eve gider'

    -   level: '10'
        sections:
        -   title: "Öğrenciler için komutunu doğru kullanmıyor olabilirler"
            example:
                error_text: |
                    Öğrencilerin listedeki öğeler yerine listeyi (hayvanlar örneğinde olduğu gibi) yazdırmaya çalıştıklarını sık görüyoruz.
                error_code: |
                    hayvanlar eşit köpek, kedi, balık
                    için hayvan içinde hayvanlar
                      yazdır 'Benim sevdiğim ' hayvanlar
                solution_text: |
                    Son satırdaki hayvanlar kelimesi hayvan olarak değiştirilmelidir.
                solution_code: |
                    hayvanlar eşit köpek, kedi, balık
                    için hayvan içinde hayvanlar
                      yazdır 'Benim sevdiğim ' hayvan
        -   title: "Öğrenciler girintiyi unutuyor olabilirler"
            example:
                error_text: |
                    Öğrenciler için komutundan sonra girinti kullanmayı unutma eğilimindedir.
                error_code: |
                    hayvanlar eşit köpek, kedi, balık
                    için hayvan içinde hayvanlar
                    yazdır 'Benim sevdiğim ' hayvan
                solution_text: |
                    Bir için komutundan sonra girinti kullanmalısınız.
                solution_code: |
                    hayvanlar eşit köpek, kedi, balık
                    için hayvan içinde hayvanlar
                      yazdır 'Benim sevdiğim ' hayvan
    -   level: '11'
        sections:
        -   title: "Öğrenciler girinti kullanmayı unutuyorlar"
            example:
                error_text: |
                    Öğrencilerin girinti kullandıklarından emin olun.
                error_code: |
                    için i içinde aralık 1 şuraya 5
                    yazdır i
                solution_text: |
                    Doğru olan kod:
                solution_code: |
                    için i içinde aralık 1 şuraya 5
                        yazdır i
        -   title: "Öğrenciler \"i\" nin ne olduğunu anlamamış olabilir"
            example:
                error_text: |
                    Bazı öğrenciler i'nin bir değişken olduğunu anlamıyor. Python programlamada sık kullanıldığı için "i" seçilmiştir, ancak farklı bir değişken adı da kullanabilirsiniz.
                    Örneğin, bu kod:
                error_code: |
                    için i içinde aralık 1 şuraya 5
                        yazdır i
                solution_text: |
                    Bu kod aşağıdaki ile de değiştirilebilir. Aynı şekilde çalışır.
                solution_code: |
                    için muzlu_süt içinde aralık 1 şuraya 5
                        yazdır muzlu_süt
    -   level: '12'
        sections:
        -   title: "Öğrenciler tırnak işaretlerini unutmuş olabilirler"
            example:
                error_text: |
                    Öğrenciler artık önceki seviyelere göre daha fazla tırnak işaretine ihtiyaç duymaktadır. Bu örnekte tırnak işaretleri listede ve `{if}` komutunda unutulmuştur.
                error_code: |
                    süper_kahramanlar = Spiderman, Batman, Iron Man
                    süper_kahraman = süper_kahramanlar {at} {random}
                    {if} süper_kahraman = Batman
                        {print} 'BEN... BATMAN!'

                solution_text: |
                    Doğru olan kod:
                solution_code: |
                    süper_kahramanlar = 'Spiderman', 'Batman', 'Iron Man'
                    süper_kahraman = süper_kahramanlar {at} {random}
                    {if} süper_kahraman = 'Batman'
                        {print} 'BEN... BATMAN!'
        -   title: "Öğrenciler hesaplamalarda kullanmak istedikleri sayılar için tırnak işareti kullanmış olabilirler"
            example:
                error_text: |
                    Sayılar üzerinde tırnak işareti kullanabilirsiniz, ancak yalnızca bilgisayarın bunları metin olarak düşünmesini istiyorsanız. Bunu yaparsanız, sayı ile hesaplama yapamayacağınız anlamına gelir.
                    Aşağıdaki örnekte, 25 sayısı ile matematik yapamazsınız, çünkü tırnak işareti içindedir.
                error_code: |
                    puan = '25'
                    cevap eşit sor 'Bir puan mı istiyorsun?'
                    eğer cevap eşit 'evet'
                        puan = puan + 1
                        yazdır puan
                solution_text: |
                    Doğru olan kod:
                solution_code: |
                    puan = 25
                    cevap eşit sor 'Bir puan mı istiyorsun?'
                    eğer cevap eşit 'evet'
                        puan = puan + 1
                        yazdır puan
        -   title: "Öğrenciler ondalık sayılarda nokta yerine virgül kullanmış olabilir"
            example:
                error_text: |
                    Bu seviyeden itibaren ondalık sayılar kullanılabilir, ancak bunlarda virgül kullanamazsınız. Ondalıkları ayırmak için nokta gerekiyor.
                error_code: |
                    yazdır 2,5 + 2,5
                solution_text: |
                    Doğru olan kod:
                solution_code: |
                    yazdır 2.5 + 2.5
    -   level: '13'
        sections:
        -   title: "Öğrenciler `ve` ile `veya`yı karıştırıyor"
            example:
                error_text: |
                    Her iki komut da benzer görünebilir, ancak işlevleri çok farklıdır.
                error_code: |
                    oyun eşit sor 'Oyun oynamak ister misin?'
                    zaman eşit sor 'Oynayacak vaktin var mı?'
                    eğer oyun eşit 'evet' veya zaman eşit 'evet'
                        yazdır 'Hadi oynayalım!'
                solution_text: |
                    Bu durumda, aslında oyun oynayabilmesi için kişinin her iki soruya da evet yanıtı vermesi gerekir, bu nedenle `ve` kullanmalısınız.
                solution_code: |
                    oyun eşit sor 'Oyun oynamak ister misin?'
                    zaman eşit sor 'Oynayacak vaktin var mı?'
                    eğer oyun eşit 'evet' ve zaman eşit 'evet'
                        yazdır 'Hadi oynayalım!
    -   level: '14'
        sections:
        -   title: "Öğrenciler < ve > işaretlerini karıştırabilir"
            example:
                error_text: |
                    Öğrenciler genellikle bu işaretlere matematik dersinden aşinadır. Ancak öğrencileriniz bu işaretleri henüz bilmiyorsa, bununla ilgili bir zorluk yaşayabilirler. (Buna yardımcı olmak için "büyük" ve "küçük" kelimelerinin ilk harflerinin yazımından dik çizgiyi kaldırmayı gösterebilirsiniz: "b" için ">" ve "k" için "<").
                error_code: |
                    yaş = sor 'Kaç yaşındasın?'
                    eğer yaş < 12
                        yazdır 'Sen benden daha yaşlısın!'
                solution_text: |
                    Doğru olan kod:
                solution_code: |
                    yaş = sor 'Kaç yaşındasın?'
                    eğer yaş > 12
                        yazdır 'Sen benden daha yaşlısın!'
        -   title: "Öğrenciler `!=`, `<=` ve `>=` için yanlış işaretler kullanabilir"
            example:
                error_text: |
                    Bu işaretler muhtemelen çoğu öğrenci için yenidir. Bu işaretleri öğrencilerinize açıkladığınızdan emin olun.
                error_code: |
                    isim = sor 'Adın ne?'
                    eğer isim =< 'Hedy'
                        yazdır 'Sen Hedy değilsin.'
                solution_text: |
                    Doğru olan kod:
                solution_code: |
                    isim = sor 'Adın ne?'
                    eğer isim != 'Hedy'
                        yazdır 'Sen Hedy değilsin.'
        -   title: "Öğrenciler == işaretini kullanmayı unutabilirler"
            example:
                error_text: |
                    Bu seviyede, öğrencilerin "=" veya "eşit" kullanmalarına hala izin verilmektedir. Ancak diğer seviyelerde veya python'da bunun için başları belaya girebilir. Bu yüzden onları bunu kullanmaları için eğitmek en iyisidir. "=" değer atamak için, "==" ise değer karşılaştırmak içindir.
                error_code: |
                    isim = sor 'Adın ne?'
                    eğer isim = 'Hedy'
                        yazdır 'Çok havalısın!'
                solution_text: |
                    Doğru olan kod:
                solution_code: |
                    isim = sor 'Adın ne?'
                    eğer isim == 'Hedy'
                        yazdır 'Çok havalısın!'
    -   level: '15'
        sections:
        -   title: "Öğrenciler iken döngüsünde girintilemeyi unutabilir"
            example:
                error_text: |
                    Girinti yapmak öğrenciler için genellikle zordur.
                error_code: |
                    cevap = 0
                    iken cevap != 25
                    cevap = sor '5 kere 5 kaç eder?'
                    yazdır 'Doğru bir cevap verilmiştir'
                solution_text: |
                    Doğru olan kod:
                solution_code: |
                    cevap = 0
                    iken cevap != 25
                        cevap = sor '5 kere 5 kaç eder?'
                    yazdır 'Doğru bir cevap verilmiştir'
    -   level: '16'
        sections:
        -   title: "Öğrenciler parantezleri unutur"
            example:
                error_text: |
                    Bu seviyeden itibaren listeler köşeli parantez içinde olmalıdır.
                error_code: |
                    dondurma = 'çilek', 'çikolata'
                    yazdır 'En sevdiğim ' dondurma[rastgele] ' tadında dondurma'
                solution_text: |
                    Doğru olan kod:
                solution_code: |
                    dondurma = ['çilek', 'çikolata']
                    yazdır 'En sevdiğim ' dondurma[rastgele] ' tadında dondurma'
        -   title: "Öğrenciler yanlış parantezleri kullanır"
            example:
                error_text: |
                    Bu seviyeden itibaren listeler köşeli parantez içinde olmalıdır.
                error_code: |
                    dondurma = ('çilek', 'çikolata'}
                    yazdır 'En sevdiğim ' dondurma[rastgele] ' tadında dondurma'
                solution_text: |
                    Doğru olan kod:
                solution_code: |
                    dondurma = ['çilek', 'çikolata']
                    yazdır 'En sevdiğim ' dondurma[rastgele] ' tadında dondurma'
        -   title: "Öğrenciler parantezlere odaklanırken tırnak işaretlerini unuturlar"
            example:
                error_text: |
                    Öğrenciler bazen sözdiziminin yeni yönüne o kadar odaklanırlar ki tırnak işaretlerini unuturlar.
                error_code: |
                    dondurma = [çilek, çikolata]
                    yazdır 'En sevdiğim ' dondurma[rastgele] ' tadında dondurma'
                solution_text: |
                    Doğru olan kod:
                solution_code: |
                    dondurma = ['çilek', 'çikolata']
                    yazdır 'En sevdiğim ' dondurma[rastgele] ' tadında dondurma'
        -   title: "Öğrenciler hala eski rastgele komutunu kullanmaya çalışıyor"
            example:
                error_text: |
                    Öğrenciler bazen yeni gelen değişiklikleri anlamamış olabilirler. Listeden bir öğe almak için artık "şuradan rastgele" komutu kullanılamaz.
                error_code: |
                    dondurma = ['çilek', 'çikolata']
                    yazdır 'En sevdiğim ' dondurma şuradan rastgele ' tadında dondurma'
                solution_text: |
                    Doğru olan kod:
                solution_code: |
                    dondurma = ['çilek', 'çikolata']
                    yazdır 'En sevdiğim ' dondurma[rastgele] ' tadında dondurma'
        -   title: "Öğrenciler parantezlere odaklanırken tırnak işaretlerini unuturlar"
            example:
                error_text: |
                    Öğrenciler bazen sözdiziminin yeni yönüne o kadar odaklanırlar ki tırnak işaretlerini unuturlar.
                error_code: |
                    dondurma = [çilek, çikolata]
                    yazdır 'En sevdiğim ' dondurma[rastgele] ' tadında dondurma'
                solution_text: |
                    Doğru olan kod:
                solution_code: |
                    dondurma = ['çilek', 'çikolata']
                    yazdır 'En sevdiğim ' dondurma[rastgele] ' tadında dondurma'
    -   level: '17'
        sections:
        -   title: "Öğrenciler `{elif}` ifadesini `{else}` gibi kullanmaya çalışabilirler; yanına bir koşul yazmadan"
            example:
                error_text: |
                    `{elif}` komutunun arkasında bir koşul olması gerekir. Bir koşul olmadan `{else}` gibi kullanılamaz.
                error_code: |
                    renk = sor 'En sevdiğin renk hangisi?'
                    {if} renk == 'yeşil':
                        {print} 'yeşil güzeldir'
                    {elif}:
                        {print} 'Ben yeşili seviyorum.'
                solution_text: |
                    Doğru olan kod:
                solution_code: |
                    renk = sor 'En sevdiğin renk hangisi?'
                    {if} renk == 'yeşil':
                        {print} 'yeşil güzeldir'
                    {elif} renk == 'sarı':
                        {print} 'sarı iyidir'
                    {else}:
                        {print} 'Ben yeşili seviyorum.'
        -   title: "Öğrenciler iki nokta üst üste işaretini unutuyor"
            example:
                error_text: |
                    Bu seviyeden itibaren, girinti gerektiren her komuttan sonra iki nokta üst üste kullanılmalıdır.
                error_code: |
                    cevap = sor 'Nasılsın?'
                    {if} cevap {is} 'harika'
                        {print} 'Ben de!'
                    {elif} cevap {is} 'kötü'
                        {print} 'Dur seni neşelendireyim'
                    {else}
                        {print} 'Harikayım!'
                solution_text: |
                    Doğru olan kod:
                solution_code: |
                    cevap = sor 'Nasılsın?'
                    {if} cevap {is} 'harika':
                        {print} 'Ben de!'
                    {elif} cevap {is} 'kötü':
                        {print} 'Dur seni neşelendireyim'
                    {else}:
                        {print} 'Harikayım!'
    -   level: '18'
        sections:
        -   title: "Öğrenciler parantezleri kullanmayı unutuyorlar"
            example:
                error_text: |
                    Öğrenciler metinlerinin etrafına parantez koymayı unutabilirler. Bu seviyede bir çok komutta artık parantez kullanılmalıdır.
                error_code: |
                    yazdır 'Benim adım Hedy!'
                solution_text: |
                    Doğru olan kod:
                solution_code: |
                    yazdır('Benim adım Hedy!')
        -   title: "Öğrenciler yine de sor komutunu kullanmaya çalışıyorlar"
            example:
                error_text: |
                    sor komutu 1. seviyeden beri kullanılıyordu. Bu yüzden öğrenciler için sor yerine girdi komutuna geçmek zor olabilir.
                error_code: |
                    yazdır('Benim adım Hedy!')
                    isim = sor('Adın ne?')
                    yazdır('Demek senin adın ', isim)
                solution_text: |
                    Doğru olan kod:
                solution_code: |
                    yazdır('Benim adım Hedy!')
                    isim = girdi('Adın ne?')
                    yazdır('Demek senin adın ', isim)
        -   title: "Öğrenciler parantezleri tırnak işareti gibi kullanmaya çalışıyor olabilir"
            example:
                error_text: |
                    Değişkenleri tırnak işaretlerinin dışında tutmayı öğrendikleri için aynı şeyi parantezler için de yapabilirler. Ama bu parantezleri kullanmanın doğru yolu değildir. Tek bir parantezin için değişkenleri ve metinleri virgülle ayırmak gerekiyor.
                error_code: |
                    sıcaklık = 25
                    yazdır('Şu anda have dışarıda ') sıcaklık (' derece')
                solution_text: |
                    Doğru olan kod:
                solution_code: |
                    sıcaklık = 25
                    yazdır('Şu anda hava dışarıda ', sıcaklık, ' derece')
learn-more-sections:
-   title: "Hedy Topluluğuna Katılın"
    text: |
        Sizden haber almak isteriz! Bizimle iletişime geçmenin en iyi yolu <a href="https://discord.gg/8yY7dEme9r" target="_blank">Discord sunucumuz</a> 'a katılmaktır.

        Ayrıca bize [e-posta gönderbilirsiniz](mailto:hello@hedy.org "About Hedy").

        En son haberleri takip etmek için, [haber bültenimize abone olun](/subscribe).
-   title: "Derin bir dalış!"
    text: |
        Hedy'nin felsefesi ve tasarımı hakkında daha fazla bilgi edinmek ister misiniz? Felienne'in 2022'de StrangeLoop Konferansında yaptığı bu konuşmaya göz atın:

        <iframe width="560" height="315" class="mx-auto mt-4" src="https://www.youtube.com/embed/fmF7HpU_-9k?wmode=opaque" frameborder="0" allow="accelerometer; autoplay; clipboard-write; encrypted-media; gyroscope; picture-in-picture" allowfullscreen=""></iframe>
-   title: "Haberlerde Hedy"
    text: |
        2020'nin başlarında yayınlandığımızdan bu yana bazı web siteleri ve gazeteler Hedy hakkında yazdı. Burada bir liste tutuyoruz:
        * [Tech Optimism - A Solution to the IT Shortage (Hollandaca), Ağustos 2022](https://pom.show/2022/08/12/een-oplossing-voor-het-it-tekort/)
        * [Codeweek Podcast, Temmuz 2022](https://codeweek.eu/podcast/26)
        * [Heise.de (Almanca), Ocak 2022](https://www.heise.de/news/Hedy-die-mitwachsende-Programmiersprache-6336264.html)
        * [Strumenta, Kasım 2021](https://tomassetti.me/teaching-programming-with-hedy/)
        * [Vives (Hollandaca), CodeWeek Special Ekim 2021](images/Vives-174-Codeweek.pdf)
        * [CodeWeek.eu - Haunted House Challenge, Eylül 2021](https://codeweek.eu/2021/challenges/haunted-house)
        * [Opensource.com, Nisan 2021](https://opensource.com/article/21/4/hedy-teach-code)
        * [IO Magazine, Nisan 2021](https://ict-research.nl/wordpress/wp-content/uploads/2021/04/IO-magazine-NR1-2021_web.pdf)
        * [Ingeniería De Software (İspayolca), Şubat 2021](https://ingenieriadesoftware.es/hedy-mejor-lenguaje-ensenar-programacion-ninos/)
        * [Hello World Magazine, Şubat 2021](images/Hello_World_15_Hedy.pdf)
        * [Discoro, Ocak 2021](https://discoro.wordpress.com/2021/01/09/hedy-gradually-learning-a-programming-language/)
        * [Felienne wins the Dutch award for ICT research for Hedy, Ocak 2021](https://www.nwo.nl/en/news/felienne-hermans-receives-dutch-prize-ict-research-2021)
        * [SlashDot, Ağustos 2020](https://news.slashdot.org/story/20/08/17/024248/scientist-proposes-a-new-programming-language-for-teaching-coding-and-python)
        * [GenBeta (İspanyolca), Ağustos 2020](https://www.genbeta.com/desarrollo/nuevo-lenguaje-para-ensenar-programacion-a-ninos-como-se-ensena-a-leer-escribir-forma-gradual-niveles)
        * [Developpez (Fransızca), Ağustos 2020](https://programmation.developpez.com/actu/308095/Une-scientifique-propose-un-nouveau-langage-de-programmation-pour-enseigner-aux-enfants-le-codage-informatique-au-travers-d-une-approche-graduelle-implementee-en-Python-sur-13-paliers/)
        * [Vives (Hollandaca), Ekim 2020](images/artikel_vives.pdf) "Met Hedy stap voor stap leren programmeren"
        * [Leiden University, Nisan 2020](https://www.universiteitleiden.nl/en/news/2020/03/looking-to-distract-the-kids-while-you-work-from-home-get-them-programming)
        * [Mare (Hollandaca), Nisan 2020](https://www.mareonline.nl/cultuur/computercode-voor-de-kids/)
        * [AG Connect (Hollandaca), Nisan 2020](https://www.agconnect.nl/artikel/stapsgewijs-python-leren-programmeren-met-nieuwe-taal-hedy)
join-sections:
<<<<<<< HEAD
-   text: "# There are three ways in which you can support Hedy!\n"
    title: Supporting Hedy
-   title: Improving the language
    text: "The gradual and multi-lingual nature of Hedy create a lot of interesting technical challenges.\nFind those issues on [Github](https://github.com/hedyorg/hedy/issues?q=is%3Aopen+is%3Aissue+label%3Alanguage).\n"
-   title: Translating Hedy
    text: "Not a programmer? No problem! Another way to support Hedy is by [translating keywords, error messages, adventures are other content](https://github.com/hedyorg/hedy/wiki/Hedy-Translation-Tutorial)\n\nThis is the current status, help us complete a language, or add a new one!\n<a href=\"https://hosted.weblate.org/engage/hedy/\">\n<img src=\"https://hosted.weblate.org/widgets/hedy/-/multi-auto.svg\" alt=\"Translation status\" /></a>\n"
-   title: Help teachers get started
    text: "Hedy is designed to support teachers in providing programming lessons in class. We have specific teacher features like the option to create a class, customize it and see how your students are doing.\nIf you like Hedy, you can reach out to schools that you know to help teachers get started! We can help you find schools or teachers via [Discord](https://discord.gg/8yY7dEme9r).\n"
home-sections:
-   text: "Many schools and teachers around the world want to teach their students programming. Initially this is often done with playful tools, ranging from the Beebot robot to\nScratch Junior or Scratch. After using such tools, kids often want to move to more powerful, textual programming languages, like Python.\n\nPython however is hard, because it is only available in English, and requires learners to learn complex programming concepts and syntax at once.\nHedy is the easy way to get started with textual programming languages! Hedy is free to use, open source, and unlike any other textual programming language in three ways.\n\n1. Hedy is multi-lingual, you can use Hedy in your own language\n2. Hedy is gradual, so you can learn one concept and its syntax a time\n3. Hedy is built for the classroom, allowing teachers to fully customize their student's experience\n"
    title: Textual programming made easy!
-   title: Multi-lingual programming
    text: "While almost all textual programming language have keywords in English, such as `for` or `repeat`, Hedy can be used in any language! We currently support 39 different languages, including Spanish, Arabic, Simplified Chinese and Hindi. If your language is not available you can always start a a new translation.\n"
-   text: "Learning a programming language can be overwhelming, since learners have to learn concepts (for example if-else or loops) and syntax (like quotation marks or round brackets) at the same time. In Hedy, concepts are first introduced with little syntax and then refined. A scientifically proven way to learn!\n"
    title: Step by step learning
-   title: Built for the classroom
    text: "Hedy is suitable for kids aged 10 and up and designed for classroom use.\nTeachers can use our free, built-in lesson plans, but can also author their own lessons and load these into the Hedy user interface.\n"
-   title: Programming in context
    text: "Hedy shows programming in the broadest way possible, and can be used in variety of exciting ways. Hedy allows for the creation of digital and interactive stories, colorful drawings that can be shown on the screen but also drawn with a pen plotter or embroidered on a shirt, and can be used to create games or apps with buttons and keyboard actions.\n"
-   title: Is Hedy free?
    text: "Yes! Hedy is 'Open source', which means that everyone can help us make Hedy better.\nYou can find our code on [GitHub](https://github.com/hedyorg/hedy).\nIf you like Hedy and want to contribute, we accept (and are very grateful for) [donations](https://github.com/sponsors/hedyorg)!\n"
-   title: Do I need to install anything?
    text: No. Hedy works in the browser, which is the program you are using to look at this page. Probably Chrome or Edge or Firefox. Hedy also works on phones and tablets.
-   title: Do I need programming experience to teach with Hedy?
    text: "No, that is not needed. All concepts are explained in the slides and in the interface for learners.\nIf you create a free teacher's account, you also get access to the teacher's manual with information on how to teach\nand frequently made mistakes."
=======
-   text: "# Hedy'yi destekleyebileceğiniz üç yol var!\n"
    title: Hedy'yi Desteklemek
-   title: Dilin iyileştirilmesi/geliştirilmesi
    text: "Hedy'nin kademeli ve çok dilli yapısı birçok ilginç teknik zorluk karşımıza çıkarıyor.\nBu problemleri <a href=\"https://github.com/hedyorg/hedy/issues?q=is%3Aopen+is%3Aissue+label%3Alanguage\" target=\"_blank\">Github</a> üzerinde bulabilirsiniz.\n"
-   title: Hedy için çeviri yapılması
    text: "Programcı değil misiniz? Sorun değil! Hedy'yi desteklemenin bir başka yolu da <a href=\"https://github.com/hedyorg/hedy/wiki/Hedy-Translation-Tutorial\" target=\"_blank\">anahtar kelimeleri, hata mesajlarını, maceraları ve diğer içerikleri çevirmek</a>.\nMevcut durum bu, bir dili tamamlamamıza veya yeni bir dil eklememize yardımcı olun!\n<a href=\"https://hosted.weblate.org/engage/hedy/\">\n<img src=\"https://hosted.weblate.org/widgets/hedy/-/multi-auto.svg\" alt=\"Translation status\" /></a>\n"
-   title: Öğretmenlerin başlamasına yardımcı olun
    text: "Hedy, öğretmenlerin sınıfta programlama dersleri vermelerini desteklemek için tasarlanmıştır. Bir sınıf oluşturma, onu özelleştirme ve öğrencilerinizin neler yaptığını görme seçeneği gibi belirli öğretmen özelliklerine sahibiz.\nHedy'yi beğendiyseniz, öğretmenlerin başlamasına yardımcı olmak için tanıdığınız okullara ulaşabilirsiniz! <a href=\"https://discord.gg/8yY7dEme9r\" target=\"_blank\">Discord</a> aracılığı ile okul veya öğretmen bulmanıza yardımcı olabiliriz.\n"
start-sections:
-   text: "Dünya çapında birçok okul ve öğretmen öğrencilerine programlamayı öğretmek istiyor. Başlangıçta bu genellikle Beebot robotundan Scratch Junior veya Scratch'e kadar değişen eğlenceli araçlarla yapılır.\nBu tür araçları kullandıktan sonra çocuklar genellikle Python gibi daha güçlü, metinsel programlama dillerine geçmek isterler.\n\nAncak Python zordur, çünkü yalnızca İngilizce olarak mevcuttur ve öğrencilerin karmaşık programlama kavramlarını ve sözdizimini bir kerede öğrenmelerini gerektirir.\nHedy, metinsel programlama dillerine başlamanın kolay yoludur! Hedy'nin kullanımı ücretsizdir, açık kaynak kodludur ve diğer metinsel programlama dillerinden üç yönden farklıdır.\n\n1. Hedy çok dillidir, Hedy'yi kendi dilinizde kullanabilirsiniz\n2. Hedy aşamalıdır, böylece bir seferde bir kavramı ve sözdizimini öğrenebilirsiniz\n3. Hedy sınıf için tasarlanmıştır ve öğretmenlerin öğrencilerinin deneyimlerini tamamen özelleştirmelerine olanak tanır\n"
    title: Metinsel programlama kolaylaştı!
-   title: Çok-dilli programlama
    text: "Neredeyse tüm metinsel programlama dillerinde `for` veya `repeat` gibi İngilizce anahtar kelimeler bulunurken, Hedy her dilde kullanılabilir! Şu anda Türkçe, İspanyolca, Arapça, Basitleştirilmiş Çince ve Hintçe dahil olmak üzere 39 farklı dili destekliyoruz. Eğer diliniz mevcut değilse her zaman yeni bir çeviri başlatabilirsiniz.\n"
-   text: "Bir programlama dilini öğrenmek çok zor olabilir, çünkü öğrenciler aynı anda hem kavramları (örneğin eğer/değilse -if/else- veya döngüler) hem de sözdizimini (tırnak işaretleri veya yuvarlak parantezler gibi) öğrenmek zorundadır. Hedy'de kavramlar, ilk başta çok az söz dizimi ile tanıtılır ve daha sonra yavaştan değiştirilerek geliştirilir. Öğrenmenin bilimsel olarak kanıtlanmış bir yolu!\n"
    title: Adım adım öğrenme
-   title: Sınıf için tasarlandı
    text: "Hedy, 10 yaş ve üzeri çocuklar için uygundur ve sınıf kullanımı için tasarlanmıştır.\nÖğretmenler ücretsiz, yerleşik ders planlarımızı kullanabilir, ancak bunun yanında kendi derslerini de yazabilir ve bunları Hedy kullanıcı arayüzüne yükleyebilirler.\n"
-   title: Bağlam içinde programlama
    text: "Hedy, programlamayı mümkün olan en genel şekliyle gösterir ve çok çeşitli ve heyecan verici şekillerde kullanılabilir. Hedy, dijital ve etkileşimli hikayeler oluşturmak kadar, ekranda gösterilebilmelerinin yanı sıra bir kalem çiziciyle kağıda çizilebilen veya bir tişört üzerine baskı olarak işlenebilen renkli çizimler yapmak, veya düğmeler ve klavye eylemleriyle kullanılabilen oyunlar veya uygulamalar oluşturmak için de kullanılabilir.\n"
-   title: Hedy ücretsiz mi?
    text: "Evet! Hedy 'Açık kaynak kodludur', yani herkes Hedy'yi daha iyi hale getirmemize yardımcı olabilir.\nKodumuzu <a href=\"https://github.com/hedyorg/hedy\" target=\"_blank\">Github</a> üzerinde bulabilirsiniz.\nHedy'yi severseniz ve katkıda bulunmak isterseniz, <a href=\"https://github.com/sponsors/hedyorg\" target=\"_blank\">bağışlarınızı</a> kabul ediyoruz (ve çok minnettarız)!\n"
-   title: Bir şey yükleyip kurmam gerekiyor mu?
    text: Hayır. Hedy, bu sayfaya bakmak için kullandığınız program olan tarayıcıda çalışır. Muhtemelen Chrome veya Edge veya Firefox. Hedy telefon ve tabletlerde de çalışır.
-   title: Hedy ile ders vermek için programlama deneyimine ihtiyacım var mı?
    text: "Hayır, buna gerek yok. Tüm kavramlar slaytlarda ve öğrenciler için olan arayüzde açıklanmıştır.\nÜcretsiz bir öğretmen hesabı oluşturursanız, nasıl öğretileceği ve sık yapılan hatalar hakkında bilgi içeren öğretmen kılavuzuna da erişebilirsiniz.\n(Bu süreçte programlama temellerini siz de öğrenebilirsiniz)."
>>>>>>> 693a4bb8
<|MERGE_RESOLUTION|>--- conflicted
+++ resolved
@@ -1169,7 +1169,6 @@
         * [Mare (Hollandaca), Nisan 2020](https://www.mareonline.nl/cultuur/computercode-voor-de-kids/)
         * [AG Connect (Hollandaca), Nisan 2020](https://www.agconnect.nl/artikel/stapsgewijs-python-leren-programmeren-met-nieuwe-taal-hedy)
 join-sections:
-<<<<<<< HEAD
 -   text: "# There are three ways in which you can support Hedy!\n"
     title: Supporting Hedy
 -   title: Improving the language
@@ -1179,23 +1178,6 @@
 -   title: Help teachers get started
     text: "Hedy is designed to support teachers in providing programming lessons in class. We have specific teacher features like the option to create a class, customize it and see how your students are doing.\nIf you like Hedy, you can reach out to schools that you know to help teachers get started! We can help you find schools or teachers via [Discord](https://discord.gg/8yY7dEme9r).\n"
 home-sections:
--   text: "Many schools and teachers around the world want to teach their students programming. Initially this is often done with playful tools, ranging from the Beebot robot to\nScratch Junior or Scratch. After using such tools, kids often want to move to more powerful, textual programming languages, like Python.\n\nPython however is hard, because it is only available in English, and requires learners to learn complex programming concepts and syntax at once.\nHedy is the easy way to get started with textual programming languages! Hedy is free to use, open source, and unlike any other textual programming language in three ways.\n\n1. Hedy is multi-lingual, you can use Hedy in your own language\n2. Hedy is gradual, so you can learn one concept and its syntax a time\n3. Hedy is built for the classroom, allowing teachers to fully customize their student's experience\n"
-    title: Textual programming made easy!
--   title: Multi-lingual programming
-    text: "While almost all textual programming language have keywords in English, such as `for` or `repeat`, Hedy can be used in any language! We currently support 39 different languages, including Spanish, Arabic, Simplified Chinese and Hindi. If your language is not available you can always start a a new translation.\n"
--   text: "Learning a programming language can be overwhelming, since learners have to learn concepts (for example if-else or loops) and syntax (like quotation marks or round brackets) at the same time. In Hedy, concepts are first introduced with little syntax and then refined. A scientifically proven way to learn!\n"
-    title: Step by step learning
--   title: Built for the classroom
-    text: "Hedy is suitable for kids aged 10 and up and designed for classroom use.\nTeachers can use our free, built-in lesson plans, but can also author their own lessons and load these into the Hedy user interface.\n"
--   title: Programming in context
-    text: "Hedy shows programming in the broadest way possible, and can be used in variety of exciting ways. Hedy allows for the creation of digital and interactive stories, colorful drawings that can be shown on the screen but also drawn with a pen plotter or embroidered on a shirt, and can be used to create games or apps with buttons and keyboard actions.\n"
--   title: Is Hedy free?
-    text: "Yes! Hedy is 'Open source', which means that everyone can help us make Hedy better.\nYou can find our code on [GitHub](https://github.com/hedyorg/hedy).\nIf you like Hedy and want to contribute, we accept (and are very grateful for) [donations](https://github.com/sponsors/hedyorg)!\n"
--   title: Do I need to install anything?
-    text: No. Hedy works in the browser, which is the program you are using to look at this page. Probably Chrome or Edge or Firefox. Hedy also works on phones and tablets.
--   title: Do I need programming experience to teach with Hedy?
-    text: "No, that is not needed. All concepts are explained in the slides and in the interface for learners.\nIf you create a free teacher's account, you also get access to the teacher's manual with information on how to teach\nand frequently made mistakes."
-=======
 -   text: "# Hedy'yi destekleyebileceğiniz üç yol var!\n"
     title: Hedy'yi Desteklemek
 -   title: Dilin iyileştirilmesi/geliştirilmesi
@@ -1204,7 +1186,6 @@
     text: "Programcı değil misiniz? Sorun değil! Hedy'yi desteklemenin bir başka yolu da <a href=\"https://github.com/hedyorg/hedy/wiki/Hedy-Translation-Tutorial\" target=\"_blank\">anahtar kelimeleri, hata mesajlarını, maceraları ve diğer içerikleri çevirmek</a>.\nMevcut durum bu, bir dili tamamlamamıza veya yeni bir dil eklememize yardımcı olun!\n<a href=\"https://hosted.weblate.org/engage/hedy/\">\n<img src=\"https://hosted.weblate.org/widgets/hedy/-/multi-auto.svg\" alt=\"Translation status\" /></a>\n"
 -   title: Öğretmenlerin başlamasına yardımcı olun
     text: "Hedy, öğretmenlerin sınıfta programlama dersleri vermelerini desteklemek için tasarlanmıştır. Bir sınıf oluşturma, onu özelleştirme ve öğrencilerinizin neler yaptığını görme seçeneği gibi belirli öğretmen özelliklerine sahibiz.\nHedy'yi beğendiyseniz, öğretmenlerin başlamasına yardımcı olmak için tanıdığınız okullara ulaşabilirsiniz! <a href=\"https://discord.gg/8yY7dEme9r\" target=\"_blank\">Discord</a> aracılığı ile okul veya öğretmen bulmanıza yardımcı olabiliriz.\n"
-start-sections:
 -   text: "Dünya çapında birçok okul ve öğretmen öğrencilerine programlamayı öğretmek istiyor. Başlangıçta bu genellikle Beebot robotundan Scratch Junior veya Scratch'e kadar değişen eğlenceli araçlarla yapılır.\nBu tür araçları kullandıktan sonra çocuklar genellikle Python gibi daha güçlü, metinsel programlama dillerine geçmek isterler.\n\nAncak Python zordur, çünkü yalnızca İngilizce olarak mevcuttur ve öğrencilerin karmaşık programlama kavramlarını ve sözdizimini bir kerede öğrenmelerini gerektirir.\nHedy, metinsel programlama dillerine başlamanın kolay yoludur! Hedy'nin kullanımı ücretsizdir, açık kaynak kodludur ve diğer metinsel programlama dillerinden üç yönden farklıdır.\n\n1. Hedy çok dillidir, Hedy'yi kendi dilinizde kullanabilirsiniz\n2. Hedy aşamalıdır, böylece bir seferde bir kavramı ve sözdizimini öğrenebilirsiniz\n3. Hedy sınıf için tasarlanmıştır ve öğretmenlerin öğrencilerinin deneyimlerini tamamen özelleştirmelerine olanak tanır\n"
     title: Metinsel programlama kolaylaştı!
 -   title: Çok-dilli programlama
@@ -1220,5 +1201,4 @@
 -   title: Bir şey yükleyip kurmam gerekiyor mu?
     text: Hayır. Hedy, bu sayfaya bakmak için kullandığınız program olan tarayıcıda çalışır. Muhtemelen Chrome veya Edge veya Firefox. Hedy telefon ve tabletlerde de çalışır.
 -   title: Hedy ile ders vermek için programlama deneyimine ihtiyacım var mı?
-    text: "Hayır, buna gerek yok. Tüm kavramlar slaytlarda ve öğrenciler için olan arayüzde açıklanmıştır.\nÜcretsiz bir öğretmen hesabı oluşturursanız, nasıl öğretileceği ve sık yapılan hatalar hakkında bilgi içeren öğretmen kılavuzuna da erişebilirsiniz.\n(Bu süreçte programlama temellerini siz de öğrenebilirsiniz)."
->>>>>>> 693a4bb8
+    text: "Hayır, buna gerek yok. Tüm kavramlar slaytlarda ve öğrenciler için olan arayüzde açıklanmıştır.\nÜcretsiz bir öğretmen hesabı oluşturursanız, nasıl öğretileceği ve sık yapılan hatalar hakkında bilgi içeren öğretmen kılavuzuna da erişebilirsiniz.\n(Bu süreçte programlama temellerini siz de öğrenebilirsiniz)."