sections:
-   subsections:
    -   text: "Hedy là một ngôn ngữ lập trình dạng văn bản, được phát triển đặc biệt dành cho thiếu niên (từ 10 đến 15 tuổi).\nKhông giống như các ngôn ngữ lập trình dành cho trẻ em (như Scratch), Hedy không sử dụng các khối lệnh mà sử dụng văn bản.\nVì vậy, với Hedy, bạn sẽ học được cách viết mã như các lập trình viên thực thụ, nhưng theo từng bước nhỏ với các bài tập vui nhộn.\nBằng cách này, Hedy có thể là bước đệm cho các ngôn ngữ lập trình thực sự như Python theo cách dễ tiếp cận và thú vị nhất!\nNếu bạn muốn tìm hiểu thêm, hãy xem <a href=\"https://www.youtube.com/watch?v=EdqT313rM40&amp;t=2s\" target=\"_blank\">video này</a> về sự phát triển ngôn ngữ lập trình Hedy.\n"
        title: Hedy là gì?
    -   text: "Hedy được phát triển dành cho học sinh trung học cơ sở (từ 10 - 15 tuổi).\nKhả năng đọc hiểu của học sinh rất quan trọng, vì vậy chúng tôi khuyên bạn không nên bắt đầu với Hedy trước khi học sinh đạt được ít nhất trình độ đọc lớp 3.\nHọc sinh (và giáo viên!) không cần bất kỳ kinh nghiệm lập trình nào trước khi bắt đầu với Hedy.\n"
        title: Đối tượng mục tiêu
    -   title: Hedy hoạt động như thế nào?
        text: "Hedy được chia thành các cấp độ, mỗi cấp độ lại là một bài học về những câu lệnh mới, với nhiều cuộc phiêu lưu để học sinh thực hành các lệnh mới học được.\nVới vai trò giáo viên, bạn được quyền quyết định học sinh của bạn sẽ có thể thực hành với những chủ đề nào. Ví dụ: Trong cấp độ này, học sinh của bạn sẽ tạo ra một nhà hàng, một máy tính, hay một ngôi nhà ma ám?\nTrong mỗi cấp độ, những cuộc phiêu lưu được sắp xếp từ dễ đến khó. Vì vậy, học sinh của bạn liên tục được thử thách. Học sinh của bạn có thể tự mình thực hành với các cuộc phiêu lưu, hoặc bạn có thể dùng chúng để trong những bài hướng dẫn thông thường.\n\nThe adventures also include a code example, to make sure the less digitally informed teachers are able to use Hedy too!\nOf course Hedy also caters to the creative teachers that love to make their own lessonplans and adventures!\n\nAfter programming all the adventures of a certain level, your students can test their knowledge in the quiz.\nYou can track your students' work and their progress on the class page.\n"
    -   title: Thiết bị
        text: "Hedy là một ứng dụng web, nghĩa là nó có thể chạy trên mọi thiết bị có trình duyệt web (ví dụ như Google Chrome, Firefox, Edge...). Vì vậy, các loại máy tính, máy tính bảng, hay thậm chí là điện thoại thông minh đều phù hợp để sử dụng Hedy.\nĐể có thể bắt đầu với Hedy, chỉ cần truy cập trang web của Hedy là bạn đã có thể sẵn sàng!\n"
    -   title: Cộng đồng Hedy
        text: "Mọi giáo viên, lập trình viên hay người hâm mộ Hedy đều được chào đón tại <a href=\"https://discord.gg/8yY7dEme9r\" target=\"_blank\">máy chủ Discord của chúng tôi</a>. Đây là nơi lý tưởng để trò chuyện về Hedy: chúng tôi có các kênh để bạn có thể chia sẻ những dự án và bài học thú vị, để có thể báo cáo về lỗi phát sinh, và để nói chuyện cùng với những giáo viên khác và đội ngũ Hedy.\n<a href=\"https://www.youtube.com/watch?v=Lyz_Lnd-_aI\" target=\"_blank\">Tại đây</a> bạn có thể xem video hướng dẫn tham gia cộng đồng trên Discord.\n"
    key: giới thiệu
    title: Giới thiệu
-   title: "Hướng dẫn"
    key: "hướng dẫn"
    subsections:
    -   title: "Hướng dẫn"
        text: |
            Bạn muốn lặp lại hướng dẫn lần nữa chứ? <a href="https://hedy.org/tutorial" target="_blank">Nhấn chuột vào đây nhé</a>.
-   title: Chuẩn bị cho giảng dạy
    subsections:
    -   title: "For teachers"
        text: |
            You can prepare your classes at the <a href="https://hedy.org/for-teachers" target="_blank">For Teachers page</a>. On this page you'll find everything you'll need to teach with Hedy, like your classes, your adventures and slides. All the functionalities of the for teachers page are explained below.
    -   title: Tạo một lớp học
        text: "Là giáo viên, bạn có thể tạo lớp học cho học sinh của mình. Trong lớp học này, bạn có thể xem tài khoản của học sinh, xem những chương trình học sinh viết và giám sát quá trình học tập.\nĐây là <a href=\"https://www.youtube.com/watch?v=Y3RTIWftJQg\" target=\"_blank\">video hướng dẫn nhanh</a> cách tạo lớp học trong Hedy.\n"
    -   title: "Tùy chỉnh lớp học của bạn"
        text: |
            Bạn cũng có thể tủy chỉnh lớp học và cho phép những nội dung phù hợp xuất hiện. Bằng cách này, học sinh của bạn sẽ không bị choáng ngợp bởi lượng kiến thức và có thể tập trung vào những bài học được lựa chọn bởi giáo viên.
            Đây là <a href="https://www.youtube.com/watch?v=qva9gXBoUwY&t=10s)" target="_blank">video hướng dẫn bạn</a> cách tùy chỉnh lớp học.
    -   title: Tài khoản học sinh
        text: "Có hai cách để học sinh tham gia lớp học của bạn. Học sinh của bạn có thể tự tạo tài khoản, hoặc bạn có thể tạo tài khoản cho học sinh của mình.\n\n**Học sinh tự tạo tài khoản**\nCũng như giáo viên, học sinh có thể truy cập website của Hedy và tạo tài khoản cho bản thân. Quá trình vào lớp rất đơn giản, học sinh chỉ cần truy cập đường dẫn lời mời.\nBạn có thể thấy link mời trên trang lớp học, và có thể gửi nó đến học sinh của mình. Để quá trình diễn ra thuận lợi, hãy nhớ rằng học sinh cần đăng nhập vào Hedy khi họ truy cập link.\n\n**Giáo viên tạo tài khoản cho học sinh**\nĐôi khi, việc tự tạo một loạt tài khoản cho học sinh của bạn sẽ dễ dàng hơn. Điều này có thể được thực hiện bằng cách nhấp vào nút 'tạo tài khoản học sinh' và điền tên người dùng và mật khẩu cho họ.\nCác học sinh có thể đăng nhập với tên người dùng và mật khẩu mà bạn đã chọn. Sau đó, họ có thể thay đổi tên người dùng hoặc mật khẩu nếu muốn và họ sẽ vẫn ở trong lớp học của bạn.\n"
    -   title: Cài đặt ngôn ngữ ưu tiên
        text: "Học sinh khi tạo hồ sơ sẽ phải chọn \"ngôn ngữ ưu tiên\" mà họ muốn. Hedy sẽ luôn hiển thị bằng ngôn ngữ đã chọn.\nViệc thay đổi ngôn ngữ có thể được thực hiện sau, bằng cách vào mục \"Tài khoản của tôi\" và \"Cài đặt cá nhân của tôi\" một lần nữa.\nKể từ tháng 12 năm 2021, việc thiết lập ngôn ngữ ưu tiên là bắt buộc cho mọi tài khoản Hedy.\nVới những tài khoản được tạo ra trước thời gian này, chủ tài khoản sẽ nhận được thông báo về việc thiếu ngôn ngữ ưu tiên.\nĐừng lo lắng, chỉ cần vào mục \"Hồ sơ của tôi\" và chọn một ngôn ngữ thôi!\nCho đến khi bạn chọn một ngôn ngữ, Hedy sẽ được hiển thị bằng ngôn ngữ của trình duyệt web bạn dùng (Hedy sẽ hiển thị bằng tiếng Anh nếu ngôn ngữ ấy chưa được hỗ trợ).\n\n**Dành cho những người không nói tiếng Anh**\nBạn không những có thể thay đổi ngôn ngữ của cuộc phiêu lưu sang ngôn ngữ của riêng mình, mà bạn cũng có thể chọn ngôn ngữ của từ khóa (ví dụ: \"in\" hoặc \"hỏi\").\nBằng cách này, bạn có thể dạy học sinh của mình lập trình bằng các từ khóa tiếng Anh, nhưng bạn cũng có thể để họ lập trình theo ngôn ngữ của riêng họ. Ví dụ, học sinh Việt Nam có thể sử dụng lệnh \"hỏi\" thay vì \"in\".\n\nGhi chú: Đến thời điểm này, bản dịch từ khóa Hedy tiếng Việt chưa được cập nhật và thống nhất đầy đủ. Trong trường hợp có vấn đề, bạn nên tạm thời sử dụng tiếng Anh.\n\n**Video**\n<a href=\"https://www.youtube.com/watch?v=QrVZETj4oLM\" target=\"_blank\">Video này</a> hướng dẫn cách thiết đặt ngôn ngữ ưu tiên và cách chuyển ngữ từ khóa sang ngôn ngữ được ưu tiên.\n"
    -   title: Lưu trữ chương trình
        text: "Vì bạn đã đăng nhập, bạn sẽ thấy biểu ngữ màu xanh dương có \"Hồ sơ của tôi\" và \"Chương trình của tôi\".\nTài khoản học sinh của bạn cũng có những tab này. Trong mục \"Chương trình của tôi\", bạn có thể truy cập vào tất cả chương trình bạn đã lưu.\n\nBạn có thể lưu các dự án một cách dễ dàng, bằng cách đặt tên cho chúng trong thanh màu trắng và nhấn nút \"Lưu chương trình\" màu xanh lá cây.\nBạn và học sinh có thể chia sẻ chương trình với nhau. Các chương trình này sẽ được đăng tải trên trang \"Khám phá\" của chúng tôi để mọi người cùng thấy và sử dụng.\nNếu bạn muốn hủy chia sẻ chương trình, chuyển đến \"Chương trình của tôi\" và nhấn nút \"Không chia sẻ\".\n"
    key: chuẩn bị
-   subsections:
    -   title: Giảng dạy với Hedy
        text: "Hedy contains a lot of different levels that each teach a different new skill. We recommend to teach one level per lesson.\nThis gives your students the time to fully grasp a new command or concept and practice with it, before moving on to the next level.\nWe use this structure in our lessons:\n"
    -   title: "Bài giảng điện tử (Slide)"
        text: |
<<<<<<< HEAD
            When giving instructions you might want to use our slides. Our slides are available on the 'For teachers' page. There is a set of slides for each level. In the slides all the new commands for that level are explained. We have aimed to explain why these changes are nessecary or how the new commands come in handy.
            We also give some examples of how the new commands can be used. You could of course also use your own slides, or just open Hedy and show your students around the website. Whichever you prefer to give the best Hedy lessons!
=======
            **SẮP RA MẮT** Tại đây bạn sẽ sớm có thể tìm được bài giảng điện tử để sử dụng trong lớp.
>>>>>>> 494c1873
    -   title: Giới thiệu
        text: "Bạn có thể bắt đầu bài học bằng cách chủ động sử dụng kiến thức có sẵn của học sinh: Các em đã biết gì về đề tài này, các em đã học gì trong bài học trước và các em đã mắc những lỗi gì (mà sau đó các em rút kinh nghiệm được)?\nBằng cách này, học sinh của bạn sẽ luôn nhớ kiến thức về lập trình và những lỗi thường gặp phải khi tiếp nhận bài học mới.\n"
    -   title: Introduction of new concepts and commands
        text: "The new concepts and commands can be very hard for some students to fully understand.\nThat's why it's of importance to model the proper use of the new commands to your students.\nEspecially in the lower levels, where some students have no experience whith programming at all, it can be hard for them to understand the new abstract concepts.\nShowing a lot of examples makes an abstract concept (for instance: 'What is a variable?') more recognizable and easier to understand ('Look, the variable pet changed into dog'). Our slides could help you with that.\n"
    -   title: Let's get to work
        text: "Each level contains different adventures that you can find in the pink tabs. The first pink tab explains the new commands in this level.\nThe following tabs are adventures that the students can try out and make their own.\nThe adventures are arranged from easiest to hardest, so we recommend to start on the left and your your way to the right.\nThe last tab 'what's next' gives a little teaser of what you'll learn in the next level. Of course, you can select the adventures you want your students to do for each level.\nThey don't always have to make every adventure. Every adventure contains an example code, that the students can try out with the green button.\nThe example code gets copied to the workfield, where the students can try out the code and adjust it to make it their own.\nStimulate your students to turn the example codes into their own projects by adding their own ideas and making their own variation of the adventure.\n"
    -   title: Quiz
        text: "To test whether your students have picked up all the new info in the level, you can let them make the quiz.\nThe quiz contains 10 multiple choice questions about the new concepts and command to that level.\nNot every level has a quiz yet, as we are still building the quizzes.\n"
    -   title: Đánh giá
        text: "Round up your lesson by having a brief evaluation. What did the students learn? Which hardships did they come across?\nHow did they learn from their mistakes? And of course: What did they create?\nStudents are often very proud of their own creations, so it's nice to save a little time and gove your students the opportunity to show their work to their classmates.\n"
    title: Giảng dạy với Hedy
    key: giảng dạy
-   title: "Extra Hedy features"
    key: "tính năng"
    subsections:
    -   title: "Teacher Statistics"
        text: |
            This [video](https://www.youtube.com/watch?v=iwHVG4NRKI4&t=5s) shows you more information on how to use the teacher statistics in your class.
    -   title: "Make your own adventure"
        text: |
            It is also possible for teachers to create your own adventure. [This video](https://www.youtube.com/watch?v=A0zbXpxX4q4) shows you how to create your own adventure as a teacher and add it to your class(es).
    -   title: "Khám phá trang"
        text: |
            On the [explore](https://hedy.org/explore) page you can view the work of other Hedy users. You can try out their programs and use them as inspiration to create something cool yourself.
            You can also add a program you've made to the explore page yourself by clicking 'Save and share code' in the coding screen or go to My Programs and click 'Share'.
            Don't want to share your work anymore? Simply go to 'My Programs' and click 'Unshare'.
            If you want more information about the explore page, check out this [video](https://www.youtube.com/watch?v=26boFjqvS5Q).
    -   title: "My achievements"
        text: |
            If you click on your username in the topright corner of your screen, you can go to [My achievements](https://hedy.org/my-achievements). On this page you achievements are collected. Your students have such a page as well.
            When you hover over the badge with your mouse, you'll see how to earn the badge. There are hidden badges too, of which you'll have to find out yourself how to earn them.
            If you want more information on the achievements, check out this [video](https://www.youtube.com/watch?v=-FjmKejukCs).
    -   title: "High Scores"
        text: |
            On [this page](https://hedy.org/highscores) you can see the high scores of all Hedy users.
            In this [video](https://www.youtube.com/watch?v=IqTiUkBVTo8) you can learn some more about the high scores.
    -   title: "Bộ gỡ lỗi"
        text: |
            Is your (student's) code not working? There must be a bug (coding mistake) in it! You can use the debugger to find the mistake.
            The debugger is the ladybig button in your coding screen. If you press it, you can run your code line by line to find your mistake.
            Have you found the mistake? Press the red stop button and the debugger will shut off.
    -   title: "Read aloud"
        text: |
            Do you want the output of your program to be read aloud? Then you can use the read aloud function that is found under the 'run code' button in your coding screen.
    -   title: "Chế độ lập trình viên"
        text: |
            Distracted by all the adventures, or do you want to make a long program? Then check out the 'Programmers Mode' switch at the bottom of your coding screen.
            Programmers mode allows you and your students to use a bigger coding screen.
    -   title: "Cheat sheets"
        text: |
            In every level there is a button with this emoji 🤔. You and your students can find the "cheat sheets" there. On this cheat sheet, you can find all the commands that are usable in this level in their correct form.
            So if you've forgotten how a command works, simply take a peek at the cheat sheet!
    -   title: "Other useful features"
        text: |
            This [video](https://www.youtube.com/watch?v=c4MntPPgl1Y) shows you even more features of Hedy, like the cheatsheets and the keyword switcher.
-   title: "Answers to the exercises"
    key: answers
    intro: |
        The answers to all the exercises can be found on the public profile of the useraccount 'Hedy_answers'. We often encourage students to use their own creativity in their answers, so these answers are merely a guideline as to what a possible correct answer could look like.

        To go to the 'Hedy_answers' profile, please click <a href="https://hedy.org/user/hedy_answers" target="_blank">here</a>.
-   levels:
    -   sections:
        -   title: Students forget to type commandos
            example:
                error_text: "For example they type a sentence without using print.\n"
                error_code: "Hedy can't print this\n"
                solution_text: "Teach your students to always start a line of code with a command.\n"
                solution_code: "print Hedy can print this!\n"
        -   example:
                solution_text: "Remove the capitals.\n"
                solution_code: "ask Why does my code work now?\nprint Because I removed the capitals!\n"
                error_text: "Commands won't work if they are in capitals.\n"
                error_code: "Ask Why does my code fail?\nPrint Because I'm using capitals.\n"
            title: Students use capitals when typing commands
        -   title: Students use echo without ask
            example:
                error_text: "Echo is made to repeat an answer after an ask command. Without ask echo won't do anything.\n"
                error_code: "echo Your name is\n"
                solution_text: "Add an ask command to make it work.\n"
                solution_code: "ask What's your name?\necho Your name is\n"
        -   title: Students want their echo word (variable) to be in the middle of a sentence
            example:
                error_text: "And they are right! That's why they will learn to use proper variables in the next level.\n"
                error_code: "ask Which programming language is the most fun?\necho is the best!\n"
                solution_text: "In level 1 we have to keep it at this:\n"
                solution_code: "ask Which programming language is the most fun?\necho The best is...\n"
        -   example:
                error_text: "Often students love to try out big numbers when using the turtle, which causes the arrow to walk off the screen.\n"
                error_code: "forward 300\nturn 90\n"
                solution_text: "In the example. students tend to think that the turn command doesn't work. Eventhough is does work, but you can't see it happening off screen. Use smaller numbers to prevent this from happening.\n"
                solution_code: "forward 100\nturn 90\n"
            title: 'Turtle: Students let the turtle walk off of the screen'
        -   title: "Turtle: Students use the command backward, but that doesn't exist"
            example:
                error_text: "Backward is not a command.\n"
                error_code: "backward 100\n"
                solution_text: "To make the turtle go backwards, you use the forward command and a negative number. For example:\n"
                solution_code: "forward -100\n"
        level: '1'
    -   sections:
        -   example:
                solution_code: "print Don't make typos!\n"
                error_code: "prinnt Don't make typos!\n"
                solution_text: "Teach your students to read the error messages. This way they can find out themselves what went wrong.\n"
                error_text: "Hedy can't recognize a command with a typo.\n"
            title: Students make typos in their commands
        -   example:
                error_code: "ask what would you like to eat?\n"
                solution_text: "In this level you have to tell Hedy where to save your answer, so it can be used later on. This is called a variable.\n"
                error_text: "In this level students learn about variables. The ask command requires a variable as well, but students forget this.\n"
                solution_code: "order is ask What would you like to eat?\n"
            title: Students forget that the ask command has changed
        -   title: 'Students try to use the echo command '
            example:
                error_text: "For some students it might be frustrating to learn that the echo command doesn't work anymore. That's why it's very important to explain the advantages of using variables. For example you can use multiple variables in a code, and you can put them anywhere you like in a sentence!\n"
                solution_text: "Use a varible instead.\n"
                solution_code: "answer is ask Why doens't echo work anymore?!\nprint answer\n"
                error_code: "answer is ask Why doesn't echo work anymore?!\necho\n"
        -   title: Students use a variable name or as a normal word
            example:
                error_text: "In the example below the word 'name' is used a a variable, but also as a normal text. The output of this code will be 'Hi my Hedy is Hedy'.\n"
                error_code: "name is Hedy\nprint Hi my name is name\n"
                solution_text: "So don't use a word you want to use in the text as a variable name. In level 4 this is solved with quotation marks.\n"
                solution_code: "name is Hedy\nprint Hi I'm name\n"
        -   example:
                error_text: "A variable should be named with one word. You could use an underscore to connect two words. That counts as one.\n"
                error_code: "chosen door is ask Which door do you pick?\n"
                solution_text: "Add an underscore.\n"
                solution_code: "chosen_door is ask which door do you pick?\n"
            title: Students use long variable names containing two words.
        -   example:
                solution_text: "Always check wheter the variable has the same name throughout the code. Slight differences can be hard to spot (for example plurals) but they will interfere with the code.\n"
                solution_code: "name is ask What is your horse called?\nprint Your horse is called name\n"
                error_text: "In this example the student has used 'horse' and 'name' for the same variables.\n"
                error_code: "horse is ask What is your horse called?\nprint Your horse is called name\n"
            title: Students might use two different names for the same variable
        level: '2'
    -   sections:
        -   example:
                solution_text: "To print a list of all the groceries, you simply need to put them after a print command. Else you can use the list to print one item with at random.\n"
                solution_code: "print apples, milk, chocolate\n\nor\n\ngroceries is apples, milk, chocolate\nprint groceries at random\n"
                error_text: "A list can't be printed. You can only print one item from the list with at random.\n"
                error_code: "groceries is apples, milk, chocolate\nprint groceries\n"
            title: Students try to print whole lists
        -   title: Students use the name of a variable or list as regular text
            example:
                error_text: "This problem probably occured in level 2 as well. Now it can happen with lists too.\n"
                error_code: "name is Hedy\nprint Hi my name is name\n\nor\n\nanimal is rhino, bee, swan\nprint The best animal is... animal at random\n"
                solution_text: "Don't use the names of variables or lists in regular text to print. In level 4 this problem is solves with quotation marks.\n"
                solution_code: "name is Hedy\nprint Hi I'm name\n\nor\n\nanimals is rhino, bee, swan\nprint The best animal is... animals at random\n"
        -   title: Students forget at in at random
            example:
                error_text: "Like in the example\n"
                error_code: "birds is sparrow, seagull, robin\nprint birds random\n"
                solution_text: "This problem is solved by adding the word at.\n"
                solution_code: "birds is sparrow, seagull, robin\nprint birds at random\n"
        -   title: Students forget to use the print command when also using the at random command
            example:
                error_text: "Or they will sometimes put at random at the beginning of the line.\n"
                error_code: "fruit is apple, cherry, banana\nfruit at random\n"
                solution_text: "Emphasize to your students that you always need a print to print text.\n"
                solution_code: "fruit is apple, cherry, banana\nprint fruit at random\n"
        -   title: Students forget to use commas in their lists
            example:
                error_text: "In a list items are seperated with a comma.\n"
                error_code: "pizzas is funghi tonno quattro stagioni\nprint pizzas at random\n"
                solution_text: "After each item on your list, there should be a comma\n"
                solution_code: "pizzas is funghi, tonno, quattro stagioni\nprint pizzas at random\n"
        -   title: Students try to use at random without a list
            example:
                error_code: "clubs is Manchester United\nprint clubs at random\n"
                solution_text: "Hedy can't print anything at random, because there is no list to choose from.\n"
                solution_code: "clubs is Manchester United, Bayrn Munchen, FC Barcelona\nprint clubs at random\n"
                error_text: "For example\n"
        -   title: 'Students try to use add/remove without a list '
            example:
                error_text: "In the example below 'names' is not a list, but a variable. You cannot add anything to it.\n"
                error_code: "names is Jake\nyour_name is ask Who are you?\nadd your_name to names\nprint names at random\n"
                solution_text: "There has to be a list first, so you have to add a second name to turn names into a list, for example Amy. If you don't want amy on your list, you can use remove to remove it after.\n"
                solution_code: "names is Jake, Amy\nyour_name is ask Who are you?\nadd your_name to names\nprint names at random\n"
        -   title: Students forget to use to/from in add/remove
            example:
                error_text: "Without to/from the add/remove command won't work.\n"
                error_code: "adventures is story, parrot, dice\nchoice is Which adventure do you like best?\nadd choice\nremove dice\nprint I love adventures at random\n"
                solution_text: "Hedy has to know which list the item should be added to/removed from.\n"
                solution_code: "adventures is story, parrot, dice\nchoice is Which adventure do you like best?\nadd choice to adventures\nremove dice from adventures\nprint I love adventures at random\n"
        level: '3'
    -   sections:
        -   title: Students forget to use quotation marks on both sides of the text
            example:
                error_text: "In this level print and ask need a set of quotation marks. One before of the text and one after.\n"
                error_code: "print Hello\nmood is ask 'How are you?\n"
                solution_text: "Add the correct quotation marks.\n"
                solution_code: "print 'Hello'\nmood is ask 'How are you?'\n"
        -   title: Students use the wrong quotation marks
            example:
                error_text: "It is important to start your lesson by checking if the students know how to type a quotation mark properly. Else they might use the \"double quotes\" or the skewed one `.\n"
                error_code: "print `Welcome to the restaurant`\nfood is ask \"What would you like to order?\"\n"
                solution_text: "These are the correct quotation marks:\n"
                solution_code: "print 'Welcome to the restaurant'\nfood is ask 'What would you like to order?'\n"
        -   example:
                error_text: "From this level on apostrophes are not allowed. They are often used in English when thyping contractions like you're, don't or what's.\n"
                error_code: "print 'You're not allowed to type this'\n"
                solution_text: "You can choose to use the wrong grammar and just leave the apostrophe out. Or you could use the ` as an apostrophe.\n"
                solution_code: "print 'Youre allowed to type this'\nprint 'And you`re able to do this'\n"
            title: Students use an apostrophe in their text
        level: '4'
    -   level: '5'
        sections:
        -   title: Students forget to use print in an if command
            example:
                error_text: "After students use if or else they forget to use a second command like print or ask.\n"
                error_code: "if name is Hedy 'Great!'\nelse 'Hedy is better!'\n"
                solution_code: "if name is Hedy print 'Great!'\nelse print 'Hedy is better!'\n"
                solution_text: "Add the print command to fix it.\n"
        -   title: Students might use two different names for the same variable
            example:
                error_text: "In this example the student has used 'horse' and 'name' for the same variables.\n"
                error_code: "horse is ask 'What is your horse called?'\nif name is Bonfire print 'cool'\nelse print 'less cool!'\n"
                solution_text: "Always check wheter the variable has the same name throughout the code. Slight differences can be hard to spot (for example plurals) but they will interfere with the code.\n"
                solution_code: "horse is ask 'What is your horse called'\nif horse is Bonfire print 'cool!'\nelse print 'less cool!'\n"
        -   title: Students still forget the quotes on both sides
            example:
                error_text: "Codes using the `if` commando can get very long and students tend to forget to use quotes.\n"
                error_code: "if name is Hedy print fun\nelse print 'meh!\n"
                solution_text: "Always use 2 quotes in a print command.\n"
                solution_code: "if name is Hedy print 'fun'\nelse print 'meh!'\n"
        -   title: Students use quotes around variable names
            example:
                error_text: "In this level there are no quotes around variable names.\n"
                solution_text: "Remove the quotes to get the code to work.\n"
                solution_code: "if name is Hedy print 'fun'\nelse print 'meh!\n"
                error_code: "if 'name' is 'Hedy' print 'fun'\nelse print 'meh!'\n"
        -   title: Students use long variable names containing two words
            example:
                error_code: "chosen door is ask 'Which door do you pick?'\n"
                solution_text: "Add an underscore.\n"
                solution_code: "chosen_door is ask 'which door do you pick?'\n"
                error_text: "A variable should be named with one word. You could use an underscore to connect two words. That counts as one.\n"
        -   title: Students want multiple answers to be correct
            example:
                error_text: "For example this student Hedy to tell all his friends that they are funny, but other classmates would be told that they are not.\n"
                error_code: "if name is Jesse, David, Souf print 'You are funny' else print 'You are not funny'\n"
                solution_text: "You could use the `in` command for that. It is explained in a higher level, but it does already work in level 5.\nAnother solution is to use multiple if commands and no else command. The disadvantage is that it won't tell the other classmates that they are not funny.\n"
                solution_code: "friends is Jesse, David, Souf\nname is ask 'Who are you?'\nif name in friends print 'You are funny'\nelse print 'You are not funny'\n\nor\n\nname is ask 'Who are you?'\nif naam is Jesse print 'You are funny'\nif naam is David print 'You are funny'\nif naam is Souf print 'You are funny'\n"
        -   title: The students make the variable name the same as the value in the if statement
            example:
                solution_text: "Pick a different name for your variable.\n"
                error_text: "In the example below the password is 'password'. This will result in it always being correct.\n"
                error_code: "password is ask 'What is the password?'\nif password is password print 'Access granted'\nelse print 'Acces denied!'\n"
                solution_code: "secret_password is ask 'What is the password'\nif secret_password is password print 'Access granted!'\nelse print 'Access denied!'\n"
    -   level: '6'
        sections:
        -   title: Students struggle with quotation marks
            example:
                error_text: "Some students struggle with adding quotattion marks or not. If you add quotation marks, the output screen will literally show '5+5'.\n"
                error_code: "print '5 + 5'\n"
                solution_text: "In this code the output screen will print '10'.\n"
                solution_code: "print 5 + 5\n"
        -   title: Students struggle with the concept of doing maths with a variable
            example:
                error_text: "Some students will find it hard to do maths with variables. Try to show them very simple examples, like:\n"
                error_code: "age = ask 'How old are you?'\nprint 'Next year you will be ' age + 1\n"
                solution_text: "Or take it a step further like this.\n"
                solution_code: "price = 0\nprint 'Welcome to our burger restaurant'\nburger = ask 'Would you like a burger?'\nif burger = yes price = price + 10\ndrink = ask 'Would you like a drink?'\nif drink = yes price = price + 4\nprint 'That will be ' price ' euros please'\n"
    -   level: '7'
        sections:
        -   title: Students forget one of the word of the repeat command, or they forget the print command
            example:
                error_text: "Make sure that the students know to use both the full repeat command and the print command.\n"
                error_code: "repeat 3 times 'For he`s a jolly good fellow'\nrepeat 3 print 'Which nobody can deny!'\n"
                solution_text: "This is the correct code:\n"
                solution_code: "repeat 3 times print 'For he`s a jolly good fellow'\nrepeat 3 times print 'Which nobody can deny!'\n"
        -   title: Students try to repeat multiple lines
            example:
                error_text: "In this level you can only repeat one line of code multiple times. In this code the student wanted to print 3 different drinks, but it won't work. It will ask the question 3 times and only print the last answer.\n"
                error_code: "repeat 3 times drink = ask 'What would you like to drink?'\nprint drink\n"
                solution_text: "You should go to the next level to be able to repeat multiple lines. So on this level you'll have to print everything seperately.\n"
                solution_code: "drink = ask 'What would you like to drink?'\nprint drink\ndrink = ask 'What would you like to drink?'\nprint drink\ndrink = ask 'What would you like to drink?'\nprint drink\n"
        -   example:
                error_text: "In this level it's very easy to make long codes. The students aren't allowed to make programs that take to long to load (to save our servers).\n"
                error_code: "repeat 100 times print 'How many times can I repeat this?'\n"
                solution_text: "Make sure the codes aren't too long\n"
                solution_code: "repeat 20 times print 'This is enough'\n"
            title: Students make programs that take too long to run
    -   level: '8'
        sections:
        -   title: Students use the indentation wrong
            example:
                error_text: "Indentation is a new concept in this level, that is hard to use for some students. Make sure they practise some simple codes before making a whole program with it.\n"
                error_code: "repeat 3 times\nprint 'hello'\n"
                solution_text: "This is the correct code:\n"
                solution_code: "repeat 3 times\n    print 'hello'\n"
        -   title: Students only repeat 1 line when they wanted to repeat multiple lines
            example:
                error_text: "For instance, in the code below the student wanted to take the drinks order of 3 people. But insted the program asked 3 times, but only wrote down one order.\n"
                error_code: "repeat 3 times\n    drink = ask 'What would you like to drink?'\nprint drink\n"
                solution_text: "In the correct code the third line starts with indentation too. This way it belongs to the repeat block and therefore it will be repeated 3 times.\nShowing your students these differences can help them understand why we need indentation to make our programs work.\n"
                solution_code: "repeat 3 times\n    drink = ask 'What would you like to drink?'\n    print drink\n"
        -   title: Students want to nest if statements, or put if statements inside a loop
            example:
                error_text: "In this level students aren't allowed yet to put if statements inside other if statements or inside repeat loops.\nIn the next level this is allowed.\n"
                solution_code: "birthday = ask 'Is it you birthday?'\nif birthday = yes\n    print 'Hip Hip Hooray!'\n    print 'Hip Hip Hooray!'\n    print 'Hip Hip Hooray!'\n"
                error_code: "birthday = ask 'Is it you birthday?'\nif birthday = yes\n    repeat 3 times\n        print 'Hip Hip Hooray!'\n"
                solution_text: "This is the correct code for this level:\n"
        -   example:
                error_text: "In this level it's very easy to make long codes. The students aren't allowed to make programs that take to long to load (to save our servers).\n"
                error_code: "repeat 100 times\n    print 'How many times can I repeat this?'\n"
                solution_text: "Make sure the codes aren't too long\n"
                solution_code: "repeat 20 times\n    print 'This is enough'\n"
            title: Students make programs that take too long to run
        -   title: Students use the if command to check if the variable value is the same as the variable name
            example:
                error_text: "We have seen this mistake by some of our students. They make a password for their computer, but they make the password 'password'.\nIn line 2 the computer is asked to check wheter the variable password is the same as the variable password, so itself. Which means the answer is alway yes.\nSo with this code the answer will always be 'You can come in' no matter what the player fills in.\n"
                error_code: "password is ask 'What is the password?'\nif password is password\n    print 'You can come in'\nelse\n    print 'You are not allowed'\n"
                solution_text: "You can fix this mistake by adding quotation marks. This way the computer knows that the second password in `if password is 'password'` is a string value (so normal text) and not the variable name.\n"
                solution_code: "password is ask 'What is the password?'\nif password is 'password'\n    print 'You can come in'\nelse\n    print 'You are not allowed'\n"
    -   level: '9'
        sections:
        -   title: Students make mistakes with indentation
            example:
                error_text: "The hardest part about this level is getting the indentation right. Students love nesting if statements, sometimes even inside other nested if statements. Keeping track of indentation can get pretty tough.\n"
                error_code: "print 'Robin is walking downtown'\nlocation = ask 'Is Robin going into a shop, or does she go home?'\nif location is shop\n    print 'She enters the shop.'\n    print 'Robin sees an interesting looking book'\n    book = ask 'Does Robin buy the book?'\n        if book is yes\nprint 'Robin buys the book and goes home'\nelse\n    print 'Robin leaves the shop and goes home'\nelse\n    print 'Robin goes home'\n"
                solution_text: "This is the correct code. Try to keep track of all the different constructions when putting if statements inside other if statements.\n"
                solution_code: "print 'Robin is walking downtown'\nlocation = ask 'Is Robin going into a shop, or does she go home?'\nif location is shop\n    print 'She enters the shop.'\n    print 'Robin sees an interesting looking book'\n    book = ask 'Does Robin buy the book?'\n    if book is yes\n        print 'Robin buys the book and goes home'\n    else\n        print 'Robin leaves the shop and goes home'\nelse\n    print 'Robin goes home'\n"
    -   level: '10'
        sections:
        -   title: Students so not use the for command correctly
            example:
                error_text: "We often see that students try to print the list (in the example animals) instead of the items of the list.\n"
                error_code: "animals is dog, cat, blobfish\nfor animal in animals\n  print 'I love ' animals\n"
                solution_text: "The word animals in the last line should be changed into animal.\n"
                solution_code: "animals is dog, cat, blobfish\nfor animal in animals\n  print 'I love ' animal\n"
        -   title: Students forget the indentation
            example:
                error_text: "Students tend to forget to use indentation after a for command.\n"
                error_code: "animals is dog, cat, blobfish\nfor animal in animals\nprint 'I love ' animals\n"
                solution_text: "You should use indentation after a for command.\n"
                solution_code: "animals is dog, cat, blobfish\nfor animal in animals\n  print 'I love ' animal\n"
    -   level: '11'
        sections:
        -   title: Students forget to use indentation
            example:
                error_text: "Make sure that the students use indentation.\n"
                error_code: "for i in range 1 to 5\nprint i\n"
                solution_code: "for i in range 1 to 5\n    print i\n"
                solution_text: "This is the correct code:\n"
        -   title: Students don't understand the i
            example:
                error_text: "Some students don't understand that i is a variable. i is chosen, because it is used in Python programming, but you could just as easily use a different variable name.\nFor example, this code:\n"
                error_code: "for i in range 1 to 5\nprint i\n"
                solution_text: "Could just as well be replaced with this code. It works the same.\n"
                solution_code: "for banana in range 1 to 5\n    print banana\n"
    -   level: '12'
        sections:
        -   title: Students forget quotation marks
            example:
                error_text: "Students need more quotation marks now than in the previous levels. In this example quotation marks were forgotten in the list and in the if command.\n"
                error_code: "superheroes = Spiderman, Batman, Iron Man\nsuperhero = superheroes at random\nif superhero = Batman\n    print 'IM BATMAN!'\n"
                solution_text: "This is the correct code:\n"
                solution_code: "superheroes = 'Spiderman', 'Batman', 'Iron Man'\nsuperhero = superheroes at random\nif superhero is 'Batman'\n    print 'IM BATMAN!'\n"
        -   title: Students use quotation marks on numbers they want to use for calculations
            example:
                error_text: "You can use quotation marks on numbers, but only if you want the computer to think of them as text. This means you can't do calculations with the number.\nIn the example below, you can't do maths with the number 25, because it's in quotation marks.\n"
                error_code: "score = '25'\nanswer is ask 'Do you want a point?'\nif answer is 'yes'\n    score = score + 1\n    print score\n"
                solution_code: "score = 25\nanswer is ask 'Do you want a point?'\nif answer is 'yes'\n    score = score + 1\n    print score\n"
                solution_text: "This is the correct code:\n"
        -   example:
                error_text: "Decimal numbers can be used from this level on, but you can't use commas.\n"
                error_code: "print 2,5 + 2,5\n"
                solution_text: "This is the correct code:\n"
                solution_code: "print 2.5 + 2.5\n"
            title: Students use commas instead of periods in decimal numbers
    -   level: '13'
        sections:
        -   title: Students confuse `and` with `or`
            example:
                error_text: "Both commands might appear similar, but their functions are very different.\n"
                error_code: "game is ask 'Do you want to play a game?'\ntime is ask 'Do you have time to play?'\nif game is 'yes' or time is 'yes'\n    print 'Lets play!'\n"
                solution_text: "In this case, the person should answer yes on both questions, so you should use `and`.\n"
                solution_code: "game is ask 'Do you want to play a game?'\ntime is ask 'Do you have time to play?'\nif game is 'yes' and time is 'yes'\n    print 'Lets play!'\n"
    -   level: '14'
        sections:
        -   title: Students confuse the < and > signs
            example:
                error_text: "Often, students are already familiar with these signs from maths class. But if your students don't know these signs yet, they might have a challenge with it.\n"
                error_code: "age = ask 'How old are you?'\nif age < 12\n    print 'You are older than I am!'\n"
                solution_text: "This is the correct code:\n"
                solution_code: "age = ask 'How old are you?'\nif age > 12\n    print 'You are older than I am!'\n"
        -   title: Students use the wrong signs for `!=` `<=` and `>=`
            example:
                error_text: "These signs are probably new for most students. Make sure to explain these signs to your students.\n"
                error_code: "name = ask 'What is your name?'\nif name =< 'Hedy'\n    print 'You are not Hedy'\n"
                solution_text: "This is the correct code:\n"
                solution_code: "name = ask 'What is your name?'\nif name != 'Hedy'\n    print 'You are not Hedy'\n"
        -   title: Students forget to use the == sign
            example:
                error_text: "In this level, students are still allowed to use = or is. But on other levels, or in python, they might get in trouble for that. So it is best to train them to use it.\n"
                error_code: "name = ask 'What is your name?'\nif name = 'Hedy'\n    print 'You are cool!'\n"
                solution_text: "This is the correct code:\n"
                solution_code: "name = ask 'What is your name?'\nif name == 'Hedy'\n    print 'You are cool!'\n"
    -   level: '15'
        sections:
        -   example:
                solution_text: "This is the correct code:\n"
                solution_code: "answer = 0\nwhile answer != 25\n    answer = ask 'What is 5 times 5?'\nprint 'A correct answer has been given'\n"
                error_text: "Indentation is often hard for students.\n"
                error_code: "answer = 0\nwhile answer != 25\nanswer = ask 'What is 5 times 5?'\nprint 'A correct answer has been given'\n"
            title: Students forget indentation in the while loop
    -   sections:
        -   title: Students forget the brackets
            example:
                error_text: "From this level on lists should be in brackets.\n"
                error_code: "icecream = 'starwberry', 'chocolate'\nprint 'I love ' icecream[random] ' icecream'\n"
                solution_text: "This is the correct code:\n"
                solution_code: "icecream = ['starwberry', 'chocolate']\nprint 'I love ' icecream[random] ' icecream'\n"
        -   title: Students use the wrong brackets
            example:
                error_text: "From this level on lists should be in brackets.\n"
                error_code: "icecream = ('starwberry', 'chocolate'}\nprint 'I love ' icecream[random] ' icecream'\n"
                solution_text: "This is the correct code:\n"
                solution_code: "icecream = ['starwberry', 'chocolate']\nprint 'I love ' icecream[random] ' icecream'\n"
        -   title: Students forget the quotation marks while focussing on the brackets
            example:
                error_text: "Students are sometimes very focussed on the new aspect of the syntax, that they forget the quotation marks.\n"
                error_code: "icecream = [starwberry, chocolate]\nprint 'I love ' icecream[random] ' icecream'\n"
                solution_text: "This is the correct code:\n"
                solution_code: "icecream = ['starwberry', 'chocolate']\nprint 'I love ' icecream[random] ' icecream'\n"
        -   title: Students still use the old at random command
            example:
                error_text: "Students are sometimes very focussed on the new aspect of the syntax, that they forget the quotation marks.\n"
                error_code: "icecream = [starwberry, chocolate]\nprint 'I love ' icecream at random ' icecream'\n"
                solution_text: "This is the correct code:\n"
                solution_code: "icecream = ['starwberry', 'chocolate']\nprint 'I love ' icecream[random] ' icecream'\n"
        -   title: Students forget the quotation marks while focussing on the brackets
            example:
                error_text: "Students are sometimes very focussed on the new aspect of the syntax, that they forget the quotation marks.\n"
                error_code: "icecream = [starwberry, chocolate]\nprint 'I love ' icecream[random] ' icecream'\n"
                solution_text: "This is the correct code:\n"
                solution_code: "icecream = ['starwberry', 'chocolate']\nprint 'I love ' icecream[random] ' icecream'\n"
        level: '16'
    -   level: '17'
        sections:
        -   title: Students use elif like else, so without a condition
            example:
                error_text: "The elif command needs a condition behind it. It cannot be used like else, without a condition.\n"
                error_code: "color = ask 'What is your favorite color?'\nif color == 'green':\n    print 'green is nice'\nelif:\n    print 'I like green'\n"
                solution_text: "This is the correct code:\n"
                solution_code: "color = ask 'What is your favorite color?'\nif color == 'green':\n    print 'green is nice'\nelif color == yellow:\n    print 'yellow is alright'\nelse:\n    print 'I like green'\n"
        -   example:
                error_text: "After each command that requires indentation, a colon should be used.\n"
                solution_code: "answer = ask 'How are you doing?'\nif answer is 'great':\n    print 'Me too!'\nelif answer is 'bad':\n    print 'Let me cheer you up!'\nelse:\n    print 'Im great!'\n"
                error_code: "answer = ask 'How are you doing?'\nif answer is 'great'\n    print 'Me too!'\nelif answer is 'bad'\n    print 'Let me cheer you up!'\nelse\n    print 'Im great!'\n"
                solution_text: "This is the correct code:\n"
            title: Students forget the colon
    -   sections:
        -   title: Students forget to use the brackets
            example:
                error_text: "Students will forget to put brackets around their text.\n"
                error_code: "print 'my name is Hedy!'\n"
                solution_text: "This is the correct code:\n"
                solution_code: "print('my name is Hedy!')\n"
        -   title: Students will still use the ask command
            example:
                error_text: "The ask command has been used since level 1. So it might be hard for the students to switch to input instead of ask.\n"
                error_code: "print('My name is Hedy!')\nname = ask('What is your name?')\nprint('So your name is ', name)\n"
                solution_text: "This is the correct code:\n"
                solution_code: "print('My name is Hedy!')\nname = input('What is your name?')\nprint('So your name is ', name)\n"
        -   title: Students might use the brackets as quotation marks
            example:
                error_text: "They have learned to keep the variables outside of the quotation marks, so they might do the same with the brackets. Which is not the correct way to use them.\n"
                error_code: "temperature = 25\nprint('It is ') temperature ('degrees outside')\n"
                solution_text: "This is the correct code:\n"
                solution_code: "temperature = 25\nprint('It is ', temperature, 'degrees outside')\n"
        level: '18'
    title: Frequently made mistakes
    key: common_mistakes
    intro: "You can learn from your mistakes, especially in coding!\nMaking mistakes is unavoidable, and a great opportunity to learn, but for teachers it can be a challenge to find the correct fix for a mistake!\nEspecially as the codes get longer and longer as the levels progress. That's why we've made a list with frequently made mistakes in each level, and their solutions.\n"
learn-more-sections:
-   title: Do you like Hedy?
    text: "We love to hear from you!\n[Click here to send us a message](mailto:hello@hedy.org \"About Hedy\")\n"
-   title: Found a bug?
    text: "[Let us know on GitHub](https://github.com/hedyorg/hedy/issues/new/choose)\n"
-   title: Code week talk
    text: "Nếu bạn muốn biết thêm về Hedy, hãy xem bài thuyết trình của Felienne tại Tuần lễ lập trình Châu Âu 2020 (European Code Week 2020):\n\n<iframe width=\"560\" height=\"315\" class=\"mx-auto mt-4\" src=\"https://www.youtube.com/embed/R2U9MEowYag?wmode=opaque\" frameborder=\"0\" allow=\"accelerometer; autoplay; clipboard-write; encrypted-media; gyroscope; picture-in-picture\" allowfullscreen=\"\"></iframe>\n"
join-sections:
-   title: Hỗ trợ Hedy
    text: "# Có ba cách để bạn hỗ trợ Hedy!\n"
-   text: "Bản chất \"từng bước\" và đa ngôn ngữ của Hedy tạo ra nhiều thách thức kỹ thuật hấp dẫn.\nBạn có thể tìm hiểu những vấn đề đó trên [Github] (https://github.com/hedyorg/hedy/issues?q=is%3Aopen+is%3Aissue+label%3Alanguage).\n"
    title: Cải thiện ngôn ngữ
-   title: Biên dịch Hedy
    text: "Bạn không phải lập trình viên sao? Không vấn đề gì! Bạn vẫn có thể ủng hộ Hedy bằng cách [biên dịch những từ khóa, thông báo lỗi, cuộc phiêu lưu và những nội dung khác](https://github.com/hedyorg/hedy/wiki/Hedy-Translation-Tutorial)\n\nĐây là trạng thái hiện thời, hãy giúp chúng tôi hoàn thiện những ngôn ngữ sẵn có hoặc thêm mới một ngôn ngữ!\n<a href=\"https://hosted.weblate.org/engage/hedy/\">\n<img src=\"https://hosted.weblate.org/widgets/hedy/-/multi-auto.svg\" alt=\"Translation status\" /></a>\n"
-   title: Hỗ trợ giáo viên bắt đầu
    text: "Hedy được thiết kể để hỗ trợ giáo viên cung cấp các bài học lập trình trên lớp. Chúng tôi có các tính năng dành riêng cho giáo viên như tùy chọn tạo lớp học, tùy chỉnh lớp học và quan sát quá trình học tập của học sinh.\nNếu bạn thích Hedy, bạn có thể liên hệ với những trường học bạn biết để có thể giúp giáo viên ở đó bắt đầu! Chúng tôi có thể giúp bạn tìm trường hoặc giáo viên thông qua [Discord](https://discord.gg/8yY7dEme9r).\n"
title: Tài liệu Hedy
start-sections:
-   title: "Lập trình bằng văn bản dễ dàng!"
    text: |
        Many schools and teachers around the world want to teach their students programming. Initially this is often done with playful tools, ranging from the Beebot robot to
        Scratch Junior or Scratch. After using such tools, kids often want to move to more powerful, textual programming languages, like Python.

        Python however is hard, because it is only available in English, and requires learners to learn complex programming concepts and syntax at once.
        Hedy is the easy way to get started with textual programming languages! Hedy is free to use, open source, and unlike any other textual programming language in three ways.

        1. Hedy is multi-lingual, you can use Hedy in your own language
        2. Hedy is gradual, so you can learn one concept and its syntax a time
        3. Hedy is built for the classroom, allowing teachers to fully customize their student's experience
-   title: "Multi-lingual programming"
    text: |
        While almost all textual programming language have keywords in English, such as `for` or `repeat`, Hedy can be used in any language! We currently support 39 different languages, including Spanish, Arabic, Simplified Chinese and Hindi. If your language is not available you can always start a a new translation.
-   title: "Step by step learning"
    text: |
        Learning a programming language can be overwhelming, since learners have to learn concepts (for example if-else or loops) and syntax (like quotation marks or round brackets) at the same time. In Hedy, concepts are first introduced with little syntax and then refined. A scientifically proven way to learn!
-   title: "Built for the classroom"
    text: |
        Hedy is suitable for kids aged 10 and up and designed for classroom use.
        Teachers can use our free, built-in lesson plans, but can also author their own lessons and load these into the Hedy user interface.
-   title: "Programming in context"
    text: |
        Hedy shows programming in the broadest way possible, and can be used in variety of exciting ways. Hedy allows for the creation of digital and interactive stories, colorful drawings that can be shown on the screen but also drawn with a pen plotter or embroidered on a shirt, and can be used to create games or apps with buttons and keyboard actions.
-   title: "Is Hedy free?"
    text: |
        Yes! Hedy is 'Open source', which means that everyone can help us make Hedy better.
        You can find our code on [GitHub](https://github.com/hedyorg/hedy).
        If you like Hedy and want to contribute, we accept (and are very grateful for) [donations](https://github.com/sponsors/hedyorg)!

-   title: "Do I need to install anything?"
    text: |-
        No. Hedy works in the browser, which is the program you are using to look at this page. Probably Chrome or Edge or Firefox. Hedy also works on phones and tablets.
-   title: "Do I need programming experience to teach with Hedy?"
    text: |-
        No, that is not needed. All concepts are explained in the slides and in the interface for learners.
        If you create a free teacher's account, you also get access to the teacher's manual with information on how to teach
        and frequently made mistakes.<|MERGE_RESOLUTION|>--- conflicted
+++ resolved
@@ -41,12 +41,8 @@
         text: "Hedy contains a lot of different levels that each teach a different new skill. We recommend to teach one level per lesson.\nThis gives your students the time to fully grasp a new command or concept and practice with it, before moving on to the next level.\nWe use this structure in our lessons:\n"
     -   title: "Bài giảng điện tử (Slide)"
         text: |
-<<<<<<< HEAD
             When giving instructions you might want to use our slides. Our slides are available on the 'For teachers' page. There is a set of slides for each level. In the slides all the new commands for that level are explained. We have aimed to explain why these changes are nessecary or how the new commands come in handy.
             We also give some examples of how the new commands can be used. You could of course also use your own slides, or just open Hedy and show your students around the website. Whichever you prefer to give the best Hedy lessons!
-=======
-            **SẮP RA MẮT** Tại đây bạn sẽ sớm có thể tìm được bài giảng điện tử để sử dụng trong lớp.
->>>>>>> 494c1873
     -   title: Giới thiệu
         text: "Bạn có thể bắt đầu bài học bằng cách chủ động sử dụng kiến thức có sẵn của học sinh: Các em đã biết gì về đề tài này, các em đã học gì trong bài học trước và các em đã mắc những lỗi gì (mà sau đó các em rút kinh nghiệm được)?\nBằng cách này, học sinh của bạn sẽ luôn nhớ kiến thức về lập trình và những lỗi thường gặp phải khi tiếp nhận bài học mới.\n"
     -   title: Introduction of new concepts and commands
