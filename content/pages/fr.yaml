title: Documentation de Hedy
home-sections:
-   title: Qu’est-ce qu’un langage de programmation progressif ?
    text: |-
        Apprendre à programmer peut être difficile. Non pas que programmer *est* difficile en soit ! Mais il y a beaucoup de règles à mémoriser, comme quand on apprend le français.
        De la même manière que quand on apprend à lire ou à écrire, tu auras besoin de beaucoup d’entraînement pour apprendre à programmer.

        Aujourd'hui, tu peux lire ce texte facilement. Mais te souviens-tu de quand tu as appris à lire ? Au début ça te prenait un peu de temps de lire syllabe par syllabe !
        C’est vrai pour la programmation aussi : ça peut être difficile au début, mais ça devient de plus en plus facile !

        Le bon côté de Hedy, c’est qu’il est *progressif*. Ça veut dire que tu ne dois pas apprendre toutes les règles en même temps.
        Les premiers niveaux n’ont que quelques règles, ce qui te permet de t’y habituer tranquillement.
        À chaque nouveau niveau, nous introduisons de nouvelles règles, nous ajoutons de nouvelles commandes à celle que tu as déjà apprises. Ces commandes sont des instructions pour l’ordinateur.
-   title: Pourquoi Hedy est progressif ?
    text: |-
        Felienne, la créatrice de Hedy, explique dans cette vidéo (en anglais) pourquoi Hedy est progressif.

        <iframe width="560" height="315" class="mx-auto mt-4" src="https://www.youtube.com/embed/fmF7HpU_-9k" frameborder="0" allow="accelerometer ; autoplay ; encrypted-media ; gyroscope ; picture-in-picture" allowfullscreen></iframe>
-   title: Multi-lingual programming
    text: While almost all textual programming language have keywords in English, such as `for` or `repeat`, Hedy can be used in any language! We currently support 39 different languages, including Spanish, Arabic, Simplified Chinese and Hindi. If your language is not available you can always start a
        a new translation.
-   title: Built for the classroom
    text: |-
        Hedy is suitable for kids aged 10 and up and designed for classroom use.
        Teachers can use our free, built-in lesson plans, but can also author their own lessons and load these into the Hedy user interface.
-   title: À qui est destiné Hedy ?
    text: Hedy est destiné à tous les enfants qui veulent apprendre à programmer ! Il suffit de savoir lire le français.
-   title: Dois-je déjà savoir programmer ?
    text: Non, ce n'est pas nécessaire. Cependant, si tu as déjà programmé avec Scratch ou Python, certaines commandes te seront familières.
-   title: Hedy est-il gratuit ?
    text: |-
        Oui ! Hedy est aussi 'Open source', ce qui signifie que n’importe qui sachant programmer peut nous aider à améliorer Hedy.
        Si vous aimez Hedy, nous aimerions un [don](https://github.com/sponsors/hedyorg?locale=en) !
-   title: Que dois-je installer ?
    text: Rien. Hedy fonctionne dans le navigateur avec lequel tu lis cette page. Probablement Chrome, Edge, ou Firefox. Hedy fonctionne aussi sur ton smartphone ou ta tablette.
join-sections:
-   title: Supporting Hedy
    text: '# There are three ways in which you can support Hedy!'
-   title: Improving the language
    text: |-
        The gradual and multi-lingual nature of Hedy create a lot of interesting technical challenges.
        Find those issues on [Github](https://github.com/hedyorg/hedy/issues?q=is%3Aopen+is%3Aissue+label%3Alanguage).
-   title: Translating Hedy
    text: |-
        Not a programmer? No problem! Another way to support Hedy is by [translating keywords, error messages, adventures are other content](https://github.com/hedyorg/hedy/wiki/Hedy-Translation-Tutorial)

        This is the current status, help us complete a language, or add a new one!
        <a href="https://hosted.weblate.org/engage/hedy/">
        <img src="https://hosted.weblate.org/widgets/hedy/-/multi-auto.svg" alt="Translation status" /></a>
-   title: Help teachers get started
    text: |-
        Hedy is designed to support teachers in providing programming lessons in class. We have specific teacher features like the option to create a class, customize it and see how your students are doing.
        If you like Hedy, you can reach out to schools that you know to help teachers get started! We can help you find schools or teachers via [Discord](https://discord.gg/8yY7dEme9r).
learn-more-sections:
-   title: Appréciez vous Hedy ?
    text: |-
        Nous aimerions en apprendre plus sur votre expérience !
        [Cliquez ici pour nous envoyer un message](mailto :hello@hedy.org "About Hedy")
-   title: Vous avez trouvé une erreur ?
    text: '[Remontez-la sur GitHub](https://github.com/hedyorg/hedy/issues/new/choose)'
-   title: Semaine européenne du code 2020
    text: |-
        Vous voulez en savoir plus sur Hedy ? Consultez cette conférence que Felienne a donnée à la Semaine européenne du code 2020 :

        <iframe width="560" height="315" class="mx-auto mt-4" src="https://www.youtube.com/embed/R2U9MEowYag?wmode=opaque" frameborder="0" allow="accelerometer; autoplay; clipboard-write; encrypted-media; gyroscope; picture-in-picture" allowfullscreen=""></iframe>
sections:
-   title: Introduction
    key: intro
    subsections:
    -   title: Qu'est-ce que Hedy ?
        text: |-
            Hedy est un langage de programmation textuel, spécifiquement développé pour les (pré-)ados (10 à 15 ans).
            Contrairement aux langages de programmation pour les enfants, comme Scratch, Hedy n'utilise pas de blocs de code.
            Ainsi, avec Hedy vous apprendrez à taper du code comme les vrais programmeurs, mais en petites étapes avec des exercices ludiques.
            De cette façon, Hedy peut fonctionner comme un tremplin vers de vrais langages de programmation comme Python d'une manière accessible et surtout amusante !
            Ici vous pouvez regarder une <a href="https://www.youtube.com/watch?v=EdqT313rM40&amp;t=2s" target="_blank">vidéo</a> sur le développement d'Hedy comme langage de programmation.
    -   title: Audience cible
        text: |-
            Hedy a été développée en pensant aux élèves du collège et du lycée (âgés de 10 à 15 ans).
            Il est important que les élèves soient capables de bien lire. Nous recommandons de ne pas commencer avec Hedy avant que les élèves aient atteint au moins un niveau de lecture de niveau 6ème.
            Les élèves (et les professeurs !) n'ont pas besoin d'expérience de programmation avant de commencer avec Hedy.
    -   title: Comment fonctionne Hedy ?
        text: |-
            Hedy est séparé en plusieurs niveaux, chacun permettant d'apprendre de nouvelles commandes. Chaque niveau comprends une variété d'aventures pour pratiquer ces nouvelles commandes.
            En tant que professeur, vous décidez des aventures disponibles à vos élèves. Feront-ils un restaurant, une calculatrice ou une maison hantée, ce niveau-ci ? À chaque niveau, les aventures sont classé par ordre de difficulté croissante, de la plus simple à la plus difficile.
            Vos élèves ont relèveront ainsi continuellement de nouveaux défis. Les aventures peuvent être effectuées par les élèves par eux-même, ou vous pouvez les effectuer en groupe devant la classe.

            Les aventures incluent du code exemple, pour que les professeurs moins technologiquement habiles puissent aussi tiliser Hedy !
            Bien sûr, Hedy est aussi pour les professeurs créatifs qui adorent créer leur propres aventures et plan d'études !

            Après avoir programmé toutes les aventures d'un certain niveau, vos élèves peuvent tester leurs connaissance dans un quiz.
            Vous pouvez suivre le progrès et le travail de vos étudiant depuis la page Classe.
    -   title: Dispositifs
        text: |-
            Hedy est basé sur le web, cela signifie qu'il peut fonctionner sur n'importe quel ordinateur avec un navigateur internet (Firefox, Google Chrome, Edge, etc) donc Hedi fonctionne avec les ordinateurs portables, les chromebooks, les tablettes et même les smartphones.
            Il n'y a pas besoin de télécharger quoi que ce soit pour faire marcher Hedy, il faut juste aller sur le site web et c'est parti !
    -   title: La communauté Hedy
        text: |-
            Tous les enseignants Hedy, programmeurs et autres fans sont les bienvenus sur notre <a href="https://discord.gg/8yY7dEme9r" target="_blank">server Discord</a>. C'est l'endroit idéal pour chatter à propos de Hedy : nous avons des channels où vous pouvez montrer vos projets cools et vos leçons, des channels pour remonter les bugs et des channels pour chatter avec d'autres enseignants et l'équipe Hedy.
            <a href="https://www.youtube.com/watch?v=Lyz_Lnd-_aI" target="_blank">Ici</a> vous trouverez une vidéo expliquant comment rejoindre notre communauté sur Discord.
-   title: Tutoriel
    key: tutoriel
    subsections:
    -   title: Tutoriel
        text: Vous souhaitez (re)voir le tutoriel <a href="https://hedycode.com/tutorial" target="_blank">? Cliquez-<a href="https://hedycode.com/tutorial" target="_blank">ici</a>.
-   title: Préparatifs
    key: préparations
    subsections:
    -   title: For teachers
        text: You can prepare your classes at the <a href="https://hedy.org/for-teachers" target="_blank">For Teachers page</a>. On this page you'll find everything you'll need to teach with Hedy, like your classes, your adventures and slides. All the functionalities of the for teachers page are explained
            below.
    -   title: Réglage de la langue
        text: |-
            En tant qu'enseignant, vous pouvez créer une classe pour tes élèves. Dans cette classe, vous pouvez voir les comptes des élèves et leurs programmes et vous pouvez suivre leurs progrès.
            Cette <a href="https://www.youtube.com/watch?v=Y3RTIWftJQg" target="_blank">vidéo</a> vous montre comment créer une classe rapidement dans Hedy.
    -   title: Personnaliser ta classe
        text: |-
            Vous pouvez aussi personnaliser votre classe et choisir quelles aventures y sont disponibles. Comme ça, les élèves ne seront pas submergés par la quantité d'aventures et de niveaux, et peuvent se concentrer sur les aventures avec lesquelles vous souhaitez qu'ils s'entrainent.

            **Select and order adventures**
            <img src="https://github.com/hedyorg/hedy/assets/80678586/df38cbb2-468e-4317-ac67-92eaf4212adc" width="1000">
            In this section you can select and order adventures. The pink tabs are adventures with new commands. The gray tabs are regular adventures. To rearrange the order of the adventures, you can drag the tabs. However, we do advise you to use the regular order of adventures as the Hedy team made sure the adventures go from easiest to hardest.
            If you want to remove an adventure for your students, simply click the cross on the adventure's tab.
            <img src="https://github.com/hedyorg/hedy/assets/80678586/0ddd10b5-ef60-4480-a0c4-fc9a0f323baa" width="300">
            If you want to add adventures, for instance your own adventure or an adventure you accidentally removed, use this menu to add the adventure to your students' adventures. Simply click the adventure you want to add and it (re)appears in the line of adventures. To undo all your changes to the adventures, click 'Reset'.

            **Opening dates**
            <img src="https://github.com/hedyorg/hedy/assets/80678586/4e59acfa-4772-429f-8328-babb43c942d5" width="300">
            With this feature you can set open_ingdates for the levels. This way you can make a lesson plan before your course begins and not worry about opening new levels each week. In the image above the first level is opened directly, the second will open the 23th of september, and the 3rd level the week after. The other levels are closed.
            Don't want to set opening dates? No problem, just leave this section blank.

            **Unlock level tresholds**
            <img src="https://github.com/hedyorg/hedy/assets/80678586/99a34dab-f112-459e-bfd1-07618be4715a" width = "1000">
            This featue allows you to set a treshold for your students' quiz grade, before they can continue to the next level. For example, if you enter "80" your students have to score at least 80% on the quiz before they are allowed to go to the next level. If they haven't met the treshold, they are not allowed to continue and have to retake the quiz.
            Don't want to use the treshold? No worries, just keep this section blank.


            **Other settings**
            <img src="https://github.com/hedyorg/hedy/assets/80678586/a8491d67-6d6e-42a7-b672-fd3d083a76f8"/>
            There are some other setting that could be usefu to you aswell. Our first extra setting is 'Mandatory developer's mode'. In developers mode the students only see their input and output screens and the run button. The adventures are hidden and there are no cheatsheets available. This might come in handy in a test situation.
            If this option is not selected the developer's mode is available for students too as a voluntairy option.

            If you want all your students to be visible in de class highscore, you can select the second option.
            With all the other options you can choose to hide some functions or content for your students, this might help them focus more.

            **Save**
            <img src="https://github.com/hedyorg/hedy/assets/80678586/df179df3-3073-4d15-bba6-62e58fb675be" width="300">
            Don't forget to save your changes when you're done costumizing your class.
    -   title: Sauvegarde des programmes
        text: |-
            Il y a 2 manières de permettre aux élèves de rejoindre ta classe : vous pouvez créer des comptes pour eux, ou les laisser créer leurs comptes.

            **Pour créer les comptes pour les élèves**
            La manière la plus facile d'ajouter des élèves dans votre classe, est de créer les comptes pour eux. Pour ce faire, cliquez sur le bouton « Créer un compte » et remplissez les champs nom d'utilisateur et mot de passe pour eux.
            Les élèves peuvent alors se connecter avec les noms d'utilisateur et mots de passe que vous avez choisi. Par la suite, ils peuvent changer leurs noms d'utilisateur et mots de passe s'ils le souhaitent, tout en restant dans votre classe.
            Cette <a href="https://www.youtube.com/watch?v=eEQvik-Ce5M" target="_blank">vidéo</a> montre le moyen le plus facile et plus rapide d'ajouter des élèves dans votre classe.

            **Les élèves créent leurs comptes**
            Les élèves peuvent aussi aller sur le site Web de Hedy et créer un compte personnel, comme vous l'avez fait pour eux. Pour les ajouter dans votr classe, clique simplement sur le lien d'invitation.
            Vous pouvez aussi ajouter des élèves manuellement en cliquant sur le bouton « Inviter par nom d'utilisateur ».
    -   title: Définir le langage préféré
        text: |-
            Lorsque les élèves créent des profils, ils doivent choisir une « langue préférée ». Hedy sera toujours chargé dans la langue sélectionnée.
            Il est possible de changer cette langue ultérieurement en accédant à nouveau à « Mon compte » et « Mes paramètres personnels ».
            À partir de décembre 2021, il est obligatoire de définir une langue préférée pour chaque compte Hedy.
            Si votre compte ou les comptes de vos élèves ont été créés avant cette date, vous recevrez un message indiquant que la langue préférée est manquante.
            Ne vous inquiétez pas ! Accédez à « Mon profil » et définissez une langue dans les paramètres de votre profil.
            Jusqu'à ce que vous définissiez une langue, Hedy s'affichera dans la langue de votre navigateur et, lorsque cette langue n'est pas prise en charge, en anglais.

            **Pour les non-anglophones**
            Non seulement vous pouvez changer la langue des aventures dans votre propre langue, mais vous pouvez également choisir dans quelle langue les mots-clés (par exemple, 'print' ou 'ask') doivent être affichés.
            De cette façon, vous pouvez enseigner à vos élèves à programmer avec des mots-clés en anglais, mais vous pouvez également les laisser programmer dans leur propre langue. Par exemple, les étudiants néerlandais peuvent utiliser la commande 'vraag' au lieu de 'ask'.

            **Vidéo**
            Cette <a href="https://www.youtube.com/watch?v=QrVZETj4oLM" target="_blank">vidéo</a> vous montre comment définir une langue préférée et changer les mots-clés dans votre langue préférée également.
    -   title: Enregistrement des programmes
        text: |-
            Lorsque vous êtes connecté, vous verrez Mes programmes à côté de votre icône de profil.
            Cette option existe également pour vos élèves. Dans Mes programmes, vous pouvez trouver tous les programmes sur lesquels vous avez travaillé.
            Par défaut, les programmes seront enregistrés dans « Mes programmes » lorsque vous exécutez le code, et ce toutes les 10 secondes, sous leur nom par défaut
            et leur niveau (par exemple : Histoire 5). Si vous souhaitez enregistrer un programme sous un nouveau nom, il vous suffit de taper le nouveau nom dans la barre de nom.
            Actuellement, un seul programme peut être enregistré par niveau, par onglet.

            Vous (et vos élèves) pouvez également partager des programmes en utilisant le bouton de partage à côté des noms des programmes.
            Ces programmes seront publiés sur notre page de <a href="https://hedy.org/explore" target="_blank">découverte</a>, pour que tout le monde puisse les voir et les utiliser.
            Si vous souhaitez annuler le partage de votre programme, allez dans « Mes programmes » et cliquez sur « Annuler le partage ».

            L'icône de l'avion en papier peut être utilisée pour remettre des programmes à l'enseignant d'une classe. Les programmes qui ont été remis ne pourront plus être modifiés.
-   title: L'enseignement avec Hedy
    key: enseigner
    subsections:
    -   title: L'enseignement avec Hedy
        text: |-
            Hedy contient beaucoup de niveaux différents qui enseignent chacun une nouvelle compétence. Nous recommandons d'enseigner un niveau par leçon.
            Cela donne à vos élèves le temps de saisir pleinement une nouvelle commande ou un nouveau concept et de s'exercer avec lui, avant de passer au niveau suivant.
            Nous utilisons cette structure dans nos leçons :
    -   title: Slides
        text: |-
            When giving instructions you might want to use our slides. Our slides are available on the 'For teachers' page. There is a set of slides for each level. In the slides all the new commands for that level are explained. We have aimed to explain why these changes are nessecary or how the new commands come in handy.
            We also give some examples of how the new commands can be used. You could of course also use your own slides, or just open Hedy and show your students around the website. Whichever you prefer to give the best Hedy lessons!
    -   title: Introduction
        text: |-
            Vous pouvez commencer vos leçons en activant les connaissances préalables de vos élèves : Que savent-ils déjà sur le sujet, qu'ont-ils appris dans la leçon précédente et quelles erreurs ont-ils commises dont ils ont maintenant tiré les leçons ?
            De cette façon, toutes les commandes apprises précédemment et les erreurs fréquemment commises sont fraîches dans la mémoire de vos élèves, lorsque vous commencez à présenter la nouvelle leçon.
    -   title: Introduction de nouveaux concepts et de nouvelles commandes
        text: |-
            Les nouveaux concepts et commandes peuvent être très difficiles à comprendre pour certains élèves.
            C'est pourquoi il est important de montrer aux élèves comment utiliser correctement les nouvelles commandes.
            Surtout aux niveaux inférieurs, où certains élèves n'ont aucune expérience en programmation, il peut leur être difficile de comprendre les nouveaux concepts abstraits.
            Présenter de nombreux exemples rend un concept abstrait (par exemple : "Qu'est-ce qu'une variable ?") plus reconnaissable et plus facile à comprendre ("Regardez, la variable animal a changé en chien").
    -   title: Commençons le travail
        text: |-
            Chaque niveau contient différentes aventures que vous pouvez trouver dans les onglets roses. Le premier onglet rose explique les nouvelles commandes de ce niveau.
            Les onglets suivants sont des aventures que les élèves peuvent essayer et créer eux-mêmes.
            Les aventures sont classées du plus facile au plus difficile, nous vous recommandons donc de commencer par la gauche et de vous diriger vers la droite.
            Le dernier onglet "What's next" donne une petite idée de ce que vous apprendrez dans le niveau suivant. Bien entendu, vous pouvez sélectionner les aventures que vous voulez faire faire à vos élèves pour chaque niveau.
            Ils ne sont pas obligés de faire toutes les aventures. Chaque aventure contient un exemple de code, que les élèves peuvent essayer à l'aide du bouton vert.
            Le code d'exemple est copié dans le champ de travail, où les élèves peuvent essayer le code et l'adapter pour se l'approprié.
            Encouragez vos élèves à transformer les codes d'exemple en leurs propres projets en ajoutant leurs propres idées et en créant leur propre variation de l'aventure.
    -   title: Quiz et puzzles
        text: |-
            Pour vérifier que vos élèves ont assimilé toutes les nouvelles informations dans un niveau, vous pouvez les inviter à répondre au quiz.
            Le quiz comporte 10 questions portant sur les nouveaux concepts et commandes de ce niveau.
            Tous les niveaux n’ont pas encore de quiz, nous sommes encore en train de les construire.
            Certains niveaux comportent également des puzzles. Les puzzles montrent aux étudiants quelques lignes de code que les élèves doivent place dans le bon ordre.

            Cette <a href="https://www.youtube.com/watch?v=lNh5EdZVUwc" target="_blank">vidéo</a> présente les quiz et les puzzles..
    -   title: Évaluation
        text: |-
            Terminez votre leçon par une brève évaluation. Qu'ont appris les élèves ? Quelles difficultés ont-ils rencontrées ?
            Comment ont-ils appris de leurs erreurs ? Et bien sûr, qu'ont-ils créé ? Qu'ont-ils créé ?
            Les élèves sont souvent très fiers de leurs propres créations. Il est donc intéressant de prendre le temps de donner à vos élèves la possibilité de montrer leur travail à leurs camarades de classe.
-   title: Caractéristiques supplémentaires de Hedy
    key: caractéristiques
    subsections:
    -   title: Statistiques des enseignants
        text: Cette [video](https://www.youtube.com/watch?v=iwHVG4NRKI4&t=5s) donne plus d'informations sur comment utiliser les statistiques des enseignants dans votre cours.
    -   title: Créez votre propre aventure
        text: Les enseignants peuvent également créer leur propre aventure. [Cette vidéo] (https://www.youtube.com/watch?v=A0zbXpxX4q4) vous montre comment créer votre propre aventure en tant qu'enseignant et l'ajouter à votre (vos) cour(s).
    -   title: Explorer la page
        text: |-
            Sur la page [explorer](https://hedy.org/explore), vous pouvez voir le travail d'autres utilisateurs de Hedy. Vous pouvez essayer leurs programmes et vous en inspirer pour créer vous-même quelque chose de cool.
            Vous pouvez également ajouter vous-même un programme que vous avez créé à la page d'exploration en cliquant sur "Enregistrer et partager le code" dans l'écran de codage ou en allant dans "Mes programmes" et en cliquant sur "Partager".
            Vous ne voulez plus partager votre travail ? Il vous suffit d'aller dans "Mes programmes" et de cliquer sur "Annuler le partage".
            Si vous souhaitez obtenir davantage d'informations sur la page d'exploration, consultez cette [vidéo] (https ://www.youtube.com/watch?v=26boFjqvS5Q).
    -   title: Mes réalisations
        text: |-
            Si vous cliquez sur votre nom d'utilisateur dans le coin supérieur droit de votre écran, vous pouvez aller sur [Mes réalisations] (https://hedy.org/my-achievements). Sur cette page, vos réalisations sont rassemblées. Vos élèves disposent également d'une telle page.
            Lorsque vous passez la souris sur le badge, vous voyez comment l'obtenir. Il existe également des badges cachés, que vous devrez découvrir par vous-même.
            Si vous voulez plus d'informations sur les réalisations, regardez cette [vidéo] (https://www.youtube.com/watch?v=-FjmKejukCs).
    -   title: Les meilleurs scores
        text: |-
            Sur [cette page](https://hedy.org/highscores), vous pouvez voir les meilleurs scores de tous les utilisateurs de Hedy.
            Dans cette [vidéo](https://www.youtube.com/watch?v=IqTiUkBVTo8), vous en apprendrez davantage sur les meilleurs scores.
    -   title: Débogueur
        text: |-
            Votre code (ou celui de l'élève) ne fonctionne pas ? Il doit y avoir un bogue (une erreur de codage) ! Vous pouvez utiliser le débogueur pour trouver l'erreur.
            Le débogueur est le gros bouton de votre écran de codage. Si vous appuyez sur ce bouton, vous pouvez exécuter votre code ligne par ligne pour trouver votre erreur.
            Avez-vous trouvé l'erreur ? Appuyez sur le bouton rouge d'arrêt et le débogueur s'éteindra.
    -   title: Lire à haute voix
        text: Voulez-vous que la sortie de votre programme soit lue à haute voix ? Dans ce cas, vous pouvez utiliser la fonction de lecture à haute voix qui se trouve sous le bouton « exécuter le code » dans votre écran de codage.
    -   title: Mode programmeur
        text: |-
            Vous êtes distrait par toutes les aventures, ou vous voulez faire un long programme ? Alors, regardez le bouton « Mode Programmateur » en bas de votre écran de codage.
            Ce mode vous permet, à vous et à vos élèves, d'utiliser un écran de codage plus grand.
    -   title: Aide-mémoire
        text: |-
            A tous les niveaux il y a un bouton avec cet émoji 🤔. Vous et vos élèves peuvent y trouver les « Aide-mémoire ». Sur ces aide-mémoire, vous pouvez trouver toutes les commandes disponibles à chaque niveau sous leur forme correcte.

            Donc, si vous avez oublié comment une commande fonctionne, c'est très simple, jetez un œil à l'aide-mémoire.
    -   title: Vidéo
        text: Cette [vidéo] (https://www.youtube.com/watch?v=c4MntPPgl1Y) vous présente d'autres fonctionnalités de Hedy, comme les aides-mémoire et le sélecteur de clavier.
-   title: Réponses aux exercices
    key: réponses
    intro: |-
        Les réponses à tous les exercices se trouvent dans le profil public du compte utilisateur « Hedy_answers ». Nous encourageons souvent les élèves à utiliser leur propre créativité dans leur réponses, c'est pourquoi ces réponses sont, au mieux, des guides montrant à quoi peut ressembler une réponse correcte.

        Pour ouvrir le profile « Hedy_answer », cliquez <a href="https://hedy.org/user/hedy_answers" target="_blank">ici</a>.
-   title: Erreurs fréquemment commises
    levels:
    -   level: '1'
        sections:
        -   title: Les élèves oublient de taper les commandes
            example:
                error_text: Par exemple, ils tapent une phrase sans `{print}`.
                error_code: Hedy ne peut pas afficher ça.
                solution_text: Apprenez à vos élèves à toujours commencer une ligne par une commande.
                solution_code: '{print} Hedy peut imprimer ceci !'
        -   title: Les élèves utilisent des majuscules lorsqu'ils tapent des commandes
            example:
                error_text: Les commandes ne fonctionneront pas si elles sont en majuscules.
                error_code: |-
                    Demander Pourquoi mon code ne marche pas ?
                    Imprime Parce que j'utilise des commandes avec des majuscules.
                solution_text: Enlevez les majuscules.
                solution_code: |-
                    {ask} Pourquoi mon code marche-t-il ?
                    {print} Parce que j'ai enlevé les majuscules !
        -   title: Les élèves utilisent `{echo}` sans `{ask}`
            example:
                error_text: '`{echo}` est fait pour répéter une réponse après une commande `{ask}`. Sans `{ask}`, `{echo}` ne fera rien.'
                error_code: '{echo} Ton nom est'
                solution_text: Ajoute une commande `{ask}` pour que cela fonctionne.
                solution_code: |-
                    {ask} Quel est votre nom ?
                    {echo} Ton nom est
        -   title: Les élèves veulent que le mot répété (variable) se trouve au milieu d'une phrase
            example:
                error_text: Et ils ont raison ! C'est pourquoi ils apprendront à utiliser les variables au niveau suivant.
                error_code: |-
                    {ask} Quel est le langage de programmation le plus amusant ?
                    {echo} est le meilleur !
                solution_text: 'Au niveau 1, nous devons nous en tenir à cela :'
                solution_code: |-
                    {ask} Quel est le langage de programmation le plus amusant ?
                    {echo} Le meilleur est...
        -   title: 'Tortue : Les élèves laissent la tortue sortir de l''écran'
            example:
                error_text: Souvent, les élèves aiment essayer les grands nombres en utilisant la tortue, ce qui fait sortir la flèche de l'écran.
                error_code: |-
                    {forward} 300
                    {turn} 90
                solution_text: Dans l'exemple, les élèves ont tendance à penser que la commande "tourne" ne fonctionne pas. Bien qu'elle fonctionne, vous ne pouvez pas voir son effet en dehors de l'écran. Utilisez des nombres plus petits pour éviter cela.
                solution_code: |-
                    {forward} 100
                    {turn} 90
        -   title: 'Tortue : Les élèves utilisent la commande "recule", mais elle n''existe pas'
            example:
                error_text: Recule n'est pas une commande.
                error_code: recule 100
                solution_text: 'Pour faire reculer la tortue, il faut utiliser la commande avance et un nombre négatif. Par exemple :'
                solution_code: avance -100
    -   level: '2'
        sections:
        -   title: Les élèves font des fautes de frappe dans leurs commandes
            example:
                error_text: Hedy ne peut pas reconnaître une commande contenant une faute de frappe.
                error_code: afffiche Ne faites pas de fautes de frappe !
                solution_text: Apprenez à vos élèves à lire les messages d'erreur. Ils pourront ainsi découvrir eux-mêmes ce qui n'a pas fonctionné.
                solution_code: affiche Ne fais pas de fautes de frappe !
        -   title: Les élèves oublient que la commande "demande" a changé
            example:
                error_text: Dans ce niveau, les élèves apprennent ce que sont les variables. La commande demande nécessite également une variable, mais les élèves l'oublient.
                error_code: demande Qu'aimeriez-vous manger ?
                solution_text: Dans ce niveau, tu dois dire à Hedy où enregistrer ta réponse pour qu'elle puisse être utilisée plus tard. C'est ce qu'on appelle une variable.
                solution_code: demande Qu'aimeriez-vous manger?
        -   title: Les élèves essaient d'utiliser la commande `{echo}`
            example:
                error_text: Pour certains élèves, il peut être frustrant d'apprendre que la commande `{echo}` ne fonctionne plus. C'est pourquoi il est très important d'expliquer les avantages de l'utilisation des variables. Par exemple, vous pouvez utiliser plusieurs variables dans un code, et vous pouvez
                    les placer où vous voulez dans une phrase !
                error_code: |-
                    réponse {is} {ask} Pourquoi {echo} ne fonctionne plus?!
                    {echo}
                solution_text: Utilise plutôt une variable.
                solution_code: |-
                    réponse {is} {ask} Pourquoi {echo} ne fonctionne-t-il plus ?
                    {print} réponse
        -   title: Les élèves utilisent un nom de variable ou un mot normal
            example:
                error_text: Dans l'exemple ci-dessous, le mot "nom" est utilisé comme variable, mais aussi comme texte normal. Le résultat de ce code sera "Bonjour mon Hedy est Hedy".
                error_code: |-
                    nom est Hedy
                    affiche Bonjour mon nom est nom
                solution_text: N'utilise donc pas un mot que vous voulez utiliser dans le texte comme nom de variable. Au niveau 4, ce problème est résolu à l'aide de guillemets.
                solution_code: |-
                    nom est Hedy
                    affiche Bonjour, je suis nom
        -   title: Les élèves utilisent des noms de variables longs contenant deux mots.
            example:
                error_text: Une variable doit être nommée avec un seul mot. Vous pouvez utiliser un tiret bas pour relier deux mots. Cela compte pour un seul mot.
                error_code: porte choisie est demande Quelle porte choisissez-vous ?
                solution_text: Ajoute un tiret bas.
                solution_code: porte_choisie est demande Quelle porte choisissez-vous ?
        -   title: Les élèves peuvent utiliser deux noms différents pour la même variable
            example:
                error_text: Dans cet exemple, l'élève a utilisé "cheval" et "nom" pour les mêmes variables.
                error_code: |-
                    cheval est demande Quel est le nom de votre cheval ?
                    affiche Votre cheval est appelé nom
                solution_text: Vérifiez toujours si la variable porte le même nom dans tout le code. De légères différences peuvent être difficiles à repérer (par exemple les pluriels), mais elles interfèrent avec le code.
                solution_code: |-
                    nom est demande Quel est le nom de votre cheval ?
                    affiche Votre cheval s'appelle nom
    -   level: '3'
        sections:
        -   title: Les élèves essaient d'imprimer des listes en entier
            example:
                error_text: Une liste ne peut pas être imprimée. Vous ne pouvez imprimer qu'un seul élément de la liste, au hasard.
                error_code: |-
                    courses est pommes, lait, chocolat
                    affiche courses
                solution_text: Pour afficher une liste de toutes les courses, il suffit de les placer après une commande affiche. Sinon, vous pouvez utiliser la liste pour imprimer un article au hasard.
                solution_code: |-
                    {print} pommes, lait, chocolat

                    ou

                    courses {is} pommes, lait, chocolat
                    {affiche} épicerie {at} {random}
        -   title: Le élèves utilisent le nom de la variable ou d'une liste comme du texte normal
            example:
                error_text: Ce problème s'est probablement produit au niveau 2 également. Désormais, il peut également se produire avec les listes.
                error_code: |-
                    nom {is} Hedy
                    {print} Bonjour, mon nom est nom

                    ou

                    animal {is} rhinocéros, abeille, cygne
                    {affiche} Le meilleur animal est... animal {at} {random}
                solution_text: N'utilisez pas les noms de variables ou de listes dans du texte normal à imprimer. Au niveau 4, ce problème est résolu avec des guillemets.
                solution_code: |-
                    nom est Hedy
                    affiche Bonjour je suis nom

                    ou

                    animaux est rhinocéros, abeille, cygne
                    affiche Le meilleur animal est... animal au hasard
        -   title: Les élèves oublient `{at}` dans `{at}` `{random}`
            example:
                error_text: Comme dans l'exemple
                error_code: |-
                    oiseaux est moineau, mouette, corneille
                    affiche oiseaux hasard
                solution_text: Ce problème est résolu en ajoutant le mot `{at}`
                solution_code: |-
                    oiseaux {is} moineau, mouette, corneille
                    {print} oiseaux {at} {random}
        -   title: Les élèves oublient d'utiliser la commande `{print}` quand ils utilisent aussi la commande `{at}` `{random}`
            example:
                error_text: Ou alors ils vont parfois mettre `{at}` `{random}` au début d'une ligne.
                error_code: |-
                    fruit {is} pomme, cerise, banane
                    fruit {at} {random}
                solution_text: Insistez auprès de vos élèves sur le fait que vous avez toujours besoin de la commande `{print}` pour afficher un texte.
                solution_code: |-
                    fruit {is} pomme, cerise, banane
                    {print} fruit {at} {random}
        -   title: Les élèves oublient d'utiliser des virgules dans leurs listes
            example:
                error_text: Dans une liste, les éléments sont séparés par une virgule.
                error_code: |-
                    pizzas {is} champignons thon quatre saisons
                    {print} pizzas {at} {random}
                solution_text: Chaque élément de votre liste doit être suivi d'une virgule
                solution_code: |-
                    pizzas {is} champignons, thon, quatre saisons
                    {print} pizzas {at} {random}
        -   title: Les élèves essaient d'utiliser `{at}` `{random}` avec autre chose qu'une liste
            example:
                error_text: Par exemple
                error_code: |-
                    clubs {is} Machester United
                    {print} clubs {at} {random}
                solution_text: Hedy ne peut pas afficher quelque chose au hasard, parce qu'il n'y a pas de liste à partir de laquelle choisir.
                solution_code: |-
                    clubs {is} Manchester United, Bayrn Munchen, FC Barcelona
                    {print} clubs {at} {random}
        -   title: Les élèves essaient d'utiliser les fonctions ajouter/supprimer sans liste
            example:
                error_text: Dans l'exemple ci-dessous, "noms" n'est pas une liste, mais une variable. Vous ne pouvez rien y ajouter.
                error_code: |-
                    noms {is} Jacques
                    ton_nom {is} {ask} Qui es-tu ?
                    {add} ton_nom {to} noms
                    {print} noms {at} {random}
                solution_text: Il faut d'abord qu'il y ait une liste, donc vous devez ajouter un deuxième nom pour transformer les noms en liste, par exemple Amy. Si vous ne voulez pas d'Amy dans votre liste, vous pouvez utiliser remove pour la supprimer ensuite.
                solution_code: |-
                    noms {is} Jacques, Amy
                    ton_nom {is} {ask} Qui es-tu ?
                    {add} ton_nom {to} noms
                    {print} noms {at} {random}
        -   title: Les élèves oublient d'utiliser `{to}`/`{from}` dans `{add}`/`{remove}`
            example:
                error_text: Sans `{to}`/`{from}`, la commande `{add}`/`{remove}` ne marchera pas.
                error_code: |-
                    aventures {is} histoire, perroquet, dé
                    choix {is} Quelle aventure tu préfères?
                    {add} choix
                    {remove} dé
                    {print} J'aime aventures {at} {random}
                solution_text: Hedy doit savoir à quelle liste l'élément doit être ajouté/supprimé.
                solution_code: |-
                    aventures {is} histoire, perroquet, dé
                    choix {is} Quelle aventure préférez-vous ?
                    {add} choix {to} aventures
                    {remove} dé {from} aventures
                    {print} J'aime aventures {at} {random}
    -   level: '4'
        sections:
        -   title: Les élèves oublient d'utiliser les guillemets des deux côtés du texte
            example:
                error_text: Dans ce niveau, il affiche et demande ont besoin de guillemets. Un avant le texte et un après.
                error_code: |-
                    affiche Hello
                    humeur demande 'Comment vas-tu ?
                solution_text: Ajoute correctement les guillemets.
                solution_code: |-
                    affiche 'Hello'
                    humeur est demande 'Comment vas-tu?'
        -   title: Les élèves utilisent les mauvais guillemets
            example:
                error_text: Il est important de commencer votre cours en vérifiant si les étudiants savent comment taper un guillemet correctement. Sinon, ils pourraient utiliser les "doubles guillemets" ou les guillemets inversés ` .
                error_code: |-
                    print `Bienvenue au restaurant`
                    nourriture is demande "Que voulez-vous commander?"
                solution_text: 'Ce sont les guillemets corrects :'
                solution_code: |-
                    affiche 'Bienvenue au restaurant'
                    nourriture est demande 'Que voulez-vous commander ?'
        -   title: Les élèves utilisent une apostrophe dans leur texte
            example:
                error_text: A partir de ce niveau, les apostrophes ne sont plus autorisées. Elles sont souvent utilisées en français pour signifier l'élision de voyelles comme dans l'entrée, par exemple.
                error_code: affiche 'Vous n'êtes pas autorisé à entrer ceci'
                solution_text: Vous pouvez choisir d'utiliser la mauvaise grammaire et d'omettre l'apostrophe. Vous pouvez aussi utiliser le ` comme apostrophe.
                solution_code: |-
                    print 'T'es autorisé à entrer ceci'
                    print 'Et t`es capable de faire ceci'
    -   level: '5'
        sections:
        -   title: Les élèves oublient d'utiliser `{print}` dans une commande `{if}`
            example:
                error_text: Après avoir utilisé `{if}`ou `{else}`, les élèves oublient d'utiliser une deuxième commande comme `{print}` ou `{ask}`.
                error_code: |-
                    si nom est Hedy 'Super!'
                    sinon 'Hedy est mieux!'
                solution_text: Add the print command to fix it.
                solution_code: |-
                    if name is Hedy print 'Great!'
                    else print 'Hedy is better!'
        -   title: Students might use two different names for the same variable
            example:
                error_text: In this example the student has used 'horse' and 'name' for the same variables.
                error_code: |-
                    horse is ask 'What is your horse called?'
                    if name is Bonfire print 'cool'
                    else print 'less cool!'
                solution_text: Always check wheter the variable has the same name throughout the code. Slight differences can be hard to spot (for example plurals) but they will interfere with the code.
                solution_code: |-
                    horse is ask 'What is your horse called'
                    if horse is Bonfire print 'cool!'
                    else print 'less cool!'
        -   title: Les élèves oublient encore les guillemets des deux côtés
            example:
                error_text: If commandos can get very long and students tend to forget to use quotes.
                error_code: |-
                    if name is Hedy print fun
                    else print 'meh!
                solution_text: Always use 2 quotes in a print command.
                solution_code: |-
                    if name is Hedy print 'fun'
                    else print 'meh!'
        -   title: Les élèves utilisent des guillemets autour des noms de variables
            example:
                error_text: In this level there are no quotes around variable names.
                error_code: |-
                    if 'name' is 'Hedy' print 'fun'
                    else print 'meh!'
                solution_text: Remove the quotes to get the code to work.
                solution_code: |-
                    if name is Hedy print 'fun'
                    else print 'meh!
        -   title: Les élèves utilisent des noms de variable longs contenant 2 mots
            example:
                error_text: A variable should be named with one word. You could use an underscore to connect two words. That counts as one.
                error_code: chosen door is ask 'Which door do you pick?'
                solution_text: Add an underscore.
                solution_code: chosen_door is ask 'which door do you pick?'
        -   title: Students want multiple answers to be correct
            example:
                error_text: For example this student Hedy to tell all his friends that they are funny, but other classmates would be told that they are not.
                error_code: if name is Jesse, David, Souf print 'You are funny' else print 'You are not funny'
                solution_text: |-
                    You could use the `in` command for that. It is explained in a higher level, but it does already work in level 5.
                    Another solution is to use multiple if commands and no else command. The disadvantage is that it won't tell the other classmates that they are not funny.
                solution_code: |-
                    friends is Jesse, David, Souf
                    name is ask 'Who are you?'
                    if name in friends print 'You are funny'
                    else print 'You are not funny'

                    or

                    name is ask 'Who are you?'
                    if naam is Jesse print 'You are funny'
                    if naam is David print 'You are funny'
                    if naam is Souf print 'You are funny'
        -   title: The students make the variable name the same as the value in the if statement
            example:
                error_text: In the example below the password is 'password'. This will result in it always being correct.
                error_code: |-
                    password is ask 'What is the password?'
                    if password is password print 'Access granted'
                    else print 'Acces denied!'
                solution_text: Pick a different name for your variable.
                solution_code: |-
                    secret_password is ask 'What is the password'
                    if secret_password is password print 'Access granted!'
                    else print 'Access denied!'
    -   level: '6'
        sections:
        -   title: Students struggle with quotation marks
            example:
                error_text: Some students struggle with adding quotattion marks or not. If you add quotation marks, the output screen will literally show '5+5'.
                error_code: print '5 + 5'
                solution_text: In this code the output screen will print '10'.
                solution_code: print 5 + 5
        -   title: Students struggle with the concept of doing maths with a variable
            example:
                error_text: 'Some students will find it hard to do maths with variables. Try to show them very simple examples, like:'
                error_code: |-
                    age = ask 'How old are you?'
                    print 'Next year you will be ' age + 1
                solution_text: Or take it a step further like this.
                solution_code: |-
                    price = 0
                    print 'Welcome to our burger restaurant'
                    burger = ask 'Would you like a burger?'
                    if burger = yes price = price + 10
                    drink = ask 'Would you like a drink?'
                    if drink = yes price = price + 4
                    print 'That will be ' price ' euros please'
    -   level: '7'
        sections:
        -   title: Students forget one of the word of the repeat command, or they forget the print command
            example:
                error_text: Make sure that the students know to use both the full repeat command and the print command.
                error_code: |-
                    repeat 3 times 'For he`s a jolly good fellow'
                    repeat 3 print 'Which nobody can deny!'
                solution_text: 'This is the correct code:'
                solution_code: |-
                    repeat 3 times print 'For he`s a jolly good fellow'
                    repeat 3 times print 'Which nobody can deny!'
        -   title: Students try to repeat multiple lines
            example:
                error_text: In this level you can only repeat one line of code multiple times. In this code the student wanted to print 3 different drinks, but it won't work. It will ask the question 3 times and only print the last answer.
                error_code: |-
                    repeat 3 times drink = ask 'What would you like to drink?'
                    print drink
                solution_text: You should go to the next level to be able to repeat multiple lines. So on this level you'll have to print everything seperately.
                solution_code: |-
                    drink = ask 'What would you like to drink?'
                    print drink
                    drink = ask 'What would you like to drink?'
                    print drink
                    drink = ask 'What would you like to drink?'
                    print drink
        -   title: Students make programs that take too long to run
            example:
                error_text: In this level it's very easy to make long codes. The students aren't allowed to make programs that take to long to load (to save our servers).
                error_code: repeat 100 times print 'How many times can I repeat this?'
                solution_text: Make sure the codes aren't too long
                solution_code: repeat 20 times print 'This is enough'
    -   level: '8'
        sections:
        -   title: Students use the indentation wrong
            example:
                error_text: Indentation is a new concept in this level, that is hard to use for some students. Make sure they practise some simple codes before making a whole program with it.
                error_code: |-
                    repeat 3 times
                    print 'hello'
                solution_text: 'This is the correct code:'
                solution_code: |-
                    repeat 3 times
                        print 'hello'
        -   title: Students only repeat 1 line when they wanted to repeat multiple lines
            example:
                error_text: For instance, in the code below the student wanted to take the drinks order of 3 people. But insted the program asked 3 times, but only wrote down one order.
                error_code: |-
                    repeat 3 times
                        drink = ask 'What would you like to drink?'
                    print drink
                solution_text: |-
                    In the correct code the third line starts with indentation too. This way it belongs to the repeat block and therefore it will be repeated 3 times.
                    Showing your students these differences can help them understand why we need indentation to make our programs work.
                solution_code: |-
                    repeat 3 times
                        drink = ask 'What would you like to drink?'
                        print drink
        -   title: Students want to nest if statements, or put if statements inside a loop
            example:
                error_text: |-
                    In this level students aren't allowed yet to put if statements inside other if statements or inside repeat loops.
                    In the next level this is allowed.
                error_code: |-
                    birthday = ask 'Is it you birthday?'
                    if birthday = yes
                        repeat 3 times
                            print 'Hip Hip Hooray!'
                solution_text: 'This is the correct code for this level:'
                solution_code: |-
                    birthday = ask 'Is it you birthday?'
                    if birthday = yes
                        print 'Hip Hip Hooray!'
                        print 'Hip Hip Hooray!'
                        print 'Hip Hip Hooray!'
        -   title: Students make programs that take too long to run
            example:
                error_text: In this level it's very easy to make long codes. The students aren't allowed to make programs that take to long to load (to save our servers).
                error_code: |-
                    repeat 100 times
                        print 'How many times can I repeat this?'
                solution_text: Make sure the codes aren't too long
                solution_code: |-
                    repeat 20 times
                        print 'This is enough'
        -   title: Students use the if command to check if the variable value is the same as the variable name
            example:
                error_text: |-
                    We have seen this mistake by some of our students. They make a password for their computer, but they make the password 'password'.
                    In line 2 the computer is asked to check wheter the variable password is the same as the variable password, so itself. Which means the answer is alway yes.
                    So with this code the answer will always be 'You can come in' no matter what the player fills in.
                error_code: |-
                    password is ask 'What is the password?'
                    if password is password
                        print 'You can come in'
                    else
                        print 'You are not allowed'
                solution_text: You can fix this mistake by adding quotation marks. This way the computer knows that the second password in `if password is 'password'` is a string value (so normal text) and not the variable name.
                solution_code: |-
                    password is ask 'What is the password?'
                    if password is 'password'
                        print 'You can come in'
                    else
                        print 'You are not allowed'
    -   level: '9'
        sections:
        -   title: Students make mistakes with indentation
            example:
                error_text: The hardest part about this level is getting the indentation right. Students love nesting if statements, sometimes even inside other nested if statements. Keeping track of indentation can get pretty tough.
                error_code: |-
                    print 'Robin is walking downtown'
                    location = ask 'Is Robin going into a shop, or does she go home?'
                    if location is shop
                        print 'She enters the shop.'
                        print 'Robin sees an interesting looking book'
                        book = ask 'Does Robin buy the book?'
                            if book is yes
                    print 'Robin buys the book and goes home'
                    else
                        print 'Robin leaves the shop and goes home'
                    else
                        print 'Robin goes home'
                solution_text: This is the correct code. Try to keep track of all the different constructions when putting if statements inside other if statements.
                solution_code: |-
                    print 'Robin is walking downtown'
                    location = ask 'Is Robin going into a shop, or does she go home?'
                    if location is shop
                        print 'She enters the shop.'
                        print 'Robin sees an interesting looking book'
                        book = ask 'Does Robin buy the book?'
                        if book is yes
                            print 'Robin buys the book and goes home'
                        else
                            print 'Robin leaves the shop and goes home'
                    else
                        print 'Robin goes home'
    -   level: '10'
        sections:
        -   title: Students so not use the for command correctly
            example:
                error_text: We often see that students try to print the list (in the example animals) instead of the items of the list.
                error_code: |-
                    animals is dog, cat, blobfish
                    for animal in animals
                      print 'I love ' animals
                solution_text: The word animals in the last line should be changed into animal.
                solution_code: |-
                    animals is dog, cat, blobfish
                    for animal in animals
                      print 'I love ' animal
        -   title: Students forget the indentation
            example:
                error_text: Students tend to forget to use indentation after a for command.
                error_code: |-
                    animals is dog, cat, blobfish
                    for animal in animals
                    print 'I love ' animals
                solution_text: You should use indentation after a for command.
                solution_code: |-
                    animals is dog, cat, blobfish
                    for animal in animals
                      print 'I love ' animal
    -   level: '11'
        sections:
        -   title: Students forget to use indentation
            example:
                error_text: Make sure that the students use indentation.
                error_code: |-
                    for i in range 1 to 5
                    print i
                solution_text: 'This is the correct code:'
                solution_code: |-
                    for i in range 1 to 5
                        print i
        -   title: Students don't understand the i
            example:
                error_text: |-
                    Some students don't understand that i is a variable. i is chosen, because it is used in Python programming, but you could just as easily use a different variable name.
                    For example, this code:
                error_code: |-
                    for i in range 1 to 5
                    print i
                solution_text: Could just as well be replaced with this code. It works the same.
                solution_code: |-
                    for banana in range 1 to 5
                        print banana
    -   level: '12'
        sections:
        -   title: Students forget quotation marks
            example:
                error_text: Students need more quotation marks now than in the previous levels. In this example quotation marks were forgotten in the list and in the if command.
                error_code: |-
                    superheroes = Spiderman, Batman, Iron Man
                    superhero = superheroes at random
                    if superhero = Batman
                        print 'IM BATMAN!'
                solution_text: 'This is the correct code:'
                solution_code: |-
                    superheroes = 'Spiderman', 'Batman', 'Iron Man'
                    superhero = superheroes at random
                    if superhero is 'Batman'
                        print 'IM BATMAN!'
        -   title: Students use quotation marks on numbers they want to use for calculations
            example:
                error_text: |-
                    You can use quotation marks on numbers, but only if you want the computer to think of them as text. This means you can't do calculations with the number.
                    In the example below, you can't do maths with the number 25, because it's in quotation marks.
                error_code: |-
                    score = '25'
                    answer is ask 'Do you want a point?'
                    if answer is 'yes'
                        score = score + 1
                        print score
                solution_text: 'This is the correct code:'
                solution_code: |-
                    score = 25
                    answer is ask 'Do you want a point?'
                    if answer is 'yes'
                        score = score + 1
                        print score
        -   title: Students use commas instead of periods in decimal numbers
            example:
                error_text: Decimal numbers can be used from this level on, but you can't use commas.
                error_code: print 2,5 + 2,5
                solution_text: 'This is the correct code:'
                solution_code: print 2.5 + 2.5
    -   level: '13'
        sections:
        -   title: Students confuse `and` with `or`
            example:
                error_text: Both commands might appear similar, but their functions are very different.
                error_code: |-
                    game is ask 'Do you want to play a game?'
                    time is ask 'Do you have time to play?'
                    if game is 'yes' or time is 'yes'
                        print 'Lets play!'
                solution_text: In this case, the person should answer yes on both questions, so you should use `and`.
                solution_code: |-
                    game is ask 'Do you want to play a game?'
                    time is ask 'Do you have time to play?'
                    if game is 'yes' and time is 'yes'
                        print 'Lets play!'
    -   level: '14'
        sections:
        -   title: Students confuse the < and > signs
            example:
                error_text: Often, students are already familiar with these signs from maths class. But if your students don't know these signs yet, they might have a challenge with it.
                error_code: |-
                    age = ask 'How old are you?'
                    if age < 12
                        print 'You are older than I am!'
                solution_text: 'This is the correct code:'
                solution_code: |-
                    age = ask 'How old are you?'
                    if age > 12
                        print 'You are older than I am!'
        -   title: Students use the wrong signs for `!=` `<=` and `>=`
            example:
                error_text: These signs are probably new for most students. Make sure to explain these signs to your students.
                error_code: |-
                    name = ask 'What is your name?'
                    if name =< 'Hedy'
                        print 'You are not Hedy'
                solution_text: 'This is the correct code:'
                solution_code: |-
                    name = ask 'What is your name?'
                    if name != 'Hedy'
                        print 'You are not Hedy'
        -   title: Students forget to use the == sign
            example:
                error_text: In this level, students are still allowed to use = or is. But on other levels, or in python, they might get in trouble for that. So it is best to train them to use it.
                error_code: |-
                    name = ask 'What is your name?'
                    if name = 'Hedy'
                        print 'You are cool!'
                solution_text: 'This is the correct code:'
                solution_code: |-
                    name = ask 'What is your name?'
                    if name == 'Hedy'
                        print 'You are cool!'
    -   level: '15'
        sections:
        -   title: Students forget indentation in the while loop
            example:
                error_text: Indentation is often hard for students.
                error_code: |-
                    answer = 0
                    while answer != 25
                    answer = ask 'What is 5 times 5?'
                    print 'A correct answer has been given'
                solution_text: 'This is the correct code:'
                solution_code: |-
                    answer = 0
                    while answer != 25
                        answer = ask 'What is 5 times 5?'
                    print 'A correct answer has been given'
    -   level: '16'
        sections:
        -   title: Students forget the brackets
            example:
                error_text: From this level on lists should be in brackets.
                error_code: |-
                    icecream = 'starwberry', 'chocolate'
                    print 'I love ' icecream[random] ' icecream'
                solution_text: 'This is the correct code:'
                solution_code: |-
                    icecream = ['starwberry', 'chocolate']
                    print 'I love ' icecream[random] ' icecream'
        -   title: Students use the wrong brackets
            example:
                error_text: From this level on lists should be in brackets.
                error_code: |-
                    icecream = ('starwberry', 'chocolate'}
                    print 'I love ' icecream[random] ' icecream'
                solution_text: 'This is the correct code:'
                solution_code: |-
                    icecream = ['starwberry', 'chocolate']
                    print 'I love ' icecream[random] ' icecream'
        -   title: Students forget the quotation marks while focussing on the brackets
            example:
                error_text: Students are sometimes very focussed on the new aspect of the syntax, that they forget the quotation marks.
                error_code: |-
                    icecream = [starwberry, chocolate]
                    print 'I love ' icecream[random] ' icecream'
                solution_text: 'This is the correct code:'
                solution_code: |-
                    icecream = ['starwberry', 'chocolate']
                    print 'I love ' icecream[random] ' icecream'
        -   title: Students still use the old at random command
            example:
                error_text: Students are sometimes very focussed on the new aspect of the syntax, that they forget the quotation marks.
                error_code: |-
                    icecream = [starwberry, chocolate]
                    print 'I love ' icecream at random ' icecream'
                solution_text: 'This is the correct code:'
                solution_code: |-
                    icecream = ['starwberry', 'chocolate']
                    print 'I love ' icecream[random] ' icecream'
        -   title: Students forget the quotation marks while focussing on the brackets
            example:
                error_text: Students are sometimes very focussed on the new aspect of the syntax, that they forget the quotation marks.
                error_code: |-
                    icecream = [starwberry, chocolate]
                    print 'I love ' icecream[random] ' icecream'
                solution_text: 'This is the correct code:'
                solution_code: |-
                    icecream = ['starwberry', 'chocolate']
                    print 'I love ' icecream[random] ' icecream'
    -   level: '17'
        sections:
        -   title: Students use elif like else, so without a condition
            example:
                error_text: The elif command needs a condition behind it. It cannot be used like else, without a condition.
                error_code: |-
                    color = ask 'What is your favorite color?'
                    if color == 'green':
                        print 'green is nice'
                    elif:
                        print 'I like green'
                solution_text: 'This is the correct code:'
                solution_code: |-
                    color = ask 'What is your favorite color?'
                    if color == 'green':
                        print 'green is nice'
                    elif color == yellow:
                        print 'yellow is alright'
                    else:
                        print 'I like green'
        -   title: Students forget the colon
            example:
                error_text: After each command that requires indentation, a colon should be used.
                error_code: |-
                    answer = ask 'How are you doing?'
                    if answer is 'great'
                        print 'Me too!'
                    elif answer is 'bad'
                        print 'Let me cheer you up!'
                    else
                        print 'Im great!'
                solution_text: 'This is the correct code:'
                solution_code: |-
                    answer = ask 'How are you doing?'
                    if answer is 'great':
                        print 'Me too!'
                    elif answer is 'bad':
                        print 'Let me cheer you up!'
                    else:
                        print 'Im great!'
    -   level: '18'
        sections:
        -   title: Students forget to use the brackets
            example:
                error_text: Students will forget to put brackets around their text.
                error_code: print 'my name is Hedy!'
                solution_text: 'This is the correct code:'
                solution_code: print('my name is Hedy!')
        -   title: Students will still use the ask command
            example:
                error_text: The ask command has been used since level 1. So it might be hard for the students to switch to input instead of ask.
                error_code: |-
                    print('My name is Hedy!')
                    name = ask('What is your name?')
                    print('So your name is ', name)
                solution_text: 'This is the correct code:'
                solution_code: |-
                    print('My name is Hedy!')
                    name = input('What is your name?')
                    print('So your name is ', name)
        -   title: Students might use the brackets as quotation marks
            example:
<<<<<<< HEAD
                error_text: "They have learned to keep the variables outside of the quotation marks, so they might do the same with the brackets. Which is not the correct way to use them.\n"
                error_code: "temperature = 25\nprint('It is ') temperature ('degrees outside')\n"
                solution_text: "This is the correct code:\n"
                solution_code: "temperature = 25\nprint('It is ', temperature, 'degrees outside')\n"
learn-more-sections:
-   title: "Appréciez vous Hedy ?"
    text: |
        Nous aimerions en apprendre plus sur votre expérience !
        [Cliquez ici pour nous envoyer un message](mailto :hello@hedy.org "About Hedy")
-   title: "Vous avez trouvé une erreur ?"
    text: |
        [Remontez-la sur GitHub](https://github.com/hedyorg/hedy/issues/new/choose)
-   title: "Semaine européenne du code 2020"
    text: |
        Vous voulez en savoir plus sur Hedy ? Consultez cette conférence que Felienne a donnée à la Semaine européenne du code 2020 :

        <iframe width="560" height="315" class="mx-auto mt-4" src="https://www.youtube.com/embed/R2U9MEowYag?wmode=opaque" frameborder="0" allow="accelerometer; autoplay; clipboard-write; encrypted-media; gyroscope; picture-in-picture" allowfullscreen=""></iframe>
home-sections:
-   title: "Qu’est-ce qu’un langage de programmation progressif ?"
    text: |
        Apprendre à programmer peut être difficile. Non pas que programmer *est* difficile en soit ! Mais il y a beaucoup de règles à mémoriser, comme quand on apprend le français.
        De la même manière que quand on apprend à lire ou à écrire, tu auras besoin de beaucoup d’entraînement pour apprendre à programmer.

        Aujourd'hui, tu peux lire ce texte facilement. Mais te souviens-tu de quand tu as appris à lire ? Au début ça te prenait un peu de temps de lire syllabe par syllabe !
        C’est vrai pour la programmation aussi : ça peut être difficile au début, mais ça devient de plus en plus facile !

        Le bon côté de Hedy, c’est qu’il est *progressif*. Ça veut dire que tu ne dois pas apprendre toutes les règles en même temps.
        Les premiers niveaux n’ont que quelques règles, ce qui te permet de t’y habituer tranquillement.
        À chaque nouveau niveau, nous introduisons de nouvelles règles, nous ajoutons de nouvelles commandes à celle que tu as déjà apprises. Ces commandes sont des instructions pour l’ordinateur.
-   title: "Pourquoi Hedy est progressif ?"
    text: |
        Felienne, la créatrice de Hedy, explique dans cette vidéo (en anglais) pourquoi Hedy est progressif.

        <iframe width="560" height="315" class="mx-auto mt-4" src="https://www.youtube.com/embed/fmF7HpU_-9k" frameborder="0" allow="accelerometer ; autoplay ; encrypted-media ; gyroscope ; picture-in-picture" allowfullscreen></iframe>
-   title: "Multi-lingual programming"
    text: |
        While almost all textual programming language have keywords in English, such as `for` or `repeat`, Hedy can be used in any language! We currently support 39 different languages, including Spanish, Arabic, Simplified Chinese and Hindi. If your language is not available you can always start a a new translation.
-   title: "Built for the classroom"
    text: |
        Hedy is suitable for kids aged 10 and up and designed for classroom use.
        Teachers can use our free, built-in lesson plans, but can also author their own lessons and load these into the Hedy user interface.
-   title: "À qui est destiné Hedy ?"
    text: |
        Hedy est destiné à tous les enfants qui veulent apprendre à programmer ! Il suffit de savoir lire le français.
-   title: "Dois-je déjà savoir programmer ?"
    text: |
        Non, ce n'est pas nécessaire. Cependant, si tu as déjà programmé avec Scratch ou Python, certaines commandes te seront familières.
-   title: "Hedy est-il gratuit ?"
    text: |
        Oui ! Hedy est aussi 'Open source', ce qui signifie que n’importe qui sachant programmer peut nous aider à améliorer Hedy.
        Si vous aimez Hedy, nous aimerions un [don](https://github.com/sponsors/hedyorg?locale=en) !
-   title: "Que dois-je installer ?"
    text: |-
        Rien. Hedy fonctionne dans le navigateur avec lequel tu lis cette page. Probablement Chrome, Edge, ou Firefox. Hedy fonctionne aussi sur ton smartphone ou ta tablette.
join-sections:
-   text: "# There are three ways in which you can support Hedy!\n"
    title: Supporting Hedy
-   title: Improving the language
    text: "The gradual and multi-lingual nature of Hedy create a lot of interesting technical challenges.\nFind those issues on [Github](https://github.com/hedyorg/hedy/issues?q=is%3Aopen+is%3Aissue+label%3Alanguage).\n"
-   title: Translating Hedy
    text: "Not a programmer? No problem! Another way to support Hedy is by [translating keywords, error messages, adventures are other content](https://github.com/hedyorg/hedy/wiki/Hedy-Translation-Tutorial)\n\nThis is the current status, help us complete a language, or add a new one!\n<a href=\"https://hosted.weblate.org/engage/hedy/\">\n<img src=\"https://hosted.weblate.org/widgets/hedy/-/multi-auto.svg\" alt=\"Translation status\" /></a>\n"
-   title: Help teachers get started
    text: "Hedy is designed to support teachers in providing programming lessons in class. We have specific teacher features like the option to create a class, customize it and see how your students are doing.\nIf you like Hedy, you can reach out to schools that you know to help teachers get started! We can help you find schools or teachers via [Discord](https://discord.gg/8yY7dEme9r).\n"
=======
                error_text: They have learned to keep the variables outside of the quotation marks, so they might do the same with the brackets. Which is not the correct way to use them.
                error_code: |-
                    temperature = 25
                    print('It is ') temperature ('degrees outside')
                solution_text: 'This is the correct code:'
                solution_code: |-
                    temperature = 25
                    print('It is ', temperature, 'degrees outside')
    key: erreurs_courantes
    intro: |-
        Vous pouvez apprendre de vos erreurs, surtout en codage !
        Il est inévitable de faire des erreurs, et c'est une excellente occasion d'apprendre, mais pour les enseignants, il peut être difficile de trouver la bonne solution à une erreur !
        D'autant plus que les codes deviennent de plus en plus longs au fil des niveaux. C'est pourquoi nous avons dressé une liste des erreurs fréquemment commises dans chaque niveau, ainsi que leurs solutions.
>>>>>>> aa8ef7d4
<|MERGE_RESOLUTION|>--- conflicted
+++ resolved
@@ -1031,71 +1031,6 @@
                     print('So your name is ', name)
         -   title: Students might use the brackets as quotation marks
             example:
-<<<<<<< HEAD
-                error_text: "They have learned to keep the variables outside of the quotation marks, so they might do the same with the brackets. Which is not the correct way to use them.\n"
-                error_code: "temperature = 25\nprint('It is ') temperature ('degrees outside')\n"
-                solution_text: "This is the correct code:\n"
-                solution_code: "temperature = 25\nprint('It is ', temperature, 'degrees outside')\n"
-learn-more-sections:
--   title: "Appréciez vous Hedy ?"
-    text: |
-        Nous aimerions en apprendre plus sur votre expérience !
-        [Cliquez ici pour nous envoyer un message](mailto :hello@hedy.org "About Hedy")
--   title: "Vous avez trouvé une erreur ?"
-    text: |
-        [Remontez-la sur GitHub](https://github.com/hedyorg/hedy/issues/new/choose)
--   title: "Semaine européenne du code 2020"
-    text: |
-        Vous voulez en savoir plus sur Hedy ? Consultez cette conférence que Felienne a donnée à la Semaine européenne du code 2020 :
-
-        <iframe width="560" height="315" class="mx-auto mt-4" src="https://www.youtube.com/embed/R2U9MEowYag?wmode=opaque" frameborder="0" allow="accelerometer; autoplay; clipboard-write; encrypted-media; gyroscope; picture-in-picture" allowfullscreen=""></iframe>
-home-sections:
--   title: "Qu’est-ce qu’un langage de programmation progressif ?"
-    text: |
-        Apprendre à programmer peut être difficile. Non pas que programmer *est* difficile en soit ! Mais il y a beaucoup de règles à mémoriser, comme quand on apprend le français.
-        De la même manière que quand on apprend à lire ou à écrire, tu auras besoin de beaucoup d’entraînement pour apprendre à programmer.
-
-        Aujourd'hui, tu peux lire ce texte facilement. Mais te souviens-tu de quand tu as appris à lire ? Au début ça te prenait un peu de temps de lire syllabe par syllabe !
-        C’est vrai pour la programmation aussi : ça peut être difficile au début, mais ça devient de plus en plus facile !
-
-        Le bon côté de Hedy, c’est qu’il est *progressif*. Ça veut dire que tu ne dois pas apprendre toutes les règles en même temps.
-        Les premiers niveaux n’ont que quelques règles, ce qui te permet de t’y habituer tranquillement.
-        À chaque nouveau niveau, nous introduisons de nouvelles règles, nous ajoutons de nouvelles commandes à celle que tu as déjà apprises. Ces commandes sont des instructions pour l’ordinateur.
--   title: "Pourquoi Hedy est progressif ?"
-    text: |
-        Felienne, la créatrice de Hedy, explique dans cette vidéo (en anglais) pourquoi Hedy est progressif.
-
-        <iframe width="560" height="315" class="mx-auto mt-4" src="https://www.youtube.com/embed/fmF7HpU_-9k" frameborder="0" allow="accelerometer ; autoplay ; encrypted-media ; gyroscope ; picture-in-picture" allowfullscreen></iframe>
--   title: "Multi-lingual programming"
-    text: |
-        While almost all textual programming language have keywords in English, such as `for` or `repeat`, Hedy can be used in any language! We currently support 39 different languages, including Spanish, Arabic, Simplified Chinese and Hindi. If your language is not available you can always start a a new translation.
--   title: "Built for the classroom"
-    text: |
-        Hedy is suitable for kids aged 10 and up and designed for classroom use.
-        Teachers can use our free, built-in lesson plans, but can also author their own lessons and load these into the Hedy user interface.
--   title: "À qui est destiné Hedy ?"
-    text: |
-        Hedy est destiné à tous les enfants qui veulent apprendre à programmer ! Il suffit de savoir lire le français.
--   title: "Dois-je déjà savoir programmer ?"
-    text: |
-        Non, ce n'est pas nécessaire. Cependant, si tu as déjà programmé avec Scratch ou Python, certaines commandes te seront familières.
--   title: "Hedy est-il gratuit ?"
-    text: |
-        Oui ! Hedy est aussi 'Open source', ce qui signifie que n’importe qui sachant programmer peut nous aider à améliorer Hedy.
-        Si vous aimez Hedy, nous aimerions un [don](https://github.com/sponsors/hedyorg?locale=en) !
--   title: "Que dois-je installer ?"
-    text: |-
-        Rien. Hedy fonctionne dans le navigateur avec lequel tu lis cette page. Probablement Chrome, Edge, ou Firefox. Hedy fonctionne aussi sur ton smartphone ou ta tablette.
-join-sections:
--   text: "# There are three ways in which you can support Hedy!\n"
-    title: Supporting Hedy
--   title: Improving the language
-    text: "The gradual and multi-lingual nature of Hedy create a lot of interesting technical challenges.\nFind those issues on [Github](https://github.com/hedyorg/hedy/issues?q=is%3Aopen+is%3Aissue+label%3Alanguage).\n"
--   title: Translating Hedy
-    text: "Not a programmer? No problem! Another way to support Hedy is by [translating keywords, error messages, adventures are other content](https://github.com/hedyorg/hedy/wiki/Hedy-Translation-Tutorial)\n\nThis is the current status, help us complete a language, or add a new one!\n<a href=\"https://hosted.weblate.org/engage/hedy/\">\n<img src=\"https://hosted.weblate.org/widgets/hedy/-/multi-auto.svg\" alt=\"Translation status\" /></a>\n"
--   title: Help teachers get started
-    text: "Hedy is designed to support teachers in providing programming lessons in class. We have specific teacher features like the option to create a class, customize it and see how your students are doing.\nIf you like Hedy, you can reach out to schools that you know to help teachers get started! We can help you find schools or teachers via [Discord](https://discord.gg/8yY7dEme9r).\n"
-=======
                 error_text: They have learned to keep the variables outside of the quotation marks, so they might do the same with the brackets. Which is not the correct way to use them.
                 error_code: |-
                     temperature = 25
@@ -1108,5 +1043,4 @@
     intro: |-
         Vous pouvez apprendre de vos erreurs, surtout en codage !
         Il est inévitable de faire des erreurs, et c'est une excellente occasion d'apprendre, mais pour les enseignants, il peut être difficile de trouver la bonne solution à une erreur !
-        D'autant plus que les codes deviennent de plus en plus longs au fil des niveaux. C'est pourquoi nous avons dressé une liste des erreurs fréquemment commises dans chaque niveau, ainsi que leurs solutions.
->>>>>>> aa8ef7d4
+        D'autant plus que les codes deviennent de plus en plus longs au fil des niveaux. C'est pourquoi nous avons dressé une liste des erreurs fréquemment commises dans chaque niveau, ainsi que leurs solutions.