--- conflicted
+++ resolved
@@ -246,11 +246,8 @@
 -   title: Caractéristiques supplémentaires de Hedy
     key: caractéristiques
     subsections:
-<<<<<<< HEAD
-=======
     -   title: Statistiques des enseignants
         text: COMING SOON We are currently working on two new features for teachers; live statistics and an overview of programs per level.
->>>>>>> 4847afe2
     -   title: Créez votre propre aventure
         text: Les enseignants peuvent également créer leur propre aventure. [Cette vidéo] (https://www.youtube.com/watch?v=A0zbXpxX4q4) vous montre comment créer votre propre aventure en tant qu'enseignant et l'ajouter à votre (vos) cour(s).
     -   title: Explorer la page
@@ -286,11 +283,7 @@
             Donc, si vous avez oublié comment une commande fonctionne, c'est très simple, jetez un œil à l'aide-mémoire.
     -   title: Vidéo
         text: Cette [vidéo] (https://www.youtube.com/watch?v=c4MntPPgl1Y) vous présente d'autres fonctionnalités de Hedy, comme les aides-mémoire et le sélecteur de clavier.
-<<<<<<< HEAD
--   title: "After Hedy"
-=======
 -   title: After Hedy
->>>>>>> 4847afe2
     key: after
     subsections:
     -   title: What to do after Hedy?
