--- conflicted
+++ resolved
@@ -153,17 +153,13 @@
             So if you've forgotten how a command works, simply take a peek at the cheat sheet!
     -   title: "Other useful features"
         text: |
-<<<<<<< HEAD
-            This [video](https://www.youtube.com/watch?v=c4MntPPgl1Y) shows you even more features of Hedy, like the cheatsheets and the keyboard switcher.
+            Cette [vidéo] (https://www.youtube.com/watch?v=c4MntPPgl1Y) vous présente d'autres fonctionnalités de Hedy, comme les aides mémoire et le sélecteur de clavier.
 -   title: "Answers to the exercises"
     key: answers
     intro: |
         The answers to all the exercises can be found on the public profile of the useraccount 'Hedy_answers'. We often encourage students to use their own creativity in their answers, so these answers are merely a guideline as to what a possible correct answer could look like.
 
         To go to the 'Hedy_answers' profile, please click <a href="https://hedy.org/user/hedy_answers" target="_blank">here</a>.
-=======
-            Cette [vidéo] (https://www.youtube.com/watch?v=c4MntPPgl1Y) vous présente d'autres fonctionnalités de Hedy, comme les aides mémoire et le sélecteur de clavier.
->>>>>>> 8721fa74
 -   title: "Erreurs fréquemment commises"
     key: "erreurs_courantes"
     intro: |
