title: Hedy documentation
sections:
-   title: "Introduction"
    key: "intro"
    subsections:
    -   title: "What's Hedy?"
        text: |
            Hedy is a textual programming language, specifically developed for (pre-)teens (10 to 15 years old).
            In contrast to programming languages for kids, like Scratch, Hedy doesn't use code blocks but textual code.
            So with Hedy you'll learn how to type code like the real programmers do, but in small steps with playful exercises.
            This way Hedy can function as a stepping stone to real programming languages like Python in an accessible and mostly fun way!
            If you want to know more, you can watch this <a href="https://www.youtube.com/watch?v=EdqT313rM40&amp;t=2s" target="_blank">video</a> about the development of Hedy as a programming language.
    -   title: "Target audience"
        text: |
            Hedy is developed with middle school and junior high school students in mind (ages 10 - 15).
            It's important for the students to be able to read well. We recommend not to start with Hedy before the students have achieved at least a 3rd grade reading level.
            Students (and teachers!) don't need any programming experience before starting with Hedy.
    -   title: "How does Hedy work?"
        text: |
            Hedy is divided into levels, in which new commands are taught. Each level contains a variety of adventures to practice the newly learned commands.
            As a teacher, you get to decide which adventures are available for your students. Will they be making a restaurant, a calculator or a haunted house this level? Within each level, the adventures are arranged from easiest to hardest.
            So your students keep getting challenged. The adventures can be done by the students individually, or you can use them in a classical instruction.

            The adventures also include a code example, to make sure the less digitally informed teachers are able to use Hedy too!
            Of course Hedy also caters to the creative teachers that love to make their own lessonplans and adventures!

            After programming all the adventures of a certain level, your students can test their knowledge in the quiz.
            You can track your students' work and their progress on the class page.
    -   title: "Devices"
        text: |
            Hedy is web-based, which means it works on any device with a browser (Google Chrome, Firefox, Edge etc), so laptops, Chromebooks, tablets and even smartphones are suitable to use Hedy.
            There's no need to download anything before working with Hedy, just go to the website and you're all set!
    -   title: "The Hedy Community"
        text: |
            All Hedy teachers, programmers and other fans are welcome to join our <a href="https://discord.gg/8yY7dEme9r" target="_blank">Discord server</a>. This is the ideal place to chat about Hedy: we have channels where you can show your cool projects and lessons, channels to report bugs, and channels to chat with other teachers and with the Hedy team.
            <a href="https://www.youtube.com/watch?v=Lyz_Lnd-_aI" target="_blank">Here</a> you can find a video on how to join the Discord Community.
-   title: "Tutorial"
    key: "tutorial"
    subsections:
    -   title: "Tutorial"
        text: |
            Do you want to follow the tutorial (again)? Click <a href="https://hedycode.com/tutorial" target="_blank">here</a>.
-   title: "Teaching preparations"
    key: "preparations"
    subsections:
    -   title: "Creating a Class"
        text: |
            As a teacher, you can create a class for your students. In this class you can see the students' accounts and their programs and you could monitor their progress.
            This <a href="https://www.youtube.com/watch?v=Y3RTIWftJQg" target="_blank">video</a> shows you how to quickly create a class in Hedy.
    -   title: "Customize your Class"
        text: |
            You can also customize your class and choose which adventures are available for them. This way your students won't be overwhelmed by the amount of adventures and levels, and they can specifically focus on the adventures you'd like them to practice with.
            This <a href="https://www.youtube.com/watch?v=qva9gXBoUwY&t=10s" target="_blank">video</a> shows you how to customize your class.
    -   title: "Student Accounts"
        text: |
            There are 2 ways to let your students join your class: You can create accounts for them, or they could create their own accounts.

            **You create accounts for your students**
            The easiest way to add students to your class is by creating an account for them. This can be done by clicking the 'create student accounts' button and filling in the usernames and passwords for them.
            The students can login with the username and password that you chose. Afterwards, they can change their username or password if they'd like and they'll still remain in your class.
            This <a href="https://www.youtube.com/watch?v=eEQvik-Ce5M" target="_blank">video</a> shows how to add students to your class in the quickest and easiest way.

            **Students make their own accounts**
            Your students can also go to the Hedy website and create their own accounts, just like you did. To get them into your class, they simply have to click the invite link.
            You can find the invite link on the class page and send it to your students. Mind that your students have to be logged in to Hedy when they click the link, in order to make it work smoothly.
            You can also manually invite a student to your class with the button 'Invite by username'.

    -   title: "Setting preferred language"
        text: |
            When students create profiles they are supposed to choose a 'preferred language'. Hedy will always be loaded in this selected language.
            Changing this language can always be done later on by navigating to 'My account' and 'My personal settings' again.
            From December 2021, setting a preferred language is obligatory for each Hedy account.
            When your account or your students' accounts have been created earlier than this date, you will receive a message that a preferred language is missing.
            Don't worry! Navigate to 'My profile' and set a language in your profile settings.
            Until you set a language Hedy will be shown in your browser language and, when this language is not supported, in English.

            **For non-English speakers**
            Not only can you change the language of the adventures to your own language. You can also choose which language the keywords (for example 'print' or 'ask') should be in.
            This way you can teach your students to code with English keywords, but you can also let them program in their own language. For example, Dutch students can use the command 'vraag' instead of 'ask'.

            **Video**
            This <a href="https://www.youtube.com/watch?v=QrVZETj4oLM" target="_blank">video</a> show you how to set a preferred language and change the keywords to you preferred language as well.

    -   title: "Storing programs"
        text: |
            When you are logged in, you'll see My programs next to your profile icon.
            This option exists for your students too. In My programs you can find all the programs that you've worked on.
            By default, programs will be saved to 'My programs' when you run the code, and every 10 seconds, under their default name
            and their level (for example: Story 5). If you want to store a program under a new name, just type the new name in the name bar.
            Currently, only one program can be saved per level, per tab.

            You (and your students) can also share programs using the share button next to program names.
            These programs will be posted on our <a href="https://hedy.org/explore" target="_blank">explore page</a>, for everybody to see and use.
            If you want to unshare your program, go to 'My programs' and click 'Unshare'.

            The paper plane icon can be used to hand in programs to the teacher of a class. Programs that have been handed is will no longer be editable.

-   title: "Teaching with Hedy"
    key: "teaching"
    subsections:
    -   title: "Teaching with Hedy"
        text: |
            Hedy contains a lot of different levels that each teach a different new skill. We recommend to teach one level per lesson.
            This gives your students the time to fully grasp a new command or concept and practice with it, before moving on to the next level.
            We use this structure in our lessons: Introduction, New concepts and commands, let's get to work, puzzels and quizzes.
    -   title: "Slides"
        text: |
            **COMING SOON** Here you'll soon find slides to use in your lessons.
    -   title: "Introduction"
        text: |
            You can start your lessons by activating your students' prior knowledge: What do they already know about the subject, what did they learn in the previous lesson and which mistakes did they make that they've now learned from?
            This way all the previously learned commands and frequently made mistakes are fresh in your students' memories, when you start introducing the new lesson.
    -   title: "Introduction of new concepts and commands"
        text: |
            The new concepts and commands can be very hard for some students to fully understand.
            That's why it's of importance to model the proper use of the new commands to your students.
            Especially in the lower levels, where some students have no experience with programming at all, it can be hard for them to understand the new abstract concepts.
            Showing a lot of examples makes an abstract concept (for instance: 'What is a variable?') more recognizable and easier to understand ('Look, the variable pet changed into dog').
    -   title: "Let's get to work"
        text: |
            Each level contains different adventures that you can find in the pink tabs. The first pink tab explains the new commands in this level.
            The following tabs are adventures that the students can try out and make their own.
            The adventures are arranged from easiest to hardest, so we recommend to start on the left and your your way to the right.
            The last tab 'what's next' gives a little teaser of what you'll learn in the next level. Of course, you can select the adventures you want your students to do for each level.
            They don't always have to make every adventure. Every adventure contains an example code, that the students can try out with the green button.
            The example code gets copied to the workfield, where the students can try out the code and adjust it to make it their own.
            Stimulate your students to turn the example codes into their own projects by adding their own ideas and making their own variation of the adventure.
    -   title: "Quizzes and puzzels"
        text: |
            To test whether your students have picked up all the new info in the level, you can let them take the quiz.
            The quiz contains 10 multiple choice questions about the new concepts and command to that level.
            Not every level has a quiz yet, as we are still building the quizzes.
            Some levels also contain puzzles. Puzzles show the students a couple of line of code that the students have to put in the right order.

            This <a href="https://www.youtube.com/watch?v=lNh5EdZVUwc" target="_blank">video</a> shows the quizzes and puzzles.
    -   title: "Evaluation"
        text: |
            Round up your lesson by having a brief evaluation. What did the students learn? Which hardships did they come across?
            How did they learn from their mistakes? And of course: What did they create?
            Students are often very proud of their own creations, so it's nice to save a little time and give your students the opportunity to show their work to their classmates.
-   title: "Extra Hedy features"
    key: "features"
    subsections:
    -   title: "Teacher Statistics"
        text: |
            This <a href="https://www.youtube.com/watch?v=iwHVG4NRKI4&t=5s" target="_blank">video</a> shows you more information on how to use the teacher statistics in your class.
    -   title: "Make your own adventure"
        text: |
            It is also possible for teachers to create your own adventure. This <a href="https://www.youtube.com/watch?v=A0zbXpxX4q4" target="_blank">video</a> shows you how to create your own adventure as a teacher and add it to your class(es).
    -   title: "Explore page"
        text: |
            On the <a href="https://hedycode.com/explore" target="_blank">explore page</a> you can view the work of other Hedy users. You can try out their programs and use them as inspiration to create something cool yourself.
            You can also add a program you've made to the explore page yourself by clicking 'Save and share code' in the coding screen or go to My Programs and click 'Share'.
            Don't want to share your work anymore? Simply go to 'My Programs' and click 'Unshare'.
            If you want more information about the explore page, check out this <a href="https://www.youtube.com/watch?v=26boFjqvS5Q" target="_blank">video</a>.
    -   title: "My achievements"
        text: |
            If you click on your username in the topright corner of your screen, you can go to <a href="https://hedycode.com/my-achievements" target="_blank">My achievements</a>. On this page you achievements are collected. Your students have such a page as well.
            When you hover over the badge with your mouse, you'll see how to earn the badge. There are hidden badges too, of which you'll have to find out yourself how to earn them.
            If you want more information on the achievements, check out this <a href="https://www.youtube.com/watch?v=-FjmKejukCs" target="_blank">video</a>.
    -   title: "High Scores"
        text: |
            On <a href="www.https://hedycode.com/highscores" target="_blank">this page</a> you can see the high scores of all Hedy users.
            In this <a href="https://www.youtube.com/watch?v=IqTiUkBVTo8" target="_blank">video</a>you can learn some more about the high scores.
    -   title: "Debugger"
        text: |
            Is your (student's) code not working? There must be a bug (coding mistake) in it! You can use the debugger to find the mistake.
            The debugger is the ladybug button in your coding screen. If you press it, you can run your code line by line to find your mistake.
            Have you found the mistake? Press the red stop button and the debugger will shut off.
    -   title: "Read aloud"
        text: |
            Do you want the output of your program to be read aloud? Then you can use the read aloud function that is found under the 'run code' button in your coding screen.
    -   title: "Programmers mode"
        text: |
            Distracted by all the adventures, or do you want to make a long program? Then check out the 'Programmers Mode' switch at the bottom of your coding screen.
            Programmers mode allows you and your students to use a bigger coding screen.
    -   title: "Cheat sheets"
        text: |
            In every level there is a button with this emoji 🤔. You and your students can find the "cheat sheets" there. On this cheat sheet, you can find all the commands that are usable in this level in their correct form.
            So if you've forgotten how a command works, simply take a peek at the cheat sheet!
    -   title: "Video"
        text: |
<<<<<<< HEAD
            This <a href="https://www.youtube.com/watch?v=c4MntPPgl1Y" target="_blank">video</a> shows you even more features of Hedy, like the cheatsheets and the keyboard switcher.
=======
            This [video](https://www.youtube.com/watch?v=c4MntPPgl1Y) shows you even more features of Hedy, like the cheatsheets and the keyword switcher.
>>>>>>> 0912ad4a
-   title: "Answers to the exercises"
    key: answers
    intro: |
        The answers to all the exercises can be found on the public profile of the useraccount 'Hedy_answers'. We often encourage students to use their own creativity in their answers, so these answers are merely a guideline as to what a possible correct answer could look like.

        To go to the 'Hedy_answers' profile, please click <a href="https://hedy.org/user/hedy_answers" target="_blank">here</a>.
-   title: "Common mistakes"
    key: "common_mistakes"
    intro: |
        You can learn from your mistakes, especially in coding!
        Making mistakes is unavoidable, and a great opportunity to learn, but for teachers it can be a challenge to find the correct fix for a mistake!
        Especially as the codes get longer and longer as the levels progress. That's why we've made a list with frequently made mistakes in each level, and their solutions.
    levels:
    -   level: '1'
        sections:
        -   title: "Students forget to type commandos"
            example:
                error_text: |
                    For example they type a sentence without using print.
                error_code: |
                    Hedy can't print this
                solution_text: |
                    Teach your students to always start a line of code with a command.
                solution_code: |
                    print Hedy can print this!
        -   title: "Students use capitals when typing commands"
            example:
                error_text: |
                    Commands won't work if they are in capitals.
                error_code: |
                    Ask Why does my code fail?
                    Print Because I'm using capitals.
                solution_text: |
                    Remove the capitals.
                solution_code: |
                    ask Why does my code work now?
                    print Because I removed the capitals!
        -   title: "Students use echo without ask"
            example:
                error_text: |
                    Echo is made to repeat an answer after an ask command. Without ask echo won't do anything.
                error_code: |
                    echo Your name is
                solution_text: |
                    Add an ask command to make it work.
                solution_code: |
                    ask What's your name?
                    echo Your name is
        -   title: "Students want their echo word (variable) to be in the middle of a sentence"
            example:
                error_text: |
                    And they are right! That's why they will learn to use proper variables in the next level.
                error_code: |
                    ask Which programming language is the most fun?
                    echo is the best!
                solution_text: |
                    In level 1 we have to keep it at this:
                solution_code: |
                    ask Which programming language is the most fun?
                    echo The best is...
        -   title: "Turtle: Students let the turtle walk off of the screen"
            example:
                error_text: |
                    Often students love to try out big numbers when using the turtle, which causes the arrow to walk off the screen.
                error_code: |
                    forward 300
                    turn 90
                solution_text: |
                    In the example, students tend to think that the turn command doesn't work. Even though it does work, you can't see it happening off screen. Use smaller numbers to prevent this from happening.
                solution_code: |
                    forward 100
                    turn 90
        -   title: "Turtle: Students use the command backward, but that doesn't exist"
            example:
                error_text: |
                    Backward is not a command.
                error_code: |
                    backward 100
                solution_text: |
                    To make the turtle go backwards, you use the forward command and a negative number. For example:
                solution_code: |
                    forward -100
    -   level: '2'
        sections:
        -   title: "Students make typos in their commands"
            example:
                error_text: |
                    Hedy can't recognize a command with a typo.
                error_code: |
                    prinnt Don't make typos!
                solution_text: |
                    Teach your students to read the error messages. This way they can find out themselves what went wrong.
                solution_code: |
                    print Don't make typos!
        -   title: "Students forget that the ask command has changed"
            example:
                error_text: |
                    In this level students learn about variables. The ask command requires a variable as well, but students forget this.
                error_code: |
                    ask what would you like to eat?
                solution_text: |
                    In this level you have to tell Hedy where to save your answer, so it can be used later on. This is called a variable.
                solution_code: |
                    order is ask What would you like to eat?
        -   title: "Students try to use the echo command "
            example:
                error_text: |
                    For some students it might be frustrating to learn that the echo command doesn't work anymore. That's why it's very important to explain the advantages of using variables. For example you can use multiple variables in a code, and you can put them anywhere you like in a sentence!
                error_code: |
                    answer is ask Why doesn't echo work anymore?!
                    echo
                solution_text: |
                    Use a varible instead.
                solution_code: |
                    answer is ask Why doens't echo work anymore?!
                    print answer
        -   title: "Students use a variable name or as a normal word"
            example:
                error_text: |
                    In the example below the word 'name' is used as a variable, but also as a normal text. The output of this code will be 'Hi my Hedy is Hedy'.
                error_code: |
                    name is Hedy
                    print Hi my name is name
                solution_text: |
                    So don't use a word you want to use in the text as a variable name. In level 4 this is solved with quotation marks.
                solution_code: |
                    name is Hedy
                    print Hi I'm name
        -   title: "Students use long variable names containing two words."
            example:
                error_text: |
                    A variable should be named with one word. You could use an underscore to connect two words. That counts as one.
                error_code: |
                    chosen door is ask Which door do you pick?
                solution_text: |
                    Add an underscore.
                solution_code: |
                    chosen_door is ask which door do you pick?
        -   title: "Students might use two different names for the same variable"
            example:
                error_text: |
                    In this example the student has used 'horse' and 'name' for the same variables.
                error_code: |
                    horse is ask What is your horse called?
                    print Your horse is called name
                solution_text: |
                    Always check whether the variable has the same name throughout the code. Slight differences can be hard to spot (for example plurals) but they will interfere with the code.
                solution_code: |
                    name is ask What is your horse called?
                    print Your horse is called name
    -   level: '3'
        sections:
        -   title: "Students try to print whole lists"
            example:
                error_text: |
                    A list can't be printed. You can only print one item from the list with {at} {random}.
                error_code: |
                    groceries is apples, milk, chocolate
                    print groceries
                solution_text: |
                    To print a list of all the groceries, you simply need to put them after a `{print}` command. Else you can use the list to print one item with `{at}` `{random}`.
                solution_code: |
                    {print} apples, milk, chocolate

                    or

                    groceries {is} apples, milk, chocolate
                    {print} groceries {at} {random}
        -   title: "Students use the name of a variable or list as regular text"
            example:
                error_text: |
                    This problem probably occured in level 2 as well. Now it can happen with lists too.
                error_code: |
                    name {is} Hedy
                    {print} Hi my name is name

                    or

                    animal {is} rhino, bee, swan
                    {print} The best animal is... animal {at} {random}
                solution_text: |
                    Don't use the names of variables or lists in regular text to print. In level 4 this problem is solved with quotation marks.
                solution_code: |
                    name {is} Hedy
                    {print} Hi I'm name

                    or

                    animals {is} rhino, bee, swan
                    {print} The best animal is... animals {at} {random}
        -   title: "Students forget `{at}` in `{at}` `{random}`"
            example:
                error_text: |
                    Like in the example
                error_code: |
                    birds is sparrow, seagull, robin
                    print birds random
                solution_text: |
                    This problem is solved by adding the word at.
                solution_code: |
                    birds {is} sparrow, seagull, robin
                    {print} birds {at} {random}
        -   title: "Students forget to use the `{print}` command when also using the `{at}` `{random}` command"
            example:
                error_text: |
                    Or they will sometimes put `{at}` `{random}` at the beginning of the line.
                error_code: |
                    fruit {is} apple, cherry, banana
                    fruit {at} {random}
                solution_text: |
                    Emphasize to your students that you always need a print to print text.
                solution_code: |
                    fruit {is} apple, cherry, banana
                    {print} fruit {at} {random}
        -   title: "Students forget to use commas in their lists"
            example:
                error_text: |
                    In a list items are seperated with a comma.
                error_code: |
                    pizzas {is} funghi tonno quattro stagioni
                    {print} pizzas {at} {random}
                solution_text: |
                    After each item on your list, there should be a comma
                solution_code: |
                    pizzas is funghi, tonno, quattro stagioni
                    print pizzas at random
        -   title: "Students try to use `{at}` `{random}` without a list"
            example:
                error_text: |
                    For example
                error_code: |
                    clubs {is} Manchester United
                    {print} clubs {at} {random}
                solution_text: |
                    Hedy can't print anything at random, because there is no list to choose from.
                solution_code: |
                    clubs {is} Manchester United, Bayrn Munchen, FC Barcelona
                    {print} clubs {at} {random}
        -   title: "Students try to use add/remove without a list "
            example:
                error_text: |
                    In the example below 'names' is not a list, but a variable. You cannot add anything to it.
                error_code: |
                    names {is} Jake
                    your_name {is} {ask} Who are you?
                    {add} your_name {to} names
                    {print} names {at} {random}
                solution_text: |
                    There has to be a list first, so you have to add a second name to turn names into a list, for example Amy. If you don't want amy on your list, you can use remove to remove it after.
                solution_code: |
                    names {is} Jake, Amy
                    your_name {is} {ask} Who are you?
                    {add} your_name {to} names
                    {print} names {at} {random}
        -   title: "Students forget to use to/from in add/remove"
            example:
                error_text: |
                    Without to/from the add/remove command won't work.
                error_code: |
                    adventures {is} story, parrot, dice
                    choice {is} Which adventure do you like best?
                    {add} choice
                    {remove} dice
                    {print} I love adventures {at} {random}
                solution_text: |
                    Hedy has to know which list the item should be added to/removed from.
                solution_code: |
                    adventures is story, parrot, dice
                    choice is Which adventure do you like best?
                    add choice to adventures
                    remove dice from adventures
                    print I love adventures at random
    -   level: '4'
        sections:
        -   title: "Students forget to use quotation marks on both sides of the text"
            example:
                error_text: |
                    In this level print and ask need a set of quotation marks. One before of the text and one after.
                error_code: |
                    print Hello
                    mood is ask 'How are you?
                solution_text: |
                    Add the correct quotation marks.
                solution_code: |
                    print 'Hello'
                    mood is ask 'How are you?'
        -   title: "Students use the wrong quotation marks"
            example:
                error_text: |
                    It is important to start your lesson by checking if the students know how to type a quotation mark properly. Else they might use the "double quotes" or the skewed one `.
                error_code: |
                    print `Welcome to the restaurant`
                    food is ask "What would you like to order?"
                solution_text: |
                    These are the correct quotation marks:
                solution_code: |
                    print 'Welcome to the restaurant'
                    food is ask 'What would you like to order?'
        -   title: "Students use an apostrophe in their text"
            example:
                error_text: |
                    From this level on apostrophes are not allowed. They are often used in English when typing contractions like you're, don't or what's.
                error_code: |
                    print 'You're not allowed to type this'
                solution_text: |
                    You can choose to use the wrong grammar and just leave the apostrophe out. Or you could use the ` as an apostrophe.
                solution_code: |
                    print 'Youre allowed to type this'
                    print 'And you`re able to do this'
    -   level: '5'
        sections:
        -   title: "Students forget to use `{print}` in an `{if}` command"
            example:
                error_text: |
                    After students use `{if}` or `{else}` they forget to use a second command like `{print}` or `{ask}`.
                error_code: |
                    if name is Hedy 'Great!'
                    else 'Hedy is better!'
                solution_text: |
                    Add the print command to fix it.
                solution_code: |
                    if name is Hedy print 'Great!'
                    else print 'Hedy is better!'
        -   title: "Students might use two different names for the same variable"
            example:
                error_text: |
                    In this example the student has used 'horse' and 'name' for the same variables.
                error_code: |
                    horse is ask 'What is your horse called?'
                    if name is Bonfire print 'cool'
                    else print 'less cool!'
                solution_text: |
                    Always check whether the variable has the same name throughout the code. Slight differences can be hard to spot (for example plurals) but they will interfere with the code.
                solution_code: |
                    horse is ask 'What is your horse called'
                    if horse is Bonfire print 'cool!'
                    else print 'less cool!'
        -   title: "Students still forget the quotes on both sides"
            example:
                error_text: |
                    Codes using the `if` commando can get very long and students tend to forget to use quotes.
                error_code: |
                    if name is Hedy print fun
                    else print 'meh!
                solution_text: |
                    Always use 2 quotes in a print command.
                solution_code: |
                    if name is Hedy print 'fun'
                    else print 'meh!'
        -   title: "Students use quotes around variable names"
            example:
                error_text: |
                    In this level there are no quotes around variable names.
                error_code: |
                    if 'name' is 'Hedy' print 'fun'
                    else print 'meh!'
                solution_text: |
                    Remove the quotes to get the code to work.
                solution_code: |
                    if name is Hedy print 'fun'
                    else print 'meh!
        -   title: "Students use long variable names containing two words"
            example:
                error_text: |
                    A variable should be named with one word. You could use an underscore to connect two words. That counts as one.
                error_code: |
                    chosen door is ask 'Which door do you pick?'
                solution_text: |
                    Add an underscore.
                solution_code: |
                    chosen_door is ask 'which door do you pick?'
        -   title: "Students want multiple answers to be correct"
            example:
                error_text: |
                    For example this student Hedy to tell all his friends that they are funny, but other classmates would be told that they are not.
                error_code: |
                    if name is Jesse, David, Souf print 'You are funny' else print 'You are not funny'
                solution_text: |
                    You could use the `in` command for that. It is explained in a higher level, but it does already work in level 5.
                    Another solution is to use multiple if commands and no else command. The disadvantage is that it won't tell the other classmates that they are not funny.
                solution_code: |
                    friends is Jesse, David, Souf
                    name is ask 'Who are you?'
                    if name in friends print 'You are funny'
                    else print 'You are not funny'

                    or

                    name is ask 'Who are you?'
                    if naam is Jesse print 'You are funny'
                    if naam is David print 'You are funny'
                    if naam is Souf print 'You are funny'
        -   title: "The students make the variable name the same as the value in the `{if}` statement"
            example:
                error_text: |
                    In the example below the password is 'password'. This will result in it always being correct.
                error_code: |
                    password is ask 'What is the password?'
                    if password is password print 'Access granted'
                    else print 'Acces denied!'
                solution_text: |
                    Pick a different name for your variable.
                solution_code: |
                    secret_password {is} {ask} 'What is the password'
                    {if} secret_password {is} password {print} 'Access granted!'
                    {else} {print} 'Access denied!'
    -   level: '6'
        sections:
        -   title: "Students struggle with quotation marks"
            example:
                error_text: |
                    Some students struggle with adding quotation marks or not. If you add quotation marks, the output screen will literally show '5+5'.
                error_code: |
                    print '5 + 5'
                solution_text: |
                    In this code the output screen will print '10'.
                solution_code: |
                    print 5 + 5
        -   title: "Students struggle with the concept of doing maths with a variable"
            example:
                error_text: |
                    Some students will find it hard to do maths with variables. Try to show them very simple examples, like:
                error_code: |
                    age = ask 'How old are you?'
                    print 'Next year you will be ' age + 1
                solution_text: |
                    Or take it a step further like this.
                solution_code: |
                    price = 0
                    print 'Welcome to our burger restaurant'
                    burger = ask 'Would you like a burger?'
                    if burger = yes price = price + 10
                    drink = ask 'Would you like a drink?'
                    if drink = yes price = price + 4
                    print 'That will be ' price ' euros please'
    -   level: '7'
        sections:
        -   title: "Students forget one of the word of the repeat command, or they forget the print command"
            example:
                error_text: |
                    Make sure that the students know to use both the full repeat command and the print command.
                error_code: |
                    repeat 3 times 'For he`s a jolly good fellow'
                    repeat 3 print 'Which nobody can deny!'
                solution_text: |
                    This is the correct code:
                solution_code: |
                    repeat 3 times print 'For he`s a jolly good fellow'
                    repeat 3 times print 'Which nobody can deny!'
        -   title: "Students try to repeat multiple lines"
            example:
                error_text: |
                    In this level you can only repeat one line of code multiple times. In this code the student wanted to print 3 different drinks, but it won't work. It will ask the question 3 times and only print the last answer.
                error_code: |
                    repeat 3 times drink = ask 'What would you like to drink?'
                    print drink
                solution_text: |
                    You should go to the next level to be able to repeat multiple lines. So on this level you'll have to print everything seperately.
                solution_code: |
                    drink = ask 'What would you like to drink?'
                    print drink
                    drink = ask 'What would you like to drink?'
                    print drink
                    drink = ask 'What would you like to drink?'
                    print drink
        -   title: "Students make programs that take too long to run"
            example:
                error_text: |
                    In this level it's very easy to make long codes. The students aren't allowed to make programs that take to long to load (to save our servers).
                error_code: |
                    repeat 100 times print 'How many times can I repeat this?'
                solution_text: |
                    Make sure the codes aren't too long
                solution_code: |
                    repeat 20 times print 'This is enough'
    -   level: '8'
        sections:
        -   title: "Students use the indentation wrong"
            example:
                error_text: |
                    Indentation is a new concept in this level, that is hard to use for some students. Make sure they practise some simple codes before making a whole program with it.
                error_code: |
                    repeat 3 times
                    print 'hello'
                solution_text: |
                    This is the correct code:
                solution_code: |
                    repeat 3 times
                        print 'hello'
        -   title: "Students only repeat 1 line when they wanted to repeat multiple lines"
            example:
                error_text: |
                    For instance, in the code below the student wanted to take the drinks order of 3 people. But instead the program asked 3 times, but only wrote down one order.
                error_code: |
                    repeat 3 times
                        drink = ask 'What would you like to drink?'
                    print drink
                solution_text: |
                    In the correct code the third line starts with indentation too. This way it belongs to the repeat block and therefore it will be repeated 3 times.
                    Showing your students these differences can help them understand why we need indentation to make our programs work.
                solution_code: |
                    repeat 3 times
                        drink = ask 'What would you like to drink?'
                        print drink
        -   title: "Students want to nest `{if}` statements, or put `{if}` statements inside a loop"
            example:
                error_text: |
                    In this level students aren't allowed yet to put `{if}` statements inside other `{if}` statements or inside repeat loops.
                    In the next level this is allowed.
                error_code: |
                    birthday = ask 'Is it you birthday?'
                    if birthday = yes
                        repeat 3 times
                            print 'Hip Hip Hooray!'
                solution_text: |
                    This is the correct code for this level:
                solution_code: |
                    birthday = ask 'Is it you birthday?'
                    if birthday = yes
                        print 'Hip Hip Hooray!'
                        print 'Hip Hip Hooray!'
                        print 'Hip Hip Hooray!'
        -   title: "Students make programs that take too long to run"
            example:
                error_text: |
                    In this level it's very easy to make long codes. The students aren't allowed to make programs that take to long to load (to save our servers).
                error_code: |
                    repeat 100 times
                        print 'How many times can I repeat this?'
                solution_text: |
                    Make sure the codes aren't too long
                solution_code: |
                    repeat 20 times
                        print 'This is enough'
        -   title: "Students use the `{if}` command to check if the variable value is the same as the variable name"
            example:
                error_text: |
                    We have seen this mistake by some of our students. They make a password for their computer, but they make the password 'password'.
                    In line 2 the computer is asked to check whether the variable password is the same as the variable password, so itself. Which means the answer is always yes.
                    So with this code the answer will always be 'You can come in' no matter what the player fills in.
                error_code: |
                    password is ask 'What is the password?'
                    if password is password
                        print 'You can come in'
                    else
                        print 'You are not allowed'
                solution_text: |
                    You can fix this mistake by adding quotation marks. This way the computer knows that the second password in `{if} password {is} 'password'` is a string value (so normal text) and not the variable name.
                solution_code: |
                    password is ask 'What is the password?'
                    if password is 'password'
                        print 'You can come in'
                    else
                        print 'You are not allowed'
    -   level: '9'
        sections:
        -   title: "Students make mistakes with indentation"
            example:
                error_text: |
                    The hardest part about this level is getting the indentation right. Students love nesting `{if}` statements, sometimes even inside other nested `{if}` statements. Keeping track of indentation can get pretty tough.
                error_code: |
                    print 'Robin is walking downtown'
                    location = ask 'Is Robin going into a shop, or does she go home?'
                    if location is shop
                        print 'She enters the shop.'
                        print 'Robin sees an interesting looking book'
                        book = ask 'Does Robin buy the book?'
                            if book is yes
                    print 'Robin buys the book and goes home'
                    else
                        print 'Robin leaves the shop and goes home'
                    else
                        print 'Robin goes home'
                solution_text: |
                    This is the correct code. Try to keep track of all the different constructions when putting `{if}` statements inside other `{if}` statements.
                solution_code: |
                    print 'Robin is walking downtown'
                    location = ask 'Is Robin going into a shop, or does she go home?'
                    if location is shop
                        print 'She enters the shop.'
                        print 'Robin sees an interesting looking book'
                        book = ask 'Does Robin buy the book?'
                        if book is yes
                            print 'Robin buys the book and goes home'
                        else
                            print 'Robin leaves the shop and goes home'
                    else
                        print 'Robin goes home'

    -   level: '10'
        sections:
        -   title: "Students do not use the for command correctly"
            example:
                error_text: |
                    We often see that students try to print the list (in the example animals) instead of the items of the list.
                error_code: |
                    animals is dog, cat, blobfish
                    for animal in animals
                      print 'I love ' animals
                solution_text: |
                    The word animals in the last line should be changed into animal.
                solution_code: |
                    animals is dog, cat, blobfish
                    for animal in animals
                      print 'I love ' animal
        -   title: "Students forget the indentation"
            example:
                error_text: |
                    Students tend to forget to use indentation after a for command.
                error_code: |
                    animals is dog, cat, blobfish
                    for animal in animals
                    print 'I love ' animals
                solution_text: |
                    You should use indentation after a for command.
                solution_code: |
                    animals is dog, cat, blobfish
                    for animal in animals
                      print 'I love ' animal
    -   level: '11'
        sections:
        -   title: "Students forget to use indentation"
            example:
                error_text: |
                    Make sure that the students use indentation.
                error_code: |
                    for i in range 1 to 5
                    print i
                solution_text: |
                    This is the correct code:
                solution_code: |
                    for i in range 1 to 5
                        print i
        -   title: "Students don't understand the i"
            example:
                error_text: |
                    Some students don't understand that i is a variable. i is chosen, because it is used in Python programming, but you could just as easily use a different variable name.
                    For example, this code:
                error_code: |
                    for i in range 1 to 5
                    print i
                solution_text: |
                    Could just as well be replaced with this code. It works the same.
                solution_code: |
                    for banana in range 1 to 5
                        print banana
    -   level: '12'
        sections:
        -   title: "Students forget quotation marks"
            example:
                error_text: |
                    Students need more quotation marks now than in the previous levels. In this example quotation marks were forgotten in the list and in the `{if}` command.
                error_code: |
                    superheroes = Spiderman, Batman, Iron Man
                    superhero = superheroes {at} {random}
                    {if} superhero = Batman
                        {print} 'IM BATMAN!'

                solution_text: |
                    This is the correct code:
                solution_code: |
                    superheroes = 'Spiderman', 'Batman', 'Iron Man'
                    superhero = superheroes {at} {random}
                    {if} superhero {is} 'Batman'
                        {print} 'IM BATMAN!'
        -   title: "Students use quotation marks on numbers they want to use for calculations"
            example:
                error_text: |
                    You can use quotation marks on numbers, but only if you want the computer to think of them as text. This means you can't do calculations with the number.
                    In the example below, you can't do maths with the number 25, because it's in quotation marks.
                error_code: |
                    score = '25'
                    answer is ask 'Do you want a point?'
                    if answer is 'yes'
                        score = score + 1
                        print score
                solution_text: |
                    This is the correct code:
                solution_code: |
                    score = 25
                    answer is ask 'Do you want a point?'
                    if answer is 'yes'
                        score = score + 1
                        print score
        -   title: "Students use commas instead of periods in decimal numbers"
            example:
                error_text: |
                    Decimal numbers can be used from this level on, but you can't use commas.
                error_code: |
                    print 2,5 + 2,5
                solution_text: |
                    This is the correct code:
                solution_code: |
                    print 2.5 + 2.5
    -   level: '13'
        sections:
        -   title: "Students confuse `and` with `or`"
            example:
                error_text: |
                    Both commands might appear similar, but their functions are very different.
                error_code: |
                    game is ask 'Do you want to play a game?'
                    time is ask 'Do you have time to play?'
                    if game is 'yes' or time is 'yes'
                        print 'Lets play!'
                solution_text: |
                    In this case, the person should answer yes on both questions, so you should use `and`.
                solution_code: |
                    game is ask 'Do you want to play a game?'
                    time is ask 'Do you have time to play?'
                    if game is 'yes' and time is 'yes'
                        print 'Lets play!'
    -   level: '14'
        sections:
        -   title: "Students confuse the < and > signs"
            example:
                error_text: |
                    Often, students are already familiar with these signs from maths class. But if your students don't know these signs yet, they might have a challenge with it.
                error_code: |
                    age = ask 'How old are you?'
                    if age < 12
                        print 'You are older than I am!'
                solution_text: |
                    This is the correct code:
                solution_code: |
                    age = ask 'How old are you?'
                    if age > 12
                        print 'You are older than I am!'
        -   title: "Students use the wrong signs for `!=` `<=` and `>=`"
            example:
                error_text: |
                    These signs are probably new for most students. Make sure to explain these signs to your students.
                error_code: |
                    name = ask 'What is your name?'
                    if name =< 'Hedy'
                        print 'You are not Hedy'
                solution_text: |
                    This is the correct code:
                solution_code: |
                    name = ask 'What is your name?'
                    if name != 'Hedy'
                        print 'You are not Hedy'
        -   title: "Students forget to use the == sign"
            example:
                error_text: |
                    In this level, students are still allowed to use = or is. But on other levels, or in python, they might get in trouble for that. So it is best to train them to use it.
                error_code: |
                    name = ask 'What is your name?'
                    if name = 'Hedy'
                        print 'You are cool!'
                solution_text: |
                    This is the correct code:
                solution_code: |
                    name = ask 'What is your name?'
                    if name == 'Hedy'
                        print 'You are cool!'
    -   level: '15'
        sections:
        -   title: "Students forget indentation in the while loop"
            example:
                error_text: |
                    Indentation is often hard for students.
                error_code: |
                    answer = 0
                    while answer != 25
                    answer = ask 'What is 5 times 5?'
                    print 'A correct answer has been given'
                solution_text: |
                    This is the correct code:
                solution_code: |
                    answer = 0
                    while answer != 25
                        answer = ask 'What is 5 times 5?'
                    print 'A correct answer has been given'
    -   level: '16'
        sections:
        -   title: "Students forget the brackets"
            example:
                error_text: |
                    From this level on lists should be in brackets.
                error_code: |
                    icecream = 'starwberry', 'chocolate'
                    print 'I love ' icecream[random] ' icecream'
                solution_text: |
                    This is the correct code:
                solution_code: |
                    icecream = ['starwberry', 'chocolate']
                    print 'I love ' icecream[random] ' icecream'
        -   title: "Students use the wrong brackets"
            example:
                error_text: |
                    From this level on lists should be in brackets.
                error_code: |
                    icecream = ('starwberry', 'chocolate'}
                    print 'I love ' icecream[random] ' icecream'
                solution_text: |
                    This is the correct code:
                solution_code: |
                    icecream = ['starwberry', 'chocolate']
                    print 'I love ' icecream[random] ' icecream'
        -   title: "Students forget the quotation marks while focussing on the brackets"
            example:
                error_text: |
                    Students are sometimes very focussed on the new aspect of the syntax, that they forget the quotation marks.
                error_code: |
                    icecream = [starwberry, chocolate]
                    print 'I love ' icecream[random] ' icecream'
                solution_text: |
                    This is the correct code:
                solution_code: |
                    icecream = ['starwberry', 'chocolate']
                    print 'I love ' icecream[random] ' icecream'
        -   title: "Students still use the old at random command"
            example:
                error_text: |
                    Students are sometimes very focussed on the new aspect of the syntax, that they forget the quotation marks.
                error_code: |
                    icecream = [starwberry, chocolate]
                    print 'I love ' icecream at random ' icecream'
                solution_text: |
                    This is the correct code:
                solution_code: |
                    icecream = ['starwberry', 'chocolate']
                    print 'I love ' icecream[random] ' icecream'
        -   title: "Students forget the quotation marks while focussing on the brackets"
            example:
                error_text: |
                    Students are sometimes very focussed on the new aspect of the syntax, that they forget the quotation marks.
                error_code: |
                    icecream = [starwberry, chocolate]
                    print 'I love ' icecream[random] ' icecream'
                solution_text: |
                    This is the correct code:
                solution_code: |
                    icecream = ['starwberry', 'chocolate']
                    print 'I love ' icecream[random] ' icecream'
    -   level: '17'
        sections:
        -   title: "Students use `{elif}` like `{else}`, so without a condition"
            example:
                error_text: |
                    The `{elif}` command needs a condition behind it. It cannot be used like `{else}`, without a condition.
                error_code: |
                    color = ask 'What is your favorite color?'
                    {if} color == 'green':
                        {print} 'green is nice'
                    {elif}:
                        {print} 'I like green'
                solution_text: |
                    This is the correct code:
                solution_code: |
                    color = {ask} 'What is your favorite color?'
                    {if} color == 'green':
                        {print} 'green is nice'
                    {elif} color == yellow:
                        {print} 'yellow is alright'
                    {else}:
                        {print} 'I like green'
        -   title: "Students forget the colon"
            example:
                error_text: |
                    After each command that requires indentation, a colon should be used.
                error_code: |
                    answer = ask 'How are you doing?'
                    {if} answer {is} 'great'
                        {print} 'Me too!'
                    {elif} answer {is} 'bad'
                        {print} 'Let me cheer you up!'
                    {else}
                        {print} 'Im great!'
                solution_text: |
                    This is the correct code:
                solution_code: |
                    answer = ask 'How are you doing?'
                    if answer is 'great':
                        print 'Me too!'
                    elif answer is 'bad':
                        print 'Let me cheer you up!'
                    else:
                        print 'Im great!'
    -   level: '18'
        sections:
        -   title: "Students forget to use the brackets"
            example:
                error_text: |
                    Students will forget to put brackets around their text.
                error_code: |
                    print 'my name is Hedy!'
                solution_text: |
                    This is the correct code:
                solution_code: |
                    print('my name is Hedy!')
        -   title: "Students will still use the ask command"
            example:
                error_text: |
                    The ask command has been used since level 1. So it might be hard for the students to switch to input instead of ask.
                error_code: |
                    print('My name is Hedy!')
                    name = ask('What is your name?')
                    print('So your name is ', name)
                solution_text: |
                    This is the correct code:
                solution_code: |
                    print('My name is Hedy!')
                    name = input('What is your name?')
                    print('So your name is ', name)
        -   title: "Students might use the brackets as quotation marks"
            example:
                error_text: |
                    They have learned to keep the variables outside of the quotation marks, so they might do the same with the brackets. Which is not the correct way to use them.
                error_code: |
                    temperature = 25
                    print('It is ') temperature ('degrees outside')
                solution_text: |
                    This is the correct code:
                solution_code: |
                    temperature = 25
                    print('It is ', temperature, 'degrees outside')
start-sections:
-   title: "Textual programming made easy!"
    text: |
        Many schools and teachers around the world want to teach their students programming. Initially this is often done with playful tools, ranging from the Beebot robot to
        Scratch Junior or Scratch. After using such tools, kids often want to move to more powerful, textual programming languages, like Python.

        Python however is hard, because it is only available in English, and requires learners to learn complex programming concepts and syntax at once.
        Hedy is the easy way to get started with textual programming languages! Hedy is free to use, open source, and unlike any other textual programming language in three ways.

        1. Hedy is multi-lingual, you can use Hedy in your own language
        2. Hedy is gradual, so you can learn one concept and its syntax a time
        3. Hedy is built for the classroom, allowing teachers to fully customize their student's experience
-   title: "Multi-lingual programming"
    text: |
        While almost all textual programming language have keywords in English, such as `for` or `repeat`, Hedy can be used in any language! We currently support 39 different languages, including Spanish, Arabic, Simplified Chinese and Hindi. If your language is not available you can always start a new translation.
-   title: "Step by step learning"
    text: |
        Learning a programming language can be overwhelming, since learners have to learn concepts (for example if-else or loops) and syntax (like quotation marks or round brackets) at the same time. In Hedy, concepts are first introduced with little syntax and then refined. A scientifically proven way to learn!
-   title: "Built for the classroom"
    text: |
        Hedy is suitable for kids aged 10 and up and designed for classroom use.
        Teachers can use our free, built-in lesson plans, but can also author their own lessons and load these into the Hedy user interface.
-   title: "Programming in context"
    text: |
        Hedy shows programming in the broadest way possible, and can be used in variety of exciting ways. Hedy allows for the creation of digital and interactive stories, colorful drawings that can be shown on the screen but also drawn with a pen plotter or embroidered on a shirt, and can be used to create games or apps with buttons and keyboard actions.
-   title: "Is Hedy free?"
    text: |
        Yes! Hedy is 'Open source', which means that everyone can help us make Hedy better.
        You can find our code on <a href="https://github.com/hedyorg/hedy" target="_blank">Github</a>.
        If you like Hedy and want to contribute, we accept (and are very grateful for) <a href="https://github.com/sponsors/hedyorg" target="_blank">donations</a>!

-   title: "Do I need to install anything?"
    text: |-
        No. Hedy works in the browser, which is the program you are using to look at this page. Probably Chrome or Edge or Firefox. Hedy also works on phones and tablets.
-   title: "Do I need programming experience to teach with Hedy?"
    text: |-
        No, that is not needed. All concepts are explained in the slides and in the interface for learners.
        If you create a free teacher's account, you also get access to the teacher's manual with information on how to teach
        and frequently made mistakes.

learn-more-sections:
-   title: Join the Hedy Community
    text: "We love to hear from you! The best way to get in touch with us is by joining our <a href=\"https://discord.gg/8yY7dEme9r\" target=\"_blank\">Discord server</a>.\n\nYou can also [send us an email](mailto:hello@hedy.org \"About Hedy\").\n"
-   title: A deep dive!
    text: "Want to know more about Hedy's philosophy and design? Check out this talk Felienne gave at the StrangeLoop Conference in 2022:\n\n<iframe width=\"560\" height=\"315\" class=\"mx-auto mt-4\" src=\"https://www.youtube.com/embed/fmF7HpU_-9k?wmode=opaque\" frameborder=\"0\" allow=\"accelerometer; autoplay; clipboard-write; encrypted-media; gyroscope; picture-in-picture\" allowfullscreen=\"\"></iframe>\n"
-   title: Hedy in the news
    text: "Some websites and newspapers have written about Hedy since our release in early 2020. We keep a list here:\n* [Tech Optimism - A Solution to the IT Shortage (Dutch), August 2022](https://pom.show/2022/08/12/een-oplossing-voor-het-it-tekort/)\n* [Codeweek Podcast, July 2022](https://codeweek.eu/podcast/26)\n* [Heise.de (German), Januari 2022](https://www.heise.de/news/Hedy-die-mitwachsende-Programmiersprache-6336264.html)\n* [Strumenta, November 2021](https://tomassetti.me/teaching-programming-with-hedy/)\n* [Vives (Dutch), CodeWeek Special October 2021](images/Vives-174-Codeweek.pdf)\n* [CodeWeek.eu - Haunted House Challenge, September 2021](https://codeweek.eu/2021/challenges/haunted-house)\n* [Opensource.com, April 2021](https://opensource.com/article/21/4/hedy-teach-code)\n* [IO Magazine, April 2021](https://ict-research.nl/wordpress/wp-content/uploads/2021/04/IO-magazine-NR1-2021_web.pdf)\n* [Ingeniería De Software (Spanish), February 2021](https://ingenieriadesoftware.es/hedy-mejor-lenguaje-ensenar-programacion-ninos/)\n* [Hello World Magazine, February 2021](images/Hello_World_15_Hedy.pdf)\n* [Discoro, January 2021](https://discoro.wordpress.com/2021/01/09/hedy-gradually-learning-a-programming-language/)\n* [Felienne wins the Dutch award for ICT research for Hedy, January 2021](https://www.nwo.nl/en/news/felienne-hermans-receives-dutch-prize-ict-research-2021)\n* [SlashDot, August 2020](https://news.slashdot.org/story/20/08/17/024248/scientist-proposes-a-new-programming-language-for-teaching-coding-and-python)\n* [GenBeta (Spanish), August 2020](https://www.genbeta.com/desarrollo/nuevo-lenguaje-para-ensenar-programacion-a-ninos-como-se-ensena-a-leer-escribir-forma-gradual-niveles)\n* [Developpez (French), August 2020](https://programmation.developpez.com/actu/308095/Une-scientifique-propose-un-nouveau-langage-de-programmation-pour-enseigner-aux-enfants-le-codage-informatique-au-travers-d-une-approche-graduelle-implementee-en-Python-sur-13-paliers/)\n* [Vives (Dutch), October 2020](images/artikel_vives.pdf) \"Met Hedy stap voor stap leren programmeren\"\n* [Leiden University, April 2020](https://www.universiteitleiden.nl/en/news/2020/03/looking-to-distract-the-kids-while-you-work-from-home-get-them-programming)\n* [Mare (Dutch), April 2020](https://www.mareonline.nl/cultuur/computercode-voor-de-kids/)\n* [AG Connect (Dutch), April 2020](https://www.agconnect.nl/artikel/stapsgewijs-python-leren-programmeren-met-nieuwe-taal-hedy)\n"
join-sections:
-   text: "# There are three ways in which you can support Hedy!\n"
    title: Supporting Hedy
-   title: Improving the language
    text: "The gradual and multi-lingual nature of Hedy create a lot of interesting technical challenges.\nFind those issues on <a href=\"https://github.com/hedyorg/hedy/issues?q=is%3Aopen+is%3Aissue+label%3Alanguage\" target=\"_blank\">Github</a>.\n"
-   title: Translating Hedy
    text: "Not a programmer? No problem! Another way to support Hedy is by <a href=\"https://github.com/hedyorg/hedy/wiki/Hedy-Translation-Tutorial\" target=\"_blank\">translating keywords, error messages, adventures are other content</a>.\nThis is the current status, help us complete a language, or add a new one!\n<a href=\"https://hosted.weblate.org/engage/hedy/\">\n<img src=\"https://hosted.weblate.org/widgets/hedy/-/multi-auto.svg\" alt=\"Translation status\" /></a>\n"
-   title: Help teachers get started
    text: "Hedy is designed to support teachers in providing programming lessons in class. We have specific teacher features like the option to create a class, customize it and see how your students are doing.\nIf you like Hedy, you can reach out to schools that you know to help teachers get started! We can help you find schools or teachers via <a href=\"https://discord.gg/8yY7dEme9r\" target=\"_blank\">Discord</a>.\n"<|MERGE_RESOLUTION|>--- conflicted
+++ resolved
@@ -180,11 +180,7 @@
             So if you've forgotten how a command works, simply take a peek at the cheat sheet!
     -   title: "Video"
         text: |
-<<<<<<< HEAD
-            This <a href="https://www.youtube.com/watch?v=c4MntPPgl1Y" target="_blank">video</a> shows you even more features of Hedy, like the cheatsheets and the keyboard switcher.
-=======
             This [video](https://www.youtube.com/watch?v=c4MntPPgl1Y) shows you even more features of Hedy, like the cheatsheets and the keyword switcher.
->>>>>>> 0912ad4a
 -   title: "Answers to the exercises"
     key: answers
     intro: |
