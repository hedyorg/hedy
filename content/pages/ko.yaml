title: Hedy 문서
home-sections:
-   title: 텍스트 프로그래밍이 쉬워졌습니다!
    text: |-
        전세계의 많은 학교들과 선생님들은 그들의 학생들에게 프로그래밍을 가르치기를 원합니다. 처음에 이것은 종종 비봇 로봇에서 부터 시작하여 장난기 많은 도구들로 이루어집니다
        스크래치 주니어 또는 스크래치. 이러한 도구를 사용한 후 아이들은 종종 파이썬과 같은 더 강력한 텍스트 프로그래밍 언어로 이동하기를 원합니다.

        그러나 파이썬은 영어로만 제공되기 때문에 어렵고 복잡한 프로그래밍 개념과 구문을 학습자가 한 번에 학습해야 하기 때문에 어렵다.
        Hedy는 텍스트 프로그래밍 언어를 쉽게 시작할 수 있는 방법입니다! Hedy는 세 가지 면에서 자유롭게 사용할 수 있고, 오픈 소스이며, 다른 텍스트 프로그래밍 언어와는 다르게 세 가지 면에서 자유롭습니다.

        1. Hedy는 여러 언어를 사용합니다. 당신은 자신의 언어로 Hedy를 사용할 수 있습니다
        2. Hedy는 점진적이기 때문에, 당신은 한 번에 하나의 개념과 그것의 구문을 배울 수 있다
        3. Hedy는 교실을 위해 만들어졌으며, 교사들이 그들의 학생의 경험을 완전히 맞춤화할 수 있게 해준다
-   title: 다국어 프로그래밍
    text: 거의 모든 텍스트 프로그래밍 언어에 영어 키워드 for나 repeat 등이 있지만 Hedy는 모든 언어에서 사용할 수 있습니다! 현재 스페인어, 아랍어, 중국어 간체, 힌디어 등 39개 언어를 지원하고 있습니다. 언어를 사용할 수 없는 경우 언제든지 번역을 시작할 수 있습니다.
-   title: 차근 차근 배우기
    text: '학생들에게 프로그래밍 개념(예: if-else 또는 루프)과 구문(예: 따옴표'' 또는 둥근 괄호)을 동시에 알려줘야 하기 때문에 프로그래밍 언어를 가르치는 것은 어려울 수 있다. Hedy는 비교적 간단한 문법으로 되어있다. 과학적으로 입증된 교육 방법이다!'
-   title: 수업을 위해 만들었습니다
    text: |-
        Hedy는 10세 이상의 아이들에게 적합하며 수업에서 사용할 수 있도록 설계되었다.
        교사들은 무료로 내장된 수업 계획서를 사용할 수 있지만, 자신의 수업을 작성하여 Hedy 사용자 인터페이스에 로드할 수도 있습니다.
-   title: 상황에 맞는 프로그래밍
    text: Hedy는 가능한 한 가장 넓은 방식으로 프로그래밍을 보여주며, 다양하고 흥미로운 방식으로 사용될 수 있다. Hedy는 디지털과 대화형 이야기, 화면에 보여질 수 있지만 펜 플로터로 그릴 수도 있고 셔츠에 자수를 놓을 수도 있는 다양한 그림의 창조를 가능하게 하며, 버튼과 키보드 동작으로 게임이나 앱을 만드는 데 사용될 수 있다.
-   title: Hedy는 무료인가요?
    text: |-
        네! Hedy는 '오픈 소스'에요, 이것은 모든 사람들이 저희가 Hedy를 더 잘 만들수 있도록 도와주실 수 있다는 이야기입니다.
        저희의 코드는 <a href="https://github.com/hedyorg/hedy" target="_blank">Github</a>에서 찾으실 수 있습니다.
        Hedy를 좋아하시고 후원하기를 원하신다면 저희는 소정의 <a href="https://github.com/sponsors/hedyorg" target="_blank">후원금</a>을 받고 있습니다! (그리고 정말로 감사드립니다)
-   title: 설치할 것이 있나요?
    text: 없습니다. Hedy는 브라우저에서 동작 하는데, 이것은 여러분이 이 페이지를 보는 데 사용하고 있는 프로그램입니다. 대부분 Chrome이나 Edge 또는 Firefox일 것입니다. Hedy는 핸드폰과 태블릿에서도 사용 가능 합니다.
-   title: Hedy와 함께 가르치려면 프로그래밍 경험이 필요한가요?
    text: |-
        아니요, 경험은 필요 없습니다. 모든 개념은 학습자를 위한 슬라이드와 인터페이스에서 설명됩니다.
        무료 교사용 계정을 만들면 선생님용 설명서에서 수업 방법에 대한 정보를 얻을 수 있으세요
        .
join-sections:
-   title: Hedy 지원받기
    text: '# Hedy를 지원할 수 있는 방법은 세 가지가 있습니다!'
-   title: 언어 향상
    text: |-
        Hedy의 점진적이고 다언어적인 특성은 많은 흥미로운 기술적인 도전들을 만든다.
        이슈를 발견하면 <a href="https://github.com/hedyorg/hedy/issues?q=is%3Aopen+is%3Aissue+label%3Alanguage" target="_blank">Github</a>로 알려주세요.
-   title: Hedy 번역
    text: |-
        프로그래머 아니에요? 문제없어요! Hedy를 지원하는 또 다른 방법은 <a href="https://github.com/hedyorg/hedy/wiki/Hedy-Translation-Tutorial" target="_blank">키워드, 오류 메시지, 모험</a>은 다른 내용을 번역하는 것이다.
        현재 상태입니다. 언어를 완료하거나 새 언어를 추가할 수 있도록 도와주십시오!
        <a href="https://hosted.weblate.org/engage/hedy/">
        <img src="https://hosted.weblate.org/widgets/hedy/-/multi-auto.svg" alt="번역 상황" /></a>
-   title: 선생님들이 시작할 수 있도록 도와주세요
    text: |-
        Hedy는 수업시간에 프로그래밍 수업을 제공할 때 선생님들을 지원하기 위해 고안되었습니다. 우리는 수업을 만들고, 수업을 맞춤화하고, 선생님의 학생들이 어떻게 하는지 볼 수 있는 옵션과 같은 구체적인 선생님 특징들을 가지고 있습니다.
        만약 여러분이 Hedy를 좋아한다면, 선생님들이 시작하는 것을 돕기 위해 여러분이 알고 있는 학교에 연락할 수 있습니다! 우리는 <a href="https://discord.gg/8yY7dEme9r" target="_blank">discord</a>를 통해 여러분이 학교나 선생님을 찾는 것을 도울 수 있습니다.
learn-more-sections:
-   title: Hedy 커뮤니티 참여하기
    text: |-
        소식을 들으니 정말 기쁘네요! 저희와 연락할 수 있는 가장 좋은 방법은 <a href="https://discord.gg/8yY7dEme9r" target="_blank">디스코드 서버</a>에 가입하는 것입니다.

        You can also [send us an email](mailto:hello@hedy.org "About Hedy").
-   title: 더 자세히 알아보기!
    text: |-
        Hedy의 철학과 디자인에 대해 더 알고 싶으신가요? 2022년 Felienne가 StrangeLoop Conference에서 한 강연을 확인해보세요::

        <iframe width="560" height="315" class="mx-auto mt-4" src="https://www.youtube.com/embed/fmF7HpU_-9k?wmode=opaque" frameborder="0" allow="accelerometer; autoplay; clipboard-write; encrypted-media; gyroscope; picture-in-picture" allowfullscreen=""></iframe>
-   title: 뉴스속의 Hedy
    text: |-
        2020년 초 Hedy가 출시된 이후 일부 웹사이트와 신문들은 Hedy에 관해 글을 써왔다. 우리는 여기에 목록을 보관하고 있다:
        * [Tech Optimism - A Solution to the IT Shortage (Dutch), August 2022](https://pom.show/2022/08/12/een-oplossing-voor-het-it-tekort/)
        * [Codeweek Podcast, July 2022](https://codeweek.eu/podcast/26)
        * [Heise.de (German), Januari 2022](https://www.heise.de/news/Hedy-die-mitwachsende-Programmiersprache-6336264.html)
        * [Strumenta, November 2021](https://tomassetti.me/teaching-programming-with-hedy/)
        * [Vives (Dutch), CodeWeek Special October 2021](images/Vives-174-Codeweek.pdf)
        * [CodeWeek.eu - Haunted House Challenge, September 2021](https://codeweek.eu/2021/challenges/haunted-house)
        * [Opensource.com, April 2021](https://opensource.com/article/21/4/hedy-teach-code)
        * [IO Magazine, April 2021](https://ict-research.nl/wordpress/wp-content/uploads/2021/04/IO-magazine-NR1-2021_web.pdf)
        * [Ingeniería De Software (Spanish), February 2021](https://ingenieriadesoftware.es/hedy-mejor-lenguaje-ensenar-programacion-ninos/)
        * [Hello World Magazine, February 2021](images/Hello_World_15_Hedy.pdf)
        * [Discoro, January 2021](https://discoro.wordpress.com/2021/01/09/hedy-gradually-learning-a-programming-language/)
        * [Felienne wins the Dutch award for ICT research for Hedy, January 2021](https://www.nwo.nl/en/news/felienne-hermans-receives-dutch-prize-ict-research-2021)
        * [SlashDot, August 2020](https://news.slashdot.org/story/20/08/17/024248/scientist-proposes-a-new-programming-language-for-teaching-coding-and-python)
        * [GenBeta (Spanish), August 2020](https://www.genbeta.com/desarrollo/nuevo-lenguaje-para-ensenar-programacion-a-ninos-como-se-ensena-a-leer-escribir-forma-gradual-niveles)
        * [Developpez (French), August 2020](https://programmation.developpez.com/actu/308095/Une-scientifique-propose-un-nouveau-langage-de-programmation-pour-enseigner-aux-enfants-le-codage-informatique-au-travers-d-une-approche-graduelle-implementee-en-Python-sur-13-paliers/)
        * [Vives (Dutch), October 2020](images/artikel_vives.pdf) "Met Hedy stap voor stap leren programmeren"
        * [Leiden University, April 2020](https://www.universiteitleiden.nl/en/news/2020/03/looking-to-distract-the-kids-while-you-work-from-home-get-them-programming)
        * [Mare (Dutch), April 2020](https://www.mareonline.nl/cultuur/computercode-voor-de-kids/)
        * [AG Connect (Dutch), April 2020](https://www.agconnect.nl/artikel/stapsgewijs-python-leren-programmeren-met-nieuwe-taal-hedy)
sections:
-   title: 소개
    key: intro
    subsections:
    -   title: Hedy는 무엇입니까?
        text: |-
            Hedy는 텍스트 프로그래밍 언어로, 10~15세 청소년을 위해 특별히 개발되었다.
            스크래치와 같은 아이들을 위한 프로그래밍 언어와는 대조적으로, Hedy는 코드 블록을 사용하지 않고 텍스트 코드를 사용한다.
            그래서 Hedy와 함께라면 실제 프로그래머들처럼 코드를 입력하는 방법을 배울 수 있을 것입니다. 하지만 작은 레벨로 장난기 많은 연습을 통해 말이죠.
            이런 방식으로 Hedy는 파이썬과 같은 실제 프로그래밍 언어를 쉽게 접근할 수 있고 대부분 재미있는 방식으로 사용할 수 있다!
            더 알고 싶다면 프로그래밍 언어로서의 Hedy의 개발 모습을 담은 <a href="https://www.youtube.com/watch?v=EdqT313rM40&amp;t=2s" target="_blank">이 영상</a>을 보면 된다.
    -   title: 서비스를 이용하는 사용자
        text: |-
            Hedy는 중학생과 중학생(10~15세)을 염두에 두고 개발되었습니다.
            학생들이 잘 읽을 수 있도록 하는 것이 중요합니다. 학생들이 적어도 3학년 읽기 레벨을 달성하기 전에는 Hedy부터 시작하지 않을 것을 권장드립니다.
            학생들(그리고 선생님들!)은 Hedy와 함께 시작하기 전에 프로그래밍 경험이 필요하지 않습니다.
    -   title: Hedy는 어떻게 작동하나요?
        text: |-
            Hedy는 새로운 명령어를 가르치는 레벨로 나뉜다. 각 레벨에는 새로 배운 명령어를 연습하기 위한 다양한 모험이 포함되어 있다.
            선생님으로서 학생들에게 어떤 모험이 가능한지 결정하게 된다. 그들이 레스토랑, 계산기, 유령의 집을 이 레벨으로 만들 것인가? 각 레벨 내에서, 모험은 가장 쉬운 것부터 가장 어려운 것까지 배열된다.
            그래서 여러분의 학생들은 계속해서 도전을 받게 됩니다. 모험은 학생들이 개별적으로 할 수도 있고, 고전적인 수업에 사용할 수도 있습니다.

            이 모험에는 정보가 부족한 교사들도 Hedy를 사용할 수 있도록 하기 위한 코드 예시도 포함되어 있습니다!
            물론 Hedy는 또한 그들만의 수업 계획과 모험을 만드는 것을 좋아하는 창의적인 선생님들을 만족시켜요!

            특정 레벨의 모든 모험을 프로그래밍한 후 학생들은 퀴즈에서 자신의 지식을 시험할 수 있다.
            수업 페이지에서 학생들의 일과 진행 상황을 추적할 수 있습니다.
    -   title: 기기
        text: |-
            Hedy는 웹 기반이므로 브라우저가 있는 모든 디바이스(구글 크롬, 파이어폭스, 엣지 등)에서 작동하므로 노트북, 크롬북, 태블릿, 심지어 스마트폰까지 Hedy를 사용하기에 적합하다.
            Hedy와 함께 일하기 전에 아무것도 다운로드 할 필요가 없습니다. 웹사이트에 들어가시면 모든 준비가 완료됩니다!
    -   title: Hedy 커뮤니티
        text: |-
            <a href="https://discord.gg/8yY7dEme9r " target="_blank">Discord 서버</a>에 가입하신 것을 환영합니다. 이곳은 멋진 프로젝트와 교훈을 보여줄 수 있는 채널, 버그를 보고할 수 있는 채널, 그리고 다른 선생님들과 그리고 Hedy 팀과 이야기할 수 있는 채널이 있습니다.
            <a href="https://www.youtube.com/watch?v=Lyz_Lnd-_aI " target="_blank">여기서</a> 디스코드 커뮤니티 가입 방법에 대한 동영상을 확인할 수 있다.
-   title: 튜토리얼
    key: Tutorial
    subsections:
    -   title: 튜토리얼
        text: (다시) 튜토리얼을 따르시겠습니까? <a href="https://hedy.org/tutorial" target="_blank">여기를 클릭</a> 하세요.
-   title: 수업 준비
    key: preparations
    subsections:
    -   title: For teachers
        text: You can prepare your classes at the <a href="https://hedy.org/for-teachers" target="_blank">For Teachers page</a>. On this page you'll find everything you'll need to teach with Hedy, like your classes, your adventures and slides. All the functionalities of the for teachers page are explained
            below.
    -   title: 수업 만들기
        text: |-
            교사로서 학생들을 위한 수업을 만들 수 있다. 이 수업에서 학생들의 계정과 프로그램을 볼 수 있고 학생들의 진행 상황을 관찰할 수 있다.
            <a href="https://www.youtube.com/watch?v=Y3RTIWftJQg" target="_blank">이 동영상</a> 은 Hedy에서 클래스를 빠르게 만드는 방법을 보여줍니다.
    -   title: 수업 커스터마이징
        text: |-
            You can customize your class and choose which adventures are available for your students. This way your students won't be overwhelmed by the amount of adventures and levels, and they can specifically focus on the adventures you'd like them to practice with.
            Click on your class on the for teachers page and choose 'customize class'. On this page you can select levels, set opening dates, unlock level tresholds and more.

            **Select and order adventures**
            <img src="https://github.com/hedyorg/hedy/assets/80678586/df38cbb2-468e-4317-ac67-92eaf4212adc" width="1000">
            In this section you can select and order adventures. The pink tabs are adventures with new commands. The gray tabs are regular adventures. To rearrange the order of the adventures, you can drag the tabs. However, we do advise you to use the regular order of adventures as the Hedy team made sure the adventures go from easiest to hardest.
            If you want to remove an adventure for your students, simply click the cross on the adventure's tab.
            <img src="https://github.com/hedyorg/hedy/assets/80678586/0ddd10b5-ef60-4480-a0c4-fc9a0f323baa" width="300">
            If you want to add adventures, for instance your own adventure or an adventure you accidentally removed, use this menu to add the adventure to your students' adventures. Simply click the adventure you want to add and it (re)appears in the line of adventures. To undo all your changes to the adventures, click 'Reset'.

            **Opening dates**
            <img src="https://github.com/hedyorg/hedy/assets/80678586/4e59acfa-4772-429f-8328-babb43c942d5" width="300">
            With this feature you can set open_ingdates for the levels. This way you can make a lesson plan before your course begins and not worry about opening new levels each week. In the image above the first level is opened directly, the second will open the 23th of september, and the 3rd level the week after. The other levels are closed.
            Don't want to set opening dates? No problem, just leave this section blank.

            **Unlock level tresholds**
            <img src="https://github.com/hedyorg/hedy/assets/80678586/99a34dab-f112-459e-bfd1-07618be4715a" width = "1000">
            This featue allows you to set a treshold for your students' quiz grade, before they can continue to the next level. For example, if you enter "80" your students have to score at least 80% on the quiz before they are allowed to go to the next level. If they haven't met the treshold, they are not allowed to continue and have to retake the quiz.
            Don't want to use the treshold? No worries, just keep this section blank.


            **Other settings**
            <img src="https://github.com/hedyorg/hedy/assets/80678586/a8491d67-6d6e-42a7-b672-fd3d083a76f8"/>
            There are some other setting that could be usefu to you aswell. Our first extra setting is 'Mandatory developer's mode'. In developers mode the students only see their input and output screens and the run button. The adventures are hidden and there are no cheatsheets available. This might come in handy in a test situation.
            If this option is not selected the developer's mode is available for students too as a voluntairy option.

            If you want all your students to be visible in de class highscore, you can select the second option.
            With all the other options you can choose to hide some functions or content for your students, this might help them focus more.

            **Save**
            <img src="https://github.com/hedyorg/hedy/assets/80678586/df179df3-3073-4d15-bba6-62e58fb675be" width="300">
            Don't forget to save your changes when you're done costumizing your class.
    -   title: Student Accounts
        text: |-
            To add students to your class go to the class page by clicking in the class name on the 'for teachers' page. Then click 'add students'. There are 2 ways to let your students join your class: You can create accounts for them, or they could create their own accounts.
            **학생용 계정을 만듭니다**
            여러분의 수업에 학생들을 추가하는 가장 쉬운 방법은 그들을 위한 계정을 만드는 것입니다. 이것은 '학생 계정 만들기' 버튼을 클릭하고 그들을 위한 사용자 이름과 비밀번호를 기입함으로써 이루어질 수 있습니다.
            학생들은 여러분이 선택한 사용자 이름과 비밀번호로 로그인 할 수 있습니다. 그 후에, 그들이 원한다면 사용자 이름이나 비밀번호를 바꿀 수 있고 여러분의 반에 남아있을 것입니다.
            <a href="https://www.youtube.com/watch?v=eEQvik-Ce5M" target="_blank">이 동영상</a>을 통해 가장 빠르고 쉬운 방법으로 학생을 수업에 추가하는 방법을 보여줍니다..

            **학생들이 직접 계정을 만듭니다**
            학생들도 독자 분이 한 것처럼, Hedy 웹사이트에 가서 자신들만의 계정을 만들 수 있습니다. 그들을 수업에 참여시키기 위해서는 단순히 초대 링크를 클릭하기만 하면 됩니다.
            수업 페이지에서 초대 링크를 찾아 학생들에게 보낼 수 있다. 학생들이 링크를 클릭할 때 반드시 Hedy에 로그인해야 원활하게 작동할 수 있음을 유의해야 한다.
            'Invite by username' 버튼을 사용하여 수동으로 학생을 수업에 초대할 수도 있습니다.
    -   title: 선호하는 언어
        text: |-
            학생들이 프로필을 만들 때 그들은 '선호하는 언어'를 선택하게 되어 있다. Hedy는 항상 이 선택된 언어로 채워질 것이다.
            이 언어를 변경하려면 나중에 '내 계정'과 '내 개인 설정'으로 다시 이동해야 합니다.
            2021년 12월부터 Hedy 계정별로 선호 언어 설정이 의무화된다.
            이 날짜 이전에 계정 또는 학생의 계정이 생성되면 기본 설정 언어가 누락되었다는 메시지가 표시됩니다.
            걱정하지 마세요! '내 프로필'로 이동하여 프로필 설정에 언어를 설정합니다.
            언어를 설정할 때까지 Hedy는 브라우저 언어로 표시되며, 이 언어가 지원되지 않을 경우 영어로 표시됩니다.

            **영어 외 사용자용**
            모험의 언어를 자신의 언어로 바꿀 수 있을 뿐만 아니라 키워드(예: '인쇄' 또는 '묻다')가 어떤 언어로 되어 있어야 하는지도 선택할 수 있다.
            이렇게 하면 학생들에게 영어 키워드로 코딩하는 법을 가르칠 수 있지만, 학생들이 자신의 언어로 프로그래밍하도록 할 수도 있습니다. 예를 들어, 네덜란드 학생들은 '질문' 대신 'vraag' 명령어를 사용할 수 있습니다.

            **비디오**
            <a href="https://www.youtube.com/watch?v=QrVZETj4oLM" target="_blank">이 동영상</a>에서는 선호 언어를 설정하고 키워드를 선호 언어로 변경하는 방법을 보여줍니다..
    -   title: 프로그램 저장중
        text: |-
            로그인하면 프로필 아이콘 옆에 내 프로그램이 표시됩니다.
            이 옵션은 학생들에게도 적용됩니다. 내 프로그램에서 작업한 모든 프로그램을 찾을 수 있습니다.
            기본적으로 프로그램은 코드를 실행할 때 10초마다 기본 이름으로 '내 프로그램'에 저장됩니다
            프로그램의 레벨(예: story 5)을 입력합니다. 프로그램을 새 이름으로 저장하려면 이름 표시줄에 새 이름을 입력합니다.
            현재 탭당 레벨당 하나의 프로그램만 저장할 수 있습니다.

            프로그램 이름 옆에 있는 공유 단추를 사용하여 프로그램을 공유할 수도 있습니다.
            이 프로그램들은 모두가 보고 사용할 수 있도록 <a href="https://hedy.org/explore" target="_blank">탐색 페이지</a>에 게시될 것입니다.
            프로그램을 공유 해제하려면 '내 프로그램'으로 이동하여 '공유 해제'를 클릭합니다.

            종이 평면 아이콘은 프로그램들을 수업의 선생님에게 전달하는데 사용될 수 있다. 전달되었던 프로그램들은 더 이상 편집 가능하지 않을 것이다.
-   title: Hedy와 수업하기
    key: teaching
    subsections:
    -   title: Hedy와 수업하기
        text: |-
            Hedy는 각각 다른 새로운 기술을 가르치는 많은 다른 레벨들을 포함하고 있다. 우리는 수업마다 한 레벨씩 가르치는 것을 추천드립니다.
            이것은 학생들에게 다음 레벨로 넘어가기 전에 새로운 명령어나 개념을 완전히 파악하고 그것을 가지고 연습할 수 있는 시간을 줍니다.
            우리는 이 구조를 수업에 사용합니다. 소개, 새로운 개념과 명령어, 어떻게 실행시키고, 퍼즐과 퀴즈 등입니다.
    -   title: 슬라이드
        text: |-
            When giving instructions you might want to use our slides. Our slides are available on the 'For teachers' page. There is a set of slides for each level. In the slides all the new commands for that level are explained. We have aimed to explain why these changes are nessecary or how the new commands come in handy.
            We also give some examples of how the new commands can be used. You could of course also use your own slides, or just open Hedy and show your students around the website. Whichever you prefer to give the best Hedy lessons!
    -   title: Introduction
        text: |-
            You can start your lessons by activating your students' prior knowledge: What do they already know about the subject, what did they learn in the previous lesson and which mistakes did they make that they've now learned from?
            This way all the previously learned commands and frequently made mistakes are fresh in your students' memories, when you start introducing the new lesson.
    -   title: 소개
        text: |-
            The new concepts and commands can be very hard for some students to fully understand.
            That's why it's of importance to model the proper use of the new commands to your students.
            Especially in the lower levels, where some students have no experience whith programming at all, it can be hard for them to understand the new abstract concepts.
            Showing a lot of examples makes an abstract concept (for instance: 'What is a variable?') more recognizable and easier to understand ('Look, the variable pet changed into dog'). Our slides could help you with that.
    -   title: Let's get to work
        text: |-
            새로운 개념과 명령어는 일부 학생들이 완전히 이해하기 매우 어려울 수 있습니다.
            그렇기 때문에 학생들에게 새로운 명령어를 적절하게 사용할 수 있도록 모델링하는 것이 중요합니다.
            특히 일부 학생들이 프로그래밍에 대한 경험이 전혀 없는 하위 레벨에서는 새로운 추상적 개념을 이해하기 어려울 수 있다.
            예를 많이 보여주면 추상적인 개념(예: '변수란 무엇인가?')이 더 잘 인식되고 이해하기 쉬워진다('봐, 변수가 강아지로 변했다').
    -   title: Quizzes and puzzels
        text: |-
            To test whether your students have picked up all the new info in the level, you can let them take the quiz.
            The quiz contains 10 multiple choice questions about the new concepts and command to that level.
            Not every level has a quiz yet, as we are still building the quizzes.
            Some levels also contain puzzles. Puzzles show the students a couple of line of code that the students have to put in the right order.

            This <a href="https://www.youtube.com/watch?v=lNh5EdZVUwc" target="_blank">video</a> shows the quizzes and puzzles.
    -   title: Evaluation
        text: |-
            Round up your lesson by having a brief evaluation. What did the students learn? Which hardships did they come across?
            How did they learn from their mistakes? And of course: What did they create?
            Students are often very proud of their own creations, so it's nice to save a little time and give your students the opportunity to show their work to their classmates.
-   title: Extra Hedy features
    key: features
    subsections:
    -   title: Teacher Statistics
        text: This <a href="https://www.youtube.com/watch?v=iwHVG4NRKI4&t=5s" target="_blank">video</a> shows you more information on how to use the teacher statistics in your class.
    -   title: Make your own adventure
        text: It is also possible for teachers to create your own adventure. This <a href="https://www.youtube.com/watch?v=A0zbXpxX4q4" target="_blank">video</a> shows you how to create your own adventure as a teacher and add it to your class(es).
    -   title: 실행 시켜보자
        text: |-
            On the [explore](https://hedy.org/explore) page you can view the work of other Hedy users. You can try out their programs and use them as inspiration to create something cool yourself.
            You can also add a program you've made to the explore page yourself by clicking 'Save and share code' in the coding screen or go to My Programs and click 'Share'.
            Don't want to share your work anymore? Simply go to 'My Programs' and click 'Unshare'.
            If you want more information about the explore page, check out this [video](https://www.youtube.com/watch?v=26boFjqvS5Q).
    -   title: 나의 업적
        text: |-
            화면 오른쪽 상단에 있는 사용자 이름을 클릭하면 내 업적으로 이동할 수 있습니다. 이 페이지에서는 <a href="https://hedycode.com/my-achievements" target="_blank">업적</a>이 수집됩니다. 학생들에게도 이러한 페이지가 있습니다.
            마우스로 배지 위를 맴돌면 배지를 획득하는 방법이 나옵니다. 배지에도 숨겨진 배지가 있는데, 배지를 획득하는 방법을 스스로 찾아봐야 합니다.
            성과에 대한 자세한 정보를 원하시면, 이 <a href="https://www.youtube.com/watch?v=-FjmKejukCs " target="_blank">비디오</a>를 확인하세요.
    -   title: 하이 스코어
        text: |-
            <a href="www.https://hedy.org/high점수s" target="_blank">이 페이지</a> 에서는 모든 Hedy 사용자들의 하이 스코어를 볼 수 있습니다.
             <a href="https://www.youtube.com/watch?v=IqTiUkBVTo8" target="_blank">이 비디오</a>에서 여러분은 고득점에 대해 더 많이 배울 수 있습니다.
    -   title: 디버거
        text: |-
            학생 코드가 작동하지 않는 건가요? 오류가 있는 게 분명해요! 디버거를 사용해서 그 오류를 찾을 수 있어요.
            디버거는 코딩 화면의 무당벌레 버튼입니다. 그걸 누르면 코드를 한 줄 한 줄로 실행해 실수를 찾을 수 있습니다.
            실수를 발견했습니까? 빨간색 중지 버튼을 누르면 디버거가 종료됩니다.
    -   title: 큰 소리로 읽기
        text: 프로그램의 출력을 큰 소리로 읽으시길 원하시나요? 그러면 코딩 화면의 '코드 실행' 버튼 아래에 있는 큰 소리로 읽기 기능을 사용할 수 있습니다.
    -   title: 프로그래머 모드
        text: |-
            모든 모험에 정신이 팔려있는 것일까요, 아니면 긴 프로그램을 만들고 싶나요? 그런 다음, 코딩 화면의 하단에 있는 '프로그래머 모드' 스위치를 확인하세요.
            프로그래머 모드를 사용하면 학생과 함께 더 큰 코딩 화면을 사용할 수 있습니다.
    -   title: 컨닝 페이퍼
        text: |-
            모든 레벨에는 이 이모티콘 🤔이 있는 버튼이 있다. 여러분과 여러분의 학생들은 거기서 "컨닝 페이퍼"을 찾을 수 있다. 이 컨닝 페이퍼에서 여러분은 이 레벨에서 사용할 수 있는 모든 명령어의 정확한 형태를 찾을 수 있다.
            그래서 만약 여러분이 명령어가 어떻게 작동하는지 잊어버렸다면, 그냥 컨닝 페이퍼를 엿보기만 하면 됩니다!
    -   title: 비디오
        text: <a href="https://www.youtube.com/watch?v=c4MntPPgl1Y" target="_blank">이 동영상</a>은 당신에게 컨닝 페이퍼와 키워드 바꾸기과 같은 Hedy의 더 많은 특징들을 보여준다.
-   title: 연습문제에 대한 답
    key: 대답
    intro: |-
        모든 연습문제에 대한 답은 'Hedy_answers'라는 사용자 계정의 공개 프로필에서 찾을 수 있다. 우리는 종종 학생들이 자신의 창의성을 답안에 사용하도록 권장하기 때문에, 이러한 답안은 가능한 정답이 어떻게 생겼는지에 대한 지침일 뿐이다.

        'Hedy_answers' 프로필로 이동하려면, <a href="https://hedy.org/user/hedy_answers " target="_blank">여기</a>를 클릭하십시오.
-   title: 흔한 실수
    levels:
    -   level: '1'
        sections:
        -   title: 학생들이 명령어를 입력하는 것을 잊어버린다
            example:
                error_text: 예를 들어 학생들은 print 명령어를 사용하지 않고 문장을 타이핑한다.
                error_code: Hedy 이것을 print할 수 없다
                solution_text: 학생들에게 항상 명령어로 코드 줄을 시작하도록 가르쳐야 합니다.
                solution_code: print Hedy는 이것을 print할 수 있다!
        -   title: 학생들은 명령어를 처음 입력할 때 대문자를 사용하기도 한다
            example:
                error_text: 명령어가 대문자일 경우 작동하지 않습니다.
                error_code: |-
                    Ask 나의 코드가 왜 실행되지 않지?
                    Print 왜냐하면 내가 대문자를 사용했기 때문이다.
                solution_text: 대문자를 제거한다.
                solution_code: |-
                    ask 나의 코드가 왜 잘 실행되지?
                    print 왜냐하면 내가 대문자를 제거해서이다!
        -   title: 학생들은 ask 명령어 없이 echo 명령어를 사용하기도 한다
            example:
                error_text: echo 명령어는 ask 명령어 이 후에 대답을 반복하도록 되어 있다. ask 명령어를 사용하지 않으면 echo 명령어는 아무것도 할 수 없다.
                error_code: echo 너의 이름은
                solution_text: ask 명령어를 추가하여 작동시킵니다.
                solution_code: |-
                    ask 너의 이름은 무엇이니?
                    echo 나의 이름은
        -   title: 학생들은 그들의 echo 명령어로 만들어진 변수가 문장의 중간에 있기를 원한다
            example:
                error_text: 그리고 그들이 맞아요! 그래서 그들은 다음 레벨에서 적절한 변수를 사용하는 법을 배우게 될 것입니다.
                error_code: |-
                    ask 어떤 프로그래밍 언어가 재밌어?
                    echo 가장 재밌는 언어는!
                solution_text: '레벨 1에서는 이 상태를 유지해야 합니다:'
                solution_code: |-
                    ask 어떤 프로그래밍 언어가 재밌어?
                    echo 최고는...
        -   title: '거북이: 학생들은 거북이를 화면에서 걷게 했습니다'
            example:
                error_text: 학생들은 자주 거북이를 사용할 때 큰 숫자를 시도하는 것을 좋아하는데, 이것은 화살이 화면을 벗어나 걷게 만든다.
                error_code: |-
                    forward 300
                    turn 90
                solution_text: 예를 들어, 학생들은 명령어가 작동하지 않는다고 생각하는 경향이 있습니다. 작동하더라도 화면 밖에서는 그런 현상을 볼 수 없습니다. 이런 현상이 발생하지 않도록 작은 숫자를 사용하세요.
                solution_code: |-
                    forward 100
                    turn 90
        -   title: '거북이: 학생들은 명령어를 거꾸로 사용하지만, 그런 명령어는 존재하지 않습니다'
            example:
                error_text: backward는 정확한 명령어가 아닙니다.
                error_code: backward 100
                solution_text: '거북이를 뒤로 가게 하려면 forward 명령어와 음수(마이너스)를 사용합니다. 예를 들어:'
                solution_code: forward -100
    -   level: '2'
        sections:
        -   title: 학생들은 가끔 잘못된 명령어를 입력한다
            example:
                error_text: Hedy는 타이핑하는 명령어를 인식하지 못한다.
                error_code: prinnt 이 문장 타이핑 하지마!
                solution_text: 학생들에게 오류 메시지를 읽는 법을 가르치세요. 이 방법으로 학생들은 무엇이 잘못되었는지 스스로 알아낼 수 있습니다.
                solution_code: print 이 문장 타이핑 하지마!
        -   title: 학생들은 ask 명령어가 바뀌었다는 것을 잊어버립니다
            example:
                error_text: 이 레벨에서는 학생들은 변수에 대해 배운다. ask 명령어도 변수가 필요하지만 학생들은 이것을 잊어버린다.
                error_code: ask 어떤거 드시겠어요?
                solution_text: 이 레벨에서는 Hedy에게 답을 저장할 위치를 알려주어야 나중에 사용할 수 있다. 이를 변수라고 한다.
                solution_code: order is ask 어떤거 드시겠어요?
        -   title: 학생들은 echo 명령어를 사용하려고 한다
            example:
                error_text: 일부 학생들에게는 echo 명령어가 더 이상 작동하지 않는다는 것을 알게 되면 실망할 수 있습니다. 그렇기 때문에 변수를 사용하는 것의 장점을 설명하는 것이 매우 중요합니다. 예를 들어, 코드에 여러 개의 변수를 사용할 수 있고, 문장에서 원하는 곳에 변수를 넣을 수 있습니다!
                error_code: |-
                    대답 is ask 왜 echo가 작동하지 않지?!
                    echo
                solution_text: 변수를 사용하세요.
                solution_code: |-
                    대답 is ask 왜 echo가 작동하지 않지?!
                    print 대답
        -   title: 학생들은 변수명을 사용하거나 일반적인 단어로 사용하는 경향이 있습니다
            example:
                error_text: 아래 예제에서는 '이름'이라는 단어가 변수로 사용되지만 일반 단어로도 사용됩니다. 이 코드의 출력은 '안녕 내 Hedy 은 Hedy'가 될 것입니다.
                error_code: |-
                    이름 is Hedy
                    print 안녕 내 이름 은 이름
                solution_text: 그래서 본문에서 사용하고 싶은 단어를 변수 이름으로 사용하지 마세요. 4레벨에서는 따옴표'로 풀립니다.
                solution_code: |-
                    이름 is Hedy
                    print 안녕 나는 이름 야
        -   title: 학생들은 두 단어를 포함하는 긴 변수 이름을 사용합니다.
            example:
                error_text: 변수 이름은 하나의 단어로 지어져야 합니다. 두 단어를 연결하기 위해 언더바_를 사용할 수 있어요. 그것은 하나의 변수로 인식됩니다.
                error_code: 선택된 문 is ask 어떤 문을 선택했니?
                solution_text: 언더바_를 사용합시다.
                solution_code: 선택된_문 is ask 어떤 문을 선택했니?
        -   title: 학생들은 같은 변수에 대해 두 개의 다른 이름을 사용할 수 있습니다
            example:
                error_text: 이 예제에서 학생은 동일한 변수에 대해 '강아지'와 '이름'을 사용했습니다.
                error_code: |-
                    강아지 is ask 너의 강아지는 뭐라고 부르니?
                    print 너의 강아지 이름
                solution_text: '코드 변수의 이름이 같은지 항상 확인해야 한다. 약간의 차이는 발견하기 어려울 수 있지만(예: 복수) 코드를 방해한다.'
                solution_code: |-
                    이름 is ask 너의 강아지는 뭐라고 부르니?
                    print 너의 강아지 이름
    -   level: '3'
        sections:
        -   title: 학생들은 전체 목록을 print하려고 한다
            example:
                error_text: 목록을 인쇄할 수 없습니다. {at} {random}(으)로 목록에서 항목 하나만 인쇄할 수 있습니다.
                error_code: |-
                    식료품점 is 사과, 우유, 초콜렛
                    print 식료품점
                solution_text: 모든 식료품 목록을 인쇄하려면 {print} 명령 뒤에 입력하기만 하면 됩니다. 그렇지 않으면 목록을 사용하여 {at} {random}이(가) 포함된 하나의 품목을 인쇄할 수 있습니다.
                solution_code: |-
                    {print} 사과, 우유, 초콜렛

                    or

                    식료품점 {is} 사과, 우유, 초콜렛
                    {print} 식료품점 {at} {random}
        -   title: 학생들은 변수 또는 목록의 이름을 일반 단어로 사용합니다
            example:
                error_text: 이 문제는 레벨 2에서도 발생했을 것입니다. 이제 목록에서도 발생할 수 있어요.
                error_code: |-
                    이름 {is} Hedy
                    {print} 나의 이름 은 이름 이다

                    또는

                    동물 {is} 코뿔소, 꿀벌, 백조
                    {print} 최고의 동물은... 동물 {at} {random}
                solution_text: print할 때 일반 단어의 변수 이름이나 목록을 사용하지 마십시오. 레벨 4에서는 따옴표'로 이 문제를 해결합니다.
                solution_code: |-
                    이름 {is} Hedy
                    {print} 안녕 나는 이름 이야

                    또는

                    동물들 {is} 코뿔소, 꿀벌, 백조
                    {print} 최고의 동물은... 동물들 {at} {random}
        -   title: 학생들은 `{at}` `{random}`에서 `{at}`을 잊어버린다
            example:
                error_text: 예를 들면
                error_code: |-
                    새들 is 참새, 갈매기, 벌새
                    print 새들 random
                solution_text: 이 문제는 단어를 추가하면 해결됩니다.
                solution_code: |-
                    새들 {is} 참새, 갈매기, 벌새
                    {print} 새들 {at} {random}
        -   title: 학생들은 `{at}` `{random}` 명령어를 사용할 때는 `{print}` 명령어를 사용하는 것을 잊어버린다
            example:
                error_text: 맨 앞줄에 `{at}` '{random}'을 붙이기도 합니다.
                error_code: |-
                    과일 {is} 사과, 체리, 바나나
                    과일 {at} {random}
                solution_text: 텍스트를 print하려면 항상 print가 필요하다는 것을 학생들에게 강조합니다.
                solution_code: |-
                    과일 {is} 사과, 체리, 바나나
                    {print} 과일 {at} {random}
        -   title: 학생들은 그들의 목록에 쉼표,를 사용하는 것을 잊는다
            example:
                error_text: 목록에서 항목은 쉼표,로 구분됩니다.
                error_code: |-
                    피자들 {is} 버섯 양파 콤비네이션
                    {print} 피자들 {at} {random}
                solution_text: 목록의 각 항목 뒤에 쉼표,가 있어야 합니다
                solution_code: |-
                    피자들 is 버섯, 양파, 콤비네이션
                    print 피자들 at 랜덤
        -   title: 학생들은 리스트 없이 `{at}` `{random}`를 사용하려고 한다
            example:
                error_text: 예를 들면..
                error_code: |-
                    축구클럽들 {is} 맨체스터 유나이티드
                    {print} 축구클럽들 {at} {random}
                solution_text: Hedy는 아무 것도 임의로 인쇄할 수 없는데, 그 이유는 선택할 수 있는 목록이 없기 때문이다.
                solution_code: |-
                    축구클럽들 {is} 맨체스터 유나이티드, 바이에른 뮌헨, FC 바르셀로나
                    {print} 축구클럽들 {at} {random}
        -   title: 학생들은 목록 없이 추가/제거를 사용하려고 합니다
            example:
                error_text: 아래 예제의 '이름들'는 변수입니다. 여기에는 어떤 것도 추가할 수 없습니다.
                error_code: |-
                    이름들 {is} Jake
                    너의_이름 {is} {ask} 너는 누구니?
                    {add} 너의_이름 {to} 이름들
                    {print} 이름들 {at} {random}
                solution_text: 먼저 목록이 있어야 하기 때문에 에이미처럼 이름을 목록으로 바꾸기 위해 두 번째 이름을 추가해야 합니다. 에이미를 목록에 넣지 않으려면 그 다음에 제거를 사용하여 제거할 수 있습니다.
                solution_code: |-
                    이름들 {is} Jake, Amy
                    너의_이름 {is} {ask} 너는 누구니?
                    {add} 너의_이름 {to} 이름들
                    {print} 이름들 {at} {random}
        -   title: 학생들이 추가/제거할 때 사용하는 것을 잊어버림
            example:
                error_text: to/from add/remove 명령어가 없으면 작동하지 않습니다.
                error_code: |-
                    모험 {is} 스토리, 앵무새, 주사위
                    선택 {is} 너는 어떤 모험을 좋아해?
                    {add} 선택
                    {remove} 주사위
                    {print} 나는 모험 {at} {random}
                solution_text: Hedy는 어떤 목록에 항목을 add/remove해야 하는지 알아야 한다.
                solution_code: |-
                    모험 is 스토리, 앵무새, 주사위
                    선택 is 너는 어떤 모험을 좋아해?
                    add 선택 to 모험
                    remove dice from 모험
                    print 나는 모험 at random
    -   level: '4'
        sections:
        -   title: 학생들은 본문 양쪽에 따옴표'를 사용하는 것을 잊는다
            example:
                error_text: 이 레벨에서는 따옴표'가 필요하다. 본문 앞에 하나, 뒤에 하나.
                error_code: |-
                    print 안녕
                    기분 is ask '너는 어때?
                solution_text: 올바른 따옴표'를 추가한다.
                solution_code: |-
                    print '안녕'
                    기분 is ask '너는 어때?'
        -   title: 학생들은 잘못된 따옴표'를 사용한다
            example:
                error_text: 학생들이 따옴표'를 제대로 치는 법을 알고 있는지 확인하면서 수업을 시작하는 것이 중요하다. 그렇지 않으면 그들은 "쌍따옴표"나 "다른문자"를 사용할 수도 있다 `.
                error_code: |-
                    print `식당에 어서오세요`
                    음식 is ask "어떤거 드시겠어요?"
                solution_text: '이것들이 정확한 따옴표''입니다:'
                solution_code: |-
                    print '식당에 어서오세요'
                    음식 is ask '어떤거 드시겠어요?'
        -   title: 학생들은 그들의 텍스트에 아포스트로피를 사용한다
            example:
                error_text: 이 레벨부터는 따옴표'를 사용하실 수 없습니다. 영어에서는 you're, don't 또는 what's 같이 따옴표'를 자주 사용합니다.
                error_code: print 'You're not allowed to type this'
                solution_text: 따옴표'대시에 `문자를 사용하거나 문장에서 따옴표'를 제거하는 것이 좋습니다.
                solution_code: |-
                    print 'Youre allowed to type this'
                    print 'And you`re able to do this'
    -   level: '5'
        sections:
        -   title: 학생들이 {if} 명령어에서 {print}를 사용하는 것을 잊어버립니다
            example:
                error_text: 학생들이 `{if}`나 `{else}`를 사용한 후에는 `{print}`나 `{ask}` 같은 두 번째 명령어를 사용하는 것을 잊어버립니다.
                error_code: |-
                    if 이름 is Hedy '대단해!'
                    else 'Hedy 는 괜찮네!'
                solution_text: print 명령어을 추가하여 수정합니다.
                solution_code: |-
                    if 이름 is Hedy print '대단해!'
                    else print 'Hedy 는 괜찮네!'
        -   title: 학생들은 같은 변수에 대해 두 개의 다른 이름을 사용할 수 있습니다
            example:
                error_text: 이 예제에서 학생은 동일한 변수에 대해 '강아지'과 '이름'을 사용했습니다.
                error_code: |-
                    강아지 is ask '강아지 이름이 뭐니?'
                    if 이름 is 코코 print '멋진데'
                    else print '별로야!'
                solution_text: '코드 전체에 걸쳐 변수의 이름이 같은지 항상 확인해야 한다. 약간의 차이는 발견하기 어려울 수 있지만(예: 복수) 코드를 방해한다.'
                solution_code: |-
                    강아지 is ask '강아지 이름이 뭐니'
                    if 강아지 is 코코 print '멋진데!'
                    else print '별로야!'
        -   title: 학생들은 여전히 양쪽의 인용문을 잊어버린다
            example:
                error_text: '`if` 명령어를 사용하는 코드는 매우 길어질 수 있고 학생들은 따옴표''를 사용하는 것을 잊어버리는 경향이 있다.'
                error_code: |-
                    if 이름 is Hedy print 재밌다
                    else print '그냥 그래!
                solution_text: print 명령에는 항상 따옴표' 2개를 사용합니다..
                solution_code: |-
                    if 이름 is Hedy print '재밌다'
                    else print '그냥 그래!'
        -   title: 학생들은 변수 이름을 중심으로 따옴표'를 사용한다
            example:
                error_text: 이 레벨에서는 변수 이름 주위에 따옴표'가 없습니다.
                error_code: |-
                    if '이름' is 'Hedy' print '재밌다'
                    else print '그냥 그래!'
                solution_text: Remove the quotes to get the code to work.
                solution_code: |-
                    if 이름 is Hedy print '재밌다'
                    else print '그냥 그래!
        -   title: 학생들은 두 단어를 포함하는 긴 변수 이름을 사용한다
            example:
                error_text: 변수 이름은 하나의 단어로 지어져야 한다. 두 단어를 연결하기 위해 언더바_를 사용할 수 있다. 이 변수는 한개로 인식된다.
                error_code: 선택된 문 is ask '너가 어떤 문을 골랐지?'
                solution_text: Add an under점수.
                solution_code: 선택된_문 is ask '너가 어떤 문을 골랐지?'
        -   title: 학생들은 여러 개의 답이 맞길 원한다
            example:
                error_text: 예를 들어 이 학생 Hedy는 그의 모든 친구들에게는 재미있지만, 다른 반 친구들은 그렇지 않다고 말할 것이다.
                error_code: if 이름 is 철수, 길동, 영희 print '너는 재미있어' else print '저는 재미없어'
                solution_text: |-
                    여기에서 `in` 명령어를 사용할 수 있다.. 더 높은 레벨에서 자세히 설명됩니다만, 5단계에서 사용 하실수 있습니다.
                    다른 해결책은 if 명령어를 여러 개 사용하고 다른 명령어는 사용하지 않는 것이다. 단점은 다른 반 친구들에게 그들이 재미없다고 말하지 않는다는 것이다.
                solution_code: |-
                    친구들 is 철수, 길동, 영희
                    이름 is ask '너는 누구니?'
                    if 이름 in 친구들 print '너는 재미있어'
                    else print '너는 재미없어'

                    또는

                    이름 is ask '너는 누구니?'
                    if 이름 is 철수 print '너는 재미있어'
                    if 이름 is 길동 print '너는 재미있어'
                    if 이름 is 영희 print '너는 재미있어'
        -   title: 학생들은 변수 이름을 `{if}` 문의 값과 동일하게 만듭니다
            example:
                error_text: 아래 예제에서 비밀번호는 '비밀번호'입니다. 그러면 항상 정확하게 됩니다.
                error_code: |-
                    비밀번호 is ask '이거 비밀번호가 뭐지?'
                    if 비밀번호 is 비밀번호 print '승인 되었습니다'
                    else print '거부 되었습니다!'
                solution_text: 다른 변수 이름을 선택합니다.
                solution_code: |-
                    비밀_암호 {is} {ask} '이거 암호가 뭐지'
                    {if} 비밀_암호 {is} 암호 {print} '승인 되었습니다!'
                    {else} {print} '거부 되었습니다!'
    -   level: '6'
        sections:
        -   title: 학생들은 따옴표' 때문에 어려움을 겪는다
            example:
                error_text: 일부 학생들은 따옴표'를 붙이거나 붙이지 않기도 한다. 따옴표'를 추가하면 출력 화면에 문자 그대로 '5+5'가 표시됩니다.
                error_code: print '5 + 5'
                solution_text: 이 코드에서 출력 화면은 '10'으로 print됩니다.
                solution_code: print 5 + 5
        -   title: 학생들은 변수를 가지고 수학을 한다는 개념에 어려움을 겪는다
            example:
                error_text: '어떤 학생들은 변수를 가지고 수학을 하는 것을 어려워 할 것입니다. 그들에게 아주 간단한 예를, 보여주려고 노력하세요:'
                error_code: |-
                    나이 = ask '당신은 나이가 몇살이에요?'
                    print '다음 연도 당신의 나이는 ' 나이 + 1
                solution_text: 아니면 이렇게 해보세요.
                solution_code: |-
                    가격 = 0
                    print '저희 햄버거 가게에 오신걸 환영합니다'
                    햄버거 = ask '햄버거 드시겠어요?'
                    if 햄버거 = 네 가격 = 가격 + 10
                    음료수 = ask '음료수는 어떤거 드시겠어요?'
                    if 음료수 = 네 가격 = 가격 + 4
                    print '결제 금액은 ' 가격 ' 달러 입니다'
    -   level: '7'
        sections:
        -   title: 학생들은 repeat 명령어 중 하나를 잊어버리거나, print 명령어를 잊어버립니다
            example:
                error_text: 학생들이 전체 repeat 명령어과 print 명령어를 모두 사용하는 것을 알고 있는지 확인합니다.
                error_code: |-
                    repeat 3 times '그는 쾌활한 좋은 친구니까'
                    repeat 3 print '아무도 부인할 수 없는 것!'
                solution_text: '이것이 정확한 코드입니다:'
                solution_code: |-
                    repeat 3 times print '그는 쾌활한 좋은 친구니까'
                    repeat 3 times print '아무도 부인할 수 없는 것!'
        -   title: 학생들은 여러 줄을 반복하려고 한다
            example:
                error_text: 이 레벨에서는 한 줄의 코드만 여러 번 반복할 수 있다. 이 코드에서 학생은 세 개의 다른 음료를 인쇄하기를 원했지만 작동하지 않는다. 질문을 3번 하고 마지막 답만 인쇄한다.
                error_code: |-
                    repeat 3 times 음료수 = ask '어떤거 드시겠어요?'
                    print 음료수
                solution_text: 여러 줄을 반복하려면 다음 단계로 넘어가야 합니다. 따라서 이 레벨에서는 모든 것을 따로 인쇄해야 합니다..
                solution_code: |-
                    음료수 = ask '어떤거 드시겠어요?'
                    print 음료수
                    음료수 = ask '어떤거 드시겠어요?'
                    print 음료수
                    음료수 = ask '어떤거 드시겠어요?'
                    print 음료수
        -   title: 학생들은 실행하는데 너무 오랜시간이 걸리는 프로그램을 만든다
            example:
                error_text: 이 레벨에서는 긴 코드를 만드는 것이 매우 쉽습니다. 학생들은 (서버를 저장하기 위해) 로딩하는 데 시간이 오래 걸리는 프로그램을 수 없습니다.
                error_code: repeat 100 times print '몇 번이나 반복할 수 있나요?'
                solution_text: 코드가 너무 길지 않은지 확인합니다
                solution_code: repeat 20 times print '이정도면 충분해요'
    -   level: '8'
        sections:
        -   title: 학생들은 들여쓰기를 잘못 사용한다
            example:
                error_text: 들여쓰기는 이 레벨의 새로운 개념이며, 일부 학생들에게는 사용하기 어려운 것이다. 전체 프로그램을 만들기 전에 간단한 코드를 연습해야 한다.
                error_code: |-
                    repeat 3 times
                    print '안녕'
                solution_text: '이것이 정확한 코드입니다:'
                solution_code: |-
                    repeat 3 times
                        print '안녕'
        -   title: 학생들은 여러 줄을 반복하고 싶을 때 한 줄만 반복한다
            example:
                error_text: 예를 들어, 아래 코드에서 학생은 3명의 음료수 주문을 받기를 원했지만, 대신 프로그램은 3번의 주문을 요청했지만, 1번의 주문만을 적었다..
                error_code: |-
                    repeat 3 times
                        음료수 = ask '어떤거 드시겠어요?'
                    print 음료수
                solution_text: |-
                    올바른 코드에서 세 번째 줄도 들여쓰기로 시작한다. 이런 식으로 반복 블록에 속하므로 3번 반복한다.
                    학생들에게 이러한 차이점을 보여주는 것은 학생들이 프로그램을 작동시키기 위해 들여쓰기가 필요한 이유를 이해하는 데 도움이 될 수 있습니다.
                solution_code: |-
                    repeat 3 times
                        음료수 = ask '어떤거 드시겠어요?'
                        print 음료수
        -   title: 학생들은 `{if}`개의 문장을 묶거나, `{if}`개의 문장을 고리 안에 넣으려고 한다
            example:
                error_text: |-
                    이 레벨에서 학생들은 다른 `{if}` 문장 안에 `{if}` 문장을 넣거나 반복 루프 안에 넣을 수 없다.
                    다음 레벨에서는 이것이 허용됩니다.
                error_code: |-
                    birthday = ask '오늘 너 생일이니?'
                    if birthday = 네
                        repeat 3 times
                            print '축하해 축하해 축하해!'
                solution_text: '이 레벨에 정확히 맞는 코드입니다:'
                solution_code: |-
                    생일 = ask '오늘 너 생일이니?'
                    if 생일 = 네
                        print '축하해 축하해 축하해!'
                        print '축하해 축하해 축하해!'
                        print '축하해 축하해 축하해!'
        -   title: 학생들은 실행하는데 너무 오랜시간이 걸리는 프로그램을 만든다
            example:
                error_text: 이 레벨에서는 긴 코드를 만드는 것이 매우 쉽다. 학생들은 (서버를 저장하기 위해) 로딩하는 데 오래 걸리는 프로그램을 만드는 것이 허용되지 않는다.
                error_code: |-
                    repeat 100 times
                        print '이거 몇 번이나 반복할 수 있나요?'
                solution_text: 코드가 너무 길지 않게 해주세요
                solution_code: |-
                    repeat 20 times
                        print '이정도면 충분해'
        -   title: 학생들은 `{if}` 명령어를 사용하여 변수 값이 변수 이름과 동일한지 확인한다
            example:
                error_text: |-
                    우리는 몇몇 학생들에 의해 이 실수를 본 적이 있다. 그들은 컴퓨터의 암호를 만들지만, 암호는 '암호'로 만든다.
                    2행에서 컴퓨터는 가변 암호가 가변 암호와 동일한지, 확인하도록 요청된다. 그 말은 대답은 항상 네 라는 뜻이지.
                    그래서 이 코드를 사용하면 플레이어가 무엇을 입력하든지 항상 '들어 오셔도 되요'으로 대답할 수 있습니다.
                error_code: |-
                    암호 is ask '이거 암호가 뭐지?'
                    if 암호 is 암호
                        print '들어 오셔도 되요'
                    else
                        print '들어 오시면 안되요'
                solution_text: 따옴표를' 추가하면 이 실수를 해결할 수 있습니다. 이 방법으로 컴퓨터는 `{if} 암호 {is} '암호'`의 두 번째 암호가 변수 이름이 아닌 문자열 값(따라서 일반 텍스트)임을 알 수 있습니다.
                solution_code: |-
                    암호 is ask '이거 암호가 뭐지?'
                    if 암호 is '암호'
                        print '들어 오셔도 되요'
                    else
                        print '들어 오시면 안되요'
    -   level: '9'
        sections:
        -   title: 학생들은 들여쓰기로 실수를 한다
            example:
                error_text: 이 레벨에서 가장 어려운 점은 들여쓰기를 맞추는 것이다. 학생들은 `{if`} 문장을 묶는 것을 매우 좋아하는데, 때로는 다른 `{if}` 문장 안에 묶어서 쓰기도 한다. 들여쓰기를 추적하는 것은 상당히 어려워질 수 있다.
                error_code: |-
                    print '로빈은 시내를 걷고있다'
                    위치 = ask '로빈은 가게에 들어가나요, 아니면 집에 가나요?'
                    if 위치 is 가게
                        print '로빈이 가게에 들어갔다.'
                        print '로빈은 책을 찾아본다'
                        책 = ask '로빈은 그 책을 사니요?'
                            if 책 is 네
                    print '로빈은 책을 사고 집으로 간다'
                    else
                        print '로빈은 가게를 떠나 집으로 간다'
                    else
                        print '로빈은 집에 간다'
                solution_text: 이것이 정확한 코드이다. 다른 `{if}` 문들 안에 `{if}` 문들을 넣을 때 모든 다른 구성들을 추적하도록 하라.
                solution_code: |-
                    print '로빈은 시내를 걷고있다'
                    위치 = ask '로빈은 가게에 들어가나요, 아니면 집에 가나요?'
                    if 위치 is 가게
                        print '로빈이 가게에 들어갔다.'
                        print '로빈은 책을 찾아본다'
                        책 = ask '로빈은 그 책을 사니요?'
                        if 책 is 네
                            print '로빈은 책을 사고 집으로 간다'
                        else
                            print '로빈은 가게를 떠나 집으로 간다'
                    else
                        print '로빈은 집에 간다'
    -   level: '10'
        sections:
        -   title: 학생들이 for 명령어을 올바르게 사용하지 않아요
            example:
                error_text: '우리는 종종 학생들이 목록의 항목 대신에 목록을 print하려고 노력하는 것을 봅니다. (예: 동물들).'
                error_code: |-
                    동물들 is 강아지, 고양이, 물고기
                    for 동물 in 동물들
                      print '나는 좋아해 ' 동물들
                solution_text: 마지막 줄에 있는 동물들 은 동물로 바꿔야 한다..
                solution_code: |-
                    동물들 is 강아지, 고양이, 물고기
                    for 동물 in 동물들
                      print '나는 좋아해 ' 동물
        -   title: 학생들은 들여쓰기를 잊어버립니다
            example:
                error_text: 학생들은 명령어 뒤에 들여쓰기를 사용하는 것을 잊는 경향이 있다.
                error_code: |-
                    동물들 is 강아지, 고양이, 물고기
                    for 동물 in 동물들
                    print '나는 좋아해 ' 동물들
                solution_text: for 명령어 뒤에 들여쓰기를 사용해야 합니다.
                solution_code: |-
                    동물들 is 강아지, 고양이, 물고기
                    for 동물 in 동물들
                      print '나는 좋아해 ' 동물
    -   level: '11'
        sections:
        -   title: 학생들이 들여쓰기를 잊어버립니다
            example:
                error_text: 학생들이 들여쓰기를 사용하는지 확인합니다.
                error_code: |-
                    for i in range 1 to 5
                    print i
                solution_text: '이것이 정확한 코드입니다:'
                solution_code: |-
                    for i in range 1 to 5
                        print i
        -   title: 학생들은 i를 이해하지 못한다
            example:
                error_text: |-
                    어떤 학생들은 i가 변수라는 것을 이해하지 못한다. i가 선택되는 이유는 파이썬 프로그래밍에서 사용되기 때문이지만, 다른 변수 이름을 쉽게 사용할 수 있기 때문이다.
                    예를 들어, 이 코드는:
                error_code: |-
                    for i in range 1 to 5
                    print i
                solution_text: 이 코드로 대체할 수도 있어요. 똑같이 작동해요.
                solution_code: |-
                    for 바나나 in range 1 to 5
                        print 바나나
    -   level: '12'
        sections:
        -   title: 학생들은 따옴표'를 잊어버린다
            example:
                error_text: 학생들은 이전 레벨보다 지금 더 많은 따옴표를 필요로 한다. 이 예제에서 따옴표는 목록과 `{if}` 명령에서 잊혀졌다.
                error_code: |-
                    슈퍼히어로모임 = 스파이더맨, 배트맨, 아이언맨
                    슈퍼히어로 = 슈퍼히어로모임 {at} {random}
                    {if} 슈퍼히어로 = 배트맨
                        {print} '나는 배트맨이다!'
                solution_text: '이것이 정확한 코드입니다:'
                solution_code: |-
                    슈퍼히어로모임 = '스파이더맨', '배트맨', '아이언맨'
                    슈퍼히어로 = 슈퍼히어로모임 {at} {random}
                    {if} 슈퍼히어로 {is} '배트맨'
                        {print} '나는 배트맨이다!'
        -   title: 학생들은 계산에 사용하기를 원하는 숫자에 따옴표'를 사용한다
            example:
                error_text: |-
                    당신은 숫자에 따옴표'를 사용할 수 있지만, 당신이 컴퓨터가 그것들을 텍스트로 생각하기를 원할 때만 그렇다. 이것은 당신이 숫자를 가지고 계산을 할 수 없다는 것을 의미한다.
                    아래 예제에서 숫자 25는 따옴표'로 표시되어 있기 때문에 수학을 할 수 없습니다.
                error_code: |-
                    점수 = '25'
                    대답 is ask '점수를 원하시나요?'
                    if 대답 is '네'
                        점수 = 점수 + 1
                        print 점수
                solution_text: '이것이 정확한 코드입니다:'
                solution_code: |-
                    점수 = 25
                    대답 is ask '점수를 원하시나요?'
                    if 대답 is '네'
                        점수 = 점수 + 1
                        print 점수
        -   title: 학생들은 십진법 숫자의 마침표 대신 쉼표,를 사용한다
            example:
                error_text: 이 레벨부터는 십진수를 사용할 수 있지만 쉼표는 사용할 수 없습니다.
                error_code: print 2,5 + 2,5
                solution_text: '이것이 정확한 코드입니다:'
                solution_code: print 2.5 + 2.5
    -   level: '13'
        sections:
        -   title: 학생들은 `and`와 `or`를 혼동한다
            example:
                error_text: 두 명령은 유사하게 보일 수 있지만 기능은 매우 다릅니다.
                error_code: |-
                    게임 is ask '너 나랑 같이 놀래?'
                    시간 is ask '너 시간은 괜찮지?'
                    if 게임 is '네' or 시간 is '네'
                        print '놀자!'
                solution_text: 이 경우에는, 두 질문 모두에 대해 예 라고 대답해야 하며, 그래서 당신은 `and`를 사용해야 한다.
                solution_code: |-
                    게임 is ask '너 나랑 같이 놀래?'
                    시간 is ask '너 시간은 괜찮지?'
                    if 게임 is '네' and 시간 is '네'
                        print '놀자!'
    -   level: '14'
        sections:
        -   title: 학생들은 < 및 > 기호를 혼동한다
            example:
                error_text: 종종, 학생들은 이미 수학 수업에서 나온 이러한 기호들에 익숙합니다. 하지만 학생들이 아직 이러한 기호들을 모른다면, 그들은 그것에 대해 어려움을 겪을 수 있습니다.
                error_code: |-
                    나이 = ask '당신은 나이가 몇살이에요?'
                    if 나이 < 12
                        print '당신이 저보다 나이가 많네요!'
                solution_text: '이것이 정확한 코드입니다:'
                solution_code: |-
                    나이 = ask '당신은 나이가 몇살이에요?'
                    if 나이 > 12
                        print '당신이 저보다 나이가 많네요!'
        -   title: 학생들은 `!=` `<=` 그리고 `>=`를 잘못 표기한다
            example:
                error_text: 이 기호들은 아마도 대부분의 학생들에게 새로운 기호일 것입니다. 반드시 이 기호들을 학생들에게 설명해주세요.
                error_code: |-
                    이름 = ask '너 이름이 뭐야?'
                    if 이름 =< 'Hedy'
                        print '너는 Hedy가 아니야'
                solution_text: '이것이 정확한 코드입니다:'
                solution_code: |-
                    이름 = ask '너 이름이 뭐야?'
                    if 이름 != 'Hedy'
                        print '너는 Hedy가 아니야'
        -   title: 학생들이 == 사인을 사용하는 것을 잊어버립니다
            example:
                error_text: 이 레벨에서는 학생들이 =나 is를 사용할 수 있습니다. 하지만 다른 레벨 혹은 python에서 어려움에 처할지도 모릅니다. 그래서 미리 사용하도록 훈련시키는 것이 가장 좋습니다.
                error_code: |-
                    이름 = ask '너 이름이 뭐야?'
                    if 이름 = 'Hedy'
                        print '멋진데!'
                solution_text: '이것이 정확한 코드입니다:'
                solution_code: |-
                    이름 = ask '너 이름이 뭐야?'
                    if 이름 == 'Hedy'
                        print '멋진데!'
    -   level: '15'
        sections:
        -   title: 학생들은 그 동안 들여쓰기를 잊어버립니다
            example:
                error_text: 학생들은 보통 들여쓰기가 어렵다.
                error_code: |-
                    대답 = 0
                    while 대답 != 25
                    대답 = ask '5 곱하기 5 는 무엇이지?'
                    print '정답은 '
                solution_text: '이것이 정확한 코드입니다:'
                solution_code: |-
                    대답 = 0
                    while 대답 != 25
                        대답 = ask '5 곱하기 5 는 무엇이지?'
                    print '정답은 '
    -   level: '16'
        sections:
        -   title: 학생들은 괄호를 잊어버린다
            example:
                error_text: 이 레벨부터 목록은 괄호 안에 있어야 한다.
                error_code: |-
                    아이스크림 = '딸기', '초콜렛'
                    print '나는 좋아해 ' 아이스크림[random] ' 아이스크림'
                solution_text: '이것이 정확한 코드입니다:'
                solution_code: |-
                    아이스크림 = ['딸기', '초콜렛']
                    print '나는 좋아해 ' 아이스크림[random] ' 아이스크림'
        -   title: 학생들은 잘못된 괄호를 사용한다
            example:
                error_text: 이 레벨부터 목록은 괄호 안에 있어야 한다.
                error_code: |-
                    아이스크림 = ('딸기', '초콜렛'}
                    print '나는 좋아해 ' 아이스크림[random] ' 아이스크림'
                solution_text: '이것이 정확한 코드입니다:'
                solution_code: |-
                    아이스크림 = ['딸기', '초콜렛']
                    print '나는 좋아해 ' 아이스크림[random] ' 아이스크림'
        -   title: 학생들은 괄호에 집중하면서 따옴표'를 잊어버린다
            example:
                error_text: 학생들은 가끔 새로운 배운 구문에 집중하여 따옴표를 잊어버리기도 한다.
                error_code: |-
                    아이스크림 = [딸기, 초콜렛]
                    print '나는 좋아해 ' 아이스크림[random] ' 아이스크림'
                solution_text: '이것이 정확한 코드입니다:'
                solution_code: |-
                    아이스크림 = ['딸기', '초콜렛']
                    print '나는 좋아해 ' 아이스크림[random] ' 아이스크림'
        -   title: 학생들은 여전히 옛것을 임의의 명령으로 사용한다
            example:
                error_text: 학생들은 가끔 새로운 배운 구문에 집중하여 따옴표를 잊어버리기도 한다.
                error_code: |-
                    아이스크림 = [딸기, 초콜렛]
                    print '나는 좋아해 ' 아이스크림 at 랜덤 ' 아이스크림'
                solution_text: '이것이 정확한 코드입니다:'
                solution_code: |-
                    아이스크림 = ['딸기', '초콜렛']
                    print '나는 좋아해 ' 아이스크림[random] ' 아이스크림'
        -   title: 학생들은 괄호에 집중하면서 따옴표'를 잊어버린다
            example:
                error_text: 학생들은 때로 문법의 새로운 면에 매우 집중하여 따옴표'를 잊어버리기도 한다.
                error_code: |-
                    아이스크림 = [딸기, 초콜렛]
                    print '나는 좋아해 ' 아이스크림[random] ' 아이스크림'
                solution_text: '이것이 정확한 코드입니다:'
                solution_code: |-
                    아이스크림 = ['딸기', '초콜렛']
                    print '나는 좋아해 ' 아이스크림[random] ' 아이스크림'
    -   level: '17'
        sections:
        -   title: Students use `{elif}` like `{else}`, so without a condition
            example:
                error_text: '`{elif}` 명령어는 조건이 있어야 한다. 조건 없이는 `{else}`처럼 사용할 수 없다.'
                error_code: |-
                    색깔 = ask '너가 좋아하는 색깔은 무엇이니?'
                    {if} 색깔 == '녹색':
                        {print} '녹색은 멋있어'
                    {elif}:
                        {print} '나는 녹색을 좋아해'
                solution_text: '이것이 정확한 코드입니다:'
                solution_code: |-
                    색깔 = {ask} '너가 좋아하는 색깔은 무엇이니?'
                    {if} 색깔 == '녹색':
                        {print} '녹색은 멋있어'
                    {elif} 색깔 == 노랑:
                        {print} '노랑 좋아'
                    {else}:
                        {print} '나는 녹색을 좋아해'
        -   title: 학생들은 대장을 잊어버린다
            example:
                error_text: 들여쓰기가 필요한 각 명령 뒤에는 콜론:을 사용해야 합니다.
                error_code: |-
                    대답 = ask '잘 지내니?'
                    {if} 대답 {is} '좋아'
                        {print} '나도!'
                    {elif} 대답 {is} '안좋아'
                        {print} '힘내!'
                    {else}
                        {print} '나는 좋아!'
                solution_text: '이것이 정확한 코드입니다:'
                solution_code: |-
                    대답 = ask '잘 지내니?'
                    if 대답 is '좋아':
                        print '나도!'
                    elif 대답 is '안좋아':
                        print '힘내!'
                    else:
                        print '나는 좋아!'
    -   level: '18'
        sections:
        -   title: 학생들은 괄호를 사용하는 것을 잊는다
            example:
                error_text: 학생들은 그들의 텍스트에서 괄호를 사용하는 것을 잊게 될 수 있다.
                error_code: print '나의 이름은 Hedy이다!'
                solution_text: '이것이 정확한 코드입니다:'
                solution_code: print('나의 이름은 Hedy이다!')
        -   title: 학생들은 여전히 ask 명령어을 사용합니다
            example:
                error_text: ask 명령어는 레벨 1 부터 사용되어왔기 때문에 학생들이 ask 대신 입력으로 전환하기가 어려울 수 있습니다.
                error_code: |-
                    print('나의 이름은 Hedy이다!')
                    이름 = ask('너 이름이 뭐야?')
                    print('그래서 나의 이름은 ', 이름)
                solution_text: '이것이 정확한 코드입니다:'
                solution_code: |-
                    print('나의 이름은 Hedy이다!')
                    이름 = input('너 이름이 뭐야?')
                    print('그래서 나의 이름은 ', 이름)
        -   title: 학생들은 괄호를 따옴표'로 사용할 수 있다
            example:
                error_text: 그들은 변수를 따옴표'를 밖에 두는 법을 배웠기 때문에 괄호 안에서도 같은 일을 할 수 있다. 이것은 그 변수들을 사용하는 올바른 방법이 아니다.
                error_code: |-
                    온도 = 25
                    print('지금 바깥은 ') 온도 ('도 이다')
                solution_text: '이것이 정확한 코드입니다:'
                solution_code: |-
                    온도 = 25
                    print('지금 바깥은 ', 온도, '도 이다')
<<<<<<< HEAD
home-sections:
-   title: "텍스트 프로그래밍이 쉬워졌습니다!"
    text: |
        전세계의 많은 학교들과 선생님들은 그들의 학생들에게 프로그래밍을 가르치기를 원합니다. 처음에 이것은 종종 비봇 로봇에서 부터 시작하여 장난기 많은 도구들로 이루어집니다
        스크래치 주니어 또는 스크래치. 이러한 도구를 사용한 후 아이들은 종종 파이썬과 같은 더 강력한 텍스트 프로그래밍 언어로 이동하기를 원합니다.

        그러나 파이썬은 영어로만 제공되기 때문에 어렵고 복잡한 프로그래밍 개념과 구문을 학습자가 한 번에 학습해야 하기 때문에 어렵다.
        Hedy는 텍스트 프로그래밍 언어를 쉽게 시작할 수 있는 방법입니다! Hedy는 세 가지 면에서 자유롭게 사용할 수 있고, 오픈 소스이며, 다른 텍스트 프로그래밍 언어와는 다르게 세 가지 면에서 자유롭습니다.

        1. Hedy는 여러 언어를 사용합니다. 당신은 자신의 언어로 Hedy를 사용할 수 있습니다
        2. Hedy는 점진적이기 때문에, 당신은 한 번에 하나의 개념과 그것의 구문을 배울 수 있다
        3. Hedy는 교실을 위해 만들어졌으며, 교사들이 그들의 학생의 경험을 완전히 맞춤화할 수 있게 해준다
-   title: "다국어 프로그래밍"
    text: |
        거의 모든 텍스트 프로그래밍 언어에 영어 키워드 for나 repeat 등이 있지만 Hedy는 모든 언어에서 사용할 수 있습니다! 현재 스페인어, 아랍어, 중국어 간체, 힌디어 등 39개 언어를 지원하고 있습니다. 언어를 사용할 수 없는 경우 언제든지 번역을 시작할 수 있습니다.
-   title: "차근 차근 배우기"
    text: |
        학생들에게 프로그래밍 개념(예: if-else 또는 루프)과 구문(예: 따옴표' 또는 둥근 괄호)을 동시에 알려줘야 하기 때문에 프로그래밍 언어를 가르치는 것은 어려울 수 있다. Hedy는 비교적 간단한 문법으로 되어있다. 과학적으로 입증된 교육 방법이다!
-   title: "수업을 위해 만들었습니다"
    text: |
        Hedy는 10세 이상의 아이들에게 적합하며 수업에서 사용할 수 있도록 설계되었다.
        교사들은 무료로 내장된 수업 계획서를 사용할 수 있지만, 자신의 수업을 작성하여 Hedy 사용자 인터페이스에 로드할 수도 있습니다.
-   title: "상황에 맞는 프로그래밍"
    text: |
        Hedy는 가능한 한 가장 넓은 방식으로 프로그래밍을 보여주며, 다양하고 흥미로운 방식으로 사용될 수 있다. Hedy는 디지털과 대화형 이야기, 화면에 보여질 수 있지만 펜 플로터로 그릴 수도 있고 셔츠에 자수를 놓을 수도 있는 다양한 그림의 창조를 가능하게 하며, 버튼과 키보드 동작으로 게임이나 앱을 만드는 데 사용될 수 있다.
-   title: "Hedy는 무료인가요?"
    text: |
        네! Hedy는 '오픈 소스'에요, 이것은 모든 사람들이 저희가 Hedy를 더 잘 만들수 있도록 도와주실 수 있다는 이야기입니다.
        저희의 코드는 <a href="https://github.com/hedyorg/hedy" target="_blank">Github</a>에서 찾으실 수 있습니다.
        Hedy를 좋아하시고 후원하기를 원하신다면 저희는 소정의 <a href="https://github.com/sponsors/hedyorg" target="_blank">후원금</a>을 받고 있습니다! (그리고 정말로 감사드립니다)

-   title: "설치할 것이 있나요?"
    text: |-
        없습니다. Hedy는 브라우저에서 동작 하는데, 이것은 여러분이 이 페이지를 보는 데 사용하고 있는 프로그램입니다. 대부분 Chrome이나 Edge 또는 Firefox일 것입니다. Hedy는 핸드폰과 태블릿에서도 사용 가능 합니다.
-   title: "Hedy와 함께 가르치려면 프로그래밍 경험이 필요한가요?"
    text: |-
        아니요, 경험은 필요 없습니다. 모든 개념은 학습자를 위한 슬라이드와 인터페이스에서 설명됩니다.
        무료 교사용 계정을 만들면 선생님용 설명서에서 수업 방법에 대한 정보를 얻을 수 있으세요
        .

learn-more-sections:
-   title: Hedy 커뮤니티 참여하기
    text: "소식을 들으니 정말 기쁘네요! 저희와 연락할 수 있는 가장 좋은 방법은 <a href=\"https://discord.gg/8yY7dEme9r\" target=\"_blank\">디스코드 서버</a>에 가입하는 것입니다.\n\nYou can also [send us an email](mailto:hello@hedy.org \"About Hedy\").\n"
-   title: 더 자세히 알아보기!
    text: "Hedy의 철학과 디자인에 대해 더 알고 싶으신가요? 2022년 Felienne가 StrangeLoop Conference에서 한 강연을 확인해보세요::\n\n<iframe width=\"560\" height=\"315\" class=\"mx-auto mt-4\" src=\"https://www.youtube.com/embed/fmF7HpU_-9k?wmode=opaque\" frameborder=\"0\" allow=\"accelerometer; autoplay; clipboard-write; encrypted-media; gyroscope; picture-in-picture\" allowfullscreen=\"\"></iframe>\n"
-   title: 뉴스속의 Hedy
    text: "2020년 초 Hedy가 출시된 이후 일부 웹사이트와 신문들은 Hedy에 관해 글을 써왔다. 우리는 여기에 목록을 보관하고 있다:\n* [Tech Optimism - A Solution to the IT Shortage (Dutch), August 2022](https://pom.show/2022/08/12/een-oplossing-voor-het-it-tekort/)\n* [Codeweek Podcast, July 2022](https://codeweek.eu/podcast/26)\n* [Heise.de (German), Januari 2022](https://www.heise.de/news/Hedy-die-mitwachsende-Programmiersprache-6336264.html)\n* [Strumenta, November 2021](https://tomassetti.me/teaching-programming-with-hedy/)\n* [Vives (Dutch), CodeWeek Special October 2021](images/Vives-174-Codeweek.pdf)\n* [CodeWeek.eu - Haunted House Challenge, September 2021](https://codeweek.eu/2021/challenges/haunted-house)\n* [Opensource.com, April 2021](https://opensource.com/article/21/4/hedy-teach-code)\n* [IO Magazine, April 2021](https://ict-research.nl/wordpress/wp-content/uploads/2021/04/IO-magazine-NR1-2021_web.pdf)\n* [Ingeniería De Software (Spanish), February 2021](https://ingenieriadesoftware.es/hedy-mejor-lenguaje-ensenar-programacion-ninos/)\n* [Hello World Magazine, February 2021](images/Hello_World_15_Hedy.pdf)\n* [Discoro, January 2021](https://discoro.wordpress.com/2021/01/09/hedy-gradually-learning-a-programming-language/)\n* [Felienne wins the Dutch award for ICT research for Hedy, January 2021](https://www.nwo.nl/en/news/felienne-hermans-receives-dutch-prize-ict-research-2021)\n* [SlashDot, August 2020](https://news.slashdot.org/story/20/08/17/024248/scientist-proposes-a-new-programming-language-for-teaching-coding-and-python)\n* [GenBeta (Spanish), August 2020](https://www.genbeta.com/desarrollo/nuevo-lenguaje-para-ensenar-programacion-a-ninos-como-se-ensena-a-leer-escribir-forma-gradual-niveles)\n* [Developpez (French), August 2020](https://programmation.developpez.com/actu/308095/Une-scientifique-propose-un-nouveau-langage-de-programmation-pour-enseigner-aux-enfants-le-codage-informatique-au-travers-d-une-approche-graduelle-implementee-en-Python-sur-13-paliers/)\n* [Vives (Dutch), October 2020](images/artikel_vives.pdf) \"Met Hedy stap voor stap leren programmeren\"\n* [Leiden University, April 2020](https://www.universiteitleiden.nl/en/news/2020/03/looking-to-distract-the-kids-while-you-work-from-home-get-them-programming)\n* [Mare (Dutch), April 2020](https://www.mareonline.nl/cultuur/computercode-voor-de-kids/)\n* [AG Connect (Dutch), April 2020](https://www.agconnect.nl/artikel/stapsgewijs-python-leren-programmeren-met-nieuwe-taal-hedy)\n"
join-sections:
-   text: "# Hedy를 지원할 수 있는 방법은 세 가지가 있습니다!\n"
    title: Hedy 지원받기
-   title: 언어 향상
    text: "Hedy의 점진적이고 다언어적인 특성은 많은 흥미로운 기술적인 도전들을 만든다.\n이슈를 발견하면 <a href=\"https://github.com/hedyorg/hedy/issues?q=is%3Aopen+is%3Aissue+label%3Alanguage\" target=\"_blank\">Github</a>로 알려주세요.\n"
-   title: Hedy 번역
    text: "프로그래머 아니에요? 문제없어요! Hedy를 지원하는 또 다른 방법은 <a href=\"https://github.com/hedyorg/hedy/wiki/Hedy-Translation-Tutorial\" target=\"_blank\">키워드, 오류 메시지, 모험</a>은 다른 내용을 번역하는 것이다.\n현재 상태입니다. 언어를 완료하거나 새 언어를 추가할 수 있도록 도와주십시오!\n<a href=\"https://hosted.weblate.org/engage/hedy/\">\n<img src=\"https://hosted.weblate.org/widgets/hedy/-/multi-auto.svg\" alt=\"번역 상황\" /></a>\n"
-   title: 선생님들이 시작할 수 있도록 도와주세요
    text: "Hedy는 수업시간에 프로그래밍 수업을 제공할 때 선생님들을 지원하기 위해 고안되었습니다. 우리는 수업을 만들고, 수업을 맞춤화하고, 선생님의 학생들이 어떻게 하는지 볼 수 있는 옵션과 같은 구체적인 선생님 특징들을 가지고 있습니다.\n만약 여러분이 Hedy를 좋아한다면, 선생님들이 시작하는 것을 돕기 위해 여러분이 알고 있는 학교에 연락할 수 있습니다! 우리는 <a href=\"https://discord.gg/8yY7dEme9r\" target=\"_blank\">discord</a>를 통해 여러분이 학교나 선생님을 찾는 것을 도울 수 있습니다.\n"
=======
    key: 흔한_실수
    intro: |-
        여러분은 특히 코딩에서 여러분의 실수로부터 배울 수 있습니다!
        실수를 하는 것은 피할 수 없는 것이고, 배울 수 있는 좋은 기회이지만, 선생님들에게는 실수에 대한 정확한 해결책을 찾는 것이 도전이 될 수 있습니다!
        특히 레벨이 올라갈수록 코드가 점점 길어지기 때문에 레벨별로 실수가 자주 발생하는 리스트와 그 해결책을 만들어 보았습니다.
>>>>>>> aa8ef7d4
<|MERGE_RESOLUTION|>--- conflicted
+++ resolved
@@ -1055,67 +1055,8 @@
                 solution_code: |-
                     온도 = 25
                     print('지금 바깥은 ', 온도, '도 이다')
-<<<<<<< HEAD
-home-sections:
--   title: "텍스트 프로그래밍이 쉬워졌습니다!"
-    text: |
-        전세계의 많은 학교들과 선생님들은 그들의 학생들에게 프로그래밍을 가르치기를 원합니다. 처음에 이것은 종종 비봇 로봇에서 부터 시작하여 장난기 많은 도구들로 이루어집니다
-        스크래치 주니어 또는 스크래치. 이러한 도구를 사용한 후 아이들은 종종 파이썬과 같은 더 강력한 텍스트 프로그래밍 언어로 이동하기를 원합니다.
-
-        그러나 파이썬은 영어로만 제공되기 때문에 어렵고 복잡한 프로그래밍 개념과 구문을 학습자가 한 번에 학습해야 하기 때문에 어렵다.
-        Hedy는 텍스트 프로그래밍 언어를 쉽게 시작할 수 있는 방법입니다! Hedy는 세 가지 면에서 자유롭게 사용할 수 있고, 오픈 소스이며, 다른 텍스트 프로그래밍 언어와는 다르게 세 가지 면에서 자유롭습니다.
-
-        1. Hedy는 여러 언어를 사용합니다. 당신은 자신의 언어로 Hedy를 사용할 수 있습니다
-        2. Hedy는 점진적이기 때문에, 당신은 한 번에 하나의 개념과 그것의 구문을 배울 수 있다
-        3. Hedy는 교실을 위해 만들어졌으며, 교사들이 그들의 학생의 경험을 완전히 맞춤화할 수 있게 해준다
--   title: "다국어 프로그래밍"
-    text: |
-        거의 모든 텍스트 프로그래밍 언어에 영어 키워드 for나 repeat 등이 있지만 Hedy는 모든 언어에서 사용할 수 있습니다! 현재 스페인어, 아랍어, 중국어 간체, 힌디어 등 39개 언어를 지원하고 있습니다. 언어를 사용할 수 없는 경우 언제든지 번역을 시작할 수 있습니다.
--   title: "차근 차근 배우기"
-    text: |
-        학생들에게 프로그래밍 개념(예: if-else 또는 루프)과 구문(예: 따옴표' 또는 둥근 괄호)을 동시에 알려줘야 하기 때문에 프로그래밍 언어를 가르치는 것은 어려울 수 있다. Hedy는 비교적 간단한 문법으로 되어있다. 과학적으로 입증된 교육 방법이다!
--   title: "수업을 위해 만들었습니다"
-    text: |
-        Hedy는 10세 이상의 아이들에게 적합하며 수업에서 사용할 수 있도록 설계되었다.
-        교사들은 무료로 내장된 수업 계획서를 사용할 수 있지만, 자신의 수업을 작성하여 Hedy 사용자 인터페이스에 로드할 수도 있습니다.
--   title: "상황에 맞는 프로그래밍"
-    text: |
-        Hedy는 가능한 한 가장 넓은 방식으로 프로그래밍을 보여주며, 다양하고 흥미로운 방식으로 사용될 수 있다. Hedy는 디지털과 대화형 이야기, 화면에 보여질 수 있지만 펜 플로터로 그릴 수도 있고 셔츠에 자수를 놓을 수도 있는 다양한 그림의 창조를 가능하게 하며, 버튼과 키보드 동작으로 게임이나 앱을 만드는 데 사용될 수 있다.
--   title: "Hedy는 무료인가요?"
-    text: |
-        네! Hedy는 '오픈 소스'에요, 이것은 모든 사람들이 저희가 Hedy를 더 잘 만들수 있도록 도와주실 수 있다는 이야기입니다.
-        저희의 코드는 <a href="https://github.com/hedyorg/hedy" target="_blank">Github</a>에서 찾으실 수 있습니다.
-        Hedy를 좋아하시고 후원하기를 원하신다면 저희는 소정의 <a href="https://github.com/sponsors/hedyorg" target="_blank">후원금</a>을 받고 있습니다! (그리고 정말로 감사드립니다)
-
--   title: "설치할 것이 있나요?"
-    text: |-
-        없습니다. Hedy는 브라우저에서 동작 하는데, 이것은 여러분이 이 페이지를 보는 데 사용하고 있는 프로그램입니다. 대부분 Chrome이나 Edge 또는 Firefox일 것입니다. Hedy는 핸드폰과 태블릿에서도 사용 가능 합니다.
--   title: "Hedy와 함께 가르치려면 프로그래밍 경험이 필요한가요?"
-    text: |-
-        아니요, 경험은 필요 없습니다. 모든 개념은 학습자를 위한 슬라이드와 인터페이스에서 설명됩니다.
-        무료 교사용 계정을 만들면 선생님용 설명서에서 수업 방법에 대한 정보를 얻을 수 있으세요
-        .
-
-learn-more-sections:
--   title: Hedy 커뮤니티 참여하기
-    text: "소식을 들으니 정말 기쁘네요! 저희와 연락할 수 있는 가장 좋은 방법은 <a href=\"https://discord.gg/8yY7dEme9r\" target=\"_blank\">디스코드 서버</a>에 가입하는 것입니다.\n\nYou can also [send us an email](mailto:hello@hedy.org \"About Hedy\").\n"
--   title: 더 자세히 알아보기!
-    text: "Hedy의 철학과 디자인에 대해 더 알고 싶으신가요? 2022년 Felienne가 StrangeLoop Conference에서 한 강연을 확인해보세요::\n\n<iframe width=\"560\" height=\"315\" class=\"mx-auto mt-4\" src=\"https://www.youtube.com/embed/fmF7HpU_-9k?wmode=opaque\" frameborder=\"0\" allow=\"accelerometer; autoplay; clipboard-write; encrypted-media; gyroscope; picture-in-picture\" allowfullscreen=\"\"></iframe>\n"
--   title: 뉴스속의 Hedy
-    text: "2020년 초 Hedy가 출시된 이후 일부 웹사이트와 신문들은 Hedy에 관해 글을 써왔다. 우리는 여기에 목록을 보관하고 있다:\n* [Tech Optimism - A Solution to the IT Shortage (Dutch), August 2022](https://pom.show/2022/08/12/een-oplossing-voor-het-it-tekort/)\n* [Codeweek Podcast, July 2022](https://codeweek.eu/podcast/26)\n* [Heise.de (German), Januari 2022](https://www.heise.de/news/Hedy-die-mitwachsende-Programmiersprache-6336264.html)\n* [Strumenta, November 2021](https://tomassetti.me/teaching-programming-with-hedy/)\n* [Vives (Dutch), CodeWeek Special October 2021](images/Vives-174-Codeweek.pdf)\n* [CodeWeek.eu - Haunted House Challenge, September 2021](https://codeweek.eu/2021/challenges/haunted-house)\n* [Opensource.com, April 2021](https://opensource.com/article/21/4/hedy-teach-code)\n* [IO Magazine, April 2021](https://ict-research.nl/wordpress/wp-content/uploads/2021/04/IO-magazine-NR1-2021_web.pdf)\n* [Ingeniería De Software (Spanish), February 2021](https://ingenieriadesoftware.es/hedy-mejor-lenguaje-ensenar-programacion-ninos/)\n* [Hello World Magazine, February 2021](images/Hello_World_15_Hedy.pdf)\n* [Discoro, January 2021](https://discoro.wordpress.com/2021/01/09/hedy-gradually-learning-a-programming-language/)\n* [Felienne wins the Dutch award for ICT research for Hedy, January 2021](https://www.nwo.nl/en/news/felienne-hermans-receives-dutch-prize-ict-research-2021)\n* [SlashDot, August 2020](https://news.slashdot.org/story/20/08/17/024248/scientist-proposes-a-new-programming-language-for-teaching-coding-and-python)\n* [GenBeta (Spanish), August 2020](https://www.genbeta.com/desarrollo/nuevo-lenguaje-para-ensenar-programacion-a-ninos-como-se-ensena-a-leer-escribir-forma-gradual-niveles)\n* [Developpez (French), August 2020](https://programmation.developpez.com/actu/308095/Une-scientifique-propose-un-nouveau-langage-de-programmation-pour-enseigner-aux-enfants-le-codage-informatique-au-travers-d-une-approche-graduelle-implementee-en-Python-sur-13-paliers/)\n* [Vives (Dutch), October 2020](images/artikel_vives.pdf) \"Met Hedy stap voor stap leren programmeren\"\n* [Leiden University, April 2020](https://www.universiteitleiden.nl/en/news/2020/03/looking-to-distract-the-kids-while-you-work-from-home-get-them-programming)\n* [Mare (Dutch), April 2020](https://www.mareonline.nl/cultuur/computercode-voor-de-kids/)\n* [AG Connect (Dutch), April 2020](https://www.agconnect.nl/artikel/stapsgewijs-python-leren-programmeren-met-nieuwe-taal-hedy)\n"
-join-sections:
--   text: "# Hedy를 지원할 수 있는 방법은 세 가지가 있습니다!\n"
-    title: Hedy 지원받기
--   title: 언어 향상
-    text: "Hedy의 점진적이고 다언어적인 특성은 많은 흥미로운 기술적인 도전들을 만든다.\n이슈를 발견하면 <a href=\"https://github.com/hedyorg/hedy/issues?q=is%3Aopen+is%3Aissue+label%3Alanguage\" target=\"_blank\">Github</a>로 알려주세요.\n"
--   title: Hedy 번역
-    text: "프로그래머 아니에요? 문제없어요! Hedy를 지원하는 또 다른 방법은 <a href=\"https://github.com/hedyorg/hedy/wiki/Hedy-Translation-Tutorial\" target=\"_blank\">키워드, 오류 메시지, 모험</a>은 다른 내용을 번역하는 것이다.\n현재 상태입니다. 언어를 완료하거나 새 언어를 추가할 수 있도록 도와주십시오!\n<a href=\"https://hosted.weblate.org/engage/hedy/\">\n<img src=\"https://hosted.weblate.org/widgets/hedy/-/multi-auto.svg\" alt=\"번역 상황\" /></a>\n"
--   title: 선생님들이 시작할 수 있도록 도와주세요
-    text: "Hedy는 수업시간에 프로그래밍 수업을 제공할 때 선생님들을 지원하기 위해 고안되었습니다. 우리는 수업을 만들고, 수업을 맞춤화하고, 선생님의 학생들이 어떻게 하는지 볼 수 있는 옵션과 같은 구체적인 선생님 특징들을 가지고 있습니다.\n만약 여러분이 Hedy를 좋아한다면, 선생님들이 시작하는 것을 돕기 위해 여러분이 알고 있는 학교에 연락할 수 있습니다! 우리는 <a href=\"https://discord.gg/8yY7dEme9r\" target=\"_blank\">discord</a>를 통해 여러분이 학교나 선생님을 찾는 것을 도울 수 있습니다.\n"
-=======
     key: 흔한_실수
     intro: |-
         여러분은 특히 코딩에서 여러분의 실수로부터 배울 수 있습니다!
         실수를 하는 것은 피할 수 없는 것이고, 배울 수 있는 좋은 기회이지만, 선생님들에게는 실수에 대한 정확한 해결책을 찾는 것이 도전이 될 수 있습니다!
-        특히 레벨이 올라갈수록 코드가 점점 길어지기 때문에 레벨별로 실수가 자주 발생하는 리스트와 그 해결책을 만들어 보았습니다.
->>>>>>> aa8ef7d4
+        특히 레벨이 올라갈수록 코드가 점점 길어지기 때문에 레벨별로 실수가 자주 발생하는 리스트와 그 해결책을 만들어 보았습니다.