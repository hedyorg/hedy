--- conflicted
+++ resolved
@@ -71,12 +71,8 @@
         title: 'Enseñando con Hedy'
     -   title: "Diapositivas"
         text: |
-<<<<<<< HEAD
             When giving instructions you might want to use our slides. Our slides are available on the 'For teachers' page. There is a set of slides for each level. In the slides all the new commands for that level are explained. We have aimed to explain why these changes are nessecary or how the new commands come in handy.
             We also give some examples of how the new commands can be used. You could of course also use your own slides, or just open Hedy and show your students around the website. Whichever you prefer to give the best Hedy lessons!
-=======
-            **Próximamente** Aquí encontrarás nuevas diapositivas para utilizar en tus clases.
->>>>>>> 3a6806bf
     -   title: Introducción
         text: "Puedes empezar tus clases activando los conocimientos previos de tus alumnos: ¿Qué saben ya sobre el tema?, ¿Qué aprendieron en la lección anterior? y ¿qué errores cometieron de lo que han aprendido hasta ahora?\nDe este modo, todos los comandos aprendidos previamente y los errores cometidos con frecuencia estarán frescos en la memoria de tus alumnos cuando empieces a introducir la nueva lección.\n"
     -   title: Introducción de nuevos conceptos y comandos
@@ -100,37 +96,20 @@
             Para los profesores también es posible crear su propia aventura. Este <a href="https://www.youtube.com/watch?v=A0zbXpxX4q4" target="_blank">video</a> te muestra como crear tu propia aventura como un profesor y añadirla a tu(s) clase(s).
     -   title: "Página de exploración"
         text: |
-<<<<<<< HEAD
-            On the [explore](https://hedy.org/explore) page you can view the work of other Hedy users. You can try out their programs and use them as inspiration to create something cool yourself.
-            You can also add a program you've made to the explore page yourself by clicking 'Save and share code' in the coding screen or go to My Programs and click 'Share'.
-            Don't want to share your work anymore? Simply go to 'My Programs' and click 'Unshare'.
-            If you want more information about the explore page, check out this [video](https://www.youtube.com/watch?v=26boFjqvS5Q).
-    -   title: "My achievements"
-        text: |
-            If you click on your username in the topright corner of your screen, you can go to [My achievements](https://hedy.org/my-achievements). On this page you achievements are collected. Your students have such a page as well.
-            When you hover over the badge with your mouse, you'll see how to earn the badge. There are hidden badges too, of which you'll have to find out yourself how to earn them.
-            If you want more information on the achievements, check out this [video](https://www.youtube.com/watch?v=-FjmKejukCs).
-    -   title: "High Scores"
-        text: |
-            On [this page](https://hedy.org/highscores) you can see the high scores of all Hedy users.
-            In this [video](https://www.youtube.com/watch?v=IqTiUkBVTo8) you can learn some more about the high scores.
-    -   title: "Debugger"
-=======
-            En la <a href="https://hedycode.com/explore" target="_blank">página de exploración</a> puedes ver el trabajo de otros usuarios de Hedy. Puedes probar sus programas y usarlos como inspiración para crear algo chulo por ti mismo.
+            En la <a href="https://hedy.org/explore" target="_blank">página de exploración</a> puedes ver el trabajo de otros usuarios de Hedy. Puedes probar sus programas y usarlos como inspiración para crear algo chulo por ti mismo.
             También puedes añadir un programa que hayas hecho a la página de explorar tú mismo haciendo clic en 'Guardar y compartir código' en la pantalla de programación o yendo a Mis Programas y haciendo clic en 'Compartir'.
             ¿Ya no quieres compartir más tu trabajo? Simplemente ve a 'Mis Programas' y haz clic en 'Dejar de compartir'.
             Si quieres más información sobre la página de exploración, echa un vistazo a este <a href="https://www.youtube.com/watch?v=26boFjqvS5Q" target="_blank">video</a>.
     -   title: "Mis logros"
         text: |
-            Si haces clic en tu nombre de usuario en la esquina superior derecha de la pantalla, podrás ir a <a href="https://hedycode.com/my-achievements" target="_blank">Mis logros</a>. En esta página se recogen tus logros. Tus alumnos también tienen una página como esta.
+            Si haces clic en tu nombre de usuario en la esquina superior derecha de la pantalla, podrás ir a <a href="https://hedy.org/my-achievements" target="_blank">Mis logros</a>. En esta página se recogen tus logros. Tus alumnos también tienen una página como esta.
             Cuando pasas el ratón sobre la insignia, verás cómo conseguirla. También hay insignias ocultas, que tendrás que averiguar por ti mismo cómo obtenerlas.
             Si quieres más información sobre los logros, echa un vistazo a este <a href="https://www.youtube.com/watch?v=-FjmKejukCs" target="_blank">video</a>.
     -   title: "Mejores Puntuaciones"
         text: |
-            En <a href="www.https://hedycode.com/highscores" target="_blank">esta página</a> puedes ver las mejores puntuaciones de todos los usuarios de Hedy.
+            En <a href="www.https://hedy.org/highscores" target="_blank">esta página</a> puedes ver las mejores puntuaciones de todos los usuarios de Hedy.
             En este <a href="https://www.youtube.com/watch?v=IqTiUkBVTo8" target="_blank">video</a> puedes aprender más sobre las mejores puntuaciones.
     -   title: "Depurador"
->>>>>>> 3a6806bf
         text: |
             ¿No funciona el código de tus alumnos? ¡Debe haber un error (fallo de programación) en él! Puedes usar el depurador para encontrar el fallo.
             El depurador es el botón mariquita en tu pantalla de programación. Si lo pulsas, puedes ejecutar tu código línea por línea para encontrar tu fallo.
