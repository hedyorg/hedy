--- conflicted
+++ resolved
@@ -271,11 +271,8 @@
 -   title: Funciones extra de Hedy
     key: funciones
     subsections:
-<<<<<<< HEAD
-=======
     -   title: Estadísticas del profesor
         text: COMING SOON We are currently working on two new features for teachers; live statistics and an overview of programs per level.
->>>>>>> 4847afe2
     -   title: Crea tu propia aventura
         text: Para los profesores también es posible crear su propia aventura. Este <a href="https://www.youtube.com/watch?v=A0zbXpxX4q4" target="_blank">video</a> te muestra como crear tu propia aventura como un profesor y añadirla a tu(s) clase(s).
     -   title: Página de exploración
@@ -310,11 +307,7 @@
             Así que si has olvidado cómo funciona un comando, ¡simplemente echa un vistazo a la hoja de trucos!
     -   title: Video
         text: Este <a href="https://www.youtube.com/watch?v=c4MntPPgl1Y" target="_blank">vídeo</a> te muestra aún más funciones de Hedy, como los trucos y el conmutador de las palabras clave.
-<<<<<<< HEAD
--   title: "After Hedy"
-=======
 -   title: After Hedy
->>>>>>> 4847afe2
     key: after
     subsections:
     -   title: What to do after Hedy?
