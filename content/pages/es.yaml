--- conflicted
+++ resolved
@@ -529,11 +529,6 @@
     text: |
         ¿Quieres saber más sobre el diseño y filosofía de Hedy? Echa un vistazo a esta charla que dio Felienne en la Conferencia StrangeLoop en 2022:
 
-<<<<<<< HEAD
-        <iframe width="560" height="315" class="mx-auto mt-4" src="https://www.youtube.com/embed/R2U9MEowYag?wmode=opaque" frameborder="0" allow="accelerometer; autoplay; clipboard-write; encrypted-media; gyroscope; picture-in-picture" allowfullscreen=""></iframe>
-home-sections:
--   title: "¿Qué es un lenguaje de programación gradual?"
-=======
         <iframe width="560" height="315" class="mx-auto mt-4" src="https://www.youtube.com/embed/fmF7HpU_-9k?wmode=opaque" frameborder="0" allow="accelerometer; autoplay; clipboard-write; encrypted-media; gyroscope; picture-in-picture" allowfullscreen=""></iframe>
 -   title: "Hedy en las noticias"
     text: |
@@ -559,7 +554,6 @@
         * [AG Connect (Dutch), April 2020](https://www.agconnect.nl/artikel/stapsgewijs-python-leren-programmeren-met-nieuwe-taal-hedy)
 start-sections:
 -   title: "¡Programación textual más fácil!"
->>>>>>> 3a6806bf
     text: |
         Muchos colegios y profesores en todo el mundo quieren enseñar programación a sus alumnos. Al principio suele hacerse con herramientas lúdicas, desde el robot Beebot a
         Scratch Junior o Scratch. Después de usar estas herramientas, los niños suelen querer pasar a lenguajes de programación textuales más potentes, como Python.
