--- conflicted
+++ resolved
@@ -248,11 +248,8 @@
 -   title: Extra Hedy features
     key: features
     subsections:
-<<<<<<< HEAD
-=======
     -   title: Teacher Statistics
         text: COMING SOON We are currently working on two new features for teachers; live statistics and an overview of programs per level
->>>>>>> 4847afe2
     -   title: Make your own adventure
         text: It is also possible for teachers to create your own adventure. [This video](https://www.youtube.com/watch?v=A0zbXpxX4q4) shows you how to create your own adventure as a teacher and add it to your class(es).
     -   title: Explore page
@@ -287,11 +284,7 @@
             So if you've forgotten how a command works, simply take a peek at the cheat sheet!
     -   title: Other useful features
         text: This [video](https://www.youtube.com/watch?v=c4MntPPgl1Y) shows you even more features of Hedy, like the cheatsheets and the keyword switcher.
-<<<<<<< HEAD
--   title: "After Hedy"
-=======
 -   title: After Hedy
->>>>>>> 4847afe2
     key: after
     subsections:
     -   title: What to do after Hedy?
