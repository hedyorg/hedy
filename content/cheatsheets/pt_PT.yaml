1:
-   name: '{print}'
    explanation: Escreve alguma coisa usando `print`.
    demo_code: print Olá bem vindo(a) à Hedy!
-   name: '{ask}'
    explanation: Pergunta algo com `ask`.
    demo_code: ask Qual é a tua cor favorita?
-   name: '{echo}'
    explanation: Repete alguma coisa usando `echo`.
    demo_code: |-
        ask Qual é a tua cor favorita?
        echo Então a tua cor favorita é
-   name: '{print} emojis'
    explanation: print an emoji with `{print}`
    demo_code: '{print} 🙋 🌍 ❗'
-   name: '{forward}'
    explanation: Draw a line with `{forward}`.
    demo_code: '{forward} 100'
-   name: '{turn}'
    explanation: turn the drawing turtle with `{turn}`
    demo_code: |-
        {forward} 25
        {turn} left
        {forward} 25
        {turn} right
2:
-   name: '{is}'
    explanation: Atribui um nome a uma palavra, para utilizares no programa usando `is`.
    demo_code: |-
        nome is Hedy
        print Bem vindo(a) nome
-   name: '{ask}'
    explanation: Pergunta algo usando `ask`. Atenção! Tens de atribuir um nome à resposta usando `is`.
    demo_code: |-
        cor is ask Qual é a tua cor favorita?
        print cor é a tua favorita!
-   name: '{sleep}'
    explanation: Com `{sleep}` faz com que Hedy pare por (alguns) segundo(s).
    demo_code: |-
        {print} Let me think for one second...
        {sleep}
        {print} Hmm.. I need 3 more seconds...
        {sleep} 3
        {print} Eureka! Ive got it!
-   name: is - turtle
    explanation: Give a number a name using `{is}`. You can choose the name yourself.
    demo_code: |-
        angle {is} 90
        {turn} angle
        {forward} 100
3:
-   name: choose_random
    explanation: Escolhe uma palavra aleatória de um grupo de palavras usando `at` e `random`.
    demo_code: |-
        animais is cão, gato, canguru
        print animais at random
-   name: '{add}'
    explanation: add an item to a list
    demo_code: |-
        animals {is} cow, cat
        {add} dog {to_list} animals
-   name: '{remove}'
    explanation: remove an item from a list
    demo_code: |-
        animals {is} cat, dog, cow
        {remove} dog {from} animals
4:
-   name: '{print}'
    explanation: Escreve com exactidão usando as aspas simples.
    demo_code: print 'Olá, bem-vindo(a) à Hedy!'
-   name: '{is}'
    explanation: Atribui um nome a um pequeno texto e `print` sem usar aspas simples.
    demo_code: |-
        nome is Hedy
        print 'O meu nome é ' nome
-   name: '{ask}'
    explanation: Pergunto algo com `ask`.
    demo_code: |-
        cor is ask 'Qual é a tua cor favorita?'
        print cor ' é a tua favorita!'
5:
-   name: '{print}'
    explanation: Escreve com exactidão usando aspas simples.
    demo_code: print 'Olá, bem-vindo(a) à Hedy!'
-   name: '{ask}'
    explanation: Pergunta algo utilizando `ask`.
    demo_code: |-
        cor is ask 'Qual é a tua cor favorita?'
        print cor ' é a tua favorita!'
-   name: '{if}'
    explanation: Faz uma escolha com `if`.
    demo_code: |-
        cor is ask 'Qual é a tua cor favorita?'
        if cor is verde print 'Linda!' else print 'pff'
-   name: '{if} with turtle'
    explanation: Make a choice with `{if}`
    demo_code: |-
        answer {is} {ask} 'How far should I walk?'
        {if} answer {is} far {forward} 100 {else} {forward} 5
-   name: '{in}'
    explanation: Check elements with `{in}`
    demo_code: |-
<<<<<<< HEAD
        cores_bonitas {is} verde, amarelo
        cor {is} {ask} 'Qual é a tua cor favorita?'
        {if} cor cores_bonitas {print} 'bonita!' {else} {print} 'meh'
=======
        pretty_colors {is} green, yellow
        color {is} {ask} 'What is your favorite color?'
        {if} color {in} pretty_colors {print} 'pretty!' {else} {print} 'meh'
>>>>>>> cf9334b5
-   name: '{pressed}'
    explanation: Verifica se uma determinada tecla do teclado é `{pressed}`.
    demo_code: '{if} a {is} {pressed} {print} ''Carregou no A!'' {else} {print} ''Carregou noutra tecla!'''
6:
-   name: '{print}'
    explanation: Escreve com exactidão usando aspas simples.
    demo_code: print '5 vezes 5 é ' 5 * 5
-   name: '{ask}'
    explanation: Pergunta por um cálculo e verifica se está correcto.
    demo_code: |-
        resultado = ask 'Quanto é 10 mais 10?'
        if resultado is 20 print 'Sim!' else print 'Oops'
-   name: '`{ask}` e `{if}` com turtle'
    explanation: Ask the user how many angles they want
    demo_code: |-
        angles = ask 'How many angles?'
        angle = 360 / angles
        forward 50
7:
-   name: '{print}'
    explanation: Escreve com exactidão utilizando aspas simples.
    demo_code: print 'Olá, bem-vindo(a) à Hedy.'
-   name: '{ask}'
    explanation: Pergunta alguma coisa usando `ask`.
    demo_code: |-
        cor = ask 'Qual é a tua cor favorita?'
        print cor ' é a tua favorita!'
-   name: '{if}'
    explanation: Faz uma escolha utilizando o `if`.
    demo_code: |-
        cor = ask 'Qual é a tua cor favorita?'
        if cor is verde print 'Linda!' else print 'pff'
-   name: repeat - turtle
    explanation: Repeat a line of code with `repeat`.
    demo_code: repeat 3 times forward 10
8:
-   name: '{print}'
    explanation: Escreve alguma coisa. Lembra-te de usar aspas simples para escreveres com exactidão.
    demo_code: print '5 vezes 5 é ' 5 * 5
-   name: '{ask}'
    explanation: Pergunta pelo resultado de uma soma e verfica se está correcto. Podemos agora escrever 2 linhas.
    demo_code: |-
        resultado = ask 'Quanto é 5 mais 5?'
        if resultado is 10
            print 'Muito bem!'
            print 'De facto, a resposta é ' resultado
        else
            print 'Oops!'
            print 'A resposta certa é 10'
-   name: '`{repeat}` with turtle'
    explanation: '{repeat} multiple lines'
    demo_code: |-
        {repeat} 4 {times}
            {turn} 90
            {forward} 50
-   name: '{pressed}'
    explanation: Verifica se uma determinada tecla do teclado é `{pressed}`.
    demo_code: |-
        {if} a {is} {pressed}
            {print} 'Carregou em A!'
        {else}
            {print} ''Carregou noutra tecla!'
9:
-   name: '`if` with multiple lines'
    explanation: The answer of a sum of questions with 'ask' and see if it is correct. Now we print out two lines.
    demo_code: |-
        answer = ask 'What is 20 plus 20?'
        if answer is 20
            print 'Well done!!'
            print 'The answer is indeed' answer
        else
            print 'Wrong'
            print 'The answer is 20'
-   name: '`repeat` and turtle'
    explanation: Repeat multiple lines
    demo_code: |-
        repeat 4 times
            turn 90
            forward 50
10:
-   name: print
    explanation: Print something. Remember to use a quotation mark for literal printing.
    demo_code: print '5 times 5 is ' 5 * 5
-   name: for with a list
    explanation: print all things in a list
    demo_code: |-
        animals is dog, cat, blobfish
        for animal in animals
          print 'I love ' animal
11:
-   name: Ciclo `for`
    explanation: Substituímos `repeat` por `for` e acrescetamos um intervalo de valores.
    demo_code: |-
        for counter in range 1 to 5
            print counter
-   name: '{ask}'
    explanation: Pergunta pelo resultado de uma soma e verifica se está correcto. Podes agora escrever em 2 linhas.
    demo_code: |-
        resultado = ask 'Quanto é 5 mais 5?'
        if resultado is 10
            print 'Muito bem!'
            print 'De facto, a resposta é ' resultado
        else
            print 'Oops!'
            print 'A resposta certa é 10'
12:
-   name: float directly
    explanation: Decimal numbers
    demo_code: |-
        {print} 'Calculate away!'
        {print} 'Two and a half plus two and a half is...'
        {print} 2.5 + 2.5
-   name: assign text
    explanation: Text with quotation marks after =
    demo_code: |-
        name = 'Hedy the Robot'
        {print} 'Hello ' name
-   name: aspas após a comparação `{if}`
    explanation: Text with quotation marks after {if}
    demo_code: |-
        name = {ask} 'Who are you?'
        {if} name = 'Hedy'
            {print} 'Hi there!'
-   name: quotes in list
    explanation: A list with quotation marks
    demo_code: |-
        superheroes = 'Iron Man', 'Batman', 'Superman'
        {print} superheroes {at} {random}
13:
-   name: And
    explanation: Ambas as instruções (à esquerda e à direita do `and`) têm de ser correctas.
    demo_code: |-
        resultado1 = ask 'Quanto é 3+2?'
        resultado2 = ask 'Quanto é 2+2?'
        if resultado1 is 5 and resultado2 is 4
            print 'Ambas as respostas estão certas!'
        else
            print 'Pelo menos uma resposta está errada!'
-   name: Or
    explanation: '`or` Pelo menos uma das instruções à esquerda e à direita do `or`, tem de estar correcta. Se ambas estiverem correctas, também não tem problema.'
    demo_code: |-
        resultado1 = ask 'Quanto é 3+2?'
        resultado2 = ask 'Quanto é 2+2?'
        if resultado1 is 5 or resultado2 is 4
            print 'Pelo menos uma resposta está correcta!'
        else
            print 'Ambas as respostas estão erradas!'
14:
-   name: Menor
    explanation: Usamos o `<` para verificar se o primeiro número é menor que o segundo número. Por exemplo, se queremos saber se uma variável é menor que 15, usamos `variavel < 15`
    demo_code: |-
        idade = ask 'Quantos anos tens?'
        if idade < 13
            print 'És mais novo a do que eu!'
-   name: Maior
    explanation: Usamos `>` para verificar se o primeiro número é maior que o segundo número. Por exemplo, se queres saber se uma variável é maior do que 15, usamos, utilizamos `variavel > 15`.
    demo_code: |-
        idade = ask 'Quantos anos tens?'
        if idade > 13
            print 'És mais velho a do que eu!'
-   name: Equal
    explanation: We use the `==` to check if two things are the same.
    demo_code: |-
        answer = {ask} 'What is 5 * 5?'
        {if} answer == 25
            {print} 'That {is} correct!'
-   name: Not equal
    explanation: We use the `!=` to check if two things are not the same.
    demo_code: |-
        answer = {ask} 'What is 5 * 5?'
        {if} answer != 25
            {print} 'That is not correct!'
-   name: Smaller {or} equal
    explanation: We use the `<=` to check if the first number is smaller than or equal to the second number.
    demo_code: |-
        age = {ask} 'How old are you?'
        {if} age <= 12
            {print} 'You are younger than me!'
-   name: Bigger or equal
    explanation: We use the `>=` to check if the first number is bigger than or equal to the second number.
    demo_code: |-
        age = {ask} 'How old are you?'
        {if} age >= 14
            {print} 'You are older than me!'
15:
-   name: Booleano while
    explanation: Podemos usar o ciclo `while` com `Verdadeiro` e `Falso`.
    demo_code: |-
        resultado = 0
        while resultado != 25
            resultado = ask 'Quanto é 5 vezes 5?'
        print 'Foi dada a resposta correcta.'
-   name: while menor
    explanation: Também podemos utilizar o ciclo `while` com `<` e `>`. Mas cuidado, tens de mudar o número para que ciclo termine. Fazemos isso agora com contagem = contagem + 1.
    demo_code: |-
        contagem = 1
        while contagem < 3
            print 'Fazemos isto mais ' 3 - contagem ' vezes.'
            contagem = contagem + 1
        print 'Acabamos!'
16:
-   name: square brackets
    explanation: Vamos colocar as listas entre parênteses rectos! Também vamos ter de colocar cada elemento da lista entre aspas simples (').
    demo_code: |-
        fruta = ['maçã', 'banana', 'cereja']
        print fruta
-   name: Obtém um elemento da lista.
    explanation: 'Para obter um elemento da lista usamos [número], pelo que, fruta[1] significa: obtém a primeira fruta da lista!'
    demo_code: |-
        fruta = ['banana', 'maçã', 'cereja']
        primeirafruta = fruta[1]
        print primeirafruta
-   name: Obtém um elemento aleatório da lista.
    explanation: 'Para obter um item aleatório de uma lista, usamos {random} portanto fruta[{random}] significa, obter um fruto aleatório da lista!'
    demo_code: |-
        fruta = ['banana', 'maçã', 'cereja']
        qualquer_fruta = fruta[random]
        print qualquer_fruta
17:
-   name: '{elif}'
    explanation: Quando usamos um `for`, temos de colocar `:` a seguir à instrução `for`!
    demo_code: |-
        for i in range 1 to 12:
            print i
        print 'Preparados ou não, aqui vou eu!'
-   name: '{print}'
    explanation: Precisamos de fazer a mesma coisa para todas as intruções `if`.
    demo_code: |-
        cor = ask 'Qual é a tua cor favorita?'
        if cor is 'verde':
            print 'A cor é verde.'
        else:
            print 'A cor não é verde.'
-   name: '{if}'
    explanation: 'Vamos-te mostrar um novo comando que podes usar: `elif`. `elif` significa "else if". Começamos por verificar se o `if` é verdadeiro, se não for esse o caso, verificamos em seguida o `elif`, e se esse também não for verdadeiro, avançamos para o `else`.'
    demo_code: |-
        a = 2
        if a is 1:
            print 'a é 1'
        elif a is 2:
            print 'a é 2'
        else:
            print 'a não é 1 nem 2'
18:
-   name: '{print}'
    explanation: With `{print}` you need to use parentheses
    demo_code: '{print}(''hi!'')'
-   name: '{print} with var'
    explanation: With `{print}` you need to use parentheses and commas if you {print} more items
    demo_code: |-
        name = 'Hedy'
        {print}('my name is ', name)
-   name: '{print} with var'
    explanation: With `{print}` you need to use parentheses and commas if you {print} more items
    demo_code: |-
        name = 'Hedy'
        {print}('my name is ', name)
-   name: ask something with {input}
    explanation: Use `{input}` instead of `{ask}` to ask something
    demo_code: |-
        name = {input}('What is your name?')
        {print}('So your name is ', name)<|MERGE_RESOLUTION|>--- conflicted
+++ resolved
@@ -100,15 +100,9 @@
 -   name: '{in}'
     explanation: Check elements with `{in}`
     demo_code: |-
-<<<<<<< HEAD
-        cores_bonitas {is} verde, amarelo
-        cor {is} {ask} 'Qual é a tua cor favorita?'
-        {if} cor cores_bonitas {print} 'bonita!' {else} {print} 'meh'
-=======
         pretty_colors {is} green, yellow
         color {is} {ask} 'What is your favorite color?'
         {if} color {in} pretty_colors {print} 'pretty!' {else} {print} 'meh'
->>>>>>> cf9334b5
 -   name: '{pressed}'
     explanation: Verifica se uma determinada tecla do teclado é `{pressed}`.
     demo_code: '{if} a {is} {pressed} {print} ''Carregou no A!'' {else} {print} ''Carregou noutra tecla!'''
