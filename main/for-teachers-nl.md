--- conflicted
+++ resolved
@@ -44,7 +44,6 @@
 Veel programmeer plezier!
 
 ## Lesgeven met Hedy 
-<<<<<<< HEAD
 
 Hedy is opgebouwd uit verschillende levels, waarin de leerlingen steeds één of meerdere nieuwe vaardigheden leren. Wij raden aan om per les één Hedy level te behandelen. Zo leren uw leerlingen stapje voor stapje programmeren en kan de nieuwe stof inslijpen voordat u naar het volgende level gaat. In onze levels hanteren we deze structuur:
 
@@ -64,27 +63,6 @@
 #### Quiz
 Om te testen of uw leerlingen de nieuwe concepten en commando's volledig begrepen hebben, kunt u de leerlingen de quiz laten invullen. Dit zijn 10 multiple-choice vragen over de leerstof van het desbetreffende level. 
 
-=======
-
-Hedy is opgebouwd uit verschillende levels, waarin de leerlingen steeds één of meerdere nieuwe vaardigheden leren. Wij raden aan om per les één Hedy level te behandelen. Zo leren uw leerlingen stapje voor stapje programmeren en kan de nieuwe stof inslijpen voordat u naar het volgende level gaat. In onze levels hanteren we deze structuur:
-
-### Algemene lesopbouw
-#### Introductie
-In de introductie van uw programmeerles activeert u de voorkennis van uw leerlingen. Door een korte herhaling van de vorige les zitten de nieuwe commando's en veelgemaakte fouten weer vers in het geheugen van uw leerlingen en zijn ze klaar om een nieuw level te ontdekken!
-
-#### Instructie van nieuwe concepten en commando's 
-Nieuwe concepten en commando's kunnen voor leerlingen soms erg lastig zijn om te begrijpen. Het is daarom van belang dat u als leerkracht het juiste gebruik van de nieuwe commando's voordoet aan de klas. Voornamelijk in de lagere levels, waarin de programmeerconcepten geheel nieuw zijn voor uw leerlingen, kan het lastig zijn om de concepten te begrijpen. Het tonen van voorbeelden maakt een abstracte uitleg (bijvoorbeeld over 'Wat is een variabele?') herkenbaar voor de leerlingen ('Kijk, de variabele huisdier wordt vervangen door hond!').
-
-#### Inoefening van nieuwe commando's
-Voordat uw leerlingen met de avonturen aan de slag gaan, wordt aangeraden om de leerlingen even te laten oefenen met de nieuwe commando's. Op deze manier kunnen de leerlingen de commando's goed in de vingers krijgen, zonder dat de commando's meteen in lange codes verwerkt zitten. De probeerknoppen zijn hierbij erg handig. Na enige oefening kunnen de leerlingen aan de slag met de avonturen.
-
-#### Aan de slag
-Bij elk Hedy level zijn verschillende avonturen te vinden in de roze tabbladen. De avonturen staan geordend van makkelijk naar moeilijk, dus het is het beste om de leerlingen te laten beginnen met het verhaalavontuur en daarna naar rechts te werken. Uiteraard hoeven de leerlingen niet bij alle levels alle opdrachten te maken, en kunt u zorgen voor een leuke afwisseling in de opdrachten per les. De avonturen bevatten over het algemeen een voorbeeldcode, die met de groene knop in de hoek van het voorbeeld gekopieerd kunnen worden naar het werkveld. Hierna kunnen de leerlingen de code zelf een keer proberen en kunnen ze zelf de code aanpassen om er hun eigen project van te maken. Stimuleer de leerlingen om hun eigen ideeën toe te voegen aan de code, en hun eigen varianten van de codes te creëren!
-
-#### Quiz
-Om te testen of uw leerlingen de nieuwe concepten en commando's volledig begrepen hebben, kunt u de leerlingen de quiz laten invullen. Dit zijn 10 multiple-choice vragen over de leerstof van het desbetreffende level. 
-
->>>>>>> b9830804
 #### Evaluatie
 Sluit de les af met een korte evaluatie; Wat hebben de leerlingen ontdekt? Van welke fouten hebben ze kunnen leren? En het allerbelangrijkste: Wat hebben ze gemaakt? 
 Leerlingen vinden het vaak leuk om hun eigen creaties aan hun klasgenoten te laten zien, dus het is fijn om wat tijd over te houden aan het einde van elke les voor wat presentaties van de gemaakte codes.
@@ -120,19 +98,6 @@
 Bijvoorbeeld: `print Hallo, ik ben Hedy.` oplossing: `print Hallo ik ben Hedy`
 - Leerlingen gebruiken de naam van hun variabele ook als woord in een print commando, maar dat kan pas vanaf level 3.
 Bijvoorbeeld: 
-<<<<<<< HEAD
-```
-dier is hond, kat, koe
-print Het leukste dier is…
-print dier at random
-```
-In regel 2 van deze code staat het woord dier, terwijl dat ook de naam van de variabele is. Los dit op door de variabele een andere naam te geven, bijvoorbeeld:
-```
-dieren is hond, kat, koe
-print Het leukste dier is...
-print dieren at random
-```
-=======
 <pre class="no-copy-button" id="2">
 dier is hond, kat, koe
 print Het leukste dier is…
@@ -144,7 +109,6 @@
 print Het leukste dier is...
 print dieren at random
 </pre>
->>>>>>> b9830804
 
 ### Veelgemaakte fouten in level 3
 
@@ -157,19 +121,6 @@
 - Leerlingen vergeten dat ook bij ask aanhalingstekens gebruikt moeten worden. 
 Bijvoorbeeld: `naam is ask Hoe heet je?` oplossing `naam is ask 'Hoe heet je?'`
 - Leerlingen gebruiken hoge komma's na een print commando. Bijvoorbeeld:
-<<<<<<< HEAD
-```
-print 'Er lopen twee oma's door het park'
-```
-Oplossing: Gebruik de andere hoge komma (naast de 1 toets met het ~)
-```
-print 'Er lopen twee oma`s door het park'
-```
-Oplossing 2: Gebruik geen hoge komma en spel het woord fout.
-```
-print 'Er lopen twee omas door het park'
-```
-=======
 <pre class="no-copy-button" id="3">
 print 'Er lopen twee oma's door het park'
 </pre>
@@ -181,7 +132,6 @@
 <pre class="no-copy-button" id="3">
 print 'Er lopen twee omas door het park'
 </pre>
->>>>>>> b9830804
 
 ### Veelgemaakte fouten in level 4
 
@@ -189,117 +139,60 @@
 
 - Fout: Leerlingen vergeten het woord print bij een if commando.
 
-<<<<<<< HEAD
-```
+<pre class="no-copy-button" id="4">
 if naam is Hedy 'leuk' 
 else 'minder leuk!'
-```
+</pre>
 Oplossing: gebruik twee keer een print commando na een if commando
-``` 
+<pre class="no-copy-button" id="4">
 if naam is Hedy print 'leuk' 
 else print 'minder leuk!'
-```
+</pre>
 
 - Fout: Leerlingen gebruiken twee verschillende namen voor dezelfde variabele.
-```
+<pre class="no-copy-button" id="4">
 paard is ask 'Hoe heet jouw paard?'
 if naam is Bonfire print 'leuk' 
 else print 'minder leuk!'
-```
+</pre>
 
 Oplossing: Gebruik altijd dezelfde naam voor een variabele. Controleer ook of de variabelenaam enkelvoud of meervoud is, daar lees je gemakkelijk overheen (antwoord/antwoorden). 
-```
+<pre class="no-copy-button" id="4">
 paard is ask 'Hoe heet jouw paard?'
 if paard is Bonfire print 'leuk' 
 else print 'minder leuk!'
-```
+</pre>
 
 - Fout: Leerlingen vergeten beide aanhalingstekens bij de print commando's.
-```
+<pre class="no-copy-button" id="4">
 if naam is Hedy print leuk 
 else print 'minder leuk!
-```
+</pre>
 Oplossing: Gebruik altijd twee aanhalingstekens per printcommando, een vooraan en een achteraan.
-```
+<pre class="no-copy-button" id="4">
 if naam is Hedy print 'leuk' 
 else print 'minder leuk!'
-```
+</pre>
 
 - Fout: Leerlingen gebruiken aanhalingstekens rond de naam van de variabele.
-```
+<pre class="no-copy-button" id="4">
 if 'naam' is 'Hedy' print 'leuk' 
 else print 'minder leuk!'
-```
+</pre>
 Oplossing: rond een variabele moeten geen aanhalingstekens.
-```
+<pre class="no-copy-button" id="4">
 if naam is Hedy print 'leuk' 
 else print 'minder leuk!'
-```
+</pre>
 
 - Fout: Leerlingen geven variabelen namen met meerdere woorden.
-```
+<pre class="no-copy-button" id="4">
 gekozen deur is ask 'Welke deur kies jij?'
-```
+</pre>
 Oplossing: Een variabelenaam mag maar een woord zijn.
-```
+<pre class="no-copy-button" id="4">
 gekozendeur is ask 'Welke deur kies jij?'
-```
-=======
-<pre class="no-copy-button" id="4">
-if naam is Hedy 'leuk' 
-else 'minder leuk!'
-</pre>
-Oplossing: gebruik twee keer een print commando na een if commando
-<pre class="no-copy-button" id="4">
-if naam is Hedy print 'leuk' 
-else print 'minder leuk!'
-</pre>
-
-- Fout: Leerlingen gebruiken twee verschillende namen voor dezelfde variabele.
-<pre class="no-copy-button" id="4">
-paard is ask 'Hoe heet jouw paard?'
-if naam is Bonfire print 'leuk' 
-else print 'minder leuk!'
-</pre>
-
-Oplossing: Gebruik altijd dezelfde naam voor een variabele. Controleer ook of de variabelenaam enkelvoud of meervoud is, daar lees je gemakkelijk overheen (antwoord/antwoorden). 
-<pre class="no-copy-button" id="4">
-paard is ask 'Hoe heet jouw paard?'
-if paard is Bonfire print 'leuk' 
-else print 'minder leuk!'
-</pre>
-
-- Fout: Leerlingen vergeten beide aanhalingstekens bij de print commando's.
-<pre class="no-copy-button" id="4">
-if naam is Hedy print leuk 
-else print 'minder leuk!
-</pre>
-Oplossing: Gebruik altijd twee aanhalingstekens per printcommando, een vooraan en een achteraan.
-<pre class="no-copy-button" id="4">
-if naam is Hedy print 'leuk' 
-else print 'minder leuk!'
-</pre>
-
-- Fout: Leerlingen gebruiken aanhalingstekens rond de naam van de variabele.
-<pre class="no-copy-button" id="4">
-if 'naam' is 'Hedy' print 'leuk' 
-else print 'minder leuk!'
-</pre>
-Oplossing: rond een variabele moeten geen aanhalingstekens.
-<pre class="no-copy-button" id="4">
-if naam is Hedy print 'leuk' 
-else print 'minder leuk!'
-</pre>
-
-- Fout: Leerlingen geven variabelen namen met meerdere woorden.
-<pre class="no-copy-button" id="4">
-gekozen deur is ask 'Welke deur kies jij?'
-</pre>
-Oplossing: Een variabelenaam mag maar een woord zijn.
-<pre class="no-copy-button" id="4">
-gekozendeur is ask 'Welke deur kies jij?'
-</pre>
->>>>>>> b9830804
+</pre>
 
 - Fout: Leerlingen willen dat bij de if meerdere antwoorden goed zijn.
 <pre class="no-copy-button" id="4">
@@ -314,40 +207,22 @@
 if naam is David print 'leuk'
 
 if naam is Souf print 'leuk'
-<<<<<<< HEAD
-```
+</pre>
 Alternatieve oplossing: Je kunt ook een lijstje maken met vrienden en Hedy laten controleren of het antwoord in het lijstje staat met in. 
-```
-=======
-</pre>
-Alternatieve oplossing: Je kunt ook een lijstje maken met vrienden en Hedy laten controleren of het antwoord in het lijstje staat met in. 
-<pre class="no-copy-button" id="4">
->>>>>>> b9830804
+<pre class="no-copy-button" id="4">
 vrienden is Jesse, David, Souf
 naam is ask 'Wie ben jij?'
 if naam in vrienden print 'leuk'
 else print 'minder leuk'
-<<<<<<< HEAD
-```
+</pre>
 - Fout: De leerlingen vullen bij ask hetzelfde in als bij de variabelenaam, dus de variabele wordt de zelfde waarde als de variabelenaam. In het voorbeeld hieronder was bijvoorbeeld het wachtwoord 'wachtwoord'
-```
+<pre class="no-copy-button" id="4">
 wachtwoord is ask 'Wat is het wachtwoord?'
 if wachtwoord is wachtwoord print 'Je mag er door!' 
 else print 'Verboden toegang!'
-```
+</pre>
 Oplossing: Kies een andere naam voor je variabele
-```
-=======
-</pre>
-- Fout: De leerlingen vullen bij ask hetzelfde in als bij de variabelenaam, dus de variabele wordt de zelfde waarde als de variabelenaam. In het voorbeeld hieronder was bijvoorbeeld het wachtwoord 'wachtwoord'
-<pre class="no-copy-button" id="4">
-wachtwoord is ask 'Wat is het wachtwoord?'
-if wachtwoord is wachtwoord print 'Je mag er door!' 
-else print 'Verboden toegang!'
-</pre>
-Oplossing: Kies een andere naam voor je variabele
-<pre class="no-copy-button" id="4">
->>>>>>> b9830804
+<pre class="no-copy-button" id="4">
 geheimwachtwoord is ask 'Wat is het wachtwoord?'
 if geheimwachtwoord is wachtwoord print 'Je mag er door!' else print 'Verboden toegang!'
 </pre>
@@ -363,11 +238,7 @@
 Oplossing 2: Gebruik geen hoge komma en spel het woord fout.
 <pre class="no-copy-button" id="4">
 print 'Er lopen twee omas door het park'
-<<<<<<< HEAD
-```
-=======
-</pre>
->>>>>>> b9830804
+</pre>
 
 ### Veelgemaakte fouten in level 5
 
