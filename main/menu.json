--- conflicted
+++ resolved
@@ -13,13 +13,9 @@
       "el": "Αρχική",
       "hu": "Kezdőlap",
       "cs": "Domů",
-<<<<<<< HEAD
       "bg": "Главна",
-      "id": "Home"
-=======
       "id": "Home",
       "fy": "Wolkom"
->>>>>>> ce3bc547
     },
     {
       "_": "hedy",
@@ -34,13 +30,9 @@
       "zh": "海迪",
       "el": "Hedy",
       "cs": "Hedy",
-<<<<<<< HEAD
       "bg": "Хеди",
-      "id": "Hedy"
-=======
       "id": "Hedy",
       "fy": "Hedy"
->>>>>>> ce3bc547
     },
     {
       "_": "learn-more",
@@ -55,13 +47,9 @@
       "el": "Μάθε περισσότερα",
       "hu": "Tudj meg többet",
       "cs": "Zjisti víc",
-<<<<<<< HEAD
       "bg": "Повече информация",
-      "id": "Pelajari lebih jauh"
-=======
       "id": "Pelajari lebih jauh",
       "fy": "Mear ynfo"
->>>>>>> ce3bc547
     },
     {
       "_": "for-teachers",
@@ -72,13 +60,9 @@
       "hu": "Tanároknak",
       "cs": "Pro učitele",
       "es": "Para docentes",
-<<<<<<< HEAD
       "bg": "За преподаватели",
-      "id": "Untuk para guru"
-=======
       "id": "Untuk para guru",
       "fy": "Foar ûnderwizers"
->>>>>>> ce3bc547
     }
   ]
 }