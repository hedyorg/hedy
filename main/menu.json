--- conflicted
+++ resolved
@@ -8,12 +8,9 @@
       "fr": "Page principale",
       "pt_br": "Início",
       "de": "Start",
-<<<<<<< HEAD
       "sw": "Anza"
-=======
       "zh": "主页",
       "el": "Αρχική"
->>>>>>> e374a88a
     },
     {
       "_": "hedy",
@@ -23,14 +20,11 @@
       "fr": "Hedy",
       "pt_br": "Hedy",
       "de": "Hedy",
-<<<<<<< HEAD
       "accent_color": "blue-200",
       "sw": "Hedy"
-=======
       "zh": "海迪",
       "el": "Hedy",
       "accent_color": "blue-200"
->>>>>>> e374a88a
     },
     {
       "_": "press",
@@ -40,12 +34,9 @@
       "fr": "Presse",
       "pt_br": "Mídia",
       "de": "Presse",
-<<<<<<< HEAD
       "sw": "Habari"
-=======
       "zh": "相关新闻",
       "el": "Τύπος"
->>>>>>> e374a88a
     },
     {
       "_": "contact",
@@ -55,12 +46,9 @@
       "fr": "Contacter",
       "pt_br": "Contato",
       "de": "Kontakt",
-<<<<<<< HEAD
       "sw": "Wasiliana"
-=======
       "zh": "联系我们",
       "el": "Επικοινωνία"
->>>>>>> e374a88a
     },
     {
       "_": "learn-more",
@@ -69,10 +57,8 @@
       "es": "Aprende más",
       "fr": "Learn more",
       "pt_br": "Learn more",
-<<<<<<< HEAD
       "de": "Learn more",
       "sw": "Jifunze zaidi"
-=======
       "de": "Mehr Infos",
       "zh": "了解更多",
       "el": "Μάθε περισσότερα"
@@ -83,7 +69,6 @@
       "en": "For teachers",
       "de": "Für Lehrende",
       "zh": "教学资源"
->>>>>>> e374a88a
     }
   ]
 }