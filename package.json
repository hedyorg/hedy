{
  "name": "hedy",
  "private": true,
  "version": "0.0.1",
  "description": "This file exists to bring in NPM dependencies and orchestrate deploy-time build commands.",
  "repository": {
    "type": "git",
    "url": "git+https://github.com/Felienne/hedy.git"
  },
  "scripts": {
    "build": "build-tools/heroku/on-deploy.sh",
    "cypress-gui": "cd tests && cypress open",
    "cypress": "cd tests && cypress run --spec \"cypress/e2e/**/*\""
  },
  "devDependencies": {
    "@cypress/code-coverage": "^3.10.0",
    "@types/ace": "^0.0.47",
    "@types/jquery": "^3.5.6",
    "@types/sortablejs": "^1.15.1",
    "cypress": "^12.0.0",
    "esbuild": "^0.13.15",
    "jqueryui": "^1.11.1",
    "minify": "^7.0.1",
    "nyc": "^15.1.0",
    "pajv": "^1.2.0",
    "tailwindcss": "^3.0.13",
    "typescript": "^4.4.3",
    "yaml": "2.2.2"
  },
  "license": "ISC",
  "dependencies": {
    "@istanbuljs/nyc-config-typescript": "^1.0.2",
    "@types/dompurify": "^2.3.3",
    "@types/jqueryui": "^1.12.16",
    "@types/papaparse": "^5.3.7",
    "autoprefixer": "^10.4.2",
    "chart.js": "^3.6.2",
    "dompurify": "^2.3.5",
    "istanbul-lib-coverage": "^3.2.0",
    "jquery-ui-dist": "^1.13.1",
<<<<<<< HEAD
    "postcss": "^8.4.5",
    "papaparse": "5.3.2"
=======
    "jszip": "^3.10.1",
    "postcss": "^8.4.5",
    "sortablejs": "^1.15.0",
    "source-map-support": "^0.5.21",
    "ts-node": "^10.9.1"
  },
  "nyc": {
    "extends": "@istanbuljs/nyc-config-typescript",
    "all": true,
    "report-dir": "cypress-coverage",
    "extension": [
      ".ts",
      ".tsx"
    ],
    "exclude": [
      "**/*.d.ts"
    ],
    "reporter": [
      "html"
    ]
>>>>>>> fc01b860
  }
}<|MERGE_RESOLUTION|>--- conflicted
+++ resolved
@@ -38,15 +38,12 @@
     "dompurify": "^2.3.5",
     "istanbul-lib-coverage": "^3.2.0",
     "jquery-ui-dist": "^1.13.1",
-<<<<<<< HEAD
-    "postcss": "^8.4.5",
-    "papaparse": "5.3.2"
-=======
     "jszip": "^3.10.1",
     "postcss": "^8.4.5",
     "sortablejs": "^1.15.0",
     "source-map-support": "^0.5.21",
-    "ts-node": "^10.9.1"
+    "ts-node": "^10.9.1",
+    "papaparse": "5.3.2"
   },
   "nyc": {
     "extends": "@istanbuljs/nyc-config-typescript",
@@ -62,6 +59,5 @@
     "reporter": [
       "html"
     ]
->>>>>>> fc01b860
   }
 }