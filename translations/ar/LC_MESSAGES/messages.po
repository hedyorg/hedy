--- conflicted
+++ resolved
@@ -8,25 +8,6 @@
 
 #, fuzzy
 msgid "Access Before Assign"
-<<<<<<< HEAD
-msgstr "You tried to use the variable {name} on line {access_line_number}, but you set it on line {definition_line_number}. Set a variable before using it."
-
-msgid "Cyclic Var Definition"
-msgstr "يجب أن تضبط قيمة المتغير {variable} قبل أن تستعمله على الجانب الأيسر من من الأمر هو."
-
-msgid "Has Blanks"
-msgstr "البرنامج الخاص بك غير مكتمل. عليك أن تستبدل الفراغات الموجودة وتضع مكانها الكود الذي تريد للحاسوب أن ينفذه."
-
-msgid "Incomplete"
-msgstr "أوه! لقد نسيت أن تكمل جزءاً من البرنامج! في السطر رقم {line_number}، عليك أن تكمل كتابة الكود بعد {incomplete_command}."
-
-#, fuzzy
-msgid "Incomplete Repeat"
-msgstr "It looks like you forgot to use {command} with the repeat command you used on line {line_number}."
-
-msgid "Invalid"
-msgstr "{invalid_command} ليس أمراً برمجياً ضمن المستوى {level} من هيدي. هل كنت تقصد الأمر {guessed_command}؟"
-=======
 msgstr ""
 "You tried to use the variable {name} on line {access_line_number}, but you "
 "set it on line {definition_line_number}. Set a variable before using it."
@@ -56,38 +37,30 @@
 msgstr ""
 "{invalid_command} ليس أمراً برمجياً ضمن المستوى {level} من هيدي. هل كنت تقصد "
 "الأمر {guessed_command}؟"
->>>>>>> acf88d7c
 
 msgid "Invalid Argument"
-msgstr "لا يمكن استعمال الأمر {command} مع {invalid_argument}. حاول تغيير {invalid_argument} الى {allowed_types}."
+msgstr ""
+"لا يمكن استعمال الأمر {command} مع {invalid_argument}. حاول تغيير "
+"{invalid_argument} الى {allowed_types}."
 
 msgid "Invalid Argument Type"
-msgstr "لا يمكن استعمال الأمر {command} مع {invalid_argument} وذلك بسبب كونها {invalid_type}. حاول تغيير {invalid_argument} الى {allowed_types}."
+msgstr ""
+"لا يمكن استعمال الأمر {command} مع {invalid_argument} وذلك بسبب كونها "
+"{invalid_type}. حاول تغيير {invalid_argument} الى {allowed_types}."
 
 #, fuzzy
 msgid "Invalid At Command"
-<<<<<<< HEAD
-msgstr "The {at} command may not be used from level 16 onward. You can use square brackets to use an element from a list, for example `friends[i]`, `lucky_numbers[{random}]`."
-=======
 msgstr ""
 "The {at} command may not be used from level 16 onward. You can use square "
 "brackets to use an element from a list, for example `friends[i]`, "
 "`lucky_numbers[{random}]`."
->>>>>>> acf88d7c
 
 msgid "Invalid Space"
-msgstr "أوه! يوجد مسافة زائدة في بداية السطر رقم {line_number}، المسافات تربك الحاسوب أحياناً. هل باستطاعتك أن تمسحها؟"
+msgstr ""
+"أوه! يوجد مسافة زائدة في بداية السطر رقم {line_number}، المسافات تربك "
+"الحاسوب أحياناً. هل باستطاعتك أن تمسحها؟"
 
 msgid "Invalid Type Combination"
-<<<<<<< HEAD
-msgstr "لا يمكن استعمال {invalid_argument} و{invalid_argument_2} مع الأمر {command} وذلك بسبب كون الأول{invalid_type} وكون الآخر {invalid_type_2}. حاول تغيير {invalid_argument} الى {invalid_type_2} أو {invalid_argument_2} الى {invalid_type}."
-
-msgid "Locked Language Feature"
-msgstr "أنت تستعمل {concept}! هذا مدهش، لكن {concept} غير متاح لك حالياً! سيتاح لك استعماله في مستوى لاحق."
-
-msgid "Lonely Echo"
-msgstr "لقد استعملت الأمر ردد قبل الأمر اسأل، أو استعملت الأمر ردد بدون استعمال الأمر اسأل. قم باستعمال الأمر اسأل للحصول على اجابة أولاً ثم استعمل الأمر ردد."
-=======
 msgstr ""
 "لا يمكن استعمال {invalid_argument} و{invalid_argument_2} مع الأمر {command} "
 "وذلك بسبب كون الأول{invalid_type} وكون الآخر {invalid_type_2}. حاول تغيير "
@@ -103,47 +76,17 @@
 msgstr ""
 "لقد استعملت الأمر ردد قبل الأمر اسأل، أو استعملت الأمر ردد بدون استعمال "
 "الأمر اسأل. قم باستعمال الأمر اسأل للحصول على اجابة أولاً ثم استعمل الأمر ردد."
->>>>>>> acf88d7c
 
 #, fuzzy
 msgid "Lonely Text"
-msgstr "It looks like you forgot to use a command with the text you put in line {line_number}"
+msgstr ""
+"It looks like you forgot to use a command with the text you put in line "
+"{line_number}"
 
 msgid "Missing Command"
 msgstr "يبدو أنك نسيت استخدام أمر برمجي في السطر رقم {line_number}."
 
 msgid "Missing Inner Command"
-<<<<<<< HEAD
-msgstr "يبدو أنك نسيت استخدام أمر برمجي مع الجملة {command} التي استعملتها في السطر رقم {line_number}."
-
-msgid "No Indentation"
-msgstr "لقد استخدمت عدداً غير كافي من الفراغات كإزاحة في السطر رقم {line_number}. لقد استخدمت {leading_spaces} إزاحات وهذا غير كافٍ. يجب عليك أن تبدأ كل مجموعة جديدة من الكود ب {indent_size} إزاحات أكثر من السطر الذي يسبقها."
-
-msgid "Parse"
-msgstr "الكود الذي أدخلته ليس مطابقاً لبرمجيات هيدي. يوجد خطأفي في السطر رقم {location[0]} والموضع {location[1]}. لقد أدخلت الرمز {character_found} لكن هذا غير مسموح به."
-
-#, fuzzy
-msgid "Pressit Missing Else"
-msgstr "You forgot to add what happens when you press a different key, add an {else} to your code"
-
-msgid "Too Big"
-msgstr "واو! برنامجك يحتوي على {lines_of_code} سطر برمجي! لكننا نستطيع معالجة {max_lines} سطر برمجي كحد أقصى في هذا المستوى. اجعل برنامجك أصغر وحاول مرة أخرى."
-
-msgid "Unexpected Indentation"
-msgstr "لقد استخدمت عدداً أكثر من اللازم من الفراغات كإزاحة في السطر رقم {line_number}. لقد استخدمت {leading_spaces} إزاحات وهذا أكثر من اللازم. يجب عليك أن تبدأ كل مجموعة جديدة من الكود ب {indent_size} إزاحات أكثر من السطر الذي يسبقها."
-
-msgid "Unquoted Assignment"
-msgstr "ابتداء من هذا المستوى عليك وضع النص على يسار `هو` بين علامات الاقتباس. لقد نسيت فعل ذلك مع النص {text}."
-
-msgid "Unquoted Equality Check"
-msgstr "اذا كنت تريد فحص ما اذا كان المتغير مساويا لنص من عدة كلمات، هذه الكلمات يجب أن تكون محاطة بعلامات الاقتباس!"
-
-msgid "Unquoted Text"
-msgstr "انتبه! عند استعمال الأوامر اسأل أو قول يجب أن يكون النص بين علامات الاقتباس \". على ما يبدو أنك نسيت اضافة واحدة منهم في مكان ما."
-
-msgid "Unsupported Float"
-msgstr "لا ندعم الأرقام غير الصحيحة (الأرقام العشرية)حتى الان، ولكنها ستكون مدعومة بعد عدة مستويات. في الوقت الحالي قم بتغيير {value} الر رقم صحيح."
-=======
 msgstr ""
 "يبدو أنك نسيت استخدام أمر برمجي مع الجملة {command} التي استعملتها في السطر "
 "رقم {line_number}."
@@ -204,16 +147,19 @@
 msgstr ""
 "لا ندعم الأرقام غير الصحيحة (الأرقام العشرية)حتى الان، ولكنها ستكون مدعومة "
 "بعد عدة مستويات. في الوقت الحالي قم بتغيير {value} الر رقم صحيح."
->>>>>>> acf88d7c
 
 msgid "Unsupported String Value"
 msgstr "النصوص لا يمكن أن تحتوي على {invalid_value}."
 
 msgid "Var Undefined"
-msgstr "لقد قمت باستعمال المتغير {name} لكنك لم تقم بضبط قيمته ابتداء. من الممكن أيضاً أنك كنت تريد استعمال الكلمة {name} ولكن نسيت وضع علامات الاقتباس."
+msgstr ""
+"لقد قمت باستعمال المتغير {name} لكنك لم تقم بضبط قيمته ابتداء. من الممكن "
+"أيضاً أنك كنت تريد استعمال الكلمة {name} ولكن نسيت وضع علامات الاقتباس."
 
 msgid "Wrong Level"
-msgstr "لقد أدخلت برنامج هيدي صحيحاً ولكن ليس في المستوى المناسب. لقد كتبت {offending_keyword} للمستوى {working_level}. تلميح: {tip}"
+msgstr ""
+"لقد أدخلت برنامج هيدي صحيحاً ولكن ليس في المستوى المناسب. لقد كتبت "
+"{offending_keyword} للمستوى {working_level}. تلميح: {tip}"
 
 msgid "account_overview"
 msgstr "نظرة عامة على الحساب"
@@ -222,9 +168,6 @@
 msgstr "تم إنشاء الحسابات بنجاح."
 
 msgid "accounts_intro"
-<<<<<<< HEAD
-msgstr "في هذه الصفحة تستطيع انشاء حسابات لعدة تلاميذ في نفس الوقت. من الممكن أيضاً اضافتهم مباشرة إلى واحد من الصفوف الخاصة بك. عند الضغط على الزر الأخضر مع علامة ال +، يمكنك إضافة صفوف جديدة. يمكنك حذف صف معين عند الضغط على الإشارة الحمراء التابعة له. يجب عدم وجود صفوف فارغة عند الضغط على \"انشاء الحسابات\". الرجاء الإنتباه إلى أن كل اسم مستخدم و بريد إلكتروني يجب أن يكون لا نظير له، وأن كلمة المرور يجب أن تحتوي <b> على الأقل</b> على ستة أحرف."
-=======
 msgstr ""
 "في هذه الصفحة تستطيع انشاء حسابات لعدة تلاميذ في نفس الوقت. من الممكن أيضاً "
 "اضافتهم مباشرة إلى واحد من الصفوف الخاصة بك. عند الضغط على الزر الأخضر مع "
@@ -232,7 +175,6 @@
 "الحمراء التابعة له. يجب عدم وجود صفوف فارغة عند الضغط على \"انشاء "
 "الحسابات\". الرجاء الإنتباه إلى أن كل اسم مستخدم و بريد إلكتروني يجب أن يكون "
 "لا نظير له، وأن كلمة المرور يجب أن تحتوي <b> على الأقل</b> على ستة أحرف."
->>>>>>> acf88d7c
 
 msgid "achievement_earned"
 msgstr "لقد ا حصلت على انجاز!"
@@ -276,26 +218,20 @@
 msgstr "لم تدخل اسم المغامرة!"
 
 msgid "adventure_exp_1"
-<<<<<<< HEAD
-msgstr "اكتب مغامرتك المفضلة على الجانب الأيسر. بعد إنشاء مغامرتك ، يمكنك تضمينها في أحد الصفوف الخاصة بك من خلال \"التخصيصات\". إذا كنت تريد تضمين أمر برمجي في مغامرتك، فيرجى استخدام مرساة الكود مثل هذا:"
-=======
 msgstr ""
 "اكتب مغامرتك المفضلة على الجانب الأيسر. بعد إنشاء مغامرتك ، يمكنك تضمينها في "
 "أحد الصفوف الخاصة بك من خلال \"التخصيصات\". إذا كنت تريد تضمين أمر برمجي في "
 "مغامرتك، فيرجى استخدام مرساة الكود مثل هذا:"
->>>>>>> acf88d7c
 
 msgid "adventure_exp_2"
-msgstr "إذا كنت تريد إظهار مقتطفات برمجيةفعلية ، على سبيل المثال لإعطاء التلاميذ قالبًا أو مثالاً على البرامج. الرجاء استخدام المراسي المسبقة مثل هذا:"
+msgstr ""
+"إذا كنت تريد إظهار مقتطفات برمجيةفعلية ، على سبيل المثال لإعطاء التلاميذ "
+"قالبًا أو مثالاً على البرامج. الرجاء استخدام المراسي المسبقة مثل هذا:"
 
 msgid "adventure_exp_3"
-<<<<<<< HEAD
-msgstr "يمكنك استخدام زر \"معاينة\" لعرض نسخة مصممة من مغامرتك. لعرض المغامرة على صفحة مخصصة ، اختر \"عرض\" من صفحة المعلمين."
-=======
 msgstr ""
 "يمكنك استخدام زر \"معاينة\" لعرض نسخة مصممة من مغامرتك. لعرض المغامرة على "
 "صفحة مخصصة ، اختر \"عرض\" من صفحة المعلمين."
->>>>>>> acf88d7c
 
 msgid "adventure_id_invalid"
 msgstr "رمز المغامرة هذا غير صالح."
@@ -371,13 +307,9 @@
 msgstr "هل أنت متأكد؟ لا يمكنك التراجع عن هذا الإجراء."
 
 msgid "ask_needs_var"
-<<<<<<< HEAD
-msgstr "ابتداء من المستوى الثاني، نستخدم الأمر اسأل مع متغير. مثال: الاسم هو اسأل ما اسمك؟"
-=======
 msgstr ""
 "ابتداء من المستوى الثاني، نستخدم الأمر اسأل مع متغير. مثال: الاسم هو اسأل ما "
 "اسمك؟"
->>>>>>> acf88d7c
 
 msgid "back_to_class"
 msgstr "الرجوع الى صف"
@@ -404,9 +336,6 @@
 
 #, fuzzy
 msgid "catch_index_exception"
-<<<<<<< HEAD
-msgstr "You tried to access the list {list_name} but it is either empty or the index is not there."
-=======
 msgstr ""
 "You tried to access the list {list_name} but it is either empty or the index "
 "is not there."
@@ -416,7 +345,6 @@
 msgstr ""
 "While running your program the command {command} received the value {value} "
 "which is not allowed. {suggestion}."
->>>>>>> acf88d7c
 
 #, fuzzy
 msgid "certificate"
@@ -586,13 +514,9 @@
 
 #, fuzzy
 msgid "create_teacher_account_explanation"
-<<<<<<< HEAD
-msgstr "With a teacher account, you can save your programs and see the results of your students."
-=======
 msgstr ""
 "With a teacher account, you can save your programs and see the results of "
 "your students."
->>>>>>> acf88d7c
 
 msgid "creator"
 msgstr "مبتكر"
@@ -696,14 +620,10 @@
 msgstr "Echo and ask mismatch"
 
 msgid "echo_out"
-<<<<<<< HEAD
-msgstr "لم نعد بحاجة الى الأمر ردد ابتداء من المستوى الثاني. يمكنك أن تكرر اجابة سؤال ما من خلال استخدام الأمر اسأل والأمر قول. مثال: الاسم هو اسأل ما اسمك؟ قول مرحبا الاسم"
-=======
 msgstr ""
 "لم نعد بحاجة الى الأمر ردد ابتداء من المستوى الثاني. يمكنك أن تكرر اجابة "
 "سؤال ما من خلال استخدام الأمر اسأل والأمر قول. مثال: الاسم هو اسأل ما اسمك؟ "
 "قول مرحبا الاسم"
->>>>>>> acf88d7c
 
 msgid "edit_code_button"
 msgstr "تعديل البرنامج"
@@ -757,9 +677,6 @@
 msgstr "تاريخ انتهاء الصلاحية"
 
 msgid "explore_explanation"
-<<<<<<< HEAD
-msgstr "في هذه الصفحة يمكنك البحث في البرامج التي تم إنشاؤها بواسطة مستخدمي هيدي الآخرين. يمكنك الإختيار بناء على مستوى هيدي والمغامرة. انقر فوق \"عرض البرنامج\" لفتح البرنامج وتشغيله. البرامج ذات الرأس الأحمر تحتوي على خطأ. لا يزال بإمكانك فتح البرنامج ، ولكن تشغيله سيؤدي إلى حدوث خطأ. يمكنك بالطبع محاولة إصلاحه! إذا كان المستخدم الذي أنشأ البرنامج لديه ملف تعريف عام ، فيمكنك النقر فوق اسم المستخدم الخاص به لزيارة ملفه الشخصي. ستجد هناك جميع برامجهم التي تم مشاركتها وأكثر من ذلك بكثير!"
-=======
 msgstr ""
 "في هذه الصفحة يمكنك البحث في البرامج التي تم إنشاؤها بواسطة مستخدمي هيدي "
 "الآخرين. يمكنك الإختيار بناء على مستوى هيدي والمغامرة. انقر فوق \"عرض "
@@ -768,7 +685,6 @@
 "محاولة إصلاحه! إذا كان المستخدم الذي أنشأ البرنامج لديه ملف تعريف عام ، "
 "فيمكنك النقر فوق اسم المستخدم الخاص به لزيارة ملفه الشخصي. ستجد هناك جميع "
 "برامجهم التي تم مشاركتها وأكثر من ذلك بكثير!"
->>>>>>> acf88d7c
 
 msgid "explore_programs"
 msgstr "استكشف البرامج"
@@ -927,9 +843,6 @@
 
 #, fuzzy
 msgid "highscore_explanation"
-<<<<<<< HEAD
-msgstr "في هذه الصفحة يمكنك البحث في البرامج التي تم إنشاؤها بواسطة مستخدمي هيدي الآخرين. يمكنك الإختيار بناء على مستوى هيدي والمغامرة. انقر فوق \"عرض البرنامج\" لفتح البرنامج وتشغيله. البرامج ذات الرأس الأحمر تحتوي على خطأ. لا يزال بإمكانك فتح البرنامج ، ولكن تشغيله سيؤدي إلى حدوث خطأ. يمكنك بالطبع محاولة إصلاحه! إذا كان المستخدم الذي أنشأ البرنامج لديه ملف تعريف عام ، فيمكنك النقر فوق اسم المستخدم الخاص به لزيارة ملفه الشخصي. ستجد هناك جميع برامجهم التي تم مشاركتها وأكثر من ذلك بكثير!"
-=======
 msgstr ""
 "في هذه الصفحة يمكنك البحث في البرامج التي تم إنشاؤها بواسطة مستخدمي هيدي "
 "الآخرين. يمكنك الإختيار بناء على مستوى هيدي والمغامرة. انقر فوق \"عرض "
@@ -938,11 +851,12 @@
 "محاولة إصلاحه! إذا كان المستخدم الذي أنشأ البرنامج لديه ملف تعريف عام ، "
 "فيمكنك النقر فوق اسم المستخدم الخاص به لزيارة ملفه الشخصي. ستجد هناك جميع "
 "برامجهم التي تم مشاركتها وأكثر من ذلك بكثير!"
->>>>>>> acf88d7c
 
 #, fuzzy
 msgid "highscore_no_public_profile"
-msgstr "You don't have a public profile and are therefore not listed on the highscores. Do you wish to create one?"
+msgstr ""
+"You don't have a public profile and are therefore not listed on the "
+"highscores. Do you wish to create one?"
 
 #, fuzzy
 msgid "highscores"
@@ -993,7 +907,9 @@
 
 #, fuzzy
 msgid "invalid_keyword_language_comment"
-msgstr "# The provided keyword language is invalid, keyword language is set to English"
+msgstr ""
+"# The provided keyword language is invalid, keyword language is set to "
+"English"
 
 #, fuzzy
 msgid "invalid_language_comment"
@@ -1008,13 +924,9 @@
 msgstr "# The provided program is invalid, please try again"
 
 msgid "invalid_teacher_invitation_code"
-<<<<<<< HEAD
-msgstr "رمز الدعوة للمعلم غير صالح. لتصبح معلماً أو معلمةً تواصل معنا على hello@hedy.org."
-=======
 msgstr ""
 "رمز الدعوة للمعلم غير صالح. لتصبح معلماً أو معلمةً تواصل معنا على hello@hedy."
 "org."
->>>>>>> acf88d7c
 
 #, fuzzy
 msgid "invalid_tutorial_step"
@@ -1046,7 +958,9 @@
 msgstr "يجب أن يكون لديك حساب لتنضم الى صف. هل تريد تسجيل الدحول الآن؟"
 
 msgid "keyword_language_invalid"
-msgstr "الرجاء اختيار لغة صحيحة للكلمات المفتاحية (الأوامر البرمجية). اختر اللغة الإنجليزية أو لغتك الخاصة."
+msgstr ""
+"الرجاء اختيار لغة صحيحة للكلمات المفتاحية (الأوامر البرمجية). اختر اللغة "
+"الإنجليزية أو لغتك الخاصة."
 
 #, fuzzy
 msgid "language"
@@ -1141,28 +1055,19 @@
 
 msgid "mail_change_password_body"
 msgstr ""
-<<<<<<< HEAD
-"تم تغيير كلمة مرور هيدي الخاصة بك. إذا كنت أنت من قام/طلب هذا ، فكل شيء على ما يرام.\n"
-"إذا لم تقم بطلب/بفعل تغيير كلمة المرور الخاصة بك ، فيرجى الاتصال بنا على الفور من خلال الرد على هذا البريد الإلكتروني."
-=======
 "تم تغيير كلمة مرور هيدي الخاصة بك. إذا كنت أنت من قام/طلب هذا ، فكل شيء على "
 "ما يرام.\n"
 "إذا لم تقم بطلب/بفعل تغيير كلمة المرور الخاصة بك ، فيرجى الاتصال بنا على "
 "الفور من خلال الرد على هذا البريد الإلكتروني."
->>>>>>> acf88d7c
 
 msgid "mail_change_password_subject"
 msgstr "تم تغيير كلمة مرور هيدي الخاصة بك"
 
 #, fuzzy
 msgid "mail_error_change_processed"
-<<<<<<< HEAD
-msgstr "Something went wrong when sending a validation mail, the changes are still correctly processed."
-=======
 msgstr ""
 "Something went wrong when sending a validation mail, the changes are still "
 "correctly processed."
->>>>>>> acf88d7c
 
 msgid "mail_goodbye"
 msgstr ""
@@ -1174,12 +1079,8 @@
 
 msgid "mail_recover_password_body"
 msgstr ""
-<<<<<<< HEAD
-"من خلال الضغط على هذا الرابط ، يمكنك ضبط كلمة مرور جديدة لـهيدي. هذا الرابط صالح لمدة <b> ٤ </b> ساعات.\n"
-=======
 "من خلال الضغط على هذا الرابط ، يمكنك ضبط كلمة مرور جديدة لـهيدي. هذا الرابط "
 "صالح لمدة <b> ٤ </b> ساعات.\n"
->>>>>>> acf88d7c
 "إذا لم تطلب إعادة ضبط كلمة المرور ، فيرجى تجاهل هذا البريد الإلكتروني: {link}"
 
 msgid "mail_recover_password_subject"
@@ -1187,15 +1088,10 @@
 
 msgid "mail_reset_password_body"
 msgstr ""
-<<<<<<< HEAD
-"تمت إعادة ضبط كلمة مرور هيدي الخاصة بك إلى كلمة مرور جديدة. إذا كنت أنت من طلب/قام بهذا ، فكل شيء على ما يرام.\n"
-"إذا لم تقم بطلب/بفعل تغيير كلمة المرور الخاصة بك ، فيرجى الاتصال بنا على الفور من خلال الرد على هذا البريد الإلكتروني."
-=======
 "تمت إعادة ضبط كلمة مرور هيدي الخاصة بك إلى كلمة مرور جديدة. إذا كنت أنت من "
 "طلب/قام بهذا ، فكل شيء على ما يرام.\n"
 "إذا لم تقم بطلب/بفعل تغيير كلمة المرور الخاصة بك ، فيرجى الاتصال بنا على "
 "الفور من خلال الرد على هذا البريد الإلكتروني."
->>>>>>> acf88d7c
 
 msgid "mail_reset_password_subject"
 msgstr "تم إعادة ضبط كلمة مرور هيدي الخاصة بك"
@@ -1203,18 +1099,6 @@
 msgid "mail_welcome_teacher_body"
 msgstr ""
 "<strong>مرحبًا!</strong>\n"
-<<<<<<< HEAD
-"تهانينا على حساب المعلم الجديد الخاص بك من هيدي. مرحبًا بك في المجتمع العالمي لمعلمي هيدي!\n"
-"\n"
-"<strong> ما يمكن لحساب المعلم فعله </strong>\n"
-"باستخدام حساب المعلم الخاص بك ، لديك خيار إنشاء الصفوف الدراسية. يمكن لتلاميذك الانضمام إلى صفوفك ويمكنك رؤية تقدمهم. يتم إنشاء الصفوف وإدارتها من خلال <a href=\"https://hedycode.com/for-teachers\">صفحةالمعلم</a>.\n"
-"\n"
-"<strong> كيفية مشاركة الأفكار </strong>\n"
-"إذا كنت تستخدم هيدي في الصف ، فمن المحتمل أن يكون لديك أفكار للتحسين! يمكنك مشاركة هذه الأفكار معنا في <a href=\"https://github.com/hedyorg/hedy/discussions/categories/ideas\"> مناقشة الأفكار </a>.\n"
-"\n"
-"<strong> كيف تطلب المساعدة </strong>\n"
-"إذا كان هناك أي شيء غير واضح ، فيمكنك النشر في <a href=\"https://github.com/hedyorg/hedy/discussions/categories/q-a\"> مناقشة الأسئلة والأجوبة </a> أو <a href = \"mailto:hello@hedy.org \"> أرسل إلينا بريدًا إلكترونيًا </a>.\n"
-=======
 "تهانينا على حساب المعلم الجديد الخاص بك من هيدي. مرحبًا بك في المجتمع العالمي "
 "لمعلمي هيدي!\n"
 "\n"
@@ -1232,7 +1116,6 @@
 "إذا كان هناك أي شيء غير واضح ، فيمكنك النشر في <a href=\"https://github.com/"
 "hedyorg/hedy/discussions/categories/q-a\"> مناقشة الأسئلة والأجوبة </a> أو "
 "<a href = \"mailto:hello@hedy.org \"> أرسل إلينا بريدًا إلكترونيًا </a>.\n"
->>>>>>> acf88d7c
 "\n"
 "استمر في البرمجة!"
 
@@ -1258,13 +1141,9 @@
 
 #, fuzzy
 msgid "make_sure_you_are_done"
-<<<<<<< HEAD
-msgstr "Make sure you are done! You will not be able to change your program anymore after you click \"Hand in\"."
-=======
 msgstr ""
 "Make sure you are done! You will not be able to change your program anymore "
 "after you click \"Hand in\"."
->>>>>>> acf88d7c
 
 msgid "male"
 msgstr "ولد / ذكر"
@@ -1450,13 +1329,9 @@
 msgstr "لغة برمجية نصّية أخرى"
 
 msgid "overwrite_warning"
-<<<<<<< HEAD
-msgstr "لديك برنامج بهذا اإسم بالفعل، سيؤدي حفظ هذا البرنامج إلى استبدال البرنامج القديم. هل أنت متأكد؟"
-=======
 msgstr ""
 "لديك برنامج بهذا اإسم بالفعل، سيؤدي حفظ هذا البرنامج إلى استبدال البرنامج "
 "القديم. هل أنت متأكد؟"
->>>>>>> acf88d7c
 
 msgid "page"
 msgstr "صفحة"
@@ -1486,13 +1361,9 @@
 msgstr "اعادة كلمة المرور"
 
 msgid "password_resetted"
-<<<<<<< HEAD
-msgstr "تم إعادة ضبط كلمة المرور الخاصة بك بنجاح، سيتم إعادة تحويلك إلى صفحة تسجيل الدخول."
-=======
 msgstr ""
 "تم إعادة ضبط كلمة المرور الخاصة بك بنجاح، سيتم إعادة تحويلك إلى صفحة تسجيل "
 "الدخول."
->>>>>>> acf88d7c
 
 msgid "password_six"
 msgstr "كلمة المرور المختارة يجب أن تتكون من ستة أحرف على الأقل."
@@ -1508,13 +1379,9 @@
 
 #, fuzzy
 msgid "people_with_a_link"
-<<<<<<< HEAD
-msgstr "Other people with a link can see this program. It also can be found on the \"Explore\" page."
-=======
 msgstr ""
 "Other people with a link can see this program. It also can be found on the "
 "\"Explore\" page."
->>>>>>> acf88d7c
 
 #, fuzzy
 msgid "percentage"
@@ -1613,7 +1480,9 @@
 msgstr "الملف العام"
 
 msgid "public_profile_info"
-msgstr "بتحديد هذا الخانة أجعل ملفي الشخصي مرئيًا للجميع. انتبه على عدم مشاركة معلومات شخصية مثل اسمك أو عنوان منزلك ، لأن الجميع سيتمكن من رؤيتها!"
+msgstr ""
+"بتحديد هذا الخانة أجعل ملفي الشخصي مرئيًا للجميع. انتبه على عدم مشاركة "
+"معلومات شخصية مثل اسمك أو عنوان منزلك ، لأن الجميع سيتمكن من رؤيتها!"
 
 msgid "public_profile_updated"
 msgstr "تم تحديث الملف الشخصي العام."
@@ -1785,13 +1654,9 @@
 msgstr "تم إرسال الدعوة من قبل"
 
 msgid "sent_password_recovery"
-<<<<<<< HEAD
-msgstr "ستصلك على الفور رسالة على البريد الإلكتروني مع التعليمات الخاصة بإعادة ضبط كلمة المرور الخاصة بك."
-=======
 msgstr ""
 "ستصلك على الفور رسالة على البريد الإلكتروني مع التعليمات الخاصة بإعادة ضبط "
 "كلمة المرور الخاصة بك."
->>>>>>> acf88d7c
 
 msgid "settings"
 msgstr "اعداداتي الشخصية"
@@ -1829,13 +1694,9 @@
 
 #, fuzzy
 msgid "something_went_wrong_keyword_parsing"
-<<<<<<< HEAD
-msgstr "There is a mistake in your adventure, are all keywords correctly surrounded with { }?"
-=======
 msgstr ""
 "There is a mistake in your adventure, are all keywords correctly surrounded "
 "with { }?"
->>>>>>> acf88d7c
 
 msgid "space"
 msgstr "مسافة إزاحة"
@@ -1931,8 +1792,6 @@
 msgid "surname"
 msgstr "الاسم الأول"
 
-<<<<<<< HEAD
-=======
 #, fuzzy
 msgid "survey_skip"
 msgstr "Don't show this again"
@@ -1941,7 +1800,6 @@
 msgid "survey_submit"
 msgstr "Submit"
 
->>>>>>> acf88d7c
 msgid "tag_in_adventure"
 msgstr ""
 
@@ -1966,13 +1824,9 @@
 msgstr "قيمة المعلم الخاصة بك غير صالحة."
 
 msgid "teacher_invitation_require_login"
-<<<<<<< HEAD
-msgstr "لإعداد ملفك الشخصي كمعلم ، سنحتاج منك تسجيل الدخول. إذا لم يكن لديك حساب ، فالرجاء إنشاء حساب."
-=======
 msgstr ""
 "لإعداد ملفك الشخصي كمعلم ، سنحتاج منك تسجيل الدخول. إذا لم يكن لديك حساب ، "
 "فالرجاء إنشاء حساب."
->>>>>>> acf88d7c
 
 #, fuzzy
 msgid "teacher_manual"
@@ -1987,13 +1841,9 @@
 msgstr "اضغط على \"الخطوة التالية\" لتبدأ كمعلم أو معلمة في هيدي!"
 
 msgid "teacher_welcome"
-<<<<<<< HEAD
-msgstr "مرحباً في هيدي! بكل فخر أنت الآن تمتلك حساباً كمعلم وذا يسمح لك بانشاء صفوف ودعوة تلاميذ."
-=======
 msgstr ""
 "مرحباً في هيدي! بكل فخر أنت الآن تمتلك حساباً كمعلم وذا يسمح لك بانشاء صفوف "
 "ودعوة تلاميذ."
->>>>>>> acf88d7c
 
 msgid "teachers"
 msgstr "المعلمون"
@@ -2086,7 +1936,9 @@
 msgstr "الرمز الخاص بك غير صالح."
 
 msgid "translate_error"
-msgstr "حدث خطأ ما خلال ترجمة البرنامج. حاول تنفيذ البرنامج وافحص وجود خطأ فيه. البرنامج الذي يحتوي على خطأ لا يمكن أن تتم ترجمته."
+msgstr ""
+"حدث خطأ ما خلال ترجمة البرنامج. حاول تنفيذ البرنامج وافحص وجود خطأ فيه. "
+"البرنامج الذي يحتوي على خطأ لا يمكن أن تتم ترجمته."
 
 #, fuzzy
 msgid "translating_hedy"
@@ -2293,12 +2145,6 @@
 #~ msgstr "Available adventures level"
 
 #~ msgid "customize_class_exp_1"
-<<<<<<< HEAD
-#~ msgstr "أهلاً! في هذه الصفحة يمكنك تخصيص الصف الدراسي التابع لك. من خلال اختيار المستويات والمغامرات، يمكنك تحديد ما يمكن أن يراه التلميذ. يمكنك أيضًا إضافة مغامراتك التي تم إنشاؤها إلى المستويات. سيتم إضافة جميع المستويات والمغامرات الأساسية بشكل افتراضي. <b> ملاحظة: </b> ليست كل المغامرات متاحة لكل المستويات! القيام بإعدادات التخصيصات الخاصة بك يكون على النحو التالي:"
-
-#~ msgid "customize_class_exp_2"
-#~ msgstr "يمكنك دائمًا تغيير هذه الإعدادات لاحقًا. على سبيل المثال ، يمكنك إتاحة مغامرات أو مستويات معينة أثناء التدريس في الصف. بهذه الطريقة يسهل عليك تحديد المستوى والمغامرات التي سيعمل عليها تلاميذك. إذا كنت تريد إتاحة كل شيء لصفك ، فمن الأسهل إزالة التخصيص بشكل كامل."
-=======
 #~ msgstr ""
 #~ "أهلاً! في هذه الصفحة يمكنك تخصيص الصف الدراسي التابع لك. من خلال اختيار "
 #~ "المستويات والمغامرات، يمكنك تحديد ما يمكن أن يراه التلميذ. يمكنك أيضًا "
@@ -2313,7 +2159,6 @@
 #~ "مغامرات أو مستويات معينة أثناء التدريس في الصف. بهذه الطريقة يسهل عليك "
 #~ "تحديد المستوى والمغامرات التي سيعمل عليها تلاميذك. إذا كنت تريد إتاحة كل "
 #~ "شيء لصفك ، فمن الأسهل إزالة التخصيص بشكل كامل."
->>>>>>> acf88d7c
 
 #~ msgid "customize_class_step_1"
 #~ msgstr "حدد المستويات للصف الخاص بك من خلال الضغط على \"أزرار المستوى\""
@@ -2388,8 +2233,4 @@
 #~ msgstr "لديك بالفعل علامة بنفس هذا الإسم."
 
 #~ msgid "tag_deleted"
-<<<<<<< HEAD
-#~ msgstr "لقد تم حذف العلامة"
-=======
-#~ msgstr "لقد تم حذف العلامة"
->>>>>>> acf88d7c
+#~ msgstr "لقد تم حذف العلامة"