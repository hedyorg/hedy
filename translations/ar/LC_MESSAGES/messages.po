msgid ""
msgstr ""
"Project-Id-Version: PACKAGE VERSION\n"
"Report-Msgid-Bugs-To: \n"
<<<<<<< HEAD
"POT-Creation-Date: 2022-05-23 17:24+0200\n"
"PO-Revision-Date: 2022-05-24 08:45+0000\n"
"Last-Translator: Anonymous <noreply@weblate.org>\n"
=======
"POT-Creation-Date: 2022-05-24 16:16+0200\n"
"PO-Revision-Date: 2022-05-23 12:18+0000\n"
"Last-Translator: Alaaeddin Swidan <alaaeddin.swidan@live.com>\n"
"Language: ar\n"
>>>>>>> 650a17f5
"Language-Team: ar <LL@li.org>\n"
"Language: ar\n"
"MIME-Version: 1.0\n"
"Content-Type: text/plain; charset=utf-8\n"
"Content-Transfer-Encoding: 8bit\n"
"Plural-Forms: nplurals=6; plural=n==0 ? 0 : n==1 ? 1 : n==2 ? 2 : n%100>=3 "
"&& n%100<=10 ? 3 : n%100>=11 ? 4 : 5;\n"
"X-Generator: Weblate 4.13-dev\n"
"Generated-By: Babel 2.10.1\n"

#: app.py:466
msgid "program_contains_error"
msgstr "هذا البرنامج يحتوي على خطأ، هل أنت متأكد من أنك تريد مشاركة البرنامج؟"

#: app.py:622
msgid "title_achievements"
msgstr "هيدي - انجازاتي"

#: app.py:639 app.py:758 app.py:1093 website/teacher.py:362
#: website/teacher.py:371
msgid "not_teacher"
msgstr "يبدو أنك لست معلم أو معلمة!"

#: app.py:642
msgid "not_enrolled"
msgstr "يبدو أنك لست في هذا الصف!"

#: app.py:681
msgid "title_programs"
msgstr "هيدي -برامجي"

#: app.py:691 app.py:701 app.py:705 app.py:720 app.py:1008 app.py:1472
#: website/admin.py:18 website/admin.py:25 website/admin.py:88
#: website/admin.py:106 website/admin.py:124 website/admin.py:131
#: website/auth.py:712 website/auth.py:739 website/programs.py:210
#: website/statistics.py:86
msgid "unauthorized"
msgstr "ليس لديك الصلاحيات اللازمة للوصول إلى هذه الصفحة"

#: app.py:731
msgid "minutes"
msgstr "دقائق"

#: app.py:734
msgid "hours"
msgstr "ساعات"

#: app.py:737
msgid "days"
msgstr "أيام"

#: app.py:740
#, fuzzy
msgid "ago"
msgstr "{time} ago"

#: app.py:772 app.py:1110
msgid "title_for-teacher"
msgstr "هيدي - للمعلمين"

#: app.py:789 app.py:791 app.py:926 app.py:948 app.py:950
msgid "no_such_level"
msgstr "لا يوجد هذا المستوى في هيدي!"

#: app.py:799 app.py:806 app.py:876 app.py:882
msgid "no_such_program"
msgstr "لا يوجد هذا البرنامج في هيدي!"

#: app.py:829
msgid "level_not_class"
msgstr "هذا المستوى ليس متاحا لصفك الدراسي بعد"

#: app.py:931 website/teacher.py:420 website/teacher.py:436
#: website/teacher.py:465 website/teacher.py:491
msgid "no_such_adventure"
msgstr "هذه المغامرة غير موجودة!"

#: app.py:959
msgid "page_not_found"
msgstr "لم نستطع ايجاد تلك الصفحة!"

#: app.py:979
msgid "title_signup"
msgstr "هيدي - انشاء حساب"

#: app.py:986
msgid "title_login"
msgstr "هيدي - تسجيل الدخول"

#: app.py:993
msgid "title_recover"
msgstr "هيدي - استرجاع الحساب"

#: app.py:1009
msgid "title_reset"
msgstr "هيدي - اعادة ضبط كلمة المرور"

#: app.py:1035
msgid "title_my-profile"
msgstr "هيدي - حسابي"

#: app.py:1051
msgid "title_learn-more"
msgstr "هيدي - اعرف أكثر"

#: app.py:1057
msgid "title_privacy"
msgstr "هيدي - شروط الخصوصية"

#: app.py:1067
msgid "title_start"
msgstr "هيدي - لغة برمجة متدرجة"

#: app.py:1085
msgid "title_landing-page"
msgstr "مرحباً في هيدي!"

#: app.py:1191
msgid "title_explore"
msgstr "هيدي - استكشف"

#: app.py:1211 app.py:1213
msgid "translate_error"
msgstr ""
"حدث خطأ ما خلال ترجمة البرنامج. حاول تنفيذ البرنامج وافحص وجود خطأ فيه. "
"البرنامج الذي يحتوي على خطأ لا يمكن أن تتم ترجمته."

#: app.py:1218 app.py:1248
msgid "tutorial_start_title"
msgstr "مرحباً في هيدي!"

#: app.py:1218
msgid "tutorial_start_message"
msgstr "في هذا الدليل التوجيهي نشرح كل مزايا هيدي خطوة بخطوة."

#: app.py:1220
msgid "tutorial_editor_title"
msgstr "محرر الكود"

#: app.py:1220
msgid "tutorial_editor_message"
msgstr "في هذه النافذة يتم كتابة البرنامج/الكود. فلنجرب كتابة شيء ما!"

#: app.py:1222
msgid "tutorial_output_title"
msgstr "نافذة النتائج"

#: app.py:1222
msgid "tutorial_output_message"
msgstr "تظهر هنا نتيجة البرنامج الذي تم تنفيذه"

#: app.py:1224
msgid "tutorial_run_title"
msgstr "زر التشغيل"

#: app.py:1224
msgid "tutorial_run_message"
msgstr "عند الضغط على هذا الزر يتم تشغيل البرنامج! هلّا نجرب القيام بذلك؟"

#: app.py:1226
msgid "tutorial_tryit_title"
msgstr "فلنجرب ذلك!"

#: app.py:1226
msgid "tutorial_tryit_message"
msgstr "شغل البرنامج، واضغط على \"الخطوة التالية\" بعد الانتهاء."

#: app.py:1228
msgid "tutorial_nextlevel_title"
msgstr "إلى المستوى التالي"

#: app.py:1228
msgid "tutorial_nextlevel_message"
msgstr ""
"عندما تعتقد أنك استوعبت كل شيء وتمرنت بما فيه الكفاية يمكنك الإنتقال إلى "
"المستوى التالي. اذا وُجدَ مستوى سابق أيضا ستجد أيضاً زراً آخر لترجع إلى "
"المستوى السابق."

#: app.py:1230
msgid "tutorial_leveldefault_title"
msgstr "شرح المستوى"

#: app.py:1230
msgid "tutorial_leveldefault_message"
msgstr ""
"علامة التبويب الأولى تحتوي دائماً على شرح المستوى. في كل مستوى سيتم شرح "
"الأوامر الجديدة هنا."

#: app.py:1232
msgid "tutorial_adventures_title"
msgstr "المغامرات"

#: app.py:1232
msgid "tutorial_adventures_message"
msgstr ""
"علامات التبويب الأخرى تحتوي على مغامرات تستطيع أن تبرمجها في كل مستوى. "
"المغامرات تنتقل من السهل الى الصعب."

#: app.py:1234
msgid "tutorial_quiz_title"
msgstr "الفحص السريع"

#: app.py:1234
msgid "tutorial_quiz_message"
msgstr ""
"في نهاية كل مستوى يمكنك القيام بالفحص السريع. بهذه الطريقة يمكنك أن تتحقق"
" اذا ما كنت ملمّاً بكل المفاهيم."

#: app.py:1236
msgid "tutorial_saveshare_title"
msgstr "الحفظ والمشاركة"

#: app.py:1236
msgid "tutorial_saveshare_message"
msgstr "يمكنك حفظ كل البرامج التي تنشأها ومشاركتها مع المستخدمين الآخرين ل هيدي."

#: app.py:1238
msgid "tutorial_cheatsheet_title"
msgstr "ورقة الغش"

#: app.py:1238
msgid "tutorial_cheatsheet_message"
msgstr ""
"اذا نسيت أمراً برمجياً يمكنك دوماً استعمال ورقة الغش. هناك ستجد قائمة بكل"
" الأوامر البرمجية التي يمكن استعمالها في المستوى الحالي."

#: app.py:1240 app.py:1260
msgid "tutorial_end_title"
msgstr "النهاية!"

#: app.py:1240
msgid "tutorial_end_message"
msgstr "اضغط على \"الخطوة التالية\" لتبدأ فعلياً البرمجة مع هيدي!"

#: app.py:1242 app.py:1262
#, fuzzy
msgid "tutorial_title_not_found"
msgstr "We could not find that page!"

#: app.py:1242 app.py:1262
#, fuzzy
msgid "tutorial_message_not_found"
msgstr "You have received an invitation to join class"

#: app.py:1248
#, fuzzy
msgid "teacher_tutorial_start_message"
msgstr "You have received an invitation to join class"

#: app.py:1250
#, fuzzy
msgid "tutorial_class_title"
msgstr "Hide cheatsheet"

#: app.py:1250
msgid "tutorial_class_message"
msgstr ""
"كمعلم أو معلمة يمكنك انشاء صفوف ودعوة التلاميذ أو جعلهم ينضمون الى الصف "
"من خلال رابط. يمكنك معاينة البرامج التي ينشأها التلاميذ بالاضافة الى "
"احصائيات عن نشاط كل تلاميذك."

#: app.py:1252
msgid "tutorial_customize_class_title"
msgstr "تخصيص الصفوف"

#: app.py:1252
msgid "tutorial_customize_class_message"
msgstr ""
"يمكنك القيام بتخصيصات معينة للصفوف من خلال اخفاء مستويات و/أو مغامرات "
"معينة بالاضافة إلى تفعيلهم في تاريخ محدد تلقائياً."

#: app.py:1254
msgid "tutorial_own_adventures_title"
msgstr "انشاء مغامرات"

#: app.py:1254
msgid "tutorial_own_adventures_message"
msgstr ""
"يمكنك انشاء مغامراتك الخاصة بك واستخدامها كمهمات لتلاميذك. يمكنك انشاؤهم "
"هنا وتخصيصهم لصفوف معينة من خلال خاصية تخصيص الصفوف."

#: app.py:1256
msgid "tutorial_accounts_title"
msgstr "انشاء حسابات"

#: app.py:1256
msgid "tutorial_accounts_message"
msgstr ""
"يمكنك انشاء عدة حسابات في المرة الواحدة، عليك فقط تزويد اسم المستخدم "
"وكلمة المرور. يمكنك أيضاً أن تضيف هذا الحسابات إلى واحد من صفوفك بشكل "
"مباشر."

#: app.py:1258
msgid "tutorial_documentation_title"
msgstr "توثيق هيدي"

#: app.py:1258
#, fuzzy
msgid "tutorial_documentation_message"
msgstr "Customize adventure"

#: app.py:1260
msgid "teacher_tutorial_end_message"
msgstr "اضغط على \"الخطوة التالية\" لتبدأ كمعلم أو معلمة في هيدي!"

#: app.py:1270
msgid "tutorial_code_snippet"
msgstr ""
"{print} مرحباً أيها العالم!\n"
"{print} أنا أتعلم هيدي من خلال الدليل التوجيهي!"

#: app.py:1270
#, fuzzy
msgid "tutorial_code_output"
msgstr "Hide cheatsheet"

#: app.py:1274 app.py:1284
msgid "invalid_tutorial_step"
msgstr ""

#: app.py:1411 website/auth.py:278 website/auth.py:333 website/auth.py:469
#: website/auth.py:494 website/auth.py:524 website/auth.py:633
#: website/auth.py:671 website/auth.py:718 website/auth.py:745
#: website/teacher.py:89 website/teacher.py:124 website/teacher.py:196
#: website/teacher.py:252 website/teacher.py:299 website/teacher.py:340
#: website/teacher.py:376 website/teacher.py:447 website/teacher.py:505
msgid "ajax_error"
msgstr "لقد حدث خطأ ما، يرجى المحاولة مرة أخرى."

#: app.py:1414
msgid "image_invalid"
msgstr "الصورة التي اخترتها غير صالحة."

#: app.py:1416
msgid "personal_text_invalid"
msgstr "النص الشخصي غير صالح."

#: app.py:1418 app.py:1424
msgid "favourite_program_invalid"
msgstr "البرنامج المفضل الذي اخترته غير صالح."

#: app.py:1438 app.py:1439
msgid "public_profile_updated"
msgstr "تم تحديث الملف الشخصي العام."

#: app.py:1476 app.py:1501
msgid "user_not_private"
msgstr "هذا الحساب إما غير موجود أو لا يوجد لديه ملف شخصي عام"

#: app.py:1509
msgid "invalid_teacher_invitation_code"
msgstr ""
"رمز الدعوة للمعلم غير صالح. لتصبح معلماً أو معلمةً تواصل معنا على "
"hedy@felienne.com."

#: utils.py:203
msgid "default_404"
msgstr "لم نستطع إيجاد تلك الصفحة..."

#: utils.py:205
msgid "default_403"
msgstr "ليس مصرحاً لك الوصول على ما يبدو..."

#: utils.py:207
msgid "default_500"
msgstr "حدث خطأ ما..."

#: content/error-messages.txt:1
msgid "Wrong Level"
msgstr ""
"لقد أدخلت برنامج هيدي صحيحاً ولكن ليس في المستوى المناسب. لقد كتبت "
"{offending_keyword} للمستوى {working_level}. تلميح: {tip}"

#: content/error-messages.txt:2
msgid "Incomplete"
msgstr ""
"أوه! لقد نسيت أن تكمل جزءاً من البرنامج! في السطر رقم {line_number}، عليك"
" أن تكمل كتابة الكود بعد {incomplete_command}."

#: content/error-messages.txt:3
msgid "Invalid"
msgstr ""
"{invalid_command} ليس أمراً برمجياً ضمن المستوى {level} من هيدي. هل كنت "
"تقصد الأمر {guessed_command}؟"

#: content/error-messages.txt:4
msgid "Invalid Space"
msgstr ""
"أوه! يوجد مسافة زائدة في بداية السطر رقم {line_number}، المسافات تربك "
"الحاسوب أحياناً. هل باستطاعتك أن تمسحها؟"

#: content/error-messages.txt:5
msgid "Has Blanks"
msgstr ""
"البرنامج الخاص بك غير مكتمل. عليك أن تستبدل الفراغات الموجودة وتضع مكانها"
" الكود الذي تريد للحاسوب أن ينفذه."

#: content/error-messages.txt:6
msgid "No Indentation"
msgstr ""
"لقد استخدمت عدداً غير كافي من الفراغات كإزاحة في السطر رقم {line_number}."
" لقد استخدمت {leading_spaces} إزاحات وهذا غير كافٍ. يجب عليك أن تبدأ كل "
"مجموعة جديدة من الكود ب {indent_size} إزاحات أكثر من السطر الذي يسبقها."

#: content/error-messages.txt:7
msgid "Unexpected Indentation"
msgstr ""
"لقد استخدمت عدداً أكثر من اللازم من الفراغات كإزاحة في السطر رقم "
"{line_number}. لقد استخدمت {leading_spaces} إزاحات وهذا أكثر من اللازم. "
"يجب عليك أن تبدأ كل مجموعة جديدة من الكود ب {indent_size} إزاحات أكثر من "
"السطر الذي يسبقها."

#: content/error-messages.txt:8
msgid "Parse"
msgstr ""
"الكود الذي أدخلته ليس مطابقاً لبرمجيات هيدي. يوجد خطأفي في السطر رقم "
"{location[0]} والموضع {location[1]}. لقد أدخلت الرمز {character_found} "
"لكن هذا غير مسموح به."

#: content/error-messages.txt:9
msgid "Unquoted Text"
msgstr ""
"انتبه! عند استعمال الأوامر اسأل أو قول يجب أن يكون النص بين علامات "
"الاقتباس \". على ما يبدو أنك نسيت اضافة واحدة منهم في مكان ما."

#: content/error-messages.txt:10
msgid "Unquoted Assignment"
msgstr ""
"ابتداء من هذا المستوى عليك وضع النص على يسار `هو` بين علامات الاقتباس. "
"لقد نسيت فعل ذلك مع النص {text}."

#: content/error-messages.txt:11
msgid "Unquoted Equality Check"
msgstr ""
"اذا كنت تريد فحص ما اذا كان المتغير مساويا لنص من عدة كلمات، هذه الكلمات "
"يجب أن تكون محاطة بعلامات الاقتباس!"

#: content/error-messages.txt:12
msgid "Var Undefined"
msgstr ""
"لقد قمت باستعمال المتغير {name} لكنك لم تقم بضبط قيمته ابتداء. من الممكن "
"أيضاً أنك كنت تريد استعمال الكلمة {name} ولكن نسيت وضع علامات الاقتباس."

#: content/error-messages.txt:13
msgid "Cyclic Var Definition"
msgstr ""
"يجب أن تضبط قيمة المتغير {name} قبل أن تستعمله على الجانب الأيسر من من "
"الأمر هو."

#: content/error-messages.txt:14
msgid "Lonely Echo"
msgstr ""
"لقد استعملت الأمر ردد قبل الأمر اسأل، أو استعملت الأمر ردد بدون استعمال "
"الأمر اسأل. قم باستعمال الأمر اسأل للحصول على اجابة أولاً ثم استعمل الأمر"
" ردد."

#: content/error-messages.txt:15
msgid "Too Big"
msgstr ""
"واو! برنامجك يحتوي على {lines_of_code} سطر برمجي! لكننا نستطيع معالجة "
"{max_lines} سطر برمجي كحد أقصى في هذا المستوى. اجعل برنامجك أصغر وحاول "
"مرة أخرى."

#: content/error-messages.txt:16
msgid "Invalid Argument Type"
msgstr ""
"لا يمكن استعمال الأمر {command} مع {invalid_argument} وذلك بسبب كونها "
"{invalid_type}. حاول تغيير {invalid_argument} الى {allowed_types}."

#: content/error-messages.txt:17
msgid "Invalid Argument"
msgstr ""
"لا يمكن استعمال الأمر {command} مع {invalid_argument}. حاول تغيير "
"{invalid_argument} الى {allowed_types}."

#: content/error-messages.txt:18
msgid "Invalid Type Combination"
msgstr ""
"لا يمكن استعمال {invalid_argument} و{invalid_argument_2} مع الأمر "
"{command} وذلك بسبب كون الأول{invalid_type} وكون الآخر {invalid_type_2}. "
"حاول تغيير {invalid_argument} الى {invalid_type_2} أو "
"{invalid_argument_2} الى {invalid_type}."

#: content/error-messages.txt:19
msgid "Unsupported Float"
msgstr ""
"لا ندعم الأرقام غير الصحيحة (الأرقام العشرية)حتى الان، ولكنها ستكون "
"مدعومة بعد عدة مستويات. في الوقت الحالي قم بتغيير {value} الر رقم صحيح."

#: content/error-messages.txt:20
msgid "Locked Language Feature"
msgstr ""
"أنت تستعمل {concept}! هذا مدهش، لكن {concept} غير متاح لك حالياً! سيتاح "
"لك استعماله في مستوى لاحق."

#: content/error-messages.txt:21
msgid "Missing Command"
msgstr "يبدو أنك نسيت استخدام أمر برمجي في السطر رقم {line_number}."

#: content/error-messages.txt:22
msgid "Missing Inner Command"
msgstr ""
"يبدو أنك نسيت استخدام أمر برمجي مع الجملة {command} التي استعملتها في "
"السطر رقم {line_number}."

#: content/error-messages.txt:23
msgid "Unsupported String Value"
msgstr "النصوص لا يمكن أن تحتوي على {invalid_value}."

#: content/error-messages.txt:24
msgid "ask_needs_var"
msgstr ""
"ابتداء من المستوى الثاني، نستخدم الأمر اسأل مع متغير. مثال: الاسم هو اسأل"
" ما اسمك؟"

#: content/error-messages.txt:25
msgid "echo_out"
msgstr ""
"لم نعد بحاجة الى الأمر ردد ابتداء من المستوى الثاني. يمكنك أن تكرر اجابة "
"سؤال ما من خلال استخدام الأمر اسأل والأمر قول. مثال: الاسم هو اسأل ما "
"اسمك؟ قول مرحبا الاسم"

#: content/error-messages.txt:26
msgid "space"
msgstr "مسافة إزاحة"

#: content/error-messages.txt:27
msgid "comma"
msgstr "فاصلة"

#: content/error-messages.txt:28
msgid "question mark"
msgstr "علامة سؤال"

#: content/error-messages.txt:29
msgid "newline"
msgstr "سطر جديد"

#: content/error-messages.txt:30
msgid "period"
msgstr "نقطة"

#: content/error-messages.txt:31
msgid "exclamation mark"
msgstr "علامة تعجب"

#: content/error-messages.txt:32
msgid "dash"
msgstr "علامة الشرطة"

#: content/error-messages.txt:33
msgid "star"
msgstr "علامة النجمة"

#: content/error-messages.txt:34
msgid "single quotes"
msgstr "علامة اقتباس أحادية"

#: content/error-messages.txt:35
msgid "double quotes"
msgstr "علامة اقتباس مزدوجة"

#: content/error-messages.txt:36
msgid "slash"
msgstr "علامة الخط المائل ناحية اليمين"

#: content/error-messages.txt:37
msgid "string"
msgstr "نص"

#: content/error-messages.txt:38
msgid "nested blocks"
msgstr "مجموعة ضمن مجموعة"

#: content/error-messages.txt:39
msgid "or"
msgstr "أو"

#: content/error-messages.txt:40
msgid "number"
msgstr "رقم"

#: content/error-messages.txt:41
msgid "integer"
msgstr "رقم"

#: content/error-messages.txt:42
msgid "float"
msgstr "رقم"

#: content/error-messages.txt:43
msgid "list"
msgstr "قائمة"

#: content/error-messages.txt:44
msgid "input"
msgstr "اجابة باستخدام اسأل"

#: templates/achievements.html:5
msgid "general"
msgstr "عام"

#: templates/achievements.html:9
msgid "programs_created"
msgstr "البرامج المنشأة"

#: templates/achievements.html:10
msgid "programs_saved"
msgstr "البرامج المحفوظة"

#: templates/achievements.html:11
msgid "programs_submitted"
msgstr "البرامج التي تم تسليمها"

#: templates/achievements.html:13 templates/achievements.html:25
msgid "teacher"
msgstr "معلم"

#: templates/achievements.html:16 templates/achievements.html:53
msgid "hidden"
msgstr "مخفي"

#: templates/achievements.html:23
msgid "hedy_achievements"
msgstr "انجازات هيدي"

#: templates/cheatsheet.html:14
msgid "cheatsheet_title"
msgstr "ورقة غش"

#: templates/class-overview.html:16
msgid "visible_columns"
msgstr "خانات مرئية"

#: templates/class-overview.html:21 templates/class-overview.html:64
#: templates/class-overview.html:108 templates/create-accounts.html:16
#: templates/login.html:12 templates/profile.html:87 templates/recover.html:8
#: templates/signup.html:10
msgid "username"
msgstr "اسم المستخدم"

#: templates/class-overview.html:25 templates/class-overview.html:65
msgid "last_login"
msgstr "اخر تسجيل دخول"

#: templates/class-overview.html:29 templates/class-overview.html:66
msgid "highest_level_reached"
msgstr "أعلى مستوى تم الوصول له"

#: templates/class-overview.html:35 templates/class-overview.html:67
msgid "number_programs"
msgstr "عدد البرامج"

#: templates/class-overview.html:39 templates/class-overview.html:68
msgid "programs"
msgstr "البرامج"

#: templates/class-overview.html:43 templates/class-overview.html:69
msgid "latest_shared_program"
msgstr "اخر برنامج تم مشاركته"

#: templates/class-overview.html:49 templates/class-overview.html:70
#: templates/class-overview.html:83 templates/profile.html:145
#: templates/profile.html:147 templates/profile.html:160
msgid "change_password"
msgstr "تغيير كلمة السر"

#: templates/class-overview.html:53 templates/class-overview.html:71
msgid "remove_student"
msgstr "ازالة تلميذ"

#: templates/class-overview.html:81
msgid "page"
msgstr "صفحة"

#: templates/class-overview.html:83
msgid "enter_password"
msgstr "أدخل كلمة سر جديدة ل"

#: templates/class-overview.html:83
msgid "password_change_prompt"
msgstr "هل أنت متأكد أنك تريد تغيير كلمة السر هذه؟"

#: templates/class-overview.html:84
msgid "remove_student_prompt"
msgstr "هل أنت متأكد أنك تريد ازالة التلميذ من الصف؟"

#: templates/class-overview.html:84 templates/class-overview.html:120
#: templates/customize-adventure.html:52 templates/for-teachers.html:43
#: templates/for-teachers.html:53
msgid "remove"
msgstr "ازالة"

#: templates/class-overview.html:90
msgid "class_link"
msgstr "رابط الإنضمام الى الصف"

#: templates/class-overview.html:92 templates/customize-class.html:5
msgid "customize_class"
msgstr "تخصيص الصف"

#: templates/class-overview.html:93 templates/for-teachers.html:32
msgid "class_name_prompt"
msgstr "أدخل اسم الصف رجاء"

#: templates/class-overview.html:93
msgid "rename_class"
msgstr "اعادة تسمية الصف"

#: templates/class-overview.html:94
msgid "invite_prompt"
msgstr "أدخل اسم مستخدم"

#: templates/class-overview.html:94
msgid "invite_student"
msgstr "دعوة تلميذ"

#: templates/class-overview.html:95
msgid "class_stats"
msgstr "احصائيات الصف"

#: templates/class-overview.html:98 templates/customize-adventure.html:59
msgid "back_to_teachers_page"
msgstr "الرجوع الى صفحة المعلم"

#: templates/class-overview.html:99
msgid "delete_class_prompt"
msgstr "هل أنت متأكد أنك تريدحذف الصف؟"

#: templates/class-overview.html:99
msgid "delete_class"
msgstr "حذف الصف بشكل نهائي"

#: templates/class-overview.html:103
msgid "pending_invites"
msgstr "الدعوات قيد الإنتظار"

#: templates/class-overview.html:109
msgid "invite_date"
msgstr "تاريخ الدعوة"

#: templates/class-overview.html:110
msgid "expiration_date"
msgstr "تاريخ انتهاء الصلاحية"

#: templates/class-overview.html:111
msgid "remove_invite"
msgstr "حذف الدعوة"

#: templates/class-overview.html:120 templates/profile.html:15
msgid "delete_invite_prompt"
msgstr "هل أنت متأكد أنك تريد حذف الدعوة الى هذا الصف؟"

#: templates/class-prejoin.html:7
msgid "class_already_joined"
msgstr "أنت بالفعل تلميذ في صف"

#: templates/class-prejoin.html:11
msgid "goto_profile"
msgstr "الذهاب الى ملفي الشخصي"

#: templates/class-prejoin.html:15 templates/profile.html:12
msgid "prompt_join_class"
msgstr "هل تريد الإنضمام الى هذا الصف؟"

#: templates/class-prejoin.html:17 website/teacher.py:182
msgid "join_prompt"
msgstr "يجب أن يكون لديك حساب لتنضم الى صف. هل تريد تسجيل الدحول الآن؟"

#: templates/class-prejoin.html:17 templates/profile.html:14
msgid "join_class"
msgstr "انضم الى صف"

#: templates/class-stats.html:22 templates/customize-class.html:160
msgid "back_to_class"
msgstr "الرجوع الى صف"

#: templates/code-page.html:8 templates/for-teachers.html:9
msgid "next_step_tutorial"
msgstr "الخطوة التالية >>>"

#: templates/code-page.html:35 templates/code-page.html:45
#: templates/customize-class.html:28 templates/customize-class.html:64
#: templates/customize-class.html:71 templates/customize-class.html:95
#: templates/level-page.html:6 templates/level-page.html:11
#: templates/quiz/startquiz.html:10 templates/view-program-page.html:12
#: templates/view-program-page.html:28
msgid "level_title"
msgstr "مستوى"

#: templates/create-accounts.html:5
msgid "create_multiple_accounts"
msgstr "انشاء عدة حسابات"

#: templates/create-accounts.html:7
#, fuzzy
msgid "accounts_intro"
msgstr ""
"On this page you can create accounts for multiple students at the same "
"time. It is also possible to directly add them to one of your classes. By"
" pressing the green + on the bottom right of the page you can add extra "
"rows. You can delete a row by pressing the corresponding red cross. Make "
"sure no rows are empty when you press \"Create accounts\". Please keep in"
" mind that every username and mail address needs to be unique and the "
"password needs to be <b>at least</b> 6 characters."

#: templates/create-accounts.html:10
msgid "create_accounts_prompt"
msgstr "هل أنت متأكد أنك تريد انشاء هذه الحسابات؟"

#: templates/create-accounts.html:17 templates/login.html:15
#: templates/reset.html:8 templates/signup.html:19
msgid "password"
msgstr "كلمة السر"

#: templates/create-accounts.html:19
msgid "select_class"
msgstr "اختر الصف"

#: templates/create-accounts.html:35 templates/programs.html:24
msgid "reset_view"
msgstr "اعادة ضبط"

#: templates/create-accounts.html:36 templates/for-teachers.html:64
msgid "create_accounts"
msgstr "انشاء عدة حسابات"

#: templates/customize-adventure.html:5
msgid "customize_adventure"
msgstr "تخصيص مغامرة"

#: templates/customize-adventure.html:7
msgid "update_adventure_prompt"
msgstr "هل أنت متأكد أنك تريد تعديل هذه المغامرة؟"

#: templates/customize-adventure.html:10
msgid "general_settings"
msgstr "اعدادات عامة"

#: templates/customize-adventure.html:12 templates/for-teachers.html:18
#: templates/for-teachers.html:39
msgid "name"
msgstr "الاسم"

#: templates/customize-adventure.html:16 templates/customize-adventure.html:18
#: templates/explore.html:22 templates/explore.html:59
#: templates/explore.html:87 templates/for-teachers.html:40
#: templates/programs.html:12 templates/programs.html:39
#: templates/programs.html:47
msgid "level"
msgstr "مستوى"

#: templates/customize-adventure.html:25
#, fuzzy
msgid "adventure_exp_1"
msgstr ""
"Type your adventure of choice on the right-hand side. After creating your"
" adventure you can include it in one of your classes under "
"\"customizations\". If you want to include a command in your adventure "
"please use code anchors like this:"

#: templates/customize-adventure.html:31
#, fuzzy
msgid "adventure_exp_2"
msgstr ""
"If you want to show actual code snippets, for example to give student a "
"template or example of the code. Please use pre anchors like this:"

#: templates/customize-adventure.html:36
msgid "hello_world_snippet"
msgstr "قول مرحباً أيها العالم!"

#: templates/customize-adventure.html:39
#, fuzzy
msgid "adventure_exp_3"
msgstr ""
"You can use the \"preview\" button to view a styled version of your "
"adventure. To view the adventure on a dedicated page, select \"view\" "
"from the teachers page."

#: templates/customize-adventure.html:43 templates/customize-class.html:28
#: templates/customize-class.html:94 templates/explore.html:28
#: templates/programs.html:18 templates/programs.html:40
#: templates/view-adventure.html:6
msgid "adventure"
msgstr "مغامرة"

#: templates/customize-adventure.html:44
#, fuzzy
msgid "template_code"
msgstr ""
"This is the explanation of my adventure!\n"
"\n"
"This way I can show a command: <code>print</code>\n"
"\n"
"But sometimes I might want to show a piece of code, like this:\n"
"<pre>\n"
"ask What's your name?\n"
"echo so your name is \n"
"</pre>"

#: templates/customize-adventure.html:47
msgid "adventure_terms"
msgstr "أوافق على أن مغامرتي قد تصير متاحة على العام على هيدي."

#: templates/customize-adventure.html:50
msgid "preview"
msgstr "معاينة"

#: templates/customize-adventure.html:51 templates/customize-class.html:155
msgid "save"
msgstr "حفظ"

#: templates/customize-adventure.html:52 templates/for-teachers.html:53
msgid "delete_adventure_prompt"
msgstr "هل أنت متأكد أنك تريد حذف هذه المغامرة؟"

#: templates/customize-class.html:7
#, fuzzy
msgid "customize_class_exp_1"
msgstr "Customize class"

#: templates/customize-class.html:10
#, fuzzy
msgid "customize_class_step_1"
msgstr "Customize class"

#: templates/customize-class.html:11
#, fuzzy
msgid "customize_class_step_2"
msgstr "Customize class"

#: templates/customize-class.html:12
#, fuzzy
msgid "customize_class_step_3"
msgstr "Customize class"

#: templates/customize-class.html:13
#, fuzzy
msgid "customize_class_step_4"
msgstr "Customize class"

#: templates/customize-class.html:14
msgid "customize_class_step_5"
msgstr "اضافة مغامرات شخصية"

#: templates/customize-class.html:15
#, fuzzy
msgid "customize_class_step_6"
msgstr "Customize class"

#: templates/customize-class.html:16
#, fuzzy
msgid "customize_class_step_7"
msgstr "Customize class"

#: templates/customize-class.html:17
#, fuzzy
msgid "customize_class_step_8"
msgstr "Customize class"

#: templates/customize-class.html:20
#, fuzzy
msgid "customize_class_exp_2"
msgstr "Customize class"

#: templates/customize-class.html:23
msgid "select_adventures"
msgstr "اختيار المغامرات"

#: templates/customize-class.html:59
msgid "opening_dates"
msgstr "تواريخ الافتتاح"

#: templates/customize-class.html:65
msgid "opening_date"
msgstr "تاريخ الافتتاح"

#: templates/customize-class.html:75 templates/customize-class.html:77
msgid "directly_available"
msgstr "افتتح مباشرة"

#: templates/customize-class.html:89
msgid "select_own_adventures"
msgstr "اختيار المغامرات الذاتية"

#: templates/customize-class.html:96 templates/customize-class.html:120
#: templates/profile.html:47 templates/profile.html:122
#: templates/profile.html:131 templates/signup.html:26 templates/signup.html:45
#: templates/signup.html:53
msgid "select"
msgstr "اختر"

#: templates/customize-class.html:114
msgid "other_settings"
msgstr "اعدادات أخرى"

#: templates/customize-class.html:119
msgid "option"
msgstr "خيار"

#: templates/customize-class.html:125
msgid "mandatory_mode"
msgstr "وضع المبرمج الإلزامي"

#: templates/customize-class.html:131
msgid "hide_cheatsheet"
msgstr "اخفاء ورقة الغش"

#: templates/customize-class.html:137
msgid "hide_keyword_switcher"
msgstr "اخفاء تبديل الكلمات المفتاحية"

#: templates/customize-class.html:143
msgid "hide_quiz"
msgstr "نهاية الفحص السريع"

#: templates/customize-class.html:154
msgid "reset_adventure_prompt"
msgstr "هل أنت متأكد أنك تريد إعادة ضبط كل المغامرات المختارة؟"

#: templates/customize-class.html:154
msgid "reset_adventures"
msgstr "إعادة ضبط المغامرات المختارة"

#: templates/customize-class.html:158
msgid "remove_customizations_prompt"
msgstr "هل أنت متأكد أنك تريد إزالة التخصيصات المتعلقة بهذا الصف؟"

#: templates/customize-class.html:159
msgid "remove_customization"
msgstr "إزالة التخصيصات"

#: templates/error-page.html:12
msgid "go_back_to_main"
msgstr "الرجوع الى الصفحة الرئيسية"

#: templates/explore.html:12 templates/landing-page.html:33
msgid "explore_programs"
msgstr "استكشف البرامج"

#: templates/explore.html:15
#, fuzzy
msgid "explore_explanation"
msgstr ""
"On this page you can look through programs created by other Hedy users. "
"You can filter on both a Hedy level and adventure. Click on \"View "
"program\" to open a program and run it. Programs with a red header "
"contain a mistake. You can still open the program, but running it will "
"result in an error. You can of course try to fix it! If the creator has a"
" public profile you can click their username to visit their profile. "
"There you will find all their shared programs and much more!"

#: templates/explore.html:34
#, fuzzy
msgid "language"
msgstr "أي من لغات البرمجة التالية استخدمتها من قبل؟"

#: templates/explore.html:42 templates/programs.html:25
msgid "search_button"
msgstr "البحث"

#: templates/explore.html:50
msgid "hedy_choice_title"
msgstr "اختيار هيدي"

#: templates/explore.html:62 templates/explore.html:90
msgid "creator"
msgstr "مبتكر"

#: templates/explore.html:68 templates/explore.html:96
msgid "view_program"
msgstr "معاينة البرنامج"

#: templates/for-teachers.html:14 templates/profile.html:72
#: templates/profile.html:74
msgid "my_classes"
msgstr "صفوفي"

#: templates/for-teachers.html:19
msgid "students"
msgstr "تلاميذ"

#: templates/for-teachers.html:32
msgid "create_class"
msgstr "انشاء صف جديد"

#: templates/for-teachers.html:35
msgid "my_adventures"
msgstr "مغامراتي"

#: templates/for-teachers.html:41
msgid "last_update"
msgstr "اخر تحديث"

#: templates/for-teachers.html:42 templates/for-teachers.html:52
msgid "view"
msgstr "معاينة"

#: templates/for-teachers.html:59
msgid "adventure_prompt"
msgstr "الرجاء إدخال اسم المغامرة"

#: templates/for-teachers.html:59 website/teacher.py:500
msgid "create_adventure"
msgstr "انشاء مغامرة"

#: templates/for-teachers.html:62
msgid "create_student_accounts"
msgstr "انشاء حسابات للتلاميذ"

#: templates/for-teachers.html:122
msgid "teacher_welcome"
msgstr ""
"مرحباً في هيدي! بكل فخر أنت الآن تمتلك حساباً كمعلم وذا يسمح لك بانشاء "
"صفوف ودعوة تلاميذ."

#: templates/incl-adventure-tabs.html:27
msgid "quiz_tab"
msgstr "انهاء الفحص السريع"

#: templates/incl-adventure-tabs.html:31
msgid "specific_adventure_mode"
msgstr ""
"أنت حالياً في المغامرة '{adventure}'، اضغط على \"هيدي\" لمعاينة كل "
"المغامرات."

#: templates/incl-adventure-tabs.html:102
msgid "end"
msgstr "انهاء"

#: templates/incl-adventure-tabs.html:103
msgid "quiz_description"
msgstr "هذه نهاية المستويات كافة! قم بعمل الفحص السريع الآن لتختبر معرفتك."

#: templates/incl-adventure-tabs.html:104
msgid "go_to_quiz"
msgstr "الذهاب الى الفحص السريع"

#: templates/incl-editor-and-output.html:107
msgid "variables"
msgstr "المتغيرات"

#: templates/incl-editor-and-output.html:123
msgid "enter_text"
msgstr "أدخل الإجابة هنا..."

#: templates/incl-editor-and-output.html:124
msgid "enter"
msgstr "الدخول"

#: templates/incl-editor-and-output.html:134
msgid "already_program_running"
msgstr "هناك بالفعل برنامج اخر تحت التنفيذ، قم بانهاء ذلك البرنامج أولاً."

#: templates/incl-editor-and-output.html:134
msgid "run_code_button"
msgstr "تنفيذ البرنامج"

#: templates/incl-editor-and-output.html:135
msgid "stop_code_button"
msgstr "ايقاف البرنامج"

#: templates/incl-editor-and-output.html:144
msgid "edit_code_button"
msgstr "تعديل البرنامج"

#: templates/incl-editor-and-output.html:150
msgid "read_code_label"
msgstr "القراءة بصوت عال"

#: templates/incl-editor-and-output.html:160
#: templates/incl-editor-and-output.html:169
msgid "regress_button"
msgstr "الرجوع الى المستوى {level}"

#: templates/incl-editor-and-output.html:163
#: templates/incl-editor-and-output.html:172
msgid "advance_button"
msgstr "الذهاب الى المستوى {level}"

#: templates/incl-editor-and-output.html:186
msgid "developers_mode"
msgstr "وضع المبرمج"

#: templates/incl-menubar.html:8
msgid "nav_start"
msgstr "صفحة البدأ"

#: templates/incl-menubar.html:9
msgid "nav_hedy"
msgstr "هيدي"

#: templates/incl-menubar.html:10
msgid "nav_explore"
msgstr "استكشف"

#: templates/incl-menubar.html:11
msgid "nav_learn_more"
msgstr "المزيد من المعلومات"

#: templates/incl-menubar.html:13 templates/public-page.html:56
msgid "program_header"
msgstr "برامجي"

#: templates/incl-menubar.html:20
msgid "my_achievements"
msgstr "مغامراتي"

#: templates/incl-menubar.html:23
msgid "my_account"
msgstr "حسابي"

#: templates/incl-menubar.html:27
msgid "for_teachers"
msgstr "للمعلمين"

#: templates/incl-menubar.html:31
msgid "logout"
msgstr "تسجيل الخروج"

#: templates/incl-menubar.html:36 templates/login.html:19
#: templates/signup.html:109
msgid "login"
msgstr "تسجيل الدخول"

#: templates/incl-menubar.html:45
msgid "search"
msgstr "ابحث..."

#: templates/incl-menubar.html:50
msgid "keyword_support"
msgstr "الأوامر البرمجية المترجمة"

#: templates/incl-menubar.html:58
msgid "non_keyword_support"
msgstr "المحتوى المترجم"

#: templates/landing-page.html:6
#, fuzzy
msgid "welcome"
msgstr ""
"Welcome to Hedy! Your are now the proud owner of a teachers account which"
" allows you to create classes and invite students."

<<<<<<< HEAD
#: templates/landing-page.html:25
=======
#: templates/landing-page.html:6
#, fuzzy
msgid "welcome_back"
msgstr ""
"Welcome to Hedy! Your are now the proud owner of a teachers account which"
" allows you to create classes and invite students."

#: templates/landing-page.html:13
>>>>>>> 650a17f5
msgid "start_teacher_tutorial"
msgstr "بدء الدليل التوجيهي للمعلم"

#: templates/landing-page.html:20
msgid "start_hedy_tutorial"
msgstr "بدء الدليل التوجيهي"

#: templates/landing-page.html:27
#, fuzzy
msgid "start_programming"
msgstr "Directly start programming"

<<<<<<< HEAD
=======
#: templates/landing-page.html:39
#, fuzzy
msgid "your_account"
msgstr "ليس لديك حساب؟"

#: templates/landing-page.html:52 templates/public-page.html:16
msgid "achievements"
msgstr "انجازات"

#: templates/landing-page.html:59
#, fuzzy
msgid "no_public_profile"
msgstr "الملف العام"

#: templates/landing-page.html:66 templates/landing-page.html:68
#: templates/public-page.html:28 templates/public-page.html:30
msgid "amount_created"
msgstr "البرامج المنشأة"

#: templates/landing-page.html:72 templates/landing-page.html:74
#: templates/public-page.html:34 templates/public-page.html:36
msgid "amount_saved"
msgstr "البرامج المحفوظة"

#: templates/landing-page.html:78 templates/landing-page.html:80
#: templates/public-page.html:40 templates/public-page.html:42
msgid "amount_submitted"
msgstr "البرامج المرسلة"

#: templates/landing-page.html:88 templates/public-page.html:50
msgid "last_achievement"
msgstr "آخر انجاز تم تحقيقه"

#: templates/landing-page.html:95
#, fuzzy
msgid "your_last_program"
msgstr "البرامج المفضلة"

>>>>>>> 650a17f5
#: templates/layout.html:23 templates/signup.html:64
msgid "yes"
msgstr "نعم"

#: templates/layout.html:24 templates/signup.html:68
msgid "no"
msgstr "لا"

#: templates/layout.html:32
msgid "ok"
msgstr "حسناً"

#: templates/layout.html:33
msgid "cancel"
msgstr "الغاء"

#: templates/layout.html:46 templates/programs.html:68
#: templates/programs.html:76
msgid "copy_link_to_share"
msgstr "انسخ الرابط لمشاركته"

#: templates/layout.html:92 templates/quiz/endquiz.html:18
#: templates/quiz/quiz.html:29
msgid "achievement_earned"
msgstr "لقد ا حصلت على انجاز!"

#: templates/learn-more.html:7
msgid "mailing_title"
msgstr "اشترك في نشرة هيدي الإخبارية"

#: templates/learn-more.html:10 templates/profile.html:90
#: templates/recover.html:8 templates/signup.html:13
msgid "email"
msgstr "البريد الإلكتروني"

#: templates/learn-more.html:14
msgid "surname"
msgstr "الاسم الأول"

#: templates/learn-more.html:18
msgid "lastname"
msgstr "اسم العائلة"

#: templates/learn-more.html:22 templates/profile.html:129
#: templates/signup.html:52
msgid "country"
msgstr "البلد"

#: templates/learn-more.html:31
msgid "subscribe"
msgstr "اشترك"

#: templates/learn-more.html:32
msgid "required_field"
msgstr "مطلوب تعبئة الحقول مع علامة ال *"

#: templates/learn-more.html:35
msgid "previous_campaigns"
msgstr "عرض الحملات السابقة"

#: templates/level-page.html:8
msgid "step_title"
msgstr "المهمة"

#: templates/level-page.html:12
msgid "save_code_button"
msgstr "حفظ البرنامج"

#: templates/level-page.html:13
msgid "share_code_button"
msgstr "حفظ ومشاركة البرنامج"

#: templates/level-page.html:31
msgid "try_button"
msgstr "حاول"

#: templates/login.html:10
msgid "login_long"
msgstr "الدخول الى حسابك"

#: templates/login.html:26 website/auth.py:291
msgid "no_account"
msgstr "ليس لديك حساب؟"

#: templates/login.html:28 templates/signup.html:6 templates/signup.html:105
msgid "create_account"
msgstr "انشاء حساب"

#: templates/login.html:33
msgid "forgot_password"
msgstr "نسيت كلمة السر؟"

#: templates/main-page.html:10
msgid "main_title"
msgstr "هيدي"

#: templates/main-page.html:11
msgid "main_subtitle"
msgstr "لغة برمجة متدرجة"

#: templates/main-page.html:14
msgid "try_it"
msgstr "جرب ذلك"

#: templates/profile.html:4
msgid "account_overview"
msgstr "معاينة الحساب"

#: templates/profile.html:6 templates/profile.html:8
msgid "my_messages"
msgstr "رسائلي"

#: templates/profile.html:11
msgid "invite_message"
msgstr "لقد تلقيت دعوة للإنضمام إلى الصف"

#: templates/profile.html:12
msgid "sent_by"
msgstr "تم إرسال الدعوة من قبل"

#: templates/profile.html:15
msgid "delete_invite"
msgstr "حذف الدعوة"

#: templates/profile.html:21 templates/profile.html:23
msgid "public_profile"
msgstr "الملف العام"

#: templates/profile.html:24
msgid "public_profile_visit"
msgstr "يمكنك زيارة ملفك العام! اضغط"

#: templates/profile.html:24
msgid "public_profile_link"
msgstr "هنا"

#: templates/profile.html:27
msgid "profile_picture"
msgstr "الصورة الشخصية"

#: templates/profile.html:40
msgid "personal_text"
msgstr "النص الشخصي"

#: templates/profile.html:41
msgid "your_personal_text"
msgstr "نصّك الشخصي..."

#: templates/profile.html:45
msgid "favourite_program"
msgstr "البرامج المفضلة"

#: templates/profile.html:56
msgid "public_profile_info"
msgstr ""
"بتحديد هذا الخانة أجعل ملفي الشخصي مرئيًا للجميع. انتبه على عدم مشاركة "
"معلومات شخصية مثل اسمك أو عنوان منزلك ، لأن الجميع سيتمكن من رؤيتها!"

#: templates/profile.html:59
msgid "update_public"
msgstr "تحديث الملف العام"

#: templates/profile.html:61 templates/profile.html:142
msgid "are_you_sure"
msgstr "هل أنت متأكد؟ لا يمكنك التراجع عن هذا الإجراء."

#: templates/profile.html:61
msgid "delete_public"
msgstr "حذف الملف العام"

#: templates/profile.html:77
msgid "self_removal_prompt"
msgstr "هل أنت متأكد أنك تريد مغادرة هذا الصف؟"

#: templates/profile.html:77
msgid "leave_class"
msgstr "مغادرة الصف"

#: templates/profile.html:82 templates/profile.html:85
msgid "settings"
msgstr "اعداداتي الشخصية"

#: templates/profile.html:93 templates/signup.html:41
msgid "birth_year"
msgstr "سنة الميلاد"

#: templates/profile.html:96 templates/signup.html:25
msgid "preferred_language"
msgstr "اللغة المفضلة"

#: templates/profile.html:106 templates/signup.html:34
msgid "preferred_keyword_language"
msgstr "اللغة المفضلة للأوامر البرمجية"

#: templates/profile.html:120 templates/signup.html:44
msgid "gender"
msgstr "الجنس"

#: templates/profile.html:123 templates/signup.html:46
msgid "female"
msgstr "بنت / أنثى"

#: templates/profile.html:124 templates/signup.html:47
msgid "male"
msgstr "ولد / ذكر"

#: templates/profile.html:125 templates/signup.html:48
msgid "other"
msgstr "آخر"

#: templates/profile.html:138
msgid "update_profile"
msgstr "تحديث الملف الشخصي"

#: templates/profile.html:142
msgid "destroy_profile"
msgstr "حذف الملف الشخصي"

#: templates/profile.html:149
msgid "current_password"
msgstr "كلمة السر الحالية"

#: templates/profile.html:153
msgid "new_password"
msgstr "كلمة السر الجديدة"

#: templates/profile.html:157
msgid "repeat_new_password"
msgstr "أعد ادخال كلمة السر"

#: templates/programs.html:7
msgid "recent"
msgstr "برامجي الأخيرة"

#: templates/programs.html:33 templates/view-program-page.html:7
msgid "submitted_header"
msgstr "هذا برنامج تسليمه ولا يمكن نعديله."

#: templates/programs.html:38
msgid "title"
msgstr "العنوان"

#: templates/programs.html:41 templates/view-program-page.html:8
msgid "last_edited"
msgstr "تاريخ آخر تعديل"

#: templates/programs.html:59
msgid "favourite_confirm"
msgstr "هل أنت متأكد أنك تريد تحديد هذا البرنامج كبرنامج المفضل؟"

#: templates/programs.html:67 templates/programs.html:72
msgid "open"
msgstr "افتح"

#: templates/programs.html:68 templates/programs.html:76
msgid "copy_clipboard"
msgstr "تم النسخ الى الحافظة (ذاكرة التخزين المؤقت) بنجاح"

#: templates/programs.html:69 templates/programs.html:73
msgid "delete_confirm"
msgstr "هل أنت متأكد من أنك تريد حذف البرنامج؟"

#: templates/programs.html:69 templates/programs.html:73
msgid "delete"
msgstr "حذف"

#: templates/programs.html:75
msgid "unshare_confirm"
msgstr "هل أنت متأكد من أنك تريد جعل البرنامج خاصاً/سرّياً؟"

#: templates/programs.html:75
msgid "unshare"
msgstr "الغاء المشاركة"

#: templates/programs.html:77
msgid "submit_warning"
msgstr "هل أنت متأكد أنك تريد ارسال هذا البرنامج؟"

#: templates/programs.html:77
msgid "submit_program"
msgstr "ارسال"

#: templates/programs.html:80
msgid "share_confirm"
msgstr "هل أنت متأكد من أنك تريد جعل البرنامج عاماً/علنياً؟"

#: templates/programs.html:80
msgid "share"
msgstr "مشاركة"

#: templates/programs.html:86
msgid "no_programs"
msgstr "ليس لديك أي برامج بعد."

#: templates/programs.html:88
msgid "write_first_program"
msgstr "اكتب أول برامجك!"

#: templates/public-page.html:85
msgid "no_shared_programs"
msgstr "ليس لديه برامج تم مشاركتها..."

#: templates/recover.html:6
msgid "recover_password"
msgstr "طلب إعادة ضبط كلمة السر"

#: templates/recover.html:11
msgid "send_password_recovery"
msgstr "ارسال رابط لاسترجاع كلمة السر"

#: templates/reset.html:6 templates/reset.html:19
msgid "reset_password"
msgstr "اعادة ضبط كلمة السر"

#: templates/reset.html:12 templates/signup.html:22
msgid "password_repeat"
msgstr "اعادة كلمة السر"

#: templates/signup.html:7
msgid "create_account_explanation"
msgstr "يسمح لك امتلاك حسابك الخاص بحفظ برامجك."

#: templates/signup.html:16
msgid "email_repeat"
msgstr "اعادة البريد اإلكتروني"

#: templates/signup.html:60
msgid "programming_experience"
msgstr "هل لديك خبرة سابقة في البرمجة؟"

#: templates/signup.html:74
msgid "languages"
msgstr "أي من لغات البرمجة التالية استخدمتها من قبل؟"

#: templates/signup.html:79
msgid "other_block"
msgstr "لغة برمجة أخرى تستعمل اللبنات البرمجية"

#: templates/signup.html:85
msgid "other_text"
msgstr "لغة برمجية نصّية أخرى"

#: templates/signup.html:91
msgid "request_teacher"
msgstr "هل ترغب في التقدم بطلب للحصول على حساب المعلم؟"

#: templates/signup.html:94
msgid "subscribe_newsletter"
msgstr "اشترك في النشرة الإخبارية"

#: templates/signup.html:99
msgid "agree_with"
msgstr "أوافق على"

#: templates/signup.html:99
msgid "privacy_terms"
msgstr "شروط الخصوصية"

#: templates/signup.html:102
msgid "agree_third_party"
msgstr ""
"أوافق على أن يتم الاتصال بي من قبل شركاء جامعة لايدن (Leiden) مع عروض "
"تسويقية (اختياري)"

#: templates/signup.html:109
msgid "already_account"
msgstr "هل لديك حساب بالفعل؟"

#: templates/teacher-invitation.html:5
msgid "teacher_invitation_require_login"
msgstr ""
"لإعداد ملفك الشخصي كمعلم ، سنحتاج منك تسجيل الدخول. إذا لم يكن لديك حساب "
"، فالرجاء إنشاء حساب."

#: templates/view-program-page.html:13
msgid "by"
msgstr "عند"

#: templates/quiz/endquiz.html:27
msgid "end_quiz"
msgstr "نهاية الإختبار السريع"

#: templates/quiz/endquiz.html:28 templates/quiz/quiz-result-overview.html:23
msgid "score"
msgstr "النتيجة"

#: templates/quiz/endquiz.html:37 templates/quiz/quiz-result-overview.html:109
msgid "go_to_level"
msgstr "الذهاب إلى المستوى"

#: templates/quiz/feedback.html:8 templates/quiz/quiz.html:16
msgid "question"
msgstr "السؤال"

#: templates/quiz/feedback.html:17
msgid "feedback_success"
msgstr "أحسنت!"

#: templates/quiz/feedback.html:23
msgid "feedback_failure"
msgstr "إجابة خاطئة!"

#: templates/quiz/feedback.html:36
msgid "correct_answer"
msgstr "الإجابة الصحيحة هي"

#: templates/quiz/feedback.html:54
msgid "go_to_question"
msgstr "الذهاب إلى السؤال"

#: templates/quiz/feedback.html:58
msgid "go_to_quiz_result"
msgstr "الذهاب إلى نتيجة الفحص السريع"

#: templates/quiz/quiz-result-overview.html:22
msgid "results_quiz"
msgstr "نتيجة الفحص السريع"

#: templates/quiz/quiz-result-overview.html:45
msgid "correct"
msgstr "اجابة صحيحة"

#: templates/quiz/quiz-result-overview.html:62
msgid "incorrect"
msgstr "إجابة خاطئة"

#: templates/quiz/quiz-result-overview.html:92
#: templates/quiz/quiz-result-overview.html:96
#: templates/quiz/quiz-result-overview.html:100 templates/quiz/quiz.html:16
msgid "attempt"
msgstr "محاولة"

#: templates/quiz/quiz.html:49 templates/quiz/quiz.html:55
#: templates/quiz/quiz_question.html:17
msgid "hint"
msgstr "تلميح؟"

#: templates/quiz/quiz_question.html:64
msgid "go_to_answer"
msgstr "الذهاب إلى الإجابة"

#: templates/quiz/quiz_question.html:66
msgid "submit_answer"
msgstr "إجابة السؤال"

#: templates/quiz/startquiz.html:9
msgid "start_quiz"
msgstr "بدء الفحص السريع"

#: templates/quiz/startquiz.html:15
msgid "go_to_first_question"
msgstr "الذهاب الى السؤال ١"

#: website/achievements.py:164
msgid "percentage_achieved"
msgstr "أنجزه {percentage}{٪} من المستخدمين"

#: website/admin.py:19 website/admin.py:79 website/admin.py:100
#: website/admin.py:118 website/admin.py:125 website/admin.py:148
msgid "title_admin"
msgstr "هيدي - صفحة الإدارة"

#: website/auth.py:182 website/auth.py:195 website/auth.py:280
#: website/auth.py:418 website/auth.py:423 website/auth.py:471
#: website/auth.py:635 website/auth.py:644 website/auth.py:673
#: website/auth.py:720 website/auth.py:727 website/auth.py:747
#: website/teacher.py:301 website/teacher.py:342
msgid "username_invalid"
msgstr "اسم المستخدم الخاص بك غير صالح."

#: website/auth.py:184 website/auth.py:197
msgid "username_special"
msgstr "اسم المستخدم لا يمكن أن يتضمن `:` أو `@`."

#: website/auth.py:186 website/auth.py:199
msgid "username_three"
msgstr "اسم المستخدم يجب أن يتكون من ثلاثة أحرف على الأقل."

#: website/auth.py:188 website/auth.py:203 website/auth.py:282
#: website/auth.py:473 website/auth.py:496 website/auth.py:508
#: website/auth.py:677
msgid "password_invalid"
msgstr "كلمة المرور الخاصة بك غير صالحة."

#: website/auth.py:190 website/auth.py:205
msgid "passwords_six"
msgstr "كلمة المرور يجب أن تتكون من ستة أحرف أو أكثر."

#: website/auth.py:201 website/auth.py:535 website/auth.py:749
#: website/auth.py:754
msgid "email_invalid"
msgstr "الرجاء ادخال بريد الكتروني صحيح."

#: website/auth.py:291
msgid "invalid_username_password"
msgstr "اسم المستخدم/كلمة المرور غير صحيحة."

#: website/auth.py:342 website/auth.py:344
msgid "repeat_match_email"
msgstr "البريد الإلكتروني المكرر لا يتطابق."

#: website/auth.py:346 website/auth.py:498 website/auth.py:502
#: website/auth.py:681
msgid "repeat_match_password"
msgstr "كلمة المرور المكررة غير متطابقة."

#: website/auth.py:348 website/auth.py:526
msgid "language_invalid"
msgstr "الرجاء اختيار لغة صحيحة."

#: website/auth.py:350
msgid "agree_invalid"
msgstr "يجب أن توافق على شروط الخصوصية."

#: website/auth.py:352 website/auth.py:529
msgid "keyword_language_invalid"
msgstr ""
"الرجاء اختيار لغة صحيحة للكلمات المفتاحية (الأوامر البرمجية). اختر اللغة "
"الإنجليزية أو لغتك الخاصة."

#: website/auth.py:357 website/auth.py:540
msgid "year_invalid"
msgstr "الرجاء ادخال سنة بين ١٩٩٠ و {year}."

#: website/auth.py:360 website/auth.py:543
msgid "gender_invalid"
msgstr "الرجاء تحديد جنس صالح واختيار (أنثى ، ذكر ، أخرى)."

#: website/auth.py:363 website/auth.py:546
msgid "country_invalid"
msgstr "الرجاء اختيار بلد صحيح."

#: website/auth.py:365 website/auth.py:368 website/auth.py:548
#: website/auth.py:551
msgid "experience_invalid"
msgstr "الرجاء اختيار الخبرة بشكل صحيح (نعم ، لا)."

#: website/auth.py:371 website/auth.py:554
msgid "programming_invalid"
msgstr "الرجاء اختيار لغة برمجة بشكل صحيح."

#: website/auth.py:374
msgid "exists_username"
msgstr "اسم المستخدم هذا قيد الإستخدام بالفعل."

#: website/auth.py:376 website/auth.py:562
msgid "exists_email"
msgstr "البريد الاإلكتروني هذا قيد الإستخدام بالفعل."

#: website/auth.py:416 website/auth.py:431 website/auth.py:675
#: website/auth.py:685
msgid "token_invalid"
msgstr "الرمز الخاص بك غير صالح."

#: website/auth.py:475 website/auth.py:500 website/auth.py:679
msgid "password_six"
msgstr "كلمة السر المختارة يجب أن تتكون من ستة أحرف على الأقل."

#: website/auth.py:478 website/auth.py:481
msgid "password_change_not_allowed"
msgstr "لا يمكنك تغيير كلمة السر لهذا المستخدم."

#: website/auth.py:486
msgid "password_change_success"
msgstr "تم تغيير كلمة السر للتلميذ الخاص بك بنجاح."

#: website/auth.py:517
msgid "password_updated"
msgstr "تم تحديث كلمة السر."

#: website/auth.py:601
msgid "profile_updated"
msgstr "تم تحديث الملف الشخصي."

#: website/auth.py:604
msgid "profile_updated_reload"
msgstr "تم تحديث الملف الشخصي، سيتم إعادة تحميل الصفحة."

#: website/auth.py:664
msgid "sent_password_recovery"
msgstr ""
"ستصلك على الفور رسالة على البريد الإلكتروني مع التعليمات الخاصة بإعادة "
"ضبط كلمة السر الخاصة بك."

#: website/auth.py:704
msgid "password_resetted"
msgstr ""
"تم إعادة ضبط كلمة السر الخاصة بك بنجاح، سيتم إعادة تحويلك إلى صفحة تسجيل "
"الدخول."

#: website/auth.py:722
msgid "teacher_invalid"
msgstr "قيمة المعلم الخاصة بك غير صالحة."

#: website/auth.py:810
msgid "mail_welcome_verify_body"
msgstr ""
"تم انشاء حساب هيدي الخاص بك بنجاح. أهلاً بك!\n"
"الرجاء الضغط على هذا الرابط للتحقق من بريدك الإلكتروني: {link}"

#: website/auth.py:812
msgid "mail_change_password_body"
msgstr ""
"تم تغيير كلمة مرور هيدي الخاصة بك. إذا كنت أنت من قام/طلب هذا ، فكل شيء "
"على ما يرام.\n"
"إذا لم تقم بطلب/بفعل تغيير كلمة المرور الخاصة بك ، فيرجى الاتصال بنا على "
"الفور من خلال الرد على هذا البريد الإلكتروني."

#: website/auth.py:814
msgid "mail_recover_password_body"
msgstr ""
"من خلال الضغط على هذا الرابط ، يمكنك ضبط كلمة مرور جديدة لـهيدي. هذا "
"الرابط صالح لمدة <b> ٤ </b> ساعات.\n"
"إذا لم تطلب إعادة ضبط كلمة المرور ، فيرجى تجاهل هذا البريد الإلكتروني: "
"{link}"

#: website/auth.py:816
msgid "mail_reset_password_body"
msgstr ""
"تمت إعادة ضبط كلمة مرور هيدي الخاصة بك إلى كلمة مرور جديدة. إذا كنت أنت "
"من طلب/قام بهذا ، فكل شيء على ما يرام.\n"
"إذا لم تقم بطلب/بفعل تغيير كلمة المرور الخاصة بك ، فيرجى الاتصال بنا على "
"الفور من خلال الرد على هذا البريد الإلكتروني."

#: website/auth.py:818
#, fuzzy
msgid "mail_welcome_teacher_body"
msgstr ""
"<strong>Welcome!</strong>\n"
"Congratulations on your brand new Hedy teachers account. Welcome to the "
"world wide community of Hedy teachers!\n"
"<strong>What teachers accounts can do</strong>\n"
"With your teacher account, you have the option to create classes. Your "
"students can than join your classes and you can see their progress. "
"Classes are made and managed though the for <a "
"href=\"https://hedycode.com/for-teachers\">teachers page</a>.\n"
"<strong>How to share ideas</strong>\n"
"If you are using Hedy in class, you probably have ideas for improvements!"
" You can share those ideas with us on the <a "
"href=\"https://github.com/Felienne/hedy/discussions/categories/ideas\">Ideas"
" Discussion</a>.\n"
"<strong>How to ask for help</strong>\n"
"If anything is unclear, you can post in the <a "
"href=\"https://github.com/Felienne/hedy/discussions/categories/q-a\">Q&A "
"discussion</a>, or <a href=\"mailto: hedy@felienne.com\">send us an "
"email</a>.\n"
"Keep programming!"

#: website/auth.py:824
msgid "mail_welcome_verify_subject"
msgstr "مرحباً بك في هيدي"

#: website/auth.py:826
msgid "mail_change_password_subject"
msgstr "تم تغيير كلمة مرور هيدي الخاصة بك"

#: website/auth.py:828
msgid "mail_recover_password_subject"
msgstr "طلب إعادة ضبط كلمة المرور."

#: website/auth.py:830
msgid "mail_reset_password_subject"
msgstr "تم إعادة ضبط كلمة مرور هيدي الخاصة بك"

#: website/auth.py:832
msgid "mail_welcome_teacher_subject"
msgstr "حساب هيدي الخاص بك كمعلم جاهز"

#: website/auth.py:836
msgid "user"
msgstr "مستخدم"

#: website/auth.py:841
msgid "mail_hello"
msgstr "مرحباً {username}!"

#: website/auth.py:843
msgid "mail_goodbye"
msgstr ""
"شكراً لك!\n"
"فريق هيدي"

#: website/auth.py:851
msgid "copy_mail_link"
msgstr "الرجاء نسخ هذا الرابط ولصقه في تبويبة جديدة:"

#: website/auth.py:852
msgid "link"
msgstr "الرابط"

#: website/programs.py:41
msgid "delete_success"
msgstr "تم حذف البرنامج بنجاح."

#: website/programs.py:55
msgid "save_prompt"
msgstr "يجب أن يكون لديك حساب لتتمكن من حفظ برنامجك. هل ترغب بتسجيل الدخول الآن؟"

#: website/programs.py:60
msgid "overwrite_warning"
msgstr ""
"لديك برنامج بهذا اإسم بالفعل، سيؤدي حفظ هذا البرنامج إلى استبدال البرنامج"
" القديم. هل أنت متأكد؟"

#: website/programs.py:87
msgid "save_parse_warning"
msgstr "هذا البرنامج يحتوي على خطأ، هل أنت متأكد أنك تريد حفظه؟"

#: website/programs.py:131 website/programs.py:132
msgid "save_success_detail"
msgstr "تم حفظ البرنامج بنجاح."

#: website/programs.py:160
msgid "share_success_detail"
msgstr "تم مشاركة البرنامج بنجاح."

#: website/programs.py:162
msgid "unshare_success_detail"
msgstr "تم التراجع عن مشاركة البرنامج بنجاح."

#: website/programs.py:202
msgid "favourite_success"
msgstr "تم ضبط البرنامج كمفضل."

#: website/statistics.py:37 website/teacher.py:27 website/teacher.py:35
#: website/teacher.py:210 website/teacher.py:232 website/teacher.py:244
#: website/teacher.py:311 website/teacher.py:350
msgid "retrieve_class_error"
msgstr "يمكن للمعلمين فقط استرجاع الصفوف"

#: website/statistics.py:41 website/teacher.py:38 website/teacher.py:132
#: website/teacher.py:151 website/teacher.py:213 website/teacher.py:235
#: website/teacher.py:247 website/teacher.py:314 website/teacher.py:353
msgid "no_such_class"
msgstr "لا وجود لهذا الصف في هيدي"

#: website/statistics.py:45
msgid "title_class statistics"
msgstr "احصائياتي"

#: website/teacher.py:75
msgid "title_class-overview"
msgstr "هيدي - نظرة عامة على الصف"

#: website/teacher.py:84
msgid "only_teacher_create_class"
msgstr "يمكن للمعلمين فقط انشاء صفوف!"

#: website/teacher.py:91 website/teacher.py:126
msgid "class_name_invalid"
msgstr "اسم هذا الصف غير صالح."

#: website/teacher.py:93 website/teacher.py:128
msgid "class_name_empty"
msgstr "لم تدخل اسم الصف!"

#: website/teacher.py:99
msgid "class_name_duplicate"
msgstr "لديك بالفعل صف بهذا الإسم."

#: website/teacher.py:163 website/teacher.py:179 website/teacher.py:532
msgid "invalid_class_link"
msgstr "رابط الانضمام للصف غير صالح."

#: website/teacher.py:167 website/teacher.py:169
msgid "title_join-class"
msgstr "هيدي - انضم الى صف"

#: website/teacher.py:223
msgid "title_customize-class"
msgstr "هيدي - تخصيص صف"

#: website/teacher.py:238
msgid "customization_deleted"
msgstr "تم حذف التخصيصات بنجاح."

#: website/teacher.py:291
msgid "class_customize_success"
msgstr "تم انشاء التخصيصات للصف بنجاح."

#: website/teacher.py:305
msgid "username_empty"
msgstr "لم تدخل اسم المستخدم!"

#: website/teacher.py:318
msgid "student_not_existing"
msgstr "اسم المستخدم غير موجود."

#: website/teacher.py:320
msgid "student_already_in_class"
msgstr "هذا التلميذ بالفعل موجود في الصف الخاص بك."

#: website/teacher.py:322
msgid "student_already_invite"
msgstr "هذا التلميذ بالفعل لديه دعوة قيد الإنتظار."

#: website/teacher.py:381
msgid "no_accounts"
msgstr "لا يوجد حسابات ليتم انشاءها."

#: website/teacher.py:391
msgid "unique_usernames"
msgstr "يجب أن تكون جميع أسماء المستخدمين لا نظير لها."

#: website/teacher.py:400
msgid "usernames_exist"
msgstr "اسم مستخدم واحد أو أكثر قيد الاستخدام بالفعل."

#: website/teacher.py:411
msgid "accounts_created"
msgstr "تم إنشاء الحسابات بنجاح."

#: website/teacher.py:417 website/teacher.py:422 website/teacher.py:433
#: website/teacher.py:462 website/teacher.py:488
msgid "retrieve_adventure_error"
msgstr "لا يسمح لك بمعاينة هذه المغامرة!"

#: website/teacher.py:427
msgid "title_view-adventure"
msgstr "هيدي - معاينة مغامرة"

#: website/teacher.py:438
msgid "title_customize-adventure"
msgstr "هيدي - تخصيص مغامرة"

#: website/teacher.py:449
msgid "adventure_id_invalid"
msgstr "رمز المغامرة هذا غير صالح."

#: website/teacher.py:451 website/teacher.py:507
msgid "adventure_name_invalid"
msgstr "اسم المغامرة غير صالح."

#: website/teacher.py:453
msgid "level_invalid"
msgstr "هذا المستوى من هيدي غير صحيح."

#: website/teacher.py:455
msgid "content_invalid"
msgstr "هذه المغامرة غير صالحة"

#: website/teacher.py:457
msgid "adventure_length"
msgstr "المغامرة يجب أن تحتوي على ٢٠ حرفاً على الأقل."

#: website/teacher.py:459
msgid "public_invalid"
msgstr "اختيار الاتفاقية هذا غير صالح"

#: website/teacher.py:470 website/teacher.py:514
msgid "adventure_duplicate"
msgstr "لديك بالفعل مغامرة بنفس هذا الإسم."

#: website/teacher.py:482
msgid "adventure_updated"
msgstr "تم تحديث المغامرة!"

#: website/teacher.py:509
msgid "adventure_empty"
msgstr "لم تدخل اسم المغامرة!"

#~ msgid "set_preferred_lang"
#~ msgstr ""
#~ "Hedy now supports preferred user "
#~ "languages. You can set one for "
#~ "your profile in \"My profile\""

#~ msgid "statistics"
#~ msgstr "My statistics"

#~ msgid "Empty Program"
#~ msgstr ""
#~ "You created an empty program. Type "
#~ "Hedy code in the left field and"
#~ " try again"

#~ msgid "level_not_translated"
#~ msgstr "This level is not translated in your language (yet)"

#~ msgid "unique_emails"
#~ msgstr "All mail addresses need to be unique."

#~ msgid "emails_exist"
#~ msgstr "One or more mail addresses is already in use."

#~ msgid "intro_text_landing_page"
#~ msgstr ""
#~ "Welcome to the wonderful world of "
#~ "Hedy! Here you can learn to "
#~ "program in small steps, without "
#~ "unnecessary complicated stuff. We start "
#~ "easy at level 1, and slowly build"
#~ " towards bigger and more complex "
#~ "programs! Choose one of the options "
#~ "below to get started"

#~ msgid "general_text_landing_page"
#~ msgstr "Start with level 1 explanations"

#~ msgid "start_programming"
#~ msgstr "Start programming"

#~ msgid "create_class_text"
#~ msgstr "Group your students into classes and change the content for each class."

#~ msgid "read_docs_text"
#~ msgstr ""
#~ "Visit our teacher's manual for lesson"
#~ " plans and common mistakes by "
#~ "students."

#~ msgid "read_docs"
#~ msgstr "Learn more about Hedy"

#~ msgid "story_text"
#~ msgstr "Make your own story"

#~ msgid "turtle_text"
#~ msgstr "Make a drawing with code"

#~ msgid "welcome"
#~ msgstr "Welcome"

#~ msgid "landing_page_intro"
#~ msgstr "مرحباً بك في عالم هيدي المدهش!"

#~ msgid "landing_page_teacher"
#~ msgstr "اذا لم تستخدم هيدي من قبل فإننا ننصحك البدء بالدليل التوجيهي للمعلمين."

#~ msgid "landing_page_student"
#~ msgstr "اذا لم تستخدم هيدي من قبل فإننا ننصحك البدء بالدليل التوجيهي."

#~ msgid "teacher_tutorial_start_title"
#~ msgstr "Hide cheatsheet"

#~ msgid "not_user"
#~ msgstr "لم تقم بتسجيل الدخول على ما يبدو!"

#~ msgid "welcome_landing_page"
#~ msgstr "مرحباً في هيدي!"

#~ msgid "welcome_back_landing_page"
#~ msgstr "مرحباً في هيدي!"

<<<<<<< HEAD
#: templates/landing-page.html:6
#, fuzzy
msgid "welcome_back"
msgstr "Welcome back"

#: templates/landing-page.html:39
#, fuzzy
msgid "your_account"
msgstr "Your profile"

#: templates/landing-page.html:59
#, fuzzy
msgid "no_public_profile"
msgstr "You don't have a public profile text yet..."

#: templates/landing-page.html:95
#, fuzzy
msgid "your_last_program"
msgstr "Your last saved program"
=======
#~ msgid "directly_start_programming"
#~ msgstr "ابدأ البرمجة مباشرة"
>>>>>>> 650a17f5
<|MERGE_RESOLUTION|>--- conflicted
+++ resolved
@@ -1,25 +1,18 @@
+
 msgid ""
 msgstr ""
 "Project-Id-Version: PACKAGE VERSION\n"
 "Report-Msgid-Bugs-To: \n"
-<<<<<<< HEAD
-"POT-Creation-Date: 2022-05-23 17:24+0200\n"
-"PO-Revision-Date: 2022-05-24 08:45+0000\n"
-"Last-Translator: Anonymous <noreply@weblate.org>\n"
-=======
 "POT-Creation-Date: 2022-05-24 16:16+0200\n"
 "PO-Revision-Date: 2022-05-23 12:18+0000\n"
 "Last-Translator: Alaaeddin Swidan <alaaeddin.swidan@live.com>\n"
 "Language: ar\n"
->>>>>>> 650a17f5
 "Language-Team: ar <LL@li.org>\n"
-"Language: ar\n"
+"Plural-Forms: nplurals=6; plural=n==0 ? 0 : n==1 ? 1 : n==2 ? 2 : "
+"n%100>=3 && n%100<=10 ? 3 : n%100>=11 ? 4 : 5;\n"
 "MIME-Version: 1.0\n"
 "Content-Type: text/plain; charset=utf-8\n"
 "Content-Transfer-Encoding: 8bit\n"
-"Plural-Forms: nplurals=6; plural=n==0 ? 0 : n==1 ? 1 : n==2 ? 2 : n%100>=3 "
-"&& n%100<=10 ? 3 : n%100>=11 ? 4 : 5;\n"
-"X-Generator: Weblate 4.13-dev\n"
 "Generated-By: Babel 2.10.1\n"
 
 #: app.py:466
@@ -1257,9 +1250,6 @@
 "Welcome to Hedy! Your are now the proud owner of a teachers account which"
 " allows you to create classes and invite students."
 
-<<<<<<< HEAD
-#: templates/landing-page.html:25
-=======
 #: templates/landing-page.html:6
 #, fuzzy
 msgid "welcome_back"
@@ -1268,7 +1258,6 @@
 " allows you to create classes and invite students."
 
 #: templates/landing-page.html:13
->>>>>>> 650a17f5
 msgid "start_teacher_tutorial"
 msgstr "بدء الدليل التوجيهي للمعلم"
 
@@ -1281,8 +1270,6 @@
 msgid "start_programming"
 msgstr "Directly start programming"
 
-<<<<<<< HEAD
-=======
 #: templates/landing-page.html:39
 #, fuzzy
 msgid "your_account"
@@ -1321,7 +1308,6 @@
 msgid "your_last_program"
 msgstr "البرامج المفضلة"
 
->>>>>>> 650a17f5
 #: templates/layout.html:23 templates/signup.html:64
 msgid "yes"
 msgstr "نعم"
@@ -2266,27 +2252,5 @@
 #~ msgid "welcome_back_landing_page"
 #~ msgstr "مرحباً في هيدي!"
 
-<<<<<<< HEAD
-#: templates/landing-page.html:6
-#, fuzzy
-msgid "welcome_back"
-msgstr "Welcome back"
-
-#: templates/landing-page.html:39
-#, fuzzy
-msgid "your_account"
-msgstr "Your profile"
-
-#: templates/landing-page.html:59
-#, fuzzy
-msgid "no_public_profile"
-msgstr "You don't have a public profile text yet..."
-
-#: templates/landing-page.html:95
-#, fuzzy
-msgid "your_last_program"
-msgstr "Your last saved program"
-=======
 #~ msgid "directly_start_programming"
 #~ msgstr "ابدأ البرمجة مباشرة"
->>>>>>> 650a17f5
