--- conflicted
+++ resolved
@@ -2337,19 +2337,8 @@
 #~ msgid "back_to_class"
 #~ msgstr "الرجوع الى صف"
 
-<<<<<<< HEAD
-#~ msgid "open_adventures"
-#~ msgstr ""
-
-#~ msgid "open_classes"
-#~ msgstr ""
-
-#~ msgid "open_slides"
-#~ msgstr ""
-=======
 #~ msgid "Locked Language Feature"
 #~ msgstr "أنت تستعمل {concept}! هذا مدهش، لكن {concept} غير متاح لك حالياً! سيتاح لك استعماله في مستوى لاحق."
 
 #~ msgid "nested blocks"
 #~ msgstr "مجموعة ضمن مجموعة"
->>>>>>> 675af909
