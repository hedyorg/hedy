
msgid ""
msgstr ""
"Project-Id-Version: PACKAGE VERSION\n"
"Report-Msgid-Bugs-To: \n"
<<<<<<< HEAD
"POT-Creation-Date: 2022-08-25 14:50+0200\n"
"PO-Revision-Date: 2022-08-25 09:56+0000\n"
=======
"POT-Creation-Date: 2022-08-25 10:29+0200\n"
"PO-Revision-Date: 2022-08-28 13:54+0000\n"
>>>>>>> b809cf9f
"Last-Translator: Anonymous <noreply@weblate.org>\n"
"Language: ar\n"
"Language-Team: ar <LL@li.org>\n"
"Plural-Forms: nplurals=6; plural=n==0 ? 0 : n==1 ? 1 : n==2 ? 2 : n%100>=3 && n%100<=10 ? 3 : n%100>=11 ? 4 : 5;\n"
"MIME-Version: 1.0\n"
"Content-Type: text/plain; charset=utf-8\n"
"Content-Transfer-Encoding: 8bit\n"
<<<<<<< HEAD
=======
"Plural-Forms: nplurals=6; plural=n==0 ? 0 : n==1 ? 1 : n==2 ? 2 : n%100>=3 "
"&& n%100<=10 ? 3 : n%100>=11 ? 4 : 5;\n"
"X-Generator: Weblate 4.14.1-dev\n"
>>>>>>> b809cf9f
"Generated-By: Babel 2.10.1\n"

msgid "program_contains_error"
msgstr "هذا البرنامج يحتوي على خطأ، هل أنت متأكد من أنك تريد مشاركة البرنامج؟"

msgid "title_achievements"
msgstr "هيدي - انجازاتي"

msgid "not_teacher"
msgstr "يبدو أنك لست معلم أو معلمة!"

msgid "not_enrolled"
msgstr "يبدو أنك لست في هذا الصف!"

msgid "title_programs"
msgstr "هيدي -برامجي"

msgid "unauthorized"
msgstr "ليس لديك الصلاحيات اللازمة للوصول إلى هذه الصفحة"

msgid "title_for-teacher"
msgstr "هيدي - للمعلمين"

msgid "no_such_level"
msgstr "لا يوجد هذا المستوى في هيدي!"

msgid "no_such_program"
msgstr "لا يوجد هذا البرنامج في هيدي!"

msgid "level_not_class"
msgstr "هذا المستوى ليس متاحا لصفك الدراسي بعد"

msgid "no_such_adventure"
msgstr "هذه المغامرة غير موجودة!"

msgid "page_not_found"
msgstr "لم نستطع ايجاد تلك الصفحة!"

msgid "title_signup"
msgstr "هيدي - انشاء حساب"

msgid "title_login"
msgstr "هيدي - تسجيل الدخول"

msgid "title_recover"
msgstr "هيدي - استرجاع الحساب"

msgid "title_reset"
msgstr "هيدي - اعادة ضبط كلمة المرور"

msgid "title_my-profile"
msgstr "هيدي - حسابي"

msgid "title_learn-more"
msgstr "هيدي - اعرف أكثر"

msgid "title_privacy"
msgstr "هيدي - شروط الخصوصية"

msgid "title_start"
msgstr "هيدي - لغة برمجة متدرجة"

msgid "title_landing-page"
msgstr "مرحباً في هيدي!"

msgid "title_explore"
msgstr "هيدي - استكشف"

#, fuzzy
msgid "no_such_highscore"
msgstr "لا يوجد هذا المستوى في هيدي!"

msgid "translate_error"
msgstr "حدث خطأ ما خلال ترجمة البرنامج. حاول تنفيذ البرنامج وافحص وجود خطأ فيه. البرنامج الذي يحتوي على خطأ لا يمكن أن تتم ترجمته."

msgid "tutorial_code_snippet"
msgstr ""
"{print} مرحباً أيها العالم!\n"
"{print} أنا أتعلم هيدي من خلال الدليل التوجيهي!"

#, fuzzy
msgid "invalid_tutorial_step"
msgstr "Invalid tutorial step"

#, fuzzy
msgid "tutorial_title_not_found"
msgstr "We could not find that page!"

#, fuzzy
msgid "tutorial_message_not_found"
msgstr "You have received an invitation to join class"

msgid "ajax_error"
msgstr "لقد حدث خطأ ما، يرجى المحاولة مرة أخرى."

msgid "image_invalid"
msgstr "الصورة التي اخترتها غير صالحة."

msgid "personal_text_invalid"
msgstr "النص الشخصي غير صالح."

msgid "favourite_program_invalid"
msgstr "البرنامج المفضل الذي اخترته غير صالح."

msgid "public_profile_updated"
msgstr "تم تحديث الملف الشخصي العام."

msgid "user_not_private"
msgstr "هذا الحساب إما غير موجود أو لا يوجد لديه ملف شخصي عام"

msgid "invalid_teacher_invitation_code"
msgstr "رمز الدعوة للمعلم غير صالح. لتصبح معلماً أو معلمةً تواصل معنا على hello@hedy.org."

msgid "default_404"
msgstr "لم نستطع إيجاد تلك الصفحة..."

msgid "default_403"
msgstr "ليس مصرحاً لك الوصول على ما يبدو..."

msgid "default_500"
msgstr "حدث خطأ ما..."

msgid "Wrong Level"
msgstr "لقد أدخلت برنامج هيدي صحيحاً ولكن ليس في المستوى المناسب. لقد كتبت {offending_keyword} للمستوى {working_level}. تلميح: {tip}"

msgid "Incomplete"
msgstr "أوه! لقد نسيت أن تكمل جزءاً من البرنامج! في السطر رقم {line_number}، عليك أن تكمل كتابة الكود بعد {incomplete_command}."

msgid "Invalid"
msgstr "{invalid_command} ليس أمراً برمجياً ضمن المستوى {level} من هيدي. هل كنت تقصد الأمر {guessed_command}؟"

msgid "Invalid Space"
msgstr "أوه! يوجد مسافة زائدة في بداية السطر رقم {line_number}، المسافات تربك الحاسوب أحياناً. هل باستطاعتك أن تمسحها؟"

msgid "Has Blanks"
msgstr "البرنامج الخاص بك غير مكتمل. عليك أن تستبدل الفراغات الموجودة وتضع مكانها الكود الذي تريد للحاسوب أن ينفذه."

msgid "No Indentation"
msgstr "لقد استخدمت عدداً غير كافي من الفراغات كإزاحة في السطر رقم {line_number}. لقد استخدمت {leading_spaces} إزاحات وهذا غير كافٍ. يجب عليك أن تبدأ كل مجموعة جديدة من الكود ب {indent_size} إزاحات أكثر من السطر الذي يسبقها."

msgid "Unexpected Indentation"
msgstr "لقد استخدمت عدداً أكثر من اللازم من الفراغات كإزاحة في السطر رقم {line_number}. لقد استخدمت {leading_spaces} إزاحات وهذا أكثر من اللازم. يجب عليك أن تبدأ كل مجموعة جديدة من الكود ب {indent_size} إزاحات أكثر من السطر الذي يسبقها."

msgid "Parse"
msgstr "الكود الذي أدخلته ليس مطابقاً لبرمجيات هيدي. يوجد خطأفي في السطر رقم {location[0]} والموضع {location[1]}. لقد أدخلت الرمز {character_found} لكن هذا غير مسموح به."

msgid "Unquoted Text"
msgstr "انتبه! عند استعمال الأوامر اسأل أو قول يجب أن يكون النص بين علامات الاقتباس \". على ما يبدو أنك نسيت اضافة واحدة منهم في مكان ما."

msgid "Unquoted Assignment"
msgstr "ابتداء من هذا المستوى عليك وضع النص على يسار `هو` بين علامات الاقتباس. لقد نسيت فعل ذلك مع النص {text}."

msgid "Unquoted Equality Check"
msgstr "اذا كنت تريد فحص ما اذا كان المتغير مساويا لنص من عدة كلمات، هذه الكلمات يجب أن تكون محاطة بعلامات الاقتباس!"

msgid "Var Undefined"
msgstr "لقد قمت باستعمال المتغير {name} لكنك لم تقم بضبط قيمته ابتداء. من الممكن أيضاً أنك كنت تريد استعمال الكلمة {name} ولكن نسيت وضع علامات الاقتباس."

msgid "Access Before Assign"
msgstr "You tried to use the variable {name} on line {access_line_number}, but you set it on line {definition_line_number}. Set a variable before using it."

msgid "Cyclic Var Definition"
msgstr "يجب أن تضبط قيمة المتغير {variable} قبل أن تستعمله على الجانب الأيسر من من الأمر هو."

msgid "Lonely Echo"
msgstr "لقد استعملت الأمر ردد قبل الأمر اسأل، أو استعملت الأمر ردد بدون استعمال الأمر اسأل. قم باستعمال الأمر اسأل للحصول على اجابة أولاً ثم استعمل الأمر ردد."

msgid "Too Big"
msgstr "واو! برنامجك يحتوي على {lines_of_code} سطر برمجي! لكننا نستطيع معالجة {max_lines} سطر برمجي كحد أقصى في هذا المستوى. اجعل برنامجك أصغر وحاول مرة أخرى."

msgid "Invalid Argument Type"
msgstr "لا يمكن استعمال الأمر {command} مع {invalid_argument} وذلك بسبب كونها {invalid_type}. حاول تغيير {invalid_argument} الى {allowed_types}."

msgid "Invalid Argument"
msgstr "لا يمكن استعمال الأمر {command} مع {invalid_argument}. حاول تغيير {invalid_argument} الى {allowed_types}."

msgid "Invalid Type Combination"
msgstr "لا يمكن استعمال {invalid_argument} و{invalid_argument_2} مع الأمر {command} وذلك بسبب كون الأول{invalid_type} وكون الآخر {invalid_type_2}. حاول تغيير {invalid_argument} الى {invalid_type_2} أو {invalid_argument_2} الى {invalid_type}."

msgid "Unsupported Float"
msgstr "لا ندعم الأرقام غير الصحيحة (الأرقام العشرية)حتى الان، ولكنها ستكون مدعومة بعد عدة مستويات. في الوقت الحالي قم بتغيير {value} الر رقم صحيح."

msgid "Locked Language Feature"
msgstr "أنت تستعمل {concept}! هذا مدهش، لكن {concept} غير متاح لك حالياً! سيتاح لك استعماله في مستوى لاحق."

msgid "Missing Command"
msgstr "يبدو أنك نسيت استخدام أمر برمجي في السطر رقم {line_number}."

msgid "Missing Inner Command"
msgstr "يبدو أنك نسيت استخدام أمر برمجي مع الجملة {command} التي استعملتها في السطر رقم {line_number}."

#, fuzzy
msgid "Incomplete Repeat"
msgstr "It looks like you forgot to use {command} with the repeat command you used on line {line_number}."

msgid "Unsupported String Value"
msgstr "النصوص لا يمكن أن تحتوي على {invalid_value}."

msgid "ask_needs_var"
msgstr "ابتداء من المستوى الثاني، نستخدم الأمر اسأل مع متغير. مثال: الاسم هو اسأل ما اسمك؟"

msgid "echo_out"
msgstr "لم نعد بحاجة الى الأمر ردد ابتداء من المستوى الثاني. يمكنك أن تكرر اجابة سؤال ما من خلال استخدام الأمر اسأل والأمر قول. مثال: الاسم هو اسأل ما اسمك؟ قول مرحبا الاسم"

msgid "space"
msgstr "مسافة إزاحة"

msgid "comma"
msgstr "فاصلة"

msgid "question mark"
msgstr "علامة سؤال"

msgid "newline"
msgstr "سطر جديد"

msgid "period"
msgstr "نقطة"

msgid "exclamation mark"
msgstr "علامة تعجب"

msgid "dash"
msgstr "علامة الشرطة"

msgid "star"
msgstr "علامة النجمة"

msgid "single quotes"
msgstr "علامة اقتباس أحادية"

msgid "double quotes"
msgstr "علامة اقتباس مزدوجة"

msgid "slash"
msgstr "علامة الخط المائل ناحية اليمين"

msgid "string"
msgstr "نص"

msgid "nested blocks"
msgstr "مجموعة ضمن مجموعة"

msgid "or"
msgstr "أو"

msgid "number"
msgstr "رقم"

msgid "integer"
msgstr "رقم"

msgid "float"
msgstr "رقم"

msgid "list"
msgstr "قائمة"

msgid "input"
msgstr "اجابة باستخدام اسأل"

msgid "general"
msgstr "عام"

msgid "programs_created"
msgstr "البرامج المنشأة"

msgid "programs_saved"
msgstr "البرامج المحفوظة"

msgid "programs_submitted"
msgstr "البرامج التي تم تسليمها"

msgid "teacher"
msgstr "معلم"

msgid "hidden"
msgstr "مخفي"

msgid "hedy_achievements"
msgstr "انجازات هيدي"

#, fuzzy
msgid "achievements_logo_alt"
msgstr "انجازات"

#, fuzzy
msgid "achievements_check_icon_alt"
msgstr "لقد ا حصلت على انجاز!"

msgid "cheatsheet_title"
msgstr "ورقة غش"

#, fuzzy
msgid "hedy_logo_alt"
msgstr "Hedy logo"

msgid "back_to_class"
msgstr "الرجوع الى صف"

msgid "class_name_prompt"
msgstr "أدخل اسم الصف رجاء"

msgid "username"
msgstr "اسم المستخدم"

msgid "last_login"
msgstr "اخر تسجيل دخول"

msgid "highest_level_reached"
msgstr "أعلى مستوى تم الوصول له"

msgid "number_programs"
msgstr "عدد البرامج"

msgid "programs"
msgstr "البرامج"

msgid "password"
msgstr "كلمة المرور"

msgid "remove"
msgstr "ازالة"

msgid "page"
msgstr "صفحة"

msgid "enter_password"
msgstr "أدخل كلمة سر جديدة ل"

msgid "password_change_prompt"
msgstr "هل أنت متأكد أنك تريد تغيير كلمة المرور هذه؟"

msgid "remove_student_prompt"
msgstr "هل أنت متأكد أنك تريد ازالة التلميذ من الصف؟"

#, fuzzy
msgid "add_students"
msgstr "تلاميذ"

msgid "customize_class"
msgstr "تخصيص الصف"

msgid "class_stats"
msgstr "احصائيات الصف"

#, fuzzy
msgid "class_logs"
msgstr "اخر تسجيل دخول"

msgid "back_to_teachers_page"
msgstr "الرجوع الى صفحة المعلم"

#, fuzzy
msgid "add_students_options"
msgstr "انشاء حسابات للتلاميذ"

#, fuzzy
msgid "copy_link_success"
msgstr "انسخ الرابط لمشاركته"

#, fuzzy
msgid "copy_join_link"
msgstr "الرجاء نسخ هذا الرابط ولصقه في تبويبة جديدة:"

msgid "invite_prompt"
msgstr "أدخل اسم مستخدم"

#, fuzzy
msgid "invite_by_username"
msgstr "يجب أن تكون جميع أسماء المستخدمين لا نظير لها."

msgid "create_accounts"
msgstr "انشاء عدة حسابات"

msgid "pending_invites"
msgstr "الدعوات قيد الإنتظار"

msgid "invite_date"
msgstr "تاريخ الدعوة"

msgid "expiration_date"
msgstr "تاريخ انتهاء الصلاحية"

msgid "delete_invite_prompt"
msgstr "هل أنت متأكد أنك تريد حذف الدعوة الى هذا الصف؟"

msgid "class_already_joined"
msgstr "أنت بالفعل تلميذ في صف"

#, fuzzy
msgid "error_logo_alt"
msgstr "Error logo"

msgid "goto_profile"
msgstr "الذهاب الى ملفي الشخصي"

msgid "prompt_join_class"
msgstr "هل تريد الإنضمام الى هذا الصف؟"

msgid "join_prompt"
msgstr "يجب أن يكون لديك حساب لتنضم الى صف. هل تريد تسجيل الدحول الآن؟"

msgid "join_class"
msgstr "انضم الى صف"

msgid "next_step_tutorial"
msgstr "الخطوة التالية >>>"

msgid "level_title"
msgstr "مستوى"

msgid "create_multiple_accounts"
msgstr "انشاء عدة حسابات"

msgid "accounts_intro"
msgstr "في هذه الصفحة تستطيع انشاء حسابات لعدة تلاميذ في نفس الوقت. من الممكن أيضاً اضافتهم مباشرة إلى واحد من الصفوف الخاصة بك. عند الضغط على الزر الأخضر مع علامة ال +، يمكنك إضافة صفوف جديدة. يمكنك حذف صف معين عند الضغط على الإشارة الحمراء التابعة له. يجب عدم وجود صفوف فارغة عند الضغط على \"انشاء الحسابات\". الرجاء الإنتباه إلى أن كل اسم مستخدم و بريد إلكتروني يجب أن يكون لا نظير له، وأن كلمة المرور يجب أن تحتوي <b> على الأقل</b> على ستة أحرف."

msgid "create_accounts_prompt"
msgstr "هل أنت متأكد أنك تريد انشاء هذه الحسابات؟"

msgid "class"
msgstr ""

#, fuzzy
msgid "download_login_credentials"
msgstr ""

msgid "yes"
msgstr "نعم"

msgid "no"
msgstr "لا"

msgid "generate_passwords"
msgstr ""

msgid "reset_view"
msgstr "اعادة ضبط"

msgid "customize_adventure"
msgstr "تخصيص مغامرة"

msgid "update_adventure_prompt"
msgstr "هل أنت متأكد أنك تريد تعديل هذه المغامرة؟"

msgid "general_settings"
msgstr "اعدادات عامة"

msgid "name"
msgstr "الاسم"

msgid "level"
msgstr "مستوى"

msgid "adventure_exp_1"
msgstr "اكتب مغامرتك المفضلة على الجانب الأيسر. بعد إنشاء مغامرتك ، يمكنك تضمينها في أحد الصفوف الخاصة بك من خلال \"التخصيصات\". إذا كنت تريد تضمين أمر برمجي في مغامرتك، فيرجى استخدام مرساة الكود مثل هذا:"

msgid "adventure_exp_2"
msgstr "إذا كنت تريد إظهار مقتطفات برمجيةفعلية ، على سبيل المثال لإعطاء التلاميذ قالبًا أو مثالاً على البرامج. الرجاء استخدام المراسي المسبقة مثل هذا:"

#, fuzzy
msgid "hello_world"
msgstr "Hello world!"

msgid "adventure_exp_3"
msgstr "يمكنك استخدام زر \"معاينة\" لعرض نسخة مصممة من مغامرتك. لعرض المغامرة على صفحة مخصصة ، اختر \"عرض\" من صفحة المعلمين."

msgid "adventure"
msgstr "مغامرة"

msgid "template_code"
msgstr ""
"هنا شرح المغامرة الخاصة بي!\n"
"\n"
"بهذه الطريقة يمكنني أن أعرض أمراً برمجياً: <code> قول</code>\n"
"\n"
"ولكن في بعض الأحيان ربما تريد أن تعرض مقتطفاً برمجياً، مثل هذا:\n"
"<pre>\n"
"اسأل ما اسمك؟\n"
"ردد اه اذن اسمك هو\n"
"</pre>"

msgid "adventure_terms"
msgstr "أوافق على أن مغامرتي قد تصير متاحة على العام على هيدي."

#, fuzzy
msgid "directly_add_adventure_to_classes"
msgstr "Do you want to add this adventure directly to one of your classes?"

msgid "preview"
msgstr "معاينة"

msgid "save"
msgstr "حفظ"

msgid "delete_adventure_prompt"
msgstr "هل أنت متأكد أنك تريد حذف هذه المغامرة؟"

msgid "customize_class_exp_1"
msgstr "أهلاً! في هذه الصفحة يمكنك تخصيص الصف الدراسي التابع لك. من خلال اختيار المستويات والمغامرات، يمكنك تحديد ما يمكن أن يراه التلميذ. يمكنك أيضًا إضافة مغامراتك التي تم إنشاؤها إلى المستويات. سيتم إضافة جميع المستويات والمغامرات الأساسية بشكل افتراضي. <b> ملاحظة: </b> ليست كل المغامرات متاحة لكل المستويات! القيام بإعدادات التخصيصات الخاصة بك يكون على النحو التالي:"

msgid "customize_class_step_1"
msgstr "حدد المستويات للصف الخاص بك من خلال الضغط على \"أزرار المستوى\""

msgid "customize_class_step_2"
msgstr "ستظهر \"صناديق الإختيار\" للمغامرات المتاحة للمستويات المختارة"

msgid "customize_class_step_3"
msgstr "حدد المغامرات التي تريد إتاحتها"

msgid "customize_class_step_4"
msgstr "انقر فوق اسم مغامرة لتحديد/عدم تحديد هذه المغامرة لجميع المستويات"

msgid "customize_class_step_5"
msgstr "اضافة مغامرات شخصية"

msgid "customize_class_step_6"
msgstr "تحديد تاريخ الافتتاح لكل مستوى (يمكنك أيضًا تركه فارغًا)"

msgid "customize_class_step_7"
msgstr "تحديد إعدادات أخرى"

msgid "customize_class_step_8"
msgstr "اختر \"حفظ\" -> لقد انتهيت!"

msgid "customize_class_exp_2"
msgstr "يمكنك دائمًا تغيير هذه الإعدادات لاحقًا. على سبيل المثال ، يمكنك إتاحة مغامرات أو مستويات معينة أثناء التدريس في الصف. بهذه الطريقة يسهل عليك تحديد المستوى والمغامرات التي سيعمل عليها تلاميذك. إذا كنت تريد إتاحة كل شيء لصفك ، فمن الأسهل إزالة التخصيص بشكل كامل."

msgid "select_adventures"
msgstr "اختيار المغامرات"

msgid "opening_dates"
msgstr "تواريخ الافتتاح"

msgid "opening_date"
msgstr "تاريخ الافتتاح"

msgid "directly_available"
msgstr "افتتح مباشرة"

msgid "select_own_adventures"
msgstr "اختيار المغامرات الذاتية"

msgid "select"
msgstr "اختر"

msgid "other_settings"
msgstr "اعدادات أخرى"

msgid "option"
msgstr "خيار"

msgid "mandatory_mode"
msgstr "وضع المبرمج الإلزامي"

msgid "hide_cheatsheet"
msgstr "اخفاء ورقة الغش"

msgid "hide_keyword_switcher"
msgstr "اخفاء تبديل الكلمات المفتاحية"

msgid "hide_quiz"
msgstr "نهاية الفحص السريع"

#, fuzzy
msgid "hide_parsons"
msgstr "Hide parsons"

msgid "reset_adventure_prompt"
msgstr "هل أنت متأكد أنك تريد إعادة ضبط كل المغامرات المختارة؟"

msgid "reset_adventures"
msgstr "إعادة ضبط المغامرات المختارة"

msgid "remove_customizations_prompt"
msgstr "هل أنت متأكد أنك تريد إزالة التخصيصات المتعلقة بهذا الصف؟"

msgid "remove_customization"
msgstr "إزالة التخصيصات"

#, fuzzy
msgid "unsaved_class_changes"
msgstr "There are unsaved changes, are you sure you want to leave this page?"

msgid "go_back_to_main"
msgstr "الرجوع الى الصفحة الرئيسية"

msgid "explore_programs"
msgstr "استكشف البرامج"

msgid "explore_explanation"
msgstr "في هذه الصفحة يمكنك البحث في البرامج التي تم إنشاؤها بواسطة مستخدمي هيدي الآخرين. يمكنك الإختيار بناء على مستوى هيدي والمغامرة. انقر فوق \"عرض البرنامج\" لفتح البرنامج وتشغيله. البرامج ذات الرأس الأحمر تحتوي على خطأ. لا يزال بإمكانك فتح البرنامج ، ولكن تشغيله سيؤدي إلى حدوث خطأ. يمكنك بالطبع محاولة إصلاحه! إذا كان المستخدم الذي أنشأ البرنامج لديه ملف تعريف عام ، فيمكنك النقر فوق اسم المستخدم الخاص به لزيارة ملفه الشخصي. ستجد هناك جميع برامجهم التي تم مشاركتها وأكثر من ذلك بكثير!"

msgid "language"
msgstr "اللغة"

msgid "search_button"
msgstr "البحث"

msgid "hedy_choice_title"
msgstr "اختيار هيدي"

msgid "creator"
msgstr "مبتكر"

msgid "view_program"
msgstr "عرض البرنامج"

#, fuzzy
msgid "report_program"
msgstr "Are you sure you want to report this program?"

msgid "my_classes"
msgstr "صفوفي"

msgid "students"
msgstr "تلاميذ"

msgid "view"
msgstr "عرض"

#, fuzzy
msgid "duplicate"
msgstr "Duplicate"

msgid "delete_class_prompt"
msgstr "هل أنت متأكد أنك تريدحذف الصف؟"

msgid "create_class"
msgstr "انشاء صف جديد"

msgid "my_adventures"
msgstr "مغامراتي"

msgid "last_update"
msgstr "اخر تحديث"

#, fuzzy
msgid "edit"
msgstr "Edit"

msgid "adventure_prompt"
msgstr "الرجاء إدخال اسم المغامرة"

msgid "create_adventure"
msgstr "انشاء مغامرة"

msgid "teacher_welcome"
msgstr "مرحباً في هيدي! بكل فخر أنت الآن تمتلك حساباً كمعلم وذا يسمح لك بانشاء صفوف ودعوة تلاميذ."

#, fuzzy
msgid "highscores"
msgstr "النتيجة"

#, fuzzy
msgid "highscore_explanation"
msgstr "في هذه الصفحة يمكنك البحث في البرامج التي تم إنشاؤها بواسطة مستخدمي هيدي الآخرين. يمكنك الإختيار بناء على مستوى هيدي والمغامرة. انقر فوق \"عرض البرنامج\" لفتح البرنامج وتشغيله. البرامج ذات الرأس الأحمر تحتوي على خطأ. لا يزال بإمكانك فتح البرنامج ، ولكن تشغيله سيؤدي إلى حدوث خطأ. يمكنك بالطبع محاولة إصلاحه! إذا كان المستخدم الذي أنشأ البرنامج لديه ملف تعريف عام ، فيمكنك النقر فوق اسم المستخدم الخاص به لزيارة ملفه الشخصي. ستجد هناك جميع برامجهم التي تم مشاركتها وأكثر من ذلك بكثير!"

#, fuzzy
msgid "highscore_no_public_profile"
msgstr "You don't have a public profile and are therefore not listed on the highscores. Do you wish to create one?"

#, fuzzy
msgid "create_public_profile"
msgstr "الملف العام"

#, fuzzy
msgid "whole_world"
msgstr "The world"

#, fuzzy
msgid "your_class"
msgstr "صفوفي"

msgid "achievements"
msgstr "انجازات"

#, fuzzy
msgid "country_title"
msgstr "الرجاء اختيار بلد صحيح."

msgid "last_achievement"
msgstr "آخر انجاز تم تحقيقه"

#, fuzzy
msgid "ago"
msgstr "{timestamp} ago"

#, fuzzy
msgid "parsons_title"
msgstr "Puzzle"

msgid "quiz_tab"
msgstr "انهاء الفحص السريع"

msgid "specific_adventure_mode"
msgstr "أنت حالياً في المغامرة '{adventure}'، اضغط على \"هيدي\" لعرض كل المغامرات."

msgid "example_code_header"
msgstr "مثال توضيحي"

msgid "variables"
msgstr "المتغيرات"

msgid "enter_text"
msgstr "أدخل الإجابة هنا..."

msgid "enter"
msgstr "الدخول"

msgid "already_program_running"
msgstr "هناك بالفعل برنامج اخر تحت التنفيذ، قم بانهاء ذلك البرنامج أولاً."

msgid "run_code_button"
msgstr "تنفيذ البرنامج"

msgid "stop_code_button"
msgstr "ايقاف البرنامج"

#, fuzzy
msgid "next_exercise"
msgstr "Next exercise"

msgid "edit_code_button"
msgstr "تعديل البرنامج"

#, fuzzy
msgid "repair_program_logo_alt"
msgstr "Repair program icon"

msgid "delete_confirm"
msgstr "هل أنت متأكد من أنك تريد حذف البرنامج؟"

msgid "delete"
msgstr "حذف"

msgid "read_code_label"
msgstr "القراءة بصوت عال"

msgid "regress_button"
msgstr "الرجوع الى المستوى {level}"

msgid "advance_button"
msgstr "الذهاب الى المستوى {level}"

msgid "developers_mode"
msgstr "وضع المبرمج"

msgid "nav_start"
msgstr "صفحة البدأ"

msgid "nav_hedy"
msgstr "هيدي"

msgid "nav_explore"
msgstr "استكشف"

msgid "nav_learn_more"
msgstr "المزيد من المعلومات"

msgid "program_header"
msgstr "برامجي"

msgid "my_achievements"
msgstr "مغامراتي"

msgid "my_account"
msgstr "حسابي"

msgid "for_teachers"
msgstr "للمعلمين"

#, fuzzy
msgid "teacher_manual"
msgstr "Teacher manual"

msgid "logout"
msgstr "تسجيل الخروج"

msgid "login"
msgstr "تسجيل الدخول"

msgid "search"
msgstr "ابحث..."

msgid "keyword_support"
msgstr "الأوامر البرمجية المترجمة"

msgid "non_keyword_support"
msgstr "المحتوى المترجم"

msgid "welcome"
msgstr "مرحباً"

msgid "welcome_back"
msgstr "مرحباً بعودتك"

#, fuzzy
msgid "teacher_tutorial_logo_alt"
msgstr "اضغط على \"الخطوة التالية\" لتبدأ كمعلم أو معلمة في هيدي!"

msgid "start_teacher_tutorial"
msgstr "بدء الدليل التوجيهي للمعلم"

#, fuzzy
msgid "hedy_tutorial_logo_alt"
msgstr "بدء الدليل التوجيهي"

msgid "start_hedy_tutorial"
msgstr "بدء الدليل التوجيهي"

#, fuzzy
msgid "start_programming_logo_alt"
msgstr "ابدأ البرمجة"

msgid "start_programming"
msgstr "ابدأ البرمجة"

#, fuzzy
msgid "explore_programs_logo_alt"
msgstr "استكشف البرامج"

msgid "your_account"
msgstr "ملفك الشخصي"

#, fuzzy
msgid "profile_logo_alt"
msgstr "تم تحديث الملف الشخصي."

msgid "no_public_profile"
msgstr "ليس لديك نص ملف شخصي عام حتى الآن ..."

#, fuzzy
msgid "create_question"
msgstr "Do you want to create one?"

msgid "amount_created"
msgstr "البرامج المنشأة"

msgid "amount_saved"
msgstr "البرامج المحفوظة"

msgid "amount_submitted"
msgstr "البرامج المرسلة"

msgid "your_last_program"
msgstr "آخر برنامج تم حفظه"

msgid "ok"
msgstr "حسناً"

msgid "cancel"
msgstr "الغاء"

msgid "copy_link_to_share"
msgstr "انسخ الرابط لمشاركته"

msgid "achievement_earned"
msgstr "لقد ا حصلت على انجاز!"

msgid "mailing_title"
msgstr "اشترك في نشرة هيدي الإخبارية"

msgid "email"
msgstr "البريد الإلكتروني"

msgid "surname"
msgstr "الاسم الأول"

msgid "lastname"
msgstr "اسم العائلة"

msgid "country"
msgstr "البلد"

msgid "subscribe"
msgstr "اشترك"

msgid "required_field"
msgstr "مطلوب تعبئة الحقول مع علامة ال *"

msgid "previous_campaigns"
msgstr "عرض الحملات السابقة"

msgid "step_title"
msgstr "المهمة"

msgid "save_code_button"
msgstr "حفظ البرنامج"

msgid "share_code_button"
msgstr "حفظ ومشاركة البرنامج"

msgid "try_button"
msgstr "حاول"

#, fuzzy
msgid "commands"
msgstr "Commands"

#, fuzzy
msgid "english"
msgstr "English"

msgid "login_long"
msgstr "الدخول الى حسابك"

msgid "no_account"
msgstr "ليس لديك حساب؟"

msgid "create_account"
msgstr "انشاء حساب"

msgid "forgot_password"
msgstr "هل نسيت كلمة المرور؟"

msgid "main_title"
msgstr "هيدي"

msgid "main_subtitle"
msgstr "لغة برمجة متدرجة"

msgid "try_it"
msgstr "جرب ذلك"

#, fuzzy
msgid "exercise"
msgstr "Exercise"

#, fuzzy
msgid "what_should_my_code_do"
msgstr "What should my code do?"

#, fuzzy
msgid "teacher_account_request"
msgstr "You have a pending teacher account request"

msgid "account_overview"
msgstr "نظرة عامة على الحساب"

msgid "my_messages"
msgstr "رسائلي"

msgid "invite_message"
msgstr "لقد تلقيت دعوة للإنضمام إلى الصف"

msgid "sent_by"
msgstr "تم إرسال الدعوة من قبل"

msgid "delete_invite"
msgstr "حذف الدعوة"

msgid "public_profile"
msgstr "الملف العام"

#, fuzzy
msgid "visit_own_public_profile"
msgstr "ليس لديك نص ملف شخصي عام حتى الآن ..."

msgid "profile_picture"
msgstr "الصورة الشخصية"

msgid "personal_text"
msgstr "النص الشخصي"

msgid "your_personal_text"
msgstr "نصّك الشخصي..."

msgid "favourite_program"
msgstr "البرامج المفضلة"

msgid "public_profile_info"
msgstr "بتحديد هذا الخانة أجعل ملفي الشخصي مرئيًا للجميع. انتبه على عدم مشاركة معلومات شخصية مثل اسمك أو عنوان منزلك ، لأن الجميع سيتمكن من رؤيتها!"

msgid "update_public"
msgstr "تحديث الملف العام"

msgid "are_you_sure"
msgstr "هل أنت متأكد؟ لا يمكنك التراجع عن هذا الإجراء."

msgid "delete_public"
msgstr "حذف الملف العام"

msgid "self_removal_prompt"
msgstr "هل أنت متأكد أنك تريد مغادرة هذا الصف؟"

msgid "leave_class"
msgstr "مغادرة الصف"

msgid "settings"
msgstr "اعداداتي الشخصية"

msgid "birth_year"
msgstr "سنة الميلاد"

msgid "preferred_language"
msgstr "اللغة المفضلة"

msgid "preferred_keyword_language"
msgstr "اللغة المفضلة للأوامر البرمجية"

msgid "gender"
msgstr "الجنس"

msgid "female"
msgstr "بنت / أنثى"

msgid "male"
msgstr "ولد / ذكر"

msgid "other"
msgstr "آخر"

msgid "update_profile"
msgstr "تحديث الملف الشخصي"

msgid "destroy_profile"
msgstr "حذف الملف الشخصي"

msgid "change_password"
msgstr "تغيير كلمة المرور"

#, fuzzy
msgid "current_password"
msgstr "Current password"

msgid "new_password"
msgstr "كلمة المرور الجديدة"

msgid "repeat_new_password"
msgstr "أعد ادخال كلمة المرور"

msgid "request_teacher"
msgstr "هل ترغب في التقدم بطلب للحصول على حساب المعلم؟"

#, fuzzy
msgid "request_teacher_account"
msgstr "Request teacher account"

msgid "recent"
msgstr "برامجي الأخيرة"

msgid "all"
msgstr ""

msgid "submitted"
msgstr ""

msgid "submitted_header"
msgstr "هذا برنامج تسليمه ولا يمكن نعديله."

msgid "title"
msgstr "العنوان"

msgid "last_edited"
msgstr "تاريخ آخر تعديل"

msgid "favourite_confirm"
msgstr "هل أنت متأكد أنك تريد تحديد هذا البرنامج كبرنامج المفضل؟"

msgid "open"
msgstr "افتح"

msgid "copy_clipboard"
msgstr "تم النسخ الى الحافظة (ذاكرة التخزين المؤقت) بنجاح"

msgid "unshare_confirm"
msgstr "هل أنت متأكد من أنك تريد جعل البرنامج خاصاً/سرّياً؟"

msgid "unshare"
msgstr "الغاء المشاركة"

msgid "submit_warning"
msgstr "هل أنت متأكد أنك تريد ارسال هذا البرنامج؟"

msgid "submit_program"
msgstr "ارسال"

msgid "share_confirm"
msgstr "هل أنت متأكد من أنك تريد جعل البرنامج عاماً/علنياً؟"

msgid "share"
msgstr "مشاركة"

msgid "no_programs"
msgstr "ليس لديك أي برامج بعد."

msgid "write_first_program"
msgstr "اكتب أول برامجك!"

#, fuzzy
msgid "certified_teacher"
msgstr "Certified teacher"

#, fuzzy
msgid "admin"
msgstr "Admin"

#, fuzzy
msgid "distinguished_user"
msgstr "Distinguished user"

#, fuzzy
msgid "contributor"
msgstr "Contributor"

msgid "no_shared_programs"
msgstr "ليس لديه برامج تم مشاركتها..."

#, fuzzy
msgid "quiz_logo_alt"
msgstr "Quiz logo"

msgid "start_quiz"
msgstr "بدء الفحص السريع"

msgid "go_to_first_question"
msgstr "الذهاب الى السؤال ١"

msgid "question"
msgstr "السؤال"

msgid "hint"
msgstr "تلميح؟"

msgid "submit_answer"
msgstr "إجابة السؤال"

msgid "feedback_success"
msgstr "أحسنت!"

msgid "feedback_failure"
msgstr "إجابة خاطئة!"

msgid "correct_answer"
msgstr "الإجابة الصحيحة هي"

msgid "go_to_question"
msgstr "الذهاب إلى السؤال"

msgid "go_to_quiz_result"
msgstr "الذهاب إلى نتيجة الفحص السريع"

msgid "end_quiz"
msgstr "نهاية الفحص السريع"

msgid "score"
msgstr "النتيجة"

msgid "recover_password"
msgstr "طلب إعادة ضبط كلمة المرور"

msgid "send_password_recovery"
msgstr "ارسال رابط لاسترجاع كلمة المرور"

msgid "reset_password"
msgstr "اعادة ضبط كلمة المرور"

msgid "password_repeat"
msgstr "اعادة كلمة المرور"

msgid "create_account_explanation"
msgstr "يسمح لك امتلاك حسابك الخاص بحفظ برامجك."

msgid "programming_experience"
msgstr "هل لديك خبرة سابقة في البرمجة؟"

msgid "languages"
msgstr "أي من لغات البرمجة التالية استخدمتها من قبل؟"

msgid "other_block"
msgstr "لغة برمجة أخرى تستعمل اللبنات البرمجية"

msgid "other_text"
msgstr "لغة برمجية نصّية أخرى"

msgid "subscribe_newsletter"
msgstr "اشترك في النشرة الإخبارية"

msgid "agree_with"
msgstr "أوافق على"

msgid "privacy_terms"
msgstr "شروط الخصوصية"

msgid "agree_third_party"
msgstr "أوافق على أن يتم الاتصال بي من قبل شركاء جامعة لايدن (Leiden) مع عروض تسويقية (اختياري)"

msgid "already_account"
msgstr "هل لديك حساب بالفعل؟"

msgid "teacher_invitation_require_login"
msgstr "لإعداد ملفك الشخصي كمعلم ، سنحتاج منك تسجيل الدخول. إذا لم يكن لديك حساب ، فالرجاء إنشاء حساب."

msgid "by"
msgstr "عند"

msgid "percentage_achieved"
msgstr "أنجزه {percentage}{٪} من المستخدمين"

msgid "title_admin"
msgstr "هيدي - صفحة الإدارة"

msgid "username_invalid"
msgstr "اسم المستخدم الخاص بك غير صالح."

msgid "username_special"
msgstr "اسم المستخدم لا يمكن أن يتضمن `:` أو `@`."

msgid "username_three"
msgstr "اسم المستخدم يجب أن يتكون من ثلاثة أحرف على الأقل."

msgid "password_invalid"
msgstr "كلمة المرور الخاصة بك غير صالحة."

msgid "passwords_six"
msgstr "كلمة المرور يجب أن تتكون من ستة أحرف أو أكثر."

msgid "email_invalid"
msgstr "الرجاء ادخال بريد الكتروني صحيح."

#, fuzzy
msgid "mail_error_change_processed"
msgstr "Something went wrong when sending a validation mail, the changes are still correctly processed."

msgid "invalid_username_password"
msgstr "اسم المستخدم/كلمة المرور غير صحيحة."

msgid "repeat_match_password"
msgstr "كلمة المرور المكررة غير متطابقة."

msgid "language_invalid"
msgstr "الرجاء اختيار لغة صحيحة."

msgid "agree_invalid"
msgstr "يجب أن توافق على شروط الخصوصية."

msgid "keyword_language_invalid"
msgstr "الرجاء اختيار لغة صحيحة للكلمات المفتاحية (الأوامر البرمجية). اختر اللغة الإنجليزية أو لغتك الخاصة."

msgid "year_invalid"
msgstr "الرجاء ادخال سنة بين ١٩٩٠ و {current_year}."

msgid "gender_invalid"
msgstr "الرجاء تحديد جنس صالح واختيار (أنثى ، ذكر ، أخرى)."

msgid "country_invalid"
msgstr "الرجاء اختيار بلد صحيح."

msgid "experience_invalid"
msgstr "الرجاء اختيار الخبرة بشكل صحيح (نعم ، لا)."

msgid "programming_invalid"
msgstr "الرجاء اختيار لغة برمجة بشكل صحيح."

msgid "exists_username"
msgstr "اسم المستخدم هذا قيد الإستخدام بالفعل."

msgid "exists_email"
msgstr "البريد الاإلكتروني هذا قيد الإستخدام بالفعل."

msgid "token_invalid"
msgstr "الرمز الخاص بك غير صالح."

msgid "password_six"
msgstr "كلمة المرور المختارة يجب أن تتكون من ستة أحرف على الأقل."

msgid "password_change_not_allowed"
msgstr "لا يمكنك تغيير كلمة المرور لهذا المستخدم."

msgid "password_change_success"
msgstr "تم تغيير كلمة المرور للتلميذ الخاص بك بنجاح."

msgid "password_updated"
msgstr "تم تحديث كلمة المرور."

msgid "profile_updated_reload"
msgstr "تم تحديث الملف الشخصي، سيتم إعادة تحميل الصفحة."

msgid "profile_updated"
msgstr "تم تحديث الملف الشخصي."

msgid "sent_password_recovery"
msgstr "ستصلك على الفور رسالة على البريد الإلكتروني مع التعليمات الخاصة بإعادة ضبط كلمة المرور الخاصة بك."

msgid "password_resetted"
msgstr "تم إعادة ضبط كلمة المرور الخاصة بك بنجاح، سيتم إعادة تحويلك إلى صفحة تسجيل الدخول."

#, fuzzy
msgid "already_teacher"
msgstr "You already have a teacher account."

#, fuzzy
msgid "already_teacher_request"
msgstr "You already have a pending teacher request."

#, fuzzy
msgid "teacher_account_success"
msgstr "You successfully requested a teacher account."

msgid "teacher_invalid"
msgstr "قيمة المعلم الخاصة بك غير صالحة."

msgid "mail_welcome_verify_body"
msgstr ""
"تم انشاء حساب هيدي الخاص بك بنجاح. أهلاً بك!\n"
"الرجاء الضغط على هذا الرابط للتحقق من بريدك الإلكتروني: {link}"

msgid "mail_change_password_body"
msgstr ""
"تم تغيير كلمة مرور هيدي الخاصة بك. إذا كنت أنت من قام/طلب هذا ، فكل شيء على ما يرام.\n"
"إذا لم تقم بطلب/بفعل تغيير كلمة المرور الخاصة بك ، فيرجى الاتصال بنا على الفور من خلال الرد على هذا البريد الإلكتروني."

msgid "mail_recover_password_body"
msgstr ""
"من خلال الضغط على هذا الرابط ، يمكنك ضبط كلمة مرور جديدة لـهيدي. هذا الرابط صالح لمدة <b> ٤ </b> ساعات.\n"
"إذا لم تطلب إعادة ضبط كلمة المرور ، فيرجى تجاهل هذا البريد الإلكتروني: {link}"

msgid "mail_reset_password_body"
msgstr ""
"تمت إعادة ضبط كلمة مرور هيدي الخاصة بك إلى كلمة مرور جديدة. إذا كنت أنت من طلب/قام بهذا ، فكل شيء على ما يرام.\n"
"إذا لم تقم بطلب/بفعل تغيير كلمة المرور الخاصة بك ، فيرجى الاتصال بنا على الفور من خلال الرد على هذا البريد الإلكتروني."

msgid "mail_welcome_teacher_body"
msgstr ""
"<strong>مرحبًا!</strong>\n"
"تهانينا على حساب المعلم الجديد الخاص بك من هيدي. مرحبًا بك في المجتمع العالمي لمعلمي هيدي!\n"
"\n"
"<strong> ما يمكن لحساب المعلم فعله </strong>\n"
"باستخدام حساب المعلم الخاص بك ، لديك خيار إنشاء الصفوف الدراسية. يمكن لتلاميذك الانضمام إلى صفوفك ويمكنك رؤية تقدمهم. يتم إنشاء الصفوف وإدارتها من خلال <a href=\"https://hedycode.com/for-teachers\">صفحةالمعلم</a>.\n"
"\n"
"<strong> كيفية مشاركة الأفكار </strong>\n"
"إذا كنت تستخدم هيدي في الصف ، فمن المحتمل أن يكون لديك أفكار للتحسين! يمكنك مشاركة هذه الأفكار معنا في <a href=\"https://github.com/Felienne/hedy/discussions/categories/ideas\"> مناقشة الأفكار </a>.\n"
"\n"
"<strong> كيف تطلب المساعدة </strong>\n"
"إذا كان هناك أي شيء غير واضح ، فيمكنك النشر في <a href=\"https://github.com/Felienne/hedy/discussions/categories/q-a\"> مناقشة الأسئلة والأجوبة </a> أو <a href = \"mailto:hello@hedy.org \"> أرسل إلينا بريدًا إلكترونيًا </a>.\n"
"\n"
"استمر في البرمجة!"

msgid "mail_welcome_verify_subject"
msgstr "مرحباً بك في هيدي"

msgid "mail_change_password_subject"
msgstr "تم تغيير كلمة مرور هيدي الخاصة بك"

msgid "mail_recover_password_subject"
msgstr "طلب إعادة ضبط كلمة المرور."

msgid "mail_reset_password_subject"
msgstr "تم إعادة ضبط كلمة مرور هيدي الخاصة بك"

msgid "mail_welcome_teacher_subject"
msgstr "حساب هيدي الخاص بك كمعلم جاهز"

msgid "user"
msgstr "مستخدم"

msgid "mail_hello"
msgstr "مرحباً {username}!"

msgid "mail_goodbye"
msgstr ""
"شكراً لك!\n"
"فريق هيدي"

msgid "copy_mail_link"
msgstr "الرجاء نسخ هذا الرابط ولصقه في تبويبة جديدة:"

msgid "link"
msgstr "الرابط"

#, fuzzy
msgid "exercise_doesnt_exist"
msgstr "This exercise doesn't exist"

msgid "delete_success"
msgstr "تم حذف البرنامج بنجاح."

msgid "save_prompt"
msgstr "يجب أن يكون لديك حساب لتتمكن من حفظ برنامجك. هل ترغب بتسجيل الدخول الآن؟"

msgid "overwrite_warning"
msgstr "لديك برنامج بهذا اإسم بالفعل، سيؤدي حفظ هذا البرنامج إلى استبدال البرنامج القديم. هل أنت متأكد؟"

msgid "save_parse_warning"
msgstr "هذا البرنامج يحتوي على خطأ، هل أنت متأكد أنك تريد حفظه؟"

msgid "save_success_detail"
msgstr "تم حفظ البرنامج بنجاح."

msgid "share_success_detail"
msgstr "تم مشاركة البرنامج بنجاح."

msgid "unshare_success_detail"
msgstr "تم التراجع عن مشاركة البرنامج بنجاح."

msgid "favourite_success"
msgstr "تم ضبط البرنامج كمفضل."

#, fuzzy
msgid "report_failure"
msgstr "This program does not exist or is not public"

#, fuzzy
msgid "report_success"
msgstr "This program has been reported"

msgid "level_invalid"
msgstr "هذا المستوى من هيدي غير صحيح."

#, fuzzy
msgid "question_doesnt_exist"
msgstr "This question does not exist"

#, fuzzy
msgid "question_invalid"
msgstr "الرمز الخاص بك غير صالح."

#, fuzzy
msgid "answer_invalid"
msgstr "كلمة المرور الخاصة بك غير صالحة."

#, fuzzy
msgid "too_many_attempts"
msgstr "Too many attempts"

msgid "retrieve_class_error"
msgstr "يمكن للمعلمين فقط استرجاع الصفوف"

msgid "no_such_class"
msgstr "لا وجود لهذا الصف في هيدي"

msgid "title_class statistics"
msgstr "احصائياتي"

#, fuzzy
msgid "title_class logs"
msgstr "هيدي - انضم الى صف"

msgid "title_class-overview"
msgstr "هيدي - نظرة عامة على الصف"

msgid "only_teacher_create_class"
msgstr "يمكن للمعلمين فقط انشاء صفوف!"

msgid "class_name_invalid"
msgstr "اسم هذا الصف غير صالح."

msgid "class_name_empty"
msgstr "لم تدخل اسم الصف!"

msgid "class_name_duplicate"
msgstr "لديك بالفعل صف بهذا الإسم."

msgid "invalid_class_link"
msgstr "رابط الانضمام للصف غير صالح."

msgid "title_join-class"
msgstr "هيدي - انضم الى صف"

msgid "title_customize-class"
msgstr "هيدي - تخصيص صف"

msgid "customization_deleted"
msgstr "تم حذف التخصيصات بنجاح."

msgid "class_customize_success"
msgstr "تم انشاء التخصيصات للصف بنجاح."

msgid "username_empty"
msgstr "لم تدخل اسم المستخدم!"

msgid "student_not_existing"
msgstr "اسم المستخدم غير موجود."

msgid "student_already_in_class"
msgstr "هذا التلميذ بالفعل موجود في الصف الخاص بك."

msgid "student_already_invite"
msgstr "هذا التلميذ بالفعل لديه دعوة قيد الإنتظار."

msgid "no_accounts"
msgstr "لا يوجد حسابات ليتم انشاءها."

msgid "unique_usernames"
msgstr "يجب أن تكون جميع أسماء المستخدمين لا نظير لها."

msgid "usernames_exist"
msgstr "اسم مستخدم واحد أو أكثر قيد الاستخدام بالفعل."

msgid "accounts_created"
msgstr "تم إنشاء الحسابات بنجاح."

msgid "retrieve_adventure_error"
msgstr "لا يسمح لك بعرض هذه المغامرة!"

msgid "title_view-adventure"
msgstr "هيدي - عرض مغامرة"

msgid "title_customize-adventure"
msgstr "هيدي - تخصيص مغامرة"

msgid "adventure_id_invalid"
msgstr "رمز المغامرة هذا غير صالح."

msgid "adventure_name_invalid"
msgstr "اسم المغامرة غير صالح."

msgid "content_invalid"
msgstr "هذه المغامرة غير صالحة"

msgid "adventure_length"
msgstr "المغامرة يجب أن تحتوي على ٢٠ حرفاً على الأقل."

msgid "public_invalid"
msgstr "اختيار الاتفاقية هذا غير صالح"

#, fuzzy
msgid "classes_invalid"
msgstr "The list of selected classes is invalid"

msgid "adventure_duplicate"
msgstr "لديك بالفعل مغامرة بنفس هذا الإسم."

#, fuzzy
msgid "something_went_wrong_keyword_parsing"
msgstr ""

msgid "adventure_updated"
msgstr "تم تحديث المغامرة!"

msgid "adventure_empty"
msgstr "لم تدخل اسم المغامرة!"

#, fuzzy
msgid "all"
msgstr "All"

<<<<<<< HEAD
#~ msgid "teacher_tutorial_end_message"
#~ msgstr "اضغط على \"الخطوة التالية\" لتبدأ كمعلم أو معلمة في هيدي!"
=======
#, fuzzy
msgid "submitted"
msgstr "Submitted"
>>>>>>> b809cf9f
<|MERGE_RESOLUTION|>--- conflicted
+++ resolved
@@ -1,28 +1,18 @@
-
 msgid ""
 msgstr ""
 "Project-Id-Version: PACKAGE VERSION\n"
 "Report-Msgid-Bugs-To: \n"
-<<<<<<< HEAD
-"POT-Creation-Date: 2022-08-25 14:50+0200\n"
-"PO-Revision-Date: 2022-08-25 09:56+0000\n"
-=======
 "POT-Creation-Date: 2022-08-25 10:29+0200\n"
 "PO-Revision-Date: 2022-08-28 13:54+0000\n"
->>>>>>> b809cf9f
 "Last-Translator: Anonymous <noreply@weblate.org>\n"
+"Language-Team: ar <LL@li.org>\n"
 "Language: ar\n"
-"Language-Team: ar <LL@li.org>\n"
-"Plural-Forms: nplurals=6; plural=n==0 ? 0 : n==1 ? 1 : n==2 ? 2 : n%100>=3 && n%100<=10 ? 3 : n%100>=11 ? 4 : 5;\n"
 "MIME-Version: 1.0\n"
 "Content-Type: text/plain; charset=utf-8\n"
 "Content-Transfer-Encoding: 8bit\n"
-<<<<<<< HEAD
-=======
 "Plural-Forms: nplurals=6; plural=n==0 ? 0 : n==1 ? 1 : n==2 ? 2 : n%100>=3 "
 "&& n%100<=10 ? 3 : n%100>=11 ? 4 : 5;\n"
 "X-Generator: Weblate 4.14.1-dev\n"
->>>>>>> b809cf9f
 "Generated-By: Babel 2.10.1\n"
 
 msgid "program_contains_error"
@@ -444,9 +434,6 @@
 msgid "create_accounts_prompt"
 msgstr "هل أنت متأكد أنك تريد انشاء هذه الحسابات؟"
 
-msgid "class"
-msgstr ""
-
 #, fuzzy
 msgid "download_login_credentials"
 msgstr ""
@@ -456,9 +443,6 @@
 
 msgid "no"
 msgstr "لا"
-
-msgid "generate_passwords"
-msgstr ""
 
 msgid "reset_view"
 msgstr "اعادة ضبط"
@@ -1562,11 +1546,6 @@
 msgid "all"
 msgstr "All"
 
-<<<<<<< HEAD
-#~ msgid "teacher_tutorial_end_message"
-#~ msgstr "اضغط على \"الخطوة التالية\" لتبدأ كمعلم أو معلمة في هيدي!"
-=======
 #, fuzzy
 msgid "submitted"
-msgstr "Submitted"
->>>>>>> b809cf9f
+msgstr "Submitted"