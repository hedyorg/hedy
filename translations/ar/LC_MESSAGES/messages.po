# Arabic translations for PROJECT.
# Copyright (C) 2023 ORGANIZATION
# This file is distributed under the same license as the PROJECT project.
# FIRST AUTHOR <EMAIL@ADDRESS>, 2023.
#
msgid ""
msgstr ""
"Project-Id-Version: PROJECT VERSION\n"
"Report-Msgid-Bugs-To: EMAIL@ADDRESS\n"
"POT-Creation-Date: 2023-12-08 17:32-0400\n"
"PO-Revision-Date: 2023-12-13 06:39+0000\n"
"Last-Translator: Prefill add-on <noreply-addon-prefill@weblate.org>\n"
"Language-Team: ar <LL@li.org>\n"
"Language: ar\n"
"MIME-Version: 1.0\n"
"Content-Type: text/plain; charset=utf-8\n"
"Content-Transfer-Encoding: 8bit\n"
"Plural-Forms: nplurals=6; plural=(n==0 ? 0 : n==1 ? 1 : n==2 ? 2 : n%100>=3 && n%100<=10 ? 3 : n%100>=0 && n%100<=2 ? 4 : 5);\n"
"X-Generator: Weblate 5.3-dev\n"
"Generated-By: Babel 2.11.0\n"

#, fuzzy
msgid "Access Before Assign"
msgstr ""
"لقد حاولت استخدام المتغير {name} في السطر {access_line_number}، لكنك قمت "
"بتعيينه على السطر {definition_line_number}. قم بتعيين متغير قبل استخدامه."

msgid "Cyclic Var Definition"
msgstr ""
"يجب أن تضبط قيمة المتغير {variable} قبل أن تستعمله على الجانب الأيسر من من "
"الأمر هو."

msgid "Has Blanks"
msgstr ""
"البرنامج الخاص بك غير مكتمل. عليك أن تستبدل الفراغات الموجودة وتضع مكانها "
"الكود الذي تريد للحاسوب أن ينفذه."

msgid "Incomplete"
msgstr ""
"أوه! لقد نسيت أن تكمل جزءاً من البرنامج! في السطر رقم {line_number}، عليك أن "
"تكمل كتابة الكود بعد {incomplete_command}."

#, fuzzy
msgid "Incomplete Repeat"
msgstr ""
"يبدو أنك نسيت إستخدام أمر مع أمر {repeat} الذي إستخدمته في السطر "
"{line_number}."

msgid "Invalid"
msgstr ""
"{invalid_command} ليس أمراً برمجياً ضمن المستوى {level} من هيدي. هل كنت تقصد "
"الأمر {guessed_command}؟"

msgid "Invalid Argument"
msgstr ""
"لا يمكن استعمال الأمر {command} مع {invalid_argument}. حاول تغيير "
"{invalid_argument} الى {allowed_types}."

msgid "Invalid Argument Type"
msgstr ""
"لا يمكن استعمال الأمر {command} مع {invalid_argument} وذلك بسبب كونها "
"{invalid_type}. حاول تغيير {invalid_argument} الى {allowed_types}."

#, fuzzy
msgid "Invalid At Command"
msgstr ""
"The {at} command may not be used from level 16 onward. You can use square "
"brackets to use an element from a list, for example `friends[i]`, "
"`lucky_numbers[{random}]`."

msgid "Invalid Space"
msgstr ""
"أوه! يوجد مسافة زائدة في بداية السطر رقم {line_number}، المسافات تربك "
"الحاسوب أحياناً. هل باستطاعتك أن تمسحها؟"

msgid "Invalid Type Combination"
msgstr ""
"لا يمكن استعمال {invalid_argument} و{invalid_argument_2} مع الأمر {command} "
"وذلك بسبب كون الأول{invalid_type} وكون الآخر {invalid_type_2}. حاول تغيير "
"{invalid_argument} الى {invalid_type_2} أو {invalid_argument_2} الى "
"{invalid_type}."

msgid "Locked Language Feature"
msgstr ""
"أنت تستعمل {concept}! هذا مدهش، لكن {concept} غير متاح لك حالياً! سيتاح لك "
"استعماله في مستوى لاحق."

msgid "Lonely Echo"
msgstr ""
"لقد استعملت الأمر ردد قبل الأمر اسأل، أو استعملت الأمر ردد بدون استعمال "
"الأمر اسأل. قم باستعمال الأمر اسأل للحصول على اجابة أولاً ثم استعمل الأمر ردد."

#, fuzzy
msgid "Lonely Text"
msgstr ""
"It looks like you forgot to use a command with the text you put in line "
"{line_number}"

msgid "Missing Command"
msgstr "يبدو أنك نسيت استخدام أمر برمجي في السطر رقم {line_number}."

msgid "Missing Inner Command"
msgstr ""
"يبدو أنك نسيت استخدام أمر برمجي مع الجملة {command} التي استعملتها في السطر "
"رقم {line_number}."

#, fuzzy
msgid "Misspelled At Command"
msgstr ""
"It looks like you might have misspelled the {command} command, instead you "
"wrote {invalid_argument} in line {line_number}."

msgid "No Indentation"
msgstr ""
"لقد استخدمت عدداً غير كافي من الفراغات كإزاحة في السطر رقم {line_number}. لقد "
"استخدمت {leading_spaces} إزاحات وهذا غير كافٍ. يجب عليك أن تبدأ كل مجموعة "
"جديدة من الكود ب {indent_size} إزاحات أكثر من السطر الذي يسبقها."

#, fuzzy
msgid "Non Decimal Variable"
msgstr ""
"At line {line_number}, you might have tried using a number which Hedy does "
"not like very much! Try changing it to a decimal number like 2."

msgid "Parse"
msgstr ""
"الكود الذي أدخلته ليس مطابقاً لبرمجيات هيدي. يوجد خطأفي في السطر رقم "
"{location[0]} والموضع {location[1]}. لقد أدخلت الرمز {character_found} لكن "
"هذا غير مسموح به."

#, fuzzy
msgid "Pressit Missing Else"
msgstr ""
"You forgot to add what happens when you press a different key, add an {else} "
"to your code"

msgid "Too Big"
msgstr ""
"واو! برنامجك يحتوي على {lines_of_code} سطر برمجي! لكننا نستطيع معالجة "
"{max_lines} سطر برمجي كحد أقصى في هذا المستوى. اجعل برنامجك أصغر وحاول مرة "
"أخرى."

msgid "Unexpected Indentation"
msgstr ""
"لقد استخدمت عدداً أكثر من اللازم من الفراغات كإزاحة في السطر رقم "
"{line_number}. لقد استخدمت {leading_spaces} إزاحات وهذا أكثر من اللازم. يجب "
"عليك أن تبدأ كل مجموعة جديدة من الكود ب {indent_size} إزاحات أكثر من السطر "
"الذي يسبقها."

msgid "Unquoted Assignment"
msgstr ""
"ابتداء من هذا المستوى عليك وضع النص على يسار `هو` بين علامات الاقتباس. لقد "
"نسيت فعل ذلك مع النص {text}."

msgid "Unquoted Equality Check"
msgstr ""
"اذا كنت تريد فحص ما اذا كان المتغير مساويا لنص من عدة كلمات، هذه الكلمات يجب "
"أن تكون محاطة بعلامات الاقتباس!"

msgid "Unquoted Text"
msgstr ""
"انتبه! عند استعمال الأوامر اسأل أو قول يجب أن يكون النص بين علامات الاقتباس "
"\". على ما يبدو أنك نسيت اضافة واحدة منهم في مكان ما."

msgid "Unsupported Float"
msgstr ""
"لا ندعم الأرقام غير الصحيحة (الأرقام العشرية)حتى الان، ولكنها ستكون مدعومة "
"بعد عدة مستويات. في الوقت الحالي قم بتغيير {value} الر رقم صحيح."

msgid "Unsupported String Value"
msgstr "النصوص لا يمكن أن تحتوي على {invalid_value}."

msgid "Var Undefined"
msgstr ""
"لقد قمت باستعمال المتغير {name} لكنك لم تقم بضبط قيمته ابتداء. من الممكن "
"أيضاً أنك كنت تريد استعمال الكلمة {name} ولكن نسيت وضع علامات الاقتباس."

msgid "Wrong Level"
msgstr ""
"لقد أدخلت برنامج هيدي صحيحاً ولكن ليس في المستوى المناسب. لقد كتبت "
"{offending_keyword} للمستوى {working_level}. تلميح: {tip}"

msgid "account_overview"
msgstr "نظرة عامة على الحساب"

msgid "accounts_created"
msgstr "تم إنشاء الحسابات بنجاح."

msgid "accounts_intro"
msgstr ""
"في هذه الصفحة تستطيع انشاء حسابات لعدة تلاميذ في نفس الوقت. من الممكن أيضاً "
"اضافتهم مباشرة إلى واحد من الصفوف الخاصة بك. عند الضغط على الزر الأخضر مع "
"علامة ال +، يمكنك إضافة صفوف جديدة. يمكنك حذف صف معين عند الضغط على الإشارة "
"الحمراء التابعة له. يجب عدم وجود صفوف فارغة عند الضغط على \"انشاء "
"الحسابات\". الرجاء الإنتباه إلى أن كل اسم مستخدم و بريد إلكتروني يجب أن يكون "
"لا نظير له، وأن كلمة المرور يجب أن تحتوي <b> على الأقل</b> على ستة أحرف."

msgid "achievement_earned"
msgstr "لقد ا حصلت على انجاز!"

msgid "achievements"
msgstr "انجازات"

#, fuzzy
msgid "achievements_check_icon_alt"
msgstr "لقد ا حصلت على انجاز!"

#, fuzzy
msgid "achievements_logo_alt"
msgstr "انجازات"

msgid "add"
msgstr "إضافة"

#, fuzzy
msgid "add_students"
msgstr "تلاميذ"

#, fuzzy
msgid "add_students_options"
msgstr "انشاء حسابات للتلاميذ"

#, fuzzy
msgid "admin"
msgstr "Admin"

msgid "advance_button"
msgstr "الذهاب الى المستوى {level}"

msgid "adventure"
msgstr "مغامرة"

msgid "adventure_duplicate"
msgstr "لديك بالفعل مغامرة بنفس هذا الإسم."

msgid "adventure_empty"
msgstr "لم تدخل اسم المغامرة!"

msgid "adventure_exp_1"
msgstr ""
"اكتب مغامرتك المفضلة على الجانب الأيسر. بعد إنشاء مغامرتك ، يمكنك تضمينها في "
"أحد الصفوف الخاصة بك من خلال \"التخصيصات\". إذا كنت تريد تضمين أمر برمجي في "
"مغامرتك، فيرجى استخدام مرساة الكود مثل هذا:"

msgid "adventure_exp_2"
msgstr ""
"إذا كنت تريد إظهار مقتطفات برمجيةفعلية ، على سبيل المثال لإعطاء التلاميذ "
"قالبًا أو مثالاً على البرامج. الرجاء استخدام المراسي المسبقة مثل هذا:"

msgid "adventure_exp_3"
msgstr ""
"يمكنك استخدام زر \"معاينة\" لعرض نسخة مصممة من مغامرتك. لعرض المغامرة على "
"صفحة مخصصة ، اختر \"عرض\" من صفحة المعلمين."

msgid "adventure_id_invalid"
msgstr "رمز المغامرة هذا غير صالح."

msgid "adventure_length"
msgstr "المغامرة يجب أن تحتوي على ٢٠ حرفاً على الأقل."

msgid "adventure_name_invalid"
msgstr "اسم المغامرة غير صالح."

msgid "adventure_prompt"
msgstr "الرجاء إدخال اسم المغامرة"

msgid "adventure_terms"
msgstr "أوافق على أن مغامرتي قد تصير متاحة على العام على هيدي."

msgid "adventure_updated"
msgstr "تم تحديث المغامرة!"

#, fuzzy
msgid "adventures"
msgstr "Available Adventures"

#, fuzzy
msgid "adventures_info"
msgstr ""
"Each Hedy level has built-in exercises for students, which we call "
"adventures. You can create your own adventures and add them to your classes. "
"With your own adventures you can create adventures that are relevant and "
"interesting for your students. You can find more information about creating "
"your own adventures <a href=\"https://hedy.org/for-teachers/manual/"
"features\">here</a>."

#, fuzzy
msgid "adventures_restored"
msgstr "The default adventures have been restored!"

#, fuzzy
msgid "ago"
msgstr "{timestamp} ago"

msgid "agree_invalid"
msgstr "يجب أن توافق على شروط الخصوصية."

msgid "agree_with"
msgstr "أوافق على"

msgid "ajax_error"
msgstr "لقد حدث خطأ ما، يرجى المحاولة مرة أخرى."

#, fuzzy
msgid "all"
msgstr "All"

#, fuzzy
msgid "all_class_highscores"
msgstr "All students visible in class highscores"

msgid "already_account"
msgstr "هل لديك حساب بالفعل؟"

msgid "already_program_running"
msgstr "هناك بالفعل برنامج اخر تحت التنفيذ، قم بانهاء ذلك البرنامج أولاً."

#, fuzzy
msgid "already_teacher"
msgstr "You already have a teacher account."

#, fuzzy
msgid "already_teacher_request"
msgstr "You already have a pending teacher request."

msgid "amount_created"
msgstr "البرامج المنشأة"

msgid "amount_saved"
msgstr "البرامج المحفوظة"

msgid "amount_submitted"
msgstr "البرامج المرسلة"

msgid "are_you_sure"
msgstr "هل أنت متأكد؟ لا يمكنك التراجع عن هذا الإجراء."

msgid "ask_needs_var"
msgstr ""
"ابتداء من المستوى الثاني، نستخدم الأمر اسأل مع متغير. مثال: الاسم هو اسأل ما "
"اسمك؟"

msgid "back_to_class"
msgstr "الرجوع الى صف"

msgid "back_to_teachers_page"
msgstr "الرجوع الى صفحة المعلم"

#, fuzzy
msgid "become_a_sponsor"
msgstr "Become a sponsor"

msgid "birth_year"
msgstr "سنة الميلاد"

msgid "by"
msgstr "عند"

msgid "cancel"
msgstr "الغاء"

#, fuzzy
msgid "cant_parse_exception"
msgstr "Couldn't parse the program"

#, fuzzy
msgid "catch_index_exception"
msgstr ""
"You tried to access the list {list_name} but it is either empty or the index "
"is not there."

#, fuzzy
msgid "catch_value_exception"
msgstr ""
"While running your program the command {command} received the value {value} "
"which is not allowed. {suggestion}."

#, fuzzy
msgid "certificate"
msgstr "Certificate of Completion"

#, fuzzy
msgid "certified_teacher"
msgstr "Certified teacher"

msgid "change_password"
msgstr "تغيير كلمة المرور"

msgid "cheatsheet_title"
msgstr "ورقة غش"

msgid "class_already_joined"
msgstr "أنت بالفعل تلميذ في صف"

msgid "class_customize_success"
msgstr "تم انشاء التخصيصات للصف بنجاح."

#, fuzzy
msgid "class_live"
msgstr "Live statistics"

msgid "class_name_duplicate"
msgstr "لديك بالفعل صف بهذا الإسم."

msgid "class_name_empty"
msgstr "لم تدخل اسم الصف!"

msgid "class_name_invalid"
msgstr "اسم هذا الصف غير صالح."

msgid "class_name_prompt"
msgstr "أدخل اسم الصف رجاء"

#, fuzzy
msgid "class_overview"
msgstr "Class overview"

#, fuzzy
msgid "class_survey_description"
msgstr ""
"We would like to get a better overview of our Hedy users. By providing these "
"answers, you would help improve Hedy. Thank you!"

#, fuzzy
msgid "class_survey_later"
msgstr "Remind me tomorrow"

#, fuzzy
msgid "class_survey_question1"
msgstr "What is the age range in your class?"

#, fuzzy
msgid "class_survey_question2"
msgstr "What is the spoken language in your class?"

#, fuzzy
msgid "class_survey_question3"
msgstr "What is the gender balance in your class?"

#, fuzzy
msgid "class_survey_question4"
msgstr "What distinguishes your students from others?"

#, fuzzy
msgid "classes_info"
msgstr ""
"Create a class to follow the progress of each student in dashboard, and to "
"customize the adventures your students see, and even adding your own! You "
"can create as many classes as you like, and each class can have multiple "
"teachers each one with different roles. You can also add as many students as "
"you want, but mind that each student can only be in one class at a time. You "
"can find more information about classes in the <a href=\"https://hedy.org/"
"for-teachers/manual/preparations#for-teachers\">teacher manual</a>."

#, fuzzy
msgid "close"
msgstr "Sluiten"

msgid "comma"
msgstr "فاصلة"

#, fuzzy
msgid "command_not_available_yet_exception"
msgstr "Command not available yet"

#, fuzzy
msgid "command_unavailable_exception"
msgstr "Command not correct anymore"

#, fuzzy
msgid "commands"
msgstr "Commands"

#, fuzzy
msgid "common_errors"
msgstr "Common errors"

#, fuzzy
msgid "congrats_message"
msgstr "Congratulations, {username}, you have completed Hedy!"

msgid "content_invalid"
msgstr "هذه المغامرة غير صالحة"

#, fuzzy
msgid "contributor"
msgstr "Contributor"

msgid "copy_clipboard"
msgstr "تم النسخ الى الحافظة (ذاكرة التخزين المؤقت) بنجاح"

#, fuzzy
msgid "copy_join_link"
msgstr "الرجاء نسخ هذا الرابط ولصقه في تبويبة جديدة:"

#, fuzzy
msgid "copy_link_success"
msgstr "انسخ الرابط لمشاركته"

msgid "copy_link_to_share"
msgstr "انسخ الرابط لمشاركته"

msgid "copy_mail_link"
msgstr "الرجاء نسخ هذا الرابط ولصقه في تبويبة جديدة:"

msgid "correct_answer"
msgstr "الإجابة الصحيحة هي"

msgid "country"
msgstr "البلد"

msgid "country_invalid"
msgstr "الرجاء اختيار بلد صحيح."

#, fuzzy
msgid "country_title"
msgstr "الرجاء اختيار بلد صحيح."

msgid "create_account"
msgstr "انشاء حساب"

msgid "create_accounts"
msgstr "انشاء عدة حسابات"

msgid "create_accounts_prompt"
msgstr "هل أنت متأكد أنك تريد انشاء هذه الحسابات؟"

msgid "create_adventure"
msgstr "انشاء مغامرة"

msgid "create_class"
msgstr "انشاء صف جديد"

msgid "create_multiple_accounts"
msgstr "انشاء عدة حسابات"

#, fuzzy
msgid "create_public_profile"
msgstr "الملف العام"

#, fuzzy
msgid "create_question"
msgstr "Do you want to create one?"

#, fuzzy
msgid "create_student_account"
msgstr "Create an account"

#, fuzzy
msgid "create_student_account_explanation"
msgstr "You can save your own programs with an account."

#, fuzzy
msgid "create_teacher_account"
msgstr "Create a teacher account"

#, fuzzy
msgid "create_teacher_account_explanation"
msgstr ""
"With a teacher account, you can save your programs and see the results of "
"your students."

msgid "creator"
msgstr "مبتكر"

#, fuzzy
msgid "current_password"
msgstr "Current password"

msgid "customization_deleted"
msgstr "تم حذف التخصيصات بنجاح."

msgid "customize_adventure"
msgstr "تخصيص مغامرة"

msgid "customize_class"
msgstr "تخصيص الصف"

msgid "dash"
msgstr "علامة الشرطة"

msgid "default_403"
msgstr "ليس مصرحاً لك الوصول على ما يبدو..."

msgid "default_404"
msgstr "لم نستطع إيجاد تلك الصفحة..."

msgid "default_500"
msgstr "حدث خطأ ما..."

msgid "delete"
msgstr "حذف"

msgid "delete_adventure_prompt"
msgstr "هل أنت متأكد أنك تريد حذف هذه المغامرة؟"

msgid "delete_class_prompt"
msgstr "هل أنت متأكد أنك تريدحذف الصف؟"

msgid "delete_confirm"
msgstr "هل أنت متأكد من أنك تريد حذف البرنامج؟"

msgid "delete_invite"
msgstr "حذف الدعوة"

msgid "delete_invite_prompt"
msgstr "هل أنت متأكد أنك تريد حذف الدعوة الى هذا الصف؟"

msgid "delete_public"
msgstr "حذف الملف العام"

msgid "delete_success"
msgstr "تم حذف البرنامج بنجاح."

msgid "destroy_profile"
msgstr "حذف الملف الشخصي"

msgid "developers_mode"
msgstr "وضع المبرمج"

msgid "directly_available"
msgstr "افتتح مباشرة"

#, fuzzy
msgid "disable"
msgstr "Disable"

#, fuzzy
msgid "disabled"
msgstr "Disabled"

#, fuzzy
msgid "disabled_button_quiz"
msgstr "Your quiz score is below the threshold, try again!"

#, fuzzy
msgid "discord_server"
msgstr "Discord server"

#, fuzzy
msgid "distinguished_user"
msgstr "Distinguished user"

msgid "double quotes"
msgstr "علامة اقتباس مزدوجة"

#, fuzzy
msgid "download"
msgstr "Download"

#, fuzzy
msgid "download_login_credentials"
msgstr ""
"Do you want to download the login credentials after the accounts creation?"

#, fuzzy
msgid "duplicate"
msgstr "Duplicate"

#, fuzzy
msgid "echo_and_ask_mismatch_exception"
msgstr "Echo and ask mismatch"

msgid "echo_out"
msgstr ""
"لم نعد بحاجة الى الأمر ردد ابتداء من المستوى الثاني. يمكنك أن تكرر اجابة "
"سؤال ما من خلال استخدام الأمر اسأل والأمر قول. مثال: الاسم هو اسأل ما اسمك؟ "
"قول مرحبا الاسم"

msgid "edit_code_button"
msgstr "تعديل البرنامج"

msgid "email"
msgstr "البريد الإلكتروني"

msgid "email_invalid"
msgstr "الرجاء ادخال بريد الكتروني صحيح."

msgid "end_quiz"
msgstr "نهاية الفحص السريع"

#, fuzzy
msgid "english"
msgstr "English"

msgid "enter"
msgstr "إدخال"

msgid "enter_password"
msgstr "أدخل كلمة سر جديدة ل"

msgid "enter_text"
msgstr "أدخل الإجابة هنا..."

#, fuzzy
msgid "error_logo_alt"
msgstr "Error logo"

msgid "exclamation mark"
msgstr "علامة تعجب"

msgid "exercise"
msgstr "تدريب"

#, fuzzy
msgid "exercise_doesnt_exist"
msgstr "This exercise doesn't exist"

msgid "exists_email"
msgstr "البريد الاإلكتروني هذا قيد الإستخدام بالفعل."

msgid "exists_username"
msgstr "اسم المستخدم هذا قيد الإستخدام بالفعل."

msgid "experience_invalid"
msgstr "الرجاء اختيار الخبرة بشكل صحيح (نعم ، لا)."

msgid "expiration_date"
msgstr "تاريخ انتهاء الصلاحية"

msgid "explore_explanation"
msgstr ""
"في هذه الصفحة يمكنك البحث في البرامج التي تم إنشاؤها بواسطة مستخدمي هيدي "
"الآخرين. يمكنك الإختيار بناء على مستوى هيدي والمغامرة. انقر فوق \"عرض "
"البرنامج\" لفتح البرنامج وتشغيله. البرامج ذات الرأس الأحمر تحتوي على خطأ. لا "
"يزال بإمكانك فتح البرنامج ، ولكن تشغيله سيؤدي إلى حدوث خطأ. يمكنك بالطبع "
"محاولة إصلاحه! إذا كان المستخدم الذي أنشأ البرنامج لديه ملف تعريف عام ، "
"فيمكنك النقر فوق اسم المستخدم الخاص به لزيارة ملفه الشخصي. ستجد هناك جميع "
"برامجهم التي تم مشاركتها وأكثر من ذلك بكثير!"

msgid "explore_programs"
msgstr "استكشف البرامج"

#, fuzzy
msgid "explore_programs_logo_alt"
msgstr "استكشف البرامج"

#, fuzzy
msgid "favorite_program"
msgstr "Favorite program"

msgid "favourite_confirm"
msgstr "هل أنت متأكد أنك تريد تحديد هذا البرنامج كبرنامج المفضل؟"

msgid "favourite_program"
msgstr "البرامج المفضلة"

msgid "favourite_program_invalid"
msgstr "البرنامج المفضل الذي اخترته غير صالح."

msgid "favourite_success"
msgstr "تم ضبط البرنامج كمفضل."

msgid "female"
msgstr "بنت / أنثى"

msgid "float"
msgstr "رقم"

msgid "for_teachers"
msgstr "للمعلمين"

msgid "forgot_password"
msgstr "هل نسيت كلمة المرور؟"

#, fuzzy
msgid "from_another_teacher"
msgstr "From another teacher"

#, fuzzy
msgid "from_magazine_website"
msgstr "From a magazine or website"

#, fuzzy
msgid "from_video"
msgstr "From a video"

#, fuzzy
msgid "fun_statistics_msg"
msgstr "Here are some fun statistics!"

msgid "gender"
msgstr "الجنس"

msgid "gender_invalid"
msgstr "الرجاء تحديد جنس صالح واختيار (أنثى ، ذكر ، أخرى)."

msgid "general"
msgstr "عام"

msgid "general_settings"
msgstr "اعدادات عامة"

#, fuzzy
msgid "generate_passwords"
msgstr "Generate passwords"

#, fuzzy
msgid "get_certificate"
msgstr "Get your certificate!"

#, fuzzy
msgid "give_link_to_teacher"
msgstr "Give the following link to your teacher:"

msgid "go_back_to_main"
msgstr "الرجوع الى الصفحة الرئيسية"

msgid "go_to_question"
msgstr "الذهاب إلى السؤال"

msgid "go_to_quiz_result"
msgstr "الذهاب إلى نتيجة الفحص السريع"

msgid "goto_profile"
msgstr "الذهاب الى ملفي الشخصي"

#, fuzzy
msgid "grid_overview"
msgstr "Overview of programs per adventure"

#, fuzzy
msgid "hand_in"
msgstr "Hand in"

#, fuzzy
msgid "hand_in_exercise"
msgstr "Hand in exercise"

#, fuzzy
msgid "heard_about_hedy"
msgstr "How have you heard about Hedy?"

#, fuzzy
msgid "heard_about_invalid"
msgstr "Please select a valid way you heard about us."

msgid "hedy_achievements"
msgstr "انجازات هيدي"

msgid "hedy_choice_title"
msgstr "اختيار هيدي"

#, fuzzy
msgid "hedy_logo_alt"
msgstr "Hedy logo"

#, fuzzy
msgid "hedy_on_github"
msgstr "Hedy on Github"

#, fuzzy
msgid "hedy_tutorial_logo_alt"
msgstr "بدء الدليل التوجيهي"

msgid "hello_logo"
msgstr "مرحبا!"

#, fuzzy
msgid "hello_world"
msgstr "Hello world!"

msgid "hidden"
msgstr "مخفي"

msgid "hide_cheatsheet"
msgstr "اخفاء ورقة الغش"

msgid "hide_keyword_switcher"
msgstr "اخفاء تبديل الكلمات المفتاحية"

#, fuzzy
msgid "hide_parsons"
msgstr "Hide parsons"

msgid "hide_quiz"
msgstr "نهاية الفحص السريع"

msgid "highest_level_reached"
msgstr "أعلى مستوى تم الوصول له"

#, fuzzy
msgid "highest_quiz_score"
msgstr "Highest quiz score"

#, fuzzy
msgid "highscore_explanation"
msgstr ""
"في هذه الصفحة يمكنك البحث في البرامج التي تم إنشاؤها بواسطة مستخدمي هيدي "
"الآخرين. يمكنك الإختيار بناء على مستوى هيدي والمغامرة. انقر فوق \"عرض "
"البرنامج\" لفتح البرنامج وتشغيله. البرامج ذات الرأس الأحمر تحتوي على خطأ. لا "
"يزال بإمكانك فتح البرنامج ، ولكن تشغيله سيؤدي إلى حدوث خطأ. يمكنك بالطبع "
"محاولة إصلاحه! إذا كان المستخدم الذي أنشأ البرنامج لديه ملف تعريف عام ، "
"فيمكنك النقر فوق اسم المستخدم الخاص به لزيارة ملفه الشخصي. ستجد هناك جميع "
"برامجهم التي تم مشاركتها وأكثر من ذلك بكثير!"

#, fuzzy
msgid "highscore_no_public_profile"
msgstr ""
"You don't have a public profile and are therefore not listed on the "
"highscores. Do you wish to create one?"

#, fuzzy
msgid "highscores"
msgstr "النتيجة"

msgid "hint"
msgstr "تلميح؟"

#, fuzzy
msgid "ill_work_some_more"
msgstr "I'll work on it a little longer"

msgid "image_invalid"
msgstr "الصورة التي اخترتها غير صالحة."

#, fuzzy
msgid "incomplete_command_exception"
msgstr "Incomplete Command"

#, fuzzy
msgid "incorrect_handling_of_quotes_exception"
msgstr "Incorrect handling of quotes"

#, fuzzy
msgid "incorrect_use_of_types_exception"
msgstr "Incorrect use of types"

#, fuzzy
msgid "incorrect_use_of_variable_exception"
msgstr "Incorrect use of variable"

#, fuzzy
msgid "indentation_exception"
msgstr "Incorrect Indentation"

msgid "input"
msgstr "اجابة باستخدام اسأل"

msgid "integer"
msgstr "رقم"

msgid "invalid_class_link"
msgstr "رابط الانضمام للصف غير صالح."

#, fuzzy
msgid "invalid_command_exception"
msgstr "Invalid command"

#, fuzzy
msgid "invalid_keyword_language_comment"
msgstr ""
"# The provided keyword language is invalid, keyword language is set to "
"English"

#, fuzzy
msgid "invalid_language_comment"
msgstr "# The provided language is invalid, language set to English"

#, fuzzy
msgid "invalid_level_comment"
msgstr "# The provided level is invalid, level is set to level 1"

#, fuzzy
msgid "invalid_program_comment"
msgstr "# The provided program is invalid, please try again"

msgid "invalid_teacher_invitation_code"
msgstr ""
"رمز الدعوة للمعلم غير صالح. لتصبح معلماً أو معلمةً تواصل معنا على hello@hedy."
"org."

#, fuzzy
msgid "invalid_tutorial_step"
msgstr "Invalid tutorial step"

msgid "invalid_username_password"
msgstr "اسم المستخدم/كلمة المرور غير صحيحة."

#, fuzzy
msgid "invite_by_username"
msgstr "يجب أن تكون جميع أسماء المستخدمين لا نظير لها."

msgid "invite_date"
msgstr "تاريخ الدعوة"

msgid "invite_message"
msgstr "لقد تلقيت دعوة للإنضمام إلى الصف"

msgid "invite_prompt"
msgstr "أدخل اسم مستخدم"

msgid "invite_teacher"
msgstr "دعوة معلم"

msgid "join_class"
msgstr "انضم الى صف"

msgid "join_prompt"
msgstr "يجب أن يكون لديك حساب لتنضم الى صف. هل تريد تسجيل الدحول الآن؟"

msgid "keyword_language_invalid"
msgstr ""
"الرجاء اختيار لغة صحيحة للكلمات المفتاحية (الأوامر البرمجية). اختر اللغة "
"الإنجليزية أو لغتك الخاصة."

#, fuzzy
msgid "language"
msgstr "Language"

msgid "language_invalid"
msgstr "الرجاء اختيار لغة صحيحة."

msgid "languages"
msgstr "أي من لغات البرمجة التالية استخدمتها من قبل؟"

msgid "last_achievement"
msgstr "آخر انجاز تم تحقيقه"

msgid "last_edited"
msgstr "تاريخ آخر تعديل"

#, fuzzy
msgid "last_error"
msgstr "Last error"

msgid "last_login"
msgstr "اخر تسجيل دخول"

#, fuzzy
msgid "last_program"
msgstr "Last program"

msgid "last_update"
msgstr "اخر تحديث"

msgid "lastname"
msgstr "اسم العائلة"

msgid "leave_class"
msgstr "مغادرة الصف"

msgid "level"
msgstr "مستوى"

#, fuzzy
msgid "level_accessible"
msgstr "Level is open to students"

#, fuzzy
msgid "level_disabled"
msgstr "Level disabled"

#, fuzzy
msgid "level_future"
msgstr "This level will open automatically after the opening date"

msgid "level_invalid"
msgstr "هذا المستوى من هيدي غير صحيح."

msgid "level_not_class"
msgstr "هذا المستوى ليس متاحا لصفك الدراسي بعد"

msgid "level_title"
msgstr "مستوى"

msgid "link"
msgstr "الرابط"

msgid "list"
msgstr "قائمة"

#, fuzzy
msgid "live_dashboard"
msgstr "Live Dashboard"

#, fuzzy
msgid "logged_in_to_share"
msgstr "You must be logged in to save and share a program."

msgid "login"
msgstr "تسجيل الدخول"

msgid "login_long"
msgstr "الدخول الى حسابك"

#, fuzzy
msgid "login_to_save_your_work"
msgstr "Log in to save your work"

msgid "logout"
msgstr "تسجيل الخروج"

#, fuzzy
msgid "longest_program"
msgstr "Longest program"

msgid "mail_change_password_body"
msgstr ""
"تم تغيير كلمة مرور هيدي الخاصة بك. إذا كنت أنت من قام/طلب هذا ، فكل شيء على "
"ما يرام.\n"
"إذا لم تقم بطلب/بفعل تغيير كلمة المرور الخاصة بك ، فيرجى الاتصال بنا على "
"الفور من خلال الرد على هذا البريد الإلكتروني."

msgid "mail_change_password_subject"
msgstr "تم تغيير كلمة مرور هيدي الخاصة بك"

#, fuzzy
msgid "mail_error_change_processed"
msgstr ""
"Something went wrong when sending a validation mail, the changes are still "
"correctly processed."

msgid "mail_goodbye"
msgstr ""
"شكراً لك!\n"
"فريق هيدي"

msgid "mail_hello"
msgstr "مرحباً {username}!"

msgid "mail_recover_password_body"
msgstr ""
"من خلال الضغط على هذا الرابط ، يمكنك ضبط كلمة مرور جديدة لـهيدي. هذا الرابط "
"صالح لمدة <b> ٤ </b> ساعات.\n"
"إذا لم تطلب إعادة ضبط كلمة المرور ، فيرجى تجاهل هذا البريد الإلكتروني: {link}"

msgid "mail_recover_password_subject"
msgstr "طلب إعادة ضبط كلمة المرور."

msgid "mail_reset_password_body"
msgstr ""
"تمت إعادة ضبط كلمة مرور هيدي الخاصة بك إلى كلمة مرور جديدة. إذا كنت أنت من "
"طلب/قام بهذا ، فكل شيء على ما يرام.\n"
"إذا لم تقم بطلب/بفعل تغيير كلمة المرور الخاصة بك ، فيرجى الاتصال بنا على "
"الفور من خلال الرد على هذا البريد الإلكتروني."

msgid "mail_reset_password_subject"
msgstr "تم إعادة ضبط كلمة مرور هيدي الخاصة بك"

msgid "mail_welcome_teacher_body"
msgstr ""
"<strong>مرحبًا!</strong>\n"
"تهانينا على حساب المعلم الجديد الخاص بك من هيدي. مرحبًا بك في المجتمع العالمي "
"لمعلمي هيدي!\n"
"\n"
"<strong> ما يمكن لحساب المعلم فعله </strong>\n"
"باستخدام حساب المعلم الخاص بك ، لديك خيار إنشاء الصفوف الدراسية. يمكن "
"لتلاميذك الانضمام إلى صفوفك ويمكنك رؤية تقدمهم. يتم إنشاء الصفوف وإدارتها من "
"خلال <a href=\"https://hedycode.com/for-teachers\">صفحةالمعلم</a>.\n"
"\n"
"<strong> كيفية مشاركة الأفكار </strong>\n"
"إذا كنت تستخدم هيدي في الصف ، فمن المحتمل أن يكون لديك أفكار للتحسين! يمكنك "
"مشاركة هذه الأفكار معنا في <a href=\"https://github.com/hedyorg/hedy/"
"discussions/categories/ideas\"> مناقشة الأفكار </a>.\n"
"\n"
"<strong> كيف تطلب المساعدة </strong>\n"
"إذا كان هناك أي شيء غير واضح ، فيمكنك النشر في <a href=\"https://github.com/"
"hedyorg/hedy/discussions/categories/q-a\"> مناقشة الأسئلة والأجوبة </a> أو "
"<a href = \"mailto:hello@hedy.org \"> أرسل إلينا بريدًا إلكترونيًا </a>.\n"
"\n"
"استمر في البرمجة!"

msgid "mail_welcome_teacher_subject"
msgstr "حساب هيدي الخاص بك كمعلم جاهز"

msgid "mail_welcome_verify_body"
msgstr ""
"تم انشاء حساب هيدي الخاص بك بنجاح. أهلاً بك!\n"
"الرجاء الضغط على هذا الرابط للتحقق من بريدك الإلكتروني: {link}"

msgid "mail_welcome_verify_subject"
msgstr "مرحباً بك في هيدي"

msgid "mailing_title"
msgstr "اشترك في نشرة هيدي الإخبارية"

msgid "main_subtitle"
msgstr "لغة برمجة متدرجة"

msgid "main_title"
msgstr "هيدي"

#, fuzzy
msgid "make_sure_you_are_done"
msgstr ""
"Make sure you are done! You will not be able to change your program anymore "
"after you click \"Hand in\"."

msgid "male"
msgstr "ولد / ذكر"

msgid "mandatory_mode"
msgstr "وضع المبرمج الإلزامي"

msgid "my_account"
msgstr "حسابي"

msgid "my_achievements"
msgstr "مغامراتي"

msgid "my_adventures"
msgstr "مغامراتي"

msgid "my_classes"
msgstr "صفوفي"

msgid "my_messages"
msgstr "رسائلي"

#, fuzzy
msgid "my_public_profile"
msgstr "My public profile"

msgid "name"
msgstr "الاسم"

msgid "nav_explore"
msgstr "استكشف"

msgid "nav_hedy"
msgstr "هيدي"

msgid "nav_learn_more"
msgstr "المزيد من المعلومات"

msgid "nav_start"
msgstr "صفحة البدأ"

msgid "nested blocks"
msgstr "مجموعة ضمن مجموعة"

msgid "new_password"
msgstr "كلمة المرور الجديدة"

#, fuzzy
msgid "new_password_repeat"
msgstr "Repeat new password"

msgid "newline"
msgstr "سطر جديد"

#, fuzzy
msgid "next_exercise"
msgstr "Next exercise"

#, fuzzy
msgid "next_page"
msgstr "Next page"

msgid "next_step_tutorial"
msgstr "الخطوة التالية >>>"

msgid "no"
msgstr "لا"

msgid "no_account"
msgstr "ليس لديك حساب؟"

msgid "no_accounts"
msgstr "لا يوجد حسابات ليتم انشاءها."

<<<<<<< HEAD
msgid "no_adventures_yet"
msgstr "لا يوجد مغامرات عامة بعد..."

=======
>>>>>>> a00fe99b
#, fuzzy
msgid "no_certificate"
msgstr "This user hasn't earned the Hedy Certificate of Completion"

#, fuzzy
msgid "no_more_flat_if"
msgstr "Starting in level 8, the line after {if} needs to start with 4 spaces."

msgid "no_programs"
msgstr "ليس لديك أي برامج بعد."

msgid "no_public_profile"
msgstr "ليس لديك نص ملف شخصي عام حتى الآن ..."

msgid "no_shared_programs"
msgstr "ليس لديه برامج تم مشاركتها..."

msgid "no_such_adventure"
msgstr "هذه المغامرة غير موجودة!"

msgid "no_such_class"
msgstr "لا وجود لهذا الصف في هيدي"

#, fuzzy
msgid "no_such_highscore"
msgstr "لا يوجد هذا المستوى في هيدي!"

msgid "no_such_level"
msgstr "لا يوجد هذا المستوى في هيدي!"

msgid "no_such_program"
msgstr "لا يوجد هذا البرنامج في هيدي!"

msgid "no_tag"
msgstr "لم يتم تقديم أي علامة"

msgid "not_enrolled"
msgstr "يبدو أنك لست في هذا الصف!"

#, fuzzy
msgid "not_in_class_no_handin"
msgstr ""
"You are not in a class, so there's no need for you to hand in anything."

#, fuzzy
msgid "not_logged_in_cantsave"
msgstr "Your program will not be saved."

#, fuzzy
msgid "not_logged_in_handin"
msgstr "You must be logged in to hand in an assignment."

msgid "not_teacher"
msgstr "يبدو أنك لست معلم أو معلمة!"

msgid "number"
msgstr "رقم"

#, fuzzy
msgid "number_achievements"
msgstr "Number of achievements"

#, fuzzy
msgid "number_lines"
msgstr "Number of lines"

msgid "number_programs"
msgstr "عدد البرامج"

msgid "ok"
msgstr "حسناً"

#, fuzzy
msgid "only_you_can_see"
msgstr "Only you can see this program."

msgid "open"
msgstr "افتح"

msgid "opening_date"
msgstr "تاريخ الافتتاح"

msgid "opening_dates"
msgstr "تواريخ الافتتاح"

msgid "option"
msgstr "خيار"

msgid "or"
msgstr "أو"

msgid "other"
msgstr "آخر"

msgid "other_block"
msgstr "لغة برمجة أخرى تستعمل اللبنات البرمجية"

msgid "other_settings"
msgstr "اعدادات أخرى"

#, fuzzy
msgid "other_source"
msgstr "Other"

msgid "other_text"
msgstr "لغة برمجية نصّية أخرى"

msgid "overwrite_warning"
msgstr ""
"لديك برنامج بهذا اإسم بالفعل، سيؤدي حفظ هذا البرنامج إلى استبدال البرنامج "
"القديم. هل أنت متأكد؟"

msgid "page"
msgstr "صفحة"

msgid "page_not_found"
msgstr "لم نستطع ايجاد تلك الصفحة!"

msgid "parsons_title"
msgstr "الأحجية"

msgid "password"
msgstr "كلمة المرور"

msgid "password_change_not_allowed"
msgstr "لا يمكنك تغيير كلمة المرور لهذا المستخدم."

msgid "password_change_prompt"
msgstr "هل أنت متأكد أنك تريد تغيير كلمة المرور هذه؟"

msgid "password_change_success"
msgstr "تم تغيير كلمة المرور للتلميذ الخاص بك بنجاح."

msgid "password_invalid"
msgstr "كلمة المرور الخاصة بك غير صالحة."

msgid "password_repeat"
msgstr "اعادة كلمة المرور"

msgid "password_resetted"
msgstr ""
"تم إعادة ضبط كلمة المرور الخاصة بك بنجاح، سيتم إعادة تحويلك إلى صفحة تسجيل "
"الدخول."

msgid "password_six"
msgstr "كلمة المرور المختارة يجب أن تتكون من ستة أحرف على الأقل."

msgid "password_updated"
msgstr "تم تحديث كلمة المرور."

msgid "passwords_six"
msgstr "كلمة المرور يجب أن تتكون من ستة أحرف أو أكثر."

msgid "pending_invites"
msgstr "الدعوات قيد الإنتظار"

#, fuzzy
msgid "people_with_a_link"
msgstr ""
"Other people with a link can see this program. It also can be found on the "
"\"Explore\" page."

#, fuzzy
msgid "percentage"
msgstr "percentage"

msgid "percentage_achieved"
msgstr "أنجزه {percentage}{٪} من المستخدمين"

msgid "period"
msgstr "نقطة"

msgid "personal_text"
msgstr "النص الشخصي"

msgid "personal_text_invalid"
msgstr "النص الشخصي غير صالح."

#, fuzzy
msgid "postfix_classname"
msgstr "Postfix classname"

msgid "preferred_keyword_language"
msgstr "اللغة المفضلة للأوامر البرمجية"

msgid "preferred_language"
msgstr "اللغة المفضلة"

msgid "preview"
msgstr "معاينة"

msgid "previous_campaigns"
msgstr "عرض الحملات السابقة"

msgid "print_logo"
msgstr "قول"

msgid "privacy_terms"
msgstr "شروط الخصوصية"

#, fuzzy
msgid "private"
msgstr "Private"

#, fuzzy
msgid "profile_logo_alt"
msgstr "تم تحديث الملف الشخصي."

msgid "profile_picture"
msgstr "الصورة الشخصية"

msgid "profile_updated"
msgstr "تم تحديث الملف الشخصي."

msgid "profile_updated_reload"
msgstr "تم تحديث الملف الشخصي، سيتم إعادة تحميل الصفحة."

msgid "program_contains_error"
msgstr "هذا البرنامج يحتوي على خطأ، هل أنت متأكد من أنك تريد مشاركة البرنامج؟"

msgid "program_header"
msgstr "برامجي"

#, fuzzy
msgid "program_too_large_exception"
msgstr "Programs too large"

msgid "programming_experience"
msgstr "هل لديك خبرة سابقة في البرمجة؟"

msgid "programming_invalid"
msgstr "الرجاء اختيار لغة برمجة بشكل صحيح."

msgid "programs"
msgstr "البرامج"

msgid "programs_created"
msgstr "البرامج المنشأة"

msgid "programs_saved"
msgstr "البرامج المحفوظة"

msgid "programs_submitted"
msgstr "البرامج التي تم تسليمها"

msgid "prompt_join_class"
msgstr "هل تريد الإنضمام الى هذا الصف؟"

#, fuzzy
msgid "public"
msgstr "Public"

<<<<<<< HEAD
msgid "public_adventures"
msgstr "المغامرات العامة"

=======
>>>>>>> a00fe99b
msgid "public_invalid"
msgstr "اختيار الاتفاقية هذا غير صالح"

msgid "public_profile"
msgstr "الملف العام"

msgid "public_profile_info"
msgstr ""
"بتحديد هذا الخانة أجعل ملفي الشخصي مرئيًا للجميع. انتبه على عدم مشاركة "
"معلومات شخصية مثل اسمك أو عنوان منزلك ، لأن الجميع سيتمكن من رؤيتها!"

msgid "public_profile_updated"
msgstr "تم تحديث الملف الشخصي العام."

#, fuzzy
msgid "pygame_waiting_for_input"
msgstr "Waiting for a button press..."

msgid "question mark"
msgstr "علامة سؤال"

#, fuzzy
msgid "quiz_logo_alt"
msgstr "Quiz logo"

#, fuzzy
msgid "quiz_score"
msgstr "Quiz score"

msgid "quiz_tab"
msgstr "انهاء الفحص السريع"

#, fuzzy
msgid "quiz_threshold_not_reached"
msgstr "Quiz threshold not reached to unlock this level"

msgid "read_code_label"
msgstr "القراءة بصوت عال"

msgid "recent"
msgstr "برامجي الأخيرة"

msgid "recover_password"
msgstr "طلب إعادة ضبط كلمة المرور"

msgid "regress_button"
msgstr "الرجوع الى المستوى {level}"

msgid "remove"
msgstr "ازالة"

msgid "remove_customization"
msgstr "إزالة التخصيصات"

msgid "remove_customizations_prompt"
msgstr "هل أنت متأكد أنك تريد إزالة التخصيصات المتعلقة بهذا الصف؟"

msgid "remove_student_prompt"
msgstr "هل أنت متأكد أنك تريد ازالة التلميذ من الصف؟"

msgid "remove_user_prompt"
msgstr "هل تأكد حذف هذا المستخدم؟"

#, fuzzy
msgid "repair_program_logo_alt"
msgstr "Repair program icon"

msgid "repeat_match_password"
msgstr "كلمة المرور المكررة غير متطابقة."

msgid "repeat_new_password"
msgstr "أعد ادخال كلمة المرور"

#, fuzzy
msgid "report_failure"
msgstr "This program does not exist or is not public"

#, fuzzy
msgid "report_program"
msgstr "Are you sure you want to report this program?"

#, fuzzy
msgid "report_success"
msgstr "This program has been reported"

msgid "request_teacher"
msgstr "هل ترغب في التقدم بطلب للحصول على حساب المعلم؟"

#, fuzzy
msgid "request_teacher_account"
msgstr "Request teacher account"

msgid "required_field"
msgstr "مطلوب تعبئة الحقول مع علامة ال *"

msgid "reset_adventure_prompt"
msgstr "هل أنت متأكد أنك تريد إعادة ضبط كل المغامرات المختارة؟"

msgid "reset_adventures"
msgstr "إعادة ضبط المغامرات المختارة"

#, fuzzy
msgid "reset_button"
msgstr "Reset"

msgid "reset_password"
msgstr "اعادة ضبط كلمة المرور"

msgid "reset_view"
msgstr "اعادة ضبط"

msgid "retrieve_adventure_error"
msgstr "لا يسمح لك بعرض هذه المغامرة!"

msgid "retrieve_class_error"
msgstr "يمكن للمعلمين فقط استرجاع الصفوف"

msgid "retrieve_tag_error"
msgstr ""

msgid "role"
msgstr "منصب"

msgid "run_code_button"
msgstr "تنفيذ البرنامج"

#, fuzzy
msgid "runs_over_time"
msgstr "Runs over time"

msgid "save"
msgstr "حفظ"

msgid "save_parse_warning"
msgstr "هذا البرنامج يحتوي على خطأ، هل أنت متأكد أنك تريد حفظه؟"

msgid "save_prompt"
msgstr ""
"يجب أن يكون لديك حساب لتتمكن من حفظ برنامجك. هل ترغب بتسجيل الدخول الآن؟"

msgid "save_success_detail"
msgstr "تم حفظ البرنامج بنجاح."

msgid "score"
msgstr "النتيجة"

msgid "search"
msgstr "ابحث..."

msgid "search_button"
msgstr "البحث"

msgid "second_teacher"
msgstr "معلم ثاني"

msgid "second_teacher_prompt"
msgstr "أدخل إسم المعلم لدعوته"

msgid "second_teacher_warning"
msgstr "كل معلم بهذا الصف يمكنه تعديل الخصائص جميعها."

#, fuzzy
msgid "see_certificate"
msgstr "See {username} certificate!"

msgid "select"
msgstr "اختر"

msgid "select_adventures"
msgstr "اختيار المغامرات"

msgid "self_removal_prompt"
msgstr "هل أنت متأكد أنك تريد مغادرة هذا الصف؟"

msgid "send_password_recovery"
msgstr "ارسال رابط لاسترجاع كلمة المرور"

msgid "sent_by"
msgstr "تم إرسال الدعوة من قبل"

msgid "sent_password_recovery"
msgstr ""
"ستصلك على الفور رسالة على البريد الإلكتروني مع التعليمات الخاصة بإعادة ضبط "
"كلمة المرور الخاصة بك."

msgid "settings"
msgstr "اعداداتي الشخصية"

msgid "share"
msgstr "مشاركة"

#, fuzzy
msgid "share_by_giving_link"
msgstr "Show your program to other people by giving them the link below:"

msgid "share_confirm"
msgstr "هل أنت متأكد من أنك تريد جعل البرنامج عاماً/علنياً؟"

msgid "share_success_detail"
msgstr "تم مشاركة البرنامج بنجاح."

#, fuzzy
msgid "share_your_program"
msgstr "Share your program"

#, fuzzy
msgid "signup_student_or_teacher"
msgstr "Are you a student or a teacher?"

msgid "single quotes"
msgstr "علامة اقتباس أحادية"

msgid "slash"
msgstr "علامة الخط المائل ناحية اليمين"

#, fuzzy
msgid "slides"
msgstr "Slides"

#, fuzzy
msgid "slides_info"
msgstr ""
"For each level of Hedy, we have created slides to help you teach. The slides "
"contain explanations of each level, and Hedy examples that you can run "
"inside the slides. Just click the link and get started! the Introduction "
"slides are a general explanation of Hedy before level 1 The slides were "
"created using <a href=\"https://slides.com\">slides.com</a>. If you want to "
"adapt them yourself, you can download them, and then upload the resulting "
"zip file to <a href=\"https://slides.com\">slides.com</a>. You can find more "
"information about the slides in the <a href=\"https://hedy.org/for-teachers/"
"manual/features\">teacher's manual</a>."

#, fuzzy
msgid "social_media"
msgstr "Social media"

#, fuzzy
msgid "something_went_wrong_keyword_parsing"
msgstr ""
"There is a mistake in your adventure, are all keywords correctly surrounded "
"with { }?"

msgid "space"
msgstr "مسافة إزاحة"

msgid "star"
msgstr "علامة النجمة"

msgid "start_hedy_tutorial"
msgstr "بدء الدليل التوجيهي"

msgid "start_programming"
msgstr "ابدأ البرمجة"

#, fuzzy
msgid "start_programming_logo_alt"
msgstr "ابدأ البرمجة"

msgid "start_quiz"
msgstr "بدء الفحص السريع"

msgid "start_teacher_tutorial"
msgstr "بدء الدليل التوجيهي للمعلم"

msgid "step_title"
msgstr "المهمة"

msgid "stop_code_button"
msgstr "ايقاف البرنامج"

msgid "string"
msgstr "نص"

msgid "student"
msgstr "طالب"

msgid "student_already_in_class"
msgstr "هذا التلميذ بالفعل موجود في الصف الخاص بك."

msgid "student_already_invite"
msgstr "هذا التلميذ بالفعل لديه دعوة قيد الإنتظار."

msgid "student_details"
msgstr ""

#, fuzzy
msgid "student_list"
msgstr "Student list"

msgid "student_not_existing"
msgstr "اسم المستخدم غير موجود."

#, fuzzy
msgid "student_signup_header"
msgstr "Student"

msgid "students"
msgstr "تلاميذ"

#, fuzzy
msgid "submission_time"
msgstr "Handed in at"

msgid "submit_answer"
msgstr "إجابة السؤال"

msgid "submit_program"
msgstr "ارسال"

msgid "submit_warning"
msgstr "هل أنت متأكد أنك تريد ارسال هذا البرنامج؟"

#, fuzzy
msgid "submitted"
msgstr "Submitted"

msgid "submitted_header"
msgstr "هذا برنامج تسليمه ولا يمكن نعديله."

msgid "subscribe"
msgstr "اشترك"

msgid "subscribe_newsletter"
msgstr "اشترك في النشرة الإخبارية"

#, fuzzy
msgid "suggestion_color"
msgstr "Try using another color"

#, fuzzy
msgid "suggestion_number"
msgstr "Try changing the value to a number"

msgid "surname"
msgstr "الاسم الأول"

#, fuzzy
msgid "survey_skip"
msgstr "Don't show this again"

#, fuzzy
msgid "survey_submit"
msgstr "Submit"

msgid "tag_in_adventure"
msgstr ""

msgid "tag_input_placeholder"
msgstr "اكتب علامة جديدة"

msgid "tags"
msgstr "العلامات"

msgid "teacher"
msgstr "معلم"

#, fuzzy
msgid "teacher_account_request"
msgstr "You have a pending teacher account request"

#, fuzzy
msgid "teacher_account_success"
msgstr "You successfully requested a teacher account."

msgid "teacher_invalid"
msgstr "قيمة المعلم الخاصة بك غير صالحة."

msgid "teacher_invitation_require_login"
msgstr ""
"لإعداد ملفك الشخصي كمعلم ، سنحتاج منك تسجيل الدخول. إذا لم يكن لديك حساب ، "
"فالرجاء إنشاء حساب."

#, fuzzy
msgid "teacher_manual"
msgstr "Teacher manual"

#, fuzzy
msgid "teacher_signup_header"
msgstr "Teacher"

#, fuzzy
msgid "teacher_tutorial_logo_alt"
msgstr "اضغط على \"الخطوة التالية\" لتبدأ كمعلم أو معلمة في هيدي!"

msgid "teacher_welcome"
msgstr ""
"مرحباً في هيدي! بكل فخر أنت الآن تمتلك حساباً كمعلم وذا يسمح لك بانشاء صفوف "
"ودعوة تلاميذ."

msgid "teachers"
msgstr "المعلمون"

msgid "template_code"
msgstr ""
"هنا شرح المغامرة الخاصة بي!\n"
"\n"
"بهذه الطريقة يمكنني أن أعرض أمراً برمجياً: <code> قول</code>\n"
"\n"
"ولكن في بعض الأحيان ربما تريد أن تعرض مقتطفاً برمجياً، مثل هذا:\n"
"<pre>\n"
"اسأل ما اسمك؟\n"
"ردد اه اذن اسمك هو\n"
"</pre>"

#, fuzzy
msgid "this_turns_in_assignment"
msgstr "This turns in your assignment to your teacher."

msgid "title"
msgstr "العنوان"

msgid "title_achievements"
msgstr "هيدي - انجازاتي"

msgid "title_admin"
msgstr "هيدي - صفحة الإدارة"

#, fuzzy
msgid "title_class grid_overview"
msgstr "Hedy - Grid overview"

#, fuzzy
msgid "title_class live_statistics"
msgstr "Hedy - Live Statistics"

msgid "title_class-overview"
msgstr "هيدي - نظرة عامة على الصف"

msgid "title_customize-adventure"
msgstr "هيدي - تخصيص مغامرة"

msgid "title_customize-class"
msgstr "هيدي - تخصيص صف"

msgid "title_explore"
msgstr "هيدي - استكشف"

msgid "title_for-teacher"
msgstr "هيدي - للمعلمين"

msgid "title_join-class"
msgstr "هيدي - انضم الى صف"

msgid "title_landing-page"
msgstr "مرحباً في هيدي!"

msgid "title_learn-more"
msgstr "هيدي - اعرف أكثر"

msgid "title_login"
msgstr "هيدي - تسجيل الدخول"

msgid "title_my-profile"
msgstr "هيدي - حسابي"

msgid "title_privacy"
msgstr "هيدي - شروط الخصوصية"

msgid "title_programs"
msgstr "هيدي -برامجي"

msgid "title_recover"
msgstr "هيدي - استرجاع الحساب"

msgid "title_reset"
msgstr "هيدي - اعادة ضبط كلمة المرور"

msgid "title_signup"
msgstr "هيدي - انشاء حساب"

msgid "title_start"
msgstr "هيدي - لغة برمجة متدرجة"

msgid "title_view-adventure"
msgstr "هيدي - عرض مغامرة"

msgid "token_invalid"
msgstr "الرمز الخاص بك غير صالح."

#, fuzzy
msgid "tooltip_level_locked"
msgstr "Your teacher disabled this level"

msgid "translate_error"
msgstr ""
"حدث خطأ ما خلال ترجمة البرنامج. حاول تنفيذ البرنامج وافحص وجود خطأ فيه. "
"البرنامج الذي يحتوي على خطأ لا يمكن أن تتم ترجمته."

#, fuzzy
msgid "translating_hedy"
msgstr "Translating Hedy"

#, fuzzy
msgid "translator"
msgstr "Translator"

msgid "try_it"
msgstr "جرب ذلك"

#, fuzzy
msgid "tutorial"
msgstr "Tutorial"

msgid "tutorial_code_snippet"
msgstr ""
"{print} مرحباً أيها العالم!\n"
"{print} أنا أتعلم هيدي من خلال الدليل التوجيهي!"

#, fuzzy
msgid "tutorial_message_not_found"
msgstr "You have received an invitation to join class"

#, fuzzy
msgid "tutorial_title_not_found"
msgstr "We could not find that page!"

msgid "unauthorized"
msgstr "ليس لديك الصلاحيات اللازمة للوصول إلى هذه الصفحة"

msgid "unique_usernames"
msgstr "يجب أن تكون جميع أسماء المستخدمين لا نظير لها."

#, fuzzy
msgid "unlock_thresholds"
msgstr "Unlock level thresholds"

#, fuzzy
msgid "unsaved_class_changes"
msgstr "There are unsaved changes, are you sure you want to leave this page?"

msgid "unshare"
msgstr "الغاء المشاركة"

msgid "unshare_confirm"
msgstr "هل أنت متأكد من أنك تريد جعل البرنامج خاصاً/سرّياً؟"

msgid "unshare_success_detail"
msgstr "تم التراجع عن مشاركة البرنامج بنجاح."

msgid "update_adventure_prompt"
msgstr "هل أنت متأكد أنك تريد تعديل هذه المغامرة؟"

msgid "update_profile"
msgstr "تحديث الملف الشخصي"

msgid "update_public"
msgstr "تحديث الملف العام"

#, fuzzy
msgid "updating_indicator"
msgstr "Updating"

#, fuzzy
msgid "use_of_blanks_exception"
msgstr "Use of blanks in programs"

#, fuzzy
msgid "use_of_nested_functions_exception"
msgstr "Use of nested functions"

msgid "user"
msgstr "مستخدم"

#, fuzzy
msgid "user_inexistent"
msgstr "This user doesn't exist"

msgid "user_not_private"
msgstr "هذا الحساب إما غير موجود أو لا يوجد لديه ملف شخصي عام"

msgid "username"
msgstr "اسم المستخدم"

msgid "username_empty"
msgstr "لم تدخل اسم المستخدم!"

msgid "username_invalid"
msgstr "اسم المستخدم الخاص بك غير صالح."

msgid "username_special"
msgstr "اسم المستخدم لا يمكن أن يتضمن `:` أو `@`."

msgid "username_three"
msgstr "اسم المستخدم يجب أن يتكون من ثلاثة أحرف على الأقل."

msgid "usernames_exist"
msgstr "اسم مستخدم واحد أو أكثر قيد الاستخدام بالفعل."

#, fuzzy
msgid "value"
msgstr "Value"

msgid "variables"
msgstr "المتغيرات"

msgid "view_program"
msgstr "عرض البرنامج"

msgid "welcome"
msgstr "مرحباً"

msgid "welcome_back"
msgstr "مرحباً بعودتك"

#, fuzzy
msgid "what_is_your_role"
msgstr "What is your role?"

msgid "what_should_my_code_do"
msgstr "كيف تكتب هذا الكود؟"

#, fuzzy
msgid "whole_world"
msgstr "The world"

msgid "write_first_program"
msgstr "اكتب أول برامجك!"

msgid "year_invalid"
msgstr "الرجاء ادخال سنة بين ١٩٩٠ و {current_year}."

msgid "yes"
msgstr "نعم"

msgid "your_account"
msgstr "ملفك الشخصي"

#, fuzzy
msgid "your_class"
msgstr "صفوفي"

msgid "your_last_program"
msgstr "آخر برنامج تم حفظه"

msgid "your_personal_text"
msgstr "نصّك الشخصي..."

#, fuzzy
msgid "your_program"
msgstr "Your program"

msgid "apply_filters"
msgstr "فلترة"

msgid "cloned_times"
msgstr "عدد النسخ"

msgid "edit_adventure"
msgstr "عدّل المغامرة"

msgid "clone"
msgstr "انسخ"

msgid "adventure_cloned"
msgstr "المغامرة قد نُسخت"

msgid "select_lang"
msgstr "اختر اللغة"

msgid "select_tag"
msgstr "اختر العلامة"

#, fuzzy
msgid "Unused Variable"
msgstr "You defined the variable {variable_name} on line {line_number}, but you did not use it."

msgid "no_adventures_yet"
msgstr ""

msgid "public_adventures"
msgstr ""

msgid "title_public-adventures"
msgstr ""

#~ msgid "create_account_explanation"
#~ msgstr "يسمح لك امتلاك حسابك الخاص بحفظ برامجك."

#~ msgid "only_teacher_create_class"
#~ msgstr "يمكن للمعلمين فقط انشاء صفوف!"

#~ msgid "keyword_support"
#~ msgstr "الأوامر البرمجية المترجمة"

#~ msgid "non_keyword_support"
#~ msgstr "المحتوى المترجم"

#~ msgid "try_button"
#~ msgstr "حاول"

#~ msgid "select_own_adventures"
#~ msgstr "اختيار المغامرات الذاتية"

#~ msgid "edit"
#~ msgstr "Edit"

#~ msgid "view"
#~ msgstr "عرض"

#~ msgid "class"
#~ msgstr "Class"

#~ msgid "save_code_button"
#~ msgstr "حفظ البرنامج"

#~ msgid "share_code_button"
#~ msgstr "حفظ ومشاركة البرنامج"

#~ msgid "classes_invalid"
#~ msgstr "The list of selected classes is invalid"

#~ msgid "directly_add_adventure_to_classes"
#~ msgstr "Do you want to add this adventure directly to one of your classes?"

#~ msgid "hand_in_assignment"
#~ msgstr "Hand in assignment"

#~ msgid "select_a_level"
#~ msgstr "Select a level"

#~ msgid "answer_invalid"
#~ msgstr "كلمة المرور الخاصة بك غير صالحة."

#~ msgid "available_adventures_level"
#~ msgstr "Available adventures level"

#~ msgid "customize_class_exp_1"
#~ msgstr ""
#~ "أهلاً! في هذه الصفحة يمكنك تخصيص الصف الدراسي التابع لك. من خلال اختيار "
#~ "المستويات والمغامرات، يمكنك تحديد ما يمكن أن يراه التلميذ. يمكنك أيضًا "
#~ "إضافة مغامراتك التي تم إنشاؤها إلى المستويات. سيتم إضافة جميع المستويات "
#~ "والمغامرات الأساسية بشكل افتراضي. <b> ملاحظة: </b> ليست كل المغامرات "
#~ "متاحة لكل المستويات! القيام بإعدادات التخصيصات الخاصة بك يكون على النحو "
#~ "التالي:"

#~ msgid "customize_class_exp_2"
#~ msgstr ""
#~ "يمكنك دائمًا تغيير هذه الإعدادات لاحقًا. على سبيل المثال ، يمكنك إتاحة "
#~ "مغامرات أو مستويات معينة أثناء التدريس في الصف. بهذه الطريقة يسهل عليك "
#~ "تحديد المستوى والمغامرات التي سيعمل عليها تلاميذك. إذا كنت تريد إتاحة كل "
#~ "شيء لصفك ، فمن الأسهل إزالة التخصيص بشكل كامل."

#~ msgid "customize_class_step_1"
#~ msgstr "حدد المستويات للصف الخاص بك من خلال الضغط على \"أزرار المستوى\""

#~ msgid "customize_class_step_2"
#~ msgstr "ستظهر \"صناديق الإختيار\" للمغامرات المتاحة للمستويات المختارة"

#~ msgid "customize_class_step_3"
#~ msgstr "حدد المغامرات التي تريد إتاحتها"

#~ msgid "customize_class_step_4"
#~ msgstr "انقر فوق اسم مغامرة لتحديد/عدم تحديد هذه المغامرة لجميع المستويات"

#~ msgid "customize_class_step_5"
#~ msgstr "اضافة مغامرات شخصية"

#~ msgid "customize_class_step_6"
#~ msgstr "تحديد تاريخ الافتتاح لكل مستوى (يمكنك أيضًا تركه فارغًا)"

#~ msgid "customize_class_step_7"
#~ msgstr "تحديد إعدادات أخرى"

#~ msgid "customize_class_step_8"
#~ msgstr "اختر \"حفظ\" -> لقد انتهيت!"

#~ msgid "example_code_header"
#~ msgstr "مثال توضيحي"

#~ msgid "feedback_failure"
#~ msgstr "إجابة خاطئة!"

#~ msgid "feedback_success"
#~ msgstr "أحسنت!"

#~ msgid "go_to_first_question"
#~ msgstr "الذهاب الى السؤال ١"

#~ msgid "question"
#~ msgstr "السؤال"

#~ msgid "question_doesnt_exist"
#~ msgstr "This question does not exist"

#~ msgid "question_invalid"
#~ msgstr "الرمز الخاص بك غير صالح."

#~ msgid "select_levels"
#~ msgstr "Select levels"

#~ msgid "too_many_attempts"
#~ msgstr "Too many attempts"

#~ msgid "class_logs"
#~ msgstr "اخر تسجيل دخول"

#~ msgid "class_stats"
#~ msgstr "احصائيات الصف"

#~ msgid "visit_own_public_profile"
#~ msgstr "ليس لديك نص ملف شخصي عام حتى الآن ..."

#~ msgid "title_class logs"
#~ msgstr "هيدي - انضم الى صف"

#~ msgid "title_class statistics"
#~ msgstr "احصائياتي"

#~ msgid "disabled_button_locked"
#~ msgstr "Your teacher hasn't unlocked this level yet"

#~ msgid "duplicate_tag"
#~ msgstr "لديك بالفعل علامة بنفس هذا الإسم."

#~ msgid "tag_deleted"
#~ msgstr "لقد تم حذف العلامة"<|MERGE_RESOLUTION|>--- conflicted
+++ resolved
@@ -1260,12 +1260,9 @@
 msgid "no_accounts"
 msgstr "لا يوجد حسابات ليتم انشاءها."
 
-<<<<<<< HEAD
 msgid "no_adventures_yet"
 msgstr "لا يوجد مغامرات عامة بعد..."
 
-=======
->>>>>>> a00fe99b
 #, fuzzy
 msgid "no_certificate"
 msgstr "This user hasn't earned the Hedy Certificate of Completion"
@@ -1518,12 +1515,9 @@
 msgid "public"
 msgstr "Public"
 
-<<<<<<< HEAD
 msgid "public_adventures"
 msgstr "المغامرات العامة"
 
-=======
->>>>>>> a00fe99b
 msgid "public_invalid"
 msgstr "اختيار الاتفاقية هذا غير صالح"
 
