
msgid ""
msgstr ""
"Project-Id-Version: PACKAGE VERSION\n"
"Report-Msgid-Bugs-To: \n"
<<<<<<< HEAD
"POT-Creation-Date: 2022-06-27 10:59+0200\n"
"PO-Revision-Date: 2022-06-28 14:54+0000\n"
=======
"POT-Creation-Date: 2022-06-29 14:20+0200\n"
"PO-Revision-Date: 2022-06-28 13:25+0000\n"
>>>>>>> 15cc5880
"Last-Translator: Anonymous <noreply@weblate.org>\n"
"Language: ar\n"
"Language-Team: ar <LL@li.org>\n"
"Plural-Forms: nplurals=6; plural=n==0 ? 0 : n==1 ? 1 : n==2 ? 2 : "
"n%100>=3 && n%100<=10 ? 3 : n%100>=11 ? 4 : 5;\n"
"MIME-Version: 1.0\n"
"Content-Type: text/plain; charset=utf-8\n"
"Content-Transfer-Encoding: 8bit\n"
"Generated-By: Babel 2.10.1\n"

#: app.py:417
msgid "program_contains_error"
msgstr "هذا البرنامج يحتوي على خطأ، هل أنت متأكد من أنك تريد مشاركة البرنامج؟"

#: app.py:627
msgid "title_achievements"
msgstr "هيدي - انجازاتي"

#: app.py:644 app.py:746 app.py:1088 website/teacher.py:361
#: website/teacher.py:372
msgid "not_teacher"
msgstr "يبدو أنك لست معلم أو معلمة!"

#: app.py:647
msgid "not_enrolled"
msgstr "يبدو أنك لست في هذا الصف!"

#: app.py:684
msgid "title_programs"
msgstr "هيدي -برامجي"

#: app.py:694 app.py:704 app.py:708 app.py:723 app.py:1003 app.py:1548
#: website/admin.py:17 website/admin.py:24 website/admin.py:92
#: website/admin.py:111 website/admin.py:129 website/admin.py:136
#: website/admin.py:144 website/auth.py:716 website/auth.py:743
#: website/programs.py:210 website/statistics.py:100
msgid "unauthorized"
msgstr "ليس لديك الصلاحيات اللازمة للوصول إلى هذه الصفحة"

#: app.py:760 app.py:1105
msgid "title_for-teacher"
msgstr "هيدي - للمعلمين"

#: app.py:777 app.py:779 app.py:921 app.py:943 app.py:945
msgid "no_such_level"
msgstr "لا يوجد هذا المستوى في هيدي!"

#: app.py:787 app.py:794 app.py:875 app.py:881
msgid "no_such_program"
msgstr "لا يوجد هذا البرنامج في هيدي!"

#: app.py:817
msgid "level_not_class"
msgstr "هذا المستوى ليس متاحا لصفك الدراسي بعد"

#: app.py:926 website/teacher.py:421 website/teacher.py:437
#: website/teacher.py:466 website/teacher.py:492
msgid "no_such_adventure"
msgstr "هذه المغامرة غير موجودة!"

#: app.py:954 app.py:1207
msgid "page_not_found"
msgstr "لم نستطع ايجاد تلك الصفحة!"

#: app.py:974
msgid "title_signup"
msgstr "هيدي - انشاء حساب"

#: app.py:981
msgid "title_login"
msgstr "هيدي - تسجيل الدخول"

#: app.py:988
msgid "title_recover"
msgstr "هيدي - استرجاع الحساب"

#: app.py:1004
msgid "title_reset"
msgstr "هيدي - اعادة ضبط كلمة المرور"

#: app.py:1030
msgid "title_my-profile"
msgstr "هيدي - حسابي"

#: app.py:1046
msgid "title_learn-more"
msgstr "هيدي - اعرف أكثر"

#: app.py:1052
msgid "title_privacy"
msgstr "هيدي - شروط الخصوصية"

#: app.py:1062
msgid "title_start"
msgstr "هيدي - لغة برمجة متدرجة"

#: app.py:1080
msgid "title_landing-page"
msgstr "مرحباً في هيدي!"

#: app.py:1198
msgid "title_explore"
msgstr "هيدي - استكشف"

#: app.py:1219 app.py:1224
#, fuzzy
msgid "no_such_highscore"
msgstr "لا يوجد هذا المستوى في هيدي!"

#: app.py:1253 app.py:1255
msgid "translate_error"
msgstr ""
"حدث خطأ ما خلال ترجمة البرنامج. حاول تنفيذ البرنامج وافحص وجود خطأ فيه. "
"البرنامج الذي يحتوي على خطأ لا يمكن أن تتم ترجمته."

#: app.py:1260 app.py:1294
msgid "tutorial_start_title"
msgstr "مرحباً في هيدي!"

#: app.py:1260
msgid "tutorial_start_message"
msgstr "في هذا الدليل التوجيهي نشرح كل مزايا هيدي خطوة بخطوة."

#: app.py:1262
msgid "tutorial_editor_title"
msgstr "محرر الكود"

#: app.py:1262
msgid "tutorial_editor_message"
msgstr ""
"في هذه النافذة يتم كتابة البرنامج/الكود. حاول كتابة شيء ما في مكان "
"الفراغات!"

#: app.py:1264
msgid "tutorial_output_title"
msgstr "نافذة النتائج"

#: app.py:1264
msgid "tutorial_output_message"
msgstr "تظهر هنا نتيجة البرنامج الذي تقوم بتنفيذه، لقد صنعت هذا بنفسك!"

#: app.py:1266
msgid "tutorial_run_title"
msgstr "زر التشغيل"

#: app.py:1266
msgid "tutorial_run_message"
msgstr ""
"عند الضغط على هذا الزر يتم تشغيل البرنامج! هلّا نجرب القيام بذلك في "
"الخطوة التالية؟"

#: app.py:1268
msgid "tutorial_tryit_title"
msgstr "فلنجرب ذلك!"

#: app.py:1268
msgid "tutorial_tryit_message"
msgstr "شغل البرنامج، واضغط على \"الخطوة التالية\" بعد الانتهاء."

#: app.py:1270
#, fuzzy
msgid "tutorial_speakaloud_title"
msgstr "النهاية!"

#: app.py:1270
#, fuzzy
msgid "tutorial_speakaloud_message"
msgstr "اضغط على \"الخطوة التالية\" لتبدأ فعلياً البرمجة مع هيدي!"

#: app.py:1272
#, fuzzy
msgid "tutorial_speakaloud_run_title"
msgstr "النهاية!"

#: app.py:1272
#, fuzzy
msgid "tutorial_speakaloud_run_message"
msgstr "اضغط على \"الخطوة التالية\" لتبدأ فعلياً البرمجة مع هيدي!"

#: app.py:1274
msgid "tutorial_nextlevel_title"
msgstr "إلى المستوى التالي"

#: app.py:1274
msgid "tutorial_nextlevel_message"
msgstr ""
"عندما تعتقد أنك استوعبت كل شيء وتمرنت بما فيه الكفاية يمكنك الإنتقال إلى "
"المستوى التالي. اذا وُجدَ مستوى سابق أيضا ستجد أيضاً زراً آخر لترجع إلى "
"المستوى السابق."

#: app.py:1276
msgid "tutorial_leveldefault_title"
msgstr "شرح المستوى"

#: app.py:1276
msgid "tutorial_leveldefault_message"
msgstr ""
"علامة التبويب الأولى تحتوي دائماً على شرح المستوى. في كل مستوى سيتم شرح "
"الأوامر الجديدة هنا."

#: app.py:1278
msgid "tutorial_adventures_title"
msgstr "المغامرات"

#: app.py:1278
msgid "tutorial_adventures_message"
msgstr ""
"علامات التبويب الأخرى تحتوي على مغامرات تستطيع أن تبرمجها في كل مستوى. "
"المغامرات تنتقل من السهل الى الصعب."

#: app.py:1280
msgid "tutorial_quiz_title"
msgstr "الفحص السريع"

#: app.py:1280
msgid "tutorial_quiz_message"
msgstr ""
"في نهاية كل مستوى يمكنك القيام بالفحص السريع. بهذه الطريقة يمكنك أن تتحقق"
" اذا ما كنت ملمّاً بكل المفاهيم."

#: app.py:1282
msgid "tutorial_saveshare_title"
msgstr "الحفظ والمشاركة"

#: app.py:1282
msgid "tutorial_saveshare_message"
msgstr "يمكنك حفظ كل البرامج التي تنشأها ومشاركتها مع المستخدمين الآخرين ل هيدي."

#: app.py:1284
msgid "tutorial_cheatsheet_title"
msgstr "ورقة الغش"

#: app.py:1284
msgid "tutorial_cheatsheet_message"
msgstr ""
"اذا نسيت أمراً برمجياً يمكنك دوماً استعمال ورقة الغش. هناك ستجد قائمة بكل"
" الأوامر البرمجية التي يمكن استعمالها في المستوى الحالي."

#: app.py:1286 app.py:1306
msgid "tutorial_end_title"
msgstr "النهاية!"

#: app.py:1286
msgid "tutorial_end_message"
msgstr "اضغط على \"الخطوة التالية\" لتبدأ فعلياً البرمجة مع هيدي!"

#: app.py:1288 app.py:1308
#, fuzzy
msgid "tutorial_title_not_found"
msgstr "We could not find that page!"

#: app.py:1288 app.py:1308
#, fuzzy
msgid "tutorial_message_not_found"
msgstr "You have received an invitation to join class"

#: app.py:1294
#, fuzzy
msgid "teacher_tutorial_start_message"
msgstr "You have received an invitation to join class"

#: app.py:1296
#, fuzzy
msgid "tutorial_class_title"
msgstr "Hide cheatsheet"

#: app.py:1296
msgid "tutorial_class_message"
msgstr ""
"كمعلم أو معلمة يمكنك انشاء صفوف ودعوة التلاميذ أو جعلهم ينضمون الى الصف "
"من خلال رابط. يمكنك معاينة البرامج التي ينشأها التلاميذ بالاضافة الى "
"احصائيات عن نشاط كل تلاميذك."

#: app.py:1298
msgid "tutorial_customize_class_title"
msgstr "تخصيص الصفوف"

#: app.py:1298
msgid "tutorial_customize_class_message"
msgstr ""
"يمكنك القيام بتخصيصات معينة للصفوف من خلال اخفاء مستويات و/أو مغامرات "
"معينة بالاضافة إلى تفعيلهم في تاريخ محدد تلقائياً."

#: app.py:1300
msgid "tutorial_own_adventures_title"
msgstr "انشاء مغامرات"

#: app.py:1300
msgid "tutorial_own_adventures_message"
msgstr ""
"يمكنك انشاء مغامراتك الخاصة بك واستخدامها كمهمات لتلاميذك. يمكنك انشاؤهم "
"هنا وتخصيصهم لصفوف معينة من خلال خاصية تخصيص الصفوف."

#: app.py:1302
msgid "tutorial_accounts_title"
msgstr "انشاء حسابات"

#: app.py:1302
msgid "tutorial_accounts_message"
msgstr ""
"يمكنك انشاء عدة حسابات في المرة الواحدة، عليك فقط تزويد اسم المستخدم "
"وكلمة المرور. يمكنك أيضاً أن تضيف هذا الحسابات إلى واحد من صفوفك بشكل "
"مباشر."

#: app.py:1304
msgid "tutorial_documentation_title"
msgstr "توثيق هيدي"

#: app.py:1304
#, fuzzy
msgid "tutorial_documentation_message"
msgstr "Customize adventure"

#: app.py:1306
msgid "teacher_tutorial_end_message"
msgstr "اضغط على \"الخطوة التالية\" لتبدأ كمعلم أو معلمة في هيدي!"

#: app.py:1316
msgid "tutorial_code_snippet"
msgstr ""
"{print} مرحباً أيها العالم!\n"
"{print} أنا أتعلم هيدي من خلال الدليل التوجيهي!"

#: app.py:1320 app.py:1330
msgid "invalid_tutorial_step"
msgstr ""

#: app.py:1487 website/auth.py:278 website/auth.py:333 website/auth.py:469
#: website/auth.py:494 website/auth.py:524 website/auth.py:637
#: website/auth.py:675 website/auth.py:722 website/auth.py:749
#: website/quiz.py:43 website/quiz.py:69 website/teacher.py:88
#: website/teacher.py:123 website/teacher.py:195 website/teacher.py:251
#: website/teacher.py:298 website/teacher.py:339 website/teacher.py:377
#: website/teacher.py:448 website/teacher.py:506
msgid "ajax_error"
msgstr "لقد حدث خطأ ما، يرجى المحاولة مرة أخرى."

#: app.py:1490
msgid "image_invalid"
msgstr "الصورة التي اخترتها غير صالحة."

#: app.py:1492
msgid "personal_text_invalid"
msgstr "النص الشخصي غير صالح."

#: app.py:1494 app.py:1500
msgid "favourite_program_invalid"
msgstr "البرنامج المفضل الذي اخترته غير صالح."

#: app.py:1514 app.py:1515
msgid "public_profile_updated"
msgstr "تم تحديث الملف الشخصي العام."

#: app.py:1552 app.py:1577
msgid "user_not_private"
msgstr "هذا الحساب إما غير موجود أو لا يوجد لديه ملف شخصي عام"

#: app.py:1585
msgid "invalid_teacher_invitation_code"
msgstr ""
"رمز الدعوة للمعلم غير صالح. لتصبح معلماً أو معلمةً تواصل معنا على "
"hedy@felienne.com."

#: utils.py:292
msgid "default_404"
msgstr "لم نستطع إيجاد تلك الصفحة..."

#: utils.py:294
msgid "default_403"
msgstr "ليس مصرحاً لك الوصول على ما يبدو..."

#: utils.py:296
msgid "default_500"
msgstr "حدث خطأ ما..."

#: content/error-messages.txt:1
msgid "Wrong Level"
msgstr ""
"لقد أدخلت برنامج هيدي صحيحاً ولكن ليس في المستوى المناسب. لقد كتبت "
"{offending_keyword} للمستوى {working_level}. تلميح: {tip}"

#: content/error-messages.txt:2
msgid "Incomplete"
msgstr ""
"أوه! لقد نسيت أن تكمل جزءاً من البرنامج! في السطر رقم {line_number}، عليك"
" أن تكمل كتابة الكود بعد {incomplete_command}."

#: content/error-messages.txt:3
msgid "Invalid"
msgstr ""
"{invalid_command} ليس أمراً برمجياً ضمن المستوى {level} من هيدي. هل كنت "
"تقصد الأمر {guessed_command}؟"

#: content/error-messages.txt:4
msgid "Invalid Space"
msgstr ""
"أوه! يوجد مسافة زائدة في بداية السطر رقم {line_number}، المسافات تربك "
"الحاسوب أحياناً. هل باستطاعتك أن تمسحها؟"

#: content/error-messages.txt:5
msgid "Has Blanks"
msgstr ""
"البرنامج الخاص بك غير مكتمل. عليك أن تستبدل الفراغات الموجودة وتضع مكانها"
" الكود الذي تريد للحاسوب أن ينفذه."

#: content/error-messages.txt:6
msgid "No Indentation"
msgstr ""
"لقد استخدمت عدداً غير كافي من الفراغات كإزاحة في السطر رقم {line_number}."
" لقد استخدمت {leading_spaces} إزاحات وهذا غير كافٍ. يجب عليك أن تبدأ كل "
"مجموعة جديدة من الكود ب {indent_size} إزاحات أكثر من السطر الذي يسبقها."

#: content/error-messages.txt:7
msgid "Unexpected Indentation"
msgstr ""
"لقد استخدمت عدداً أكثر من اللازم من الفراغات كإزاحة في السطر رقم "
"{line_number}. لقد استخدمت {leading_spaces} إزاحات وهذا أكثر من اللازم. "
"يجب عليك أن تبدأ كل مجموعة جديدة من الكود ب {indent_size} إزاحات أكثر من "
"السطر الذي يسبقها."

#: content/error-messages.txt:8
msgid "Parse"
msgstr ""
"الكود الذي أدخلته ليس مطابقاً لبرمجيات هيدي. يوجد خطأفي في السطر رقم "
"{location[0]} والموضع {location[1]}. لقد أدخلت الرمز {character_found} "
"لكن هذا غير مسموح به."

#: content/error-messages.txt:9
msgid "Unquoted Text"
msgstr ""
"انتبه! عند استعمال الأوامر اسأل أو قول يجب أن يكون النص بين علامات "
"الاقتباس \". على ما يبدو أنك نسيت اضافة واحدة منهم في مكان ما."

#: content/error-messages.txt:10
msgid "Unquoted Assignment"
msgstr ""
"ابتداء من هذا المستوى عليك وضع النص على يسار `هو` بين علامات الاقتباس. "
"لقد نسيت فعل ذلك مع النص {text}."

#: content/error-messages.txt:11
msgid "Unquoted Equality Check"
msgstr ""
"اذا كنت تريد فحص ما اذا كان المتغير مساويا لنص من عدة كلمات، هذه الكلمات "
"يجب أن تكون محاطة بعلامات الاقتباس!"

#: content/error-messages.txt:12
msgid "Var Undefined"
msgstr ""
"لقد قمت باستعمال المتغير {name} لكنك لم تقم بضبط قيمته ابتداء. من الممكن "
"أيضاً أنك كنت تريد استعمال الكلمة {name} ولكن نسيت وضع علامات الاقتباس."

#: content/error-messages.txt:13
msgid "Cyclic Var Definition"
msgstr ""
"يجب أن تضبط قيمة المتغير {name} قبل أن تستعمله على الجانب الأيسر من من "
"الأمر هو."

#: content/error-messages.txt:14
msgid "Lonely Echo"
msgstr ""
"لقد استعملت الأمر ردد قبل الأمر اسأل، أو استعملت الأمر ردد بدون استعمال "
"الأمر اسأل. قم باستعمال الأمر اسأل للحصول على اجابة أولاً ثم استعمل الأمر"
" ردد."

#: content/error-messages.txt:15
msgid "Too Big"
msgstr ""
"واو! برنامجك يحتوي على {lines_of_code} سطر برمجي! لكننا نستطيع معالجة "
"{max_lines} سطر برمجي كحد أقصى في هذا المستوى. اجعل برنامجك أصغر وحاول "
"مرة أخرى."

#: content/error-messages.txt:16
msgid "Invalid Argument Type"
msgstr ""
"لا يمكن استعمال الأمر {command} مع {invalid_argument} وذلك بسبب كونها "
"{invalid_type}. حاول تغيير {invalid_argument} الى {allowed_types}."

#: content/error-messages.txt:17
msgid "Invalid Argument"
msgstr ""
"لا يمكن استعمال الأمر {command} مع {invalid_argument}. حاول تغيير "
"{invalid_argument} الى {allowed_types}."

#: content/error-messages.txt:18
msgid "Invalid Type Combination"
msgstr ""
"لا يمكن استعمال {invalid_argument} و{invalid_argument_2} مع الأمر "
"{command} وذلك بسبب كون الأول{invalid_type} وكون الآخر {invalid_type_2}. "
"حاول تغيير {invalid_argument} الى {invalid_type_2} أو "
"{invalid_argument_2} الى {invalid_type}."

#: content/error-messages.txt:19
msgid "Unsupported Float"
msgstr ""
"لا ندعم الأرقام غير الصحيحة (الأرقام العشرية)حتى الان، ولكنها ستكون "
"مدعومة بعد عدة مستويات. في الوقت الحالي قم بتغيير {value} الر رقم صحيح."

#: content/error-messages.txt:20
msgid "Locked Language Feature"
msgstr ""
"أنت تستعمل {concept}! هذا مدهش، لكن {concept} غير متاح لك حالياً! سيتاح "
"لك استعماله في مستوى لاحق."

#: content/error-messages.txt:21
msgid "Missing Command"
msgstr "يبدو أنك نسيت استخدام أمر برمجي في السطر رقم {line_number}."

#: content/error-messages.txt:22
msgid "Missing Inner Command"
msgstr ""
"يبدو أنك نسيت استخدام أمر برمجي مع الجملة {command} التي استعملتها في "
"السطر رقم {line_number}."

#: content/error-messages.txt:23
msgid "Unsupported String Value"
msgstr "النصوص لا يمكن أن تحتوي على {invalid_value}."

#: content/error-messages.txt:24
msgid "ask_needs_var"
msgstr ""
"ابتداء من المستوى الثاني، نستخدم الأمر اسأل مع متغير. مثال: الاسم هو اسأل"
" ما اسمك؟"

#: content/error-messages.txt:25
msgid "echo_out"
msgstr ""
"لم نعد بحاجة الى الأمر ردد ابتداء من المستوى الثاني. يمكنك أن تكرر اجابة "
"سؤال ما من خلال استخدام الأمر اسأل والأمر قول. مثال: الاسم هو اسأل ما "
"اسمك؟ قول مرحبا الاسم"

#: content/error-messages.txt:26
msgid "space"
msgstr "مسافة إزاحة"

#: content/error-messages.txt:27
msgid "comma"
msgstr "فاصلة"

#: content/error-messages.txt:28
msgid "question mark"
msgstr "علامة سؤال"

#: content/error-messages.txt:29
msgid "newline"
msgstr "سطر جديد"

#: content/error-messages.txt:30
msgid "period"
msgstr "نقطة"

#: content/error-messages.txt:31
msgid "exclamation mark"
msgstr "علامة تعجب"

#: content/error-messages.txt:32
msgid "dash"
msgstr "علامة الشرطة"

#: content/error-messages.txt:33
msgid "star"
msgstr "علامة النجمة"

#: content/error-messages.txt:34
msgid "single quotes"
msgstr "علامة اقتباس أحادية"

#: content/error-messages.txt:35
msgid "double quotes"
msgstr "علامة اقتباس مزدوجة"

#: content/error-messages.txt:36
msgid "slash"
msgstr "علامة الخط المائل ناحية اليمين"

#: content/error-messages.txt:37
msgid "string"
msgstr "نص"

#: content/error-messages.txt:38
msgid "nested blocks"
msgstr "مجموعة ضمن مجموعة"

#: content/error-messages.txt:39
msgid "or"
msgstr "أو"

#: content/error-messages.txt:40
msgid "number"
msgstr "رقم"

#: content/error-messages.txt:41
msgid "integer"
msgstr "رقم"

#: content/error-messages.txt:42
msgid "float"
msgstr "رقم"

#: content/error-messages.txt:43
msgid "list"
msgstr "قائمة"

#: content/error-messages.txt:44
msgid "input"
msgstr "اجابة باستخدام اسأل"

#: templates/achievements.html:5
msgid "general"
msgstr "عام"

#: templates/achievements.html:9
msgid "programs_created"
msgstr "البرامج المنشأة"

#: templates/achievements.html:10
msgid "programs_saved"
msgstr "البرامج المحفوظة"

#: templates/achievements.html:11
msgid "programs_submitted"
msgstr "البرامج التي تم تسليمها"

#: templates/achievements.html:13 templates/achievements.html:26
msgid "teacher"
msgstr "معلم"

#: templates/achievements.html:16 templates/achievements.html:54
msgid "hidden"
msgstr "مخفي"

#: templates/achievements.html:23
msgid "hedy_achievements"
msgstr "انجازات هيدي"

#: templates/achievements.html:37 templates/achievements.html:51
#: templates/landing-page.html:89 templates/layout.html:92
#: templates/public-page.html:51
#, fuzzy
msgid "achievements_logo_alt"
msgstr "انجازات"

#: templates/achievements.html:38
#, fuzzy
msgid "achievements_check_icon_alt"
msgstr "لقد ا حصلت على انجاز!"

#: templates/base_email.html:3 templates/cheatsheet.html:15
#: templates/incl-menubar.html:4
#, fuzzy
msgid "hedy_logo_alt"
msgstr "Hedy logo"

#: templates/cheatsheet.html:14
msgid "cheatsheet_title"
msgstr "ورقة غش"

#: templates/class-logs.html:10 templates/class-stats.html:22
#: templates/create-accounts.html:41 templates/customize-class.html:166
msgid "back_to_class"
msgstr "الرجوع الى صف"

#: templates/class-overview.html:14 templates/for-teachers.html:35
msgid "class_name_prompt"
msgstr "أدخل اسم الصف رجاء"

#: templates/class-overview.html:20 templates/class-overview.html:71
#: templates/create-accounts.html:16 templates/highscores.html:25
#: templates/login.html:12 templates/profile.html:89 templates/recover.html:8
#: templates/signup.html:10
msgid "username"
msgstr "اسم المستخدم"

#: templates/class-overview.html:21
msgid "last_login"
msgstr "اخر تسجيل دخول"

#: templates/class-overview.html:22
msgid "highest_level_reached"
msgstr "أعلى مستوى تم الوصول له"

#: templates/class-overview.html:23
msgid "number_programs"
msgstr "عدد البرامج"

#: templates/class-overview.html:24
msgid "programs"
msgstr "البرامج"

#: templates/class-overview.html:25 templates/create-accounts.html:17
#: templates/login.html:15 templates/reset.html:8 templates/signup.html:19
msgid "password"
msgstr "كلمة المرور"

#: templates/class-overview.html:26 templates/class-overview.html:74
#: templates/customize-adventure.html:52 templates/for-teachers.html:46
#: templates/for-teachers.html:56
msgid "remove"
msgstr "ازالة"

#: templates/class-overview.html:36
msgid "page"
msgstr "صفحة"

#: templates/class-overview.html:37
msgid "enter_password"
msgstr "أدخل كلمة سر جديدة ل"

#: templates/class-overview.html:37
msgid "password_change_prompt"
msgstr "هل أنت متأكد أنك تريد تغيير كلمة المرور هذه؟"

#: templates/class-overview.html:38
msgid "remove_student_prompt"
msgstr "هل أنت متأكد أنك تريد ازالة التلميذ من الصف؟"

#: templates/class-overview.html:46
#, fuzzy
msgid "add_students"
msgstr "تلاميذ"

#: templates/class-overview.html:47 templates/customize-class.html:5
msgid "customize_class"
msgstr "تخصيص الصف"

#: templates/class-overview.html:48
msgid "class_stats"
msgstr "احصائيات الصف"

#: templates/class-overview.html:49
#, fuzzy
msgid "class_logs"
msgstr "اخر تسجيل دخول"

#: templates/class-overview.html:52 templates/customize-adventure.html:59
msgid "back_to_teachers_page"
msgstr "الرجوع الى صفحة المعلم"

#: templates/class-overview.html:53
msgid "delete_class_prompt"
msgstr "هل أنت متأكد أنك تريدحذف الصف؟"

#: templates/class-overview.html:53
msgid "delete_class"
msgstr "حذف الصف بشكل نهائي"

#: templates/class-overview.html:57
#, fuzzy
msgid "add_students_options"
msgstr "انشاء حسابات للتلاميذ"

#: templates/class-overview.html:59
#, fuzzy
msgid "copy_link_success"
msgstr "انسخ الرابط لمشاركته"

#: templates/class-overview.html:59
#, fuzzy
msgid "copy_join_link"
msgstr "الرجاء نسخ هذا الرابط ولصقه في تبويبة جديدة:"

#: templates/class-overview.html:60
msgid "invite_prompt"
msgstr "أدخل اسم مستخدم"

#: templates/class-overview.html:60
#, fuzzy
msgid "invite_by_username"
msgstr "يجب أن تكون جميع أسماء المستخدمين لا نظير لها."

#: templates/class-overview.html:61 templates/create-accounts.html:45
msgid "create_accounts"
msgstr "انشاء عدة حسابات"

#: templates/class-overview.html:66
msgid "pending_invites"
msgstr "الدعوات قيد الإنتظار"

#: templates/class-overview.html:72
msgid "invite_date"
msgstr "تاريخ الدعوة"

#: templates/class-overview.html:73
msgid "expiration_date"
msgstr "تاريخ انتهاء الصلاحية"

#: templates/class-overview.html:83 templates/profile.html:16
msgid "delete_invite_prompt"
msgstr "هل أنت متأكد أنك تريد حذف الدعوة الى هذا الصف؟"

#: templates/class-prejoin.html:7
msgid "class_already_joined"
msgstr "أنت بالفعل تلميذ في صف"

#: templates/class-prejoin.html:9 templates/error-page.html:6
#, fuzzy
msgid "error_logo_alt"
msgstr "Error logo"

#: templates/class-prejoin.html:11
msgid "goto_profile"
msgstr "الذهاب الى ملفي الشخصي"

#: templates/class-prejoin.html:15 templates/profile.html:13
msgid "prompt_join_class"
msgstr "هل تريد الإنضمام الى هذا الصف؟"

#: templates/class-prejoin.html:17 website/teacher.py:181
msgid "join_prompt"
msgstr "يجب أن يكون لديك حساب لتنضم الى صف. هل تريد تسجيل الدحول الآن؟"

#: templates/class-prejoin.html:17 templates/profile.html:15
msgid "join_class"
msgstr "انضم الى صف"

#: templates/code-page.html:8 templates/for-teachers.html:9
msgid "next_step_tutorial"
msgstr "الخطوة التالية >>>"

#: templates/code-page.html:34 templates/code-page.html:44
#: templates/customize-class.html:28 templates/customize-class.html:64
#: templates/customize-class.html:71 templates/customize-class.html:95
#: templates/level-page.html:6 templates/level-page.html:11
#: templates/quiz.html:8 templates/view-program-page.html:12
#: templates/view-program-page.html:28
msgid "level_title"
msgstr "مستوى"

#: templates/create-accounts.html:5
msgid "create_multiple_accounts"
msgstr "انشاء عدة حسابات"

#: templates/create-accounts.html:7
msgid "accounts_intro"
msgstr ""
"في هذه الصفحة تستطيع انشاء حسابات لعدة تلاميذ في نفس الوقت. من الممكن "
"أيضاً اضافتهم مباشرة إلى واحد من الصفوف الخاصة بك. عند الضغط على الزر "
"الأخضر مع علامة ال +، يمكنك إضافة صفوف جديدة. يمكنك حذف صف معين عند الضغط"
" على الإشارة الحمراء التابعة له. يجب عدم وجود صفوف فارغة عند الضغط على "
"\"انشاء الحسابات\". الرجاء الإنتباه إلى أن كل اسم مستخدم و بريد إلكتروني "
"يجب أن يكون لا نظير له، وأن كلمة المرور يجب أن تحتوي <b> على الأقل</b> "
"على ستة أحرف."

#: templates/create-accounts.html:10
msgid "create_accounts_prompt"
msgstr "هل أنت متأكد أنك تريد انشاء هذه الحسابات؟"

#: templates/create-accounts.html:25
#, fuzzy
msgid "download_login_credentials"
msgstr ""

#: templates/create-accounts.html:29 templates/layout.html:22
#: templates/signup.html:64
msgid "yes"
msgstr "نعم"

#: templates/create-accounts.html:33 templates/layout.html:23
#: templates/signup.html:68
msgid "no"
msgstr "لا"

#: templates/create-accounts.html:44 templates/programs.html:23
msgid "reset_view"
msgstr "اعادة ضبط"

#: templates/customize-adventure.html:5
msgid "customize_adventure"
msgstr "تخصيص مغامرة"

#: templates/customize-adventure.html:7
msgid "update_adventure_prompt"
msgstr "هل أنت متأكد أنك تريد تعديل هذه المغامرة؟"

#: templates/customize-adventure.html:10
msgid "general_settings"
msgstr "اعدادات عامة"

#: templates/customize-adventure.html:12 templates/for-teachers.html:20
#: templates/for-teachers.html:42
msgid "name"
msgstr "الاسم"

#: templates/customize-adventure.html:16 templates/customize-adventure.html:18
#: templates/explore.html:28 templates/explore.html:57
#: templates/explore.html:85 templates/for-teachers.html:43
#: templates/programs.html:12 templates/programs.html:37
#: templates/programs.html:45
msgid "level"
msgstr "مستوى"

#: templates/customize-adventure.html:25
msgid "adventure_exp_1"
msgstr ""
"اكتب مغامرتك المفضلة على الجانب الأيسر. بعد إنشاء مغامرتك ، يمكنك تضمينها"
" في أحد الصفوف الخاصة بك من خلال \"التخصيصات\". إذا كنت تريد تضمين أمر "
"برمجي في مغامرتك، فيرجى استخدام مرساة الكود مثل هذا:"

#: templates/customize-adventure.html:31
msgid "adventure_exp_2"
msgstr ""
"إذا كنت تريد إظهار مقتطفات برمجيةفعلية ، على سبيل المثال لإعطاء التلاميذ "
"قالبًا أو مثالاً على البرامج. الرجاء استخدام المراسي المسبقة مثل هذا:"

#: templates/customize-adventure.html:36
msgid "hello_world_snippet"
msgstr "قول مرحباً أيها العالم!"

#: templates/customize-adventure.html:39
msgid "adventure_exp_3"
msgstr ""
"يمكنك استخدام زر \"معاينة\" لعرض نسخة مصممة من مغامرتك. لعرض المغامرة على"
" صفحة مخصصة ، اختر \"عرض\" من صفحة المعلمين."

#: templates/customize-adventure.html:43 templates/customize-class.html:28
#: templates/customize-class.html:94 templates/explore.html:22
#: templates/programs.html:18 templates/programs.html:38
#: templates/view-adventure.html:6
msgid "adventure"
msgstr "مغامرة"

#: templates/customize-adventure.html:44
msgid "template_code"
msgstr ""
"هنا شرح المغامرة الخاصة بي!\n"
"\n"
"بهذه الطريقة يمكنني أن أعرض أمراً برمجياً: <code> قول</code>\n"
"\n"
"ولكن في بعض الأحيان ربما تريد أن تعرض مقتطفاً برمجياً، مثل هذا:\n"
"<pre>\n"
"اسأل ما اسمك؟\n"
"ردد اه اذن اسمك هو\n"
"</pre>"

#: templates/customize-adventure.html:47
msgid "adventure_terms"
msgstr "أوافق على أن مغامرتي قد تصير متاحة على العام على هيدي."

#: templates/customize-adventure.html:50
msgid "preview"
msgstr "معاينة"

#: templates/customize-adventure.html:51 templates/customize-class.html:161
msgid "save"
msgstr "حفظ"

#: templates/customize-adventure.html:52 templates/for-teachers.html:56
msgid "delete_adventure_prompt"
msgstr "هل أنت متأكد أنك تريد حذف هذه المغامرة؟"

#: templates/customize-class.html:7
msgid "customize_class_exp_1"
msgstr ""
"أهلاً! في هذه الصفحة يمكنك تخصيص الصف الدراسي التابع لك. من خلال اختيار "
"المستويات والمغامرات، يمكنك تحديد ما يمكن أن يراه التلميذ. يمكنك أيضًا "
"إضافة مغامراتك التي تم إنشاؤها إلى المستويات. سيتم إضافة جميع المستويات "
"والمغامرات الأساسية بشكل افتراضي. <b> ملاحظة: </b> ليست كل المغامرات "
"متاحة لكل المستويات! القيام بإعدادات التخصيصات الخاصة بك يكون على النحو "
"التالي:"

#: templates/customize-class.html:10
msgid "customize_class_step_1"
msgstr "حدد المستويات للصف الخاص بك من خلال الضغط على \"أزرار المستوى\""

#: templates/customize-class.html:11
msgid "customize_class_step_2"
msgstr "ستظهر \"صناديق الإختيار\" للمغامرات المتاحة للمستويات المختارة"

#: templates/customize-class.html:12
msgid "customize_class_step_3"
msgstr "حدد المغامرات التي تريد إتاحتها"

#: templates/customize-class.html:13
msgid "customize_class_step_4"
msgstr "انقر فوق اسم مغامرة لتحديد/عدم تحديد هذه المغامرة لجميع المستويات"

#: templates/customize-class.html:14
msgid "customize_class_step_5"
msgstr "اضافة مغامرات شخصية"

#: templates/customize-class.html:15
msgid "customize_class_step_6"
msgstr "تحديد تاريخ الافتتاح لكل مستوى (يمكنك أيضًا تركه فارغًا)"

#: templates/customize-class.html:16
msgid "customize_class_step_7"
msgstr "تحديد إعدادات أخرى"

#: templates/customize-class.html:17
msgid "customize_class_step_8"
msgstr "اختر \"حفظ\" -> لقد انتهيت!"

#: templates/customize-class.html:20
msgid "customize_class_exp_2"
msgstr ""
"يمكنك دائمًا تغيير هذه الإعدادات لاحقًا. على سبيل المثال ، يمكنك إتاحة "
"مغامرات أو مستويات معينة أثناء التدريس في الصف. بهذه الطريقة يسهل عليك "
"تحديد المستوى والمغامرات التي سيعمل عليها تلاميذك. إذا كنت تريد إتاحة كل "
"شيء لصفك ، فمن الأسهل إزالة التخصيص بشكل كامل."

#: templates/customize-class.html:23
msgid "select_adventures"
msgstr "اختيار المغامرات"

#: templates/customize-class.html:59
msgid "opening_dates"
msgstr "تواريخ الافتتاح"

#: templates/customize-class.html:65
msgid "opening_date"
msgstr "تاريخ الافتتاح"

#: templates/customize-class.html:75 templates/customize-class.html:77
msgid "directly_available"
msgstr "افتتح مباشرة"

#: templates/customize-class.html:89
msgid "select_own_adventures"
msgstr "اختيار المغامرات الذاتية"

#: templates/customize-class.html:96 templates/customize-class.html:120
#: templates/profile.html:50 templates/profile.html:124
#: templates/profile.html:133 templates/signup.html:26 templates/signup.html:45
#: templates/signup.html:53
msgid "select"
msgstr "اختر"

#: templates/customize-class.html:114
msgid "other_settings"
msgstr "اعدادات أخرى"

#: templates/customize-class.html:119
msgid "option"
msgstr "خيار"

#: templates/customize-class.html:125
msgid "mandatory_mode"
msgstr "وضع المبرمج الإلزامي"

#: templates/customize-class.html:131
msgid "hide_cheatsheet"
msgstr "اخفاء ورقة الغش"

#: templates/customize-class.html:137
msgid "hide_keyword_switcher"
msgstr "اخفاء تبديل الكلمات المفتاحية"

#: templates/customize-class.html:143
msgid "hide_quiz"
msgstr "نهاية الفحص السريع"

#: templates/customize-class.html:149
#, fuzzy
msgid "hide_parsons"
msgstr "Hide parsons"

#: templates/customize-class.html:160
msgid "reset_adventure_prompt"
msgstr "هل أنت متأكد أنك تريد إعادة ضبط كل المغامرات المختارة؟"

#: templates/customize-class.html:160
msgid "reset_adventures"
msgstr "إعادة ضبط المغامرات المختارة"

#: templates/customize-class.html:164
msgid "remove_customizations_prompt"
msgstr "هل أنت متأكد أنك تريد إزالة التخصيصات المتعلقة بهذا الصف؟"

#: templates/customize-class.html:165
msgid "remove_customization"
msgstr "إزالة التخصيصات"

#: templates/customize-class.html:182
#, fuzzy
msgid "unsaved_class_changes"
msgstr "There are unsaved changes, are you sure you want to leave this page?"

#: templates/error-page.html:12
msgid "go_back_to_main"
msgstr "الرجوع الى الصفحة الرئيسية"

#: templates/explore.html:12 templates/landing-page.html:33
msgid "explore_programs"
msgstr "استكشف البرامج"

#: templates/explore.html:15
msgid "explore_explanation"
msgstr ""
"في هذه الصفحة يمكنك البحث في البرامج التي تم إنشاؤها بواسطة مستخدمي هيدي "
"الآخرين. يمكنك الإختيار بناء على مستوى هيدي والمغامرة. انقر فوق \"عرض "
"البرنامج\" لفتح البرنامج وتشغيله. البرامج ذات الرأس الأحمر تحتوي على خطأ."
" لا يزال بإمكانك فتح البرنامج ، ولكن تشغيله سيؤدي إلى حدوث خطأ. يمكنك "
"بالطبع محاولة إصلاحه! إذا كان المستخدم الذي أنشأ البرنامج لديه ملف تعريف "
"عام ، فيمكنك النقر فوق اسم المستخدم الخاص به لزيارة ملفه الشخصي. ستجد "
"هناك جميع برامجهم التي تم مشاركتها وأكثر من ذلك بكثير!"

#: templates/explore.html:34
msgid "language"
msgstr "اللغة"

#: templates/explore.html:41 templates/programs.html:24
msgid "search_button"
msgstr "البحث"

#: templates/explore.html:48
msgid "hedy_choice_title"
msgstr "اختيار هيدي"

#: templates/explore.html:60 templates/explore.html:88
msgid "creator"
msgstr "مبتكر"

#: templates/explore.html:66 templates/explore.html:94
msgid "view_program"
msgstr "عرض البرنامج"

#: templates/for-teachers.html:15 templates/profile.html:71
#: templates/profile.html:73
msgid "my_classes"
msgstr "صفوفي"

#: templates/for-teachers.html:22
msgid "students"
msgstr "تلاميذ"

#: templates/for-teachers.html:35
msgid "create_class"
msgstr "انشاء صف جديد"

#: templates/for-teachers.html:38
msgid "my_adventures"
msgstr "مغامراتي"

#: templates/for-teachers.html:44
msgid "last_update"
msgstr "اخر تحديث"

#: templates/for-teachers.html:45 templates/for-teachers.html:55
msgid "view"
msgstr "عرض"

#: templates/for-teachers.html:62
msgid "adventure_prompt"
msgstr "الرجاء إدخال اسم المغامرة"

#: templates/for-teachers.html:62 website/teacher.py:501
msgid "create_adventure"
msgstr "انشاء مغامرة"

#: templates/for-teachers.html:120
msgid "teacher_welcome"
msgstr ""
"مرحباً في هيدي! بكل فخر أنت الآن تمتلك حساباً كمعلم وذا يسمح لك بانشاء "
"صفوف ودعوة تلاميذ."

#: templates/highscores.html:7
#, fuzzy
msgid "highscore_explanation"
msgstr ""
"في هذه الصفحة يمكنك البحث في البرامج التي تم إنشاؤها بواسطة مستخدمي هيدي "
"الآخرين. يمكنك الإختيار بناء على مستوى هيدي والمغامرة. انقر فوق \"عرض "
"البرنامج\" لفتح البرنامج وتشغيله. البرامج ذات الرأس الأحمر تحتوي على خطأ."
" لا يزال بإمكانك فتح البرنامج ، ولكن تشغيله سيؤدي إلى حدوث خطأ. يمكنك "
"بالطبع محاولة إصلاحه! إذا كان المستخدم الذي أنشأ البرنامج لديه ملف تعريف "
"عام ، فيمكنك النقر فوق اسم المستخدم الخاص به لزيارة ملفه الشخصي. ستجد "
"هناك جميع برامجهم التي تم مشاركتها وأكثر من ذلك بكثير!"

#: templates/highscores.html:11
#, fuzzy
msgid "whole_world"
msgstr "The world"

#: templates/highscores.html:16
#, fuzzy
msgid "your_class"
msgstr "صفوفي"

#: templates/highscores.html:26 templates/landing-page.html:52
#: templates/public-page.html:16
msgid "achievements"
msgstr "انجازات"

#: templates/highscores.html:27
#, fuzzy
msgid "country_title"
msgstr "الرجاء اختيار بلد صحيح."

#: templates/highscores.html:28 templates/landing-page.html:88
#: templates/public-page.html:50
msgid "last_achievement"
msgstr "آخر انجاز تم تحقيقه"

#: templates/highscores.html:37 templates/programs.html:51
#, fuzzy
msgid "ago"
msgstr "{timestamp} ago"

#: templates/incl-adventure-tabs.html:14
#, fuzzy
msgid "parsons_title"
msgstr "هيدي"

#: templates/incl-adventure-tabs.html:25
msgid "quiz_tab"
msgstr "انهاء الفحص السريع"

#: templates/incl-adventure-tabs.html:29
msgid "specific_adventure_mode"
msgstr "أنت حالياً في المغامرة '{adventure}'، اضغط على \"هيدي\" لعرض كل المغامرات."

#: templates/incl-adventure-tabs.html:44 templates/incl-adventure-tabs.html:57
msgid "example_code_header"
msgstr "مثال توضيحي"

#: templates/incl-editor-and-output.html:103
msgid "variables"
msgstr "المتغيرات"

#: templates/incl-editor-and-output.html:119
msgid "enter_text"
msgstr "أدخل الإجابة هنا..."

#: templates/incl-editor-and-output.html:120
msgid "enter"
msgstr "الدخول"

#: templates/incl-editor-and-output.html:130
msgid "already_program_running"
msgstr "هناك بالفعل برنامج اخر تحت التنفيذ، قم بانهاء ذلك البرنامج أولاً."

#: templates/incl-editor-and-output.html:130
msgid "run_code_button"
msgstr "تنفيذ البرنامج"

#: templates/incl-editor-and-output.html:131
msgid "stop_code_button"
msgstr "ايقاف البرنامج"

#: templates/incl-editor-and-output.html:142
#, fuzzy
msgid "next_exercise"
msgstr "Next exercise"

#: templates/incl-editor-and-output.html:144
msgid "edit_code_button"
msgstr "تعديل البرنامج"

#: templates/incl-editor-and-output.html:146
#, fuzzy
msgid "repair_program_logo_alt"
msgstr "Repair program icon"

#: templates/incl-editor-and-output.html:150
msgid "read_code_label"
msgstr "القراءة بصوت عال"

#: templates/incl-editor-and-output.html:160
#: templates/incl-editor-and-output.html:169
msgid "regress_button"
msgstr "الرجوع الى المستوى {level}"

#: templates/incl-editor-and-output.html:163
#: templates/incl-editor-and-output.html:172 templates/quiz.html:153
msgid "advance_button"
msgstr "الذهاب الى المستوى {level}"

#: templates/incl-editor-and-output.html:186
msgid "developers_mode"
msgstr "وضع المبرمج"

#: templates/incl-menubar.html:5
msgid "nav_start"
msgstr "صفحة البدأ"

#: templates/incl-menubar.html:6
msgid "nav_hedy"
msgstr "هيدي"

#: templates/incl-menubar.html:7
msgid "nav_explore"
msgstr "استكشف"

#: templates/incl-menubar.html:8
msgid "nav_learn_more"
msgstr "المزيد من المعلومات"

#: templates/incl-menubar.html:10 templates/public-page.html:56
msgid "program_header"
msgstr "برامجي"

#: templates/incl-menubar.html:16
#, fuzzy
msgid "highscores"
msgstr "النتيجة"

#: templates/incl-menubar.html:17
msgid "my_achievements"
msgstr "مغامراتي"

#: templates/incl-menubar.html:18
msgid "my_account"
msgstr "حسابي"

#: templates/incl-menubar.html:20
msgid "for_teachers"
msgstr "للمعلمين"

#: templates/incl-menubar.html:22
msgid "logout"
msgstr "تسجيل الخروج"

#: templates/incl-menubar.html:26 templates/login.html:19
#: templates/signup.html:109
msgid "login"
msgstr "تسجيل الدخول"

#: templates/incl-menubar.html:38
msgid "search"
msgstr "ابحث..."

#: templates/incl-menubar.html:43
msgid "keyword_support"
msgstr "الأوامر البرمجية المترجمة"

#: templates/incl-menubar.html:51
msgid "non_keyword_support"
msgstr "المحتوى المترجم"

#: templates/landing-page.html:6
msgid "welcome"
msgstr "مرحباً"

#: templates/landing-page.html:6
msgid "welcome_back"
msgstr "مرحباً بعودتك"

#: templates/landing-page.html:11
#, fuzzy
msgid "teacher_tutorial_logo_alt"
msgstr "اضغط على \"الخطوة التالية\" لتبدأ كمعلم أو معلمة في هيدي!"

#: templates/landing-page.html:13
msgid "start_teacher_tutorial"
msgstr "بدء الدليل التوجيهي للمعلم"

#: templates/landing-page.html:18
#, fuzzy
msgid "hedy_tutorial_logo_alt"
msgstr "بدء الدليل التوجيهي"

#: templates/landing-page.html:20
msgid "start_hedy_tutorial"
msgstr "بدء الدليل التوجيهي"

#: templates/landing-page.html:25
#, fuzzy
msgid "start_programming_logo_alt"
msgstr "ابدأ البرمجة"

#: templates/landing-page.html:27
msgid "start_programming"
msgstr "ابدأ البرمجة"

#: templates/landing-page.html:31
#, fuzzy
msgid "explore_programs_logo_alt"
msgstr "استكشف البرامج"

#: templates/landing-page.html:39
msgid "your_account"
msgstr "ملفك الشخصي"

#: templates/landing-page.html:43 templates/landing-page.html:45
#: templates/profile.html:36 templates/public-page.html:7
#: templates/public-page.html:9
#, fuzzy
msgid "profile_logo_alt"
msgstr "تم تحديث الملف الشخصي."

#: templates/landing-page.html:59
msgid "no_public_profile"
msgstr "ليس لديك نص ملف شخصي عام حتى الآن ..."

#: templates/landing-page.html:66 templates/landing-page.html:68
#: templates/public-page.html:28 templates/public-page.html:30
msgid "amount_created"
msgstr "البرامج المنشأة"

#: templates/landing-page.html:72 templates/landing-page.html:74
#: templates/public-page.html:34 templates/public-page.html:36
msgid "amount_saved"
msgstr "البرامج المحفوظة"

#: templates/landing-page.html:78 templates/landing-page.html:80
#: templates/public-page.html:40 templates/public-page.html:42
msgid "amount_submitted"
msgstr "البرامج المرسلة"

#: templates/landing-page.html:95
msgid "your_last_program"
msgstr "آخر برنامج تم حفظه"

#: templates/layout.html:31
msgid "ok"
msgstr "حسناً"

#: templates/layout.html:32
msgid "cancel"
msgstr "الغاء"

#: templates/layout.html:45 templates/programs.html:66
#: templates/programs.html:74
msgid "copy_link_to_share"
msgstr "انسخ الرابط لمشاركته"

#: templates/layout.html:91
msgid "achievement_earned"
msgstr "لقد ا حصلت على انجاز!"

#: templates/learn-more.html:7
msgid "mailing_title"
msgstr "اشترك في نشرة هيدي الإخبارية"

#: templates/learn-more.html:10 templates/profile.html:92
#: templates/recover.html:8 templates/signup.html:13
msgid "email"
msgstr "البريد الإلكتروني"

#: templates/learn-more.html:14
msgid "surname"
msgstr "الاسم الأول"

#: templates/learn-more.html:18
msgid "lastname"
msgstr "اسم العائلة"

#: templates/learn-more.html:22 templates/profile.html:131
#: templates/signup.html:52
msgid "country"
msgstr "البلد"

#: templates/learn-more.html:31
msgid "subscribe"
msgstr "اشترك"

#: templates/learn-more.html:32
msgid "required_field"
msgstr "مطلوب تعبئة الحقول مع علامة ال *"

#: templates/learn-more.html:35
msgid "previous_campaigns"
msgstr "عرض الحملات السابقة"

#: templates/level-page.html:8
msgid "step_title"
msgstr "المهمة"

#: templates/level-page.html:12
msgid "save_code_button"
msgstr "حفظ البرنامج"

#: templates/level-page.html:13
msgid "share_code_button"
msgstr "حفظ ومشاركة البرنامج"

#: templates/level-page.html:31
msgid "try_button"
msgstr "حاول"

#: templates/login.html:10
msgid "login_long"
msgstr "الدخول الى حسابك"

#: templates/login.html:26 website/auth.py:291
msgid "no_account"
msgstr "ليس لديك حساب؟"

#: templates/login.html:28 templates/signup.html:6 templates/signup.html:105
msgid "create_account"
msgstr "انشاء حساب"

#: templates/login.html:33
msgid "forgot_password"
msgstr "هل نسيت كلمة المرور؟"

#: templates/main-page.html:10
msgid "main_title"
msgstr "هيدي"

#: templates/main-page.html:11
msgid "main_subtitle"
msgstr "لغة برمجة متدرجة"

#: templates/main-page.html:14
msgid "try_it"
msgstr "جرب ذلك"

#: templates/parsons.html:6 templates/parsons.html:8
#, fuzzy
msgid "exercise"
msgstr "Exercise"

#: templates/parsons.html:27
#, fuzzy
msgid "what_should_my_code_do"
msgstr "What should my code do?"

#: templates/profile.html:4
msgid "account_overview"
msgstr "نظرة عامة على الحساب"

#: templates/profile.html:7 templates/profile.html:9
msgid "my_messages"
msgstr "رسائلي"

#: templates/profile.html:12
msgid "invite_message"
msgstr "لقد تلقيت دعوة للإنضمام إلى الصف"

#: templates/profile.html:13
msgid "sent_by"
msgstr "تم إرسال الدعوة من قبل"

#: templates/profile.html:16
msgid "delete_invite"
msgstr "حذف الدعوة"

#: templates/profile.html:22 templates/profile.html:24
msgid "public_profile"
msgstr "الملف العام"

<<<<<<< HEAD
#: templates/profile.html:27
=======
#: templates/profile.html:26
#, fuzzy
msgid "visit_own_public_profile"
msgstr "ليس لديك نص ملف شخصي عام حتى الآن ..."

#: templates/profile.html:30
>>>>>>> 15cc5880
msgid "profile_picture"
msgstr "الصورة الشخصية"

#: templates/profile.html:43
msgid "personal_text"
msgstr "النص الشخصي"

#: templates/profile.html:44
msgid "your_personal_text"
msgstr "نصّك الشخصي..."

#: templates/profile.html:48
msgid "favourite_program"
msgstr "البرامج المفضلة"

#: templates/profile.html:59
msgid "public_profile_info"
msgstr ""
"بتحديد هذا الخانة أجعل ملفي الشخصي مرئيًا للجميع. انتبه على عدم مشاركة "
"معلومات شخصية مثل اسمك أو عنوان منزلك ، لأن الجميع سيتمكن من رؤيتها!"

#: templates/profile.html:62
msgid "update_public"
msgstr "تحديث الملف العام"

#: templates/profile.html:64 templates/profile.html:143
msgid "are_you_sure"
msgstr "هل أنت متأكد؟ لا يمكنك التراجع عن هذا الإجراء."

#: templates/profile.html:64
msgid "delete_public"
msgstr "حذف الملف العام"

#: templates/profile.html:78
msgid "self_removal_prompt"
msgstr "هل أنت متأكد أنك تريد مغادرة هذا الصف؟"

#: templates/profile.html:78
msgid "leave_class"
msgstr "مغادرة الصف"

#: templates/profile.html:84 templates/profile.html:87
msgid "settings"
msgstr "اعداداتي الشخصية"

#: templates/profile.html:95 templates/signup.html:41
msgid "birth_year"
msgstr "سنة الميلاد"

#: templates/profile.html:98 templates/signup.html:25
msgid "preferred_language"
msgstr "اللغة المفضلة"

#: templates/profile.html:108 templates/signup.html:34
msgid "preferred_keyword_language"
msgstr "اللغة المفضلة للأوامر البرمجية"

#: templates/profile.html:122 templates/signup.html:44
msgid "gender"
msgstr "الجنس"

#: templates/profile.html:125 templates/signup.html:46
msgid "female"
msgstr "بنت / أنثى"

#: templates/profile.html:126 templates/signup.html:47
msgid "male"
msgstr "ولد / ذكر"

#: templates/profile.html:127 templates/signup.html:48
msgid "other"
msgstr "آخر"

#: templates/profile.html:140
msgid "update_profile"
msgstr "تحديث الملف الشخصي"

#: templates/profile.html:143
msgid "destroy_profile"
msgstr "حذف الملف الشخصي"

#: templates/profile.html:145 templates/profile.html:147
#: templates/profile.html:160
msgid "change_password"
msgstr "تغيير كلمة المرور"

#: templates/profile.html:149
msgid "current_password"
msgstr "كلمة المرور الحالية"

#: templates/profile.html:153
msgid "new_password"
msgstr "كلمة المرور الجديدة"

#: templates/profile.html:157
msgid "repeat_new_password"
msgstr "أعد ادخال كلمة المرور"

#: templates/programs.html:7
msgid "recent"
msgstr "برامجي الأخيرة"

#: templates/programs.html:31 templates/view-program-page.html:7
msgid "submitted_header"
msgstr "هذا برنامج تسليمه ولا يمكن نعديله."

#: templates/programs.html:36
msgid "title"
msgstr "العنوان"

#: templates/programs.html:39 templates/view-program-page.html:8
msgid "last_edited"
msgstr "تاريخ آخر تعديل"

#: templates/programs.html:57
msgid "favourite_confirm"
msgstr "هل أنت متأكد أنك تريد تحديد هذا البرنامج كبرنامج المفضل؟"

#: templates/programs.html:65 templates/programs.html:70
msgid "open"
msgstr "افتح"

#: templates/programs.html:66 templates/programs.html:74
msgid "copy_clipboard"
msgstr "تم النسخ الى الحافظة (ذاكرة التخزين المؤقت) بنجاح"

#: templates/programs.html:67 templates/programs.html:71
msgid "delete_confirm"
msgstr "هل أنت متأكد من أنك تريد حذف البرنامج؟"

#: templates/programs.html:67 templates/programs.html:71
msgid "delete"
msgstr "حذف"

#: templates/programs.html:73
msgid "unshare_confirm"
msgstr "هل أنت متأكد من أنك تريد جعل البرنامج خاصاً/سرّياً؟"

#: templates/programs.html:73
msgid "unshare"
msgstr "الغاء المشاركة"

#: templates/programs.html:75
msgid "submit_warning"
msgstr "هل أنت متأكد أنك تريد ارسال هذا البرنامج؟"

#: templates/programs.html:75
msgid "submit_program"
msgstr "ارسال"

#: templates/programs.html:78
msgid "share_confirm"
msgstr "هل أنت متأكد من أنك تريد جعل البرنامج عاماً/علنياً؟"

#: templates/programs.html:78
msgid "share"
msgstr "مشاركة"

#: templates/programs.html:84
msgid "no_programs"
msgstr "ليس لديك أي برامج بعد."

#: templates/programs.html:86
msgid "write_first_program"
msgstr "اكتب أول برامجك!"

#: templates/public-page.html:85
msgid "no_shared_programs"
msgstr "ليس لديه برامج تم مشاركتها..."

#: templates/quiz.html:4
#, fuzzy
msgid "quiz_logo_alt"
msgstr "Quiz logo"

#: templates/quiz.html:7
msgid "start_quiz"
msgstr "بدء الفحص السريع"

#: templates/quiz.html:13
msgid "go_to_first_question"
msgstr "الذهاب الى السؤال ١"

#: templates/quiz.html:22 templates/quiz.html:24 templates/quiz.html:105
msgid "question"
msgstr "السؤال"

#: templates/quiz.html:39
msgid "hint"
msgstr "تلميح؟"

#: templates/quiz.html:51 templates/quiz.html:59 templates/quiz.html:69
#: templates/quiz.html:77 templates/quiz.html:87 templates/quiz.html:95
msgid "submit_answer"
msgstr "إجابة السؤال"

#: templates/quiz.html:112
msgid "feedback_success"
msgstr "أحسنت!"

#: templates/quiz.html:117
msgid "feedback_failure"
msgstr "إجابة خاطئة!"

#: templates/quiz.html:125
msgid "correct_answer"
msgstr "الإجابة الصحيحة هي"

#: templates/quiz.html:134
msgid "go_to_question"
msgstr "الذهاب إلى السؤال"

#: templates/quiz.html:137
msgid "go_to_quiz_result"
msgstr "الذهاب إلى نتيجة الفحص السريع"

#: templates/quiz.html:144
msgid "end_quiz"
msgstr "نهاية الفحص السريع"

#: templates/quiz.html:145
msgid "score"
msgstr "النتيجة"

#: templates/recover.html:6
msgid "recover_password"
msgstr "طلب إعادة ضبط كلمة المرور"

#: templates/recover.html:11
msgid "send_password_recovery"
msgstr "ارسال رابط لاسترجاع كلمة المرور"

#: templates/reset.html:6 templates/reset.html:19
msgid "reset_password"
msgstr "اعادة ضبط كلمة المرور"

#: templates/reset.html:12 templates/signup.html:22
msgid "password_repeat"
msgstr "اعادة كلمة المرور"

#: templates/signup.html:7
msgid "create_account_explanation"
msgstr "يسمح لك امتلاك حسابك الخاص بحفظ برامجك."

#: templates/signup.html:16
msgid "email_repeat"
msgstr "اعادة البريد اإلكتروني"

#: templates/signup.html:60
msgid "programming_experience"
msgstr "هل لديك خبرة سابقة في البرمجة؟"

#: templates/signup.html:74
msgid "languages"
msgstr "أي من لغات البرمجة التالية استخدمتها من قبل؟"

#: templates/signup.html:79
msgid "other_block"
msgstr "لغة برمجة أخرى تستعمل اللبنات البرمجية"

#: templates/signup.html:85
msgid "other_text"
msgstr "لغة برمجية نصّية أخرى"

#: templates/signup.html:91
msgid "request_teacher"
msgstr "هل ترغب في التقدم بطلب للحصول على حساب المعلم؟"

#: templates/signup.html:94
msgid "subscribe_newsletter"
msgstr "اشترك في النشرة الإخبارية"

#: templates/signup.html:99
msgid "agree_with"
msgstr "أوافق على"

#: templates/signup.html:99
msgid "privacy_terms"
msgstr "شروط الخصوصية"

#: templates/signup.html:102
msgid "agree_third_party"
msgstr ""
"أوافق على أن يتم الاتصال بي من قبل شركاء جامعة لايدن (Leiden) مع عروض "
"تسويقية (اختياري)"

#: templates/signup.html:109
msgid "already_account"
msgstr "هل لديك حساب بالفعل؟"

#: templates/teacher-invitation.html:5
msgid "teacher_invitation_require_login"
msgstr ""
"لإعداد ملفك الشخصي كمعلم ، سنحتاج منك تسجيل الدخول. إذا لم يكن لديك حساب "
"، فالرجاء إنشاء حساب."

#: templates/view-program-page.html:13
msgid "by"
msgstr "عند"

#: website/achievements.py:170
msgid "percentage_achieved"
msgstr "أنجزه {percentage}{٪} من المستخدمين"

#: website/admin.py:18 website/admin.py:84 website/admin.py:105
#: website/admin.py:123 website/admin.py:130 website/admin.py:137
#: website/admin.py:161
msgid "title_admin"
msgstr "هيدي - صفحة الإدارة"

#: website/auth.py:182 website/auth.py:195 website/auth.py:280
#: website/auth.py:418 website/auth.py:423 website/auth.py:471
#: website/auth.py:639 website/auth.py:648 website/auth.py:677
#: website/auth.py:724 website/auth.py:731 website/auth.py:751
#: website/teacher.py:300 website/teacher.py:341
msgid "username_invalid"
msgstr "اسم المستخدم الخاص بك غير صالح."

#: website/auth.py:184 website/auth.py:197
msgid "username_special"
msgstr "اسم المستخدم لا يمكن أن يتضمن `:` أو `@`."

#: website/auth.py:186 website/auth.py:199
msgid "username_three"
msgstr "اسم المستخدم يجب أن يتكون من ثلاثة أحرف على الأقل."

#: website/auth.py:188 website/auth.py:203 website/auth.py:282
#: website/auth.py:473 website/auth.py:496 website/auth.py:508
#: website/auth.py:681
msgid "password_invalid"
msgstr "كلمة المرور الخاصة بك غير صالحة."

#: website/auth.py:190 website/auth.py:205
msgid "passwords_six"
msgstr "كلمة المرور يجب أن تتكون من ستة أحرف أو أكثر."

#: website/auth.py:201 website/auth.py:535 website/auth.py:753
#: website/auth.py:758
msgid "email_invalid"
msgstr "الرجاء ادخال بريد الكتروني صحيح."

#: website/auth.py:291
msgid "invalid_username_password"
msgstr "اسم المستخدم/كلمة المرور غير صحيحة."

#: website/auth.py:342 website/auth.py:344
msgid "repeat_match_email"
msgstr "البريد الإلكتروني المكرر لا يتطابق."

#: website/auth.py:346 website/auth.py:498 website/auth.py:502
#: website/auth.py:685
msgid "repeat_match_password"
msgstr "كلمة المرور المكررة غير متطابقة."

#: website/auth.py:348 website/auth.py:526
msgid "language_invalid"
msgstr "الرجاء اختيار لغة صحيحة."

#: website/auth.py:350
msgid "agree_invalid"
msgstr "يجب أن توافق على شروط الخصوصية."

#: website/auth.py:352 website/auth.py:529
msgid "keyword_language_invalid"
msgstr ""
"الرجاء اختيار لغة صحيحة للكلمات المفتاحية (الأوامر البرمجية). اختر اللغة "
"الإنجليزية أو لغتك الخاصة."

#: website/auth.py:357 website/auth.py:540
msgid "year_invalid"
msgstr "الرجاء ادخال سنة بين ١٩٩٠ و {year}."

#: website/auth.py:360 website/auth.py:543
msgid "gender_invalid"
msgstr "الرجاء تحديد جنس صالح واختيار (أنثى ، ذكر ، أخرى)."

#: website/auth.py:363 website/auth.py:546
msgid "country_invalid"
msgstr "الرجاء اختيار بلد صحيح."

#: website/auth.py:365 website/auth.py:368 website/auth.py:548
#: website/auth.py:551
msgid "experience_invalid"
msgstr "الرجاء اختيار الخبرة بشكل صحيح (نعم ، لا)."

#: website/auth.py:371 website/auth.py:554
msgid "programming_invalid"
msgstr "الرجاء اختيار لغة برمجة بشكل صحيح."

#: website/auth.py:374
msgid "exists_username"
msgstr "اسم المستخدم هذا قيد الإستخدام بالفعل."

#: website/auth.py:376 website/auth.py:562
msgid "exists_email"
msgstr "البريد الاإلكتروني هذا قيد الإستخدام بالفعل."

#: website/auth.py:416 website/auth.py:431 website/auth.py:679
#: website/auth.py:689
msgid "token_invalid"
msgstr "الرمز الخاص بك غير صالح."

#: website/auth.py:475 website/auth.py:500 website/auth.py:683
msgid "password_six"
msgstr "كلمة المرور المختارة يجب أن تتكون من ستة أحرف على الأقل."

#: website/auth.py:478 website/auth.py:481
msgid "password_change_not_allowed"
msgstr "لا يمكنك تغيير كلمة المرور لهذا المستخدم."

#: website/auth.py:486
msgid "password_change_success"
msgstr "تم تغيير كلمة المرور للتلميذ الخاص بك بنجاح."

#: website/auth.py:517
msgid "password_updated"
msgstr "تم تحديث كلمة المرور."

#: website/auth.py:605
msgid "profile_updated"
msgstr "تم تحديث الملف الشخصي."

#: website/auth.py:608
msgid "profile_updated_reload"
msgstr "تم تحديث الملف الشخصي، سيتم إعادة تحميل الصفحة."

#: website/auth.py:668
msgid "sent_password_recovery"
msgstr ""
"ستصلك على الفور رسالة على البريد الإلكتروني مع التعليمات الخاصة بإعادة "
"ضبط كلمة المرور الخاصة بك."

#: website/auth.py:708
msgid "password_resetted"
msgstr ""
"تم إعادة ضبط كلمة المرور الخاصة بك بنجاح، سيتم إعادة تحويلك إلى صفحة "
"تسجيل الدخول."

#: website/auth.py:726
msgid "teacher_invalid"
msgstr "قيمة المعلم الخاصة بك غير صالحة."

#: website/auth.py:814
msgid "mail_welcome_verify_body"
msgstr ""
"تم انشاء حساب هيدي الخاص بك بنجاح. أهلاً بك!\n"
"الرجاء الضغط على هذا الرابط للتحقق من بريدك الإلكتروني: {link}"

#: website/auth.py:816
msgid "mail_change_password_body"
msgstr ""
"تم تغيير كلمة مرور هيدي الخاصة بك. إذا كنت أنت من قام/طلب هذا ، فكل شيء "
"على ما يرام.\n"
"إذا لم تقم بطلب/بفعل تغيير كلمة المرور الخاصة بك ، فيرجى الاتصال بنا على "
"الفور من خلال الرد على هذا البريد الإلكتروني."

#: website/auth.py:818
msgid "mail_recover_password_body"
msgstr ""
"من خلال الضغط على هذا الرابط ، يمكنك ضبط كلمة مرور جديدة لـهيدي. هذا "
"الرابط صالح لمدة <b> ٤ </b> ساعات.\n"
"إذا لم تطلب إعادة ضبط كلمة المرور ، فيرجى تجاهل هذا البريد الإلكتروني: "
"{link}"

#: website/auth.py:820
msgid "mail_reset_password_body"
msgstr ""
"تمت إعادة ضبط كلمة مرور هيدي الخاصة بك إلى كلمة مرور جديدة. إذا كنت أنت "
"من طلب/قام بهذا ، فكل شيء على ما يرام.\n"
"إذا لم تقم بطلب/بفعل تغيير كلمة المرور الخاصة بك ، فيرجى الاتصال بنا على "
"الفور من خلال الرد على هذا البريد الإلكتروني."

#: website/auth.py:822
msgid "mail_welcome_teacher_body"
msgstr ""
"<strong>مرحبًا!</strong>\n"
"تهانينا على حساب المعلم الجديد الخاص بك من هيدي. مرحبًا بك في المجتمع "
"العالمي لمعلمي هيدي!\n"
"\n"
"<strong> ما يمكن لحساب المعلم فعله </strong>\n"
"باستخدام حساب المعلم الخاص بك ، لديك خيار إنشاء الصفوف الدراسية. يمكن "
"لتلاميذك الانضمام إلى صفوفك ويمكنك رؤية تقدمهم. يتم إنشاء الصفوف وإدارتها"
" من خلال <a href=\"https://hedycode.com/for-teachers\">صفحةالمعلم</a>.\n"
"\n"
"<strong> كيفية مشاركة الأفكار </strong>\n"
"إذا كنت تستخدم هيدي في الصف ، فمن المحتمل أن يكون لديك أفكار للتحسين! "
"يمكنك مشاركة هذه الأفكار معنا في <a "
"href=\"https://github.com/Felienne/hedy/discussions/categories/ideas\"> "
"مناقشة الأفكار </a>.\n"
"\n"
"<strong> كيف تطلب المساعدة </strong>\n"
"إذا كان هناك أي شيء غير واضح ، فيمكنك النشر في <a "
"href=\"https://github.com/Felienne/hedy/discussions/categories/q-a\"> "
"مناقشة الأسئلة والأجوبة </a> أو <a href = \"mailto: hedy @ felienne.com "
"\"> أرسل إلينا بريدًا إلكترونيًا </a>.\n"
"\n"
"استمر في البرمجة!"

#: website/auth.py:828
msgid "mail_welcome_verify_subject"
msgstr "مرحباً بك في هيدي"

#: website/auth.py:830
msgid "mail_change_password_subject"
msgstr "تم تغيير كلمة مرور هيدي الخاصة بك"

#: website/auth.py:832
msgid "mail_recover_password_subject"
msgstr "طلب إعادة ضبط كلمة المرور."

#: website/auth.py:834
msgid "mail_reset_password_subject"
msgstr "تم إعادة ضبط كلمة مرور هيدي الخاصة بك"

#: website/auth.py:836
msgid "mail_welcome_teacher_subject"
msgstr "حساب هيدي الخاص بك كمعلم جاهز"

#: website/auth.py:840
msgid "user"
msgstr "مستخدم"

#: website/auth.py:845
msgid "mail_hello"
msgstr "مرحباً {username}!"

#: website/auth.py:847
msgid "mail_goodbye"
msgstr ""
"شكراً لك!\n"
"فريق هيدي"

#: website/auth.py:855
msgid "copy_mail_link"
msgstr "الرجاء نسخ هذا الرابط ولصقه في تبويبة جديدة:"

#: website/auth.py:856
msgid "link"
msgstr "الرابط"

#: website/parsons.py:20
#, fuzzy
msgid "exercise_doesnt_exist"
msgstr "This exercise doesn't exist"

#: website/programs.py:41
msgid "delete_success"
msgstr "تم حذف البرنامج بنجاح."

#: website/programs.py:55
msgid "save_prompt"
msgstr "يجب أن يكون لديك حساب لتتمكن من حفظ برنامجك. هل ترغب بتسجيل الدخول الآن؟"

#: website/programs.py:60
msgid "overwrite_warning"
msgstr ""
"لديك برنامج بهذا اإسم بالفعل، سيؤدي حفظ هذا البرنامج إلى استبدال البرنامج"
" القديم. هل أنت متأكد؟"

#: website/programs.py:87
msgid "save_parse_warning"
msgstr "هذا البرنامج يحتوي على خطأ، هل أنت متأكد أنك تريد حفظه؟"

#: website/programs.py:131 website/programs.py:132
msgid "save_success_detail"
msgstr "تم حفظ البرنامج بنجاح."

#: website/programs.py:160
msgid "share_success_detail"
msgstr "تم مشاركة البرنامج بنجاح."

#: website/programs.py:162
msgid "unshare_success_detail"
msgstr "تم التراجع عن مشاركة البرنامج بنجاح."

#: website/programs.py:202
msgid "favourite_success"
msgstr "تم ضبط البرنامج كمفضل."

#: website/quiz.py:45 website/quiz.py:71 website/teacher.py:454
msgid "level_invalid"
msgstr "هذا المستوى من هيدي غير صحيح."

#: website/quiz.py:60 website/quiz.py:86
msgid "question_doesnt_exist"
msgstr ""

#: website/quiz.py:73
#, fuzzy
msgid "question_invalid"
msgstr "الرمز الخاص بك غير صالح."

#: website/quiz.py:75
#, fuzzy
msgid "answer_invalid"
msgstr "كلمة المرور الخاصة بك غير صالحة."

#: website/quiz.py:83
msgid "too_many_attempts"
msgstr ""

#: website/statistics.py:37 website/statistics.py:51 website/teacher.py:27
#: website/teacher.py:35 website/teacher.py:209 website/teacher.py:231
#: website/teacher.py:243 website/teacher.py:310 website/teacher.py:349
msgid "retrieve_class_error"
msgstr "يمكن للمعلمين فقط استرجاع الصفوف"

#: website/statistics.py:41 website/statistics.py:55 website/teacher.py:38
#: website/teacher.py:131 website/teacher.py:150 website/teacher.py:212
#: website/teacher.py:234 website/teacher.py:246 website/teacher.py:313
#: website/teacher.py:352 website/teacher.py:364
msgid "no_such_class"
msgstr "لا وجود لهذا الصف في هيدي"

#: website/statistics.py:45
msgid "title_class statistics"
msgstr "احصائياتي"

#: website/statistics.py:59
#, fuzzy
msgid "title_class logs"
msgstr "هيدي - انضم الى صف"

#: website/teacher.py:74
msgid "title_class-overview"
msgstr "هيدي - نظرة عامة على الصف"

#: website/teacher.py:83
msgid "only_teacher_create_class"
msgstr "يمكن للمعلمين فقط انشاء صفوف!"

#: website/teacher.py:90 website/teacher.py:125
msgid "class_name_invalid"
msgstr "اسم هذا الصف غير صالح."

#: website/teacher.py:92 website/teacher.py:127
msgid "class_name_empty"
msgstr "لم تدخل اسم الصف!"

#: website/teacher.py:98
msgid "class_name_duplicate"
msgstr "لديك بالفعل صف بهذا الإسم."

#: website/teacher.py:162 website/teacher.py:178 website/teacher.py:533
msgid "invalid_class_link"
msgstr "رابط الانضمام للصف غير صالح."

#: website/teacher.py:166 website/teacher.py:168
msgid "title_join-class"
msgstr "هيدي - انضم الى صف"

#: website/teacher.py:222
msgid "title_customize-class"
msgstr "هيدي - تخصيص صف"

#: website/teacher.py:237
msgid "customization_deleted"
msgstr "تم حذف التخصيصات بنجاح."

#: website/teacher.py:290
msgid "class_customize_success"
msgstr "تم انشاء التخصيصات للصف بنجاح."

#: website/teacher.py:304
msgid "username_empty"
msgstr "لم تدخل اسم المستخدم!"

#: website/teacher.py:317
msgid "student_not_existing"
msgstr "اسم المستخدم غير موجود."

#: website/teacher.py:319
msgid "student_already_in_class"
msgstr "هذا التلميذ بالفعل موجود في الصف الخاص بك."

#: website/teacher.py:321
msgid "student_already_invite"
msgstr "هذا التلميذ بالفعل لديه دعوة قيد الإنتظار."

#: website/teacher.py:382
msgid "no_accounts"
msgstr "لا يوجد حسابات ليتم انشاءها."

#: website/teacher.py:392
msgid "unique_usernames"
msgstr "يجب أن تكون جميع أسماء المستخدمين لا نظير لها."

#: website/teacher.py:401
msgid "usernames_exist"
msgstr "اسم مستخدم واحد أو أكثر قيد الاستخدام بالفعل."

#: website/teacher.py:412
msgid "accounts_created"
msgstr "تم إنشاء الحسابات بنجاح."

#: website/teacher.py:418 website/teacher.py:423 website/teacher.py:434
#: website/teacher.py:463 website/teacher.py:489
msgid "retrieve_adventure_error"
msgstr "لا يسمح لك بعرض هذه المغامرة!"

#: website/teacher.py:428
msgid "title_view-adventure"
msgstr "هيدي - عرض مغامرة"

#: website/teacher.py:439
msgid "title_customize-adventure"
msgstr "هيدي - تخصيص مغامرة"

#: website/teacher.py:450
msgid "adventure_id_invalid"
msgstr "رمز المغامرة هذا غير صالح."

#: website/teacher.py:452 website/teacher.py:508
msgid "adventure_name_invalid"
msgstr "اسم المغامرة غير صالح."

#: website/teacher.py:456
msgid "content_invalid"
msgstr "هذه المغامرة غير صالحة"

#: website/teacher.py:458
msgid "adventure_length"
msgstr "المغامرة يجب أن تحتوي على ٢٠ حرفاً على الأقل."

#: website/teacher.py:460
msgid "public_invalid"
msgstr "اختيار الاتفاقية هذا غير صالح"

#: website/teacher.py:471 website/teacher.py:515
msgid "adventure_duplicate"
msgstr "لديك بالفعل مغامرة بنفس هذا الإسم."

#: website/teacher.py:483
msgid "adventure_updated"
msgstr "تم تحديث المغامرة!"

#: website/teacher.py:510
msgid "adventure_empty"
msgstr "لم تدخل اسم المغامرة!"

#~ msgid "set_preferred_lang"
#~ msgstr ""
#~ "Hedy now supports preferred user "
#~ "languages. You can set one for "
#~ "your profile in \"My profile\""

#~ msgid "statistics"
#~ msgstr "My statistics"

#~ msgid "Empty Program"
#~ msgstr ""
#~ "You created an empty program. Type "
#~ "Hedy code in the left field and"
#~ " try again"

#~ msgid "level_not_translated"
#~ msgstr "This level is not translated in your language (yet)"

#~ msgid "unique_emails"
#~ msgstr "All mail addresses need to be unique."

#~ msgid "emails_exist"
#~ msgstr "One or more mail addresses is already in use."

#~ msgid "intro_text_landing_page"
#~ msgstr ""
#~ "Welcome to the wonderful world of "
#~ "Hedy! Here you can learn to "
#~ "program in small steps, without "
#~ "unnecessary complicated stuff. We start "
#~ "easy at level 1, and slowly build"
#~ " towards bigger and more complex "
#~ "programs! Choose one of the options "
#~ "below to get started"

#~ msgid "general_text_landing_page"
#~ msgstr "Start with level 1 explanations"

#~ msgid "start_programming"
#~ msgstr "Start programming"

#~ msgid "create_class_text"
#~ msgstr "Group your students into classes and change the content for each class."

#~ msgid "read_docs_text"
#~ msgstr ""
#~ "Visit our teacher's manual for lesson"
#~ " plans and common mistakes by "
#~ "students."

#~ msgid "read_docs"
#~ msgstr "Learn more about Hedy"

#~ msgid "story_text"
#~ msgstr "Make your own story"

#~ msgid "turtle_text"
#~ msgstr "Make a drawing with code"

#~ msgid "welcome"
#~ msgstr "Welcome"

#~ msgid "landing_page_intro"
#~ msgstr "مرحباً بك في عالم هيدي المدهش!"

#~ msgid "landing_page_teacher"
#~ msgstr "اذا لم تستخدم هيدي من قبل فإننا ننصحك البدء بالدليل التوجيهي للمعلمين."

#~ msgid "landing_page_student"
#~ msgstr "اذا لم تستخدم هيدي من قبل فإننا ننصحك البدء بالدليل التوجيهي."

#~ msgid "teacher_tutorial_start_title"
#~ msgstr "Hide cheatsheet"

#~ msgid "not_user"
#~ msgstr "لم تقم بتسجيل الدخول على ما يبدو!"

#~ msgid "welcome_landing_page"
#~ msgstr "مرحباً في هيدي!"

#~ msgid "welcome_back_landing_page"
#~ msgstr "مرحباً في هيدي!"

#~ msgid "directly_start_programming"
#~ msgstr "ابدأ البرمجة مباشرة"

#~ msgid "tutorial_code_output"
#~ msgstr "Hide cheatsheet"

#~ msgid "end"
#~ msgstr "انهاء"

#~ msgid "quiz_description"
#~ msgstr "هذه نهاية المستويات كافة! قم بعمل الفحص السريع الآن لتختبر معرفتك."

#~ msgid "go_to_quiz"
#~ msgstr "الذهاب الى الفحص السريع"

#~ msgid "go_to_level"
#~ msgstr "الذهاب إلى المستوى"

#~ msgid "results_quiz"
#~ msgstr "نتيجة الفحص السريع"

#~ msgid "correct"
#~ msgstr "اجابة صحيحة"

#~ msgid "incorrect"
#~ msgstr "إجابة خاطئة"

#~ msgid "attempt"
#~ msgstr "محاولة"

#~ msgid "go_to_answer"
#~ msgstr "الذهاب إلى الإجابة"

#~ msgid "minutes"
#~ msgstr "دقائق"

#~ msgid "hours"
#~ msgstr "ساعات"

#~ msgid "days"
#~ msgstr "أيام"

#~ msgid "ago"
#~ msgstr "{time} مضت"

#~ msgid "visible_columns"
#~ msgstr "خانات مرئية"

#~ msgid "latest_shared_program"
#~ msgstr "اخر برنامج تم مشاركته"

#~ msgid "remove_student"
#~ msgstr "ازالة تلميذ"

#~ msgid "rename_class"
#~ msgstr "اعادة تسمية الصف"

#~ msgid "remove_invite"
#~ msgstr "حذف الدعوة"

#~ msgid "class_link"
#~ msgstr "رابط الإنضمام الى الصف"

#~ msgid "invite_student"
#~ msgstr "دعوة تلميذ"

#~ msgid "start_parsons"
#~ msgstr "ابدأ البرمجة"

#~ msgid "go_to_first_exercise"
#~ msgstr "الذهاب الى السؤال ١"

#~ msgid "select_class"
#~ msgstr "اختر الصف"

<<<<<<< HEAD
#: templates/profile.html:26
#, fuzzy
msgid "visit_own_public_profile"
msgstr "Visit your own profile"
=======
#~ msgid "your_country"
#~ msgstr "ملفك الشخصي"

#~ msgid "public_profile_visit"
#~ msgstr "يمكنك زيارة ملفك العام! اضغط"

#~ msgid "public_profile_link"
#~ msgstr "هنا"
>>>>>>> 15cc5880
<|MERGE_RESOLUTION|>--- conflicted
+++ resolved
@@ -3,13 +3,8 @@
 msgstr ""
 "Project-Id-Version: PACKAGE VERSION\n"
 "Report-Msgid-Bugs-To: \n"
-<<<<<<< HEAD
-"POT-Creation-Date: 2022-06-27 10:59+0200\n"
-"PO-Revision-Date: 2022-06-28 14:54+0000\n"
-=======
 "POT-Creation-Date: 2022-06-29 14:20+0200\n"
 "PO-Revision-Date: 2022-06-28 13:25+0000\n"
->>>>>>> 15cc5880
 "Last-Translator: Anonymous <noreply@weblate.org>\n"
 "Language: ar\n"
 "Language-Team: ar <LL@li.org>\n"
@@ -1540,16 +1535,12 @@
 msgid "public_profile"
 msgstr "الملف العام"
 
-<<<<<<< HEAD
-#: templates/profile.html:27
-=======
 #: templates/profile.html:26
 #, fuzzy
 msgid "visit_own_public_profile"
 msgstr "ليس لديك نص ملف شخصي عام حتى الآن ..."
 
 #: templates/profile.html:30
->>>>>>> 15cc5880
 msgid "profile_picture"
 msgstr "الصورة الشخصية"
 
@@ -2448,12 +2439,6 @@
 #~ msgid "select_class"
 #~ msgstr "اختر الصف"
 
-<<<<<<< HEAD
-#: templates/profile.html:26
-#, fuzzy
-msgid "visit_own_public_profile"
-msgstr "Visit your own profile"
-=======
 #~ msgid "your_country"
 #~ msgstr "ملفك الشخصي"
 
@@ -2462,4 +2447,3 @@
 
 #~ msgid "public_profile_link"
 #~ msgstr "هنا"
->>>>>>> 15cc5880
