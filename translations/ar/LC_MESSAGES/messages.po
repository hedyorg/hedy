msgid ""
msgstr ""
"Project-Id-Version: PACKAGE VERSION\n"
"Report-Msgid-Bugs-To: \n"
<<<<<<< HEAD
"POT-Creation-Date: 2022-05-30 11:23+0200\n"
"PO-Revision-Date: 2022-05-23 12:18+0000\n"
=======
"POT-Creation-Date: 2022-05-24 16:16+0200\n"
"PO-Revision-Date: 2022-05-31 10:42+0000\n"
>>>>>>> 9ff64679
"Last-Translator: Alaaeddin Swidan <alaaeddin.swidan@live.com>\n"
"Language-Team: ar <LL@li.org>\n"
"Language: ar\n"
"MIME-Version: 1.0\n"
"Content-Type: text/plain; charset=utf-8\n"
"Content-Transfer-Encoding: 8bit\n"
"Plural-Forms: nplurals=6; plural=n==0 ? 0 : n==1 ? 1 : n==2 ? 2 : n%100>=3 "
"&& n%100<=10 ? 3 : n%100>=11 ? 4 : 5;\n"
"X-Generator: Weblate 4.13-dev\n"
"Generated-By: Babel 2.10.1\n"

#: app.py:502
msgid "program_contains_error"
msgstr "هذا البرنامج يحتوي على خطأ، هل أنت متأكد من أنك تريد مشاركة البرنامج؟"

#: app.py:672
msgid "title_achievements"
msgstr "هيدي - انجازاتي"

#: app.py:689 app.py:808 app.py:1143 website/teacher.py:362
#: website/teacher.py:371
msgid "not_teacher"
msgstr "يبدو أنك لست معلم أو معلمة!"

#: app.py:692
msgid "not_enrolled"
msgstr "يبدو أنك لست في هذا الصف!"

#: app.py:731
msgid "title_programs"
msgstr "هيدي -برامجي"

#: app.py:741 app.py:751 app.py:755 app.py:770 app.py:1058 app.py:1527
#: website/admin.py:18 website/admin.py:25 website/admin.py:90
#: website/admin.py:108 website/admin.py:126 website/admin.py:133
#: website/auth.py:712 website/auth.py:739 website/programs.py:210
#: website/statistics.py:86
msgid "unauthorized"
msgstr "ليس لديك الصلاحيات اللازمة للوصول إلى هذه الصفحة"

#: app.py:781
msgid "minutes"
msgstr "دقائق"

#: app.py:784
msgid "hours"
msgstr "ساعات"

#: app.py:787
msgid "days"
msgstr "أيام"

<<<<<<< HEAD
#: app.py:790
#, fuzzy
=======
#: app.py:740
>>>>>>> 9ff64679
msgid "ago"
msgstr "{time} مضت"

#: app.py:822 app.py:1160
msgid "title_for-teacher"
msgstr "هيدي - للمعلمين"

#: app.py:839 app.py:841 app.py:976 app.py:998 app.py:1000
msgid "no_such_level"
msgstr "لا يوجد هذا المستوى في هيدي!"

#: app.py:849 app.py:856 app.py:926 app.py:932
msgid "no_such_program"
msgstr "لا يوجد هذا البرنامج في هيدي!"

#: app.py:879
msgid "level_not_class"
msgstr "هذا المستوى ليس متاحا لصفك الدراسي بعد"

#: app.py:981 website/teacher.py:420 website/teacher.py:436
#: website/teacher.py:465 website/teacher.py:491
msgid "no_such_adventure"
msgstr "هذه المغامرة غير موجودة!"

#: app.py:1009
msgid "page_not_found"
msgstr "لم نستطع ايجاد تلك الصفحة!"

#: app.py:1029
msgid "title_signup"
msgstr "هيدي - انشاء حساب"

#: app.py:1036
msgid "title_login"
msgstr "هيدي - تسجيل الدخول"

#: app.py:1043
msgid "title_recover"
msgstr "هيدي - استرجاع الحساب"

#: app.py:1059
msgid "title_reset"
msgstr "هيدي - اعادة ضبط كلمة المرور"

#: app.py:1085
msgid "title_my-profile"
msgstr "هيدي - حسابي"

#: app.py:1101
msgid "title_learn-more"
msgstr "هيدي - اعرف أكثر"

#: app.py:1107
msgid "title_privacy"
msgstr "هيدي - شروط الخصوصية"

#: app.py:1117
msgid "title_start"
msgstr "هيدي - لغة برمجة متدرجة"

#: app.py:1135
msgid "title_landing-page"
msgstr "مرحباً في هيدي!"

#: app.py:1242
msgid "title_explore"
msgstr "هيدي - استكشف"

#: app.py:1262 app.py:1264
msgid "translate_error"
msgstr ""
"حدث خطأ ما خلال ترجمة البرنامج. حاول تنفيذ البرنامج وافحص وجود خطأ فيه. "
"البرنامج الذي يحتوي على خطأ لا يمكن أن تتم ترجمته."

#: app.py:1269 app.py:1303
msgid "tutorial_start_title"
msgstr "مرحباً في هيدي!"

#: app.py:1269
msgid "tutorial_start_message"
msgstr "في هذا الدليل التوجيهي نشرح كل مزايا هيدي خطوة بخطوة."

#: app.py:1271
msgid "tutorial_editor_title"
msgstr "محرر الكود"

#: app.py:1271
msgid "tutorial_editor_message"
msgstr ""
"في هذه النافذة يتم كتابة البرنامج/الكود. حاول كتابة شيء ما في مكان الفراغات!"

#: app.py:1273
msgid "tutorial_output_title"
msgstr "نافذة النتائج"

#: app.py:1273
msgid "tutorial_output_message"
msgstr "تظهر هنا نتيجة البرنامج الذي تقوم بتنفيذه، لقد صنعت هذا بنفسك!"

#: app.py:1275
msgid "tutorial_run_title"
msgstr "زر التشغيل"

#: app.py:1275
msgid "tutorial_run_message"
msgstr ""
"عند الضغط على هذا الزر يتم تشغيل البرنامج! هلّا نجرب القيام بذلك في الخطوة "
"التالية؟"

#: app.py:1277
msgid "tutorial_tryit_title"
msgstr "فلنجرب ذلك!"

#: app.py:1277
msgid "tutorial_tryit_message"
msgstr "شغل البرنامج، واضغط على \"الخطوة التالية\" بعد الانتهاء."

#: app.py:1279
#, fuzzy
msgid "tutorial_speakaloud_title"
msgstr "النهاية!"

#: app.py:1279
#, fuzzy
msgid "tutorial_speakaloud_message"
msgstr "اضغط على \"الخطوة التالية\" لتبدأ فعلياً البرمجة مع هيدي!"

#: app.py:1281
#, fuzzy
msgid "tutorial_speakaloud_run_title"
msgstr "النهاية!"

#: app.py:1281
#, fuzzy
msgid "tutorial_speakaloud_run_message"
msgstr "اضغط على \"الخطوة التالية\" لتبدأ فعلياً البرمجة مع هيدي!"

#: app.py:1283
msgid "tutorial_nextlevel_title"
msgstr "إلى المستوى التالي"

#: app.py:1283
msgid "tutorial_nextlevel_message"
msgstr ""
"عندما تعتقد أنك استوعبت كل شيء وتمرنت بما فيه الكفاية يمكنك الإنتقال إلى "
"المستوى التالي. اذا وُجدَ مستوى سابق أيضا ستجد أيضاً زراً آخر لترجع إلى "
"المستوى السابق."

#: app.py:1285
msgid "tutorial_leveldefault_title"
msgstr "شرح المستوى"

#: app.py:1285
msgid "tutorial_leveldefault_message"
msgstr ""
"علامة التبويب الأولى تحتوي دائماً على شرح المستوى. في كل مستوى سيتم شرح "
"الأوامر الجديدة هنا."

#: app.py:1287
msgid "tutorial_adventures_title"
msgstr "المغامرات"

#: app.py:1287
msgid "tutorial_adventures_message"
msgstr ""
"علامات التبويب الأخرى تحتوي على مغامرات تستطيع أن تبرمجها في كل مستوى. "
"المغامرات تنتقل من السهل الى الصعب."

#: app.py:1289
msgid "tutorial_quiz_title"
msgstr "الفحص السريع"

#: app.py:1289
msgid "tutorial_quiz_message"
msgstr ""
"في نهاية كل مستوى يمكنك القيام بالفحص السريع. بهذه الطريقة يمكنك أن تتحقق"
" اذا ما كنت ملمّاً بكل المفاهيم."

#: app.py:1291
msgid "tutorial_saveshare_title"
msgstr "الحفظ والمشاركة"

#: app.py:1291
msgid "tutorial_saveshare_message"
msgstr "يمكنك حفظ كل البرامج التي تنشأها ومشاركتها مع المستخدمين الآخرين ل هيدي."

#: app.py:1293
msgid "tutorial_cheatsheet_title"
msgstr "ورقة الغش"

#: app.py:1293
msgid "tutorial_cheatsheet_message"
msgstr ""
"اذا نسيت أمراً برمجياً يمكنك دوماً استعمال ورقة الغش. هناك ستجد قائمة بكل"
" الأوامر البرمجية التي يمكن استعمالها في المستوى الحالي."

#: app.py:1295 app.py:1315
msgid "tutorial_end_title"
msgstr "النهاية!"

#: app.py:1295
msgid "tutorial_end_message"
msgstr "اضغط على \"الخطوة التالية\" لتبدأ فعلياً البرمجة مع هيدي!"

#: app.py:1297 app.py:1317
#, fuzzy
msgid "tutorial_title_not_found"
msgstr "We could not find that page!"

#: app.py:1297 app.py:1317
#, fuzzy
msgid "tutorial_message_not_found"
msgstr "You have received an invitation to join class"

#: app.py:1303
#, fuzzy
msgid "teacher_tutorial_start_message"
msgstr "You have received an invitation to join class"

#: app.py:1305
#, fuzzy
msgid "tutorial_class_title"
msgstr "Hide cheatsheet"

#: app.py:1305
msgid "tutorial_class_message"
msgstr ""
"كمعلم أو معلمة يمكنك انشاء صفوف ودعوة التلاميذ أو جعلهم ينضمون الى الصف "
"من خلال رابط. يمكنك معاينة البرامج التي ينشأها التلاميذ بالاضافة الى "
"احصائيات عن نشاط كل تلاميذك."

#: app.py:1307
msgid "tutorial_customize_class_title"
msgstr "تخصيص الصفوف"

#: app.py:1307
msgid "tutorial_customize_class_message"
msgstr ""
"يمكنك القيام بتخصيصات معينة للصفوف من خلال اخفاء مستويات و/أو مغامرات "
"معينة بالاضافة إلى تفعيلهم في تاريخ محدد تلقائياً."

#: app.py:1309
msgid "tutorial_own_adventures_title"
msgstr "انشاء مغامرات"

#: app.py:1309
msgid "tutorial_own_adventures_message"
msgstr ""
"يمكنك انشاء مغامراتك الخاصة بك واستخدامها كمهمات لتلاميذك. يمكنك انشاؤهم "
"هنا وتخصيصهم لصفوف معينة من خلال خاصية تخصيص الصفوف."

#: app.py:1311
msgid "tutorial_accounts_title"
msgstr "انشاء حسابات"

#: app.py:1311
msgid "tutorial_accounts_message"
msgstr ""
"يمكنك انشاء عدة حسابات في المرة الواحدة، عليك فقط تزويد اسم المستخدم "
"وكلمة المرور. يمكنك أيضاً أن تضيف هذا الحسابات إلى واحد من صفوفك بشكل "
"مباشر."

#: app.py:1313
msgid "tutorial_documentation_title"
msgstr "توثيق هيدي"

#: app.py:1313
#, fuzzy
msgid "tutorial_documentation_message"
msgstr "Customize adventure"

#: app.py:1315
msgid "teacher_tutorial_end_message"
msgstr "اضغط على \"الخطوة التالية\" لتبدأ كمعلم أو معلمة في هيدي!"

#: app.py:1325
msgid "tutorial_code_snippet"
msgstr ""
"{print} مرحباً أيها العالم!\n"
"{print} أنا أتعلم هيدي من خلال الدليل التوجيهي!"

#: app.py:1329 app.py:1339
msgid "invalid_tutorial_step"
msgstr ""

#: app.py:1466 website/auth.py:278 website/auth.py:333 website/auth.py:469
#: website/auth.py:494 website/auth.py:524 website/auth.py:633
#: website/auth.py:671 website/auth.py:718 website/auth.py:745
#: website/teacher.py:89 website/teacher.py:124 website/teacher.py:196
#: website/teacher.py:252 website/teacher.py:299 website/teacher.py:340
#: website/teacher.py:376 website/teacher.py:447 website/teacher.py:505
msgid "ajax_error"
msgstr "لقد حدث خطأ ما، يرجى المحاولة مرة أخرى."

#: app.py:1469
msgid "image_invalid"
msgstr "الصورة التي اخترتها غير صالحة."

#: app.py:1471
msgid "personal_text_invalid"
msgstr "النص الشخصي غير صالح."

#: app.py:1473 app.py:1479
msgid "favourite_program_invalid"
msgstr "البرنامج المفضل الذي اخترته غير صالح."

#: app.py:1493 app.py:1494
msgid "public_profile_updated"
msgstr "تم تحديث الملف الشخصي العام."

#: app.py:1531 app.py:1556
msgid "user_not_private"
msgstr "هذا الحساب إما غير موجود أو لا يوجد لديه ملف شخصي عام"

#: app.py:1564
msgid "invalid_teacher_invitation_code"
msgstr ""
"رمز الدعوة للمعلم غير صالح. لتصبح معلماً أو معلمةً تواصل معنا على "
"hedy@felienne.com."

#: utils.py:203
msgid "default_404"
msgstr "لم نستطع إيجاد تلك الصفحة..."

#: utils.py:205
msgid "default_403"
msgstr "ليس مصرحاً لك الوصول على ما يبدو..."

#: utils.py:207
msgid "default_500"
msgstr "حدث خطأ ما..."

#: content/error-messages.txt:1
msgid "Wrong Level"
msgstr ""
"لقد أدخلت برنامج هيدي صحيحاً ولكن ليس في المستوى المناسب. لقد كتبت "
"{offending_keyword} للمستوى {working_level}. تلميح: {tip}"

#: content/error-messages.txt:2
msgid "Incomplete"
msgstr ""
"أوه! لقد نسيت أن تكمل جزءاً من البرنامج! في السطر رقم {line_number}، عليك"
" أن تكمل كتابة الكود بعد {incomplete_command}."

#: content/error-messages.txt:3
msgid "Invalid"
msgstr ""
"{invalid_command} ليس أمراً برمجياً ضمن المستوى {level} من هيدي. هل كنت "
"تقصد الأمر {guessed_command}؟"

#: content/error-messages.txt:4
msgid "Invalid Space"
msgstr ""
"أوه! يوجد مسافة زائدة في بداية السطر رقم {line_number}، المسافات تربك "
"الحاسوب أحياناً. هل باستطاعتك أن تمسحها؟"

#: content/error-messages.txt:5
msgid "Has Blanks"
msgstr ""
"البرنامج الخاص بك غير مكتمل. عليك أن تستبدل الفراغات الموجودة وتضع مكانها"
" الكود الذي تريد للحاسوب أن ينفذه."

#: content/error-messages.txt:6
msgid "No Indentation"
msgstr ""
"لقد استخدمت عدداً غير كافي من الفراغات كإزاحة في السطر رقم {line_number}."
" لقد استخدمت {leading_spaces} إزاحات وهذا غير كافٍ. يجب عليك أن تبدأ كل "
"مجموعة جديدة من الكود ب {indent_size} إزاحات أكثر من السطر الذي يسبقها."

#: content/error-messages.txt:7
msgid "Unexpected Indentation"
msgstr ""
"لقد استخدمت عدداً أكثر من اللازم من الفراغات كإزاحة في السطر رقم "
"{line_number}. لقد استخدمت {leading_spaces} إزاحات وهذا أكثر من اللازم. "
"يجب عليك أن تبدأ كل مجموعة جديدة من الكود ب {indent_size} إزاحات أكثر من "
"السطر الذي يسبقها."

#: content/error-messages.txt:8
msgid "Parse"
msgstr ""
"الكود الذي أدخلته ليس مطابقاً لبرمجيات هيدي. يوجد خطأفي في السطر رقم "
"{location[0]} والموضع {location[1]}. لقد أدخلت الرمز {character_found} "
"لكن هذا غير مسموح به."

#: content/error-messages.txt:9
msgid "Unquoted Text"
msgstr ""
"انتبه! عند استعمال الأوامر اسأل أو قول يجب أن يكون النص بين علامات "
"الاقتباس \". على ما يبدو أنك نسيت اضافة واحدة منهم في مكان ما."

#: content/error-messages.txt:10
msgid "Unquoted Assignment"
msgstr ""
"ابتداء من هذا المستوى عليك وضع النص على يسار `هو` بين علامات الاقتباس. "
"لقد نسيت فعل ذلك مع النص {text}."

#: content/error-messages.txt:11
msgid "Unquoted Equality Check"
msgstr ""
"اذا كنت تريد فحص ما اذا كان المتغير مساويا لنص من عدة كلمات، هذه الكلمات "
"يجب أن تكون محاطة بعلامات الاقتباس!"

#: content/error-messages.txt:12
msgid "Var Undefined"
msgstr ""
"لقد قمت باستعمال المتغير {name} لكنك لم تقم بضبط قيمته ابتداء. من الممكن "
"أيضاً أنك كنت تريد استعمال الكلمة {name} ولكن نسيت وضع علامات الاقتباس."

#: content/error-messages.txt:13
msgid "Cyclic Var Definition"
msgstr ""
"يجب أن تضبط قيمة المتغير {name} قبل أن تستعمله على الجانب الأيسر من من "
"الأمر هو."

#: content/error-messages.txt:14
msgid "Lonely Echo"
msgstr ""
"لقد استعملت الأمر ردد قبل الأمر اسأل، أو استعملت الأمر ردد بدون استعمال "
"الأمر اسأل. قم باستعمال الأمر اسأل للحصول على اجابة أولاً ثم استعمل الأمر"
" ردد."

#: content/error-messages.txt:15
msgid "Too Big"
msgstr ""
"واو! برنامجك يحتوي على {lines_of_code} سطر برمجي! لكننا نستطيع معالجة "
"{max_lines} سطر برمجي كحد أقصى في هذا المستوى. اجعل برنامجك أصغر وحاول "
"مرة أخرى."

#: content/error-messages.txt:16
msgid "Invalid Argument Type"
msgstr ""
"لا يمكن استعمال الأمر {command} مع {invalid_argument} وذلك بسبب كونها "
"{invalid_type}. حاول تغيير {invalid_argument} الى {allowed_types}."

#: content/error-messages.txt:17
msgid "Invalid Argument"
msgstr ""
"لا يمكن استعمال الأمر {command} مع {invalid_argument}. حاول تغيير "
"{invalid_argument} الى {allowed_types}."

#: content/error-messages.txt:18
msgid "Invalid Type Combination"
msgstr ""
"لا يمكن استعمال {invalid_argument} و{invalid_argument_2} مع الأمر "
"{command} وذلك بسبب كون الأول{invalid_type} وكون الآخر {invalid_type_2}. "
"حاول تغيير {invalid_argument} الى {invalid_type_2} أو "
"{invalid_argument_2} الى {invalid_type}."

#: content/error-messages.txt:19
msgid "Unsupported Float"
msgstr ""
"لا ندعم الأرقام غير الصحيحة (الأرقام العشرية)حتى الان، ولكنها ستكون "
"مدعومة بعد عدة مستويات. في الوقت الحالي قم بتغيير {value} الر رقم صحيح."

#: content/error-messages.txt:20
msgid "Locked Language Feature"
msgstr ""
"أنت تستعمل {concept}! هذا مدهش، لكن {concept} غير متاح لك حالياً! سيتاح "
"لك استعماله في مستوى لاحق."

#: content/error-messages.txt:21
msgid "Missing Command"
msgstr "يبدو أنك نسيت استخدام أمر برمجي في السطر رقم {line_number}."

#: content/error-messages.txt:22
msgid "Missing Inner Command"
msgstr ""
"يبدو أنك نسيت استخدام أمر برمجي مع الجملة {command} التي استعملتها في "
"السطر رقم {line_number}."

#: content/error-messages.txt:23
msgid "Unsupported String Value"
msgstr "النصوص لا يمكن أن تحتوي على {invalid_value}."

#: content/error-messages.txt:24
msgid "ask_needs_var"
msgstr ""
"ابتداء من المستوى الثاني، نستخدم الأمر اسأل مع متغير. مثال: الاسم هو اسأل"
" ما اسمك؟"

#: content/error-messages.txt:25
msgid "echo_out"
msgstr ""
"لم نعد بحاجة الى الأمر ردد ابتداء من المستوى الثاني. يمكنك أن تكرر اجابة "
"سؤال ما من خلال استخدام الأمر اسأل والأمر قول. مثال: الاسم هو اسأل ما "
"اسمك؟ قول مرحبا الاسم"

#: content/error-messages.txt:26
msgid "space"
msgstr "مسافة إزاحة"

#: content/error-messages.txt:27
msgid "comma"
msgstr "فاصلة"

#: content/error-messages.txt:28
msgid "question mark"
msgstr "علامة سؤال"

#: content/error-messages.txt:29
msgid "newline"
msgstr "سطر جديد"

#: content/error-messages.txt:30
msgid "period"
msgstr "نقطة"

#: content/error-messages.txt:31
msgid "exclamation mark"
msgstr "علامة تعجب"

#: content/error-messages.txt:32
msgid "dash"
msgstr "علامة الشرطة"

#: content/error-messages.txt:33
msgid "star"
msgstr "علامة النجمة"

#: content/error-messages.txt:34
msgid "single quotes"
msgstr "علامة اقتباس أحادية"

#: content/error-messages.txt:35
msgid "double quotes"
msgstr "علامة اقتباس مزدوجة"

#: content/error-messages.txt:36
msgid "slash"
msgstr "علامة الخط المائل ناحية اليمين"

#: content/error-messages.txt:37
msgid "string"
msgstr "نص"

#: content/error-messages.txt:38
msgid "nested blocks"
msgstr "مجموعة ضمن مجموعة"

#: content/error-messages.txt:39
msgid "or"
msgstr "أو"

#: content/error-messages.txt:40
msgid "number"
msgstr "رقم"

#: content/error-messages.txt:41
msgid "integer"
msgstr "رقم"

#: content/error-messages.txt:42
msgid "float"
msgstr "رقم"

#: content/error-messages.txt:43
msgid "list"
msgstr "قائمة"

#: content/error-messages.txt:44
msgid "input"
msgstr "اجابة باستخدام اسأل"

#: templates/achievements.html:5
msgid "general"
msgstr "عام"

#: templates/achievements.html:9
msgid "programs_created"
msgstr "البرامج المنشأة"

#: templates/achievements.html:10
msgid "programs_saved"
msgstr "البرامج المحفوظة"

#: templates/achievements.html:11
msgid "programs_submitted"
msgstr "البرامج التي تم تسليمها"

#: templates/achievements.html:13 templates/achievements.html:25
msgid "teacher"
msgstr "معلم"

#: templates/achievements.html:16 templates/achievements.html:53
msgid "hidden"
msgstr "مخفي"

#: templates/achievements.html:23
msgid "hedy_achievements"
msgstr "انجازات هيدي"

#: templates/cheatsheet.html:14
msgid "cheatsheet_title"
msgstr "ورقة غش"

#: templates/class-overview.html:16
msgid "visible_columns"
msgstr "خانات مرئية"

#: templates/class-overview.html:21 templates/class-overview.html:64
#: templates/class-overview.html:108 templates/create-accounts.html:16
#: templates/login.html:12 templates/profile.html:87 templates/recover.html:8
#: templates/signup.html:10
msgid "username"
msgstr "اسم المستخدم"

#: templates/class-overview.html:25 templates/class-overview.html:65
msgid "last_login"
msgstr "اخر تسجيل دخول"

#: templates/class-overview.html:29 templates/class-overview.html:66
msgid "highest_level_reached"
msgstr "أعلى مستوى تم الوصول له"

#: templates/class-overview.html:35 templates/class-overview.html:67
msgid "number_programs"
msgstr "عدد البرامج"

#: templates/class-overview.html:39 templates/class-overview.html:68
msgid "programs"
msgstr "البرامج"

#: templates/class-overview.html:43 templates/class-overview.html:69
msgid "latest_shared_program"
msgstr "اخر برنامج تم مشاركته"

#: templates/class-overview.html:49 templates/class-overview.html:70
#: templates/class-overview.html:83 templates/profile.html:145
#: templates/profile.html:147 templates/profile.html:160
msgid "change_password"
msgstr "تغيير كلمة المرور"

#: templates/class-overview.html:53 templates/class-overview.html:71
msgid "remove_student"
msgstr "ازالة تلميذ"

#: templates/class-overview.html:81
msgid "page"
msgstr "صفحة"

#: templates/class-overview.html:83
msgid "enter_password"
msgstr "أدخل كلمة سر جديدة ل"

#: templates/class-overview.html:83
msgid "password_change_prompt"
msgstr "هل أنت متأكد أنك تريد تغيير كلمة المرور هذه؟"

#: templates/class-overview.html:84
msgid "remove_student_prompt"
msgstr "هل أنت متأكد أنك تريد ازالة التلميذ من الصف؟"

#: templates/class-overview.html:84 templates/class-overview.html:120
#: templates/customize-adventure.html:52 templates/for-teachers.html:43
#: templates/for-teachers.html:53
msgid "remove"
msgstr "ازالة"

#: templates/class-overview.html:90
msgid "class_link"
msgstr "رابط الإنضمام الى الصف"

#: templates/class-overview.html:92 templates/customize-class.html:5
msgid "customize_class"
msgstr "تخصيص الصف"

#: templates/class-overview.html:93 templates/for-teachers.html:32
msgid "class_name_prompt"
msgstr "أدخل اسم الصف رجاء"

#: templates/class-overview.html:93
msgid "rename_class"
msgstr "اعادة تسمية الصف"

#: templates/class-overview.html:94
msgid "invite_prompt"
msgstr "أدخل اسم مستخدم"

#: templates/class-overview.html:94
msgid "invite_student"
msgstr "دعوة تلميذ"

#: templates/class-overview.html:95
msgid "class_stats"
msgstr "احصائيات الصف"

#: templates/class-overview.html:98 templates/customize-adventure.html:59
msgid "back_to_teachers_page"
msgstr "الرجوع الى صفحة المعلم"

#: templates/class-overview.html:99
msgid "delete_class_prompt"
msgstr "هل أنت متأكد أنك تريدحذف الصف؟"

#: templates/class-overview.html:99
msgid "delete_class"
msgstr "حذف الصف بشكل نهائي"

#: templates/class-overview.html:103
msgid "pending_invites"
msgstr "الدعوات قيد الإنتظار"

#: templates/class-overview.html:109
msgid "invite_date"
msgstr "تاريخ الدعوة"

#: templates/class-overview.html:110
msgid "expiration_date"
msgstr "تاريخ انتهاء الصلاحية"

#: templates/class-overview.html:111
msgid "remove_invite"
msgstr "حذف الدعوة"

#: templates/class-overview.html:120 templates/profile.html:15
msgid "delete_invite_prompt"
msgstr "هل أنت متأكد أنك تريد حذف الدعوة الى هذا الصف؟"

#: templates/class-prejoin.html:7
msgid "class_already_joined"
msgstr "أنت بالفعل تلميذ في صف"

#: templates/class-prejoin.html:11
msgid "goto_profile"
msgstr "الذهاب الى ملفي الشخصي"

#: templates/class-prejoin.html:15 templates/profile.html:12
msgid "prompt_join_class"
msgstr "هل تريد الإنضمام الى هذا الصف؟"

#: templates/class-prejoin.html:17 website/teacher.py:182
msgid "join_prompt"
msgstr "يجب أن يكون لديك حساب لتنضم الى صف. هل تريد تسجيل الدحول الآن؟"

#: templates/class-prejoin.html:17 templates/profile.html:14
msgid "join_class"
msgstr "انضم الى صف"

#: templates/class-stats.html:22 templates/customize-class.html:160
msgid "back_to_class"
msgstr "الرجوع الى صف"

#: templates/code-page.html:8 templates/for-teachers.html:9
msgid "next_step_tutorial"
msgstr "الخطوة التالية >>>"

#: templates/code-page.html:35 templates/code-page.html:45
#: templates/customize-class.html:28 templates/customize-class.html:64
#: templates/customize-class.html:71 templates/customize-class.html:95
#: templates/level-page.html:6 templates/level-page.html:11
#: templates/quiz/startquiz.html:10 templates/view-program-page.html:12
#: templates/view-program-page.html:28
msgid "level_title"
msgstr "مستوى"

#: templates/create-accounts.html:5
msgid "create_multiple_accounts"
msgstr "انشاء عدة حسابات"

#: templates/create-accounts.html:7
msgid "accounts_intro"
msgstr ""
"في هذه الصفحة تستطيع انشاء حسابات لعدة تلاميذ في نفس الوقت. من الممكن أيضاً "
"اضافتهم مباشرة إلى واحد من الصفوف الخاصة بك. عند الضغط على الزر الأخضر مع "
"علامة ال +، يمكنك إضافة صفوف جديدة. يمكنك حذف صف معين عند الضغط على الإشارة "
"الحمراء التابعة له. يجب عدم وجود صفوف فارغة عند الضغط على \"انشاء الحسابات\""
". الرجاء الإنتباه إلى أن كل اسم مستخدم و بريد إلكتروني يجب أن يكون لا نظير "
"له، وأن كلمة المرور يجب أن تحتوي <b> على الأقل</b> على ستة أحرف."

#: templates/create-accounts.html:10
msgid "create_accounts_prompt"
msgstr "هل أنت متأكد أنك تريد انشاء هذه الحسابات؟"

#: templates/create-accounts.html:17 templates/login.html:15
#: templates/reset.html:8 templates/signup.html:19
msgid "password"
msgstr "كلمة المرور"

#: templates/create-accounts.html:19
msgid "select_class"
msgstr "اختر الصف"

#: templates/create-accounts.html:35 templates/programs.html:24
msgid "reset_view"
msgstr "اعادة ضبط"

#: templates/create-accounts.html:36 templates/for-teachers.html:64
msgid "create_accounts"
msgstr "انشاء عدة حسابات"

#: templates/customize-adventure.html:5
msgid "customize_adventure"
msgstr "تخصيص مغامرة"

#: templates/customize-adventure.html:7
msgid "update_adventure_prompt"
msgstr "هل أنت متأكد أنك تريد تعديل هذه المغامرة؟"

#: templates/customize-adventure.html:10
msgid "general_settings"
msgstr "اعدادات عامة"

#: templates/customize-adventure.html:12 templates/for-teachers.html:18
#: templates/for-teachers.html:39
msgid "name"
msgstr "الاسم"

#: templates/customize-adventure.html:16 templates/customize-adventure.html:18
#: templates/explore.html:28 templates/explore.html:59
#: templates/explore.html:87 templates/for-teachers.html:40
#: templates/programs.html:12 templates/programs.html:39
#: templates/programs.html:47
msgid "level"
msgstr "مستوى"

#: templates/customize-adventure.html:25
msgid "adventure_exp_1"
msgstr ""
"اكتب مغامرتك المفضلة على الجانب الأيسر. بعد إنشاء مغامرتك ، يمكنك تضمينها في "
"أحد الصفوف الخاصة بك من خلال \"التخصيصات\". إذا كنت تريد تضمين أمر برمجي في "
"مغامرتك، فيرجى استخدام مرساة الكود مثل هذا:"

#: templates/customize-adventure.html:31
msgid "adventure_exp_2"
msgstr ""
"إذا كنت تريد إظهار مقتطفات برمجيةفعلية ، على سبيل المثال لإعطاء التلاميذ "
"قالبًا أو مثالاً على البرامج. الرجاء استخدام المراسي المسبقة مثل هذا:"

#: templates/customize-adventure.html:36
msgid "hello_world_snippet"
msgstr "قول مرحباً أيها العالم!"

#: templates/customize-adventure.html:39
msgid "adventure_exp_3"
msgstr ""
"يمكنك استخدام زر \"معاينة\" لعرض نسخة مصممة من مغامرتك. لعرض المغامرة على "
"صفحة مخصصة ، اختر \"عرض\" من صفحة المعلمين."

#: templates/customize-adventure.html:43 templates/customize-class.html:28
#: templates/customize-class.html:94 templates/explore.html:22
#: templates/programs.html:18 templates/programs.html:40
#: templates/view-adventure.html:6
msgid "adventure"
msgstr "مغامرة"

#: templates/customize-adventure.html:44
msgid "template_code"
msgstr ""
"هنا شرح المغامرة الخاصة بي!\n"
"\n"
"بهذه الطريقة يمكنني أن أعرض أمراً برمجياً: <code> قول</code>\n"
"\n"
"ولكن في بعض الأحيان ربما تريد أن تعرض مقتطفاً برمجياً، مثل هذا:\n"
"<pre>\n"
"اسأل ما اسمك؟\n"
"ردد اه اذن اسمك هو\n"
"</pre>"

#: templates/customize-adventure.html:47
msgid "adventure_terms"
msgstr "أوافق على أن مغامرتي قد تصير متاحة على العام على هيدي."

#: templates/customize-adventure.html:50
msgid "preview"
msgstr "معاينة"

#: templates/customize-adventure.html:51 templates/customize-class.html:155
msgid "save"
msgstr "حفظ"

#: templates/customize-adventure.html:52 templates/for-teachers.html:53
msgid "delete_adventure_prompt"
msgstr "هل أنت متأكد أنك تريد حذف هذه المغامرة؟"

#: templates/customize-class.html:7
msgid "customize_class_exp_1"
msgstr ""
"أهلاً! في هذه الصفحة يمكنك تخصيص الصف الدراسي التابع لك. من خلال اختيار "
"المستويات والمغامرات، يمكنك تحديد ما يمكن أن يراه التلميذ. يمكنك أيضًا إضافة "
"مغامراتك التي تم إنشاؤها إلى المستويات. سيتم إضافة جميع المستويات والمغامرات "
"الأساسية بشكل افتراضي. <b> ملاحظة: </b> ليست كل المغامرات متاحة لكل "
"المستويات! القيام بإعدادات التخصيصات الخاصة بك يكون على النحو التالي:"

#: templates/customize-class.html:10
msgid "customize_class_step_1"
msgstr "حدد المستويات للصف الخاص بك من خلال الضغط على \"أزرار المستوى\""

#: templates/customize-class.html:11
msgid "customize_class_step_2"
msgstr "ستظهر \"صناديق الإختيار\" للمغامرات المتاحة للمستويات المختارة"

#: templates/customize-class.html:12
msgid "customize_class_step_3"
msgstr "حدد المغامرات التي تريد إتاحتها"

#: templates/customize-class.html:13
msgid "customize_class_step_4"
msgstr "انقر فوق اسم مغامرة لتحديد/عدم تحديد هذه المغامرة لجميع المستويات"

#: templates/customize-class.html:14
msgid "customize_class_step_5"
msgstr "اضافة مغامرات شخصية"

#: templates/customize-class.html:15
msgid "customize_class_step_6"
msgstr "تحديد تاريخ الافتتاح لكل مستوى (يمكنك أيضًا تركه فارغًا)"

#: templates/customize-class.html:16
msgid "customize_class_step_7"
msgstr "تحديد إعدادات أخرى"

#: templates/customize-class.html:17
msgid "customize_class_step_8"
msgstr "اختر \"حفظ\" -> لقد انتهيت!"

#: templates/customize-class.html:20
msgid "customize_class_exp_2"
msgstr ""
"يمكنك دائمًا تغيير هذه الإعدادات لاحقًا. على سبيل المثال ، يمكنك إتاحة "
"مغامرات أو مستويات معينة أثناء التدريس في الصف. بهذه الطريقة يسهل عليك تحديد "
"المستوى والمغامرات التي سيعمل عليها تلاميذك. إذا كنت تريد إتاحة كل شيء لصفك ،"
" فمن الأسهل إزالة التخصيص بشكل كامل."

#: templates/customize-class.html:23
msgid "select_adventures"
msgstr "اختيار المغامرات"

#: templates/customize-class.html:59
msgid "opening_dates"
msgstr "تواريخ الافتتاح"

#: templates/customize-class.html:65
msgid "opening_date"
msgstr "تاريخ الافتتاح"

#: templates/customize-class.html:75 templates/customize-class.html:77
msgid "directly_available"
msgstr "افتتح مباشرة"

#: templates/customize-class.html:89
msgid "select_own_adventures"
msgstr "اختيار المغامرات الذاتية"

#: templates/customize-class.html:96 templates/customize-class.html:120
#: templates/profile.html:47 templates/profile.html:122
#: templates/profile.html:131 templates/signup.html:26 templates/signup.html:45
#: templates/signup.html:53
msgid "select"
msgstr "اختر"

#: templates/customize-class.html:114
msgid "other_settings"
msgstr "اعدادات أخرى"

#: templates/customize-class.html:119
msgid "option"
msgstr "خيار"

#: templates/customize-class.html:125
msgid "mandatory_mode"
msgstr "وضع المبرمج الإلزامي"

#: templates/customize-class.html:131
msgid "hide_cheatsheet"
msgstr "اخفاء ورقة الغش"

#: templates/customize-class.html:137
msgid "hide_keyword_switcher"
msgstr "اخفاء تبديل الكلمات المفتاحية"

#: templates/customize-class.html:143
msgid "hide_quiz"
msgstr "نهاية الفحص السريع"

#: templates/customize-class.html:154
msgid "reset_adventure_prompt"
msgstr "هل أنت متأكد أنك تريد إعادة ضبط كل المغامرات المختارة؟"

#: templates/customize-class.html:154
msgid "reset_adventures"
msgstr "إعادة ضبط المغامرات المختارة"

#: templates/customize-class.html:158
msgid "remove_customizations_prompt"
msgstr "هل أنت متأكد أنك تريد إزالة التخصيصات المتعلقة بهذا الصف؟"

#: templates/customize-class.html:159
msgid "remove_customization"
msgstr "إزالة التخصيصات"

#: templates/error-page.html:12
msgid "go_back_to_main"
msgstr "الرجوع الى الصفحة الرئيسية"

#: templates/explore.html:12 templates/landing-page.html:33
msgid "explore_programs"
msgstr "استكشف البرامج"

#: templates/explore.html:15
msgid "explore_explanation"
msgstr ""
"في هذه الصفحة يمكنك البحث في البرامج التي تم إنشاؤها بواسطة مستخدمي هيدي "
"الآخرين. يمكنك الإختيار بناء على مستوى هيدي والمغامرة. انقر فوق \"عرض "
"البرنامج\" لفتح البرنامج وتشغيله. البرامج ذات الرأس الأحمر تحتوي على خطأ. لا "
"يزال بإمكانك فتح البرنامج ، ولكن تشغيله سيؤدي إلى حدوث خطأ. يمكنك بالطبع "
"محاولة إصلاحه! إذا كان المستخدم الذي أنشأ البرنامج لديه ملف تعريف عام ، "
"فيمكنك النقر فوق اسم المستخدم الخاص به لزيارة ملفه الشخصي. ستجد هناك جميع "
"برامجهم التي تم مشاركتها وأكثر من ذلك بكثير!"

#: templates/explore.html:34
msgid "language"
msgstr "اللغة"

#: templates/explore.html:42 templates/programs.html:25
msgid "search_button"
msgstr "البحث"

#: templates/explore.html:50
msgid "hedy_choice_title"
msgstr "اختيار هيدي"

#: templates/explore.html:62 templates/explore.html:90
msgid "creator"
msgstr "مبتكر"

#: templates/explore.html:68 templates/explore.html:96
msgid "view_program"
msgstr "عرض البرنامج"

#: templates/for-teachers.html:14 templates/profile.html:72
#: templates/profile.html:74
msgid "my_classes"
msgstr "صفوفي"

#: templates/for-teachers.html:19
msgid "students"
msgstr "تلاميذ"

#: templates/for-teachers.html:32
msgid "create_class"
msgstr "انشاء صف جديد"

#: templates/for-teachers.html:35
msgid "my_adventures"
msgstr "مغامراتي"

#: templates/for-teachers.html:41
msgid "last_update"
msgstr "اخر تحديث"

#: templates/for-teachers.html:42 templates/for-teachers.html:52
msgid "view"
msgstr "عرض"

#: templates/for-teachers.html:59
msgid "adventure_prompt"
msgstr "الرجاء إدخال اسم المغامرة"

#: templates/for-teachers.html:59 website/teacher.py:500
msgid "create_adventure"
msgstr "انشاء مغامرة"

#: templates/for-teachers.html:62
msgid "create_student_accounts"
msgstr "انشاء حسابات للتلاميذ"

#: templates/for-teachers.html:122
msgid "teacher_welcome"
msgstr ""
"مرحباً في هيدي! بكل فخر أنت الآن تمتلك حساباً كمعلم وذا يسمح لك بانشاء "
"صفوف ودعوة تلاميذ."

#: templates/incl-adventure-tabs.html:27
msgid "quiz_tab"
msgstr "انهاء الفحص السريع"

#: templates/incl-adventure-tabs.html:31
msgid "specific_adventure_mode"
msgstr ""
"أنت حالياً في المغامرة '{adventure}'، اضغط على \"هيدي\" لعرض كل المغامرات."

#: templates/incl-adventure-tabs.html:102
msgid "end"
msgstr "انهاء"

#: templates/incl-adventure-tabs.html:103
msgid "quiz_description"
msgstr "هذه نهاية المستويات كافة! قم بعمل الفحص السريع الآن لتختبر معرفتك."

#: templates/incl-adventure-tabs.html:104
msgid "go_to_quiz"
msgstr "الذهاب الى الفحص السريع"

#: templates/incl-editor-and-output.html:107
msgid "variables"
msgstr "المتغيرات"

#: templates/incl-editor-and-output.html:123
msgid "enter_text"
msgstr "أدخل الإجابة هنا..."

#: templates/incl-editor-and-output.html:124
msgid "enter"
msgstr "الدخول"

#: templates/incl-editor-and-output.html:134
msgid "already_program_running"
msgstr "هناك بالفعل برنامج اخر تحت التنفيذ، قم بانهاء ذلك البرنامج أولاً."

#: templates/incl-editor-and-output.html:134
msgid "run_code_button"
msgstr "تنفيذ البرنامج"

#: templates/incl-editor-and-output.html:135
msgid "stop_code_button"
msgstr "ايقاف البرنامج"

#: templates/incl-editor-and-output.html:144
msgid "edit_code_button"
msgstr "تعديل البرنامج"

#: templates/incl-editor-and-output.html:150
msgid "read_code_label"
msgstr "القراءة بصوت عال"

#: templates/incl-editor-and-output.html:160
#: templates/incl-editor-and-output.html:169
msgid "regress_button"
msgstr "الرجوع الى المستوى {level}"

#: templates/incl-editor-and-output.html:163
#: templates/incl-editor-and-output.html:172
msgid "advance_button"
msgstr "الذهاب الى المستوى {level}"

#: templates/incl-editor-and-output.html:186
msgid "developers_mode"
msgstr "وضع المبرمج"

#: templates/incl-menubar.html:8
msgid "nav_start"
msgstr "صفحة البدأ"

#: templates/incl-menubar.html:9
msgid "nav_hedy"
msgstr "هيدي"

#: templates/incl-menubar.html:10
msgid "nav_explore"
msgstr "استكشف"

#: templates/incl-menubar.html:11
msgid "nav_learn_more"
msgstr "المزيد من المعلومات"

#: templates/incl-menubar.html:13 templates/public-page.html:56
msgid "program_header"
msgstr "برامجي"

#: templates/incl-menubar.html:20
msgid "my_achievements"
msgstr "مغامراتي"

#: templates/incl-menubar.html:23
msgid "my_account"
msgstr "حسابي"

#: templates/incl-menubar.html:27
msgid "for_teachers"
msgstr "للمعلمين"

#: templates/incl-menubar.html:31
msgid "logout"
msgstr "تسجيل الخروج"

#: templates/incl-menubar.html:36 templates/login.html:19
#: templates/signup.html:109
msgid "login"
msgstr "تسجيل الدخول"

#: templates/incl-menubar.html:45
msgid "search"
msgstr "ابحث..."

#: templates/incl-menubar.html:50
msgid "keyword_support"
msgstr "الأوامر البرمجية المترجمة"

#: templates/incl-menubar.html:58
msgid "non_keyword_support"
msgstr "المحتوى المترجم"

#: templates/landing-page.html:6
msgid "welcome"
msgstr "مرحباً"

#: templates/landing-page.html:6
msgid "welcome_back"
msgstr "مرحباً بعودتك"

#: templates/landing-page.html:13
msgid "start_teacher_tutorial"
msgstr "بدء الدليل التوجيهي للمعلم"

#: templates/landing-page.html:20
msgid "start_hedy_tutorial"
msgstr "بدء الدليل التوجيهي"

#: templates/landing-page.html:27
msgid "start_programming"
msgstr "ابدأ البرمجة"

#: templates/landing-page.html:39
msgid "your_account"
msgstr "ملفك الشخصي"

#: templates/landing-page.html:52 templates/public-page.html:16
msgid "achievements"
msgstr "انجازات"

#: templates/landing-page.html:59
msgid "no_public_profile"
msgstr "ليس لديك نص ملف شخصي عام حتى الآن ..."

#: templates/landing-page.html:66 templates/landing-page.html:68
#: templates/public-page.html:28 templates/public-page.html:30
msgid "amount_created"
msgstr "البرامج المنشأة"

#: templates/landing-page.html:72 templates/landing-page.html:74
#: templates/public-page.html:34 templates/public-page.html:36
msgid "amount_saved"
msgstr "البرامج المحفوظة"

#: templates/landing-page.html:78 templates/landing-page.html:80
#: templates/public-page.html:40 templates/public-page.html:42
msgid "amount_submitted"
msgstr "البرامج المرسلة"

#: templates/landing-page.html:88 templates/public-page.html:50
msgid "last_achievement"
msgstr "آخر انجاز تم تحقيقه"

#: templates/landing-page.html:95
msgid "your_last_program"
msgstr "آخر برنامج تم حفظه"

#: templates/layout.html:23 templates/signup.html:64
msgid "yes"
msgstr "نعم"

#: templates/layout.html:24 templates/signup.html:68
msgid "no"
msgstr "لا"

#: templates/layout.html:32
msgid "ok"
msgstr "حسناً"

#: templates/layout.html:33
msgid "cancel"
msgstr "الغاء"

#: templates/layout.html:46 templates/programs.html:68
#: templates/programs.html:76
msgid "copy_link_to_share"
msgstr "انسخ الرابط لمشاركته"

#: templates/layout.html:92 templates/quiz/endquiz.html:18
#: templates/quiz/quiz.html:29
msgid "achievement_earned"
msgstr "لقد ا حصلت على انجاز!"

#: templates/learn-more.html:7
msgid "mailing_title"
msgstr "اشترك في نشرة هيدي الإخبارية"

#: templates/learn-more.html:10 templates/profile.html:90
#: templates/recover.html:8 templates/signup.html:13
msgid "email"
msgstr "البريد الإلكتروني"

#: templates/learn-more.html:14
msgid "surname"
msgstr "الاسم الأول"

#: templates/learn-more.html:18
msgid "lastname"
msgstr "اسم العائلة"

#: templates/learn-more.html:22 templates/profile.html:129
#: templates/signup.html:52
msgid "country"
msgstr "البلد"

#: templates/learn-more.html:31
msgid "subscribe"
msgstr "اشترك"

#: templates/learn-more.html:32
msgid "required_field"
msgstr "مطلوب تعبئة الحقول مع علامة ال *"

#: templates/learn-more.html:35
msgid "previous_campaigns"
msgstr "عرض الحملات السابقة"

#: templates/level-page.html:8
msgid "step_title"
msgstr "المهمة"

#: templates/level-page.html:12
msgid "save_code_button"
msgstr "حفظ البرنامج"

#: templates/level-page.html:13
msgid "share_code_button"
msgstr "حفظ ومشاركة البرنامج"

#: templates/level-page.html:31
msgid "try_button"
msgstr "حاول"

#: templates/login.html:10
msgid "login_long"
msgstr "الدخول الى حسابك"

#: templates/login.html:26 website/auth.py:291
msgid "no_account"
msgstr "ليس لديك حساب؟"

#: templates/login.html:28 templates/signup.html:6 templates/signup.html:105
msgid "create_account"
msgstr "انشاء حساب"

#: templates/login.html:33
msgid "forgot_password"
msgstr "هل نسيت كلمة المرور؟"

#: templates/main-page.html:10
msgid "main_title"
msgstr "هيدي"

#: templates/main-page.html:11
msgid "main_subtitle"
msgstr "لغة برمجة متدرجة"

#: templates/main-page.html:14
msgid "try_it"
msgstr "جرب ذلك"

#: templates/profile.html:4
msgid "account_overview"
msgstr "نظرة عامة على الحساب"

#: templates/profile.html:6 templates/profile.html:8
msgid "my_messages"
msgstr "رسائلي"

#: templates/profile.html:11
msgid "invite_message"
msgstr "لقد تلقيت دعوة للإنضمام إلى الصف"

#: templates/profile.html:12
msgid "sent_by"
msgstr "تم إرسال الدعوة من قبل"

#: templates/profile.html:15
msgid "delete_invite"
msgstr "حذف الدعوة"

#: templates/profile.html:21 templates/profile.html:23
msgid "public_profile"
msgstr "الملف العام"

#: templates/profile.html:24
msgid "public_profile_visit"
msgstr "يمكنك زيارة ملفك العام! اضغط"

#: templates/profile.html:24
msgid "public_profile_link"
msgstr "هنا"

#: templates/profile.html:27
msgid "profile_picture"
msgstr "الصورة الشخصية"

#: templates/profile.html:40
msgid "personal_text"
msgstr "النص الشخصي"

#: templates/profile.html:41
msgid "your_personal_text"
msgstr "نصّك الشخصي..."

#: templates/profile.html:45
msgid "favourite_program"
msgstr "البرامج المفضلة"

#: templates/profile.html:56
msgid "public_profile_info"
msgstr ""
"بتحديد هذا الخانة أجعل ملفي الشخصي مرئيًا للجميع. انتبه على عدم مشاركة "
"معلومات شخصية مثل اسمك أو عنوان منزلك ، لأن الجميع سيتمكن من رؤيتها!"

#: templates/profile.html:59
msgid "update_public"
msgstr "تحديث الملف العام"

#: templates/profile.html:61 templates/profile.html:142
msgid "are_you_sure"
msgstr "هل أنت متأكد؟ لا يمكنك التراجع عن هذا الإجراء."

#: templates/profile.html:61
msgid "delete_public"
msgstr "حذف الملف العام"

#: templates/profile.html:77
msgid "self_removal_prompt"
msgstr "هل أنت متأكد أنك تريد مغادرة هذا الصف؟"

#: templates/profile.html:77
msgid "leave_class"
msgstr "مغادرة الصف"

#: templates/profile.html:82 templates/profile.html:85
msgid "settings"
msgstr "اعداداتي الشخصية"

#: templates/profile.html:93 templates/signup.html:41
msgid "birth_year"
msgstr "سنة الميلاد"

#: templates/profile.html:96 templates/signup.html:25
msgid "preferred_language"
msgstr "اللغة المفضلة"

#: templates/profile.html:106 templates/signup.html:34
msgid "preferred_keyword_language"
msgstr "اللغة المفضلة للأوامر البرمجية"

#: templates/profile.html:120 templates/signup.html:44
msgid "gender"
msgstr "الجنس"

#: templates/profile.html:123 templates/signup.html:46
msgid "female"
msgstr "بنت / أنثى"

#: templates/profile.html:124 templates/signup.html:47
msgid "male"
msgstr "ولد / ذكر"

#: templates/profile.html:125 templates/signup.html:48
msgid "other"
msgstr "آخر"

#: templates/profile.html:138
msgid "update_profile"
msgstr "تحديث الملف الشخصي"

#: templates/profile.html:142
msgid "destroy_profile"
msgstr "حذف الملف الشخصي"

#: templates/profile.html:149
msgid "current_password"
msgstr "كلمة المرور الحالية"

#: templates/profile.html:153
msgid "new_password"
msgstr "كلمة المرور الجديدة"

#: templates/profile.html:157
msgid "repeat_new_password"
msgstr "أعد ادخال كلمة المرور"

#: templates/programs.html:7
msgid "recent"
msgstr "برامجي الأخيرة"

#: templates/programs.html:33 templates/view-program-page.html:7
msgid "submitted_header"
msgstr "هذا برنامج تسليمه ولا يمكن نعديله."

#: templates/programs.html:38
msgid "title"
msgstr "العنوان"

#: templates/programs.html:41 templates/view-program-page.html:8
msgid "last_edited"
msgstr "تاريخ آخر تعديل"

#: templates/programs.html:59
msgid "favourite_confirm"
msgstr "هل أنت متأكد أنك تريد تحديد هذا البرنامج كبرنامج المفضل؟"

#: templates/programs.html:67 templates/programs.html:72
msgid "open"
msgstr "افتح"

#: templates/programs.html:68 templates/programs.html:76
msgid "copy_clipboard"
msgstr "تم النسخ الى الحافظة (ذاكرة التخزين المؤقت) بنجاح"

#: templates/programs.html:69 templates/programs.html:73
msgid "delete_confirm"
msgstr "هل أنت متأكد من أنك تريد حذف البرنامج؟"

#: templates/programs.html:69 templates/programs.html:73
msgid "delete"
msgstr "حذف"

#: templates/programs.html:75
msgid "unshare_confirm"
msgstr "هل أنت متأكد من أنك تريد جعل البرنامج خاصاً/سرّياً؟"

#: templates/programs.html:75
msgid "unshare"
msgstr "الغاء المشاركة"

#: templates/programs.html:77
msgid "submit_warning"
msgstr "هل أنت متأكد أنك تريد ارسال هذا البرنامج؟"

#: templates/programs.html:77
msgid "submit_program"
msgstr "ارسال"

#: templates/programs.html:80
msgid "share_confirm"
msgstr "هل أنت متأكد من أنك تريد جعل البرنامج عاماً/علنياً؟"

#: templates/programs.html:80
msgid "share"
msgstr "مشاركة"

#: templates/programs.html:86
msgid "no_programs"
msgstr "ليس لديك أي برامج بعد."

#: templates/programs.html:88
msgid "write_first_program"
msgstr "اكتب أول برامجك!"

#: templates/public-page.html:85
msgid "no_shared_programs"
msgstr "ليس لديه برامج تم مشاركتها..."

#: templates/recover.html:6
msgid "recover_password"
msgstr "طلب إعادة ضبط كلمة المرور"

#: templates/recover.html:11
msgid "send_password_recovery"
msgstr "ارسال رابط لاسترجاع كلمة المرور"

#: templates/reset.html:6 templates/reset.html:19
msgid "reset_password"
msgstr "اعادة ضبط كلمة المرور"

#: templates/reset.html:12 templates/signup.html:22
msgid "password_repeat"
msgstr "اعادة كلمة المرور"

#: templates/signup.html:7
msgid "create_account_explanation"
msgstr "يسمح لك امتلاك حسابك الخاص بحفظ برامجك."

#: templates/signup.html:16
msgid "email_repeat"
msgstr "اعادة البريد اإلكتروني"

#: templates/signup.html:60
msgid "programming_experience"
msgstr "هل لديك خبرة سابقة في البرمجة؟"

#: templates/signup.html:74
msgid "languages"
msgstr "أي من لغات البرمجة التالية استخدمتها من قبل؟"

#: templates/signup.html:79
msgid "other_block"
msgstr "لغة برمجة أخرى تستعمل اللبنات البرمجية"

#: templates/signup.html:85
msgid "other_text"
msgstr "لغة برمجية نصّية أخرى"

#: templates/signup.html:91
msgid "request_teacher"
msgstr "هل ترغب في التقدم بطلب للحصول على حساب المعلم؟"

#: templates/signup.html:94
msgid "subscribe_newsletter"
msgstr "اشترك في النشرة الإخبارية"

#: templates/signup.html:99
msgid "agree_with"
msgstr "أوافق على"

#: templates/signup.html:99
msgid "privacy_terms"
msgstr "شروط الخصوصية"

#: templates/signup.html:102
msgid "agree_third_party"
msgstr ""
"أوافق على أن يتم الاتصال بي من قبل شركاء جامعة لايدن (Leiden) مع عروض "
"تسويقية (اختياري)"

#: templates/signup.html:109
msgid "already_account"
msgstr "هل لديك حساب بالفعل؟"

#: templates/teacher-invitation.html:5
msgid "teacher_invitation_require_login"
msgstr ""
"لإعداد ملفك الشخصي كمعلم ، سنحتاج منك تسجيل الدخول. إذا لم يكن لديك حساب "
"، فالرجاء إنشاء حساب."

#: templates/view-program-page.html:13
msgid "by"
msgstr "عند"

#: templates/quiz/endquiz.html:27
msgid "end_quiz"
msgstr "نهاية الفحص السريع"

#: templates/quiz/endquiz.html:28 templates/quiz/quiz-result-overview.html:23
msgid "score"
msgstr "النتيجة"

#: templates/quiz/endquiz.html:37 templates/quiz/quiz-result-overview.html:109
msgid "go_to_level"
msgstr "الذهاب إلى المستوى"

#: templates/quiz/feedback.html:8 templates/quiz/quiz.html:16
msgid "question"
msgstr "السؤال"

#: templates/quiz/feedback.html:17
msgid "feedback_success"
msgstr "أحسنت!"

#: templates/quiz/feedback.html:23
msgid "feedback_failure"
msgstr "إجابة خاطئة!"

#: templates/quiz/feedback.html:36
msgid "correct_answer"
msgstr "الإجابة الصحيحة هي"

#: templates/quiz/feedback.html:54
msgid "go_to_question"
msgstr "الذهاب إلى السؤال"

#: templates/quiz/feedback.html:58
msgid "go_to_quiz_result"
msgstr "الذهاب إلى نتيجة الفحص السريع"

#: templates/quiz/quiz-result-overview.html:22
msgid "results_quiz"
msgstr "نتيجة الفحص السريع"

#: templates/quiz/quiz-result-overview.html:45
msgid "correct"
msgstr "اجابة صحيحة"

#: templates/quiz/quiz-result-overview.html:62
msgid "incorrect"
msgstr "إجابة خاطئة"

#: templates/quiz/quiz-result-overview.html:92
#: templates/quiz/quiz-result-overview.html:96
#: templates/quiz/quiz-result-overview.html:100 templates/quiz/quiz.html:16
msgid "attempt"
msgstr "محاولة"

#: templates/quiz/quiz.html:49 templates/quiz/quiz.html:55
#: templates/quiz/quiz_question.html:17
msgid "hint"
msgstr "تلميح؟"

#: templates/quiz/quiz_question.html:64
msgid "go_to_answer"
msgstr "الذهاب إلى الإجابة"

#: templates/quiz/quiz_question.html:66
msgid "submit_answer"
msgstr "إجابة السؤال"

#: templates/quiz/startquiz.html:9
msgid "start_quiz"
msgstr "بدء الفحص السريع"

#: templates/quiz/startquiz.html:15
msgid "go_to_first_question"
msgstr "الذهاب الى السؤال ١"

#: website/achievements.py:164
msgid "percentage_achieved"
msgstr "أنجزه {percentage}{٪} من المستخدمين"

#: website/admin.py:19 website/admin.py:82 website/admin.py:102
#: website/admin.py:120 website/admin.py:127 website/admin.py:150
msgid "title_admin"
msgstr "هيدي - صفحة الإدارة"

#: website/auth.py:182 website/auth.py:195 website/auth.py:280
#: website/auth.py:418 website/auth.py:423 website/auth.py:471
#: website/auth.py:635 website/auth.py:644 website/auth.py:673
#: website/auth.py:720 website/auth.py:727 website/auth.py:747
#: website/teacher.py:301 website/teacher.py:342
msgid "username_invalid"
msgstr "اسم المستخدم الخاص بك غير صالح."

#: website/auth.py:184 website/auth.py:197
msgid "username_special"
msgstr "اسم المستخدم لا يمكن أن يتضمن `:` أو `@`."

#: website/auth.py:186 website/auth.py:199
msgid "username_three"
msgstr "اسم المستخدم يجب أن يتكون من ثلاثة أحرف على الأقل."

#: website/auth.py:188 website/auth.py:203 website/auth.py:282
#: website/auth.py:473 website/auth.py:496 website/auth.py:508
#: website/auth.py:677
msgid "password_invalid"
msgstr "كلمة المرور الخاصة بك غير صالحة."

#: website/auth.py:190 website/auth.py:205
msgid "passwords_six"
msgstr "كلمة المرور يجب أن تتكون من ستة أحرف أو أكثر."

#: website/auth.py:201 website/auth.py:535 website/auth.py:749
#: website/auth.py:754
msgid "email_invalid"
msgstr "الرجاء ادخال بريد الكتروني صحيح."

#: website/auth.py:291
msgid "invalid_username_password"
msgstr "اسم المستخدم/كلمة المرور غير صحيحة."

#: website/auth.py:342 website/auth.py:344
msgid "repeat_match_email"
msgstr "البريد الإلكتروني المكرر لا يتطابق."

#: website/auth.py:346 website/auth.py:498 website/auth.py:502
#: website/auth.py:681
msgid "repeat_match_password"
msgstr "كلمة المرور المكررة غير متطابقة."

#: website/auth.py:348 website/auth.py:526
msgid "language_invalid"
msgstr "الرجاء اختيار لغة صحيحة."

#: website/auth.py:350
msgid "agree_invalid"
msgstr "يجب أن توافق على شروط الخصوصية."

#: website/auth.py:352 website/auth.py:529
msgid "keyword_language_invalid"
msgstr ""
"الرجاء اختيار لغة صحيحة للكلمات المفتاحية (الأوامر البرمجية). اختر اللغة "
"الإنجليزية أو لغتك الخاصة."

#: website/auth.py:357 website/auth.py:540
msgid "year_invalid"
msgstr "الرجاء ادخال سنة بين ١٩٩٠ و {year}."

#: website/auth.py:360 website/auth.py:543
msgid "gender_invalid"
msgstr "الرجاء تحديد جنس صالح واختيار (أنثى ، ذكر ، أخرى)."

#: website/auth.py:363 website/auth.py:546
msgid "country_invalid"
msgstr "الرجاء اختيار بلد صحيح."

#: website/auth.py:365 website/auth.py:368 website/auth.py:548
#: website/auth.py:551
msgid "experience_invalid"
msgstr "الرجاء اختيار الخبرة بشكل صحيح (نعم ، لا)."

#: website/auth.py:371 website/auth.py:554
msgid "programming_invalid"
msgstr "الرجاء اختيار لغة برمجة بشكل صحيح."

#: website/auth.py:374
msgid "exists_username"
msgstr "اسم المستخدم هذا قيد الإستخدام بالفعل."

#: website/auth.py:376 website/auth.py:562
msgid "exists_email"
msgstr "البريد الاإلكتروني هذا قيد الإستخدام بالفعل."

#: website/auth.py:416 website/auth.py:431 website/auth.py:675
#: website/auth.py:685
msgid "token_invalid"
msgstr "الرمز الخاص بك غير صالح."

#: website/auth.py:475 website/auth.py:500 website/auth.py:679
msgid "password_six"
msgstr "كلمة المرور المختارة يجب أن تتكون من ستة أحرف على الأقل."

#: website/auth.py:478 website/auth.py:481
msgid "password_change_not_allowed"
msgstr "لا يمكنك تغيير كلمة المرور لهذا المستخدم."

#: website/auth.py:486
msgid "password_change_success"
msgstr "تم تغيير كلمة المرور للتلميذ الخاص بك بنجاح."

#: website/auth.py:517
msgid "password_updated"
msgstr "تم تحديث كلمة المرور."

#: website/auth.py:601
msgid "profile_updated"
msgstr "تم تحديث الملف الشخصي."

#: website/auth.py:604
msgid "profile_updated_reload"
msgstr "تم تحديث الملف الشخصي، سيتم إعادة تحميل الصفحة."

#: website/auth.py:664
msgid "sent_password_recovery"
msgstr ""
"ستصلك على الفور رسالة على البريد الإلكتروني مع التعليمات الخاصة بإعادة ضبط "
"كلمة المرور الخاصة بك."

#: website/auth.py:704
msgid "password_resetted"
msgstr ""
"تم إعادة ضبط كلمة المرور الخاصة بك بنجاح، سيتم إعادة تحويلك إلى صفحة تسجيل "
"الدخول."

#: website/auth.py:722
msgid "teacher_invalid"
msgstr "قيمة المعلم الخاصة بك غير صالحة."

#: website/auth.py:810
msgid "mail_welcome_verify_body"
msgstr ""
"تم انشاء حساب هيدي الخاص بك بنجاح. أهلاً بك!\n"
"الرجاء الضغط على هذا الرابط للتحقق من بريدك الإلكتروني: {link}"

#: website/auth.py:812
msgid "mail_change_password_body"
msgstr ""
"تم تغيير كلمة مرور هيدي الخاصة بك. إذا كنت أنت من قام/طلب هذا ، فكل شيء "
"على ما يرام.\n"
"إذا لم تقم بطلب/بفعل تغيير كلمة المرور الخاصة بك ، فيرجى الاتصال بنا على "
"الفور من خلال الرد على هذا البريد الإلكتروني."

#: website/auth.py:814
msgid "mail_recover_password_body"
msgstr ""
"من خلال الضغط على هذا الرابط ، يمكنك ضبط كلمة مرور جديدة لـهيدي. هذا "
"الرابط صالح لمدة <b> ٤ </b> ساعات.\n"
"إذا لم تطلب إعادة ضبط كلمة المرور ، فيرجى تجاهل هذا البريد الإلكتروني: "
"{link}"

#: website/auth.py:816
msgid "mail_reset_password_body"
msgstr ""
"تمت إعادة ضبط كلمة مرور هيدي الخاصة بك إلى كلمة مرور جديدة. إذا كنت أنت "
"من طلب/قام بهذا ، فكل شيء على ما يرام.\n"
"إذا لم تقم بطلب/بفعل تغيير كلمة المرور الخاصة بك ، فيرجى الاتصال بنا على "
"الفور من خلال الرد على هذا البريد الإلكتروني."

#: website/auth.py:818
msgid "mail_welcome_teacher_body"
msgstr ""
"<strong>مرحبًا!</strong>\n"
"تهانينا على حساب المعلم الجديد الخاص بك من هيدي. مرحبًا بك في المجتمع "
"العالمي لمعلمي هيدي!\n"
"\n"
"<strong> ما يمكن لحساب المعلم فعله </strong>\n"
"باستخدام حساب المعلم الخاص بك ، لديك خيار إنشاء الصفوف الدراسية. يمكن "
"لتلاميذك الانضمام إلى صفوفك ويمكنك رؤية تقدمهم. يتم إنشاء الصفوف وإدارتها من "
"خلال <a href=\"https://hedycode.com/for-teachers\">صفحةالمعلم</a>.\n"
"\n"
"<strong> كيفية مشاركة الأفكار </strong>\n"
"إذا كنت تستخدم هيدي في الصف ، فمن المحتمل أن يكون لديك أفكار للتحسين! يمكنك "
"مشاركة هذه الأفكار معنا في <a href=\"https://github.com/Felienne/hedy/"
"discussions/categories/ideas\"> مناقشة الأفكار </a>.\n"
"\n"
"<strong> كيف تطلب المساعدة </strong>\n"
"إذا كان هناك أي شيء غير واضح ، فيمكنك النشر في <a href=\"https://github.com/"
"Felienne/hedy/discussions/categories/q-a\"> مناقشة الأسئلة والأجوبة </a> أو "
"<a href = \"mailto: hedy @ felienne.com \"> أرسل إلينا بريدًا إلكترونيًا "
"</a>.\n"
"\n"
"استمر في البرمجة!"

#: website/auth.py:824
msgid "mail_welcome_verify_subject"
msgstr "مرحباً بك في هيدي"

#: website/auth.py:826
msgid "mail_change_password_subject"
msgstr "تم تغيير كلمة مرور هيدي الخاصة بك"

#: website/auth.py:828
msgid "mail_recover_password_subject"
msgstr "طلب إعادة ضبط كلمة المرور."

#: website/auth.py:830
msgid "mail_reset_password_subject"
msgstr "تم إعادة ضبط كلمة مرور هيدي الخاصة بك"

#: website/auth.py:832
msgid "mail_welcome_teacher_subject"
msgstr "حساب هيدي الخاص بك كمعلم جاهز"

#: website/auth.py:836
msgid "user"
msgstr "مستخدم"

#: website/auth.py:841
msgid "mail_hello"
msgstr "مرحباً {username}!"

#: website/auth.py:843
msgid "mail_goodbye"
msgstr ""
"شكراً لك!\n"
"فريق هيدي"

#: website/auth.py:851
msgid "copy_mail_link"
msgstr "الرجاء نسخ هذا الرابط ولصقه في تبويبة جديدة:"

#: website/auth.py:852
msgid "link"
msgstr "الرابط"

#: website/programs.py:41
msgid "delete_success"
msgstr "تم حذف البرنامج بنجاح."

#: website/programs.py:55
msgid "save_prompt"
msgstr "يجب أن يكون لديك حساب لتتمكن من حفظ برنامجك. هل ترغب بتسجيل الدخول الآن؟"

#: website/programs.py:60
msgid "overwrite_warning"
msgstr ""
"لديك برنامج بهذا اإسم بالفعل، سيؤدي حفظ هذا البرنامج إلى استبدال البرنامج"
" القديم. هل أنت متأكد؟"

#: website/programs.py:87
msgid "save_parse_warning"
msgstr "هذا البرنامج يحتوي على خطأ، هل أنت متأكد أنك تريد حفظه؟"

#: website/programs.py:131 website/programs.py:132
msgid "save_success_detail"
msgstr "تم حفظ البرنامج بنجاح."

#: website/programs.py:160
msgid "share_success_detail"
msgstr "تم مشاركة البرنامج بنجاح."

#: website/programs.py:162
msgid "unshare_success_detail"
msgstr "تم التراجع عن مشاركة البرنامج بنجاح."

#: website/programs.py:202
msgid "favourite_success"
msgstr "تم ضبط البرنامج كمفضل."

#: website/statistics.py:37 website/teacher.py:27 website/teacher.py:35
#: website/teacher.py:210 website/teacher.py:232 website/teacher.py:244
#: website/teacher.py:311 website/teacher.py:350
msgid "retrieve_class_error"
msgstr "يمكن للمعلمين فقط استرجاع الصفوف"

#: website/statistics.py:41 website/teacher.py:38 website/teacher.py:132
#: website/teacher.py:151 website/teacher.py:213 website/teacher.py:235
#: website/teacher.py:247 website/teacher.py:314 website/teacher.py:353
msgid "no_such_class"
msgstr "لا وجود لهذا الصف في هيدي"

#: website/statistics.py:45
msgid "title_class statistics"
msgstr "احصائياتي"

#: website/teacher.py:75
msgid "title_class-overview"
msgstr "هيدي - نظرة عامة على الصف"

#: website/teacher.py:84
msgid "only_teacher_create_class"
msgstr "يمكن للمعلمين فقط انشاء صفوف!"

#: website/teacher.py:91 website/teacher.py:126
msgid "class_name_invalid"
msgstr "اسم هذا الصف غير صالح."

#: website/teacher.py:93 website/teacher.py:128
msgid "class_name_empty"
msgstr "لم تدخل اسم الصف!"

#: website/teacher.py:99
msgid "class_name_duplicate"
msgstr "لديك بالفعل صف بهذا الإسم."

#: website/teacher.py:163 website/teacher.py:179 website/teacher.py:532
msgid "invalid_class_link"
msgstr "رابط الانضمام للصف غير صالح."

#: website/teacher.py:167 website/teacher.py:169
msgid "title_join-class"
msgstr "هيدي - انضم الى صف"

#: website/teacher.py:223
msgid "title_customize-class"
msgstr "هيدي - تخصيص صف"

#: website/teacher.py:238
msgid "customization_deleted"
msgstr "تم حذف التخصيصات بنجاح."

#: website/teacher.py:291
msgid "class_customize_success"
msgstr "تم انشاء التخصيصات للصف بنجاح."

#: website/teacher.py:305
msgid "username_empty"
msgstr "لم تدخل اسم المستخدم!"

#: website/teacher.py:318
msgid "student_not_existing"
msgstr "اسم المستخدم غير موجود."

#: website/teacher.py:320
msgid "student_already_in_class"
msgstr "هذا التلميذ بالفعل موجود في الصف الخاص بك."

#: website/teacher.py:322
msgid "student_already_invite"
msgstr "هذا التلميذ بالفعل لديه دعوة قيد الإنتظار."

#: website/teacher.py:381
msgid "no_accounts"
msgstr "لا يوجد حسابات ليتم انشاءها."

#: website/teacher.py:391
msgid "unique_usernames"
msgstr "يجب أن تكون جميع أسماء المستخدمين لا نظير لها."

#: website/teacher.py:400
msgid "usernames_exist"
msgstr "اسم مستخدم واحد أو أكثر قيد الاستخدام بالفعل."

#: website/teacher.py:411
msgid "accounts_created"
msgstr "تم إنشاء الحسابات بنجاح."

#: website/teacher.py:417 website/teacher.py:422 website/teacher.py:433
#: website/teacher.py:462 website/teacher.py:488
msgid "retrieve_adventure_error"
msgstr "لا يسمح لك بعرض هذه المغامرة!"

#: website/teacher.py:427
msgid "title_view-adventure"
msgstr "هيدي - عرض مغامرة"

#: website/teacher.py:438
msgid "title_customize-adventure"
msgstr "هيدي - تخصيص مغامرة"

#: website/teacher.py:449
msgid "adventure_id_invalid"
msgstr "رمز المغامرة هذا غير صالح."

#: website/teacher.py:451 website/teacher.py:507
msgid "adventure_name_invalid"
msgstr "اسم المغامرة غير صالح."

#: website/teacher.py:453
msgid "level_invalid"
msgstr "هذا المستوى من هيدي غير صحيح."

#: website/teacher.py:455
msgid "content_invalid"
msgstr "هذه المغامرة غير صالحة"

#: website/teacher.py:457
msgid "adventure_length"
msgstr "المغامرة يجب أن تحتوي على ٢٠ حرفاً على الأقل."

#: website/teacher.py:459
msgid "public_invalid"
msgstr "اختيار الاتفاقية هذا غير صالح"

#: website/teacher.py:470 website/teacher.py:514
msgid "adventure_duplicate"
msgstr "لديك بالفعل مغامرة بنفس هذا الإسم."

#: website/teacher.py:482
msgid "adventure_updated"
msgstr "تم تحديث المغامرة!"

#: website/teacher.py:509
msgid "adventure_empty"
msgstr "لم تدخل اسم المغامرة!"

#~ msgid "set_preferred_lang"
#~ msgstr ""
#~ "Hedy now supports preferred user "
#~ "languages. You can set one for "
#~ "your profile in \"My profile\""

#~ msgid "statistics"
#~ msgstr "My statistics"

#~ msgid "Empty Program"
#~ msgstr ""
#~ "You created an empty program. Type "
#~ "Hedy code in the left field and"
#~ " try again"

#~ msgid "level_not_translated"
#~ msgstr "This level is not translated in your language (yet)"

#~ msgid "unique_emails"
#~ msgstr "All mail addresses need to be unique."

#~ msgid "emails_exist"
#~ msgstr "One or more mail addresses is already in use."

#~ msgid "intro_text_landing_page"
#~ msgstr ""
#~ "Welcome to the wonderful world of "
#~ "Hedy! Here you can learn to "
#~ "program in small steps, without "
#~ "unnecessary complicated stuff. We start "
#~ "easy at level 1, and slowly build"
#~ " towards bigger and more complex "
#~ "programs! Choose one of the options "
#~ "below to get started"

#~ msgid "general_text_landing_page"
#~ msgstr "Start with level 1 explanations"

#~ msgid "start_programming"
#~ msgstr "Start programming"

#~ msgid "create_class_text"
#~ msgstr "Group your students into classes and change the content for each class."

#~ msgid "read_docs_text"
#~ msgstr ""
#~ "Visit our teacher's manual for lesson"
#~ " plans and common mistakes by "
#~ "students."

#~ msgid "read_docs"
#~ msgstr "Learn more about Hedy"

#~ msgid "story_text"
#~ msgstr "Make your own story"

#~ msgid "turtle_text"
#~ msgstr "Make a drawing with code"

#~ msgid "welcome"
#~ msgstr "Welcome"

#~ msgid "landing_page_intro"
#~ msgstr "مرحباً بك في عالم هيدي المدهش!"

#~ msgid "landing_page_teacher"
#~ msgstr "اذا لم تستخدم هيدي من قبل فإننا ننصحك البدء بالدليل التوجيهي للمعلمين."

#~ msgid "landing_page_student"
#~ msgstr "اذا لم تستخدم هيدي من قبل فإننا ننصحك البدء بالدليل التوجيهي."

#~ msgid "teacher_tutorial_start_title"
#~ msgstr "Hide cheatsheet"

#~ msgid "not_user"
#~ msgstr "لم تقم بتسجيل الدخول على ما يبدو!"

#~ msgid "welcome_landing_page"
#~ msgstr "مرحباً في هيدي!"

#~ msgid "welcome_back_landing_page"
#~ msgstr "مرحباً في هيدي!"

#~ msgid "directly_start_programming"
<<<<<<< HEAD
#~ msgstr "ابدأ البرمجة مباشرة"

#~ msgid "tutorial_code_output"
#~ msgstr "Hide cheatsheet"
=======
#~ msgstr "ابدأ البرمجة مباشرة"
>>>>>>> 9ff64679
<|MERGE_RESOLUTION|>--- conflicted
+++ resolved
@@ -2,13 +2,8 @@
 msgstr ""
 "Project-Id-Version: PACKAGE VERSION\n"
 "Report-Msgid-Bugs-To: \n"
-<<<<<<< HEAD
-"POT-Creation-Date: 2022-05-30 11:23+0200\n"
-"PO-Revision-Date: 2022-05-23 12:18+0000\n"
-=======
 "POT-Creation-Date: 2022-05-24 16:16+0200\n"
 "PO-Revision-Date: 2022-05-31 10:42+0000\n"
->>>>>>> 9ff64679
 "Last-Translator: Alaaeddin Swidan <alaaeddin.swidan@live.com>\n"
 "Language-Team: ar <LL@li.org>\n"
 "Language: ar\n"
@@ -61,12 +56,7 @@
 msgid "days"
 msgstr "أيام"
 
-<<<<<<< HEAD
 #: app.py:790
-#, fuzzy
-=======
-#: app.py:740
->>>>>>> 9ff64679
 msgid "ago"
 msgstr "{time} مضت"
 
@@ -2260,11 +2250,7 @@
 #~ msgstr "مرحباً في هيدي!"
 
 #~ msgid "directly_start_programming"
-<<<<<<< HEAD
 #~ msgstr "ابدأ البرمجة مباشرة"
 
 #~ msgid "tutorial_code_output"
-#~ msgstr "Hide cheatsheet"
-=======
-#~ msgstr "ابدأ البرمجة مباشرة"
->>>>>>> 9ff64679
+#~ msgstr "Hide cheatsheet"