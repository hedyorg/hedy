--- conflicted
+++ resolved
@@ -3,16 +3,10 @@
 msgstr ""
 "Project-Id-Version: PACKAGE VERSION\n"
 "Report-Msgid-Bugs-To: \n"
-<<<<<<< HEAD
-"POT-Creation-Date: 2022-11-17 13:12+0000\n"
-"PO-Revision-Date: 2022-11-15 16:36+0000\n"
-"Last-Translator: Anonymous <noreply@weblate.org>\n"
-=======
 "POT-Creation-Date: 2022-11-14 09:21+0100\n"
 "PO-Revision-Date: 2022-11-19 14:25+0000\n"
 "Last-Translator: Aseel BaniFadel <aseel.b.banifadel@gmail.com>\n"
 "Language-Team: ar <LL@li.org>\n"
->>>>>>> bee6b9f0
 "Language: ar\n"
 "Language-Team: ar <LL@li.org>\n"
 "Plural-Forms: nplurals=6; plural=n==0 ? 0 : n==1 ? 1 : n==2 ? 2 : n%100>=3 && n%100<=10 ? 3 : n%100>=11 ? 4 : 5;\n"
