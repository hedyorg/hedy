# Arabic translations for PROJECT.
# Copyright (C) 2023 ORGANIZATION
# This file is distributed under the same license as the PROJECT project.
# FIRST AUTHOR <EMAIL@ADDRESS>, 2023.
#
msgid ""
msgstr ""
"Project-Id-Version: PROJECT VERSION\n"
"Report-Msgid-Bugs-To: EMAIL@ADDRESS\n"
"POT-Creation-Date: 2000-01-01 00:00+0000\n"
"PO-Revision-Date: 2025-05-15 10:21+0000\n"
"Last-Translator: Anonymous <noreply@weblate.org>\n"
"Language-Team: ar <LL@li.org>\n"
"Language: ar\n"
"MIME-Version: 1.0\n"
"Content-Type: text/plain; charset=utf-8\n"
"Content-Transfer-Encoding: 8bit\n"
"Plural-Forms: nplurals=6; plural=(n==0 ? 0 : n==1 ? 1 : n==2 ? 2 : n%100>=3 && n%100<=10 ? 3 : n%100>=0 && n%100<=2 ? 4 : 5);\n"
"X-Generator: Weblate 5.12-dev\n"
"Generated-By: Babel 2.14.0\n"

#, fuzzy
msgid "Access Before Assign"
msgstr "لقد حاولت استخدام المتغير {name} في السطر {access_line_number}، لكنك قمت بتعيينه على السطر {definition_line_number}. قم بتعيين متغير قبل استخدامه."

#, fuzzy
msgid "Cyclic Var Definition"
msgstr "يجب أن تضبط قيمة المتغير `{variable}` قبل أن تستعمله على الجانب الأيسر من من الأمر هو."

#, fuzzy
msgid "Else Without If Error"
msgstr ""

#, fuzzy
msgid "Function Undefined"
msgstr ""

#, fuzzy
msgid "Has Blanks"
msgstr "البرنامج الخاص بك غير مكتمل. عليك أن تستبدل الفراغات الموجودة وتضع مكانها الكود الذي تريد للحاسوب أن ينفذه."

#, fuzzy
msgid "Incomplete"
msgstr ""

#, fuzzy
msgid "Incomplete Repeat"
msgstr "يبدو أنك نسيت إستخدام أمر مع أمر `{repeat}` الذي إستخدمته في السطر {line_number}."

#, fuzzy
msgid "Invalid"
msgstr "`{invalid_command}` ليس أمراً برمجياً ضمن المستوى {level} من هيدي. هل كنت تقصد الأمر `{guessed_command}`؟"

#, fuzzy
msgid "Invalid Argument"
msgstr "لا يمكن استعمال الأمر `{command}` مع `{invalid_argument}`. حاول تغيير `{invalid_argument}` الى {allowed_types}."

#, fuzzy
msgid "Invalid Argument Type"
msgstr "لا يمكن استعمال الأمر `{command}` مع `{invalid_argument}` وذلك بسبب كونها {invalid_type}. حاول تغيير `{invalid_argument}` الى {allowed_types}."

#, fuzzy
msgid "Invalid At Command"
msgstr ""

#, fuzzy
msgid "Invalid Space"
msgstr "أوه! يوجد مسافة زائدة في بداية السطر رقم {line_number}، المسافات تربك الحاسوب أحياناً. هل باستطاعتك أن تمسحها؟"

#, fuzzy
msgid "Invalid Type Combination"
msgstr "لا يمكن استعمال `{invalid_argument}` و`{invalid_argument_2}` مع الأمر `{command}` وذلك بسبب كون الأول{invalid_type} وكون الآخر {invalid_type_2}. حاول تغيير `{invalid_argument}` الى {invalid_type_2} أو `{invalid_argument_2}` الى {invalid_type}."

#, fuzzy
msgid "Lonely Echo"
msgstr "لقد استعملت الأمر ردد قبل الأمر اسأل، أو استعملت الأمر ردد بدون استعمال الأمر اسأل. قم باستعمال الأمر اسأل للحصول على اجابة أولاً ثم استعمل الأمر ردد."

#, fuzzy
msgid "Lonely Text"
msgstr ""

#, fuzzy
msgid "Missing Additional Command"
msgstr ""

#, fuzzy
msgid "Missing Colon Error"
msgstr ""

#, fuzzy
msgid "Missing Command"
msgstr "يبدو أنك نسيت استخدام أمر برمجي في السطر رقم {line_number}."

#, fuzzy
msgid "Missing Inner Command"
msgstr "يبدو أنك نسيت استخدام أمر برمجي مع الجملة `{command}` التي استعملتها في السطر رقم {line_number}."

#, fuzzy
msgid "Missing Square Brackets"
msgstr ""

#, fuzzy
msgid "Missing Variable"
msgstr ""

#, fuzzy
msgid "Misspelled At Command"
msgstr ""

#, fuzzy
msgid "No Indentation"
msgstr "لقد استخدمت عدداً غير كافي من الفراغات كإزاحة في السطر رقم {line_number}. لقد استخدمت {leading_spaces} إزاحات وهذا غير كافٍ. يجب عليك أن تبدأ كل مجموعة جديدة من الكود ب {indent_size} إزاحات أكثر من السطر الذي يسبقها."

#, fuzzy
msgid "Non Decimal Variable"
msgstr ""

#, fuzzy
msgid "Parse"
msgstr "الكود الذي أدخلته ليس مطابقاً لبرمجيات هيدي. يوجد خطأفي في السطر رقم {location[0]} والموضع {location[1]}. لقد أدخلت الرمز `{character_found}` لكن هذا غير مسموح به."

#, fuzzy
msgid "Pressit Missing Else"
msgstr ""

#, fuzzy
msgid "Runtime Index Error"
msgstr ""

#, fuzzy
msgid "Runtime Value Error"
msgstr ""

#, fuzzy
msgid "Runtime Values Error"
msgstr ""

#, fuzzy
msgid "Save Microbit code "
msgstr ""

#, fuzzy
msgid "Too Big"
msgstr "واو! برنامجك يحتوي على {lines_of_code} سطر برمجي! لكننا نستطيع معالجة {max_lines} سطر برمجي كحد أقصى في هذا المستوى. اجعل برنامجك أصغر وحاول مرة أخرى."

#, fuzzy
msgid "Too Few Indents"
msgstr ""

#, fuzzy
msgid "Too Many Indents"
msgstr ""

#, fuzzy
msgid "Unexpected Indentation"
msgstr "لقد استخدمت عدداً أكثر من اللازم من الفراغات كإزاحة في السطر رقم {line_number}. لقد استخدمت {leading_spaces} إزاحات وهذا أكثر من اللازم. يجب عليك أن تبدأ كل مجموعة جديدة من الكود ب {indent_size} إزاحات أكثر من السطر الذي يسبقها."

#, fuzzy
msgid "Unquoted Assignment"
msgstr "ابتداء من هذا المستوى عليك وضع النص على يسار `هو` بين علامات الاقتباس. لقد نسيت فعل ذلك مع النص {text}."

#, fuzzy
msgid "Unquoted Equality Check"
msgstr "اذا كنت تريد فحص ما اذا كان المتغير مساويا لنص من عدة كلمات، هذه الكلمات يجب أن تكون محاطة بعلامات الاقتباس!"

#, fuzzy
msgid "Unquoted Text"
msgstr "انتبه! عند استعمال الأوامر اسأل أو قول يجب أن يكون النص بين علامات الاقتباس \". على ما يبدو أنك نسيت اضافة واحدة منهم في مكان ما."

#, fuzzy
msgid "Unsupported Float"
msgstr "لا ندعم الأرقام غير الصحيحة (الأرقام العشرية)حتى الان، ولكنها ستكون مدعومة بعد عدة مستويات. في الوقت الحالي قم بتغيير `{value}` الر رقم صحيح."

#, fuzzy
msgid "Unsupported String Value"
msgstr "النصوص لا يمكن أن تحتوي على `{invalid_value}`."

#, fuzzy
msgid "Unused Variable"
msgstr ""

#, fuzzy
msgid "Var Undefined"
msgstr "لقد قمت باستعمال المتغير `{name}` لكنك لم تقم بضبط قيمته ابتداء. من الممكن أيضاً أنك كنت تريد استعمال الكلمة `{name}` ولكن نسيت وضع علامات الاقتباس."

#, fuzzy
msgid "Wrong Level"
msgstr "لقد أدخلت برنامج هيدي صحيحاً ولكن ليس في المستوى المناسب. لقد كتبت `{offending_keyword}` للمستوى {working_level}. تلميح: {tip}"

#, fuzzy
msgid "Wrong Number of Arguments"
msgstr ""

msgid "about_this_adventure"
msgstr ""

msgid "account_overview"
msgstr "نظرة عامة على الحساب"

#, fuzzy
msgid "actions"
msgstr ""

msgid "add"
msgstr "إضافة"

#, fuzzy
msgid "add_students"
msgstr "تلاميذ"

#, fuzzy
msgid "add_your_language"
msgstr ""

#, fuzzy
msgid "admin"
msgstr ""

msgid "adventure"
msgstr "مغامرة"

msgid "adventure_cloned"
msgstr "المغامرة قد نُسخت"

#, fuzzy
msgid "adventure_code_button"
msgstr ""

msgid "adventure_codeblock_button"
msgstr "استخدم هذه الكبسة لكتابة مجموعة كود لكي يستخدمها الطلاب. ملاحظة: لكي تخرج من المجموعة هذه, إنقر على <kbd>Enter</kbd> 3 مرات وأنت في نهاية الكود."

msgid "adventure_duplicate"
msgstr "لديك بالفعل مغامرة بنفس هذا الإسم."

msgid "adventure_empty"
msgstr "لم تدخل اسم المغامرة!"

#, fuzzy
msgid "adventure_exp_3"
msgstr "يمكنك استخدام زر \"معاينة\" لعرض نسخة مصممة من مغامرتك. لعرض المغامرة على صفحة مخصصة ، اختر \"عرض\" من صفحة المعلمين."

msgid "adventure_exp_classes"
msgstr "المغامرة هذه مُستخدمة في الصفوف التالية"

msgid "adventure_flagged"
msgstr "تم وضع علامة على المغامرة بنجاح."

msgid "adventure_id_invalid"
msgstr "رمز المغامرة هذا غير صالح."

msgid "adventure_length"
msgstr "المغامرة يجب أن تحتوي على ٢٠ حرفاً على الأقل."

msgid "adventure_name_invalid"
msgstr "اسم المغامرة غير صالح."

msgid "adventure_terms"
msgstr "أوافق على أن مغامرتي قد تصير متاحة على العام على هيدي."

msgid "adventure_updated"
msgstr "تم تحديث المغامرة!"

#, fuzzy
msgid "adventures_completed"
msgstr ""

#, fuzzy
msgid "adventures_info"
msgstr ""

#, fuzzy
msgid "adventures_restored"
msgstr ""

#, fuzzy
msgid "adventures_ticked"
msgstr ""

#, fuzzy
msgid "adventures_tried"
msgstr ""

#, fuzzy
msgid "ago"
msgstr ""

msgid "agree_invalid"
msgstr "يجب أن توافق على شروط الخصوصية."

msgid "agree_with"
msgstr "أوافق على"

msgid "ajax_error"
msgstr "لقد حدث خطأ ما، يرجى المحاولة مرة أخرى."

#, fuzzy
msgid "all"
msgstr ""

#, fuzzy
msgid "all_rows_missing_separator"
msgstr ""

msgid "already_account"
msgstr "هل لديك حساب بالفعل؟"

msgid "already_program_running"
msgstr "هناك بالفعل برنامج اخر تحت التنفيذ، قم بانهاء ذلك البرنامج أولاً."

msgid "are_you_sure"
msgstr "هل أنت متأكد؟ لا يمكنك التراجع عن هذا الإجراء."

#, fuzzy
msgid "ask_needs_var"
msgstr "ابتداء من المستوى الثاني، نستخدم الأمر اسأل مع متغير. مثال: الاسم هو اسأل ما اسمك؟"

msgid "available_in"
msgstr ""

msgid "back_to_class"
msgstr "الرجوع الى صف"

#, fuzzy
msgid "become_a_sponsor"
msgstr ""

msgid "birth_year"
msgstr "سنة الميلاد"

msgid "by"
msgstr "عند"

msgid "cancel"
msgstr "الغاء"

#, fuzzy
msgid "cant_parse_exception"
msgstr ""

#, fuzzy
msgid "certified_teacher"
msgstr ""

msgid "change_password"
msgstr "تغيير كلمة المرور"

msgid "cheatsheet_title"
msgstr "ورقة غش"

msgid "class_already_joined"
msgstr "أنت بالفعل تلميذ في صف"

msgid "class_customize_success"
msgstr "تم انشاء التخصيصات للصف بنجاح."

#, fuzzy
msgid "class_graph_explanation"
msgstr ""

msgid "class_logs"
msgstr "اخر تسجيل دخول"

msgid "class_name_duplicate"
msgstr "لديك بالفعل صف بهذا الإسم."

msgid "class_name_empty"
msgstr "لم تدخل اسم الصف!"

msgid "class_name_invalid"
msgstr "اسم هذا الصف غير صالح."

msgid "class_name_prompt"
msgstr "أدخل اسم الصف رجاء"

#, fuzzy
msgid "class_performance_graph"
msgstr ""

#, fuzzy
msgid "class_survey_description"
msgstr ""

#, fuzzy
msgid "class_survey_later"
msgstr ""

#, fuzzy
msgid "class_survey_question1"
msgstr ""

#, fuzzy
msgid "class_survey_question2"
msgstr ""

#, fuzzy
msgid "class_survey_question3"
msgstr ""

#, fuzzy
msgid "class_survey_question4"
msgstr ""

#, fuzzy
msgid "classes_info"
msgstr ""

msgid "clone"
msgstr "انسخ"

msgid "cloned_times"
msgstr "عدد النسخ"

#, fuzzy
msgid "close"
msgstr ""

msgid "comma"
msgstr "فاصلة"

#, fuzzy
msgid "command_not_available_yet_exception"
msgstr ""

#, fuzzy
msgid "command_unavailable_exception"
msgstr ""

#, fuzzy
msgid "commands"
msgstr ""

#, fuzzy
msgid "connect_guest_teacher"
msgstr ""

#, fuzzy
msgid "constant_variable_role"
msgstr ""

msgid "containing"
msgstr ""

msgid "content_invalid"
msgstr "هذه المغامرة غير صالحة"

#, fuzzy
msgid "continue"
msgstr ""

#, fuzzy
msgid "contributor"
msgstr ""

#, fuzzy
msgid "copy_accounts_to_clipboard"
msgstr ""

msgid "copy_clipboard"
msgstr "تم النسخ الى الحافظة (ذاكرة التخزين المؤقت) بنجاح"

#, fuzzy
msgid "copy_code"
msgstr ""

msgid "copy_link_to_share"
msgstr "انسخ الرابط لمشاركته"

msgid "copy_mail_link"
msgstr "الرجاء نسخ هذا الرابط ولصقه في تبويبة جديدة:"

msgid "country"
msgstr "البلد"

msgid "country_invalid"
msgstr "الرجاء اختيار بلد صحيح."

msgid "create_account"
msgstr "انشاء حساب"

msgid "create_accounts"
msgstr "انشاء عدة حسابات"

#, fuzzy
msgid "create_accounts_placeholder"
msgstr ""

msgid "create_accounts_prompt"
msgstr ""

msgid "create_adventure"
msgstr "انشاء مغامرة"

msgid "create_class"
msgstr "انشاء صف جديد"

#, fuzzy
msgid "create_student_account"
msgstr ""

#, fuzzy
msgid "create_student_account_explanation"
msgstr ""

#, fuzzy
msgid "create_student_accounts"
msgstr ""

#, fuzzy
msgid "create_teacher_account"
msgstr ""

#, fuzzy
msgid "create_teacher_account_explanation"
msgstr ""

#, fuzzy
msgid "create_usernames_and_passwords_desc"
msgstr ""

#, fuzzy
msgid "create_usernames_and_passwords_title"
msgstr ""

#, fuzzy
msgid "create_usernames_desc"
msgstr ""

#, fuzzy
msgid "create_usernames_title"
msgstr ""

msgid "creator"
msgstr "مبتكر"

#, fuzzy
msgid "current_password"
msgstr ""

msgid "customization_deleted"
msgstr "تم حذف التخصيصات بنجاح."

#, fuzzy
msgid "customize"
msgstr ""

msgid "customize_adventure"
msgstr "تخصيص مغامرة"

msgid "customize_class"
msgstr "تخصيص الصف"

msgid "danger_zone"
msgstr ""

msgid "dash"
msgstr "علامة الشرطة"

#, fuzzy
msgid "debug"
msgstr ""

msgid "default_401"
msgstr "ليس مصرحاً لك الوصول على ما يبدو..."

#, fuzzy
msgid "default_403"
msgstr ""

msgid "default_404"
msgstr "لم نستطع إيجاد تلك الصفحة..."

msgid "default_500"
msgstr "حدث خطأ ما..."

msgid "delete"
msgstr "حذف"

msgid "delete_adventure_prompt"
msgstr "هل أنت متأكد أنك تريد حذف هذه المغامرة؟"

msgid "delete_class_prompt"
msgstr "هل أنت متأكد أنك تريدحذف الصف؟"

msgid "delete_confirm"
msgstr "هل أنت متأكد من أنك تريد حذف البرنامج؟"

msgid "delete_invite"
msgstr "حذف الدعوة"

msgid "delete_invite_prompt"
msgstr "هل أنت متأكد أنك تريد حذف الدعوة الى هذا الصف؟"

msgid "delete_public"
msgstr "حذف الملف العام"

msgid "delete_success"
msgstr "تم حذف البرنامج بنجاح."

#, fuzzy
msgid "delete_tag_prompt"
msgstr ""

msgid "destroy_account"
msgstr "حذف الملف الشخصي"

msgid "destroy_account_message"
msgstr ""

msgid "directly_available"
msgstr "افتتح مباشرة"

#, fuzzy
msgid "disable"
msgstr ""

#, fuzzy
msgid "disabled"
msgstr ""

#, fuzzy
msgid "discord_server"
msgstr ""

#, fuzzy
msgid "distinguished_user"
msgstr ""

msgid "double quotes"
msgstr "علامة اقتباس مزدوجة"

#, fuzzy
msgid "download"
msgstr ""

#, fuzzy
msgid "duplicate"
msgstr ""

#, fuzzy
msgid "echo_and_ask_mismatch_exception"
msgstr ""

#, fuzzy
msgid "echo_out"
msgstr "لم نعد بحاجة الى الأمر ردد ابتداء من المستوى الثاني. يمكنك أن تكرر اجابة سؤال ما من خلال استخدام الأمر اسأل والأمر قول. مثال: الاسم هو اسأل ما اسمك؟ قول مرحبا الاسم"

msgid "edit_adventure"
msgstr "عدّل المغامرة"

msgid "edit_code_button"
msgstr "تعديل البرنامج"

msgid "email"
msgstr "البريد الإلكتروني"

msgid "email_invalid"
msgstr "الرجاء ادخال بريد الكتروني صحيح."

#, fuzzy
msgid "english"
msgstr ""

msgid "enter"
msgstr "إدخال"

msgid "enter_password"
msgstr "أدخل كلمة سر جديدة ل"

msgid "enter_text"
msgstr "أدخل الإجابة هنا..."

#, fuzzy
msgid "error_logo_alt"
msgstr ""

#, fuzzy
msgid "errors"
msgstr ""

msgid "exclamation mark"
msgstr "علامة تعجب"

msgid "exists_email"
msgstr "البريد الاإلكتروني هذا قيد الإستخدام بالفعل."

msgid "exists_username"
msgstr "اسم المستخدم هذا قيد الإستخدام بالفعل."

#, fuzzy
msgid "exit_preview_mode"
msgstr ""

msgid "expand_output"
msgstr ""

msgid "experience_invalid"
msgstr "الرجاء اختيار الخبرة بشكل صحيح (نعم ، لا)."

msgid "expiration_date"
msgstr "تاريخ انتهاء الصلاحية"

#, fuzzy
msgid "favorite_program"
msgstr ""

msgid "favourite_confirm"
msgstr "هل أنت متأكد أنك تريد تحديد هذا البرنامج كبرنامج المفضل؟"

msgid "favourite_program"
msgstr "البرامج المفضلة"

msgid "favourite_program_invalid"
msgstr "البرنامج المفضل الذي اخترته غير صالح."

msgid "favourite_success"
msgstr "تم ضبط البرنامج كمفضل."

#, fuzzy
msgid "feedback_message_error"
msgstr ""

msgid "female"
msgstr "بنت / أنثى"

msgid "flag_adventure_prompt"
msgstr "هل ترغب في وضع علامة على هذه المغامرة لنتحقق أنها ملائمة؟"

msgid "float"
msgstr "رقم"

msgid "for_teachers"
msgstr "للمعلمين"

msgid "forgot_password"
msgstr "هل نسيت كلمة المرور؟"

#, fuzzy
msgid "from_another_teacher"
msgstr ""

#, fuzzy
msgid "from_magazine_website"
msgstr ""

#, fuzzy
msgid "from_video"
msgstr ""

msgid "gender"
msgstr "الجنس"

msgid "gender_invalid"
msgstr "الرجاء تحديد جنس صالح واختيار (أنثى ، ذكر ، أخرى)."

msgid "general_settings"
msgstr "اعدادات عامة"

#, fuzzy
msgid "give_link_to_teacher"
msgstr ""

#, fuzzy
msgid "go_back"
msgstr ""

msgid "go_back_to_main"
msgstr "الرجوع الى الصفحة الرئيسية"

msgid "go_to_your_clone"
msgstr ""

msgid "goto_profile"
msgstr "الذهاب الى ملفي الشخصي"

#, fuzzy
msgid "graph_title"
msgstr ""

#, fuzzy
msgid "hand_in"
msgstr ""

#, fuzzy
msgid "hand_in_exercise"
msgstr ""

#, fuzzy
msgid "heard_about_hedy"
msgstr ""

#, fuzzy
msgid "heard_about_invalid"
msgstr ""

#, fuzzy
msgid "hedy_introduction_slides"
msgstr ""

#, fuzzy
msgid "hedy_logo_alt"
msgstr ""

#, fuzzy
msgid "hedy_on_github"
msgstr ""

msgid "hello_logo"
msgstr "مرحبا!"

#, fuzzy
msgid "hide_adventures"
msgstr ""

#, fuzzy
msgid "hide_classes"
msgstr ""

msgid "hide_keyword_switcher"
msgstr "اخفاء تبديل الكلمات المفتاحية"

#, fuzzy
msgid "hide_slides"
msgstr ""

msgid "highest_level_reached"
msgstr "أعلى مستوى تم الوصول له"

#, fuzzy
msgid "ill_work_some_more"
msgstr ""

#, fuzzy
msgid "image_invalid"
msgstr "الصورة التي اخترتها غير صالحة."

#, fuzzy
msgid "incomplete_command_exception"
msgstr ""

#, fuzzy
msgid "incorrect_handling_of_quotes_exception"
msgstr ""

#, fuzzy
msgid "incorrect_use_of_types_exception"
msgstr ""

#, fuzzy
msgid "incorrect_use_of_variable_exception"
msgstr ""

#, fuzzy
msgid "indentation_exception"
msgstr ""

#, fuzzy
msgid "input"
msgstr "اجابة باستخدام اسأل"

#, fuzzy
msgid "input_variable_role"
msgstr ""

msgid "integer"
msgstr "رقم"

msgid "invalid_class_link"
msgstr "رابط الانضمام للصف غير صالح."

#, fuzzy
msgid "invalid_command_exception"
msgstr ""

#, fuzzy
msgid "invalid_keyword_language_comment"
msgstr ""

#, fuzzy
msgid "invalid_language_comment"
msgstr ""

#, fuzzy
msgid "invalid_level_comment"
msgstr ""

#, fuzzy
msgid "invalid_program_comment"
msgstr ""

msgid "invalid_teacher_invitation_code"
msgstr "رمز الدعوة للمعلم غير صالح. لتصبح معلماً أو معلمةً تواصل معنا على hello@hedy.org."

msgid "invalid_username_password"
msgstr "اسم المستخدم/كلمة المرور غير صحيحة."

msgid "invitations_sent"
msgstr ""

msgid "invite"
msgstr ""

#, fuzzy
msgid "invite_by_username"
msgstr "يجب أن تكون جميع أسماء المستخدمين لا نظير لها."

msgid "invite_date"
msgstr "تاريخ الدعوة"

msgid "invite_message"
msgstr "لقد تلقيت دعوة للإنضمام إلى الصف"

msgid "invite_prompt"
msgstr "أدخل اسم مستخدم"

msgid "invite_teacher"
msgstr "دعوة معلم"

msgid "join_class"
msgstr "انضم الى صف"

msgid "join_prompt"
msgstr "يجب أن يكون لديك حساب لتنضم الى صف. هل تريد تسجيل الدحول الآن؟"

#, fuzzy
msgid "keybinding_waiting_for_keypress"
msgstr ""

msgid "keyword_language_invalid"
msgstr "الرجاء اختيار لغة صحيحة للكلمات المفتاحية (الأوامر البرمجية). اختر اللغة الإنجليزية أو لغتك الخاصة."

#, fuzzy
msgid "landcode_phone_number"
msgstr ""

#, fuzzy
msgid "language"
msgstr ""

msgid "language_invalid"
msgstr "الرجاء اختيار لغة صحيحة."

msgid "languages"
msgstr "أي من لغات البرمجة التالية استخدمتها من قبل؟"

msgid "last_edited"
msgstr "تاريخ آخر تعديل"

msgid "last_update"
msgstr "اخر تحديث"

msgid "lastname"
msgstr "اسم العائلة"

msgid "leave_class"
msgstr "مغادرة الصف"

msgid "level"
msgstr "مستوى"

#, fuzzy
msgid "level_accessible"
msgstr ""

#, fuzzy
msgid "level_disabled"
msgstr ""

#, fuzzy
msgid "level_future"
msgstr ""

#, fuzzy
msgid "level_invalid"
msgstr "هذا المستوى من هيدي غير صحيح."

msgid "level_not_class"
msgstr "هذا المستوى ليس متاحا لصفك الدراسي بعد"

msgid "level_title"
msgstr "مستوى"

#, fuzzy
msgid "levels"
msgstr ""

msgid "link"
msgstr "الرابط"

msgid "list"
msgstr "قائمة"

#, fuzzy
msgid "list_variable_role"
msgstr ""

#, fuzzy
msgid "logged_in_to_share"
msgstr ""

msgid "login"
msgstr "تسجيل الدخول"

msgid "login_long"
msgstr "الدخول الى حسابك"

#, fuzzy
msgid "login_to_save_your_work"
msgstr ""

msgid "logout"
msgstr "تسجيل الخروج"

msgid "mail_change_password_body"
msgstr ""
"تم تغيير كلمة مرور هيدي الخاصة بك. إذا كنت أنت من قام/طلب هذا ، فكل شيء على ما يرام.\n"
"إذا لم تقم بطلب/بفعل تغيير كلمة المرور الخاصة بك ، فيرجى الاتصال بنا على الفور من خلال الرد على هذا البريد الإلكتروني."

msgid "mail_change_password_subject"
msgstr "تم تغيير كلمة مرور هيدي الخاصة بك"

#, fuzzy
msgid "mail_error_change_processed"
msgstr ""

msgid "mail_goodbye"
msgstr ""
"شكراً لك!\n"
"فريق هيدي"

msgid "mail_hello"
msgstr "مرحباً {username}!"

msgid "mail_recover_password_body"
msgstr ""
"من خلال الضغط على هذا الرابط ، يمكنك ضبط كلمة مرور جديدة لـهيدي. هذا الرابط صالح لمدة <b> ٤ </b> ساعات.\n"
"إذا لم تطلب إعادة ضبط كلمة المرور ، فيرجى تجاهل هذا البريد الإلكتروني: {link}"

msgid "mail_recover_password_subject"
msgstr "طلب إعادة ضبط كلمة المرور."

msgid "mail_reset_password_body"
msgstr ""
"تمت إعادة ضبط كلمة مرور هيدي الخاصة بك إلى كلمة مرور جديدة. إذا كنت أنت من طلب/قام بهذا ، فكل شيء على ما يرام.\n"
"إذا لم تقم بطلب/بفعل تغيير كلمة المرور الخاصة بك ، فيرجى الاتصال بنا على الفور من خلال الرد على هذا البريد الإلكتروني."

msgid "mail_reset_password_subject"
msgstr "تم إعادة ضبط كلمة مرور هيدي الخاصة بك"

msgid "mail_welcome_teacher_body"
msgstr ""
"<strong>مرحبًا!</strong>\n"
"تهانينا على حساب المعلم الجديد الخاص بك من هيدي. مرحبًا بك في المجتمع العالمي لمعلمي هيدي!\n"
"\n"
"<strong> ما يمكن لحساب المعلم فعله </strong>\n"
"باستخدام حساب المعلم الخاص بك ، لديك خيار إنشاء الصفوف الدراسية. يمكن لتلاميذك الانضمام إلى صفوفك ويمكنك رؤية تقدمهم. يتم إنشاء الصفوف وإدارتها من خلال <a href=\"https://hedycode.com/for-teachers\">صفحةالمعلم</a>.\n"
"\n"
"<strong> كيفية مشاركة الأفكار </strong>\n"
"إذا كنت تستخدم هيدي في الصف ، فمن المحتمل أن يكون لديك أفكار للتحسين! يمكنك مشاركة هذه الأفكار معنا في <a href=\"https://github.com/hedyorg/hedy/discussions/categories/ideas\"> مناقشة الأفكار </a>.\n"
"\n"
"<strong> كيف تطلب المساعدة </strong>\n"
"إذا كان هناك أي شيء غير واضح ، فيمكنك النشر في <a href=\"https://github.com/hedyorg/hedy/discussions/categories/q-a\"> مناقشة الأسئلة والأجوبة </a> أو <a href = \"mailto:hello@hedy.org \"> أرسل إلينا بريدًا إلكترونيًا </a>.\n"
"\n"
"استمر في البرمجة!"

msgid "mail_welcome_teacher_subject"
msgstr "حساب هيدي الخاص بك كمعلم جاهز"

msgid "mail_welcome_verify_body"
msgstr ""
"تم انشاء حساب هيدي الخاص بك بنجاح. أهلاً بك!\n"
"الرجاء الضغط على هذا الرابط للتحقق من بريدك الإلكتروني: {link}"

msgid "mail_welcome_verify_subject"
msgstr "مرحباً بك في هيدي"

msgid "mailing_title"
msgstr "اشترك في نشرة هيدي الإخبارية"

msgid "main_subtitle"
msgstr "لغة برمجة متدرجة"

msgid "main_title"
msgstr "هيدي"

#, fuzzy
msgid "make_sure_you_are_done"
msgstr ""

msgid "male"
msgstr "ولد / ذكر"

#, fuzzy
msgid "more_info"
msgstr ""

#, fuzzy
msgid "more_options"
msgstr ""

#, fuzzy
msgid "multiple_keywords_warning"
msgstr ""

msgid "multiple_levels_warning"
msgstr ""

msgid "my_account"
msgstr "حسابي"

msgid "my_adventures"
msgstr "مغامراتي"

msgid "my_classes"
msgstr "صفوفي"

msgid "my_messages"
msgstr "رسائلي"

#, fuzzy
msgid "my_public_profile"
msgstr ""

msgid "name"
msgstr "الاسم"

msgid "nav_hedy"
msgstr "هيدي"

msgid "nav_learn_more"
msgstr "المزيد من المعلومات"

msgid "nav_start"
msgstr "صفحة البدأ"

msgid "new_password"
msgstr "كلمة المرور الجديدة"

#, fuzzy
msgid "new_password_repeat"
msgstr ""

msgid "newline"
msgstr "سطر جديد"

msgid "newsletter"
msgstr ""

#, fuzzy
msgid "next_adventure"
msgstr ""

#, fuzzy
msgid "next_page"
msgstr ""

#, fuzzy
msgid "next_student"
msgstr ""

msgid "no"
msgstr "لا"

msgid "no_account"
msgstr "ليس لديك حساب؟"

msgid "no_accounts"
msgstr "لا يوجد حسابات ليتم انشاءها."

#, fuzzy
msgid "no_adventures_yet"
msgstr "لا يوجد مغامرات عامة بعد..."

#, fuzzy
msgid "no_more_flat_if"
msgstr ""

#, fuzzy
msgid "no_programs"
msgstr "ليس لديك أي برامج بعد."

msgid "no_shared_programs"
msgstr "ليس لديه برامج تم مشاركتها..."

#, fuzzy
msgid "no_students"
msgstr ""

msgid "no_such_adventure"
msgstr "هذه المغامرة غير موجودة!"

msgid "no_such_class"
msgstr "لا وجود لهذا الصف في هيدي"

msgid "no_such_level"
msgstr "لا يوجد هذا المستوى في هيدي!"

msgid "no_such_program"
msgstr "لا يوجد هذا البرنامج في هيدي!"

msgid "no_tag"
msgstr "لم يتم تقديم أي علامة"

msgid "no_usernames_found"
msgstr ""

#, fuzzy
msgid "not_adventure_yet"
msgstr ""

msgid "not_enrolled"
msgstr "يبدو أنك لست في هذا الصف!"

#, fuzzy
msgid "not_in_class_no_handin"
msgstr ""

#, fuzzy
msgid "not_logged_in_cantsave"
msgstr ""

#, fuzzy
msgid "not_logged_in_handin"
msgstr ""

msgid "not_teacher"
msgstr "يبدو أنك لست معلم أو معلمة!"

msgid "number"
msgstr "رقم"

#, fuzzy
msgid "number_lines"
msgstr ""

#, fuzzy
msgid "number_of_errors"
msgstr ""

msgid "ok"
msgstr "حسناً"

#, fuzzy
msgid "one_level_error"
msgstr ""

#, fuzzy
msgid "only_you_can_see"
msgstr ""

msgid "open"
msgstr "افتح"

msgid "opening_date"
msgstr "تاريخ الافتتاح"

msgid "opening_dates"
msgstr "تواريخ الافتتاح"

msgid "option"
msgstr "خيار"

msgid "or"
msgstr "أو"

msgid "other"
msgstr "آخر"

msgid "other_block"
msgstr "لغة برمجة أخرى تستعمل اللبنات البرمجية"

msgid "other_settings"
msgstr "اعدادات أخرى"

#, fuzzy
msgid "other_source"
msgstr ""

msgid "other_text"
msgstr "لغة برمجية نصّية أخرى"

msgid "overwrite_warning"
msgstr "لديك برنامج بهذا اإسم بالفعل، سيؤدي حفظ هذا البرنامج إلى استبدال البرنامج القديم. هل أنت متأكد؟"

#, fuzzy
msgid "owner"
msgstr ""

msgid "page_not_found"
msgstr "لم نستطع ايجاد تلك الصفحة!"

#, fuzzy
msgid "pair_with_teacher"
msgstr ""

<<<<<<< HEAD
msgid "parsons_title"
msgstr ""

=======
>>>>>>> 58ead06e
msgid "password"
msgstr "كلمة المرور"

msgid "password_change_not_allowed"
msgstr "لا يمكنك تغيير كلمة المرور لهذا المستخدم."

msgid "password_change_prompt"
msgstr "هل أنت متأكد أنك تريد تغيير كلمة المرور هذه؟"

msgid "password_change_success"
msgstr "تم تغيير كلمة المرور للتلميذ الخاص بك بنجاح."

msgid "password_invalid"
msgstr "كلمة المرور الخاصة بك غير صالحة."

msgid "password_repeat"
msgstr "اعادة كلمة المرور"

msgid "password_resetted"
msgstr "تم إعادة ضبط كلمة المرور الخاصة بك بنجاح، سيتم إعادة تحويلك إلى صفحة تسجيل الدخول."

msgid "password_six"
msgstr "كلمة المرور المختارة يجب أن تتكون من ستة أحرف على الأقل."

msgid "password_updated"
msgstr "تم تحديث كلمة المرور."

msgid "passwords_six"
msgstr "كلمة المرور يجب أن تتكون من ستة أحرف أو أكثر."

#, fuzzy
msgid "passwords_too_short"
msgstr ""

msgid "pending_invites"
msgstr "الدعوات قيد الإنتظار"

#, fuzzy
msgid "people_with_a_link"
msgstr ""

msgid "period"
msgstr "نقطة"

msgid "personal_text"
msgstr "النص الشخصي"

msgid "personal_text_invalid"
msgstr "النص الشخصي غير صالح."

#, fuzzy
msgid "phone_number"
msgstr ""

msgid "preferred_keyword_language"
msgstr "اللغة المفضلة للأوامر البرمجية"

msgid "preferred_language"
msgstr "اللغة المفضلة"

msgid "preview"
msgstr "معاينة"

#, fuzzy
msgid "preview_teacher_mode"
msgstr ""

#, fuzzy
msgid "previewing_adventure"
msgstr ""

#, fuzzy
msgid "previewing_class"
msgstr ""

msgid "previous_campaigns"
msgstr "عرض الحملات السابقة"

#, fuzzy
msgid "previous_page"
msgstr ""

#, fuzzy
msgid "print_accounts"
msgstr ""

msgid "print_accounts_title"
msgstr ""

msgid "print_logo"
msgstr "قول"

msgid "privacy_terms"
msgstr "شروط الخصوصية"

#, fuzzy
msgid "private"
msgstr ""

#, fuzzy
msgid "profile_logo_alt"
msgstr "تم تحديث الملف الشخصي."

msgid "profile_picture"
msgstr "الصورة الشخصية"

msgid "profile_updated"
msgstr "تم تحديث الملف الشخصي."

msgid "profile_updated_reload"
msgstr "تم تحديث الملف الشخصي، سيتم إعادة تحميل الصفحة."

msgid "program_contains_error"
msgstr "هذا البرنامج يحتوي على خطأ، هل أنت متأكد من أنك تريد مشاركة البرنامج؟"

msgid "program_header"
msgstr "برامجي"

#, fuzzy
msgid "program_too_large_exception"
msgstr ""

msgid "programming_experience"
msgstr "هل لديك خبرة سابقة في البرمجة؟"

msgid "programming_invalid"
msgstr "الرجاء اختيار لغة برمجة بشكل صحيح."

msgid "programs"
msgstr "البرامج"

msgid "prompt_join_class"
msgstr "هل تريد الإنضمام الى هذا الصف؟"

#, fuzzy
msgid "provided_username_duplicates"
msgstr ""

#, fuzzy
msgid "public"
msgstr ""

msgid "public_adventures"
msgstr "تصفح المغامرات العامة"

#, fuzzy
msgid "public_content"
msgstr ""

#, fuzzy
msgid "public_content_info"
msgstr ""

msgid "public_invalid"
msgstr "اختيار الاتفاقية هذا غير صالح"

msgid "public_profile"
msgstr "الملف العام"

msgid "public_profile_info"
msgstr "بتحديد هذا الخانة أجعل ملفي الشخصي مرئيًا للجميع. انتبه على عدم مشاركة معلومات شخصية مثل اسمك أو عنوان منزلك ، لأن الجميع سيتمكن من رؤيتها!"

msgid "public_profile_updated"
msgstr "تم تحديث الملف الشخصي العام."

msgid "question mark"
msgstr "علامة سؤال"

<<<<<<< HEAD
msgid "quiz_tab"
msgstr ""

=======
>>>>>>> 58ead06e
msgid "read_code_label"
msgstr "القراءة بصوت عال"

msgid "recent"
msgstr "برامجي الأخيرة"

msgid "recover_password"
msgstr "طلب إعادة ضبط كلمة المرور"

msgid "remove"
msgstr "ازالة"

msgid "remove_customization"
msgstr "إزالة التخصيصات"

msgid "remove_customizations_prompt"
msgstr "هل أنت متأكد أنك تريد إزالة التخصيصات المتعلقة بهذا الصف؟"

msgid "remove_student_prompt"
msgstr "هل أنت متأكد أنك تريد ازالة التلميذ من الصف؟"

msgid "remove_user_prompt"
msgstr "هل تأكد حذف هذا المستخدم؟"

msgid "rename_class"
msgstr ""

msgid "rename_class_prompt"
msgstr ""

#, fuzzy
msgid "repair_program_logo_alt"
msgstr ""

#, fuzzy
msgid "repeat_dep"
msgstr ""

msgid "repeat_match_password"
msgstr "كلمة المرور المكررة غير متطابقة."

msgid "repeat_new_password"
msgstr "أعد ادخال كلمة المرور"

#, fuzzy
msgid "report_failure"
msgstr ""

#, fuzzy
msgid "report_program"
msgstr ""

#, fuzzy
msgid "report_success"
msgstr ""

#, fuzzy
msgid "request_invalid"
msgstr ""

msgid "request_teacher"
msgstr "هل ترغب في التقدم بطلب للحصول على حساب المعلم؟"

#, fuzzy
msgid "request_teacher_account"
msgstr ""

msgid "required_field"
msgstr "مطلوب تعبئة الحقول مع علامة ال *"

msgid "reset_adventure_prompt"
msgstr "هل أنت متأكد أنك تريد إعادة ضبط كل المغامرات المختارة؟"

msgid "reset_adventures"
msgstr "إعادة ضبط المغامرات المختارة"

#, fuzzy
msgid "reset_button"
msgstr ""

msgid "reset_password"
msgstr "اعادة ضبط كلمة المرور"

#, fuzzy
msgid "restart"
msgstr ""

msgid "retrieve_adventure_error"
msgstr "لا يسمح لك بعرض هذه المغامرة!"

msgid "retrieve_class_error"
msgstr "يمكن للمعلمين فقط استرجاع الصفوف"

#, fuzzy
msgid "retrieve_tag_error"
msgstr ""

msgid "role"
msgstr "منصب"

msgid "run_code_button"
msgstr "تنفيذ البرنامج"

msgid "save_parse_warning"
msgstr "هذا البرنامج يحتوي على خطأ، هل أنت متأكد أنك تريد حفظه؟"

msgid "save_prompt"
msgstr "يجب أن يكون لديك حساب لتتمكن من حفظ برنامجك. هل ترغب بتسجيل الدخول الآن؟"

msgid "save_success_detail"
msgstr "تم حفظ البرنامج بنجاح."

msgid "save_turtle_drawing"
msgstr ""

msgid "search"
msgstr "ابحث..."

msgid "search_button"
msgstr "البحث"

msgid "second_teacher"
msgstr "معلم ثاني"

#, fuzzy
msgid "second_teacher_copy_prompt"
msgstr ""

msgid "second_teacher_prompt"
msgstr "أدخل إسم المعلم لدعوته"

msgid "second_teacher_warning"
msgstr "كل معلم بهذا الصف يمكنه تعديل الخصائص جميعها."

msgid "see_adventure_shared_class"
msgstr ""

#, fuzzy
msgid "see_certificate"
msgstr ""

msgid "select"
msgstr "اختر"

msgid "select_adventures"
msgstr "اختيار المغامرات"

msgid "select_all"
msgstr ""

msgid "select_classes"
msgstr ""

msgid "select_lang"
msgstr "اختر اللغة"

msgid "select_levels"
msgstr ""

msgid "selected"
msgstr ""

msgid "self_removal_prompt"
msgstr "هل أنت متأكد أنك تريد مغادرة هذا الصف؟"

msgid "send_password_recovery"
msgstr "ارسال رابط لاسترجاع كلمة المرور"

msgid "sent_by"
msgstr "تم إرسال الدعوة من قبل"

msgid "sent_password_recovery"
msgstr "ستصلك على الفور رسالة على البريد الإلكتروني مع التعليمات الخاصة بإعادة ضبط كلمة المرور الخاصة بك."

msgid "settings"
msgstr "اعداداتي الشخصية"

#, fuzzy
msgid "share_by_giving_link"
msgstr ""

#, fuzzy
msgid "share_your_program"
msgstr ""

msgid "show_editor"
msgstr ""

#, fuzzy
msgid "signup_student_or_teacher"
msgstr ""

msgid "single quotes"
msgstr "علامة اقتباس أحادية"

msgid "slash"
msgstr "علامة الخط المائل ناحية اليمين"

#, fuzzy
msgid "sleeping"
msgstr ""

#, fuzzy
msgid "slides"
msgstr ""

#, fuzzy
msgid "slides_for_level"
msgstr ""

#, fuzzy
msgid "slides_info"
msgstr ""

#, fuzzy
msgid "social_media"
msgstr ""

msgid "solution"
msgstr ""

#, fuzzy
msgid "solution_example"
msgstr ""

#, fuzzy
msgid "solution_example_explanation"
msgstr ""

#, fuzzy
msgid "some_rows_missing_separator"
msgstr ""

#, fuzzy
msgid "something_went_wrong_keyword_parsing"
msgstr ""

msgid "space"
msgstr "مسافة إزاحة"

msgid "star"
msgstr "علامة النجمة"

#, fuzzy
msgid "start_learning"
msgstr ""

#, fuzzy
msgid "start_teaching"
msgstr ""

msgid "step_title"
msgstr "المهمة"

#, fuzzy
msgid "stepper_variable_role"
msgstr ""

#, fuzzy
msgid "stop"
msgstr ""

msgid "stop_code_button"
msgstr "ايقاف البرنامج"

msgid "string"
msgstr "نص"

#, fuzzy
msgid "student_accounts_created"
msgstr ""

#, fuzzy
msgid "student_adventures_table"
msgstr ""

#, fuzzy
msgid "student_adventures_table_explanation"
msgstr ""

msgid "student_already_invite"
msgstr "هذا التلميذ بالفعل لديه دعوة قيد الإنتظار."

#, fuzzy
msgid "student_in_another_class"
msgstr ""

#, fuzzy
msgid "student_information"
msgstr ""

#, fuzzy
msgid "student_information_explanation"
msgstr ""

#, fuzzy
msgid "student_signup_header"
msgstr ""

msgid "students"
msgstr "تلاميذ"

#, fuzzy
msgid "submission_time"
msgstr ""

msgid "submit_program"
msgstr "ارسال"

msgid "submit_warning"
msgstr "هل أنت متأكد أنك تريد ارسال هذا البرنامج؟"

#, fuzzy
msgid "submitted"
msgstr ""

#, fuzzy
msgid "submitted_header"
msgstr "هذا برنامج تسليمه ولا يمكن نعديله."

msgid "subscribe"
msgstr "اشترك"

msgid "subscribe_message"
msgstr ""

msgid "subscribe_newsletter"
msgstr "اشترك في النشرة الإخبارية"

msgid "subscribed_header"
msgstr ""

msgid "subscribed_message"
msgstr ""

#, fuzzy
msgid "successful_runs"
msgstr ""

msgid "successfully_subscribed"
msgstr ""

#, fuzzy
msgid "suggestion_color"
msgstr ""

#, fuzzy
msgid "suggestion_note"
msgstr ""

#, fuzzy
msgid "suggestion_number"
msgstr ""

msgid "suggestion_numbers_or_strings"
msgstr ""

msgid "surname"
msgstr "الاسم الأول"

#, fuzzy
msgid "survey_skip"
msgstr ""

#, fuzzy
msgid "survey_submit"
msgstr ""

#, fuzzy
msgid "tag_in_adventure"
msgstr ""

msgid "tag_input_placeholder"
msgstr "اكتب علامة جديدة"

msgid "tags"
msgstr "العلامات"

msgid "teacher"
msgstr "معلم"

msgid "teacher_invalid"
msgstr "قيمة المعلم الخاصة بك غير صالحة."

msgid "teacher_invitation_require_login"
msgstr "لإعداد ملفك الشخصي كمعلم ، سنحتاج منك تسجيل الدخول. إذا لم يكن لديك حساب ، فالرجاء إنشاء حساب."

#, fuzzy
msgid "teacher_manual"
msgstr ""

#, fuzzy
msgid "teacher_signup_header"
msgstr ""

msgid "teacher_welcome"
msgstr "مرحباً في هيدي! بكل فخر أنت الآن تمتلك حساباً كمعلم وذا يسمح لك بانشاء صفوف ودعوة تلاميذ."

msgid "teachers"
msgstr "المعلمون"

#, fuzzy
msgid "template_code"
msgstr ""
"هنا شرح المغامرة الخاصة بي!\n"
"\n"
"بهذه الطريقة يمكنني أن أعرض أمراً برمجياً: <code> قول</code>\n"
"\n"
"ولكن في بعض الأحيان ربما تريد أن تعرض مقتطفاً برمجياً، مثل هذا:\n"
"<pre>\n"
"اسأل ما اسمك؟\n"
"ردد اه اذن اسمك هو\n"
"</pre>"

msgid "this_adventure_has_an_example_solution"
msgstr ""

#, fuzzy
msgid "this_turns_in_assignment"
msgstr ""

msgid "title"
msgstr "العنوان"

msgid "title_admin"
msgstr "هيدي - صفحة الإدارة"

msgid "title_class-overview"
msgstr "هيدي - نظرة عامة على الصف"

msgid "title_customize-adventure"
msgstr "هيدي - تخصيص مغامرة"

msgid "title_customize-class"
msgstr "هيدي - تخصيص صف"

msgid "title_for-teacher"
msgstr "هيدي - للمعلمين"

msgid "title_learn-more"
msgstr "هيدي - اعرف أكثر"

msgid "title_login"
msgstr "هيدي - تسجيل الدخول"

msgid "title_my-profile"
msgstr "هيدي - حسابي"

msgid "title_privacy"
msgstr "هيدي - شروط الخصوصية"

msgid "title_programs"
msgstr "هيدي -برامجي"

msgid "title_public-adventures"
msgstr "هيدي - المغامرات العامة"

msgid "title_recover"
msgstr "هيدي - استرجاع الحساب"

msgid "title_reset"
msgstr "هيدي - اعادة ضبط كلمة المرور"

msgid "title_signup"
msgstr "هيدي - انشاء حساب"

msgid "title_start"
msgstr "هيدي - لغة برمجة متدرجة"

msgid "title_view-adventure"
msgstr "هيدي - عرض مغامرة"

msgid "token_invalid"
msgstr "الرمز الخاص بك غير صالح."

#, fuzzy
msgid "too_many_accounts"
msgstr ""

msgid "tooltip_level_locked"
msgstr ""

msgid "translate_error"
msgstr "حدث خطأ ما خلال ترجمة البرنامج. حاول تنفيذ البرنامج وافحص وجود خطأ فيه. البرنامج الذي يحتوي على خطأ لا يمكن أن تتم ترجمته."

#, fuzzy
msgid "translating_hedy"
msgstr ""

#, fuzzy
msgid "translator"
msgstr ""

#, fuzzy
msgid "turned_into_teacher"
msgstr ""

msgid "unauthorized"
msgstr "ليس لديك الصلاحيات اللازمة للوصول إلى هذه الصفحة"

#, fuzzy
msgid "unfavourite_confirm"
msgstr ""

#, fuzzy
msgid "unfavourite_success"
msgstr ""

#, fuzzy
msgid "unknown_variable_role"
msgstr ""

#, fuzzy
msgid "unsaved_class_changes"
msgstr ""

#, fuzzy
msgid "unsubmit_program"
msgstr ""

#, fuzzy
msgid "unsubmit_warning"
msgstr ""

#, fuzzy
msgid "unsubmitted"
msgstr ""

msgid "unsubscribed_header"
msgstr ""

msgid "unsubscribed_message"
msgstr ""

msgid "update_adventure_prompt"
msgstr "هل أنت متأكد أنك تريد تعديل هذه المغامرة؟"

msgid "update_public"
msgstr "تحديث الملف العام"

#, fuzzy
msgid "updating_indicator"
msgstr ""

#, fuzzy
msgid "use_custom_passwords"
msgstr ""

#, fuzzy
msgid "use_generated_passwords"
msgstr ""

#, fuzzy
msgid "use_of_blanks_exception"
msgstr ""

#, fuzzy
msgid "use_of_nested_functions_exception"
msgstr ""

#, fuzzy
msgid "used_in"
msgstr ""

msgid "user"
msgstr "مستخدم"

msgid "user_not_private"
msgstr "هذا الحساب إما غير موجود أو لا يوجد لديه ملف شخصي عام"

msgid "username"
msgstr "اسم المستخدم"

#, fuzzy
msgid "username_contains_invalid_symbol"
msgstr ""

#, fuzzy
msgid "username_contains_separator"
msgstr ""

msgid "username_empty"
msgstr "لم تدخل اسم المستخدم!"

msgid "username_invalid"
msgstr "اسم المستخدم الخاص بك غير صالح."

msgid "username_special"
msgstr "اسم المستخدم لا يمكن أن يتضمن `:` أو `@`."

msgid "username_three"
msgstr "اسم المستخدم يجب أن يتكون من ثلاثة أحرف على الأقل."

#, fuzzy
msgid "usernames_too_short"
msgstr ""

#, fuzzy
msgid "usernames_unavailable"
msgstr ""

#, fuzzy
msgid "view_adventures"
msgstr ""

#, fuzzy
msgid "view_classes"
msgstr ""

msgid "view_program"
msgstr "عرض البرنامج"

#, fuzzy
msgid "view_slides"
msgstr ""

#, fuzzy
msgid "waiting_for_submit"
msgstr ""

#, fuzzy
msgid "walker_variable_role"
msgstr ""

msgid "website"
msgstr ""

#, fuzzy
msgid "what_is_your_role"
msgstr ""

msgid "workbook_circle_question_text"
msgstr ""

msgid "workbook_circle_question_title"
msgstr ""

msgid "workbook_define_question_text"
msgstr ""

msgid "workbook_define_question_title"
msgstr ""

msgid "workbook_input_question_text"
msgstr ""

msgid "workbook_input_question_title"
msgstr ""

msgid "workbook_multiple_choice_question_text"
msgstr ""

msgid "workbook_multiple_choice_question_title"
msgstr ""

msgid "workbook_open_question_title"
msgstr ""

msgid "workbook_output_question_text"
msgstr ""

msgid "workbook_output_question_title"
msgstr ""

msgid "year_invalid"
msgstr "الرجاء ادخال سنة بين ١٩٩٠ و {current_year}."

msgid "yes"
msgstr "نعم"

msgid "your_personal_text"
msgstr "نصّك الشخصي..."

#, fuzzy
msgid "your_program"
msgstr ""

#~ msgid "create_account_explanation"
#~ msgstr "يسمح لك امتلاك حسابك الخاص بحفظ برامجك."

#~ msgid "only_teacher_create_class"
#~ msgstr "يمكن للمعلمين فقط انشاء صفوف!"

#~ msgid "keyword_support"
#~ msgstr "الأوامر البرمجية المترجمة"

#~ msgid "non_keyword_support"
#~ msgstr "المحتوى المترجم"

#~ msgid "try_button"
#~ msgstr "حاول"

#~ msgid "select_own_adventures"
#~ msgstr "اختيار المغامرات الذاتية"

#~ msgid "view"
#~ msgstr "عرض"

#~ msgid "class"
#~ msgstr "Class"

#~ msgid "save_code_button"
#~ msgstr "حفظ البرنامج"

#~ msgid "share_code_button"
#~ msgstr "حفظ ومشاركة البرنامج"

#~ msgid "classes_invalid"
#~ msgstr "The list of selected classes is invalid"

#~ msgid "directly_add_adventure_to_classes"
#~ msgstr "Do you want to add this adventure directly to one of your classes?"

#~ msgid "hand_in_assignment"
#~ msgstr "Hand in assignment"

#~ msgid "select_a_level"
#~ msgstr "Select a level"

#~ msgid "answer_invalid"
#~ msgstr "كلمة المرور الخاصة بك غير صالحة."

#~ msgid "available_adventures_level"
#~ msgstr "Available adventures level"

#~ msgid "customize_class_exp_1"
#~ msgstr "أهلاً! في هذه الصفحة يمكنك تخصيص الصف الدراسي التابع لك. من خلال اختيار المستويات والمغامرات، يمكنك تحديد ما يمكن أن يراه التلميذ. يمكنك أيضًا إضافة مغامراتك التي تم إنشاؤها إلى المستويات. سيتم إضافة جميع المستويات والمغامرات الأساسية بشكل افتراضي. <b> ملاحظة: </b> ليست كل المغامرات متاحة لكل المستويات! القيام بإعدادات التخصيصات الخاصة بك يكون على النحو التالي:"

#~ msgid "customize_class_exp_2"
#~ msgstr "يمكنك دائمًا تغيير هذه الإعدادات لاحقًا. على سبيل المثال ، يمكنك إتاحة مغامرات أو مستويات معينة أثناء التدريس في الصف. بهذه الطريقة يسهل عليك تحديد المستوى والمغامرات التي سيعمل عليها تلاميذك. إذا كنت تريد إتاحة كل شيء لصفك ، فمن الأسهل إزالة التخصيص بشكل كامل."

#~ msgid "customize_class_step_1"
#~ msgstr "حدد المستويات للصف الخاص بك من خلال الضغط على \"أزرار المستوى\""

#~ msgid "customize_class_step_2"
#~ msgstr "ستظهر \"صناديق الإختيار\" للمغامرات المتاحة للمستويات المختارة"

#~ msgid "customize_class_step_3"
#~ msgstr "حدد المغامرات التي تريد إتاحتها"

#~ msgid "customize_class_step_4"
#~ msgstr "انقر فوق اسم مغامرة لتحديد/عدم تحديد هذه المغامرة لجميع المستويات"

#~ msgid "customize_class_step_5"
#~ msgstr "اضافة مغامرات شخصية"

#~ msgid "customize_class_step_6"
#~ msgstr "تحديد تاريخ الافتتاح لكل مستوى (يمكنك أيضًا تركه فارغًا)"

#~ msgid "customize_class_step_7"
#~ msgstr "تحديد إعدادات أخرى"

#~ msgid "customize_class_step_8"
#~ msgstr "اختر \"حفظ\" -> لقد انتهيت!"

#~ msgid "example_code_header"
#~ msgstr "مثال توضيحي"

#~ msgid "feedback_failure"
#~ msgstr "إجابة خاطئة!"

#~ msgid "feedback_success"
#~ msgstr "أحسنت!"

#~ msgid "go_to_first_question"
#~ msgstr "الذهاب الى السؤال ١"

#~ msgid "question"
#~ msgstr "السؤال"

#~ msgid "question_doesnt_exist"
#~ msgstr "This question does not exist"

#~ msgid "question_invalid"
#~ msgstr "الرمز الخاص بك غير صالح."

#~ msgid "too_many_attempts"
#~ msgstr "Too many attempts"

#~ msgid "class_stats"
#~ msgstr "احصائيات الصف"

#~ msgid "visit_own_public_profile"
#~ msgstr "ليس لديك نص ملف شخصي عام حتى الآن ..."

#~ msgid "title_class logs"
#~ msgstr "هيدي - انضم الى صف"

#~ msgid "title_class statistics"
#~ msgstr "احصائياتي"

#~ msgid "disabled_button_locked"
#~ msgstr "Your teacher hasn't unlocked this level yet"

#~ msgid "duplicate_tag"
#~ msgstr "لديك بالفعل علامة بنفس هذا الإسم."

#~ msgid "tag_deleted"
#~ msgstr "لقد تم حذف العلامة"

#~ msgid "apply_filters"
#~ msgstr "فلترة"

#~ msgid "write_first_program"
#~ msgstr "اكتب أول برامجك!"

#~ msgid "adventure_exp_1"
#~ msgstr "اكتب مغامرتك المفضلة على الجانب الأيسر. بعد إنشاء مغامرتك ، يمكنك تضمينها في أحد الصفوف الخاصة بك من خلال \"التخصيصات\". إذا كنت تريد تضمين أمر برمجي في مغامرتك، فيرجى استخدام مرساة الكود مثل هذا:"

#~ msgid "adventure_exp_2"
#~ msgstr "إذا كنت تريد إظهار مقتطفات برمجيةفعلية ، على سبيل المثال لإعطاء التلاميذ قالبًا أو مثالاً على البرامج. الرجاء استخدام المراسي المسبقة مثل هذا:"

#~ msgid "hello_world"
#~ msgstr "Hello world!"

#~ msgid "share_confirm"
#~ msgstr "هل أنت متأكد من أنك تريد جعل البرنامج عاماً/علنياً؟"

#~ msgid "share_success_detail"
#~ msgstr "تم مشاركة البرنامج بنجاح."

#~ msgid "unshare_confirm"
#~ msgstr "هل أنت متأكد من أنك تريد جعل البرنامج خاصاً/سرّياً؟"

#~ msgid "unshare_success_detail"
#~ msgstr "تم التراجع عن مشاركة البرنامج بنجاح."

#~ msgid "hide_parsons"
#~ msgstr "Hide parsons"

#~ msgid "hide_quiz"
#~ msgstr "نهاية الفحص السريع"

#~ msgid "Locked Language Feature"
#~ msgstr "أنت تستعمل {concept}! هذا مدهش، لكن {concept} غير متاح لك حالياً! سيتاح لك استعماله في مستوى لاحق."

#~ msgid "nested blocks"
#~ msgstr "مجموعة ضمن مجموعة"

#~ msgid "save"
#~ msgstr "حفظ"

#~ msgid "update_profile"
#~ msgstr "تحديث الملف الشخصي"

#~ msgid "add_students_options"
#~ msgstr "انشاء حسابات للتلاميذ"

#~ msgid "class_live"
#~ msgstr "Live statistics"

#~ msgid "class_overview"
#~ msgstr "Class overview"

#~ msgid "student_list"
#~ msgstr "Student list"

#~ msgid "title_class grid_overview"
#~ msgstr "Hedy - Grid overview"

#~ msgid "title_class live_statistics"
#~ msgstr "Hedy - Live Statistics"

#~ msgid "explore_explanation"
#~ msgstr "في هذه الصفحة يمكنك البحث في البرامج التي تم إنشاؤها بواسطة مستخدمي هيدي الآخرين. يمكنك الإختيار بناء على مستوى هيدي والمغامرة. انقر فوق \"عرض البرنامج\" لفتح البرنامج وتشغيله. البرامج ذات الرأس الأحمر تحتوي على خطأ. لا يزال بإمكانك فتح البرنامج ، ولكن تشغيله سيؤدي إلى حدوث خطأ. يمكنك بالطبع محاولة إصلاحه! إذا كان المستخدم الذي أنشأ البرنامج لديه ملف تعريف عام ، فيمكنك النقر فوق اسم المستخدم الخاص به لزيارة ملفه الشخصي. ستجد هناك جميع برامجهم التي تم مشاركتها وأكثر من ذلك بكثير!"

#~ msgid "common_errors"
#~ msgstr "Common errors"

#~ msgid "grid_overview"
#~ msgstr "Overview of programs per adventure"

#~ msgid "last_error"
#~ msgstr "Last error"

#~ msgid "last_program"
#~ msgstr "Last program"

#~ msgid "live_dashboard"
#~ msgstr "Live Dashboard"

#~ msgid "runs_over_time"
#~ msgstr "Runs over time"

#~ msgid "student_details"
#~ msgstr "Student details"

#~ msgid "achievements_check_icon_alt"
#~ msgstr "لقد ا حصلت على انجاز!"

#~ msgid "country_title"
#~ msgstr "الرجاء اختيار بلد صحيح."

#~ msgid "create_public_profile"
#~ msgstr "الملف العام"

#~ msgid "general"
#~ msgstr "عام"

#~ msgid "hedy_achievements"
#~ msgstr "انجازات هيدي"

#~ msgid "hidden"
#~ msgstr "مخفي"

#~ msgid "highscore_explanation"
#~ msgstr "في هذه الصفحة يمكنك البحث في البرامج التي تم إنشاؤها بواسطة مستخدمي هيدي الآخرين. يمكنك الإختيار بناء على مستوى هيدي والمغامرة. انقر فوق \"عرض البرنامج\" لفتح البرنامج وتشغيله. البرامج ذات الرأس الأحمر تحتوي على خطأ. لا يزال بإمكانك فتح البرنامج ، ولكن تشغيله سيؤدي إلى حدوث خطأ. يمكنك بالطبع محاولة إصلاحه! إذا كان المستخدم الذي أنشأ البرنامج لديه ملف تعريف عام ، فيمكنك النقر فوق اسم المستخدم الخاص به لزيارة ملفه الشخصي. ستجد هناك جميع برامجهم التي تم مشاركتها وأكثر من ذلك بكثير!"

#~ msgid "highscore_no_public_profile"
#~ msgstr "You don't have a public profile and are therefore not listed on the highscores. Do you wish to create one?"

#~ msgid "highscores"
#~ msgstr "النتيجة"

#~ msgid "my_achievements"
#~ msgstr "مغامراتي"

#~ msgid "no_such_highscore"
#~ msgstr "لا يوجد هذا المستوى في هيدي!"

#~ msgid "programs_created"
#~ msgstr "البرامج المنشأة"

#~ msgid "programs_saved"
#~ msgstr "البرامج المحفوظة"

#~ msgid "programs_submitted"
#~ msgstr "البرامج التي تم تسليمها"

#~ msgid "title_achievements"
#~ msgstr "هيدي - انجازاتي"

#~ msgid "whole_world"
#~ msgstr "The world"

#~ msgid "your_class"
#~ msgstr "صفوفي"

#~ msgid "achievement_earned"
#~ msgstr "لقد ا حصلت على انجاز!"

#~ msgid "percentage_achieved"
#~ msgstr "أنجزه {percentage}{٪} من المستخدمين"

#~ msgid "achievements"
#~ msgstr "انجازات"

#~ msgid "achievements_logo_alt"
#~ msgstr "انجازات"

#~ msgid "amount_submitted"
#~ msgstr "البرامج المرسلة"

#~ msgid "last_achievement"
#~ msgstr "آخر انجاز تم تحقيقه"

#~ msgid "no_certificate"
#~ msgstr "This user hasn't earned the Hedy Certificate of Completion"

#~ msgid "number_achievements"
#~ msgstr "Number of achievements"

#~ msgid "create_question"
#~ msgstr "Do you want to create one?"

#~ msgid "explore_programs"
#~ msgstr "استكشف البرامج"

#~ msgid "explore_programs_logo_alt"
#~ msgstr "استكشف البرامج"

#~ msgid "hedy_tutorial_logo_alt"
#~ msgstr "بدء الدليل التوجيهي"

#~ msgid "no_public_profile"
#~ msgstr "ليس لديك نص ملف شخصي عام حتى الآن ..."

#~ msgid "start_hedy_tutorial"
#~ msgstr "بدء الدليل التوجيهي"

#~ msgid "start_programming"
#~ msgstr "ابدأ البرمجة"

#~ msgid "start_programming_logo_alt"
#~ msgstr "ابدأ البرمجة"

#~ msgid "start_teacher_tutorial"
#~ msgstr "بدء الدليل التوجيهي للمعلم"

#~ msgid "teacher_tutorial_logo_alt"
#~ msgstr "اضغط على \"الخطوة التالية\" لتبدأ كمعلم أو معلمة في هيدي!"

#~ msgid "title_landing-page"
#~ msgstr "مرحباً في هيدي!"

#~ msgid "welcome"
#~ msgstr "مرحباً"

#~ msgid "welcome_back"
#~ msgstr "مرحباً بعودتك"

#~ msgid "your_account"
#~ msgstr "ملفك الشخصي"

#~ msgid "your_last_program"
#~ msgstr "آخر برنامج تم حفظه"

#~ msgid "already_teacher"
#~ msgstr "You already have a teacher account."

#~ msgid "already_teacher_request"
#~ msgstr "You already have a pending teacher request."

#~ msgid "teacher_account_request"
#~ msgstr "You have a pending teacher account request"

#~ msgid "teacher_account_success"
#~ msgstr "You successfully requested a teacher account."

#~ msgid "student_not_allowed_in_class"
#~ msgstr "Student not allowed in class"

#~ msgid "accounts_created"
#~ msgstr "تم إنشاء الحسابات بنجاح."

#~ msgid "accounts_intro"
#~ msgstr "في هذه الصفحة تستطيع انشاء حسابات لعدة تلاميذ في نفس الوقت. من الممكن أيضاً اضافتهم مباشرة إلى واحد من الصفوف الخاصة بك. عند الضغط على الزر الأخضر مع علامة ال +، يمكنك إضافة صفوف جديدة. يمكنك حذف صف معين عند الضغط على الإشارة الحمراء التابعة له. يجب عدم وجود صفوف فارغة عند الضغط على \"انشاء الحسابات\". الرجاء الإنتباه إلى أن كل اسم مستخدم و بريد إلكتروني يجب أن يكون لا نظير له، وأن كلمة المرور يجب أن تحتوي <b> على الأقل</b> على ستة أحرف."

#~ msgid "create_multiple_accounts"
#~ msgstr "انشاء عدة حسابات"

#~ msgid "download_login_credentials"
#~ msgstr "Do you want to download the login credentials after the accounts creation?"

#~ msgid "generate_passwords"
#~ msgstr "Generate passwords"

#~ msgid "postfix_classname"
#~ msgstr "Postfix classname"

#~ msgid "reset_view"
#~ msgstr "اعادة ضبط"

#~ msgid "unique_usernames"
#~ msgstr "يجب أن تكون جميع أسماء المستخدمين لا نظير لها."

#~ msgid "usernames_exist"
#~ msgstr "اسم مستخدم واحد أو أكثر قيد الاستخدام بالفعل."

#~ msgid "**Question**: What is the output of this code?"
#~ msgstr ""

#~ msgid "Output"
#~ msgstr ""

#~ msgid "clear"
#~ msgstr ""

#~ msgid "bug"
#~ msgstr ""

#~ msgid "feature"
#~ msgstr ""

#~ msgid "feedback"
#~ msgstr ""

#~ msgid "feedback_message_success"
#~ msgstr ""

#~ msgid "feedback_modal_message"
#~ msgstr ""

#~ msgid "adventures"
#~ msgstr ""

#~ msgid "classes"
#~ msgstr ""

#~ msgid "Adventure"
#~ msgstr ""

#~ msgid "Answer"
#~ msgstr ""

#~ msgid "adventure_prompt"
#~ msgstr "الرجاء إدخال اسم المغامرة"

#~ msgid "select_tag"
#~ msgstr "اختر العلامة"

#~ msgid "Delete"
#~ msgstr ""

#~ msgid "select_class"
#~ msgstr ""

#~ msgid "invalid_tutorial_step"
#~ msgstr ""

#~ msgid "next_step_tutorial"
#~ msgstr "الخطوة التالية >>>"

#~ msgid "tutorial"
#~ msgstr ""

#~ msgid "tutorial_code_snippet"
#~ msgstr ""
#~ "{print} مرحباً أيها العالم!\n"
#~ "{print} أنا أتعلم هيدي من خلال الدليل التوجيهي!"

#~ msgid "tutorial_message_not_found"
#~ msgstr ""

#~ msgid "tutorial_title_not_found"
#~ msgstr ""

#~ msgid "survey"
#~ msgstr ""

#~ msgid "survey_completed"
#~ msgstr ""

#~ msgid "put"
#~ msgstr ""

#~ msgid "disable_explore_page"
#~ msgstr ""

#~ msgid "hedy_choice_title"
#~ msgstr "اختيار هيدي"

#~ msgid "nav_explore"
#~ msgstr "استكشف"

#~ msgid "title_explore"
#~ msgstr "هيدي - استكشف"

#~ msgid "all_class_highscores"
#~ msgstr ""

#~ msgid "hide_cheatsheet"
#~ msgstr "اخفاء ورقة الغش"

#~ msgid "advance_button"
#~ msgstr "الذهاب الى المستوى {level}"

#~ msgid "correct_answer"
#~ msgstr "الإجابة الصحيحة هي"

#~ msgid "developers_mode"
#~ msgstr "وضع المبرمج"

#~ msgid "disable_parsons"
#~ msgstr "عطل كل الأحجيات"

#~ msgid "disable_quizes"
#~ msgstr "عطّل كل الفحوص"

#~ msgid "disabled_button_quiz"
#~ msgstr ""

#~ msgid "end_quiz"
#~ msgstr "نهاية الفحص السريع"

#~ msgid "exercise"
#~ msgstr "تدريب"

#~ msgid "exercise_doesnt_exist"
#~ msgstr ""

#~ msgid "get_certificate"
#~ msgstr ""

#~ msgid "go_to_question"
#~ msgstr "الذهاب إلى السؤال"

#~ msgid "go_to_quiz_result"
#~ msgstr "الذهاب إلى نتيجة الفحص السريع"

#~ msgid "hint"
#~ msgstr "تلميح؟"

#~ msgid "next_exercise"
#~ msgstr ""

#~ msgid "percentage"
#~ msgstr ""

#~ msgid "quiz_logo_alt"
#~ msgstr ""

#~ msgid "quiz_score"
#~ msgstr ""

#~ msgid "quiz_threshold_not_reached"
#~ msgstr ""

#~ msgid "regress_button"
#~ msgstr "الرجوع الى المستوى {level}"

#~ msgid "score"
#~ msgstr "النتيجة"

#~ msgid "start_quiz"
#~ msgstr "بدء الفحص السريع"

#~ msgid "submit_answer"
#~ msgstr "إجابة السؤال"

#~ msgid "title_join-class"
#~ msgstr "هيدي - انضم الى صف"

#~ msgid "unlock_thresholds"
#~ msgstr ""

#~ msgid "value"
#~ msgstr ""

#~ msgid "what_should_my_code_do"
#~ msgstr "كيف تكتب هذا الكود؟"

#~ msgid "certificate"
#~ msgstr ""

#~ msgid "congrats_message"
#~ msgstr ""

#~ msgid "fun_statistics_msg"
#~ msgstr ""

#~ msgid "highest_quiz_score"
#~ msgstr ""

#~ msgid "longest_program"
#~ msgstr ""

#~ msgid "number_programs"
#~ msgstr "عدد البرامج"

#~ msgid "user_inexistent"
#~ msgstr ""

#~ msgid "copy_join_link"
#~ msgstr "الرجاء نسخ هذا الرابط ولصقه في تبويبة جديدة:"

#~ msgid "copy_link_success"
#~ msgstr "انسخ الرابط لمشاركته"

#~ msgid "mandatory_mode"
#~ msgstr "وضع المبرمج الإلزامي"
<<<<<<< HEAD
=======

#~ msgid "parsons_title"
#~ msgstr ""

#~ msgid "quiz_tab"
#~ msgstr ""
>>>>>>> 58ead06e
<|MERGE_RESOLUTION|>--- conflicted
+++ resolved
@@ -1292,12 +1292,6 @@
 msgid "pair_with_teacher"
 msgstr ""
 
-<<<<<<< HEAD
-msgid "parsons_title"
-msgstr ""
-
-=======
->>>>>>> 58ead06e
 msgid "password"
 msgstr "كلمة المرور"
 
@@ -1466,12 +1460,6 @@
 msgid "question mark"
 msgstr "علامة سؤال"
 
-<<<<<<< HEAD
-msgid "quiz_tab"
-msgstr ""
-
-=======
->>>>>>> 58ead06e
 msgid "read_code_label"
 msgstr "القراءة بصوت عال"
 
@@ -2723,12 +2711,9 @@
 
 #~ msgid "mandatory_mode"
 #~ msgstr "وضع المبرمج الإلزامي"
-<<<<<<< HEAD
-=======
 
 #~ msgid "parsons_title"
 #~ msgstr ""
 
 #~ msgid "quiz_tab"
 #~ msgstr ""
->>>>>>> 58ead06e
