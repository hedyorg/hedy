# Arabic translations for PROJECT.
# Copyright (C) 2023 ORGANIZATION
# This file is distributed under the same license as the PROJECT project.
# FIRST AUTHOR <EMAIL@ADDRESS>, 2023.
#
msgid ""
msgstr ""
"Project-Id-Version: PROJECT VERSION\n"
"Report-Msgid-Bugs-To: EMAIL@ADDRESS\n"
<<<<<<< HEAD
"POT-Creation-Date: 2024-02-01 09:02+0100\n"
"PO-Revision-Date: 2024-01-19 14:28+0000\n"
=======
"POT-Creation-Date: 2024-01-18 10:49+0100\n"
"PO-Revision-Date: 2024-02-10 12:07+0000\n"
>>>>>>> 6bc92eeb
"Last-Translator: Prefill add-on <noreply-addon-prefill@weblate.org>\n"
"Language: ar\n"
"Language-Team: ar <LL@li.org>\n"
"Plural-Forms: nplurals=6; plural=(n==0 ? 0 : n==1 ? 1 : n==2 ? 2 : n%100>=3 && n%100<=10 ? 3 : n%100>=0 && n%100<=2 ? 4 : 5);\n"
"MIME-Version: 1.0\n"
"Content-Type: text/plain; charset=utf-8\n"
"Content-Transfer-Encoding: 8bit\n"
"Generated-By: Babel 2.14.0\n"

#, fuzzy
msgid "Access Before Assign"
msgstr "لقد حاولت استخدام المتغير {name} في السطر {access_line_number}، لكنك قمت بتعيينه على السطر {definition_line_number}. قم بتعيين متغير قبل استخدامه."

msgid "Cyclic Var Definition"
msgstr "يجب أن تضبط قيمة المتغير {variable} قبل أن تستعمله على الجانب الأيسر من من الأمر هو."

#, fuzzy
msgid "Function Undefined"
msgstr "You tried to use the function {name}, but you didn't define it."

msgid "Has Blanks"
msgstr "البرنامج الخاص بك غير مكتمل. عليك أن تستبدل الفراغات الموجودة وتضع مكانها الكود الذي تريد للحاسوب أن ينفذه."

msgid "Incomplete"
msgstr "أوه! لقد نسيت أن تكمل جزءاً من البرنامج! في السطر رقم {line_number}، عليك أن تكمل كتابة الكود بعد {incomplete_command}."

#, fuzzy
msgid "Incomplete Repeat"
msgstr "يبدو أنك نسيت إستخدام أمر مع أمر {repeat} الذي إستخدمته في السطر {line_number}."

msgid "Invalid"
msgstr "{invalid_command} ليس أمراً برمجياً ضمن المستوى {level} من هيدي. هل كنت تقصد الأمر {guessed_command}؟"

msgid "Invalid Argument"
msgstr "لا يمكن استعمال الأمر {command} مع {invalid_argument}. حاول تغيير {invalid_argument} الى {allowed_types}."

msgid "Invalid Argument Type"
msgstr "لا يمكن استعمال الأمر {command} مع {invalid_argument} وذلك بسبب كونها {invalid_type}. حاول تغيير {invalid_argument} الى {allowed_types}."

#, fuzzy
msgid "Invalid At Command"
msgstr "The {at} command may not be used from level 16 onward. You can use square brackets to use an element from a list, for example `friends[i]`, `lucky_numbers[{random}]`."

msgid "Invalid Space"
msgstr "أوه! يوجد مسافة زائدة في بداية السطر رقم {line_number}، المسافات تربك الحاسوب أحياناً. هل باستطاعتك أن تمسحها؟"

msgid "Invalid Type Combination"
msgstr "لا يمكن استعمال {invalid_argument} و{invalid_argument_2} مع الأمر {command} وذلك بسبب كون الأول{invalid_type} وكون الآخر {invalid_type_2}. حاول تغيير {invalid_argument} الى {invalid_type_2} أو {invalid_argument_2} الى {invalid_type}."

msgid "Locked Language Feature"
msgstr "أنت تستعمل {concept}! هذا مدهش، لكن {concept} غير متاح لك حالياً! سيتاح لك استعماله في مستوى لاحق."

msgid "Lonely Echo"
msgstr "لقد استعملت الأمر ردد قبل الأمر اسأل، أو استعملت الأمر ردد بدون استعمال الأمر اسأل. قم باستعمال الأمر اسأل للحصول على اجابة أولاً ثم استعمل الأمر ردد."

#, fuzzy
msgid "Lonely Text"
msgstr "It looks like you forgot to use a command with the text you put in line {line_number}"

#, fuzzy
msgid "Missing Additional Command"
msgstr "It looks like you forgot to complete writing {command} on line {line_number}."

msgid "Missing Command"
msgstr "يبدو أنك نسيت استخدام أمر برمجي في السطر رقم {line_number}."

msgid "Missing Inner Command"
msgstr "يبدو أنك نسيت استخدام أمر برمجي مع الجملة {command} التي استعملتها في السطر رقم {line_number}."

#, fuzzy
msgid "Missing Variable"
msgstr "It looks like your {command} is missing a variable at the start of the line."

#, fuzzy
msgid "Misspelled At Command"
msgstr "It looks like you might have misspelled the {command} command, instead you wrote {invalid_argument} in line {line_number}."

msgid "No Indentation"
msgstr "لقد استخدمت عدداً غير كافي من الفراغات كإزاحة في السطر رقم {line_number}. لقد استخدمت {leading_spaces} إزاحات وهذا غير كافٍ. يجب عليك أن تبدأ كل مجموعة جديدة من الكود ب {indent_size} إزاحات أكثر من السطر الذي يسبقها."

#, fuzzy
msgid "Non Decimal Variable"
msgstr "At line {line_number}, you might have tried using a number which Hedy does not like very much! Try changing it to a decimal number like 2."

msgid "Parse"
msgstr "الكود الذي أدخلته ليس مطابقاً لبرمجيات هيدي. يوجد خطأفي في السطر رقم {location[0]} والموضع {location[1]}. لقد أدخلت الرمز {character_found} لكن هذا غير مسموح به."

#, fuzzy
msgid "Pressit Missing Else"
msgstr "You forgot to add what happens when you press a different key, add an {else} to your code"

msgid "Too Big"
msgstr "واو! برنامجك يحتوي على {lines_of_code} سطر برمجي! لكننا نستطيع معالجة {max_lines} سطر برمجي كحد أقصى في هذا المستوى. اجعل برنامجك أصغر وحاول مرة أخرى."

msgid "Unexpected Indentation"
msgstr "لقد استخدمت عدداً أكثر من اللازم من الفراغات كإزاحة في السطر رقم {line_number}. لقد استخدمت {leading_spaces} إزاحات وهذا أكثر من اللازم. يجب عليك أن تبدأ كل مجموعة جديدة من الكود ب {indent_size} إزاحات أكثر من السطر الذي يسبقها."

msgid "Unquoted Assignment"
msgstr "ابتداء من هذا المستوى عليك وضع النص على يسار `هو` بين علامات الاقتباس. لقد نسيت فعل ذلك مع النص {text}."

msgid "Unquoted Equality Check"
msgstr "اذا كنت تريد فحص ما اذا كان المتغير مساويا لنص من عدة كلمات، هذه الكلمات يجب أن تكون محاطة بعلامات الاقتباس!"

msgid "Unquoted Text"
msgstr "انتبه! عند استعمال الأوامر اسأل أو قول يجب أن يكون النص بين علامات الاقتباس \". على ما يبدو أنك نسيت اضافة واحدة منهم في مكان ما."

msgid "Unsupported Float"
msgstr "لا ندعم الأرقام غير الصحيحة (الأرقام العشرية)حتى الان، ولكنها ستكون مدعومة بعد عدة مستويات. في الوقت الحالي قم بتغيير {value} الر رقم صحيح."

msgid "Unsupported String Value"
msgstr "النصوص لا يمكن أن تحتوي على {invalid_value}."

#, fuzzy
msgid "Unused Variable"
msgstr "You defined the variable {variable_name} on line {line_number}, but you did not use it."

msgid "Var Undefined"
msgstr "لقد قمت باستعمال المتغير {name} لكنك لم تقم بضبط قيمته ابتداء. من الممكن أيضاً أنك كنت تريد استعمال الكلمة {name} ولكن نسيت وضع علامات الاقتباس."

msgid "Wrong Level"
msgstr "لقد أدخلت برنامج هيدي صحيحاً ولكن ليس في المستوى المناسب. لقد كتبت {offending_keyword} للمستوى {working_level}. تلميح: {tip}"

#, fuzzy
msgid "Wrong Number of Arguments"
msgstr "Your function used the wrong number of arguments. You provided {used_number} but the function {name} needs {defined_number}"

msgid "account_overview"
msgstr "نظرة عامة على الحساب"

msgid "accounts_created"
msgstr "تم إنشاء الحسابات بنجاح."

msgid "accounts_intro"
msgstr "في هذه الصفحة تستطيع انشاء حسابات لعدة تلاميذ في نفس الوقت. من الممكن أيضاً اضافتهم مباشرة إلى واحد من الصفوف الخاصة بك. عند الضغط على الزر الأخضر مع علامة ال +، يمكنك إضافة صفوف جديدة. يمكنك حذف صف معين عند الضغط على الإشارة الحمراء التابعة له. يجب عدم وجود صفوف فارغة عند الضغط على \"انشاء الحسابات\". الرجاء الإنتباه إلى أن كل اسم مستخدم و بريد إلكتروني يجب أن يكون لا نظير له، وأن كلمة المرور يجب أن تحتوي <b> على الأقل</b> على ستة أحرف."

msgid "achievement_earned"
msgstr "لقد ا حصلت على انجاز!"

msgid "achievements"
msgstr "انجازات"

#, fuzzy
msgid "achievements_check_icon_alt"
msgstr "لقد ا حصلت على انجاز!"

#, fuzzy
msgid "achievements_logo_alt"
msgstr "انجازات"

msgid "add"
msgstr "إضافة"

#, fuzzy
msgid "add_students"
msgstr "تلاميذ"

#, fuzzy
msgid "add_students_options"
msgstr "انشاء حسابات للتلاميذ"

#, fuzzy
msgid "admin"
msgstr "Admin"

msgid "advance_button"
msgstr "الذهاب الى المستوى {level}"

msgid "adventure"
msgstr "مغامرة"

msgid "adventure_cloned"
msgstr "المغامرة قد نُسخت"

msgid "adventure_duplicate"
msgstr "لديك بالفعل مغامرة بنفس هذا الإسم."

msgid "adventure_empty"
msgstr "لم تدخل اسم المغامرة!"

msgid "adventure_exp_1"
msgstr "اكتب مغامرتك المفضلة على الجانب الأيسر. بعد إنشاء مغامرتك ، يمكنك تضمينها في أحد الصفوف الخاصة بك من خلال \"التخصيصات\". إذا كنت تريد تضمين أمر برمجي في مغامرتك، فيرجى استخدام مرساة الكود مثل هذا:"

msgid "adventure_exp_2"
msgstr "إذا كنت تريد إظهار مقتطفات برمجيةفعلية ، على سبيل المثال لإعطاء التلاميذ قالبًا أو مثالاً على البرامج. الرجاء استخدام المراسي المسبقة مثل هذا:"

msgid "adventure_exp_3"
msgstr "يمكنك استخدام زر \"معاينة\" لعرض نسخة مصممة من مغامرتك. لعرض المغامرة على صفحة مخصصة ، اختر \"عرض\" من صفحة المعلمين."

msgid "adventure_exp_classes"
msgstr "الصفوف التالية تستخدم هذه المغامرة."

msgid "adventure_id_invalid"
msgstr "رمز المغامرة هذا غير صالح."

msgid "adventure_length"
msgstr "المغامرة يجب أن تحتوي على ٢٠ حرفاً على الأقل."

msgid "adventure_name_invalid"
msgstr "اسم المغامرة غير صالح."

msgid "adventure_prompt"
msgstr "الرجاء إدخال اسم المغامرة"

msgid "adventure_terms"
msgstr "أوافق على أن مغامرتي قد تصير متاحة على العام على هيدي."

msgid "adventure_updated"
msgstr "تم تحديث المغامرة!"

#, fuzzy
msgid "adventures"
msgstr "Available Adventures"

#, fuzzy
msgid "adventures_info"
msgstr "Each Hedy level has built-in exercises for students, which we call adventures. You can create your own adventures and add them to your classes. With your own adventures you can create adventures that are relevant and interesting for your students. You can find more information about creating your own adventures <a href=\"https://hedy.org/for-teachers/manual/features\">here</a>."

#, fuzzy
msgid "adventures_restored"
msgstr "The default adventures have been restored!"

#, fuzzy
msgid "ago"
msgstr "{timestamp} ago"

msgid "agree_invalid"
msgstr "يجب أن توافق على شروط الخصوصية."

msgid "agree_with"
msgstr "أوافق على"

msgid "ajax_error"
msgstr "لقد حدث خطأ ما، يرجى المحاولة مرة أخرى."

#, fuzzy
msgid "all"
msgstr "All"

#, fuzzy
msgid "all_class_highscores"
msgstr "All students visible in class highscores"

msgid "already_account"
msgstr "هل لديك حساب بالفعل؟"

msgid "already_program_running"
msgstr "هناك بالفعل برنامج اخر تحت التنفيذ، قم بانهاء ذلك البرنامج أولاً."

#, fuzzy
msgid "already_teacher"
msgstr "You already have a teacher account."

#, fuzzy
msgid "already_teacher_request"
msgstr "You already have a pending teacher request."

msgid "amount_created"
msgstr "البرامج المنشأة"

msgid "amount_saved"
msgstr "البرامج المحفوظة"

msgid "amount_submitted"
msgstr "البرامج المرسلة"

msgid "are_you_sure"
msgstr "هل أنت متأكد؟ لا يمكنك التراجع عن هذا الإجراء."

msgid "ask_needs_var"
msgstr "ابتداء من المستوى الثاني، نستخدم الأمر اسأل مع متغير. مثال: الاسم هو اسأل ما اسمك؟"

msgid "back_to_class"
msgstr "الرجوع الى صف"

msgid "back_to_teachers_page"
msgstr "الرجوع الى صفحة المعلم"

#, fuzzy
msgid "become_a_sponsor"
msgstr "Become a sponsor"

msgid "birth_year"
msgstr "سنة الميلاد"

msgid "by"
msgstr "عند"

msgid "cancel"
msgstr "الغاء"

#, fuzzy
msgid "cant_parse_exception"
msgstr "Couldn't parse the program"

#, fuzzy
msgid "catch_index_exception"
msgstr "You tried to access the list {list_name} but it is either empty or the index is not there."

#, fuzzy
msgid "catch_value_exception"
msgstr "While running your program the command {command} received the value {value} which is not allowed. {suggestion}."

#, fuzzy
msgid "certificate"
msgstr "Certificate of Completion"

#, fuzzy
msgid "certified_teacher"
msgstr "Certified teacher"

msgid "change_password"
msgstr "تغيير كلمة المرور"

msgid "cheatsheet_title"
msgstr "ورقة غش"

msgid "class_already_joined"
msgstr "أنت بالفعل تلميذ في صف"

msgid "class_customize_success"
msgstr "تم انشاء التخصيصات للصف بنجاح."

#, fuzzy
msgid "class_live"
msgstr "Live statistics"

msgid "class_name_duplicate"
msgstr "لديك بالفعل صف بهذا الإسم."

msgid "class_name_empty"
msgstr "لم تدخل اسم الصف!"

msgid "class_name_invalid"
msgstr "اسم هذا الصف غير صالح."

msgid "class_name_prompt"
msgstr "أدخل اسم الصف رجاء"

#, fuzzy
msgid "class_overview"
msgstr "Class overview"

#, fuzzy
msgid "class_survey_description"
msgstr "We would like to get a better overview of our Hedy users. By providing these answers, you would help improve Hedy. Thank you!"

#, fuzzy
msgid "class_survey_later"
msgstr "Remind me tomorrow"

#, fuzzy
msgid "class_survey_question1"
msgstr "What is the age range in your class?"

#, fuzzy
msgid "class_survey_question2"
msgstr "What is the spoken language in your class?"

#, fuzzy
msgid "class_survey_question3"
msgstr "What is the gender balance in your class?"

#, fuzzy
msgid "class_survey_question4"
msgstr "What distinguishes your students from others?"

#, fuzzy
msgid "classes_info"
msgstr "Create a class to follow the progress of each student in dashboard, and to customize the adventures your students see, and even adding your own! You can create as many classes as you like, and each class can have multiple teachers each one with different roles. You can also add as many students as you want, but mind that each student can only be in one class at a time. You can find more information about classes in the <a href=\"https://hedy.org/for-teachers/manual/preparations#for-teachers\">teacher manual</a>."

msgid "clone"
msgstr "انسخ"

msgid "cloned_times"
msgstr "عدد النسخ"

#, fuzzy
msgid "close"
msgstr "Sluiten"

msgid "comma"
msgstr "فاصلة"

#, fuzzy
msgid "command_not_available_yet_exception"
msgstr "Command not available yet"

#, fuzzy
msgid "command_unavailable_exception"
msgstr "Command not correct anymore"

#, fuzzy
msgid "commands"
msgstr "Commands"

#, fuzzy
msgid "common_errors"
msgstr "Common errors"

#, fuzzy
msgid "congrats_message"
msgstr "Congratulations, {username}, you have completed Hedy!"

msgid "content_invalid"
msgstr "هذه المغامرة غير صالحة"

#, fuzzy
msgid "contributor"
msgstr "Contributor"

msgid "copy_clipboard"
msgstr "تم النسخ الى الحافظة (ذاكرة التخزين المؤقت) بنجاح"

#, fuzzy
msgid "copy_code"
msgstr "Copy code"

#, fuzzy
msgid "copy_join_link"
msgstr "الرجاء نسخ هذا الرابط ولصقه في تبويبة جديدة:"

#, fuzzy
msgid "copy_link_success"
msgstr "انسخ الرابط لمشاركته"

msgid "copy_link_to_share"
msgstr "انسخ الرابط لمشاركته"

msgid "copy_mail_link"
msgstr "الرجاء نسخ هذا الرابط ولصقه في تبويبة جديدة:"

msgid "correct_answer"
msgstr "الإجابة الصحيحة هي"

msgid "country"
msgstr "البلد"

msgid "country_invalid"
msgstr "الرجاء اختيار بلد صحيح."

#, fuzzy
msgid "country_title"
msgstr "الرجاء اختيار بلد صحيح."

msgid "create_account"
msgstr "انشاء حساب"

msgid "create_accounts"
msgstr "انشاء عدة حسابات"

msgid "create_accounts_prompt"
msgstr "هل أنت متأكد أنك تريد انشاء هذه الحسابات؟"

msgid "create_adventure"
msgstr "انشاء مغامرة"

msgid "create_class"
msgstr "انشاء صف جديد"

msgid "create_multiple_accounts"
msgstr "انشاء عدة حسابات"

#, fuzzy
msgid "create_public_profile"
msgstr "الملف العام"

#, fuzzy
msgid "create_question"
msgstr "Do you want to create one?"

#, fuzzy
msgid "create_student_account"
msgstr "Create an account"

#, fuzzy
msgid "create_student_account_explanation"
msgstr "You can save your own programs with an account."

#, fuzzy
msgid "create_teacher_account"
msgstr "Create a teacher account"

#, fuzzy
msgid "create_teacher_account_explanation"
msgstr "With a teacher account, you can save your programs and see the results of your students."

msgid "creator"
msgstr "مبتكر"

#, fuzzy
msgid "current_password"
msgstr "Current password"

msgid "customization_deleted"
msgstr "تم حذف التخصيصات بنجاح."

msgid "customize_adventure"
msgstr "تخصيص مغامرة"

msgid "customize_class"
msgstr "تخصيص الصف"

msgid "dash"
msgstr "علامة الشرطة"

msgid "default_403"
msgstr "ليس مصرحاً لك الوصول على ما يبدو..."

msgid "default_404"
msgstr "لم نستطع إيجاد تلك الصفحة..."

msgid "default_500"
msgstr "حدث خطأ ما..."

msgid "delete"
msgstr "حذف"

msgid "delete_adventure_prompt"
msgstr "هل أنت متأكد أنك تريد حذف هذه المغامرة؟"

msgid "delete_class_prompt"
msgstr "هل أنت متأكد أنك تريدحذف الصف؟"

msgid "delete_confirm"
msgstr "هل أنت متأكد من أنك تريد حذف البرنامج؟"

msgid "delete_invite"
msgstr "حذف الدعوة"

msgid "delete_invite_prompt"
msgstr "هل أنت متأكد أنك تريد حذف الدعوة الى هذا الصف؟"

msgid "delete_public"
msgstr "حذف الملف العام"

msgid "delete_success"
msgstr "تم حذف البرنامج بنجاح."

msgid "destroy_profile"
msgstr "حذف الملف الشخصي"

msgid "developers_mode"
msgstr "وضع المبرمج"

msgid "directly_available"
msgstr "افتتح مباشرة"

#, fuzzy
msgid "disable"
msgstr "Disable"

#, fuzzy
msgid "disabled"
msgstr "Disabled"

#, fuzzy
msgid "disabled_button_quiz"
msgstr "Your quiz score is below the threshold, try again!"

#, fuzzy
msgid "discord_server"
msgstr "Discord server"

#, fuzzy
msgid "distinguished_user"
msgstr "Distinguished user"

msgid "double quotes"
msgstr "علامة اقتباس مزدوجة"

#, fuzzy
msgid "download"
msgstr "Download"

#, fuzzy
msgid "download_login_credentials"
msgstr "Do you want to download the login credentials after the accounts creation?"

#, fuzzy
msgid "duplicate"
msgstr "Duplicate"

#, fuzzy
msgid "echo_and_ask_mismatch_exception"
msgstr "Echo and ask mismatch"

msgid "echo_out"
msgstr "لم نعد بحاجة الى الأمر ردد ابتداء من المستوى الثاني. يمكنك أن تكرر اجابة سؤال ما من خلال استخدام الأمر اسأل والأمر قول. مثال: الاسم هو اسأل ما اسمك؟ قول مرحبا الاسم"

msgid "edit_adventure"
msgstr "عدّل المغامرة"

msgid "edit_code_button"
msgstr "تعديل البرنامج"

msgid "email"
msgstr "البريد الإلكتروني"

msgid "email_invalid"
msgstr "الرجاء ادخال بريد الكتروني صحيح."

msgid "end_quiz"
msgstr "نهاية الفحص السريع"

#, fuzzy
msgid "english"
msgstr "English"

msgid "enter"
msgstr "إدخال"

msgid "enter_password"
msgstr "أدخل كلمة سر جديدة ل"

msgid "enter_text"
msgstr "أدخل الإجابة هنا..."

#, fuzzy
msgid "error_logo_alt"
msgstr "Error logo"

msgid "exclamation mark"
msgstr "علامة تعجب"

msgid "exercise"
msgstr "تدريب"

#, fuzzy
msgid "exercise_doesnt_exist"
msgstr "This exercise doesn't exist"

msgid "exists_email"
msgstr "البريد الاإلكتروني هذا قيد الإستخدام بالفعل."

msgid "exists_username"
msgstr "اسم المستخدم هذا قيد الإستخدام بالفعل."

#, fuzzy
msgid "exit_preview_mode"
msgstr "Exit preview mode"

msgid "experience_invalid"
msgstr "الرجاء اختيار الخبرة بشكل صحيح (نعم ، لا)."

msgid "expiration_date"
msgstr "تاريخ انتهاء الصلاحية"

msgid "explore_explanation"
msgstr "في هذه الصفحة يمكنك البحث في البرامج التي تم إنشاؤها بواسطة مستخدمي هيدي الآخرين. يمكنك الإختيار بناء على مستوى هيدي والمغامرة. انقر فوق \"عرض البرنامج\" لفتح البرنامج وتشغيله. البرامج ذات الرأس الأحمر تحتوي على خطأ. لا يزال بإمكانك فتح البرنامج ، ولكن تشغيله سيؤدي إلى حدوث خطأ. يمكنك بالطبع محاولة إصلاحه! إذا كان المستخدم الذي أنشأ البرنامج لديه ملف تعريف عام ، فيمكنك النقر فوق اسم المستخدم الخاص به لزيارة ملفه الشخصي. ستجد هناك جميع برامجهم التي تم مشاركتها وأكثر من ذلك بكثير!"

msgid "explore_programs"
msgstr "استكشف البرامج"

#, fuzzy
msgid "explore_programs_logo_alt"
msgstr "استكشف البرامج"

#, fuzzy
msgid "favorite_program"
msgstr "Favorite program"

msgid "favourite_confirm"
msgstr "هل أنت متأكد أنك تريد تحديد هذا البرنامج كبرنامج المفضل؟"

msgid "favourite_program"
msgstr "البرامج المفضلة"

msgid "favourite_program_invalid"
msgstr "البرنامج المفضل الذي اخترته غير صالح."

msgid "favourite_success"
msgstr "تم ضبط البرنامج كمفضل."

msgid "female"
msgstr "بنت / أنثى"

msgid "float"
msgstr "رقم"

msgid "for_teachers"
msgstr "للمعلمين"

msgid "forgot_password"
msgstr "هل نسيت كلمة المرور؟"

#, fuzzy
msgid "from_another_teacher"
msgstr "From another teacher"

#, fuzzy
msgid "from_magazine_website"
msgstr "From a magazine or website"

#, fuzzy
msgid "from_video"
msgstr "From a video"

#, fuzzy
msgid "fun_statistics_msg"
msgstr "Here are some fun statistics!"

msgid "gender"
msgstr "الجنس"

msgid "gender_invalid"
msgstr "الرجاء تحديد جنس صالح واختيار (أنثى ، ذكر ، أخرى)."

msgid "general"
msgstr "عام"

msgid "general_settings"
msgstr "اعدادات عامة"

#, fuzzy
msgid "generate_passwords"
msgstr "Generate passwords"

#, fuzzy
msgid "get_certificate"
msgstr "Get your certificate!"

#, fuzzy
msgid "give_link_to_teacher"
msgstr "Give the following link to your teacher:"

msgid "go_back_to_main"
msgstr "الرجوع الى الصفحة الرئيسية"

msgid "go_to_question"
msgstr "الذهاب إلى السؤال"

msgid "go_to_quiz_result"
msgstr "الذهاب إلى نتيجة الفحص السريع"

msgid "goto_profile"
msgstr "الذهاب الى ملفي الشخصي"

#, fuzzy
msgid "grid_overview"
msgstr "Overview of programs per adventure"

#, fuzzy
msgid "hand_in"
msgstr "Hand in"

#, fuzzy
msgid "hand_in_exercise"
msgstr "Hand in exercise"

#, fuzzy
msgid "heard_about_hedy"
msgstr "How have you heard about Hedy?"

#, fuzzy
msgid "heard_about_invalid"
msgstr "Please select a valid way you heard about us."

msgid "hedy_achievements"
msgstr "انجازات هيدي"

msgid "hedy_choice_title"
msgstr "اختيار هيدي"

#, fuzzy
msgid "hedy_logo_alt"
msgstr "Hedy logo"

#, fuzzy
msgid "hedy_on_github"
msgstr "Hedy on Github"

#, fuzzy
msgid "hedy_tutorial_logo_alt"
msgstr "بدء الدليل التوجيهي"

msgid "hello_logo"
msgstr "مرحبا!"

#, fuzzy
msgid "hello_world"
msgstr "Hello world!"

msgid "hidden"
msgstr "مخفي"

msgid "hide_cheatsheet"
msgstr "اخفاء ورقة الغش"

msgid "hide_keyword_switcher"
msgstr "اخفاء تبديل الكلمات المفتاحية"

#, fuzzy
msgid "hide_parsons"
msgstr "Hide parsons"

msgid "hide_quiz"
msgstr "نهاية الفحص السريع"

msgid "highest_level_reached"
msgstr "أعلى مستوى تم الوصول له"

#, fuzzy
msgid "highest_quiz_score"
msgstr "Highest quiz score"

#, fuzzy
msgid "highscore_explanation"
msgstr "في هذه الصفحة يمكنك البحث في البرامج التي تم إنشاؤها بواسطة مستخدمي هيدي الآخرين. يمكنك الإختيار بناء على مستوى هيدي والمغامرة. انقر فوق \"عرض البرنامج\" لفتح البرنامج وتشغيله. البرامج ذات الرأس الأحمر تحتوي على خطأ. لا يزال بإمكانك فتح البرنامج ، ولكن تشغيله سيؤدي إلى حدوث خطأ. يمكنك بالطبع محاولة إصلاحه! إذا كان المستخدم الذي أنشأ البرنامج لديه ملف تعريف عام ، فيمكنك النقر فوق اسم المستخدم الخاص به لزيارة ملفه الشخصي. ستجد هناك جميع برامجهم التي تم مشاركتها وأكثر من ذلك بكثير!"

#, fuzzy
msgid "highscore_no_public_profile"
msgstr "You don't have a public profile and are therefore not listed on the highscores. Do you wish to create one?"

#, fuzzy
msgid "highscores"
msgstr "النتيجة"

msgid "hint"
msgstr "تلميح؟"

#, fuzzy
msgid "ill_work_some_more"
msgstr "I'll work on it a little longer"

msgid "image_invalid"
msgstr "الصورة التي اخترتها غير صالحة."

#, fuzzy
msgid "incomplete_command_exception"
msgstr "Incomplete Command"

#, fuzzy
msgid "incorrect_handling_of_quotes_exception"
msgstr "Incorrect handling of quotes"

#, fuzzy
msgid "incorrect_use_of_types_exception"
msgstr "Incorrect use of types"

#, fuzzy
msgid "incorrect_use_of_variable_exception"
msgstr "Incorrect use of variable"

#, fuzzy
msgid "indentation_exception"
msgstr "Incorrect Indentation"

msgid "input"
msgstr "اجابة باستخدام اسأل"

msgid "integer"
msgstr "رقم"

msgid "invalid_class_link"
msgstr "رابط الانضمام للصف غير صالح."

#, fuzzy
msgid "invalid_command_exception"
msgstr "Invalid command"

#, fuzzy
msgid "invalid_keyword_language_comment"
msgstr "# The provided keyword language is invalid, keyword language is set to English"

#, fuzzy
msgid "invalid_language_comment"
msgstr "# The provided language is invalid, language set to English"

#, fuzzy
msgid "invalid_level_comment"
msgstr "# The provided level is invalid, level is set to level 1"

#, fuzzy
msgid "invalid_program_comment"
msgstr "# The provided program is invalid, please try again"

msgid "invalid_teacher_invitation_code"
msgstr "رمز الدعوة للمعلم غير صالح. لتصبح معلماً أو معلمةً تواصل معنا على hello@hedy.org."

#, fuzzy
msgid "invalid_tutorial_step"
msgstr "Invalid tutorial step"

msgid "invalid_username_password"
msgstr "اسم المستخدم/كلمة المرور غير صحيحة."

#, fuzzy
msgid "invite_by_username"
msgstr "يجب أن تكون جميع أسماء المستخدمين لا نظير لها."

msgid "invite_date"
msgstr "تاريخ الدعوة"

msgid "invite_message"
msgstr "لقد تلقيت دعوة للإنضمام إلى الصف"

msgid "invite_prompt"
msgstr "أدخل اسم مستخدم"

msgid "invite_teacher"
msgstr "دعوة معلم"

msgid "join_class"
msgstr "انضم الى صف"

msgid "join_prompt"
msgstr "يجب أن يكون لديك حساب لتنضم الى صف. هل تريد تسجيل الدحول الآن؟"

msgid "keyword_language_invalid"
msgstr "الرجاء اختيار لغة صحيحة للكلمات المفتاحية (الأوامر البرمجية). اختر اللغة الإنجليزية أو لغتك الخاصة."

#, fuzzy
msgid "language"
msgstr "Language"

msgid "language_invalid"
msgstr "الرجاء اختيار لغة صحيحة."

msgid "languages"
msgstr "أي من لغات البرمجة التالية استخدمتها من قبل؟"

msgid "last_achievement"
msgstr "آخر انجاز تم تحقيقه"

msgid "last_edited"
msgstr "تاريخ آخر تعديل"

#, fuzzy
msgid "last_error"
msgstr "Last error"

msgid "last_login"
msgstr "اخر تسجيل دخول"

#, fuzzy
msgid "last_program"
msgstr "Last program"

msgid "last_update"
msgstr "اخر تحديث"

msgid "lastname"
msgstr "اسم العائلة"

msgid "leave_class"
msgstr "مغادرة الصف"

msgid "level"
msgstr "مستوى"

#, fuzzy
msgid "level_accessible"
msgstr "Level is open to students"

#, fuzzy
msgid "level_disabled"
msgstr "Level disabled"

#, fuzzy
msgid "level_future"
msgstr "This level will open automatically after the opening date"

msgid "level_invalid"
msgstr "هذا المستوى من هيدي غير صحيح."

msgid "level_not_class"
msgstr "هذا المستوى ليس متاحا لصفك الدراسي بعد"

msgid "level_title"
msgstr "مستوى"

#, fuzzy
msgid "levels"
msgstr "levels"

msgid "link"
msgstr "الرابط"

msgid "list"
msgstr "قائمة"

#, fuzzy
msgid "live_dashboard"
msgstr "Live Dashboard"

#, fuzzy
msgid "logged_in_to_share"
msgstr "You must be logged in to save and share a program."

msgid "login"
msgstr "تسجيل الدخول"

msgid "login_long"
msgstr "الدخول الى حسابك"

#, fuzzy
msgid "login_to_save_your_work"
msgstr "Log in to save your work"

msgid "logout"
msgstr "تسجيل الخروج"

#, fuzzy
msgid "longest_program"
msgstr "Longest program"

msgid "mail_change_password_body"
msgstr ""
"تم تغيير كلمة مرور هيدي الخاصة بك. إذا كنت أنت من قام/طلب هذا ، فكل شيء على ما يرام.\n"
"إذا لم تقم بطلب/بفعل تغيير كلمة المرور الخاصة بك ، فيرجى الاتصال بنا على الفور من خلال الرد على هذا البريد الإلكتروني."

msgid "mail_change_password_subject"
msgstr "تم تغيير كلمة مرور هيدي الخاصة بك"

#, fuzzy
msgid "mail_error_change_processed"
msgstr "Something went wrong when sending a validation mail, the changes are still correctly processed."

msgid "mail_goodbye"
msgstr ""
"شكراً لك!\n"
"فريق هيدي"

msgid "mail_hello"
msgstr "مرحباً {username}!"

msgid "mail_recover_password_body"
msgstr ""
"من خلال الضغط على هذا الرابط ، يمكنك ضبط كلمة مرور جديدة لـهيدي. هذا الرابط صالح لمدة <b> ٤ </b> ساعات.\n"
"إذا لم تطلب إعادة ضبط كلمة المرور ، فيرجى تجاهل هذا البريد الإلكتروني: {link}"

msgid "mail_recover_password_subject"
msgstr "طلب إعادة ضبط كلمة المرور."

msgid "mail_reset_password_body"
msgstr ""
"تمت إعادة ضبط كلمة مرور هيدي الخاصة بك إلى كلمة مرور جديدة. إذا كنت أنت من طلب/قام بهذا ، فكل شيء على ما يرام.\n"
"إذا لم تقم بطلب/بفعل تغيير كلمة المرور الخاصة بك ، فيرجى الاتصال بنا على الفور من خلال الرد على هذا البريد الإلكتروني."

msgid "mail_reset_password_subject"
msgstr "تم إعادة ضبط كلمة مرور هيدي الخاصة بك"

msgid "mail_welcome_teacher_body"
msgstr ""
"<strong>مرحبًا!</strong>\n"
"تهانينا على حساب المعلم الجديد الخاص بك من هيدي. مرحبًا بك في المجتمع العالمي لمعلمي هيدي!\n"
"\n"
"<strong> ما يمكن لحساب المعلم فعله </strong>\n"
"باستخدام حساب المعلم الخاص بك ، لديك خيار إنشاء الصفوف الدراسية. يمكن لتلاميذك الانضمام إلى صفوفك ويمكنك رؤية تقدمهم. يتم إنشاء الصفوف وإدارتها من خلال <a href=\"https://hedycode.com/for-teachers\">صفحةالمعلم</a>.\n"
"\n"
"<strong> كيفية مشاركة الأفكار </strong>\n"
"إذا كنت تستخدم هيدي في الصف ، فمن المحتمل أن يكون لديك أفكار للتحسين! يمكنك مشاركة هذه الأفكار معنا في <a href=\"https://github.com/hedyorg/hedy/discussions/categories/ideas\"> مناقشة الأفكار </a>.\n"
"\n"
"<strong> كيف تطلب المساعدة </strong>\n"
"إذا كان هناك أي شيء غير واضح ، فيمكنك النشر في <a href=\"https://github.com/hedyorg/hedy/discussions/categories/q-a\"> مناقشة الأسئلة والأجوبة </a> أو <a href = \"mailto:hello@hedy.org \"> أرسل إلينا بريدًا إلكترونيًا </a>.\n"
"\n"
"استمر في البرمجة!"

msgid "mail_welcome_teacher_subject"
msgstr "حساب هيدي الخاص بك كمعلم جاهز"

msgid "mail_welcome_verify_body"
msgstr ""
"تم انشاء حساب هيدي الخاص بك بنجاح. أهلاً بك!\n"
"الرجاء الضغط على هذا الرابط للتحقق من بريدك الإلكتروني: {link}"

msgid "mail_welcome_verify_subject"
msgstr "مرحباً بك في هيدي"

msgid "mailing_title"
msgstr "اشترك في نشرة هيدي الإخبارية"

msgid "main_subtitle"
msgstr "لغة برمجة متدرجة"

msgid "main_title"
msgstr "هيدي"

#, fuzzy
msgid "make_sure_you_are_done"
msgstr "Make sure you are done! You will not be able to change your program anymore after you click \"Hand in\"."

msgid "male"
msgstr "ولد / ذكر"

msgid "mandatory_mode"
msgstr "وضع المبرمج الإلزامي"

msgid "my_account"
msgstr "حسابي"

msgid "my_achievements"
msgstr "مغامراتي"

msgid "my_adventures"
msgstr "مغامراتي"

msgid "my_classes"
msgstr "صفوفي"

msgid "my_messages"
msgstr "رسائلي"

#, fuzzy
msgid "my_public_profile"
msgstr "My public profile"

msgid "name"
msgstr "الاسم"

msgid "nav_explore"
msgstr "استكشف"

msgid "nav_hedy"
msgstr "هيدي"

msgid "nav_learn_more"
msgstr "المزيد من المعلومات"

msgid "nav_start"
msgstr "صفحة البدأ"

msgid "nested blocks"
msgstr "مجموعة ضمن مجموعة"

msgid "new_password"
msgstr "كلمة المرور الجديدة"

#, fuzzy
msgid "new_password_repeat"
msgstr "Repeat new password"

msgid "newline"
msgstr "سطر جديد"

#, fuzzy
msgid "next_exercise"
msgstr "Next exercise"

#, fuzzy
msgid "next_page"
msgstr "Next page"

msgid "next_step_tutorial"
msgstr "الخطوة التالية >>>"

msgid "no"
msgstr "لا"

msgid "no_account"
msgstr "ليس لديك حساب؟"

msgid "no_accounts"
msgstr "لا يوجد حسابات ليتم انشاءها."

msgid "no_adventures_yet"
msgstr "لا يوجد مغامرات عامة بعد..."

#, fuzzy
msgid "no_certificate"
msgstr "This user hasn't earned the Hedy Certificate of Completion"

#, fuzzy
msgid "no_more_flat_if"
msgstr "Starting in level 8, the line after {if} needs to start with 4 spaces."

#, fuzzy
msgid "no_programs"
msgstr "ليس لديك أي برامج بعد."

msgid "no_public_profile"
msgstr "ليس لديك نص ملف شخصي عام حتى الآن ..."

msgid "no_shared_programs"
msgstr "ليس لديه برامج تم مشاركتها..."

msgid "no_such_adventure"
msgstr "هذه المغامرة غير موجودة!"

msgid "no_such_class"
msgstr "لا وجود لهذا الصف في هيدي"

#, fuzzy
msgid "no_such_highscore"
msgstr "لا يوجد هذا المستوى في هيدي!"

msgid "no_such_level"
msgstr "لا يوجد هذا المستوى في هيدي!"

msgid "no_such_program"
msgstr "لا يوجد هذا البرنامج في هيدي!"

msgid "no_tag"
msgstr "لم يتم تقديم أي علامة"

msgid "not_enrolled"
msgstr "يبدو أنك لست في هذا الصف!"

#, fuzzy
msgid "not_in_class_no_handin"
msgstr "You are not in a class, so there's no need for you to hand in anything."

#, fuzzy
msgid "not_logged_in_cantsave"
msgstr "Your program will not be saved."

#, fuzzy
msgid "not_logged_in_handin"
msgstr "You must be logged in to hand in an assignment."

msgid "not_teacher"
msgstr "يبدو أنك لست معلم أو معلمة!"

msgid "number"
msgstr "رقم"

#, fuzzy
msgid "number_achievements"
msgstr "Number of achievements"

#, fuzzy
msgid "number_lines"
msgstr "Number of lines"

msgid "number_programs"
msgstr "عدد البرامج"

msgid "ok"
msgstr "حسناً"

#, fuzzy
msgid "only_you_can_see"
msgstr "Only you can see this program."

msgid "open"
msgstr "افتح"

msgid "opening_date"
msgstr "تاريخ الافتتاح"

msgid "opening_dates"
msgstr "تواريخ الافتتاح"

msgid "option"
msgstr "خيار"

msgid "or"
msgstr "أو"

msgid "other"
msgstr "آخر"

msgid "other_block"
msgstr "لغة برمجة أخرى تستعمل اللبنات البرمجية"

msgid "other_settings"
msgstr "اعدادات أخرى"

#, fuzzy
msgid "other_source"
msgstr "Other"

msgid "other_text"
msgstr "لغة برمجية نصّية أخرى"

msgid "overwrite_warning"
msgstr "لديك برنامج بهذا اإسم بالفعل، سيؤدي حفظ هذا البرنامج إلى استبدال البرنامج القديم. هل أنت متأكد؟"

#, fuzzy
msgid "owner"
msgstr "Owner"

msgid "page"
msgstr "صفحة"

msgid "page_not_found"
msgstr "لم نستطع ايجاد تلك الصفحة!"

msgid "parsons_title"
msgstr "الأحجية"

msgid "password"
msgstr "كلمة المرور"

msgid "password_change_not_allowed"
msgstr "لا يمكنك تغيير كلمة المرور لهذا المستخدم."

msgid "password_change_prompt"
msgstr "هل أنت متأكد أنك تريد تغيير كلمة المرور هذه؟"

msgid "password_change_success"
msgstr "تم تغيير كلمة المرور للتلميذ الخاص بك بنجاح."

msgid "password_invalid"
msgstr "كلمة المرور الخاصة بك غير صالحة."

msgid "password_repeat"
msgstr "اعادة كلمة المرور"

msgid "password_resetted"
msgstr "تم إعادة ضبط كلمة المرور الخاصة بك بنجاح، سيتم إعادة تحويلك إلى صفحة تسجيل الدخول."

msgid "password_six"
msgstr "كلمة المرور المختارة يجب أن تتكون من ستة أحرف على الأقل."

msgid "password_updated"
msgstr "تم تحديث كلمة المرور."

msgid "passwords_six"
msgstr "كلمة المرور يجب أن تتكون من ستة أحرف أو أكثر."

msgid "pending_invites"
msgstr "الدعوات قيد الإنتظار"

#, fuzzy
msgid "people_with_a_link"
msgstr "Other people with a link can see this program. It also can be found on the \"Explore\" page."

#, fuzzy
msgid "percentage"
msgstr "percentage"

msgid "percentage_achieved"
msgstr "أنجزه {percentage}{٪} من المستخدمين"

msgid "period"
msgstr "نقطة"

msgid "personal_text"
msgstr "النص الشخصي"

msgid "personal_text_invalid"
msgstr "النص الشخصي غير صالح."

#, fuzzy
msgid "postfix_classname"
msgstr "Postfix classname"

msgid "preferred_keyword_language"
msgstr "اللغة المفضلة للأوامر البرمجية"

msgid "preferred_language"
msgstr "اللغة المفضلة"

msgid "preview"
msgstr "معاينة"

#, fuzzy
msgid "previewing_adventure"
msgstr "Previewing adventure"

#, fuzzy
msgid "previewing_class"
msgstr "You are previewing class <em>{class_name}</em> as a teacher."

msgid "previous_campaigns"
msgstr "عرض الحملات السابقة"

msgid "print_logo"
msgstr "قول"

msgid "privacy_terms"
msgstr "شروط الخصوصية"

#, fuzzy
msgid "private"
msgstr "Private"

#, fuzzy
msgid "profile_logo_alt"
msgstr "تم تحديث الملف الشخصي."

msgid "profile_picture"
msgstr "الصورة الشخصية"

msgid "profile_updated"
msgstr "تم تحديث الملف الشخصي."

msgid "profile_updated_reload"
msgstr "تم تحديث الملف الشخصي، سيتم إعادة تحميل الصفحة."

msgid "program_contains_error"
msgstr "هذا البرنامج يحتوي على خطأ، هل أنت متأكد من أنك تريد مشاركة البرنامج؟"

msgid "program_header"
msgstr "برامجي"

#, fuzzy
msgid "program_too_large_exception"
msgstr "Programs too large"

msgid "programming_experience"
msgstr "هل لديك خبرة سابقة في البرمجة؟"

msgid "programming_invalid"
msgstr "الرجاء اختيار لغة برمجة بشكل صحيح."

msgid "programs"
msgstr "البرامج"

msgid "programs_created"
msgstr "البرامج المنشأة"

msgid "programs_saved"
msgstr "البرامج المحفوظة"

msgid "programs_submitted"
msgstr "البرامج التي تم تسليمها"

msgid "prompt_join_class"
msgstr "هل تريد الإنضمام الى هذا الصف؟"

#, fuzzy
msgid "public"
msgstr "Public"

msgid "public_adventures"
msgstr "تصفح المغامرات العامة"

msgid "public_invalid"
msgstr "اختيار الاتفاقية هذا غير صالح"

msgid "public_profile"
msgstr "الملف العام"

msgid "public_profile_info"
msgstr "بتحديد هذا الخانة أجعل ملفي الشخصي مرئيًا للجميع. انتبه على عدم مشاركة معلومات شخصية مثل اسمك أو عنوان منزلك ، لأن الجميع سيتمكن من رؤيتها!"

msgid "public_profile_updated"
msgstr "تم تحديث الملف الشخصي العام."

#, fuzzy
msgid "pygame_waiting_for_input"
msgstr "Waiting for a button press..."

msgid "question mark"
msgstr "علامة سؤال"

#, fuzzy
msgid "quiz_logo_alt"
msgstr "Quiz logo"

#, fuzzy
msgid "quiz_score"
msgstr "Quiz score"

msgid "quiz_tab"
msgstr "انهاء الفحص السريع"

#, fuzzy
msgid "quiz_threshold_not_reached"
msgstr "Quiz threshold not reached to unlock this level"

msgid "read_code_label"
msgstr "القراءة بصوت عال"

msgid "recent"
msgstr "برامجي الأخيرة"

msgid "recover_password"
msgstr "طلب إعادة ضبط كلمة المرور"

msgid "regress_button"
msgstr "الرجوع الى المستوى {level}"

msgid "remove"
msgstr "ازالة"

msgid "remove_customization"
msgstr "إزالة التخصيصات"

msgid "remove_customizations_prompt"
msgstr "هل أنت متأكد أنك تريد إزالة التخصيصات المتعلقة بهذا الصف؟"

msgid "remove_student_prompt"
msgstr "هل أنت متأكد أنك تريد ازالة التلميذ من الصف؟"

msgid "remove_user_prompt"
msgstr "هل تأكد حذف هذا المستخدم؟"

#, fuzzy
msgid "repair_program_logo_alt"
msgstr "Repair program icon"

#, fuzzy
msgid "repeat_dep"
msgstr "Starting in level 8, {repeat} needs to be used with indentation. You can see examples on the {repeat} tab in level 8."

msgid "repeat_match_password"
msgstr "كلمة المرور المكررة غير متطابقة."

msgid "repeat_new_password"
msgstr "أعد ادخال كلمة المرور"

#, fuzzy
msgid "report_failure"
msgstr "This program does not exist or is not public"

#, fuzzy
msgid "report_program"
msgstr "Are you sure you want to report this program?"

#, fuzzy
msgid "report_success"
msgstr "This program has been reported"

msgid "request_teacher"
msgstr "هل ترغب في التقدم بطلب للحصول على حساب المعلم؟"

#, fuzzy
msgid "request_teacher_account"
msgstr "Request teacher account"

msgid "required_field"
msgstr "مطلوب تعبئة الحقول مع علامة ال *"

msgid "reset_adventure_prompt"
msgstr "هل أنت متأكد أنك تريد إعادة ضبط كل المغامرات المختارة؟"

msgid "reset_adventures"
msgstr "إعادة ضبط المغامرات المختارة"

#, fuzzy
msgid "reset_button"
msgstr "Reset"

msgid "reset_password"
msgstr "اعادة ضبط كلمة المرور"

msgid "reset_view"
msgstr "اعادة ضبط"

msgid "retrieve_adventure_error"
msgstr "لا يسمح لك بعرض هذه المغامرة!"

msgid "retrieve_class_error"
msgstr "يمكن للمعلمين فقط استرجاع الصفوف"

#, fuzzy
msgid "retrieve_tag_error"
msgstr "Error retrieving tags"

msgid "role"
msgstr "منصب"

msgid "run_code_button"
msgstr "تنفيذ البرنامج"

#, fuzzy
msgid "runs_over_time"
msgstr "Runs over time"

msgid "save"
msgstr "حفظ"

msgid "save_parse_warning"
msgstr "هذا البرنامج يحتوي على خطأ، هل أنت متأكد أنك تريد حفظه؟"

msgid "save_prompt"
msgstr "يجب أن يكون لديك حساب لتتمكن من حفظ برنامجك. هل ترغب بتسجيل الدخول الآن؟"

msgid "save_success_detail"
msgstr "تم حفظ البرنامج بنجاح."

msgid "score"
msgstr "النتيجة"

msgid "search"
msgstr "ابحث..."

msgid "search_button"
msgstr "البحث"

msgid "second_teacher"
msgstr "معلم ثاني"

#, fuzzy
msgid "second_teacher_copy_prompt"
msgstr "Are you sure you want to copy this teacher?"

msgid "second_teacher_prompt"
msgstr "أدخل إسم المعلم لدعوته"

msgid "second_teacher_warning"
msgstr "كل معلم بهذا الصف يمكنه تعديل الخصائص جميعها."

#, fuzzy
msgid "see_certificate"
msgstr "See {username} certificate!"

msgid "select"
msgstr "اختر"

msgid "select_adventures"
msgstr "اختيار المغامرات"

#, fuzzy
msgid "select_all"
msgstr "Select all"

msgid "select_lang"
msgstr "اختر اللغة"

msgid "select_tag"
msgstr "اختر العلامة"

#, fuzzy
msgid "selected"
msgstr "Selected"

msgid "self_removal_prompt"
msgstr "هل أنت متأكد أنك تريد مغادرة هذا الصف؟"

msgid "send_password_recovery"
msgstr "ارسال رابط لاسترجاع كلمة المرور"

msgid "sent_by"
msgstr "تم إرسال الدعوة من قبل"

msgid "sent_password_recovery"
msgstr "ستصلك على الفور رسالة على البريد الإلكتروني مع التعليمات الخاصة بإعادة ضبط كلمة المرور الخاصة بك."

msgid "settings"
msgstr "اعداداتي الشخصية"

msgid "share"
msgstr "مشاركة"

#, fuzzy
msgid "share_by_giving_link"
msgstr "Show your program to other people by giving them the link below:"

msgid "share_confirm"
msgstr "هل أنت متأكد من أنك تريد جعل البرنامج عاماً/علنياً؟"

msgid "share_success_detail"
msgstr "تم مشاركة البرنامج بنجاح."

#, fuzzy
msgid "share_your_program"
msgstr "Share your program"

#, fuzzy
msgid "signup_student_or_teacher"
msgstr "Are you a student or a teacher?"

msgid "single quotes"
msgstr "علامة اقتباس أحادية"

msgid "slash"
msgstr "علامة الخط المائل ناحية اليمين"

#, fuzzy
msgid "slides"
msgstr "Slides"

#, fuzzy
msgid "slides_info"
msgstr "For each level of Hedy, we have created slides to help you teach. The slides contain explanations of each level, and Hedy examples that you can run inside the slides. Just click the link and get started! the Introduction slides are a general explanation of Hedy before level 1 The slides were created using <a href=\"https://slides.com\">slides.com</a>. If you want to adapt them yourself, you can download them, and then upload the resulting zip file to <a href=\"https://slides.com\">slides.com</a>. You can find more information about the slides in the <a href=\"https://hedy.org/for-teachers/manual/features\">teacher's manual</a>."

#, fuzzy
msgid "social_media"
msgstr "Social media"

#, fuzzy
msgid "something_went_wrong_keyword_parsing"
msgstr "There is a mistake in your adventure, are all keywords correctly surrounded with { }?"

msgid "space"
msgstr "مسافة إزاحة"

msgid "star"
msgstr "علامة النجمة"

msgid "start_hedy_tutorial"
msgstr "بدء الدليل التوجيهي"

msgid "start_programming"
msgstr "ابدأ البرمجة"

#, fuzzy
msgid "start_programming_logo_alt"
msgstr "ابدأ البرمجة"

msgid "start_quiz"
msgstr "بدء الفحص السريع"

msgid "start_teacher_tutorial"
msgstr "بدء الدليل التوجيهي للمعلم"

msgid "step_title"
msgstr "المهمة"

msgid "stop_code_button"
msgstr "ايقاف البرنامج"

msgid "string"
msgstr "نص"

msgid "student"
msgstr "طالب"

msgid "student_already_in_class"
msgstr "هذا التلميذ بالفعل موجود في الصف الخاص بك."

msgid "student_already_invite"
msgstr "هذا التلميذ بالفعل لديه دعوة قيد الإنتظار."

#, fuzzy
msgid "student_details"
msgstr "Student details"

#, fuzzy
msgid "student_list"
msgstr "Student list"

#, fuzzy
msgid "student_not_allowed_in_class"
msgstr "Student not allowed in class"

msgid "student_not_existing"
msgstr "اسم المستخدم غير موجود."

#, fuzzy
msgid "student_signup_header"
msgstr "Student"

msgid "students"
msgstr "تلاميذ"

#, fuzzy
msgid "submission_time"
msgstr "Handed in at"

msgid "submit_answer"
msgstr "إجابة السؤال"

msgid "submit_program"
msgstr "ارسال"

msgid "submit_warning"
msgstr "هل أنت متأكد أنك تريد ارسال هذا البرنامج؟"

#, fuzzy
msgid "submitted"
msgstr "Submitted"

msgid "submitted_header"
msgstr "هذا برنامج تسليمه ولا يمكن نعديله."

msgid "subscribe"
msgstr "اشترك"

msgid "subscribe_newsletter"
msgstr "اشترك في النشرة الإخبارية"

#, fuzzy
msgid "suggestion_color"
msgstr "Try using another color"

#, fuzzy
msgid "suggestion_note"
msgstr "Use a note between C0 and B9 or a number between 1 and 70"

#, fuzzy
msgid "suggestion_number"
msgstr "Try changing the value to a number"

msgid "surname"
msgstr "الاسم الأول"

#, fuzzy
msgid "survey"
msgstr "Survey"

#, fuzzy
msgid "survey_completed"
msgstr "Survey completed"

#, fuzzy
msgid "survey_skip"
msgstr "Don't show this again"

#, fuzzy
msgid "survey_submit"
msgstr "Submit"

#, fuzzy
msgid "tag_in_adventure"
msgstr "Tag in adventure"

msgid "tag_input_placeholder"
msgstr "اكتب علامة جديدة"

msgid "tags"
msgstr "العلامات"

msgid "teacher"
msgstr "معلم"

#, fuzzy
msgid "teacher_account_request"
msgstr "You have a pending teacher account request"

#, fuzzy
msgid "teacher_account_success"
msgstr "You successfully requested a teacher account."

msgid "teacher_invalid"
msgstr "قيمة المعلم الخاصة بك غير صالحة."

msgid "teacher_invitation_require_login"
msgstr "لإعداد ملفك الشخصي كمعلم ، سنحتاج منك تسجيل الدخول. إذا لم يكن لديك حساب ، فالرجاء إنشاء حساب."

#, fuzzy
msgid "teacher_manual"
msgstr "Teacher manual"

#, fuzzy
msgid "teacher_signup_header"
msgstr "Teacher"

#, fuzzy
msgid "teacher_tutorial_logo_alt"
msgstr "اضغط على \"الخطوة التالية\" لتبدأ كمعلم أو معلمة في هيدي!"

msgid "teacher_welcome"
msgstr "مرحباً في هيدي! بكل فخر أنت الآن تمتلك حساباً كمعلم وذا يسمح لك بانشاء صفوف ودعوة تلاميذ."

msgid "teachers"
msgstr "المعلمون"

msgid "template_code"
msgstr ""
"هنا شرح المغامرة الخاصة بي!\n"
"\n"
"بهذه الطريقة يمكنني أن أعرض أمراً برمجياً: <code> قول</code>\n"
"\n"
"ولكن في بعض الأحيان ربما تريد أن تعرض مقتطفاً برمجياً، مثل هذا:\n"
"<pre>\n"
"اسأل ما اسمك؟\n"
"ردد اه اذن اسمك هو\n"
"</pre>"

#, fuzzy
msgid "this_turns_in_assignment"
msgstr "This turns in your assignment to your teacher."

msgid "title"
msgstr "العنوان"

msgid "title_achievements"
msgstr "هيدي - انجازاتي"

msgid "title_admin"
msgstr "هيدي - صفحة الإدارة"

#, fuzzy
msgid "title_class grid_overview"
msgstr "Hedy - Grid overview"

#, fuzzy
msgid "title_class live_statistics"
msgstr "Hedy - Live Statistics"

msgid "title_class-overview"
msgstr "هيدي - نظرة عامة على الصف"

msgid "title_customize-adventure"
msgstr "هيدي - تخصيص مغامرة"

msgid "title_customize-class"
msgstr "هيدي - تخصيص صف"

msgid "title_explore"
msgstr "هيدي - استكشف"

msgid "title_for-teacher"
msgstr "هيدي - للمعلمين"

msgid "title_join-class"
msgstr "هيدي - انضم الى صف"

msgid "title_landing-page"
msgstr "مرحباً في هيدي!"

msgid "title_learn-more"
msgstr "هيدي - اعرف أكثر"

msgid "title_login"
msgstr "هيدي - تسجيل الدخول"

msgid "title_my-profile"
msgstr "هيدي - حسابي"

msgid "title_privacy"
msgstr "هيدي - شروط الخصوصية"

msgid "title_programs"
msgstr "هيدي -برامجي"

msgid "title_public-adventures"
msgstr "هيدي - المغامرات العامة"

msgid "title_recover"
msgstr "هيدي - استرجاع الحساب"

msgid "title_reset"
msgstr "هيدي - اعادة ضبط كلمة المرور"

msgid "title_signup"
msgstr "هيدي - انشاء حساب"

msgid "title_start"
msgstr "هيدي - لغة برمجة متدرجة"

msgid "title_view-adventure"
msgstr "هيدي - عرض مغامرة"

msgid "token_invalid"
msgstr "الرمز الخاص بك غير صالح."

#, fuzzy
msgid "tooltip_level_locked"
msgstr "Your teacher disabled this level"

msgid "translate_error"
msgstr "حدث خطأ ما خلال ترجمة البرنامج. حاول تنفيذ البرنامج وافحص وجود خطأ فيه. البرنامج الذي يحتوي على خطأ لا يمكن أن تتم ترجمته."

#, fuzzy
msgid "translating_hedy"
msgstr "Translating Hedy"

#, fuzzy
msgid "translator"
msgstr "Translator"

msgid "try_it"
msgstr "جرب ذلك"

#, fuzzy
msgid "tutorial"
msgstr "Tutorial"

msgid "tutorial_code_snippet"
msgstr ""
"{print} مرحباً أيها العالم!\n"
"{print} أنا أتعلم هيدي من خلال الدليل التوجيهي!"

#, fuzzy
msgid "tutorial_message_not_found"
msgstr "You have received an invitation to join class"

#, fuzzy
msgid "tutorial_title_not_found"
msgstr "We could not find that page!"

msgid "unauthorized"
msgstr "ليس لديك الصلاحيات اللازمة للوصول إلى هذه الصفحة"

msgid "unique_usernames"
msgstr "يجب أن تكون جميع أسماء المستخدمين لا نظير لها."

#, fuzzy
msgid "unlock_thresholds"
msgstr "Unlock level thresholds"

#, fuzzy
msgid "unsaved_class_changes"
msgstr "There are unsaved changes, are you sure you want to leave this page?"

msgid "unshare"
msgstr "الغاء المشاركة"

msgid "unshare_confirm"
msgstr "هل أنت متأكد من أنك تريد جعل البرنامج خاصاً/سرّياً؟"

msgid "unshare_success_detail"
msgstr "تم التراجع عن مشاركة البرنامج بنجاح."

msgid "update_adventure_prompt"
msgstr "هل أنت متأكد أنك تريد تعديل هذه المغامرة؟"

msgid "update_profile"
msgstr "تحديث الملف الشخصي"

msgid "update_public"
msgstr "تحديث الملف العام"

#, fuzzy
msgid "updating_indicator"
msgstr "Updating"

#, fuzzy
msgid "use_of_blanks_exception"
msgstr "Use of blanks in programs"

#, fuzzy
msgid "use_of_nested_functions_exception"
msgstr "Use of nested functions"

msgid "user"
msgstr "مستخدم"

#, fuzzy
msgid "user_inexistent"
msgstr "This user doesn't exist"

msgid "user_not_private"
msgstr "هذا الحساب إما غير موجود أو لا يوجد لديه ملف شخصي عام"

msgid "username"
msgstr "اسم المستخدم"

msgid "username_empty"
msgstr "لم تدخل اسم المستخدم!"

msgid "username_invalid"
msgstr "اسم المستخدم الخاص بك غير صالح."

msgid "username_special"
msgstr "اسم المستخدم لا يمكن أن يتضمن `:` أو `@`."

msgid "username_three"
msgstr "اسم المستخدم يجب أن يتكون من ثلاثة أحرف على الأقل."

msgid "usernames_exist"
msgstr "اسم مستخدم واحد أو أكثر قيد الاستخدام بالفعل."

#, fuzzy
msgid "value"
msgstr "Value"

msgid "variables"
msgstr "المتغيرات"

msgid "view_program"
msgstr "عرض البرنامج"

msgid "welcome"
msgstr "مرحباً"

msgid "welcome_back"
msgstr "مرحباً بعودتك"

#, fuzzy
msgid "what_is_your_role"
msgstr "What is your role?"

msgid "what_should_my_code_do"
msgstr "كيف تكتب هذا الكود؟"

#, fuzzy
msgid "whole_world"
msgstr "The world"

msgid "year_invalid"
msgstr "الرجاء ادخال سنة بين ١٩٩٠ و {current_year}."

msgid "yes"
msgstr "نعم"

msgid "your_account"
msgstr "ملفك الشخصي"

#, fuzzy
msgid "your_class"
msgstr "صفوفي"

msgid "your_last_program"
msgstr "آخر برنامج تم حفظه"

msgid "your_personal_text"
msgstr "نصّك الشخصي..."

#, fuzzy
msgid "your_program"
msgstr "Your program"

#~ msgid "create_account_explanation"
#~ msgstr "يسمح لك امتلاك حسابك الخاص بحفظ برامجك."

#~ msgid "only_teacher_create_class"
#~ msgstr "يمكن للمعلمين فقط انشاء صفوف!"

#~ msgid "keyword_support"
#~ msgstr "الأوامر البرمجية المترجمة"

#~ msgid "non_keyword_support"
#~ msgstr "المحتوى المترجم"

#~ msgid "try_button"
#~ msgstr "حاول"

#~ msgid "select_own_adventures"
#~ msgstr "اختيار المغامرات الذاتية"

#~ msgid "edit"
#~ msgstr "Edit"

#~ msgid "view"
#~ msgstr "عرض"

#~ msgid "class"
#~ msgstr "Class"

#~ msgid "save_code_button"
#~ msgstr "حفظ البرنامج"

#~ msgid "share_code_button"
#~ msgstr "حفظ ومشاركة البرنامج"

#~ msgid "classes_invalid"
#~ msgstr "The list of selected classes is invalid"

#~ msgid "directly_add_adventure_to_classes"
#~ msgstr "Do you want to add this adventure directly to one of your classes?"

#~ msgid "hand_in_assignment"
#~ msgstr "Hand in assignment"

#~ msgid "select_a_level"
#~ msgstr "Select a level"

#~ msgid "answer_invalid"
#~ msgstr "كلمة المرور الخاصة بك غير صالحة."

#~ msgid "available_adventures_level"
#~ msgstr "Available adventures level"

#~ msgid "customize_class_exp_1"
#~ msgstr "أهلاً! في هذه الصفحة يمكنك تخصيص الصف الدراسي التابع لك. من خلال اختيار المستويات والمغامرات، يمكنك تحديد ما يمكن أن يراه التلميذ. يمكنك أيضًا إضافة مغامراتك التي تم إنشاؤها إلى المستويات. سيتم إضافة جميع المستويات والمغامرات الأساسية بشكل افتراضي. <b> ملاحظة: </b> ليست كل المغامرات متاحة لكل المستويات! القيام بإعدادات التخصيصات الخاصة بك يكون على النحو التالي:"

#~ msgid "customize_class_exp_2"
#~ msgstr "يمكنك دائمًا تغيير هذه الإعدادات لاحقًا. على سبيل المثال ، يمكنك إتاحة مغامرات أو مستويات معينة أثناء التدريس في الصف. بهذه الطريقة يسهل عليك تحديد المستوى والمغامرات التي سيعمل عليها تلاميذك. إذا كنت تريد إتاحة كل شيء لصفك ، فمن الأسهل إزالة التخصيص بشكل كامل."

#~ msgid "customize_class_step_1"
#~ msgstr "حدد المستويات للصف الخاص بك من خلال الضغط على \"أزرار المستوى\""

#~ msgid "customize_class_step_2"
#~ msgstr "ستظهر \"صناديق الإختيار\" للمغامرات المتاحة للمستويات المختارة"

#~ msgid "customize_class_step_3"
#~ msgstr "حدد المغامرات التي تريد إتاحتها"

#~ msgid "customize_class_step_4"
#~ msgstr "انقر فوق اسم مغامرة لتحديد/عدم تحديد هذه المغامرة لجميع المستويات"

#~ msgid "customize_class_step_5"
#~ msgstr "اضافة مغامرات شخصية"

#~ msgid "customize_class_step_6"
#~ msgstr "تحديد تاريخ الافتتاح لكل مستوى (يمكنك أيضًا تركه فارغًا)"

#~ msgid "customize_class_step_7"
#~ msgstr "تحديد إعدادات أخرى"

#~ msgid "customize_class_step_8"
#~ msgstr "اختر \"حفظ\" -> لقد انتهيت!"

#~ msgid "example_code_header"
#~ msgstr "مثال توضيحي"

#~ msgid "feedback_failure"
#~ msgstr "إجابة خاطئة!"

#~ msgid "feedback_success"
#~ msgstr "أحسنت!"

#~ msgid "go_to_first_question"
#~ msgstr "الذهاب الى السؤال ١"

#~ msgid "question"
#~ msgstr "السؤال"

#~ msgid "question_doesnt_exist"
#~ msgstr "This question does not exist"

#~ msgid "question_invalid"
#~ msgstr "الرمز الخاص بك غير صالح."

#~ msgid "select_levels"
#~ msgstr "Select levels"

#~ msgid "too_many_attempts"
#~ msgstr "Too many attempts"

#~ msgid "class_logs"
#~ msgstr "اخر تسجيل دخول"

#~ msgid "class_stats"
#~ msgstr "احصائيات الصف"

#~ msgid "visit_own_public_profile"
#~ msgstr "ليس لديك نص ملف شخصي عام حتى الآن ..."

#~ msgid "title_class logs"
#~ msgstr "هيدي - انضم الى صف"

#~ msgid "title_class statistics"
#~ msgstr "احصائياتي"

#~ msgid "disabled_button_locked"
#~ msgstr "Your teacher hasn't unlocked this level yet"

#~ msgid "duplicate_tag"
#~ msgstr "لديك بالفعل علامة بنفس هذا الإسم."

#~ msgid "tag_deleted"
#~ msgstr "لقد تم حذف العلامة"

#~ msgid "apply_filters"
#~ msgstr "فلترة"

#~ msgid "write_first_program"
<<<<<<< HEAD
#~ msgstr "اكتب أول برامجك!"
=======
#~ msgstr "اكتب أول برامجك!"
>>>>>>> 6bc92eeb
<|MERGE_RESOLUTION|>--- conflicted
+++ resolved
@@ -7,20 +7,16 @@
 msgstr ""
 "Project-Id-Version: PROJECT VERSION\n"
 "Report-Msgid-Bugs-To: EMAIL@ADDRESS\n"
-<<<<<<< HEAD
-"POT-Creation-Date: 2024-02-01 09:02+0100\n"
-"PO-Revision-Date: 2024-01-19 14:28+0000\n"
-=======
 "POT-Creation-Date: 2024-01-18 10:49+0100\n"
 "PO-Revision-Date: 2024-02-10 12:07+0000\n"
->>>>>>> 6bc92eeb
 "Last-Translator: Prefill add-on <noreply-addon-prefill@weblate.org>\n"
+"Language-Team: ar <LL@li.org>\n"
 "Language: ar\n"
-"Language-Team: ar <LL@li.org>\n"
-"Plural-Forms: nplurals=6; plural=(n==0 ? 0 : n==1 ? 1 : n==2 ? 2 : n%100>=3 && n%100<=10 ? 3 : n%100>=0 && n%100<=2 ? 4 : 5);\n"
 "MIME-Version: 1.0\n"
 "Content-Type: text/plain; charset=utf-8\n"
 "Content-Transfer-Encoding: 8bit\n"
+"Plural-Forms: nplurals=6; plural=(n==0 ? 0 : n==1 ? 1 : n==2 ? 2 : n%100>=3 && n%100<=10 ? 3 : n%100>=0 && n%100<=2 ? 4 : 5);\n"
+"X-Generator: Weblate 5.4-dev\n"
 "Generated-By: Babel 2.14.0\n"
 
 #, fuzzy
@@ -201,9 +197,6 @@
 
 msgid "adventure_exp_3"
 msgstr "يمكنك استخدام زر \"معاينة\" لعرض نسخة مصممة من مغامرتك. لعرض المغامرة على صفحة مخصصة ، اختر \"عرض\" من صفحة المعلمين."
-
-msgid "adventure_exp_classes"
-msgstr "الصفوف التالية تستخدم هذه المغامرة."
 
 msgid "adventure_id_invalid"
 msgstr "رمز المغامرة هذا غير صالح."
@@ -2229,8 +2222,4 @@
 #~ msgstr "فلترة"
 
 #~ msgid "write_first_program"
-<<<<<<< HEAD
-#~ msgstr "اكتب أول برامجك!"
-=======
-#~ msgstr "اكتب أول برامجك!"
->>>>>>> 6bc92eeb
+#~ msgstr "اكتب أول برامجك!"