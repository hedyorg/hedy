# Arabic translations for PROJECT.
# Copyright (C) 2023 ORGANIZATION
# This file is distributed under the same license as the PROJECT project.
# FIRST AUTHOR <EMAIL@ADDRESS>, 2023.
#
msgid ""
msgstr ""
"Project-Id-Version: PROJECT VERSION\n"
"Report-Msgid-Bugs-To: EMAIL@ADDRESS\n"
"POT-Creation-Date: 2000-01-01 00:00+0000\n"
"PO-Revision-Date: 2024-07-08 10:19+0000\n"
"Last-Translator: Prefill add-on <noreply-addon-prefill@weblate.org>\n"
"Language-Team: ar <LL@li.org>\n"
"Language: ar\n"
"MIME-Version: 1.0\n"
"Content-Type: text/plain; charset=utf-8\n"
"Content-Transfer-Encoding: 8bit\n"
"Plural-Forms: nplurals=6; plural=(n==0 ? 0 : n==1 ? 1 : n==2 ? 2 : n%100>=3 "
"&& n%100<=10 ? 3 : n%100>=0 && n%100<=2 ? 4 : 5);\n"
"X-Generator: Weblate 5.7-dev\n"
"Generated-By: Babel 2.14.0\n"

#, fuzzy
msgid "Access Before Assign"
msgstr "لقد حاولت استخدام المتغير {name} في السطر {access_line_number}، لكنك قمت بتعيينه على السطر {definition_line_number}. قم بتعيين متغير قبل استخدامه."

#, fuzzy
msgid "Cyclic Var Definition"
msgstr "يجب أن تضبط قيمة المتغير `{variable}` قبل أن تستعمله على الجانب الأيسر من من الأمر هو."

#, fuzzy
msgid "Else Without If Error"
msgstr "On line {line_number} you used an `{else}` but there is no `{if}` on the line before it."

#, fuzzy
msgid "Function Undefined"
msgstr "You tried to use the function {name}, but you didn't define it."

#, fuzzy
msgid "Has Blanks"
msgstr "البرنامج الخاص بك غير مكتمل. عليك أن تستبدل الفراغات الموجودة وتضع مكانها الكود الذي تريد للحاسوب أن ينفذه."

#, fuzzy
msgid "Incomplete"
msgstr "أوه! لقد نسيت أن تكمل جزءاً من البرنامج! في السطر رقم {line_number}، عليك أن تكمل كتابة الكود بعد `{incomplete_command}`."

#, fuzzy
msgid "Incomplete Repeat"
msgstr "يبدو أنك نسيت إستخدام أمر مع أمر `{repeat}` الذي إستخدمته في السطر {line_number}."

#, fuzzy
msgid "Invalid"
msgstr "`{invalid_command}` ليس أمراً برمجياً ضمن المستوى {level} من هيدي. هل كنت تقصد الأمر `{guessed_command}`؟"

#, fuzzy
msgid "Invalid Argument"
msgstr "لا يمكن استعمال الأمر `{command}` مع `{invalid_argument}`. حاول تغيير `{invalid_argument}` الى {allowed_types}."

#, fuzzy
msgid "Invalid Argument Type"
msgstr "لا يمكن استعمال الأمر `{command}` مع `{invalid_argument}` وذلك بسبب كونها {invalid_type}. حاول تغيير `{invalid_argument}` الى {allowed_types}."

#, fuzzy
msgid "Invalid At Command"
msgstr "The `{command}` command may not be used from level 16 onward. You can use square brackets to use an element from a list, for example `friends[i]`, `lucky_numbers[{random}]`."

#, fuzzy
msgid "Invalid Space"
msgstr "أوه! يوجد مسافة زائدة في بداية السطر رقم {line_number}، المسافات تربك الحاسوب أحياناً. هل باستطاعتك أن تمسحها؟"

#, fuzzy
msgid "Invalid Type Combination"
msgstr "لا يمكن استعمال `{invalid_argument}` و`{invalid_argument_2}` مع الأمر `{command}` وذلك بسبب كون الأول{invalid_type} وكون الآخر {invalid_type_2}. حاول تغيير `{invalid_argument}` الى {invalid_type_2} أو `{invalid_argument_2}` الى {invalid_type}."

#, fuzzy
msgid "Lonely Echo"
msgstr "لقد استعملت الأمر ردد قبل الأمر اسأل، أو استعملت الأمر ردد بدون استعمال الأمر اسأل. قم باستعمال الأمر اسأل للحصول على اجابة أولاً ثم استعمل الأمر ردد."

#, fuzzy
msgid "Lonely Text"
msgstr "It looks like you forgot to use a command with the text you put in line {line_number}"

#, fuzzy
msgid "Missing Additional Command"
msgstr "It looks like you forgot to complete writing `{command}` on line {line_number}."

#, fuzzy
msgid "Missing Colon Error"
msgstr "Starting at level 17, `{command}` needs a `:`. It looks like you forgot to use one at the end of line {line_number}."

#, fuzzy
msgid "Missing Command"
msgstr "يبدو أنك نسيت استخدام أمر برمجي في السطر رقم {line_number}."

#, fuzzy
msgid "Missing Inner Command"
msgstr "يبدو أنك نسيت استخدام أمر برمجي مع الجملة `{command}` التي استعملتها في السطر رقم {line_number}."

#, fuzzy
msgid "Missing Square Brackets"
msgstr "It looks like you forgot to use square brackets `[]` around the list you were creating on line {line_number}."

#, fuzzy
msgid "Missing Variable"
msgstr "It looks like your `{command}` is missing a variable at the start of the line."

#, fuzzy
msgid "Misspelled At Command"
msgstr "It looks like you might have misspelled the `{command}` command, instead you wrote `{invalid_argument}` in line {line_number}."

#, fuzzy
msgid "No Indentation"
msgstr "لقد استخدمت عدداً غير كافي من الفراغات كإزاحة في السطر رقم {line_number}. لقد استخدمت {leading_spaces} إزاحات وهذا غير كافٍ. يجب عليك أن تبدأ كل مجموعة جديدة من الكود ب {indent_size} إزاحات أكثر من السطر الذي يسبقها."

#, fuzzy
msgid "Non Decimal Variable"
msgstr "At line {line_number}, you might have tried using a number which Hedy does not like very much! Try changing it to a decimal number like 2."

#, fuzzy
msgid "Parse"
msgstr "الكود الذي أدخلته ليس مطابقاً لبرمجيات هيدي. يوجد خطأفي في السطر رقم {location[0]} والموضع {location[1]}. لقد أدخلت الرمز `{character_found}` لكن هذا غير مسموح به."

#, fuzzy
msgid "Pressit Missing Else"
msgstr "You forgot to add what happens when you press a different key, add an `{else}` to your code"

#, fuzzy
msgid "Runtime Index Error"
msgstr "You tried to access the list {name} but it is either empty or the index is not there."

#, fuzzy
msgid "Runtime Value Error"
msgstr "While running your program the command `{command}` received the value `{value}` which is not allowed. {tip}."

#, fuzzy
msgid "Runtime Values Error"
msgstr "While running your program the command `{command}` received the values `{value}` and `{value}` which are not allowed. {tip}."

#, fuzzy
msgid "Save Microbit code "
msgstr "Save Microbit code"

#, fuzzy
msgid "Too Big"
msgstr "واو! برنامجك يحتوي على {lines_of_code} سطر برمجي! لكننا نستطيع معالجة {max_lines} سطر برمجي كحد أقصى في هذا المستوى. اجعل برنامجك أصغر وحاول مرة أخرى."

#, fuzzy
msgid "Too Few Indents"
msgstr "You used too few leading spaces in line {line_number}. You used {leading_spaces} spaces, which is too few."

#, fuzzy
msgid "Too Many Indents"
msgstr "You used too many leading spaces in line {line_number}. You used {leading_spaces} spaces, which is too many."

#, fuzzy
msgid "Unexpected Indentation"
msgstr "لقد استخدمت عدداً أكثر من اللازم من الفراغات كإزاحة في السطر رقم {line_number}. لقد استخدمت {leading_spaces} إزاحات وهذا أكثر من اللازم. يجب عليك أن تبدأ كل مجموعة جديدة من الكود ب {indent_size} إزاحات أكثر من السطر الذي يسبقها."

#, fuzzy
msgid "Unquoted Assignment"
msgstr "ابتداء من هذا المستوى عليك وضع النص على يسار `هو` بين علامات الاقتباس. لقد نسيت فعل ذلك مع النص {text}."

#, fuzzy
msgid "Unquoted Equality Check"
msgstr "اذا كنت تريد فحص ما اذا كان المتغير مساويا لنص من عدة كلمات، هذه الكلمات يجب أن تكون محاطة بعلامات الاقتباس!"

#, fuzzy
msgid "Unquoted Text"
msgstr "انتبه! عند استعمال الأوامر اسأل أو قول يجب أن يكون النص بين علامات الاقتباس \". على ما يبدو أنك نسيت اضافة واحدة منهم في مكان ما."

#, fuzzy
msgid "Unsupported Float"
msgstr "لا ندعم الأرقام غير الصحيحة (الأرقام العشرية)حتى الان، ولكنها ستكون مدعومة بعد عدة مستويات. في الوقت الحالي قم بتغيير `{value}` الر رقم صحيح."

#, fuzzy
msgid "Unsupported String Value"
msgstr "النصوص لا يمكن أن تحتوي على `{invalid_value}`."

#, fuzzy
msgid "Unused Variable"
msgstr "You defined the variable {variable_name} on line {line_number}, but you did not use it."

#, fuzzy
msgid "Var Undefined"
msgstr "لقد قمت باستعمال المتغير `{name}` لكنك لم تقم بضبط قيمته ابتداء. من الممكن أيضاً أنك كنت تريد استعمال الكلمة `{name}` ولكن نسيت وضع علامات الاقتباس."

#, fuzzy
msgid "Wrong Level"
msgstr "لقد أدخلت برنامج هيدي صحيحاً ولكن ليس في المستوى المناسب. لقد كتبت `{offending_keyword}` للمستوى {working_level}. تلميح: {tip}"

#, fuzzy
msgid "Wrong Number of Arguments"
msgstr "Your function used the wrong number of arguments. You provided {used_number} but the function {name} needs {defined_number}"

msgid "account_overview"
msgstr "نظرة عامة على الحساب"

#, fuzzy
msgid "accounts_created"
msgstr "تم إنشاء الحسابات بنجاح."

msgid "accounts_intro"
msgstr "في هذه الصفحة تستطيع انشاء حسابات لعدة تلاميذ في نفس الوقت. من الممكن أيضاً اضافتهم مباشرة إلى واحد من الصفوف الخاصة بك. عند الضغط على الزر الأخضر مع علامة ال +، يمكنك إضافة صفوف جديدة. يمكنك حذف صف معين عند الضغط على الإشارة الحمراء التابعة له. يجب عدم وجود صفوف فارغة عند الضغط على \"انشاء الحسابات\". الرجاء الإنتباه إلى أن كل اسم مستخدم و بريد إلكتروني يجب أن يكون لا نظير له، وأن كلمة المرور يجب أن تحتوي <b> على الأقل</b> على ستة أحرف."

#, fuzzy
msgid "actions"
msgstr "Actions"

msgid "add"
msgstr "إضافة"

#, fuzzy
msgid "add_students"
msgstr "تلاميذ"

#, fuzzy
msgid "add_your_language"
msgstr "Add your language!"

#, fuzzy
msgid "admin"
msgstr "Admin"

msgid "advance_button"
msgstr "الذهاب الى المستوى {level}"

msgid "adventure"
msgstr "مغامرة"

msgid "adventure_cloned"
msgstr "المغامرة قد نُسخت"

#, fuzzy
msgid "adventure_code_button"
msgstr "Adventure Code"

msgid "adventure_codeblock_button"
msgstr "استخدم هذه الكبسة لكتابة مجموعة كود لكي يستخدمها الطلاب. ملاحظة: لكي تخرج من المجموعة هذه, إنقر على <kbd>Enter</kbd> 3 مرات وأنت في نهاية الكود."

msgid "adventure_duplicate"
msgstr "لديك بالفعل مغامرة بنفس هذا الإسم."

msgid "adventure_empty"
msgstr "لم تدخل اسم المغامرة!"

#, fuzzy
msgid "adventure_exp_3"
msgstr "يمكنك استخدام زر \"معاينة\" لعرض نسخة مصممة من مغامرتك. لعرض المغامرة على صفحة مخصصة ، اختر \"عرض\" من صفحة المعلمين."

msgid "adventure_exp_classes"
msgstr "المغامرة هذه مُستخدمة في الصفوف التالية"

msgid "adventure_flagged"
msgstr "تم وضع علامة على المغامرة بنجاح."

msgid "adventure_id_invalid"
msgstr "رمز المغامرة هذا غير صالح."

msgid "adventure_length"
msgstr "المغامرة يجب أن تحتوي على ٢٠ حرفاً على الأقل."

msgid "adventure_name_invalid"
msgstr "اسم المغامرة غير صالح."

msgid "adventure_prompt"
msgstr "الرجاء إدخال اسم المغامرة"

msgid "adventure_terms"
msgstr "أوافق على أن مغامرتي قد تصير متاحة على العام على هيدي."

msgid "adventure_updated"
msgstr "تم تحديث المغامرة!"

#, fuzzy
msgid "adventures"
msgstr "Adventures"

#, fuzzy
msgid "adventures_completed"
msgstr "Adventures completed: {number_of_adventures}"

#, fuzzy
msgid "adventures_info"
msgstr "Each Hedy level has built-in exercises for students, which we call adventures. You can create your own adventures and add them to your classes. With your own adventures you can create adventures that are relevant and interesting for your students. You can find more information about creating your own adventures <a href=\"https://hedy.org/for-teachers/manual/features\">here</a>."

#, fuzzy
msgid "adventures_restored"
msgstr "The default adventures have been restored!"

#, fuzzy
msgid "adventures_tried"
msgstr "Adventures tried"

#, fuzzy
msgid "ago"
msgstr "{timestamp} ago"

msgid "agree_invalid"
msgstr "يجب أن توافق على شروط الخصوصية."

msgid "agree_with"
msgstr "أوافق على"

msgid "ajax_error"
msgstr "لقد حدث خطأ ما، يرجى المحاولة مرة أخرى."

#, fuzzy
msgid "all"
msgstr "All"

#, fuzzy
msgid "all_class_highscores"
msgstr "All students visible in class highscores"

msgid "already_account"
msgstr "هل لديك حساب بالفعل؟"

msgid "already_program_running"
msgstr "هناك بالفعل برنامج اخر تحت التنفيذ، قم بانهاء ذلك البرنامج أولاً."

#, fuzzy
msgid "already_teacher"
msgstr "You already have a teacher account."

#, fuzzy
msgid "already_teacher_request"
msgstr "You already have a pending teacher request."

msgid "are_you_sure"
msgstr "هل أنت متأكد؟ لا يمكنك التراجع عن هذا الإجراء."

#, fuzzy
msgid "ask_needs_var"
msgstr "ابتداء من المستوى الثاني، نستخدم الأمر اسأل مع متغير. مثال: الاسم هو اسأل ما اسمك؟"

msgid "available_in"
msgstr "Available in:"

#, fuzzy
msgid "become_a_sponsor"
msgstr "Become a sponsor"

msgid "birth_year"
msgstr "سنة الميلاد"

#, fuzzy
msgid "bug"
msgstr "Bug"

msgid "by"
msgstr "عند"

msgid "cancel"
msgstr "الغاء"

#, fuzzy
msgid "cant_parse_exception"
msgstr "Couldn't parse the program"

#, fuzzy
msgid "certificate"
msgstr "Certificate of Completion"

#, fuzzy
msgid "certified_teacher"
msgstr "Certified teacher"

msgid "change_password"
msgstr "تغيير كلمة المرور"

msgid "cheatsheet_title"
msgstr "ورقة غش"

msgid "class_already_joined"
msgstr "أنت بالفعل تلميذ في صف"

msgid "class_customize_success"
msgstr "تم انشاء التخصيصات للصف بنجاح."

#, fuzzy
msgid "class_graph_explanation"
msgstr "In this graph you can see represented the numbers of adventures your students have attempted (meaning they have done meaninful work in that adventure), with respect to the number of errors and successful runs."

msgid "class_name_duplicate"
msgstr "لديك بالفعل صف بهذا الإسم."

msgid "class_name_empty"
msgstr "لم تدخل اسم الصف!"

msgid "class_name_invalid"
msgstr "اسم هذا الصف غير صالح."

msgid "class_name_prompt"
msgstr "أدخل اسم الصف رجاء"

#, fuzzy
msgid "class_performance_graph"
msgstr "Class performance graph"

#, fuzzy
msgid "class_survey_description"
msgstr "We would like to get a better overview of our Hedy users. By providing these answers, you would help improve Hedy. Thank you!"

#, fuzzy
msgid "class_survey_later"
msgstr "Remind me tomorrow"

#, fuzzy
msgid "class_survey_question1"
msgstr "What is the age range in your class?"

#, fuzzy
msgid "class_survey_question2"
msgstr "What is the spoken language in your class?"

#, fuzzy
msgid "class_survey_question3"
msgstr "What is the gender balance in your class?"

#, fuzzy
msgid "class_survey_question4"
msgstr "What distinguishes your students from others?"

#, fuzzy
msgid "classes"
msgstr "Classes"

#, fuzzy
msgid "classes_info"
msgstr "Create a class to follow the progress of each student in dashboard, and to customize the adventures your students see, and even adding your own! You can create as many classes as you like, and each class can have multiple teachers each one with different roles. You can also add as many students as you want, but mind that each student can only be in one class at a time. You can find more information about classes in the <a href=\"https://hedy.org/for-teachers/manual/preparations#for-teachers\">teacher manual</a>."

msgid "clear"
msgstr ""

msgid "clone"
msgstr "انسخ"

msgid "cloned_times"
msgstr "عدد النسخ"

msgid "close"
msgstr ""

msgid "comma"
msgstr "فاصلة"

#, fuzzy
msgid "command_not_available_yet_exception"
msgstr "Command not available yet"

#, fuzzy
msgid "command_unavailable_exception"
msgstr "Command not correct anymore"

#, fuzzy
msgid "commands"
msgstr "Commands"

#, fuzzy
<<<<<<< HEAD
msgid "common_errors"
msgstr "Common errors"

msgid "complete"
msgstr ""

#, fuzzy
=======
>>>>>>> 3f9dd646
msgid "congrats_message"
msgstr "Congratulations, {username}, you have completed Hedy!"

#, fuzzy
msgid "connect_guest_teacher"
msgstr "I would like to be connected with a guest teacher who can give a few lessons"

#, fuzzy
msgid "constant_variable_role"
msgstr "constant"

msgid "content_invalid"
msgstr "هذه المغامرة غير صالحة"

msgid "continue"
msgstr ""

#, fuzzy
msgid "contributor"
msgstr "Contributor"

msgid "copy_clipboard"
msgstr "تم النسخ الى الحافظة (ذاكرة التخزين المؤقت) بنجاح"

#, fuzzy
msgid "copy_code"
msgstr "Copy code"

#, fuzzy
msgid "copy_join_link"
msgstr "الرجاء نسخ هذا الرابط ولصقه في تبويبة جديدة:"

#, fuzzy
msgid "copy_link_success"
msgstr "انسخ الرابط لمشاركته"

msgid "copy_link_to_share"
msgstr "انسخ الرابط لمشاركته"

msgid "copy_mail_link"
msgstr "الرجاء نسخ هذا الرابط ولصقه في تبويبة جديدة:"

msgid "correct_answer"
msgstr "الإجابة الصحيحة هي"

msgid "country"
msgstr "البلد"

msgid "country_invalid"
msgstr "الرجاء اختيار بلد صحيح."

msgid "create_account"
msgstr "انشاء حساب"

msgid "create_accounts"
msgstr "انشاء عدة حسابات"

msgid "create_accounts_prompt"
msgstr "هل أنت متأكد أنك تريد انشاء هذه الحسابات؟"

msgid "create_adventure"
msgstr "انشاء مغامرة"

msgid "create_class"
msgstr "انشاء صف جديد"

msgid "create_multiple_accounts"
msgstr "انشاء عدة حسابات"

#, fuzzy
msgid "create_question"
msgstr "Do you want to create one?"

#, fuzzy
msgid "create_student_account"
msgstr "Create an account"

#, fuzzy
msgid "create_student_account_explanation"
msgstr "You can save your own programs with an account."

#, fuzzy
msgid "create_teacher_account"
msgstr "Create a teacher account"

#, fuzzy
msgid "create_teacher_account_explanation"
msgstr "With a teacher account, you can save your programs and see the results of your students."

msgid "creator"
msgstr "مبتكر"

#, fuzzy
msgid "current_password"
msgstr "Current password"

msgid "customization_deleted"
msgstr "تم حذف التخصيصات بنجاح."

#, fuzzy
msgid "customize"
msgstr "Customize"

msgid "customize_adventure"
msgstr "تخصيص مغامرة"

msgid "customize_class"
msgstr "تخصيص الصف"

msgid "dash"
msgstr "علامة الشرطة"

msgid "debug"
msgstr ""

msgid "default_401"
msgstr "ليس مصرحاً لك الوصول على ما يبدو..."

#, fuzzy
msgid "default_403"
msgstr "Looks like this action is forbidden..."

msgid "default_404"
msgstr "لم نستطع إيجاد تلك الصفحة..."

msgid "default_500"
msgstr "حدث خطأ ما..."

msgid "delete"
msgstr "حذف"

msgid "delete_adventure_prompt"
msgstr "هل أنت متأكد أنك تريد حذف هذه المغامرة؟"

msgid "delete_class_prompt"
msgstr "هل أنت متأكد أنك تريدحذف الصف؟"

msgid "delete_confirm"
msgstr "هل أنت متأكد من أنك تريد حذف البرنامج؟"

msgid "delete_invite"
msgstr "حذف الدعوة"

msgid "delete_invite_prompt"
msgstr "هل أنت متأكد أنك تريد حذف الدعوة الى هذا الصف؟"

msgid "delete_public"
msgstr "حذف الملف العام"

msgid "delete_success"
msgstr "تم حذف البرنامج بنجاح."

#, fuzzy
msgid "delete_tag_prompt"
msgstr "Are you sure you want to delete this tag?"

msgid "destroy_profile"
msgstr "حذف الملف الشخصي"

msgid "developers_mode"
msgstr "وضع المبرمج"

msgid "directly_available"
msgstr "افتتح مباشرة"

#, fuzzy
msgid "disable"
msgstr "Disable"

#, fuzzy
msgid "disable_explore_page"
msgstr "Disable explore page"

msgid "disable_parsons"
msgstr "عطل كل الأحجيات"

msgid "disable_quizes"
msgstr "عطّل كل الفحوص"

#, fuzzy
msgid "disabled"
msgstr "Disabled"

#, fuzzy
msgid "disabled_button_quiz"
msgstr "Your quiz score is below the threshold, try again!"

#, fuzzy
msgid "discord_server"
msgstr "Discord server"

#, fuzzy
msgid "distinguished_user"
msgstr "Distinguished user"

msgid "double quotes"
msgstr "علامة اقتباس مزدوجة"

#, fuzzy
msgid "download"
msgstr "Download"

#, fuzzy
msgid "download_login_credentials"
msgstr "Do you want to download the login credentials after the accounts creation?"

#, fuzzy
msgid "duplicate"
msgstr "Duplicate"

#, fuzzy
msgid "echo_and_ask_mismatch_exception"
msgstr "Echo and ask mismatch"

msgid "echo_out"
msgstr "لم نعد بحاجة الى الأمر ردد ابتداء من المستوى الثاني. يمكنك أن تكرر اجابة سؤال ما من خلال استخدام الأمر اسأل والأمر قول. مثال: الاسم هو اسأل ما اسمك؟ قول مرحبا الاسم"

msgid "edit_adventure"
msgstr "عدّل المغامرة"

msgid "edit_code_button"
msgstr "تعديل البرنامج"

msgid "email"
msgstr "البريد الإلكتروني"

msgid "email_invalid"
msgstr "الرجاء ادخال بريد الكتروني صحيح."

msgid "end_quiz"
msgstr "نهاية الفحص السريع"

#, fuzzy
msgid "english"
msgstr "English"

msgid "enter"
msgstr "إدخال"

msgid "enter_password"
msgstr "أدخل كلمة سر جديدة ل"

msgid "enter_text"
msgstr "أدخل الإجابة هنا..."

#, fuzzy
msgid "error_logo_alt"
msgstr "Error logo"

#, fuzzy
msgid "errors"
msgstr "Errors"

msgid "exclamation mark"
msgstr "علامة تعجب"

msgid "exercise"
msgstr "تدريب"

#, fuzzy
msgid "exercise_doesnt_exist"
msgstr "This exercise doesn't exist"

msgid "exists_email"
msgstr "البريد الاإلكتروني هذا قيد الإستخدام بالفعل."

msgid "exists_username"
msgstr "اسم المستخدم هذا قيد الإستخدام بالفعل."

#, fuzzy
msgid "exit_preview_mode"
msgstr "Exit preview mode"

msgid "experience_invalid"
msgstr "الرجاء اختيار الخبرة بشكل صحيح (نعم ، لا)."

msgid "expiration_date"
msgstr "تاريخ انتهاء الصلاحية"

msgid "explore_programs"
msgstr "استكشف البرامج"

#, fuzzy
msgid "explore_programs_logo_alt"
msgstr "استكشف البرامج"

#, fuzzy
msgid "favorite_program"
msgstr "Favorite program"

msgid "favourite_confirm"
msgstr "هل أنت متأكد أنك تريد تحديد هذا البرنامج كبرنامج المفضل؟"

msgid "favourite_program"
msgstr "البرامج المفضلة"

msgid "favourite_program_invalid"
msgstr "البرنامج المفضل الذي اخترته غير صالح."

msgid "favourite_success"
msgstr "تم ضبط البرنامج كمفضل."

#, fuzzy
msgid "feature"
msgstr "Feature"

#, fuzzy
msgid "feedback"
msgstr "Feedback"

#, fuzzy
msgid "feedback_message_error"
msgstr "Something went wrong, please try again later."

#, fuzzy
msgid "feedback_message_success"
msgstr "Thank you, we recieved your feedback and will contact you if needed."

#, fuzzy
msgid "feedback_modal_message"
msgstr "Please send us a message with a category. We appreciate your help to improve Hedy!"

msgid "female"
msgstr "بنت / أنثى"

msgid "flag_adventure_prompt"
msgstr "هل ترغب في وضع علامة على هذه المغامرة لنتحقق أنها ملائمة؟"

msgid "float"
msgstr "رقم"

msgid "for_teachers"
msgstr "للمعلمين"

msgid "forgot_password"
msgstr "هل نسيت كلمة المرور؟"

#, fuzzy
msgid "from_another_teacher"
msgstr "From another teacher"

#, fuzzy
msgid "from_magazine_website"
msgstr "From a magazine or website"

#, fuzzy
msgid "from_video"
msgstr "From a video"

#, fuzzy
msgid "fun_statistics_msg"
msgstr "Here are some fun statistics!"

msgid "gender"
msgstr "الجنس"

msgid "gender_invalid"
msgstr "الرجاء تحديد جنس صالح واختيار (أنثى ، ذكر ، أخرى)."

msgid "general_settings"
msgstr "اعدادات عامة"

#, fuzzy
msgid "generate_passwords"
msgstr "Generate passwords"

#, fuzzy
msgid "get_certificate"
msgstr "Get your certificate!"

#, fuzzy
msgid "give_link_to_teacher"
msgstr "Give the following link to your teacher:"

#, fuzzy
msgid "go_back"
msgstr "Go back"

msgid "go_back_to_main"
msgstr "الرجوع الى الصفحة الرئيسية"

msgid "go_to_question"
msgstr "الذهاب إلى السؤال"

msgid "go_to_quiz_result"
msgstr "الذهاب إلى نتيجة الفحص السريع"

msgid "goto_profile"
msgstr "الذهاب الى ملفي الشخصي"

#, fuzzy
msgid "graph_title"
msgstr "Errors per adventure completed on level {level}"

#, fuzzy
msgid "hand_in"
msgstr "Hand in"

#, fuzzy
msgid "hand_in_exercise"
msgstr "Hand in exercise"

#, fuzzy
msgid "heard_about_hedy"
msgstr "How have you heard about Hedy?"

#, fuzzy
msgid "heard_about_invalid"
msgstr "Please select a valid way you heard about us."

msgid "hedy_choice_title"
msgstr "اختيار هيدي"

#, fuzzy
msgid "hedy_introduction_slides"
msgstr "Hedy Introduction Slides"

#, fuzzy
msgid "hedy_logo_alt"
msgstr "Hedy logo"

#, fuzzy
msgid "hedy_on_github"
msgstr "Hedy on Github"

#, fuzzy
msgid "hedy_tutorial_logo_alt"
msgstr "بدء الدليل التوجيهي"

msgid "hello_logo"
msgstr "مرحبا!"

msgid "hide_cheatsheet"
msgstr "اخفاء ورقة الغش"

msgid "hide_keyword_switcher"
msgstr "اخفاء تبديل الكلمات المفتاحية"

msgid "highest_level_reached"
msgstr "أعلى مستوى تم الوصول له"

#, fuzzy
msgid "highest_quiz_score"
msgstr "Highest quiz score"

msgid "hint"
msgstr "تلميح؟"

#, fuzzy
msgid "ill_work_some_more"
msgstr "I'll work on it a little longer"

#, fuzzy
msgid "image_invalid"
msgstr "الصورة التي اخترتها غير صالحة."

#, fuzzy
msgid "incomplete_command_exception"
msgstr "Incomplete Command"

#, fuzzy
msgid "incorrect_handling_of_quotes_exception"
msgstr "Incorrect handling of quotes"

#, fuzzy
msgid "incorrect_use_of_types_exception"
msgstr "Incorrect use of types"

#, fuzzy
msgid "incorrect_use_of_variable_exception"
msgstr "Incorrect use of variable"

#, fuzzy
msgid "indentation_exception"
msgstr "Incorrect Indentation"

#, fuzzy
msgid "input"
msgstr "اجابة باستخدام اسأل"

#, fuzzy
msgid "input_variable_role"
msgstr "input"

msgid "integer"
msgstr "رقم"

msgid "invalid_class_link"
msgstr "رابط الانضمام للصف غير صالح."

#, fuzzy
msgid "invalid_command_exception"
msgstr "Invalid command"

#, fuzzy
msgid "invalid_keyword_language_comment"
msgstr "# The provided keyword language is invalid, keyword language is set to English"

#, fuzzy
msgid "invalid_language_comment"
msgstr "# The provided language is invalid, language set to English"

#, fuzzy
msgid "invalid_level_comment"
msgstr "# The provided level is invalid, level is set to level 1"

#, fuzzy
msgid "invalid_program_comment"
msgstr "# The provided program is invalid, please try again"

msgid "invalid_teacher_invitation_code"
msgstr "رمز الدعوة للمعلم غير صالح. لتصبح معلماً أو معلمةً تواصل معنا على hello@hedy.org."

#, fuzzy
msgid "invalid_tutorial_step"
msgstr "Invalid tutorial step"

msgid "invalid_username_password"
msgstr "اسم المستخدم/كلمة المرور غير صحيحة."

#, fuzzy
msgid "invite_by_username"
msgstr "يجب أن تكون جميع أسماء المستخدمين لا نظير لها."

msgid "invite_date"
msgstr "تاريخ الدعوة"

msgid "invite_message"
msgstr "لقد تلقيت دعوة للإنضمام إلى الصف"

msgid "invite_prompt"
msgstr "أدخل اسم مستخدم"

msgid "invite_teacher"
msgstr "دعوة معلم"

msgid "join_class"
msgstr "انضم الى صف"

msgid "join_prompt"
msgstr "يجب أن يكون لديك حساب لتنضم الى صف. هل تريد تسجيل الدحول الآن؟"

#, fuzzy
msgid "keybinding_waiting_for_keypress"
msgstr "Waiting for a button press..."

msgid "keyword_language_invalid"
msgstr "الرجاء اختيار لغة صحيحة للكلمات المفتاحية (الأوامر البرمجية). اختر اللغة الإنجليزية أو لغتك الخاصة."

#, fuzzy
msgid "landcode_phone_number"
msgstr "Please also add your country's landcode"

#, fuzzy
msgid "language"
msgstr "Language"

msgid "language_invalid"
msgstr "الرجاء اختيار لغة صحيحة."

msgid "languages"
msgstr "أي من لغات البرمجة التالية استخدمتها من قبل؟"

msgid "last_edited"
msgstr "تاريخ آخر تعديل"

msgid "last_update"
msgstr "اخر تحديث"

msgid "lastname"
msgstr "اسم العائلة"

msgid "leave_class"
msgstr "مغادرة الصف"

msgid "level"
msgstr "مستوى"

#, fuzzy
msgid "level_accessible"
msgstr "Level is open to students"

#, fuzzy
msgid "level_disabled"
msgstr "Level disabled"

#, fuzzy
msgid "level_future"
msgstr "This level will open automatically after the opening date"

#, fuzzy
msgid "level_invalid"
msgstr "هذا المستوى من هيدي غير صحيح."

msgid "level_not_class"
msgstr "هذا المستوى ليس متاحا لصفك الدراسي بعد"

msgid "level_title"
msgstr "مستوى"

#, fuzzy
msgid "levels"
msgstr "levels"

msgid "link"
msgstr "الرابط"

msgid "list"
msgstr "قائمة"

#, fuzzy
msgid "list_variable_role"
msgstr "list"

#, fuzzy
msgid "logged_in_to_share"
msgstr "You must be logged in to save and share a program."

msgid "login"
msgstr "تسجيل الدخول"

msgid "login_long"
msgstr "الدخول الى حسابك"

#, fuzzy
msgid "login_to_save_your_work"
msgstr "Log in to save your work"

msgid "logout"
msgstr "تسجيل الخروج"

#, fuzzy
msgid "longest_program"
msgstr "Longest program"

msgid "mail_change_password_body"
msgstr ""
"تم تغيير كلمة مرور هيدي الخاصة بك. إذا كنت أنت من قام/طلب هذا ، فكل شيء على ما يرام.\n"
"إذا لم تقم بطلب/بفعل تغيير كلمة المرور الخاصة بك ، فيرجى الاتصال بنا على الفور من خلال الرد على هذا البريد الإلكتروني."

msgid "mail_change_password_subject"
msgstr "تم تغيير كلمة مرور هيدي الخاصة بك"

#, fuzzy
msgid "mail_error_change_processed"
msgstr "Something went wrong when sending a validation mail, the changes are still correctly processed."

msgid "mail_goodbye"
msgstr ""
"شكراً لك!\n"
"فريق هيدي"

msgid "mail_hello"
msgstr "مرحباً {username}!"

msgid "mail_recover_password_body"
msgstr ""
"من خلال الضغط على هذا الرابط ، يمكنك ضبط كلمة مرور جديدة لـهيدي. هذا الرابط صالح لمدة <b> ٤ </b> ساعات.\n"
"إذا لم تطلب إعادة ضبط كلمة المرور ، فيرجى تجاهل هذا البريد الإلكتروني: {link}"

msgid "mail_recover_password_subject"
msgstr "طلب إعادة ضبط كلمة المرور."

msgid "mail_reset_password_body"
msgstr ""
"تمت إعادة ضبط كلمة مرور هيدي الخاصة بك إلى كلمة مرور جديدة. إذا كنت أنت من طلب/قام بهذا ، فكل شيء على ما يرام.\n"
"إذا لم تقم بطلب/بفعل تغيير كلمة المرور الخاصة بك ، فيرجى الاتصال بنا على الفور من خلال الرد على هذا البريد الإلكتروني."

msgid "mail_reset_password_subject"
msgstr "تم إعادة ضبط كلمة مرور هيدي الخاصة بك"

msgid "mail_welcome_teacher_body"
msgstr ""
"<strong>مرحبًا!</strong>\n"
"تهانينا على حساب المعلم الجديد الخاص بك من هيدي. مرحبًا بك في المجتمع العالمي لمعلمي هيدي!\n"
"\n"
"<strong> ما يمكن لحساب المعلم فعله </strong>\n"
"باستخدام حساب المعلم الخاص بك ، لديك خيار إنشاء الصفوف الدراسية. يمكن لتلاميذك الانضمام إلى صفوفك ويمكنك رؤية تقدمهم. يتم إنشاء الصفوف وإدارتها من خلال <a href=\"https://hedycode.com/for-teachers\">صفحةالمعلم</a>.\n"
"\n"
"<strong> كيفية مشاركة الأفكار </strong>\n"
"إذا كنت تستخدم هيدي في الصف ، فمن المحتمل أن يكون لديك أفكار للتحسين! يمكنك مشاركة هذه الأفكار معنا في <a href=\"https://github.com/hedyorg/hedy/discussions/categories/ideas\"> مناقشة الأفكار </a>.\n"
"\n"
"<strong> كيف تطلب المساعدة </strong>\n"
"إذا كان هناك أي شيء غير واضح ، فيمكنك النشر في <a href=\"https://github.com/hedyorg/hedy/discussions/categories/q-a\"> مناقشة الأسئلة والأجوبة </a> أو <a href = \"mailto:hello@hedy.org \"> أرسل إلينا بريدًا إلكترونيًا </a>.\n"
"\n"
"استمر في البرمجة!"

msgid "mail_welcome_teacher_subject"
msgstr "حساب هيدي الخاص بك كمعلم جاهز"

msgid "mail_welcome_verify_body"
msgstr ""
"تم انشاء حساب هيدي الخاص بك بنجاح. أهلاً بك!\n"
"الرجاء الضغط على هذا الرابط للتحقق من بريدك الإلكتروني: {link}"

msgid "mail_welcome_verify_subject"
msgstr "مرحباً بك في هيدي"

msgid "mailing_title"
msgstr "اشترك في نشرة هيدي الإخبارية"

msgid "main_subtitle"
msgstr "لغة برمجة متدرجة"

msgid "main_title"
msgstr "هيدي"

#, fuzzy
msgid "make_sure_you_are_done"
msgstr "Make sure you are done! You will not be able to change your program anymore after you click \"Hand in\"."

msgid "male"
msgstr "ولد / ذكر"

msgid "mandatory_mode"
msgstr "وضع المبرمج الإلزامي"

#, fuzzy
msgid "more_options"
msgstr "More options"

#, fuzzy
msgid "multiple_keywords_warning"
msgstr "You are trying to use the keyword {orig_keyword}, but this keyword might have several meanings. Please choose the one you're trying to use from this list and copy paste it in your code, curly braces included: {keyword_list}"

msgid "multiple_levels_warning"
msgstr "We've noticed you have both selected several levels and included code snippets in your adventure, this might cause issues with the syntax highlighter and the automatic translation of keywords"

msgid "my_account"
msgstr "حسابي"

msgid "my_adventures"
msgstr "مغامراتي"

msgid "my_classes"
msgstr "صفوفي"

msgid "my_messages"
msgstr "رسائلي"

#, fuzzy
msgid "my_public_profile"
msgstr "My public profile"

msgid "name"
msgstr "الاسم"

msgid "nav_explore"
msgstr "استكشف"

msgid "nav_hedy"
msgstr "هيدي"

msgid "nav_learn_more"
msgstr "المزيد من المعلومات"

msgid "nav_start"
msgstr "صفحة البدأ"

msgid "new_password"
msgstr "كلمة المرور الجديدة"

#, fuzzy
msgid "new_password_repeat"
msgstr "Repeat new password"

msgid "newline"
msgstr "سطر جديد"

msgid "next_adventure"
msgstr ""

#, fuzzy
msgid "next_exercise"
msgstr "Next exercise"

#, fuzzy
msgid "next_page"
msgstr "Next page"

msgid "next_step_tutorial"
msgstr "الخطوة التالية >>>"

msgid "no"
msgstr "لا"

msgid "no_account"
msgstr "ليس لديك حساب؟"

msgid "no_accounts"
msgstr "لا يوجد حسابات ليتم انشاءها."

msgid "no_adventures_yet"
msgstr "لا يوجد مغامرات عامة بعد..."

#, fuzzy
msgid "no_more_flat_if"
msgstr "Starting in level 8, the line after `{if}` needs to start with 4 spaces."

#, fuzzy
msgid "no_programs"
msgstr "ليس لديك أي برامج بعد."

msgid "no_public_profile"
msgstr "ليس لديك نص ملف شخصي عام حتى الآن ..."

msgid "no_shared_programs"
msgstr "ليس لديه برامج تم مشاركتها..."

msgid "no_such_adventure"
msgstr "هذه المغامرة غير موجودة!"

msgid "no_such_class"
msgstr "لا وجود لهذا الصف في هيدي"

msgid "no_such_level"
msgstr "لا يوجد هذا المستوى في هيدي!"

msgid "no_such_program"
msgstr "لا يوجد هذا البرنامج في هيدي!"

msgid "no_tag"
msgstr "لم يتم تقديم أي علامة"

#, fuzzy
msgid "not_adventure_yet"
msgstr "You must fill in an adventure name first"

msgid "not_enrolled"
msgstr "يبدو أنك لست في هذا الصف!"

#, fuzzy
msgid "not_in_class_no_handin"
msgstr "You are not in a class, so there's no need for you to hand in anything."

#, fuzzy
msgid "not_logged_in_cantsave"
msgstr "Your program will not be saved."

#, fuzzy
msgid "not_logged_in_handin"
msgstr "You must be logged in to hand in an assignment."

msgid "not_teacher"
msgstr "يبدو أنك لست معلم أو معلمة!"

msgid "number"
msgstr "رقم"

#, fuzzy
msgid "number_lines"
msgstr "Number of lines"

#, fuzzy
msgid "number_of_errors"
msgstr "Number of errors: {number_of_errors}"

msgid "number_programs"
msgstr "عدد البرامج"

msgid "ok"
msgstr "حسناً"

msgid "one_level_error"
msgstr ""

#, fuzzy
msgid "only_you_can_see"
msgstr "Only you can see this program."

msgid "open"
msgstr "افتح"

msgid "opening_date"
msgstr "تاريخ الافتتاح"

msgid "opening_dates"
msgstr "تواريخ الافتتاح"

msgid "option"
msgstr "خيار"

msgid "or"
msgstr "أو"

msgid "other"
msgstr "آخر"

msgid "other_block"
msgstr "لغة برمجة أخرى تستعمل اللبنات البرمجية"

msgid "other_settings"
msgstr "اعدادات أخرى"

#, fuzzy
msgid "other_source"
msgstr "Other"

msgid "other_text"
msgstr "لغة برمجية نصّية أخرى"

msgid "overwrite_warning"
msgstr "لديك برنامج بهذا اإسم بالفعل، سيؤدي حفظ هذا البرنامج إلى استبدال البرنامج القديم. هل أنت متأكد؟"

#, fuzzy
msgid "owner"
msgstr "Owner"

msgid "page_not_found"
msgstr "لم نستطع ايجاد تلك الصفحة!"

#, fuzzy
msgid "pair_with_teacher"
msgstr "I would like to be paired with another teacher for help"

msgid "parsons_title"
msgstr "الأحجية"

msgid "password"
msgstr "كلمة المرور"

msgid "password_change_not_allowed"
msgstr "لا يمكنك تغيير كلمة المرور لهذا المستخدم."

msgid "password_change_prompt"
msgstr "هل أنت متأكد أنك تريد تغيير كلمة المرور هذه؟"

msgid "password_change_success"
msgstr "تم تغيير كلمة المرور للتلميذ الخاص بك بنجاح."

msgid "password_invalid"
msgstr "كلمة المرور الخاصة بك غير صالحة."

msgid "password_repeat"
msgstr "اعادة كلمة المرور"

msgid "password_resetted"
msgstr "تم إعادة ضبط كلمة المرور الخاصة بك بنجاح، سيتم إعادة تحويلك إلى صفحة تسجيل الدخول."

msgid "password_six"
msgstr "كلمة المرور المختارة يجب أن تتكون من ستة أحرف على الأقل."

msgid "password_updated"
msgstr "تم تحديث كلمة المرور."

msgid "passwords_six"
msgstr "كلمة المرور يجب أن تتكون من ستة أحرف أو أكثر."

msgid "pending_invites"
msgstr "الدعوات قيد الإنتظار"

#, fuzzy
msgid "people_with_a_link"
msgstr "Other people with a link can see this program. It also can be found on the \"Explore\" page."

#, fuzzy
msgid "percentage"
msgstr "percentage"

msgid "period"
msgstr "نقطة"

msgid "personal_text"
msgstr "النص الشخصي"

msgid "personal_text_invalid"
msgstr "النص الشخصي غير صالح."

#, fuzzy
msgid "phone_number"
msgstr "Phone number"

#, fuzzy
msgid "postfix_classname"
msgstr "Postfix classname"

msgid "preferred_keyword_language"
msgstr "اللغة المفضلة للأوامر البرمجية"

msgid "preferred_language"
msgstr "اللغة المفضلة"

msgid "preview"
msgstr "معاينة"

#, fuzzy
msgid "preview_teacher_mode"
msgstr "This account is for you to try out Hedy, note that you need to sign out and create an actual account to save your progress."

#, fuzzy
msgid "previewing_adventure"
msgstr "Previewing adventure"

#, fuzzy
msgid "previewing_class"
msgstr "You are previewing class <em>{class_name}</em> as a teacher."

msgid "previous_campaigns"
msgstr "عرض الحملات السابقة"

#, fuzzy
msgid "previous_page"
msgstr "Previous page"

msgid "print_logo"
msgstr "قول"

msgid "privacy_terms"
msgstr "شروط الخصوصية"

#, fuzzy
msgid "private"
msgstr "Private"

#, fuzzy
msgid "profile_logo_alt"
msgstr "تم تحديث الملف الشخصي."

msgid "profile_picture"
msgstr "الصورة الشخصية"

msgid "profile_updated"
msgstr "تم تحديث الملف الشخصي."

msgid "profile_updated_reload"
msgstr "تم تحديث الملف الشخصي، سيتم إعادة تحميل الصفحة."

msgid "program_contains_error"
msgstr "هذا البرنامج يحتوي على خطأ، هل أنت متأكد من أنك تريد مشاركة البرنامج؟"

msgid "program_header"
msgstr "برامجي"

#, fuzzy
msgid "program_too_large_exception"
msgstr "Programs too large"

msgid "programming_experience"
msgstr "هل لديك خبرة سابقة في البرمجة؟"

msgid "programming_invalid"
msgstr "الرجاء اختيار لغة برمجة بشكل صحيح."

msgid "programs"
msgstr "البرامج"

msgid "prompt_join_class"
msgstr "هل تريد الإنضمام الى هذا الصف؟"

#, fuzzy
msgid "public"
msgstr "Public"

msgid "public_adventures"
msgstr "تصفح المغامرات العامة"

#, fuzzy
msgid "public_content"
msgstr "Public content"

#, fuzzy
msgid "public_content_info"
msgstr "You can also look for public adventures and use them as an example."

msgid "public_invalid"
msgstr "اختيار الاتفاقية هذا غير صالح"

msgid "public_profile"
msgstr "الملف العام"

msgid "public_profile_info"
msgstr "بتحديد هذا الخانة أجعل ملفي الشخصي مرئيًا للجميع. انتبه على عدم مشاركة معلومات شخصية مثل اسمك أو عنوان منزلك ، لأن الجميع سيتمكن من رؤيتها!"

msgid "public_profile_updated"
msgstr "تم تحديث الملف الشخصي العام."

msgid "put"
msgstr ""

msgid "question mark"
msgstr "علامة سؤال"

#, fuzzy
msgid "quiz_logo_alt"
msgstr "Quiz logo"

#, fuzzy
msgid "quiz_score"
msgstr "Quiz score"

msgid "quiz_tab"
msgstr "انهاء الفحص السريع"

#, fuzzy
msgid "quiz_threshold_not_reached"
msgstr "Quiz threshold not reached to unlock this level"

msgid "read_code_label"
msgstr "القراءة بصوت عال"

msgid "read_outloud"
msgstr ""

msgid "recent"
msgstr "برامجي الأخيرة"

msgid "recover_password"
msgstr "طلب إعادة ضبط كلمة المرور"

msgid "regress_button"
msgstr ""

msgid "remove"
msgstr "ازالة"

msgid "remove_customization"
msgstr "إزالة التخصيصات"

msgid "remove_customizations_prompt"
msgstr "هل أنت متأكد أنك تريد إزالة التخصيصات المتعلقة بهذا الصف؟"

msgid "remove_student_prompt"
msgstr "هل أنت متأكد أنك تريد ازالة التلميذ من الصف؟"

msgid "remove_user_prompt"
msgstr "هل تأكد حذف هذا المستخدم؟"

#, fuzzy
msgid "repair_program_logo_alt"
msgstr "Repair program icon"

#, fuzzy
msgid "repeat_dep"
msgstr "Starting in level 8, `{repeat}` needs to be used with indentation. You can see examples on the `{repeat}` tab in level 8."

msgid "repeat_match_password"
msgstr "كلمة المرور المكررة غير متطابقة."

msgid "repeat_new_password"
msgstr "أعد ادخال كلمة المرور"

#, fuzzy
msgid "report_failure"
msgstr "This program does not exist or is not public"

#, fuzzy
msgid "report_program"
msgstr "Are you sure you want to report this program?"

#, fuzzy
msgid "report_success"
msgstr "This program has been reported"

#, fuzzy
msgid "request_invalid"
msgstr "Request invalid"

msgid "request_teacher"
msgstr "هل ترغب في التقدم بطلب للحصول على حساب المعلم؟"

#, fuzzy
msgid "request_teacher_account"
msgstr "Request teacher account"

msgid "required_field"
msgstr "مطلوب تعبئة الحقول مع علامة ال *"

msgid "reset_adventure_prompt"
msgstr "هل أنت متأكد أنك تريد إعادة ضبط كل المغامرات المختارة؟"

msgid "reset_adventures"
msgstr "إعادة ضبط المغامرات المختارة"

#, fuzzy
msgid "reset_button"
msgstr "Reset"

msgid "reset_password"
msgstr "اعادة ضبط كلمة المرور"

msgid "reset_view"
msgstr "اعادة ضبط"

msgid "restart"
msgstr ""

msgid "retrieve_adventure_error"
msgstr "لا يسمح لك بعرض هذه المغامرة!"

msgid "retrieve_class_error"
msgstr "يمكن للمعلمين فقط استرجاع الصفوف"

#, fuzzy
msgid "retrieve_tag_error"
msgstr "Error retrieving tags"

msgid "role"
msgstr "منصب"

msgid "run_code_button"
msgstr "تنفيذ البرنامج"

msgid "save_parse_warning"
msgstr "هذا البرنامج يحتوي على خطأ، هل أنت متأكد أنك تريد حفظه؟"

msgid "save_prompt"
msgstr "يجب أن يكون لديك حساب لتتمكن من حفظ برنامجك. هل ترغب بتسجيل الدخول الآن؟"

msgid "save_success_detail"
msgstr "تم حفظ البرنامج بنجاح."

msgid "score"
msgstr "النتيجة"

msgid "search"
msgstr "ابحث..."

msgid "search_button"
msgstr "البحث"

msgid "second_teacher"
msgstr "معلم ثاني"

#, fuzzy
msgid "second_teacher_copy_prompt"
msgstr "Are you sure you want to copy this teacher?"

msgid "second_teacher_prompt"
msgstr "أدخل إسم المعلم لدعوته"

msgid "second_teacher_warning"
msgstr "كل معلم بهذا الصف يمكنه تعديل الخصائص جميعها."

#, fuzzy
msgid "see_certificate"
msgstr "See {username} certificate!"

msgid "select"
msgstr "اختر"

msgid "select_adventure"
msgstr ""

msgid "select_adventures"
msgstr "اختيار المغامرات"

msgid "select_all"
msgstr "Select all"

msgid "select_lang"
msgstr "اختر اللغة"

msgid "select_levels"
msgstr "Select levels"

msgid "select_tag"
msgstr "اختر العلامة"

msgid "selected"
msgstr "Selected"

msgid "self_removal_prompt"
msgstr "هل أنت متأكد أنك تريد مغادرة هذا الصف؟"

msgid "send_password_recovery"
msgstr "ارسال رابط لاسترجاع كلمة المرور"

msgid "sent_by"
msgstr "تم إرسال الدعوة من قبل"

msgid "sent_password_recovery"
msgstr "ستصلك على الفور رسالة على البريد الإلكتروني مع التعليمات الخاصة بإعادة ضبط كلمة المرور الخاصة بك."

msgid "settings"
msgstr "اعداداتي الشخصية"

msgid "share"
msgstr ""

#, fuzzy
msgid "share_by_giving_link"
msgstr "Show your program to other people by giving them the link below:"

#, fuzzy
msgid "share_your_program"
msgstr "Share your program"

#, fuzzy
msgid "signup_student_or_teacher"
msgstr "Are you a student or a teacher?"

msgid "single quotes"
msgstr "علامة اقتباس أحادية"

msgid "slash"
msgstr "علامة الخط المائل ناحية اليمين"

#, fuzzy
msgid "sleeping"
msgstr "Sleeping..."

#, fuzzy
msgid "slides"
msgstr "Slides"

#, fuzzy
msgid "slides_for_level"
msgstr "Slides for level"

#, fuzzy
msgid "slides_info"
msgstr "For each level of Hedy, we have created slides to help you teach. The slides contain explanations of each level, and Hedy examples that you can run inside the slides. Just click the link and get started! the Introduction slides are a general explanation of Hedy before level 1 The slides were created using <a href=\"https://slides.com\">slides.com</a>. If you want to adapt them yourself, you can download them, and then upload the resulting zip file to <a href=\"https://slides.com\">slides.com</a>. You can find more information about the slides in the <a href=\"https://hedy.org/for-teachers/manual/features\">teacher's manual</a>."

#, fuzzy
msgid "social_media"
msgstr "Social media"

#, fuzzy
msgid "solution_example"
msgstr "Solution Example"

#, fuzzy
msgid "solution_example_explanation"
msgstr "This is where the solution of your adventure goes. This can be used if you want to share this adventure with other teacher's, so they can know what your suggested solution is."

#, fuzzy
msgid "something_went_wrong_keyword_parsing"
msgstr "There is a mistake in your adventure, are all keywords correctly surrounded with { }?"

msgid "space"
msgstr "مسافة إزاحة"

msgid "star"
msgstr "علامة النجمة"

msgid "start_hedy_tutorial"
msgstr "بدء الدليل التوجيهي"

#, fuzzy
msgid "start_learning"
msgstr "Start learning"

msgid "start_programming"
msgstr "ابدأ البرمجة"

#, fuzzy
msgid "start_programming_logo_alt"
msgstr "ابدأ البرمجة"

msgid "start_quiz"
msgstr "بدء الفحص السريع"

msgid "start_teacher_tutorial"
msgstr "بدء الدليل التوجيهي للمعلم"

#, fuzzy
msgid "start_teaching"
msgstr "Start teaching"

msgid "step_title"
msgstr "المهمة"

#, fuzzy
msgid "stepper_variable_role"
msgstr "stepper"

msgid "stop"
msgstr ""

msgid "stop_code_button"
msgstr "ايقاف البرنامج"

msgid "string"
msgstr "نص"

msgid "student"
msgstr "طالب"

msgid "student_already_in_class"
msgstr "هذا التلميذ بالفعل موجود في الصف الخاص بك."

msgid "student_already_invite"
msgstr "هذا التلميذ بالفعل لديه دعوة قيد الإنتظار."

#, fuzzy
msgid "student_not_allowed_in_class"
msgstr "Student not allowed in class"

msgid "student_not_existing"
msgstr "اسم المستخدم غير موجود."

#, fuzzy
msgid "student_signup_header"
msgstr "Student"

msgid "students"
msgstr "تلاميذ"

#, fuzzy
msgid "submission_time"
msgstr "Handed in at"

msgid "submit_answer"
msgstr "إجابة السؤال"

msgid "submit_program"
msgstr "ارسال"

msgid "submit_warning"
msgstr "هل أنت متأكد أنك تريد ارسال هذا البرنامج؟"

#, fuzzy
msgid "submitted"
msgstr "Submitted"

msgid "submitted_header"
msgstr "هذا برنامج تسليمه ولا يمكن نعديله."

msgid "subscribe"
msgstr "اشترك"

msgid "subscribe_newsletter"
msgstr "اشترك في النشرة الإخبارية"

#, fuzzy
msgid "successful_runs"
msgstr "Successful runs: {successful_runs}"

#, fuzzy
msgid "suggestion_color"
msgstr "Try using another color"

#, fuzzy
msgid "suggestion_note"
msgstr "Use a note between C0 and B9 or a number between 1 and 70"

#, fuzzy
msgid "suggestion_number"
msgstr "Try changing the value to a number"

msgid "suggestion_numbers_or_strings"
msgstr "Try changing the values to be all text or all numbers"

msgid "surname"
msgstr "الاسم الأول"

#, fuzzy
msgid "survey"
msgstr "Survey"

#, fuzzy
msgid "survey_completed"
msgstr "Survey completed"

#, fuzzy
msgid "survey_skip"
msgstr "Don't show this again"

#, fuzzy
msgid "survey_submit"
msgstr "Submit"

#, fuzzy
msgid "tag_in_adventure"
msgstr "Tag in adventure"

msgid "tag_input_placeholder"
msgstr "اكتب علامة جديدة"

msgid "tags"
msgstr "العلامات"

msgid "teacher"
msgstr "معلم"

#, fuzzy
msgid "teacher_account_request"
msgstr "You have a pending teacher account request"

#, fuzzy
msgid "teacher_account_success"
msgstr "You successfully requested a teacher account."

msgid "teacher_invalid"
msgstr "قيمة المعلم الخاصة بك غير صالحة."

msgid "teacher_invitation_require_login"
msgstr "لإعداد ملفك الشخصي كمعلم ، سنحتاج منك تسجيل الدخول. إذا لم يكن لديك حساب ، فالرجاء إنشاء حساب."

#, fuzzy
msgid "teacher_manual"
msgstr "Teacher manual"

#, fuzzy
msgid "teacher_signup_header"
msgstr "Teacher"

#, fuzzy
msgid "teacher_tutorial_logo_alt"
msgstr "اضغط على \"الخطوة التالية\" لتبدأ كمعلم أو معلمة في هيدي!"

msgid "teacher_welcome"
msgstr "مرحباً في هيدي! بكل فخر أنت الآن تمتلك حساباً كمعلم وذا يسمح لك بانشاء صفوف ودعوة تلاميذ."

msgid "teachers"
msgstr "المعلمون"

#, fuzzy
msgid "template_code"
msgstr ""
"هنا شرح المغامرة الخاصة بي!\n"
"\n"
"بهذه الطريقة يمكنني أن أعرض أمراً برمجياً: <code> قول</code>\n"
"\n"
"ولكن في بعض الأحيان ربما تريد أن تعرض مقتطفاً برمجياً، مثل هذا:\n"
"<pre>\n"
"اسأل ما اسمك؟\n"
"ردد اه اذن اسمك هو\n"
"</pre>"

#, fuzzy
msgid "this_turns_in_assignment"
msgstr "This turns in your assignment to your teacher."

msgid "title"
msgstr "العنوان"

msgid "title_admin"
msgstr "هيدي - صفحة الإدارة"

msgid "title_class-overview"
msgstr "هيدي - نظرة عامة على الصف"

msgid "title_customize-adventure"
msgstr "هيدي - تخصيص مغامرة"

msgid "title_customize-class"
msgstr "هيدي - تخصيص صف"

msgid "title_explore"
msgstr "هيدي - استكشف"

msgid "title_for-teacher"
msgstr "هيدي - للمعلمين"

msgid "title_join-class"
msgstr "هيدي - انضم الى صف"

msgid "title_landing-page"
msgstr "مرحباً في هيدي!"

msgid "title_learn-more"
msgstr "هيدي - اعرف أكثر"

msgid "title_login"
msgstr "هيدي - تسجيل الدخول"

msgid "title_my-profile"
msgstr "هيدي - حسابي"

msgid "title_privacy"
msgstr "هيدي - شروط الخصوصية"

msgid "title_programs"
msgstr "هيدي -برامجي"

msgid "title_public-adventures"
msgstr "هيدي - المغامرات العامة"

msgid "title_recover"
msgstr "هيدي - استرجاع الحساب"

msgid "title_reset"
msgstr "هيدي - اعادة ضبط كلمة المرور"

msgid "title_signup"
msgstr "هيدي - انشاء حساب"

msgid "title_start"
msgstr "هيدي - لغة برمجة متدرجة"

msgid "title_view-adventure"
msgstr "هيدي - عرض مغامرة"

msgid "token_invalid"
msgstr "الرمز الخاص بك غير صالح."

#, fuzzy
msgid "tooltip_level_locked"
msgstr "Your teacher disabled this level"

msgid "translate_error"
msgstr "حدث خطأ ما خلال ترجمة البرنامج. حاول تنفيذ البرنامج وافحص وجود خطأ فيه. البرنامج الذي يحتوي على خطأ لا يمكن أن تتم ترجمته."

#, fuzzy
msgid "translating_hedy"
msgstr "Translating Hedy"

#, fuzzy
msgid "translator"
msgstr "Translator"

#, fuzzy
msgid "tutorial"
msgstr "Tutorial"

msgid "tutorial_code_snippet"
msgstr ""
"{print} مرحباً أيها العالم!\n"
"{print} أنا أتعلم هيدي من خلال الدليل التوجيهي!"

#, fuzzy
msgid "tutorial_message_not_found"
msgstr "You have received an invitation to join class"

#, fuzzy
msgid "tutorial_title_not_found"
msgstr "We could not find that page!"

msgid "unauthorized"
msgstr "ليس لديك الصلاحيات اللازمة للوصول إلى هذه الصفحة"

#, fuzzy
msgid "unfavourite_confirm"
msgstr "Are you sure you want to unfavourite this program?"

#, fuzzy
msgid "unfavourite_success"
msgstr "Your program is unfavourited."

msgid "unique_usernames"
msgstr "يجب أن تكون جميع أسماء المستخدمين لا نظير لها."

#, fuzzy
msgid "unknown_variable_role"
msgstr "unknown"

#, fuzzy
msgid "unlock_thresholds"
msgstr "Unlock level thresholds"

#, fuzzy
msgid "unsaved_class_changes"
msgstr "There are unsaved changes, are you sure you want to leave this page?"

#, fuzzy
msgid "unsubmit_program"
msgstr "Unsubmit program"

#, fuzzy
msgid "unsubmit_warning"
msgstr "Are you sure you want to unsubmit this program?"

#, fuzzy
msgid "unsubmitted"
msgstr "Unsubmitted"

msgid "update_adventure_prompt"
msgstr "هل أنت متأكد أنك تريد تعديل هذه المغامرة؟"

msgid "update_public"
msgstr "تحديث الملف العام"

#, fuzzy
msgid "updating_indicator"
msgstr "Updating"

#, fuzzy
msgid "use_of_blanks_exception"
msgstr "Use of blanks in programs"

#, fuzzy
msgid "use_of_nested_functions_exception"
msgstr "Use of nested functions"

#, fuzzy
msgid "used_in"
msgstr "Used in:"

msgid "user"
msgstr "مستخدم"

#, fuzzy
msgid "user_inexistent"
msgstr "This user doesn't exist"

msgid "user_not_private"
msgstr "هذا الحساب إما غير موجود أو لا يوجد لديه ملف شخصي عام"

msgid "username"
msgstr "اسم المستخدم"

msgid "username_empty"
msgstr "لم تدخل اسم المستخدم!"

msgid "username_invalid"
msgstr "اسم المستخدم الخاص بك غير صالح."

msgid "username_special"
msgstr "اسم المستخدم لا يمكن أن يتضمن `:` أو `@`."

msgid "username_three"
msgstr "اسم المستخدم يجب أن يتكون من ثلاثة أحرف على الأقل."

msgid "usernames_exist"
msgstr "اسم مستخدم واحد أو أكثر قيد الاستخدام بالفعل."

#, fuzzy
msgid "value"
msgstr "Value"

#, fuzzy
msgid "view_adventures"
msgstr "View adventures"

#, fuzzy
msgid "view_classes"
msgstr "View classes"

msgid "view_program"
msgstr "عرض البرنامج"

#, fuzzy
msgid "view_slides"
msgstr "View slides"

#, fuzzy
msgid "waiting_for_submit"
msgstr "Waiting for submit"

#, fuzzy
msgid "walker_variable_role"
msgstr "walker"

msgid "welcome"
msgstr "مرحباً"

msgid "welcome_back"
msgstr "مرحباً بعودتك"

#, fuzzy
msgid "what_is_your_role"
msgstr "What is your role?"

msgid "what_should_my_code_do"
msgstr "كيف تكتب هذا الكود؟"

msgid "year_invalid"
msgstr "الرجاء ادخال سنة بين ١٩٩٠ و {current_year}."

msgid "yes"
msgstr "نعم"

msgid "your_account"
msgstr "ملفك الشخصي"

msgid "your_last_program"
msgstr "آخر برنامج تم حفظه"

msgid "your_personal_text"
msgstr "نصّك الشخصي..."

#, fuzzy
msgid "your_program"
msgstr "Your program"

#~ msgid "create_account_explanation"
#~ msgstr "يسمح لك امتلاك حسابك الخاص بحفظ برامجك."

#~ msgid "only_teacher_create_class"
#~ msgstr "يمكن للمعلمين فقط انشاء صفوف!"

#~ msgid "keyword_support"
#~ msgstr "الأوامر البرمجية المترجمة"

#~ msgid "non_keyword_support"
#~ msgstr "المحتوى المترجم"

#~ msgid "try_button"
#~ msgstr "حاول"

#~ msgid "select_own_adventures"
#~ msgstr "اختيار المغامرات الذاتية"

#~ msgid "view"
#~ msgstr "عرض"

#~ msgid "class"
#~ msgstr "Class"

#~ msgid "save_code_button"
#~ msgstr "حفظ البرنامج"

#~ msgid "share_code_button"
#~ msgstr "حفظ ومشاركة البرنامج"

#~ msgid "classes_invalid"
#~ msgstr "The list of selected classes is invalid"

#~ msgid "directly_add_adventure_to_classes"
#~ msgstr "Do you want to add this adventure directly to one of your classes?"

#~ msgid "hand_in_assignment"
#~ msgstr "Hand in assignment"

#~ msgid "select_a_level"
#~ msgstr "Select a level"

#~ msgid "answer_invalid"
#~ msgstr "كلمة المرور الخاصة بك غير صالحة."

#~ msgid "available_adventures_level"
#~ msgstr "Available adventures level"

#~ msgid "customize_class_exp_1"
#~ msgstr "أهلاً! في هذه الصفحة يمكنك تخصيص الصف الدراسي التابع لك. من خلال اختيار المستويات والمغامرات، يمكنك تحديد ما يمكن أن يراه التلميذ. يمكنك أيضًا إضافة مغامراتك التي تم إنشاؤها إلى المستويات. سيتم إضافة جميع المستويات والمغامرات الأساسية بشكل افتراضي. <b> ملاحظة: </b> ليست كل المغامرات متاحة لكل المستويات! القيام بإعدادات التخصيصات الخاصة بك يكون على النحو التالي:"

#~ msgid "customize_class_exp_2"
#~ msgstr "يمكنك دائمًا تغيير هذه الإعدادات لاحقًا. على سبيل المثال ، يمكنك إتاحة مغامرات أو مستويات معينة أثناء التدريس في الصف. بهذه الطريقة يسهل عليك تحديد المستوى والمغامرات التي سيعمل عليها تلاميذك. إذا كنت تريد إتاحة كل شيء لصفك ، فمن الأسهل إزالة التخصيص بشكل كامل."

#~ msgid "customize_class_step_1"
#~ msgstr "حدد المستويات للصف الخاص بك من خلال الضغط على \"أزرار المستوى\""

#~ msgid "customize_class_step_2"
#~ msgstr "ستظهر \"صناديق الإختيار\" للمغامرات المتاحة للمستويات المختارة"

#~ msgid "customize_class_step_3"
#~ msgstr "حدد المغامرات التي تريد إتاحتها"

#~ msgid "customize_class_step_4"
#~ msgstr "انقر فوق اسم مغامرة لتحديد/عدم تحديد هذه المغامرة لجميع المستويات"

#~ msgid "customize_class_step_5"
#~ msgstr "اضافة مغامرات شخصية"

#~ msgid "customize_class_step_6"
#~ msgstr "تحديد تاريخ الافتتاح لكل مستوى (يمكنك أيضًا تركه فارغًا)"

#~ msgid "customize_class_step_7"
#~ msgstr "تحديد إعدادات أخرى"

#~ msgid "customize_class_step_8"
#~ msgstr "اختر \"حفظ\" -> لقد انتهيت!"

#~ msgid "example_code_header"
#~ msgstr "مثال توضيحي"

#~ msgid "feedback_failure"
#~ msgstr "إجابة خاطئة!"

#~ msgid "feedback_success"
#~ msgstr "أحسنت!"

#~ msgid "go_to_first_question"
#~ msgstr "الذهاب الى السؤال ١"

#~ msgid "question"
#~ msgstr "السؤال"

#~ msgid "question_doesnt_exist"
#~ msgstr "This question does not exist"

#~ msgid "question_invalid"
#~ msgstr "الرمز الخاص بك غير صالح."

#~ msgid "too_many_attempts"
#~ msgstr "Too many attempts"

#~ msgid "class_logs"
#~ msgstr "اخر تسجيل دخول"

#~ msgid "class_stats"
#~ msgstr "احصائيات الصف"

#~ msgid "visit_own_public_profile"
#~ msgstr "ليس لديك نص ملف شخصي عام حتى الآن ..."

#~ msgid "title_class logs"
#~ msgstr "هيدي - انضم الى صف"

#~ msgid "title_class statistics"
#~ msgstr "احصائياتي"

#~ msgid "disabled_button_locked"
#~ msgstr "Your teacher hasn't unlocked this level yet"

#~ msgid "duplicate_tag"
#~ msgstr "لديك بالفعل علامة بنفس هذا الإسم."

#~ msgid "tag_deleted"
#~ msgstr "لقد تم حذف العلامة"

#~ msgid "apply_filters"
#~ msgstr "فلترة"

#~ msgid "write_first_program"
#~ msgstr "اكتب أول برامجك!"

#~ msgid "adventure_exp_1"
#~ msgstr "اكتب مغامرتك المفضلة على الجانب الأيسر. بعد إنشاء مغامرتك ، يمكنك تضمينها في أحد الصفوف الخاصة بك من خلال \"التخصيصات\". إذا كنت تريد تضمين أمر برمجي في مغامرتك، فيرجى استخدام مرساة الكود مثل هذا:"

#~ msgid "adventure_exp_2"
#~ msgstr "إذا كنت تريد إظهار مقتطفات برمجيةفعلية ، على سبيل المثال لإعطاء التلاميذ قالبًا أو مثالاً على البرامج. الرجاء استخدام المراسي المسبقة مثل هذا:"

#~ msgid "hello_world"
#~ msgstr "Hello world!"

#~ msgid "share_confirm"
#~ msgstr "هل أنت متأكد من أنك تريد جعل البرنامج عاماً/علنياً؟"

#~ msgid "share_success_detail"
#~ msgstr "تم مشاركة البرنامج بنجاح."

#~ msgid "unshare_confirm"
#~ msgstr "هل أنت متأكد من أنك تريد جعل البرنامج خاصاً/سرّياً؟"

#~ msgid "unshare_success_detail"
#~ msgstr "تم التراجع عن مشاركة البرنامج بنجاح."

#~ msgid "hide_parsons"
#~ msgstr "Hide parsons"

#~ msgid "hide_quiz"
#~ msgstr "نهاية الفحص السريع"

#~ msgid "back_to_class"
#~ msgstr "الرجوع الى صف"

#~ msgid "Locked Language Feature"
#~ msgstr "أنت تستعمل {concept}! هذا مدهش، لكن {concept} غير متاح لك حالياً! سيتاح لك استعماله في مستوى لاحق."

#~ msgid "nested blocks"
#~ msgstr "مجموعة ضمن مجموعة"

#~ msgid "save"
#~ msgstr "حفظ"

#~ msgid "update_profile"
#~ msgstr "تحديث الملف الشخصي"

#~ msgid "add_students_options"
#~ msgstr "انشاء حسابات للتلاميذ"

#~ msgid "class_live"
#~ msgstr "Live statistics"

#~ msgid "class_overview"
#~ msgstr "Class overview"

#~ msgid "student_list"
#~ msgstr "Student list"

#~ msgid "title_class grid_overview"
#~ msgstr "Hedy - Grid overview"

#~ msgid "title_class live_statistics"
#~ msgstr "Hedy - Live Statistics"

<<<<<<< HEAD
#~ msgid "available_in"
#~ msgstr "Available in:"

#~ msgid "regress_button"
#~ msgstr "الرجوع الى المستوى {level}"

#~ msgid "copy"
#~ msgstr ""

#~ msgid "previous_adventure"
#~ msgstr ""

#~ msgid "cheatsheet"
#~ msgstr ""

#~ msgid "hide"
#~ msgstr ""

#~ msgid "show"
#~ msgstr ""

#~ msgid "submit"
#~ msgstr ""
=======
#~ msgid "explore_explanation"
#~ msgstr "في هذه الصفحة يمكنك البحث في البرامج التي تم إنشاؤها بواسطة مستخدمي هيدي الآخرين. يمكنك الإختيار بناء على مستوى هيدي والمغامرة. انقر فوق \"عرض البرنامج\" لفتح البرنامج وتشغيله. البرامج ذات الرأس الأحمر تحتوي على خطأ. لا يزال بإمكانك فتح البرنامج ، ولكن تشغيله سيؤدي إلى حدوث خطأ. يمكنك بالطبع محاولة إصلاحه! إذا كان المستخدم الذي أنشأ البرنامج لديه ملف تعريف عام ، فيمكنك النقر فوق اسم المستخدم الخاص به لزيارة ملفه الشخصي. ستجد هناك جميع برامجهم التي تم مشاركتها وأكثر من ذلك بكثير!"

#~ msgid "common_errors"
#~ msgstr "Common errors"

#~ msgid "grid_overview"
#~ msgstr "Overview of programs per adventure"

#~ msgid "last_error"
#~ msgstr "Last error"

#~ msgid "last_program"
#~ msgstr "Last program"

#~ msgid "live_dashboard"
#~ msgstr "Live Dashboard"

#~ msgid "runs_over_time"
#~ msgstr "Runs over time"

#~ msgid "student_details"
#~ msgstr "Student details"

#~ msgid "achievements_check_icon_alt"
#~ msgstr "لقد ا حصلت على انجاز!"

#~ msgid "country_title"
#~ msgstr "الرجاء اختيار بلد صحيح."

#~ msgid "create_public_profile"
#~ msgstr "الملف العام"

#~ msgid "general"
#~ msgstr "عام"

#~ msgid "hedy_achievements"
#~ msgstr "انجازات هيدي"

#~ msgid "hidden"
#~ msgstr "مخفي"

#~ msgid "highscore_explanation"
#~ msgstr "في هذه الصفحة يمكنك البحث في البرامج التي تم إنشاؤها بواسطة مستخدمي هيدي الآخرين. يمكنك الإختيار بناء على مستوى هيدي والمغامرة. انقر فوق \"عرض البرنامج\" لفتح البرنامج وتشغيله. البرامج ذات الرأس الأحمر تحتوي على خطأ. لا يزال بإمكانك فتح البرنامج ، ولكن تشغيله سيؤدي إلى حدوث خطأ. يمكنك بالطبع محاولة إصلاحه! إذا كان المستخدم الذي أنشأ البرنامج لديه ملف تعريف عام ، فيمكنك النقر فوق اسم المستخدم الخاص به لزيارة ملفه الشخصي. ستجد هناك جميع برامجهم التي تم مشاركتها وأكثر من ذلك بكثير!"

#~ msgid "highscore_no_public_profile"
#~ msgstr "You don't have a public profile and are therefore not listed on the highscores. Do you wish to create one?"

#~ msgid "highscores"
#~ msgstr "النتيجة"

#~ msgid "my_achievements"
#~ msgstr "مغامراتي"

#~ msgid "no_such_highscore"
#~ msgstr "لا يوجد هذا المستوى في هيدي!"

#~ msgid "programs_created"
#~ msgstr "البرامج المنشأة"

#~ msgid "programs_saved"
#~ msgstr "البرامج المحفوظة"

#~ msgid "programs_submitted"
#~ msgstr "البرامج التي تم تسليمها"

#~ msgid "title_achievements"
#~ msgstr "هيدي - انجازاتي"

#~ msgid "whole_world"
#~ msgstr "The world"

#~ msgid "your_class"
#~ msgstr "صفوفي"

#~ msgid "achievement_earned"
#~ msgstr "لقد ا حصلت على انجاز!"

#~ msgid "percentage_achieved"
#~ msgstr "أنجزه {percentage}{٪} من المستخدمين"

#~ msgid "achievements"
#~ msgstr "انجازات"

#~ msgid "achievements_logo_alt"
#~ msgstr "انجازات"

#~ msgid "amount_submitted"
#~ msgstr "البرامج المرسلة"

#~ msgid "last_achievement"
#~ msgstr "آخر انجاز تم تحقيقه"

#~ msgid "no_certificate"
#~ msgstr "This user hasn't earned the Hedy Certificate of Completion"

#~ msgid "number_achievements"
#~ msgstr "Number of achievements"
>>>>>>> 3f9dd646
<|MERGE_RESOLUTION|>--- conflicted
+++ resolved
@@ -456,17 +456,10 @@
 msgid "commands"
 msgstr "Commands"
 
-#, fuzzy
-<<<<<<< HEAD
-msgid "common_errors"
-msgstr "Common errors"
-
 msgid "complete"
 msgstr ""
 
 #, fuzzy
-=======
->>>>>>> 3f9dd646
 msgid "congrats_message"
 msgstr "Congratulations, {username}, you have completed Hedy!"
 
@@ -2425,31 +2418,6 @@
 #~ msgid "title_class live_statistics"
 #~ msgstr "Hedy - Live Statistics"
 
-<<<<<<< HEAD
-#~ msgid "available_in"
-#~ msgstr "Available in:"
-
-#~ msgid "regress_button"
-#~ msgstr "الرجوع الى المستوى {level}"
-
-#~ msgid "copy"
-#~ msgstr ""
-
-#~ msgid "previous_adventure"
-#~ msgstr ""
-
-#~ msgid "cheatsheet"
-#~ msgstr ""
-
-#~ msgid "hide"
-#~ msgstr ""
-
-#~ msgid "show"
-#~ msgstr ""
-
-#~ msgid "submit"
-#~ msgstr ""
-=======
 #~ msgid "explore_explanation"
 #~ msgstr "في هذه الصفحة يمكنك البحث في البرامج التي تم إنشاؤها بواسطة مستخدمي هيدي الآخرين. يمكنك الإختيار بناء على مستوى هيدي والمغامرة. انقر فوق \"عرض البرنامج\" لفتح البرنامج وتشغيله. البرامج ذات الرأس الأحمر تحتوي على خطأ. لا يزال بإمكانك فتح البرنامج ، ولكن تشغيله سيؤدي إلى حدوث خطأ. يمكنك بالطبع محاولة إصلاحه! إذا كان المستخدم الذي أنشأ البرنامج لديه ملف تعريف عام ، فيمكنك النقر فوق اسم المستخدم الخاص به لزيارة ملفه الشخصي. ستجد هناك جميع برامجهم التي تم مشاركتها وأكثر من ذلك بكثير!"
 
@@ -2548,4 +2516,3 @@
 
 #~ msgid "number_achievements"
 #~ msgstr "Number of achievements"
->>>>>>> 3f9dd646
