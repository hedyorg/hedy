--- conflicted
+++ resolved
@@ -1,25 +1,18 @@
-
 msgid ""
 msgstr ""
 "Project-Id-Version: PACKAGE VERSION\n"
 "Report-Msgid-Bugs-To: \n"
-<<<<<<< HEAD
-"POT-Creation-Date: 2022-06-08 11:17+0200\n"
-"PO-Revision-Date: 2022-05-31 10:42+0000\n"
-"Last-Translator: Alaaeddin Swidan <alaaeddin.swidan@live.com>\n"
-=======
 "POT-Creation-Date: 2022-06-09 13:50+0200\n"
 "PO-Revision-Date: 2022-06-09 15:18+0000\n"
 "Last-Translator: Anonymous <noreply@weblate.org>\n"
 "Language-Team: ar <LL@li.org>\n"
->>>>>>> 8de72bea
 "Language: ar\n"
-"Language-Team: ar <LL@li.org>\n"
-"Plural-Forms: nplurals=6; plural=n==0 ? 0 : n==1 ? 1 : n==2 ? 2 : "
-"n%100>=3 && n%100<=10 ? 3 : n%100>=11 ? 4 : 5;\n"
 "MIME-Version: 1.0\n"
 "Content-Type: text/plain; charset=utf-8\n"
 "Content-Transfer-Encoding: 8bit\n"
+"Plural-Forms: nplurals=6; plural=n==0 ? 0 : n==1 ? 1 : n==2 ? 2 : n%100>=3 "
+"&& n%100<=10 ? 3 : n%100>=11 ? 4 : 5;\n"
+"X-Generator: Weblate 4.13-dev\n"
 "Generated-By: Babel 2.10.1\n"
 
 #: app.py:432
@@ -849,15 +842,11 @@
 msgid "select_class"
 msgstr "اختر الصف"
 
-#: templates/create-accounts.html:30
-msgid "download_login_credentials"
-msgstr ""
-
-#: templates/create-accounts.html:39 templates/programs.html:24
+#: templates/create-accounts.html:35 templates/programs.html:24
 msgid "reset_view"
 msgstr "اعادة ضبط"
 
-#: templates/create-accounts.html:40 templates/for-teachers.html:64
+#: templates/create-accounts.html:36 templates/for-teachers.html:64
 msgid "create_accounts"
 msgstr "انشاء عدة حسابات"
 
@@ -2279,8 +2268,4 @@
 #~ msgstr "محاولة"
 
 #~ msgid "go_to_answer"
-<<<<<<< HEAD
-#~ msgstr "الذهاب إلى الإجابة"
-=======
-#~ msgstr "الذهاب إلى الإجابة"
->>>>>>> 8de72bea
+#~ msgstr "الذهاب إلى الإجابة"