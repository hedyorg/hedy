
msgid ""
msgstr ""
"Project-Id-Version: PACKAGE VERSION\n"
"Report-Msgid-Bugs-To: \n"
<<<<<<< HEAD
"POT-Creation-Date: 2022-08-26 19:12+0200\n"
"PO-Revision-Date: 2022-08-25 09:56+0000\n"
=======
"POT-Creation-Date: 2022-08-25 10:29+0200\n"
"PO-Revision-Date: 2022-08-28 13:15+0000\n"
>>>>>>> 530cd31f
"Last-Translator: Anonymous <noreply@weblate.org>\n"
"Language: ar\n"
"Language-Team: ar <LL@li.org>\n"
"Plural-Forms: nplurals=6; plural=n==0 ? 0 : n==1 ? 1 : n==2 ? 2 : n%100>=3 && n%100<=10 ? 3 : n%100>=11 ? 4 : 5;\n"
"MIME-Version: 1.0\n"
"Content-Type: text/plain; charset=utf-8\n"
"Content-Transfer-Encoding: 8bit\n"
<<<<<<< HEAD
=======
"Plural-Forms: nplurals=6; plural=n==0 ? 0 : n==1 ? 1 : n==2 ? 2 : n%100>=3 "
"&& n%100<=10 ? 3 : n%100>=11 ? 4 : 5;\n"
"X-Generator: Weblate 4.14.1-dev\n"
>>>>>>> 530cd31f
"Generated-By: Babel 2.10.1\n"

msgid "program_contains_error"
msgstr "هذا البرنامج يحتوي على خطأ، هل أنت متأكد من أنك تريد مشاركة البرنامج؟"

msgid "title_achievements"
msgstr "هيدي - انجازاتي"

msgid "not_teacher"
msgstr "يبدو أنك لست معلم أو معلمة!"

msgid "not_enrolled"
msgstr "يبدو أنك لست في هذا الصف!"

msgid "title_programs"
msgstr "هيدي -برامجي"

msgid "unauthorized"
msgstr "ليس لديك الصلاحيات اللازمة للوصول إلى هذه الصفحة"

msgid "title_for-teacher"
msgstr "هيدي - للمعلمين"

msgid "no_such_level"
msgstr "لا يوجد هذا المستوى في هيدي!"

msgid "no_such_program"
msgstr "لا يوجد هذا البرنامج في هيدي!"

msgid "level_not_class"
msgstr "هذا المستوى ليس متاحا لصفك الدراسي بعد"

msgid "no_such_adventure"
msgstr "هذه المغامرة غير موجودة!"

msgid "page_not_found"
msgstr "لم نستطع ايجاد تلك الصفحة!"

msgid "title_signup"
msgstr "هيدي - انشاء حساب"

msgid "title_login"
msgstr "هيدي - تسجيل الدخول"

msgid "title_recover"
msgstr "هيدي - استرجاع الحساب"

msgid "title_reset"
msgstr "هيدي - اعادة ضبط كلمة المرور"

msgid "title_my-profile"
msgstr "هيدي - حسابي"

msgid "title_learn-more"
msgstr "هيدي - اعرف أكثر"

msgid "title_privacy"
msgstr "هيدي - شروط الخصوصية"

msgid "title_start"
msgstr "هيدي - لغة برمجة متدرجة"

msgid "title_landing-page"
msgstr "مرحباً في هيدي!"

msgid "title_explore"
msgstr "هيدي - استكشف"

#, fuzzy
msgid "no_such_highscore"
msgstr "لا يوجد هذا المستوى في هيدي!"

msgid "translate_error"
msgstr "حدث خطأ ما خلال ترجمة البرنامج. حاول تنفيذ البرنامج وافحص وجود خطأ فيه. البرنامج الذي يحتوي على خطأ لا يمكن أن تتم ترجمته."

msgid "tutorial_code_snippet"
msgstr ""
"{print} مرحباً أيها العالم!\n"
"{print} أنا أتعلم هيدي من خلال الدليل التوجيهي!"

#, fuzzy
msgid "invalid_tutorial_step"
msgstr "Invalid tutorial step"

#, fuzzy
msgid "tutorial_title_not_found"
msgstr "We could not find that page!"

#, fuzzy
msgid "tutorial_message_not_found"
msgstr "You have received an invitation to join class"

msgid "ajax_error"
msgstr "لقد حدث خطأ ما، يرجى المحاولة مرة أخرى."

msgid "image_invalid"
msgstr "الصورة التي اخترتها غير صالحة."

msgid "personal_text_invalid"
msgstr "النص الشخصي غير صالح."

msgid "favourite_program_invalid"
msgstr "البرنامج المفضل الذي اخترته غير صالح."

msgid "public_profile_updated"
msgstr "تم تحديث الملف الشخصي العام."

msgid "user_not_private"
msgstr "هذا الحساب إما غير موجود أو لا يوجد لديه ملف شخصي عام"

msgid "invalid_teacher_invitation_code"
msgstr "رمز الدعوة للمعلم غير صالح. لتصبح معلماً أو معلمةً تواصل معنا على hello@hedy.org."

msgid "default_404"
msgstr "لم نستطع إيجاد تلك الصفحة..."

msgid "default_403"
msgstr "ليس مصرحاً لك الوصول على ما يبدو..."

msgid "default_500"
msgstr "حدث خطأ ما..."

msgid "Wrong Level"
msgstr "لقد أدخلت برنامج هيدي صحيحاً ولكن ليس في المستوى المناسب. لقد كتبت {offending_keyword} للمستوى {working_level}. تلميح: {tip}"

msgid "Incomplete"
msgstr "أوه! لقد نسيت أن تكمل جزءاً من البرنامج! في السطر رقم {line_number}، عليك أن تكمل كتابة الكود بعد {incomplete_command}."

msgid "Invalid"
msgstr "{invalid_command} ليس أمراً برمجياً ضمن المستوى {level} من هيدي. هل كنت تقصد الأمر {guessed_command}؟"

msgid "Invalid Space"
msgstr "أوه! يوجد مسافة زائدة في بداية السطر رقم {line_number}، المسافات تربك الحاسوب أحياناً. هل باستطاعتك أن تمسحها؟"

msgid "Has Blanks"
msgstr "البرنامج الخاص بك غير مكتمل. عليك أن تستبدل الفراغات الموجودة وتضع مكانها الكود الذي تريد للحاسوب أن ينفذه."

msgid "No Indentation"
msgstr "لقد استخدمت عدداً غير كافي من الفراغات كإزاحة في السطر رقم {line_number}. لقد استخدمت {leading_spaces} إزاحات وهذا غير كافٍ. يجب عليك أن تبدأ كل مجموعة جديدة من الكود ب {indent_size} إزاحات أكثر من السطر الذي يسبقها."

msgid "Unexpected Indentation"
msgstr "لقد استخدمت عدداً أكثر من اللازم من الفراغات كإزاحة في السطر رقم {line_number}. لقد استخدمت {leading_spaces} إزاحات وهذا أكثر من اللازم. يجب عليك أن تبدأ كل مجموعة جديدة من الكود ب {indent_size} إزاحات أكثر من السطر الذي يسبقها."

msgid "Parse"
msgstr "الكود الذي أدخلته ليس مطابقاً لبرمجيات هيدي. يوجد خطأفي في السطر رقم {location[0]} والموضع {location[1]}. لقد أدخلت الرمز {character_found} لكن هذا غير مسموح به."

msgid "Unquoted Text"
msgstr "انتبه! عند استعمال الأوامر اسأل أو قول يجب أن يكون النص بين علامات الاقتباس \". على ما يبدو أنك نسيت اضافة واحدة منهم في مكان ما."

msgid "Unquoted Assignment"
msgstr "ابتداء من هذا المستوى عليك وضع النص على يسار `هو` بين علامات الاقتباس. لقد نسيت فعل ذلك مع النص {text}."

msgid "Unquoted Equality Check"
msgstr "اذا كنت تريد فحص ما اذا كان المتغير مساويا لنص من عدة كلمات، هذه الكلمات يجب أن تكون محاطة بعلامات الاقتباس!"

msgid "Var Undefined"
msgstr "لقد قمت باستعمال المتغير {name} لكنك لم تقم بضبط قيمته ابتداء. من الممكن أيضاً أنك كنت تريد استعمال الكلمة {name} ولكن نسيت وضع علامات الاقتباس."

<<<<<<< HEAD
msgid "Access Before Assign"
msgstr "You tried to use the variable {name} on line {access_line_number}, but you set it on line {definition_line_number}. Set a variable before using it."

=======
>>>>>>> 530cd31f
msgid "Cyclic Var Definition"
msgstr "يجب أن تضبط قيمة المتغير {variable} قبل أن تستعمله على الجانب الأيسر من من الأمر هو."

msgid "Lonely Echo"
msgstr "لقد استعملت الأمر ردد قبل الأمر اسأل، أو استعملت الأمر ردد بدون استعمال الأمر اسأل. قم باستعمال الأمر اسأل للحصول على اجابة أولاً ثم استعمل الأمر ردد."

msgid "Too Big"
msgstr "واو! برنامجك يحتوي على {lines_of_code} سطر برمجي! لكننا نستطيع معالجة {max_lines} سطر برمجي كحد أقصى في هذا المستوى. اجعل برنامجك أصغر وحاول مرة أخرى."

msgid "Invalid Argument Type"
msgstr "لا يمكن استعمال الأمر {command} مع {invalid_argument} وذلك بسبب كونها {invalid_type}. حاول تغيير {invalid_argument} الى {allowed_types}."

msgid "Invalid Argument"
msgstr "لا يمكن استعمال الأمر {command} مع {invalid_argument}. حاول تغيير {invalid_argument} الى {allowed_types}."

msgid "Invalid Type Combination"
msgstr "لا يمكن استعمال {invalid_argument} و{invalid_argument_2} مع الأمر {command} وذلك بسبب كون الأول{invalid_type} وكون الآخر {invalid_type_2}. حاول تغيير {invalid_argument} الى {invalid_type_2} أو {invalid_argument_2} الى {invalid_type}."

msgid "Unsupported Float"
msgstr "لا ندعم الأرقام غير الصحيحة (الأرقام العشرية)حتى الان، ولكنها ستكون مدعومة بعد عدة مستويات. في الوقت الحالي قم بتغيير {value} الر رقم صحيح."

msgid "Locked Language Feature"
msgstr "أنت تستعمل {concept}! هذا مدهش، لكن {concept} غير متاح لك حالياً! سيتاح لك استعماله في مستوى لاحق."

msgid "Missing Command"
msgstr "يبدو أنك نسيت استخدام أمر برمجي في السطر رقم {line_number}."

msgid "Missing Inner Command"
msgstr "يبدو أنك نسيت استخدام أمر برمجي مع الجملة {command} التي استعملتها في السطر رقم {line_number}."

#, fuzzy
msgid "Incomplete Repeat"
msgstr "It looks like you forgot to use {command} with the repeat command you used on line {line_number}."

msgid "Unsupported String Value"
msgstr "النصوص لا يمكن أن تحتوي على {invalid_value}."

msgid "ask_needs_var"
msgstr "ابتداء من المستوى الثاني، نستخدم الأمر اسأل مع متغير. مثال: الاسم هو اسأل ما اسمك؟"

msgid "echo_out"
msgstr "لم نعد بحاجة الى الأمر ردد ابتداء من المستوى الثاني. يمكنك أن تكرر اجابة سؤال ما من خلال استخدام الأمر اسأل والأمر قول. مثال: الاسم هو اسأل ما اسمك؟ قول مرحبا الاسم"

msgid "space"
msgstr "مسافة إزاحة"

msgid "comma"
msgstr "فاصلة"

msgid "question mark"
msgstr "علامة سؤال"

msgid "newline"
msgstr "سطر جديد"

msgid "period"
msgstr "نقطة"

msgid "exclamation mark"
msgstr "علامة تعجب"

msgid "dash"
msgstr "علامة الشرطة"

msgid "star"
msgstr "علامة النجمة"

msgid "single quotes"
msgstr "علامة اقتباس أحادية"

msgid "double quotes"
msgstr "علامة اقتباس مزدوجة"

msgid "slash"
msgstr "علامة الخط المائل ناحية اليمين"

msgid "string"
msgstr "نص"

msgid "nested blocks"
msgstr "مجموعة ضمن مجموعة"

msgid "or"
msgstr "أو"

msgid "number"
msgstr "رقم"

msgid "integer"
msgstr "رقم"

msgid "float"
msgstr "رقم"

msgid "list"
msgstr "قائمة"

msgid "input"
msgstr "اجابة باستخدام اسأل"

msgid "general"
msgstr "عام"

msgid "programs_created"
msgstr "البرامج المنشأة"

msgid "programs_saved"
msgstr "البرامج المحفوظة"

msgid "programs_submitted"
msgstr "البرامج التي تم تسليمها"

msgid "teacher"
msgstr "معلم"

msgid "hidden"
msgstr "مخفي"

msgid "hedy_achievements"
msgstr "انجازات هيدي"

#, fuzzy
msgid "achievements_logo_alt"
msgstr "انجازات"

#, fuzzy
msgid "achievements_check_icon_alt"
msgstr "لقد ا حصلت على انجاز!"

msgid "cheatsheet_title"
msgstr "ورقة غش"

#, fuzzy
msgid "hedy_logo_alt"
msgstr "Hedy logo"

msgid "back_to_class"
msgstr "الرجوع الى صف"

msgid "class_name_prompt"
msgstr "أدخل اسم الصف رجاء"

msgid "username"
msgstr "اسم المستخدم"

msgid "last_login"
msgstr "اخر تسجيل دخول"

msgid "highest_level_reached"
msgstr "أعلى مستوى تم الوصول له"

msgid "number_programs"
msgstr "عدد البرامج"

msgid "programs"
msgstr "البرامج"

msgid "password"
msgstr "كلمة المرور"

msgid "remove"
msgstr "ازالة"

msgid "page"
msgstr "صفحة"

msgid "enter_password"
msgstr "أدخل كلمة سر جديدة ل"

msgid "password_change_prompt"
msgstr "هل أنت متأكد أنك تريد تغيير كلمة المرور هذه؟"

msgid "remove_student_prompt"
msgstr "هل أنت متأكد أنك تريد ازالة التلميذ من الصف؟"

#, fuzzy
msgid "add_students"
msgstr "تلاميذ"

msgid "customize_class"
msgstr "تخصيص الصف"

msgid "class_stats"
msgstr "احصائيات الصف"

#, fuzzy
msgid "class_logs"
msgstr "اخر تسجيل دخول"

msgid "back_to_teachers_page"
msgstr "الرجوع الى صفحة المعلم"

#, fuzzy
msgid "add_students_options"
msgstr "انشاء حسابات للتلاميذ"

#, fuzzy
msgid "copy_link_success"
msgstr "انسخ الرابط لمشاركته"

#, fuzzy
msgid "copy_join_link"
msgstr "الرجاء نسخ هذا الرابط ولصقه في تبويبة جديدة:"

msgid "invite_prompt"
msgstr "أدخل اسم مستخدم"

#, fuzzy
msgid "invite_by_username"
msgstr "يجب أن تكون جميع أسماء المستخدمين لا نظير لها."

msgid "create_accounts"
msgstr "انشاء عدة حسابات"

msgid "pending_invites"
msgstr "الدعوات قيد الإنتظار"

msgid "invite_date"
msgstr "تاريخ الدعوة"

msgid "expiration_date"
msgstr "تاريخ انتهاء الصلاحية"

msgid "delete_invite_prompt"
msgstr "هل أنت متأكد أنك تريد حذف الدعوة الى هذا الصف؟"

msgid "class_already_joined"
msgstr "أنت بالفعل تلميذ في صف"

#, fuzzy
msgid "error_logo_alt"
msgstr "Error logo"

msgid "goto_profile"
msgstr "الذهاب الى ملفي الشخصي"

msgid "prompt_join_class"
msgstr "هل تريد الإنضمام الى هذا الصف؟"

msgid "join_prompt"
msgstr "يجب أن يكون لديك حساب لتنضم الى صف. هل تريد تسجيل الدحول الآن؟"

msgid "join_class"
msgstr "انضم الى صف"

msgid "next_step_tutorial"
msgstr "الخطوة التالية >>>"

msgid "level_title"
msgstr "مستوى"

msgid "create_multiple_accounts"
msgstr "انشاء عدة حسابات"

msgid "accounts_intro"
msgstr "في هذه الصفحة تستطيع انشاء حسابات لعدة تلاميذ في نفس الوقت. من الممكن أيضاً اضافتهم مباشرة إلى واحد من الصفوف الخاصة بك. عند الضغط على الزر الأخضر مع علامة ال +، يمكنك إضافة صفوف جديدة. يمكنك حذف صف معين عند الضغط على الإشارة الحمراء التابعة له. يجب عدم وجود صفوف فارغة عند الضغط على \"انشاء الحسابات\". الرجاء الإنتباه إلى أن كل اسم مستخدم و بريد إلكتروني يجب أن يكون لا نظير له، وأن كلمة المرور يجب أن تحتوي <b> على الأقل</b> على ستة أحرف."

msgid "create_accounts_prompt"
msgstr "هل أنت متأكد أنك تريد انشاء هذه الحسابات؟"

#, fuzzy
msgid "download_login_credentials"
msgstr ""

msgid "yes"
msgstr "نعم"

msgid "no"
msgstr "لا"

msgid "reset_view"
msgstr "اعادة ضبط"

msgid "customize_adventure"
msgstr "تخصيص مغامرة"

msgid "update_adventure_prompt"
msgstr "هل أنت متأكد أنك تريد تعديل هذه المغامرة؟"

msgid "general_settings"
msgstr "اعدادات عامة"

msgid "name"
msgstr "الاسم"

msgid "level"
msgstr "مستوى"

msgid "adventure_exp_1"
msgstr "اكتب مغامرتك المفضلة على الجانب الأيسر. بعد إنشاء مغامرتك ، يمكنك تضمينها في أحد الصفوف الخاصة بك من خلال \"التخصيصات\". إذا كنت تريد تضمين أمر برمجي في مغامرتك، فيرجى استخدام مرساة الكود مثل هذا:"

msgid "adventure_exp_2"
msgstr "إذا كنت تريد إظهار مقتطفات برمجيةفعلية ، على سبيل المثال لإعطاء التلاميذ قالبًا أو مثالاً على البرامج. الرجاء استخدام المراسي المسبقة مثل هذا:"

#, fuzzy
msgid "hello_world"
msgstr "Hello world!"

msgid "adventure_exp_3"
msgstr "يمكنك استخدام زر \"معاينة\" لعرض نسخة مصممة من مغامرتك. لعرض المغامرة على صفحة مخصصة ، اختر \"عرض\" من صفحة المعلمين."

msgid "adventure"
msgstr "مغامرة"

msgid "template_code"
msgstr ""
"هنا شرح المغامرة الخاصة بي!\n"
"\n"
"بهذه الطريقة يمكنني أن أعرض أمراً برمجياً: <code> قول</code>\n"
"\n"
"ولكن في بعض الأحيان ربما تريد أن تعرض مقتطفاً برمجياً، مثل هذا:\n"
"<pre>\n"
"اسأل ما اسمك؟\n"
"ردد اه اذن اسمك هو\n"
"</pre>"

msgid "adventure_terms"
msgstr "أوافق على أن مغامرتي قد تصير متاحة على العام على هيدي."

#, fuzzy
msgid "directly_add_adventure_to_classes"
msgstr "Do you want to add this adventure directly to one of your classes?"

msgid "preview"
msgstr "معاينة"

msgid "save"
msgstr "حفظ"

msgid "delete_adventure_prompt"
msgstr "هل أنت متأكد أنك تريد حذف هذه المغامرة؟"

msgid "customize_class_exp_1"
msgstr "أهلاً! في هذه الصفحة يمكنك تخصيص الصف الدراسي التابع لك. من خلال اختيار المستويات والمغامرات، يمكنك تحديد ما يمكن أن يراه التلميذ. يمكنك أيضًا إضافة مغامراتك التي تم إنشاؤها إلى المستويات. سيتم إضافة جميع المستويات والمغامرات الأساسية بشكل افتراضي. <b> ملاحظة: </b> ليست كل المغامرات متاحة لكل المستويات! القيام بإعدادات التخصيصات الخاصة بك يكون على النحو التالي:"

msgid "customize_class_step_1"
msgstr "حدد المستويات للصف الخاص بك من خلال الضغط على \"أزرار المستوى\""

msgid "customize_class_step_2"
msgstr "ستظهر \"صناديق الإختيار\" للمغامرات المتاحة للمستويات المختارة"

msgid "customize_class_step_3"
msgstr "حدد المغامرات التي تريد إتاحتها"

msgid "customize_class_step_4"
msgstr "انقر فوق اسم مغامرة لتحديد/عدم تحديد هذه المغامرة لجميع المستويات"

msgid "customize_class_step_5"
msgstr "اضافة مغامرات شخصية"

msgid "customize_class_step_6"
msgstr "تحديد تاريخ الافتتاح لكل مستوى (يمكنك أيضًا تركه فارغًا)"

msgid "customize_class_step_7"
msgstr "تحديد إعدادات أخرى"

msgid "customize_class_step_8"
msgstr "اختر \"حفظ\" -> لقد انتهيت!"

msgid "customize_class_exp_2"
msgstr "يمكنك دائمًا تغيير هذه الإعدادات لاحقًا. على سبيل المثال ، يمكنك إتاحة مغامرات أو مستويات معينة أثناء التدريس في الصف. بهذه الطريقة يسهل عليك تحديد المستوى والمغامرات التي سيعمل عليها تلاميذك. إذا كنت تريد إتاحة كل شيء لصفك ، فمن الأسهل إزالة التخصيص بشكل كامل."

msgid "select_adventures"
msgstr "اختيار المغامرات"

msgid "opening_dates"
msgstr "تواريخ الافتتاح"

msgid "opening_date"
msgstr "تاريخ الافتتاح"

msgid "directly_available"
msgstr "افتتح مباشرة"

msgid "select_own_adventures"
msgstr "اختيار المغامرات الذاتية"

msgid "select"
msgstr "اختر"

msgid "other_settings"
msgstr "اعدادات أخرى"

msgid "option"
msgstr "خيار"

msgid "mandatory_mode"
msgstr "وضع المبرمج الإلزامي"

msgid "hide_cheatsheet"
msgstr "اخفاء ورقة الغش"

msgid "hide_keyword_switcher"
msgstr "اخفاء تبديل الكلمات المفتاحية"

msgid "hide_quiz"
msgstr "نهاية الفحص السريع"

#, fuzzy
msgid "hide_parsons"
msgstr "Hide parsons"

msgid "reset_adventure_prompt"
msgstr "هل أنت متأكد أنك تريد إعادة ضبط كل المغامرات المختارة؟"

msgid "reset_adventures"
msgstr "إعادة ضبط المغامرات المختارة"

msgid "remove_customizations_prompt"
msgstr "هل أنت متأكد أنك تريد إزالة التخصيصات المتعلقة بهذا الصف؟"

msgid "remove_customization"
msgstr "إزالة التخصيصات"

#, fuzzy
msgid "unsaved_class_changes"
msgstr "There are unsaved changes, are you sure you want to leave this page?"

msgid "go_back_to_main"
msgstr "الرجوع الى الصفحة الرئيسية"

msgid "explore_programs"
msgstr "استكشف البرامج"

msgid "explore_explanation"
msgstr "في هذه الصفحة يمكنك البحث في البرامج التي تم إنشاؤها بواسطة مستخدمي هيدي الآخرين. يمكنك الإختيار بناء على مستوى هيدي والمغامرة. انقر فوق \"عرض البرنامج\" لفتح البرنامج وتشغيله. البرامج ذات الرأس الأحمر تحتوي على خطأ. لا يزال بإمكانك فتح البرنامج ، ولكن تشغيله سيؤدي إلى حدوث خطأ. يمكنك بالطبع محاولة إصلاحه! إذا كان المستخدم الذي أنشأ البرنامج لديه ملف تعريف عام ، فيمكنك النقر فوق اسم المستخدم الخاص به لزيارة ملفه الشخصي. ستجد هناك جميع برامجهم التي تم مشاركتها وأكثر من ذلك بكثير!"

msgid "language"
msgstr "اللغة"

msgid "search_button"
msgstr "البحث"

msgid "hedy_choice_title"
msgstr "اختيار هيدي"

msgid "creator"
msgstr "مبتكر"

msgid "view_program"
msgstr "عرض البرنامج"

#, fuzzy
msgid "report_program"
msgstr "Are you sure you want to report this program?"

msgid "my_classes"
msgstr "صفوفي"

msgid "students"
msgstr "تلاميذ"

msgid "view"
msgstr "عرض"

#, fuzzy
msgid "duplicate"
msgstr "Duplicate"

msgid "delete_class_prompt"
msgstr "هل أنت متأكد أنك تريدحذف الصف؟"

msgid "create_class"
msgstr "انشاء صف جديد"

msgid "my_adventures"
msgstr "مغامراتي"

msgid "last_update"
msgstr "اخر تحديث"

#, fuzzy
msgid "edit"
msgstr "Edit"

msgid "adventure_prompt"
msgstr "الرجاء إدخال اسم المغامرة"

msgid "create_adventure"
msgstr "انشاء مغامرة"

msgid "teacher_welcome"
msgstr "مرحباً في هيدي! بكل فخر أنت الآن تمتلك حساباً كمعلم وذا يسمح لك بانشاء صفوف ودعوة تلاميذ."

#, fuzzy
msgid "highscores"
msgstr "النتيجة"

#, fuzzy
msgid "highscore_explanation"
msgstr "في هذه الصفحة يمكنك البحث في البرامج التي تم إنشاؤها بواسطة مستخدمي هيدي الآخرين. يمكنك الإختيار بناء على مستوى هيدي والمغامرة. انقر فوق \"عرض البرنامج\" لفتح البرنامج وتشغيله. البرامج ذات الرأس الأحمر تحتوي على خطأ. لا يزال بإمكانك فتح البرنامج ، ولكن تشغيله سيؤدي إلى حدوث خطأ. يمكنك بالطبع محاولة إصلاحه! إذا كان المستخدم الذي أنشأ البرنامج لديه ملف تعريف عام ، فيمكنك النقر فوق اسم المستخدم الخاص به لزيارة ملفه الشخصي. ستجد هناك جميع برامجهم التي تم مشاركتها وأكثر من ذلك بكثير!"

#, fuzzy
msgid "highscore_no_public_profile"
msgstr "You don't have a public profile and are therefore not listed on the highscores. Do you wish to create one?"

#, fuzzy
msgid "create_public_profile"
msgstr "الملف العام"

#, fuzzy
msgid "whole_world"
msgstr "The world"

#, fuzzy
msgid "your_class"
msgstr "صفوفي"

msgid "achievements"
msgstr "انجازات"

#, fuzzy
msgid "country_title"
msgstr "الرجاء اختيار بلد صحيح."

msgid "last_achievement"
msgstr "آخر انجاز تم تحقيقه"

#, fuzzy
msgid "ago"
msgstr "{timestamp} ago"

#, fuzzy
msgid "parsons_title"
msgstr "Puzzle"

msgid "quiz_tab"
msgstr "انهاء الفحص السريع"

msgid "specific_adventure_mode"
msgstr "أنت حالياً في المغامرة '{adventure}'، اضغط على \"هيدي\" لعرض كل المغامرات."

msgid "example_code_header"
msgstr "مثال توضيحي"

msgid "variables"
msgstr "المتغيرات"

msgid "enter_text"
msgstr "أدخل الإجابة هنا..."

msgid "enter"
msgstr "الدخول"

msgid "already_program_running"
msgstr "هناك بالفعل برنامج اخر تحت التنفيذ، قم بانهاء ذلك البرنامج أولاً."

msgid "run_code_button"
msgstr "تنفيذ البرنامج"

msgid "stop_code_button"
msgstr "ايقاف البرنامج"

#, fuzzy
msgid "next_exercise"
msgstr "Next exercise"

msgid "edit_code_button"
msgstr "تعديل البرنامج"

#, fuzzy
msgid "repair_program_logo_alt"
msgstr "Repair program icon"

msgid "delete_confirm"
msgstr "هل أنت متأكد من أنك تريد حذف البرنامج؟"

msgid "delete"
msgstr "حذف"

msgid "read_code_label"
msgstr "القراءة بصوت عال"

msgid "regress_button"
msgstr "الرجوع الى المستوى {level}"

msgid "advance_button"
msgstr "الذهاب الى المستوى {level}"

msgid "developers_mode"
msgstr "وضع المبرمج"

msgid "nav_start"
msgstr "صفحة البدأ"

msgid "nav_hedy"
msgstr "هيدي"

msgid "nav_explore"
msgstr "استكشف"

msgid "nav_learn_more"
msgstr "المزيد من المعلومات"

msgid "program_header"
msgstr "برامجي"

msgid "my_achievements"
msgstr "مغامراتي"

msgid "my_account"
msgstr "حسابي"

msgid "for_teachers"
msgstr "للمعلمين"

#, fuzzy
msgid "teacher_manual"
msgstr "Teacher manual"

msgid "logout"
msgstr "تسجيل الخروج"

msgid "login"
msgstr "تسجيل الدخول"

msgid "search"
msgstr "ابحث..."

msgid "keyword_support"
msgstr "الأوامر البرمجية المترجمة"

msgid "non_keyword_support"
msgstr "المحتوى المترجم"

msgid "welcome"
msgstr "مرحباً"

msgid "welcome_back"
msgstr "مرحباً بعودتك"

#, fuzzy
msgid "teacher_tutorial_logo_alt"
msgstr "اضغط على \"الخطوة التالية\" لتبدأ كمعلم أو معلمة في هيدي!"

msgid "start_teacher_tutorial"
msgstr "بدء الدليل التوجيهي للمعلم"

#, fuzzy
msgid "hedy_tutorial_logo_alt"
msgstr "بدء الدليل التوجيهي"

msgid "start_hedy_tutorial"
msgstr "بدء الدليل التوجيهي"

#, fuzzy
msgid "start_programming_logo_alt"
msgstr "ابدأ البرمجة"

msgid "start_programming"
msgstr "ابدأ البرمجة"

#, fuzzy
msgid "explore_programs_logo_alt"
msgstr "استكشف البرامج"

msgid "your_account"
msgstr "ملفك الشخصي"

#, fuzzy
msgid "profile_logo_alt"
msgstr "تم تحديث الملف الشخصي."

msgid "no_public_profile"
msgstr "ليس لديك نص ملف شخصي عام حتى الآن ..."

msgid "create_question"
msgstr ""

msgid "amount_created"
msgstr "البرامج المنشأة"

msgid "amount_saved"
msgstr "البرامج المحفوظة"

msgid "amount_submitted"
msgstr "البرامج المرسلة"

msgid "your_last_program"
msgstr "آخر برنامج تم حفظه"

msgid "ok"
msgstr "حسناً"

msgid "cancel"
msgstr "الغاء"

msgid "copy_link_to_share"
msgstr "انسخ الرابط لمشاركته"

msgid "achievement_earned"
msgstr "لقد ا حصلت على انجاز!"

msgid "mailing_title"
msgstr "اشترك في نشرة هيدي الإخبارية"

msgid "email"
msgstr "البريد الإلكتروني"

msgid "surname"
msgstr "الاسم الأول"

msgid "lastname"
msgstr "اسم العائلة"

msgid "country"
msgstr "البلد"

msgid "subscribe"
msgstr "اشترك"

msgid "required_field"
msgstr "مطلوب تعبئة الحقول مع علامة ال *"

msgid "previous_campaigns"
msgstr "عرض الحملات السابقة"

msgid "step_title"
msgstr "المهمة"

msgid "save_code_button"
msgstr "حفظ البرنامج"

msgid "share_code_button"
msgstr "حفظ ومشاركة البرنامج"

msgid "try_button"
msgstr "حاول"

#, fuzzy
msgid "commands"
msgstr "Commands"

#, fuzzy
msgid "english"
msgstr "English"

msgid "login_long"
msgstr "الدخول الى حسابك"

msgid "no_account"
msgstr "ليس لديك حساب؟"

msgid "create_account"
msgstr "انشاء حساب"

msgid "forgot_password"
msgstr "هل نسيت كلمة المرور؟"

msgid "main_title"
msgstr "هيدي"

msgid "main_subtitle"
msgstr "لغة برمجة متدرجة"

msgid "try_it"
msgstr "جرب ذلك"

#, fuzzy
msgid "exercise"
msgstr "Exercise"

#, fuzzy
msgid "what_should_my_code_do"
msgstr "What should my code do?"

#, fuzzy
msgid "teacher_account_request"
msgstr "You have a pending teacher account request"

msgid "account_overview"
msgstr "نظرة عامة على الحساب"

msgid "my_messages"
msgstr "رسائلي"

msgid "invite_message"
msgstr "لقد تلقيت دعوة للإنضمام إلى الصف"

msgid "sent_by"
msgstr "تم إرسال الدعوة من قبل"

msgid "delete_invite"
msgstr "حذف الدعوة"

msgid "public_profile"
msgstr "الملف العام"

#, fuzzy
msgid "visit_own_public_profile"
msgstr "ليس لديك نص ملف شخصي عام حتى الآن ..."

msgid "profile_picture"
msgstr "الصورة الشخصية"

msgid "personal_text"
msgstr "النص الشخصي"

msgid "your_personal_text"
msgstr "نصّك الشخصي..."

msgid "favourite_program"
msgstr "البرامج المفضلة"

msgid "public_profile_info"
msgstr "بتحديد هذا الخانة أجعل ملفي الشخصي مرئيًا للجميع. انتبه على عدم مشاركة معلومات شخصية مثل اسمك أو عنوان منزلك ، لأن الجميع سيتمكن من رؤيتها!"

msgid "update_public"
msgstr "تحديث الملف العام"

msgid "are_you_sure"
msgstr "هل أنت متأكد؟ لا يمكنك التراجع عن هذا الإجراء."

msgid "delete_public"
msgstr "حذف الملف العام"

msgid "self_removal_prompt"
msgstr "هل أنت متأكد أنك تريد مغادرة هذا الصف؟"

msgid "leave_class"
msgstr "مغادرة الصف"

msgid "settings"
msgstr "اعداداتي الشخصية"

msgid "birth_year"
msgstr "سنة الميلاد"

msgid "preferred_language"
msgstr "اللغة المفضلة"

msgid "preferred_keyword_language"
msgstr "اللغة المفضلة للأوامر البرمجية"

msgid "gender"
msgstr "الجنس"

msgid "female"
msgstr "بنت / أنثى"

msgid "male"
msgstr "ولد / ذكر"

msgid "other"
msgstr "آخر"

msgid "update_profile"
msgstr "تحديث الملف الشخصي"

msgid "destroy_profile"
msgstr "حذف الملف الشخصي"

msgid "change_password"
msgstr "تغيير كلمة المرور"

#, fuzzy
msgid "current_password"
msgstr "Current password"

msgid "new_password"
msgstr "كلمة المرور الجديدة"

msgid "repeat_new_password"
msgstr "أعد ادخال كلمة المرور"

msgid "request_teacher"
msgstr "هل ترغب في التقدم بطلب للحصول على حساب المعلم؟"

#, fuzzy
msgid "request_teacher_account"
msgstr "Request teacher account"

msgid "recent"
msgstr "برامجي الأخيرة"

msgid "all"
msgstr ""

msgid "submitted"
msgstr ""

msgid "submitted_header"
msgstr "هذا برنامج تسليمه ولا يمكن نعديله."

msgid "title"
msgstr "العنوان"

msgid "last_edited"
msgstr "تاريخ آخر تعديل"

msgid "favourite_confirm"
msgstr "هل أنت متأكد أنك تريد تحديد هذا البرنامج كبرنامج المفضل؟"

msgid "open"
msgstr "افتح"

msgid "copy_clipboard"
msgstr "تم النسخ الى الحافظة (ذاكرة التخزين المؤقت) بنجاح"

msgid "unshare_confirm"
msgstr "هل أنت متأكد من أنك تريد جعل البرنامج خاصاً/سرّياً؟"

msgid "unshare"
msgstr "الغاء المشاركة"

msgid "submit_warning"
msgstr "هل أنت متأكد أنك تريد ارسال هذا البرنامج؟"

msgid "submit_program"
msgstr "ارسال"

msgid "share_confirm"
msgstr "هل أنت متأكد من أنك تريد جعل البرنامج عاماً/علنياً؟"

msgid "share"
msgstr "مشاركة"

msgid "no_programs"
msgstr "ليس لديك أي برامج بعد."

msgid "write_first_program"
msgstr "اكتب أول برامجك!"

#, fuzzy
msgid "certified_teacher"
msgstr "Certified teacher"

#, fuzzy
msgid "admin"
msgstr "Admin"

#, fuzzy
msgid "distinguished_user"
msgstr "Distinguished user"

#, fuzzy
msgid "contributor"
msgstr "Contributor"

msgid "no_shared_programs"
msgstr "ليس لديه برامج تم مشاركتها..."

#, fuzzy
msgid "quiz_logo_alt"
msgstr "Quiz logo"

msgid "start_quiz"
msgstr "بدء الفحص السريع"

msgid "go_to_first_question"
msgstr "الذهاب الى السؤال ١"

msgid "question"
msgstr "السؤال"

msgid "hint"
msgstr "تلميح؟"

msgid "submit_answer"
msgstr "إجابة السؤال"

msgid "feedback_success"
msgstr "أحسنت!"

msgid "feedback_failure"
msgstr "إجابة خاطئة!"

msgid "correct_answer"
msgstr "الإجابة الصحيحة هي"

msgid "go_to_question"
msgstr "الذهاب إلى السؤال"

msgid "go_to_quiz_result"
msgstr "الذهاب إلى نتيجة الفحص السريع"

msgid "end_quiz"
msgstr "نهاية الفحص السريع"

msgid "score"
msgstr "النتيجة"

msgid "recover_password"
msgstr "طلب إعادة ضبط كلمة المرور"

msgid "send_password_recovery"
msgstr "ارسال رابط لاسترجاع كلمة المرور"

msgid "reset_password"
msgstr "اعادة ضبط كلمة المرور"

msgid "password_repeat"
msgstr "اعادة كلمة المرور"

msgid "create_account_explanation"
msgstr "يسمح لك امتلاك حسابك الخاص بحفظ برامجك."

msgid "programming_experience"
msgstr "هل لديك خبرة سابقة في البرمجة؟"

msgid "languages"
msgstr "أي من لغات البرمجة التالية استخدمتها من قبل؟"

msgid "other_block"
msgstr "لغة برمجة أخرى تستعمل اللبنات البرمجية"

msgid "other_text"
msgstr "لغة برمجية نصّية أخرى"

msgid "subscribe_newsletter"
msgstr "اشترك في النشرة الإخبارية"

msgid "agree_with"
msgstr "أوافق على"

msgid "privacy_terms"
msgstr "شروط الخصوصية"

msgid "agree_third_party"
msgstr "أوافق على أن يتم الاتصال بي من قبل شركاء جامعة لايدن (Leiden) مع عروض تسويقية (اختياري)"

msgid "already_account"
msgstr "هل لديك حساب بالفعل؟"

msgid "teacher_invitation_require_login"
msgstr "لإعداد ملفك الشخصي كمعلم ، سنحتاج منك تسجيل الدخول. إذا لم يكن لديك حساب ، فالرجاء إنشاء حساب."

msgid "by"
msgstr "عند"

msgid "percentage_achieved"
msgstr "أنجزه {percentage}{٪} من المستخدمين"

msgid "title_admin"
msgstr "هيدي - صفحة الإدارة"

msgid "username_invalid"
msgstr "اسم المستخدم الخاص بك غير صالح."

msgid "username_special"
msgstr "اسم المستخدم لا يمكن أن يتضمن `:` أو `@`."

msgid "username_three"
msgstr "اسم المستخدم يجب أن يتكون من ثلاثة أحرف على الأقل."

msgid "password_invalid"
msgstr "كلمة المرور الخاصة بك غير صالحة."

msgid "passwords_six"
msgstr "كلمة المرور يجب أن تتكون من ستة أحرف أو أكثر."

msgid "email_invalid"
msgstr "الرجاء ادخال بريد الكتروني صحيح."

#, fuzzy
msgid "mail_error_change_processed"
msgstr "Something went wrong when sending a validation mail, the changes are still correctly processed."

msgid "invalid_username_password"
msgstr "اسم المستخدم/كلمة المرور غير صحيحة."

msgid "repeat_match_password"
msgstr "كلمة المرور المكررة غير متطابقة."

msgid "language_invalid"
msgstr "الرجاء اختيار لغة صحيحة."

msgid "agree_invalid"
msgstr "يجب أن توافق على شروط الخصوصية."

msgid "keyword_language_invalid"
msgstr "الرجاء اختيار لغة صحيحة للكلمات المفتاحية (الأوامر البرمجية). اختر اللغة الإنجليزية أو لغتك الخاصة."

msgid "year_invalid"
msgstr "الرجاء ادخال سنة بين ١٩٩٠ و {current_year}."

msgid "gender_invalid"
msgstr "الرجاء تحديد جنس صالح واختيار (أنثى ، ذكر ، أخرى)."

msgid "country_invalid"
msgstr "الرجاء اختيار بلد صحيح."

msgid "experience_invalid"
msgstr "الرجاء اختيار الخبرة بشكل صحيح (نعم ، لا)."

msgid "programming_invalid"
msgstr "الرجاء اختيار لغة برمجة بشكل صحيح."

msgid "exists_username"
msgstr "اسم المستخدم هذا قيد الإستخدام بالفعل."

msgid "exists_email"
msgstr "البريد الاإلكتروني هذا قيد الإستخدام بالفعل."

msgid "token_invalid"
msgstr "الرمز الخاص بك غير صالح."

msgid "password_six"
msgstr "كلمة المرور المختارة يجب أن تتكون من ستة أحرف على الأقل."

msgid "password_change_not_allowed"
msgstr "لا يمكنك تغيير كلمة المرور لهذا المستخدم."

msgid "password_change_success"
msgstr "تم تغيير كلمة المرور للتلميذ الخاص بك بنجاح."

msgid "password_updated"
msgstr "تم تحديث كلمة المرور."

msgid "profile_updated_reload"
msgstr "تم تحديث الملف الشخصي، سيتم إعادة تحميل الصفحة."

msgid "profile_updated"
msgstr "تم تحديث الملف الشخصي."

msgid "sent_password_recovery"
msgstr "ستصلك على الفور رسالة على البريد الإلكتروني مع التعليمات الخاصة بإعادة ضبط كلمة المرور الخاصة بك."

msgid "password_resetted"
msgstr "تم إعادة ضبط كلمة المرور الخاصة بك بنجاح، سيتم إعادة تحويلك إلى صفحة تسجيل الدخول."

#, fuzzy
msgid "already_teacher"
msgstr "You already have a teacher account."

#, fuzzy
msgid "already_teacher_request"
msgstr "You already have a pending teacher request."

#, fuzzy
msgid "teacher_account_success"
msgstr "You successfully requested a teacher account."

msgid "teacher_invalid"
msgstr "قيمة المعلم الخاصة بك غير صالحة."

msgid "mail_welcome_verify_body"
msgstr ""
"تم انشاء حساب هيدي الخاص بك بنجاح. أهلاً بك!\n"
"الرجاء الضغط على هذا الرابط للتحقق من بريدك الإلكتروني: {link}"

msgid "mail_change_password_body"
msgstr ""
"تم تغيير كلمة مرور هيدي الخاصة بك. إذا كنت أنت من قام/طلب هذا ، فكل شيء على ما يرام.\n"
"إذا لم تقم بطلب/بفعل تغيير كلمة المرور الخاصة بك ، فيرجى الاتصال بنا على الفور من خلال الرد على هذا البريد الإلكتروني."

msgid "mail_recover_password_body"
msgstr ""
"من خلال الضغط على هذا الرابط ، يمكنك ضبط كلمة مرور جديدة لـهيدي. هذا الرابط صالح لمدة <b> ٤ </b> ساعات.\n"
"إذا لم تطلب إعادة ضبط كلمة المرور ، فيرجى تجاهل هذا البريد الإلكتروني: {link}"

msgid "mail_reset_password_body"
msgstr ""
"تمت إعادة ضبط كلمة مرور هيدي الخاصة بك إلى كلمة مرور جديدة. إذا كنت أنت من طلب/قام بهذا ، فكل شيء على ما يرام.\n"
"إذا لم تقم بطلب/بفعل تغيير كلمة المرور الخاصة بك ، فيرجى الاتصال بنا على الفور من خلال الرد على هذا البريد الإلكتروني."

msgid "mail_welcome_teacher_body"
msgstr ""
"<strong>مرحبًا!</strong>\n"
"تهانينا على حساب المعلم الجديد الخاص بك من هيدي. مرحبًا بك في المجتمع العالمي لمعلمي هيدي!\n"
"\n"
"<strong> ما يمكن لحساب المعلم فعله </strong>\n"
"باستخدام حساب المعلم الخاص بك ، لديك خيار إنشاء الصفوف الدراسية. يمكن لتلاميذك الانضمام إلى صفوفك ويمكنك رؤية تقدمهم. يتم إنشاء الصفوف وإدارتها من خلال <a href=\"https://hedycode.com/for-teachers\">صفحةالمعلم</a>.\n"
"\n"
"<strong> كيفية مشاركة الأفكار </strong>\n"
"إذا كنت تستخدم هيدي في الصف ، فمن المحتمل أن يكون لديك أفكار للتحسين! يمكنك مشاركة هذه الأفكار معنا في <a href=\"https://github.com/Felienne/hedy/discussions/categories/ideas\"> مناقشة الأفكار </a>.\n"
"\n"
"<strong> كيف تطلب المساعدة </strong>\n"
"إذا كان هناك أي شيء غير واضح ، فيمكنك النشر في <a href=\"https://github.com/Felienne/hedy/discussions/categories/q-a\"> مناقشة الأسئلة والأجوبة </a> أو <a href = \"mailto:hello@hedy.org \"> أرسل إلينا بريدًا إلكترونيًا </a>.\n"
"\n"
"استمر في البرمجة!"

msgid "mail_welcome_verify_subject"
msgstr "مرحباً بك في هيدي"

msgid "mail_change_password_subject"
msgstr "تم تغيير كلمة مرور هيدي الخاصة بك"

msgid "mail_recover_password_subject"
msgstr "طلب إعادة ضبط كلمة المرور."

msgid "mail_reset_password_subject"
msgstr "تم إعادة ضبط كلمة مرور هيدي الخاصة بك"

msgid "mail_welcome_teacher_subject"
msgstr "حساب هيدي الخاص بك كمعلم جاهز"

msgid "user"
msgstr "مستخدم"

msgid "mail_hello"
msgstr "مرحباً {username}!"

msgid "mail_goodbye"
msgstr ""
"شكراً لك!\n"
"فريق هيدي"

msgid "copy_mail_link"
msgstr "الرجاء نسخ هذا الرابط ولصقه في تبويبة جديدة:"

msgid "link"
msgstr "الرابط"

#, fuzzy
msgid "exercise_doesnt_exist"
msgstr "This exercise doesn't exist"

msgid "delete_success"
msgstr "تم حذف البرنامج بنجاح."

msgid "save_prompt"
msgstr "يجب أن يكون لديك حساب لتتمكن من حفظ برنامجك. هل ترغب بتسجيل الدخول الآن؟"

msgid "overwrite_warning"
msgstr "لديك برنامج بهذا اإسم بالفعل، سيؤدي حفظ هذا البرنامج إلى استبدال البرنامج القديم. هل أنت متأكد؟"

msgid "save_parse_warning"
msgstr "هذا البرنامج يحتوي على خطأ، هل أنت متأكد أنك تريد حفظه؟"

msgid "save_success_detail"
msgstr "تم حفظ البرنامج بنجاح."

msgid "share_success_detail"
msgstr "تم مشاركة البرنامج بنجاح."

msgid "unshare_success_detail"
msgstr "تم التراجع عن مشاركة البرنامج بنجاح."

msgid "favourite_success"
msgstr "تم ضبط البرنامج كمفضل."

#, fuzzy
msgid "report_failure"
msgstr "This program does not exist or is not public"

#, fuzzy
msgid "report_success"
msgstr "This program has been reported"

msgid "level_invalid"
msgstr "هذا المستوى من هيدي غير صحيح."

#, fuzzy
msgid "question_doesnt_exist"
msgstr "This question does not exist"

#, fuzzy
msgid "question_invalid"
msgstr "الرمز الخاص بك غير صالح."

#, fuzzy
msgid "answer_invalid"
msgstr "كلمة المرور الخاصة بك غير صالحة."

#, fuzzy
msgid "too_many_attempts"
msgstr "Too many attempts"

msgid "retrieve_class_error"
msgstr "يمكن للمعلمين فقط استرجاع الصفوف"

msgid "no_such_class"
msgstr "لا وجود لهذا الصف في هيدي"

msgid "title_class statistics"
msgstr "احصائياتي"

#, fuzzy
msgid "title_class logs"
msgstr "هيدي - انضم الى صف"

msgid "title_class-overview"
msgstr "هيدي - نظرة عامة على الصف"

msgid "only_teacher_create_class"
msgstr "يمكن للمعلمين فقط انشاء صفوف!"

msgid "class_name_invalid"
msgstr "اسم هذا الصف غير صالح."

msgid "class_name_empty"
msgstr "لم تدخل اسم الصف!"

msgid "class_name_duplicate"
msgstr "لديك بالفعل صف بهذا الإسم."

msgid "invalid_class_link"
msgstr "رابط الانضمام للصف غير صالح."

msgid "title_join-class"
msgstr "هيدي - انضم الى صف"

msgid "title_customize-class"
msgstr "هيدي - تخصيص صف"

msgid "customization_deleted"
msgstr "تم حذف التخصيصات بنجاح."

msgid "class_customize_success"
msgstr "تم انشاء التخصيصات للصف بنجاح."

msgid "username_empty"
msgstr "لم تدخل اسم المستخدم!"

msgid "student_not_existing"
msgstr "اسم المستخدم غير موجود."

msgid "student_already_in_class"
msgstr "هذا التلميذ بالفعل موجود في الصف الخاص بك."

msgid "student_already_invite"
msgstr "هذا التلميذ بالفعل لديه دعوة قيد الإنتظار."

msgid "no_accounts"
msgstr "لا يوجد حسابات ليتم انشاءها."

msgid "unique_usernames"
msgstr "يجب أن تكون جميع أسماء المستخدمين لا نظير لها."

msgid "usernames_exist"
msgstr "اسم مستخدم واحد أو أكثر قيد الاستخدام بالفعل."

msgid "accounts_created"
msgstr "تم إنشاء الحسابات بنجاح."

msgid "retrieve_adventure_error"
msgstr "لا يسمح لك بعرض هذه المغامرة!"

msgid "title_view-adventure"
msgstr "هيدي - عرض مغامرة"

msgid "title_customize-adventure"
msgstr "هيدي - تخصيص مغامرة"

msgid "adventure_id_invalid"
msgstr "رمز المغامرة هذا غير صالح."

msgid "adventure_name_invalid"
msgstr "اسم المغامرة غير صالح."

msgid "content_invalid"
msgstr "هذه المغامرة غير صالحة"

msgid "adventure_length"
msgstr "المغامرة يجب أن تحتوي على ٢٠ حرفاً على الأقل."

msgid "public_invalid"
msgstr "اختيار الاتفاقية هذا غير صالح"

#, fuzzy
msgid "classes_invalid"
msgstr "The list of selected classes is invalid"

msgid "adventure_duplicate"
msgstr "لديك بالفعل مغامرة بنفس هذا الإسم."

#, fuzzy
msgid "something_went_wrong_keyword_parsing"
msgstr ""

msgid "adventure_updated"
msgstr "تم تحديث المغامرة!"

msgid "adventure_empty"
msgstr "لم تدخل اسم المغامرة!"

#~ msgid "set_preferred_lang"
#~ msgstr "Hedy now supports preferred user languages. You can set one for your profile in \"My profile\""

#~ msgid "statistics"
#~ msgstr "My statistics"

#~ msgid "Empty Program"
#~ msgstr "You created an empty program. Type Hedy code in the left field and try again"

#~ msgid "level_not_translated"
#~ msgstr "This level is not translated in your language (yet)"

#~ msgid "unique_emails"
#~ msgstr "All mail addresses need to be unique."

#~ msgid "emails_exist"
#~ msgstr "One or more mail addresses is already in use."

#~ msgid "intro_text_landing_page"
#~ msgstr "Welcome to the wonderful world of Hedy! Here you can learn to program in small steps, without unnecessary complicated stuff. We start easy at level 1, and slowly build towards bigger and more complex programs! Choose one of the options below to get started"

#~ msgid "general_text_landing_page"
#~ msgstr "Start with level 1 explanations"

#~ msgid "start_programming"
#~ msgstr "Start programming"

#~ msgid "create_class_text"
#~ msgstr "Group your students into classes and change the content for each class."

#~ msgid "read_docs_text"
#~ msgstr "Visit our teacher's manual for lesson plans and common mistakes by students."

#~ msgid "read_docs"
#~ msgstr "Learn more about Hedy"

#~ msgid "story_text"
#~ msgstr "Make your own story"

#~ msgid "turtle_text"
#~ msgstr "Make a drawing with code"

#~ msgid "welcome"
#~ msgstr "Welcome"

#~ msgid "landing_page_intro"
#~ msgstr "مرحباً بك في عالم هيدي المدهش!"

#~ msgid "landing_page_teacher"
#~ msgstr "اذا لم تستخدم هيدي من قبل فإننا ننصحك البدء بالدليل التوجيهي للمعلمين."

#~ msgid "landing_page_student"
#~ msgstr "اذا لم تستخدم هيدي من قبل فإننا ننصحك البدء بالدليل التوجيهي."

#~ msgid "teacher_tutorial_start_title"
#~ msgstr "Hide cheatsheet"

#~ msgid "not_user"
#~ msgstr "لم تقم بتسجيل الدخول على ما يبدو!"

#~ msgid "welcome_landing_page"
#~ msgstr "مرحباً في هيدي!"

#~ msgid "welcome_back_landing_page"
#~ msgstr "مرحباً في هيدي!"

#~ msgid "directly_start_programming"
#~ msgstr "ابدأ البرمجة مباشرة"

#~ msgid "tutorial_code_output"
#~ msgstr "Hide cheatsheet"

#~ msgid "end"
#~ msgstr "انهاء"

#~ msgid "quiz_description"
#~ msgstr "هذه نهاية المستويات كافة! قم بعمل الفحص السريع الآن لتختبر معرفتك."

#~ msgid "go_to_quiz"
#~ msgstr "الذهاب الى الفحص السريع"

#~ msgid "go_to_level"
#~ msgstr "الذهاب إلى المستوى"

#~ msgid "results_quiz"
#~ msgstr "نتيجة الفحص السريع"

#~ msgid "correct"
#~ msgstr "اجابة صحيحة"

#~ msgid "incorrect"
#~ msgstr "إجابة خاطئة"

#~ msgid "attempt"
#~ msgstr "محاولة"

#~ msgid "go_to_answer"
#~ msgstr "الذهاب إلى الإجابة"

#~ msgid "minutes"
#~ msgstr "دقائق"

#~ msgid "hours"
#~ msgstr "ساعات"

#~ msgid "days"
#~ msgstr "أيام"

#~ msgid "ago"
#~ msgstr "{time} مضت"

#~ msgid "visible_columns"
#~ msgstr "خانات مرئية"

#~ msgid "latest_shared_program"
#~ msgstr "اخر برنامج تم مشاركته"

#~ msgid "remove_student"
#~ msgstr "ازالة تلميذ"

#~ msgid "rename_class"
#~ msgstr "اعادة تسمية الصف"

#~ msgid "remove_invite"
#~ msgstr "حذف الدعوة"

#~ msgid "class_link"
#~ msgstr "رابط الإنضمام الى الصف"

#~ msgid "invite_student"
#~ msgstr "دعوة تلميذ"

#~ msgid "start_parsons"
#~ msgstr "ابدأ البرمجة"

#~ msgid "go_to_first_exercise"
#~ msgstr "الذهاب الى السؤال ١"

#~ msgid "select_class"
#~ msgstr "اختر الصف"

#~ msgid "your_country"
#~ msgstr "ملفك الشخصي"

#~ msgid "public_profile_visit"
#~ msgstr "يمكنك زيارة ملفك العام! اضغط"

#~ msgid "public_profile_link"
#~ msgstr "هنا"

#~ msgid "email_repeat"
#~ msgstr "اعادة البريد اإلكتروني"

#~ msgid "repeat_match_email"
#~ msgstr "البريد الإلكتروني المكرر لا يتطابق."

#~ msgid "hello_world_snippet"
#~ msgstr "قول مرحباً أيها العالم!"

#~ msgid "current_password"
#~ msgstr "كلمة المرور الحالية"

#~ msgid "tutorial_start_title"
#~ msgstr "مرحباً في هيدي!"

#~ msgid "tutorial_start_message"
#~ msgstr "في هذا الدليل التوجيهي نشرح كل مزايا هيدي خطوة بخطوة."

#~ msgid "tutorial_editor_title"
#~ msgstr "محرر الكود"

#~ msgid "tutorial_editor_message"
#~ msgstr "في هذه النافذة يتم كتابة البرنامج/الكود. حاول كتابة شيء ما في مكان الفراغات!"

#~ msgid "tutorial_output_title"
#~ msgstr "نافذة النتائج"

#~ msgid "tutorial_output_message"
#~ msgstr "تظهر هنا نتيجة البرنامج الذي تقوم بتنفيذه، لقد صنعت هذا بنفسك!"

#~ msgid "tutorial_run_title"
#~ msgstr "زر التشغيل"

#~ msgid "tutorial_run_message"
#~ msgstr "عند الضغط على هذا الزر يتم تشغيل البرنامج! هلّا نجرب القيام بذلك في الخطوة التالية؟"

#~ msgid "tutorial_tryit_title"
#~ msgstr "فلنجرب ذلك!"

#~ msgid "tutorial_tryit_message"
#~ msgstr "شغل البرنامج، واضغط على \"الخطوة التالية\" بعد الانتهاء."

#~ msgid "tutorial_speakaloud_title"
#~ msgstr "النهاية!"

#~ msgid "tutorial_speakaloud_message"
#~ msgstr "اضغط على \"الخطوة التالية\" لتبدأ فعلياً البرمجة مع هيدي!"

#~ msgid "tutorial_speakaloud_run_title"
#~ msgstr "النهاية!"

#~ msgid "tutorial_speakaloud_run_message"
#~ msgstr "اضغط على \"الخطوة التالية\" لتبدأ فعلياً البرمجة مع هيدي!"

#~ msgid "tutorial_nextlevel_title"
#~ msgstr "إلى المستوى التالي"

#~ msgid "tutorial_nextlevel_message"
#~ msgstr "عندما تعتقد أنك استوعبت كل شيء وتمرنت بما فيه الكفاية يمكنك الإنتقال إلى المستوى التالي. اذا وُجدَ مستوى سابق أيضا ستجد أيضاً زراً آخر لترجع إلى المستوى السابق."

#~ msgid "tutorial_leveldefault_title"
#~ msgstr "شرح المستوى"

#~ msgid "tutorial_leveldefault_message"
#~ msgstr "علامة التبويب الأولى تحتوي دائماً على شرح المستوى. في كل مستوى سيتم شرح الأوامر الجديدة هنا."

#~ msgid "tutorial_adventures_title"
#~ msgstr "المغامرات"

#~ msgid "tutorial_adventures_message"
#~ msgstr "علامات التبويب الأخرى تحتوي على مغامرات تستطيع أن تبرمجها في كل مستوى. المغامرات تنتقل من السهل الى الصعب."

#~ msgid "tutorial_quiz_title"
#~ msgstr "الفحص السريع"

#~ msgid "tutorial_quiz_message"
#~ msgstr "في نهاية كل مستوى يمكنك القيام بالفحص السريع. بهذه الطريقة يمكنك أن تتحقق اذا ما كنت ملمّاً بكل المفاهيم."

#~ msgid "tutorial_saveshare_title"
#~ msgstr "الحفظ والمشاركة"

#~ msgid "tutorial_saveshare_message"
#~ msgstr "يمكنك حفظ كل البرامج التي تنشأها ومشاركتها مع المستخدمين الآخرين ل هيدي."

#~ msgid "tutorial_cheatsheet_title"
#~ msgstr "ورقة الغش"

#~ msgid "tutorial_cheatsheet_message"
#~ msgstr "اذا نسيت أمراً برمجياً يمكنك دوماً استعمال ورقة الغش. هناك ستجد قائمة بكل الأوامر البرمجية التي يمكن استعمالها في المستوى الحالي."

#~ msgid "tutorial_end_title"
#~ msgstr "النهاية!"

#~ msgid "tutorial_end_message"
#~ msgstr "اضغط على \"الخطوة التالية\" لتبدأ فعلياً البرمجة مع هيدي!"

#~ msgid "teacher_tutorial_start_message"
#~ msgstr "You have received an invitation to join class"

#~ msgid "tutorial_class_title"
#~ msgstr "Hide cheatsheet"

#~ msgid "tutorial_class_message"
#~ msgstr "كمعلم أو معلمة يمكنك انشاء صفوف ودعوة التلاميذ أو جعلهم ينضمون الى الصف من خلال رابط. يمكنك معاينة البرامج التي ينشأها التلاميذ بالاضافة الى احصائيات عن نشاط كل تلاميذك."

#~ msgid "tutorial_customize_class_title"
#~ msgstr "تخصيص الصفوف"

#~ msgid "tutorial_customize_class_message"
#~ msgstr "يمكنك القيام بتخصيصات معينة للصفوف من خلال اخفاء مستويات و/أو مغامرات معينة بالاضافة إلى تفعيلهم في تاريخ محدد تلقائياً."

#~ msgid "tutorial_own_adventures_title"
#~ msgstr "انشاء مغامرات"

#~ msgid "tutorial_own_adventures_message"
#~ msgstr "يمكنك انشاء مغامراتك الخاصة بك واستخدامها كمهمات لتلاميذك. يمكنك انشاؤهم هنا وتخصيصهم لصفوف معينة من خلال خاصية تخصيص الصفوف."

#~ msgid "tutorial_accounts_title"
#~ msgstr "انشاء حسابات"

#~ msgid "tutorial_accounts_message"
#~ msgstr "يمكنك انشاء عدة حسابات في المرة الواحدة، عليك فقط تزويد اسم المستخدم وكلمة المرور. يمكنك أيضاً أن تضيف هذا الحسابات إلى واحد من صفوفك بشكل مباشر."

#~ msgid "tutorial_documentation_title"
#~ msgstr "توثيق هيدي"

#~ msgid "tutorial_documentation_message"
#~ msgstr "Customize adventure"

#~ msgid "teacher_tutorial_end_message"
#~ msgstr "اضغط على \"الخطوة التالية\" لتبدأ كمعلم أو معلمة في هيدي!"
<<<<<<< HEAD
=======

#, fuzzy
msgid "all"
msgstr "All"

#, fuzzy
msgid "submitted"
msgstr "Submitted"
>>>>>>> 530cd31f
<|MERGE_RESOLUTION|>--- conflicted
+++ resolved
@@ -3,13 +3,9 @@
 msgstr ""
 "Project-Id-Version: PACKAGE VERSION\n"
 "Report-Msgid-Bugs-To: \n"
-<<<<<<< HEAD
-"POT-Creation-Date: 2022-08-26 19:12+0200\n"
-"PO-Revision-Date: 2022-08-25 09:56+0000\n"
-=======
 "POT-Creation-Date: 2022-08-25 10:29+0200\n"
 "PO-Revision-Date: 2022-08-28 13:15+0000\n"
->>>>>>> 530cd31f
+
 "Last-Translator: Anonymous <noreply@weblate.org>\n"
 "Language: ar\n"
 "Language-Team: ar <LL@li.org>\n"
@@ -17,12 +13,9 @@
 "MIME-Version: 1.0\n"
 "Content-Type: text/plain; charset=utf-8\n"
 "Content-Transfer-Encoding: 8bit\n"
-<<<<<<< HEAD
-=======
 "Plural-Forms: nplurals=6; plural=n==0 ? 0 : n==1 ? 1 : n==2 ? 2 : n%100>=3 "
 "&& n%100<=10 ? 3 : n%100>=11 ? 4 : 5;\n"
 "X-Generator: Weblate 4.14.1-dev\n"
->>>>>>> 530cd31f
 "Generated-By: Babel 2.10.1\n"
 
 msgid "program_contains_error"
@@ -181,12 +174,9 @@
 msgid "Var Undefined"
 msgstr "لقد قمت باستعمال المتغير {name} لكنك لم تقم بضبط قيمته ابتداء. من الممكن أيضاً أنك كنت تريد استعمال الكلمة {name} ولكن نسيت وضع علامات الاقتباس."
 
-<<<<<<< HEAD
 msgid "Access Before Assign"
 msgstr "You tried to use the variable {name} on line {access_line_number}, but you set it on line {definition_line_number}. Set a variable before using it."
 
-=======
->>>>>>> 530cd31f
 msgid "Cyclic Var Definition"
 msgstr "يجب أن تضبط قيمة المتغير {variable} قبل أن تستعمله على الجانب الأيسر من من الأمر هو."
 
@@ -1835,8 +1825,6 @@
 
 #~ msgid "teacher_tutorial_end_message"
 #~ msgstr "اضغط على \"الخطوة التالية\" لتبدأ كمعلم أو معلمة في هيدي!"
-<<<<<<< HEAD
-=======
 
 #, fuzzy
 msgid "all"
@@ -1844,5 +1832,4 @@
 
 #, fuzzy
 msgid "submitted"
-msgstr "Submitted"
->>>>>>> 530cd31f
+msgstr "Submitted"