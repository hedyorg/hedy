--- conflicted
+++ resolved
@@ -339,6 +339,9 @@
 msgid "already_teacher_request"
 msgstr "You already have a pending teacher request."
 
+msgid "amount_created"
+msgstr "البرامج المنشأة"
+
 msgid "amount_saved"
 msgstr "البرامج المحفوظة"
 
@@ -2494,10 +2497,5 @@
 #~ msgid "title_class live_statistics"
 #~ msgstr "Hedy - Live Statistics"
 
-<<<<<<< HEAD
-#~ msgid "amount_created"
-#~ msgstr "البرامج المنشأة"
-=======
 #~ msgid "available_in"
 #~ msgstr "Available in:"
->>>>>>> a993b7f1
