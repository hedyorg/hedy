--- conflicted
+++ resolved
@@ -7,11 +7,7 @@
 msgstr ""
 "Project-Id-Version: PROJECT VERSION\n"
 "Report-Msgid-Bugs-To: EMAIL@ADDRESS\n"
-<<<<<<< HEAD
-"POT-Creation-Date: 2024-03-08 17:12+0100\n"
-=======
 "POT-Creation-Date: 2024-03-08 13:01+0200\n"
->>>>>>> f7f5826f
 "PO-Revision-Date: 2024-03-03 07:14+0000\n"
 "Last-Translator: Snoring Parrot <snoring_parrot@users.noreply.hosted.weblate.org>\n"
 "Language: ar\n"
@@ -1293,9 +1289,6 @@
 msgid "page_not_found"
 msgstr "لم نستطع ايجاد تلك الصفحة!"
 
-msgid "pair_with_teacher"
-msgstr ""
-
 msgid "parsons_title"
 msgstr "الأحجية"
 
@@ -1622,11 +1615,7 @@
 msgstr "اختر اللغة"
 
 msgid "select_levels"
-<<<<<<< HEAD
-msgstr ""
-=======
 msgstr "Select levels"
->>>>>>> f7f5826f
 
 msgid "select_tag"
 msgstr "اختر العلامة"
