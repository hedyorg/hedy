--- conflicted
+++ resolved
@@ -2720,10 +2720,9 @@
 #~ msgid "survey_completed"
 #~ msgstr ""
 
-<<<<<<< HEAD
 #~ msgid "put"
 #~ msgstr ""
-=======
+
 #~ msgid "disable_explore_page"
 #~ msgstr ""
 
@@ -2735,4 +2734,3 @@
 
 #~ msgid "title_explore"
 #~ msgstr "هيدي - استكشف"
->>>>>>> 8dee6c69
