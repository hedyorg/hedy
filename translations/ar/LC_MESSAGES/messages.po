# Arabic translations for PROJECT.
# Copyright (C) 2023 ORGANIZATION
# This file is distributed under the same license as the PROJECT project.
# FIRST AUTHOR <EMAIL@ADDRESS>, 2023.
#
msgid ""
msgstr ""
"Project-Id-Version: PROJECT VERSION\n"
"Report-Msgid-Bugs-To: EMAIL@ADDRESS\n"
"POT-Creation-Date: 2000-01-01 00:00+0000\n"
"PO-Revision-Date: 2024-10-25 06:21+0000\n"
"Last-Translator: Prefill add-on <noreply-addon-prefill@weblate.org>\n"
"Language-Team: ar <LL@li.org>\n"
"Language: ar\n"
"MIME-Version: 1.0\n"
"Content-Type: text/plain; charset=utf-8\n"
"Content-Transfer-Encoding: 8bit\n"
"Plural-Forms: nplurals=6; plural=(n==0 ? 0 : n==1 ? 1 : n==2 ? 2 : n%100>=3 && n%100<=10 ? 3 : n%100>=0 && n%100<=2 ? 4 : 5);\n"
"X-Generator: Weblate 5.8.2-dev\n"
"Generated-By: Babel 2.14.0\n"

#, fuzzy
msgid "Access Before Assign"
msgstr "لقد حاولت استخدام المتغير {name} في السطر {access_line_number}، لكنك قمت بتعيينه على السطر {definition_line_number}. قم بتعيين متغير قبل استخدامه."

#, fuzzy
msgid "Cyclic Var Definition"
msgstr "يجب أن تضبط قيمة المتغير `{variable}` قبل أن تستعمله على الجانب الأيسر من من الأمر هو."

#, fuzzy
msgid "Else Without If Error"
msgstr ""

#, fuzzy
msgid "Function Undefined"
msgstr ""

#, fuzzy
msgid "Has Blanks"
msgstr "البرنامج الخاص بك غير مكتمل. عليك أن تستبدل الفراغات الموجودة وتضع مكانها الكود الذي تريد للحاسوب أن ينفذه."

#, fuzzy
msgid "Incomplete"
msgstr ""

#, fuzzy
msgid "Incomplete Repeat"
msgstr "يبدو أنك نسيت إستخدام أمر مع أمر `{repeat}` الذي إستخدمته في السطر {line_number}."

#, fuzzy
msgid "Invalid"
msgstr "`{invalid_command}` ليس أمراً برمجياً ضمن المستوى {level} من هيدي. هل كنت تقصد الأمر `{guessed_command}`؟"

#, fuzzy
msgid "Invalid Argument"
msgstr "لا يمكن استعمال الأمر `{command}` مع `{invalid_argument}`. حاول تغيير `{invalid_argument}` الى {allowed_types}."

#, fuzzy
msgid "Invalid Argument Type"
msgstr "لا يمكن استعمال الأمر `{command}` مع `{invalid_argument}` وذلك بسبب كونها {invalid_type}. حاول تغيير `{invalid_argument}` الى {allowed_types}."

#, fuzzy
msgid "Invalid At Command"
msgstr ""

#, fuzzy
msgid "Invalid Space"
msgstr "أوه! يوجد مسافة زائدة في بداية السطر رقم {line_number}، المسافات تربك الحاسوب أحياناً. هل باستطاعتك أن تمسحها؟"

#, fuzzy
msgid "Invalid Type Combination"
msgstr "لا يمكن استعمال `{invalid_argument}` و`{invalid_argument_2}` مع الأمر `{command}` وذلك بسبب كون الأول{invalid_type} وكون الآخر {invalid_type_2}. حاول تغيير `{invalid_argument}` الى {invalid_type_2} أو `{invalid_argument_2}` الى {invalid_type}."

#, fuzzy
msgid "Lonely Echo"
msgstr "لقد استعملت الأمر ردد قبل الأمر اسأل، أو استعملت الأمر ردد بدون استعمال الأمر اسأل. قم باستعمال الأمر اسأل للحصول على اجابة أولاً ثم استعمل الأمر ردد."

#, fuzzy
msgid "Lonely Text"
msgstr ""

#, fuzzy
msgid "Missing Additional Command"
msgstr ""

#, fuzzy
msgid "Missing Colon Error"
msgstr ""

#, fuzzy
msgid "Missing Command"
msgstr "يبدو أنك نسيت استخدام أمر برمجي في السطر رقم {line_number}."

#, fuzzy
msgid "Missing Inner Command"
msgstr "يبدو أنك نسيت استخدام أمر برمجي مع الجملة `{command}` التي استعملتها في السطر رقم {line_number}."

#, fuzzy
msgid "Missing Square Brackets"
msgstr ""

#, fuzzy
msgid "Missing Variable"
msgstr ""

#, fuzzy
msgid "Misspelled At Command"
msgstr ""

#, fuzzy
msgid "No Indentation"
msgstr "لقد استخدمت عدداً غير كافي من الفراغات كإزاحة في السطر رقم {line_number}. لقد استخدمت {leading_spaces} إزاحات وهذا غير كافٍ. يجب عليك أن تبدأ كل مجموعة جديدة من الكود ب {indent_size} إزاحات أكثر من السطر الذي يسبقها."

#, fuzzy
msgid "Non Decimal Variable"
msgstr ""

#, fuzzy
msgid "Parse"
msgstr "الكود الذي أدخلته ليس مطابقاً لبرمجيات هيدي. يوجد خطأفي في السطر رقم {location[0]} والموضع {location[1]}. لقد أدخلت الرمز `{character_found}` لكن هذا غير مسموح به."

#, fuzzy
msgid "Pressit Missing Else"
msgstr ""

#, fuzzy
msgid "Runtime Index Error"
msgstr ""

#, fuzzy
msgid "Runtime Value Error"
msgstr ""

#, fuzzy
msgid "Runtime Values Error"
msgstr ""

#, fuzzy
msgid "Save Microbit code "
msgstr ""

#, fuzzy
msgid "Too Big"
msgstr "واو! برنامجك يحتوي على {lines_of_code} سطر برمجي! لكننا نستطيع معالجة {max_lines} سطر برمجي كحد أقصى في هذا المستوى. اجعل برنامجك أصغر وحاول مرة أخرى."

#, fuzzy
msgid "Too Few Indents"
msgstr ""

#, fuzzy
msgid "Too Many Indents"
msgstr ""

#, fuzzy
msgid "Unexpected Indentation"
msgstr "لقد استخدمت عدداً أكثر من اللازم من الفراغات كإزاحة في السطر رقم {line_number}. لقد استخدمت {leading_spaces} إزاحات وهذا أكثر من اللازم. يجب عليك أن تبدأ كل مجموعة جديدة من الكود ب {indent_size} إزاحات أكثر من السطر الذي يسبقها."

#, fuzzy
msgid "Unquoted Assignment"
msgstr "ابتداء من هذا المستوى عليك وضع النص على يسار `هو` بين علامات الاقتباس. لقد نسيت فعل ذلك مع النص {text}."

#, fuzzy
msgid "Unquoted Equality Check"
msgstr "اذا كنت تريد فحص ما اذا كان المتغير مساويا لنص من عدة كلمات، هذه الكلمات يجب أن تكون محاطة بعلامات الاقتباس!"

#, fuzzy
msgid "Unquoted Text"
msgstr "انتبه! عند استعمال الأوامر اسأل أو قول يجب أن يكون النص بين علامات الاقتباس \". على ما يبدو أنك نسيت اضافة واحدة منهم في مكان ما."

#, fuzzy
msgid "Unsupported Float"
msgstr "لا ندعم الأرقام غير الصحيحة (الأرقام العشرية)حتى الان، ولكنها ستكون مدعومة بعد عدة مستويات. في الوقت الحالي قم بتغيير `{value}` الر رقم صحيح."

#, fuzzy
msgid "Unsupported String Value"
msgstr "النصوص لا يمكن أن تحتوي على `{invalid_value}`."

#, fuzzy
msgid "Unused Variable"
msgstr ""

#, fuzzy
msgid "Var Undefined"
msgstr "لقد قمت باستعمال المتغير `{name}` لكنك لم تقم بضبط قيمته ابتداء. من الممكن أيضاً أنك كنت تريد استعمال الكلمة `{name}` ولكن نسيت وضع علامات الاقتباس."

#, fuzzy
msgid "Wrong Level"
msgstr "لقد أدخلت برنامج هيدي صحيحاً ولكن ليس في المستوى المناسب. لقد كتبت `{offending_keyword}` للمستوى {working_level}. تلميح: {tip}"

#, fuzzy
msgid "Wrong Number of Arguments"
msgstr ""

msgid "about_this_adventure"
msgstr ""

msgid "account_overview"
msgstr "نظرة عامة على الحساب"

#, fuzzy
msgid "actions"
msgstr ""

msgid "add"
msgstr "إضافة"

#, fuzzy
msgid "add_students"
msgstr "تلاميذ"

#, fuzzy
msgid "add_your_language"
msgstr ""

#, fuzzy
msgid "admin"
msgstr ""

msgid "advance_button"
msgstr "الذهاب الى المستوى {level}"

msgid "adventure"
msgstr "مغامرة"

msgid "adventure_cloned"
msgstr "المغامرة قد نُسخت"

#, fuzzy
msgid "adventure_code_button"
msgstr ""

msgid "adventure_codeblock_button"
msgstr "استخدم هذه الكبسة لكتابة مجموعة كود لكي يستخدمها الطلاب. ملاحظة: لكي تخرج من المجموعة هذه, إنقر على <kbd>Enter</kbd> 3 مرات وأنت في نهاية الكود."

msgid "adventure_duplicate"
msgstr "لديك بالفعل مغامرة بنفس هذا الإسم."

msgid "adventure_empty"
msgstr "لم تدخل اسم المغامرة!"

#, fuzzy
msgid "adventure_exp_3"
msgstr "يمكنك استخدام زر \"معاينة\" لعرض نسخة مصممة من مغامرتك. لعرض المغامرة على صفحة مخصصة ، اختر \"عرض\" من صفحة المعلمين."

msgid "adventure_exp_classes"
msgstr "المغامرة هذه مُستخدمة في الصفوف التالية"

msgid "adventure_flagged"
msgstr "تم وضع علامة على المغامرة بنجاح."

msgid "adventure_id_invalid"
msgstr "رمز المغامرة هذا غير صالح."

msgid "adventure_length"
msgstr "المغامرة يجب أن تحتوي على ٢٠ حرفاً على الأقل."

msgid "adventure_name_invalid"
msgstr "اسم المغامرة غير صالح."

msgid "adventure_terms"
msgstr "أوافق على أن مغامرتي قد تصير متاحة على العام على هيدي."

msgid "adventure_updated"
msgstr "تم تحديث المغامرة!"

#, fuzzy
msgid "adventures_completed"
msgstr ""

#, fuzzy
msgid "adventures_info"
msgstr ""

#, fuzzy
msgid "adventures_restored"
msgstr ""

#, fuzzy
msgid "adventures_ticked"
msgstr ""

#, fuzzy
msgid "adventures_tried"
msgstr ""

#, fuzzy
msgid "ago"
msgstr ""

msgid "agree_invalid"
msgstr "يجب أن توافق على شروط الخصوصية."

msgid "agree_with"
msgstr "أوافق على"

msgid "ajax_error"
msgstr "لقد حدث خطأ ما، يرجى المحاولة مرة أخرى."

#, fuzzy
msgid "all"
msgstr ""

#, fuzzy
msgid "all_class_highscores"
msgstr ""

#, fuzzy
msgid "all_rows_missing_separator"
msgstr ""

msgid "already_account"
msgstr "هل لديك حساب بالفعل؟"

msgid "already_program_running"
msgstr "هناك بالفعل برنامج اخر تحت التنفيذ، قم بانهاء ذلك البرنامج أولاً."

msgid "are_you_sure"
msgstr "هل أنت متأكد؟ لا يمكنك التراجع عن هذا الإجراء."

#, fuzzy
msgid "ask_needs_var"
msgstr "ابتداء من المستوى الثاني، نستخدم الأمر اسأل مع متغير. مثال: الاسم هو اسأل ما اسمك؟"

msgid "available_in"
msgstr ""

msgid "back_to_class"
msgstr "الرجوع الى صف"

#, fuzzy
msgid "become_a_sponsor"
msgstr ""

msgid "birth_year"
msgstr "سنة الميلاد"

msgid "by"
msgstr "عند"

msgid "cancel"
msgstr "الغاء"

#, fuzzy
msgid "cant_parse_exception"
msgstr ""

#, fuzzy
msgid "certificate"
msgstr ""

#, fuzzy
msgid "certified_teacher"
msgstr ""

msgid "change_password"
msgstr "تغيير كلمة المرور"

msgid "cheatsheet_title"
msgstr "ورقة غش"

msgid "class_already_joined"
msgstr "أنت بالفعل تلميذ في صف"

msgid "class_customize_success"
msgstr "تم انشاء التخصيصات للصف بنجاح."

#, fuzzy
msgid "class_graph_explanation"
msgstr ""

msgid "class_logs"
msgstr "اخر تسجيل دخول"

msgid "class_name_duplicate"
msgstr "لديك بالفعل صف بهذا الإسم."

msgid "class_name_empty"
msgstr "لم تدخل اسم الصف!"

msgid "class_name_invalid"
msgstr "اسم هذا الصف غير صالح."

msgid "class_name_prompt"
msgstr "أدخل اسم الصف رجاء"

#, fuzzy
msgid "class_performance_graph"
msgstr ""

#, fuzzy
msgid "class_survey_description"
msgstr ""

#, fuzzy
msgid "class_survey_later"
msgstr ""

#, fuzzy
msgid "class_survey_question1"
msgstr ""

#, fuzzy
msgid "class_survey_question2"
msgstr ""

#, fuzzy
msgid "class_survey_question3"
msgstr ""

#, fuzzy
msgid "class_survey_question4"
msgstr ""

#, fuzzy
msgid "classes_info"
msgstr ""

msgid "clone"
msgstr "انسخ"

msgid "cloned_times"
msgstr "عدد النسخ"

#, fuzzy
msgid "close"
msgstr ""

msgid "comma"
msgstr "فاصلة"

#, fuzzy
msgid "command_not_available_yet_exception"
msgstr ""

#, fuzzy
msgid "command_unavailable_exception"
msgstr ""

#, fuzzy
msgid "commands"
msgstr ""

#, fuzzy
msgid "complete"
msgstr ""

#, fuzzy
msgid "congrats_message"
msgstr ""

#, fuzzy
msgid "connect_guest_teacher"
msgstr ""

#, fuzzy
msgid "constant_variable_role"
msgstr ""

msgid "containing"
msgstr ""

msgid "content_invalid"
msgstr "هذه المغامرة غير صالحة"

#, fuzzy
msgid "continue"
msgstr ""

#, fuzzy
msgid "contributor"
msgstr ""

#, fuzzy
msgid "copy_accounts_to_clipboard"
msgstr ""

msgid "copy_clipboard"
msgstr "تم النسخ الى الحافظة (ذاكرة التخزين المؤقت) بنجاح"

#, fuzzy
msgid "copy_code"
msgstr ""

#, fuzzy
msgid "copy_join_link"
msgstr "الرجاء نسخ هذا الرابط ولصقه في تبويبة جديدة:"

#, fuzzy
msgid "copy_link_success"
msgstr "انسخ الرابط لمشاركته"

msgid "copy_link_to_share"
msgstr "انسخ الرابط لمشاركته"

msgid "copy_mail_link"
msgstr "الرجاء نسخ هذا الرابط ولصقه في تبويبة جديدة:"

msgid "correct_answer"
msgstr "الإجابة الصحيحة هي"

msgid "country"
msgstr "البلد"

msgid "country_invalid"
msgstr "الرجاء اختيار بلد صحيح."

msgid "create_account"
msgstr "انشاء حساب"

msgid "create_accounts"
msgstr "انشاء عدة حسابات"

#, fuzzy
msgid "create_accounts_placeholder"
msgstr ""

msgid "create_accounts_prompt"
msgstr ""

msgid "create_adventure"
msgstr "انشاء مغامرة"

msgid "create_class"
msgstr "انشاء صف جديد"

#, fuzzy
msgid "create_student_account"
msgstr ""

#, fuzzy
msgid "create_student_account_explanation"
msgstr ""

#, fuzzy
msgid "create_student_accounts"
msgstr ""

#, fuzzy
msgid "create_teacher_account"
msgstr ""

#, fuzzy
msgid "create_teacher_account_explanation"
msgstr ""

#, fuzzy
msgid "create_usernames_and_passwords_desc"
msgstr ""

#, fuzzy
msgid "create_usernames_and_passwords_title"
msgstr ""

#, fuzzy
msgid "create_usernames_desc"
msgstr ""

#, fuzzy
msgid "create_usernames_title"
msgstr ""

msgid "creator"
msgstr "مبتكر"

#, fuzzy
msgid "current_password"
msgstr ""

msgid "customization_deleted"
msgstr "تم حذف التخصيصات بنجاح."

#, fuzzy
msgid "customize"
msgstr ""

msgid "customize_adventure"
msgstr "تخصيص مغامرة"

msgid "customize_class"
msgstr "تخصيص الصف"

msgid "dash"
msgstr "علامة الشرطة"

#, fuzzy
msgid "debug"
msgstr ""

msgid "default_401"
msgstr "ليس مصرحاً لك الوصول على ما يبدو..."

#, fuzzy
msgid "default_403"
msgstr ""

msgid "default_404"
msgstr "لم نستطع إيجاد تلك الصفحة..."

msgid "default_500"
msgstr "حدث خطأ ما..."

msgid "delete"
msgstr "حذف"

msgid "delete_adventure_prompt"
msgstr "هل أنت متأكد أنك تريد حذف هذه المغامرة؟"

msgid "delete_class_prompt"
msgstr "هل أنت متأكد أنك تريدحذف الصف؟"

msgid "delete_confirm"
msgstr "هل أنت متأكد من أنك تريد حذف البرنامج؟"

msgid "delete_invite"
msgstr "حذف الدعوة"

msgid "delete_invite_prompt"
msgstr "هل أنت متأكد أنك تريد حذف الدعوة الى هذا الصف؟"

msgid "delete_public"
msgstr "حذف الملف العام"

msgid "delete_success"
msgstr "تم حذف البرنامج بنجاح."

#, fuzzy
msgid "delete_tag_prompt"
msgstr ""

msgid "destroy_profile"
msgstr "حذف الملف الشخصي"

msgid "developers_mode"
msgstr "وضع المبرمج"

msgid "directly_available"
msgstr "افتتح مباشرة"

#, fuzzy
msgid "disable"
msgstr ""

#, fuzzy
msgid "disable_explore_page"
msgstr ""

msgid "disable_parsons"
msgstr "عطل كل الأحجيات"

msgid "disable_quizes"
msgstr "عطّل كل الفحوص"

#, fuzzy
msgid "disabled"
msgstr ""

#, fuzzy
msgid "disabled_button_quiz"
msgstr ""

#, fuzzy
msgid "discord_server"
msgstr ""

#, fuzzy
msgid "distinguished_user"
msgstr ""

msgid "double quotes"
msgstr "علامة اقتباس مزدوجة"

#, fuzzy
msgid "download"
msgstr ""

#, fuzzy
msgid "duplicate"
msgstr ""

#, fuzzy
msgid "echo_and_ask_mismatch_exception"
msgstr ""

msgid "echo_out"
msgstr "لم نعد بحاجة الى الأمر ردد ابتداء من المستوى الثاني. يمكنك أن تكرر اجابة سؤال ما من خلال استخدام الأمر اسأل والأمر قول. مثال: الاسم هو اسأل ما اسمك؟ قول مرحبا الاسم"

msgid "edit_adventure"
msgstr "عدّل المغامرة"

msgid "edit_code_button"
msgstr "تعديل البرنامج"

msgid "email"
msgstr "البريد الإلكتروني"

msgid "email_invalid"
msgstr "الرجاء ادخال بريد الكتروني صحيح."

msgid "end_quiz"
msgstr "نهاية الفحص السريع"

#, fuzzy
msgid "english"
msgstr ""

msgid "enter"
msgstr "إدخال"

msgid "enter_password"
msgstr "أدخل كلمة سر جديدة ل"

msgid "enter_text"
msgstr "أدخل الإجابة هنا..."

#, fuzzy
msgid "error_logo_alt"
msgstr ""

#, fuzzy
msgid "errors"
msgstr ""

msgid "exclamation mark"
msgstr "علامة تعجب"

msgid "exercise"
msgstr "تدريب"

#, fuzzy
msgid "exercise_doesnt_exist"
msgstr ""

msgid "exists_email"
msgstr "البريد الاإلكتروني هذا قيد الإستخدام بالفعل."

msgid "exists_username"
msgstr "اسم المستخدم هذا قيد الإستخدام بالفعل."

#, fuzzy
msgid "exit_preview_mode"
msgstr ""

msgid "experience_invalid"
msgstr "الرجاء اختيار الخبرة بشكل صحيح (نعم ، لا)."

msgid "expiration_date"
msgstr "تاريخ انتهاء الصلاحية"

#, fuzzy
msgid "favorite_program"
msgstr ""

msgid "favourite_confirm"
msgstr "هل أنت متأكد أنك تريد تحديد هذا البرنامج كبرنامج المفضل؟"

msgid "favourite_program"
msgstr "البرامج المفضلة"

msgid "favourite_program_invalid"
msgstr "البرنامج المفضل الذي اخترته غير صالح."

msgid "favourite_success"
msgstr "تم ضبط البرنامج كمفضل."

#, fuzzy
msgid "feedback_message_error"
msgstr ""

msgid "female"
msgstr "بنت / أنثى"

msgid "flag_adventure_prompt"
msgstr "هل ترغب في وضع علامة على هذه المغامرة لنتحقق أنها ملائمة؟"

msgid "float"
msgstr "رقم"

msgid "for_teachers"
msgstr "للمعلمين"

msgid "forgot_password"
msgstr "هل نسيت كلمة المرور؟"

#, fuzzy
msgid "from_another_teacher"
msgstr ""

#, fuzzy
msgid "from_magazine_website"
msgstr ""

#, fuzzy
msgid "from_video"
msgstr ""

#, fuzzy
msgid "fun_statistics_msg"
msgstr ""

msgid "gender"
msgstr "الجنس"

msgid "gender_invalid"
msgstr "الرجاء تحديد جنس صالح واختيار (أنثى ، ذكر ، أخرى)."

msgid "general_settings"
msgstr "اعدادات عامة"

#, fuzzy
msgid "get_certificate"
msgstr ""

#, fuzzy
msgid "give_link_to_teacher"
msgstr ""

#, fuzzy
msgid "go_back"
msgstr ""

msgid "go_back_to_main"
msgstr "الرجوع الى الصفحة الرئيسية"

msgid "go_to_question"
msgstr "الذهاب إلى السؤال"

msgid "go_to_quiz_result"
msgstr "الذهاب إلى نتيجة الفحص السريع"

msgid "go_to_your_clone"
msgstr ""

msgid "goto_profile"
msgstr "الذهاب الى ملفي الشخصي"

#, fuzzy
msgid "graph_title"
msgstr ""

#, fuzzy
msgid "hand_in"
msgstr ""

#, fuzzy
msgid "hand_in_exercise"
msgstr ""

#, fuzzy
msgid "heard_about_hedy"
msgstr ""

#, fuzzy
msgid "heard_about_invalid"
msgstr ""

msgid "hedy_choice_title"
msgstr "اختيار هيدي"

#, fuzzy
msgid "hedy_introduction_slides"
msgstr ""

#, fuzzy
msgid "hedy_logo_alt"
msgstr ""

#, fuzzy
msgid "hedy_on_github"
msgstr ""

msgid "hello_logo"
msgstr "مرحبا!"

#, fuzzy
msgid "hide_adventures"
msgstr ""

msgid "hide_cheatsheet"
msgstr "اخفاء ورقة الغش"

#, fuzzy
msgid "hide_classes"
msgstr ""

msgid "hide_keyword_switcher"
msgstr "اخفاء تبديل الكلمات المفتاحية"

#, fuzzy
msgid "hide_slides"
msgstr ""

msgid "highest_level_reached"
msgstr "أعلى مستوى تم الوصول له"

#, fuzzy
msgid "highest_quiz_score"
msgstr ""

msgid "hint"
msgstr "تلميح؟"

#, fuzzy
msgid "ill_work_some_more"
msgstr ""

#, fuzzy
msgid "image_invalid"
msgstr "الصورة التي اخترتها غير صالحة."

#, fuzzy
msgid "incomplete_command_exception"
msgstr ""

#, fuzzy
msgid "incorrect_handling_of_quotes_exception"
msgstr ""

#, fuzzy
msgid "incorrect_use_of_types_exception"
msgstr ""

#, fuzzy
msgid "incorrect_use_of_variable_exception"
msgstr ""

#, fuzzy
msgid "indentation_exception"
msgstr ""

#, fuzzy
msgid "input"
msgstr "اجابة باستخدام اسأل"

#, fuzzy
msgid "input_variable_role"
msgstr ""

msgid "integer"
msgstr "رقم"

msgid "invalid_class_link"
msgstr "رابط الانضمام للصف غير صالح."

#, fuzzy
msgid "invalid_command_exception"
msgstr ""

#, fuzzy
msgid "invalid_keyword_language_comment"
msgstr ""

#, fuzzy
msgid "invalid_language_comment"
msgstr ""

#, fuzzy
msgid "invalid_level_comment"
msgstr ""

#, fuzzy
msgid "invalid_program_comment"
msgstr ""

msgid "invalid_teacher_invitation_code"
msgstr "رمز الدعوة للمعلم غير صالح. لتصبح معلماً أو معلمةً تواصل معنا على hello@hedy.org."

#, fuzzy
msgid "invalid_tutorial_step"
msgstr ""

msgid "invalid_username_password"
msgstr "اسم المستخدم/كلمة المرور غير صحيحة."

#, fuzzy
msgid "invite_by_username"
msgstr "يجب أن تكون جميع أسماء المستخدمين لا نظير لها."

msgid "invite_date"
msgstr "تاريخ الدعوة"

msgid "invite_message"
msgstr "لقد تلقيت دعوة للإنضمام إلى الصف"

msgid "invite_prompt"
msgstr "أدخل اسم مستخدم"

msgid "invite_teacher"
msgstr "دعوة معلم"

msgid "join_class"
msgstr "انضم الى صف"

msgid "join_prompt"
msgstr "يجب أن يكون لديك حساب لتنضم الى صف. هل تريد تسجيل الدحول الآن؟"

#, fuzzy
msgid "keybinding_waiting_for_keypress"
msgstr ""

msgid "keyword_language_invalid"
msgstr "الرجاء اختيار لغة صحيحة للكلمات المفتاحية (الأوامر البرمجية). اختر اللغة الإنجليزية أو لغتك الخاصة."

#, fuzzy
msgid "landcode_phone_number"
msgstr ""

#, fuzzy
msgid "language"
msgstr ""

msgid "language_invalid"
msgstr "الرجاء اختيار لغة صحيحة."

msgid "languages"
msgstr "أي من لغات البرمجة التالية استخدمتها من قبل؟"

msgid "last_edited"
msgstr "تاريخ آخر تعديل"

msgid "last_update"
msgstr "اخر تحديث"

msgid "lastname"
msgstr "اسم العائلة"

msgid "leave_class"
msgstr "مغادرة الصف"

msgid "level"
msgstr "مستوى"

#, fuzzy
msgid "level_accessible"
msgstr ""

#, fuzzy
msgid "level_disabled"
msgstr ""

#, fuzzy
msgid "level_future"
msgstr ""

#, fuzzy
msgid "level_invalid"
msgstr "هذا المستوى من هيدي غير صحيح."

msgid "level_not_class"
msgstr "هذا المستوى ليس متاحا لصفك الدراسي بعد"

msgid "level_title"
msgstr "مستوى"

#, fuzzy
msgid "levels"
msgstr ""

msgid "link"
msgstr "الرابط"

msgid "list"
msgstr "قائمة"

#, fuzzy
msgid "list_variable_role"
msgstr ""

#, fuzzy
msgid "logged_in_to_share"
msgstr ""

msgid "login"
msgstr "تسجيل الدخول"

msgid "login_long"
msgstr "الدخول الى حسابك"

#, fuzzy
msgid "login_to_save_your_work"
msgstr ""

msgid "logout"
msgstr "تسجيل الخروج"

#, fuzzy
msgid "longest_program"
msgstr ""

msgid "mail_change_password_body"
msgstr ""
"تم تغيير كلمة مرور هيدي الخاصة بك. إذا كنت أنت من قام/طلب هذا ، فكل شيء على ما يرام.\n"
"إذا لم تقم بطلب/بفعل تغيير كلمة المرور الخاصة بك ، فيرجى الاتصال بنا على الفور من خلال الرد على هذا البريد الإلكتروني."

msgid "mail_change_password_subject"
msgstr "تم تغيير كلمة مرور هيدي الخاصة بك"

#, fuzzy
msgid "mail_error_change_processed"
msgstr ""

msgid "mail_goodbye"
msgstr ""
"شكراً لك!\n"
"فريق هيدي"

msgid "mail_hello"
msgstr "مرحباً {username}!"

msgid "mail_recover_password_body"
msgstr ""
"من خلال الضغط على هذا الرابط ، يمكنك ضبط كلمة مرور جديدة لـهيدي. هذا الرابط صالح لمدة <b> ٤ </b> ساعات.\n"
"إذا لم تطلب إعادة ضبط كلمة المرور ، فيرجى تجاهل هذا البريد الإلكتروني: {link}"

msgid "mail_recover_password_subject"
msgstr "طلب إعادة ضبط كلمة المرور."

msgid "mail_reset_password_body"
msgstr ""
"تمت إعادة ضبط كلمة مرور هيدي الخاصة بك إلى كلمة مرور جديدة. إذا كنت أنت من طلب/قام بهذا ، فكل شيء على ما يرام.\n"
"إذا لم تقم بطلب/بفعل تغيير كلمة المرور الخاصة بك ، فيرجى الاتصال بنا على الفور من خلال الرد على هذا البريد الإلكتروني."

msgid "mail_reset_password_subject"
msgstr "تم إعادة ضبط كلمة مرور هيدي الخاصة بك"

msgid "mail_welcome_teacher_body"
msgstr ""
"<strong>مرحبًا!</strong>\n"
"تهانينا على حساب المعلم الجديد الخاص بك من هيدي. مرحبًا بك في المجتمع العالمي لمعلمي هيدي!\n"
"\n"
"<strong> ما يمكن لحساب المعلم فعله </strong>\n"
"باستخدام حساب المعلم الخاص بك ، لديك خيار إنشاء الصفوف الدراسية. يمكن لتلاميذك الانضمام إلى صفوفك ويمكنك رؤية تقدمهم. يتم إنشاء الصفوف وإدارتها من خلال <a href=\"https://hedycode.com/for-teachers\">صفحةالمعلم</a>.\n"
"\n"
"<strong> كيفية مشاركة الأفكار </strong>\n"
"إذا كنت تستخدم هيدي في الصف ، فمن المحتمل أن يكون لديك أفكار للتحسين! يمكنك مشاركة هذه الأفكار معنا في <a href=\"https://github.com/hedyorg/hedy/discussions/categories/ideas\"> مناقشة الأفكار </a>.\n"
"\n"
"<strong> كيف تطلب المساعدة </strong>\n"
"إذا كان هناك أي شيء غير واضح ، فيمكنك النشر في <a href=\"https://github.com/hedyorg/hedy/discussions/categories/q-a\"> مناقشة الأسئلة والأجوبة </a> أو <a href = \"mailto:hello@hedy.org \"> أرسل إلينا بريدًا إلكترونيًا </a>.\n"
"\n"
"استمر في البرمجة!"

msgid "mail_welcome_teacher_subject"
msgstr "حساب هيدي الخاص بك كمعلم جاهز"

msgid "mail_welcome_verify_body"
msgstr ""
"تم انشاء حساب هيدي الخاص بك بنجاح. أهلاً بك!\n"
"الرجاء الضغط على هذا الرابط للتحقق من بريدك الإلكتروني: {link}"

msgid "mail_welcome_verify_subject"
msgstr "مرحباً بك في هيدي"

msgid "mailing_title"
msgstr "اشترك في نشرة هيدي الإخبارية"

msgid "main_subtitle"
msgstr "لغة برمجة متدرجة"

msgid "main_title"
msgstr "هيدي"

#, fuzzy
msgid "make_sure_you_are_done"
msgstr ""

msgid "male"
msgstr "ولد / ذكر"

msgid "mandatory_mode"
msgstr "وضع المبرمج الإلزامي"

#, fuzzy
msgid "more_info"
msgstr ""

#, fuzzy
msgid "more_options"
msgstr ""

#, fuzzy
msgid "multiple_keywords_warning"
msgstr ""

msgid "multiple_levels_warning"
msgstr ""

msgid "my_account"
msgstr "حسابي"

msgid "my_adventures"
msgstr "مغامراتي"

msgid "my_classes"
msgstr "صفوفي"

msgid "my_messages"
msgstr "رسائلي"

#, fuzzy
msgid "my_public_profile"
msgstr ""

msgid "name"
msgstr "الاسم"

msgid "nav_explore"
msgstr "استكشف"

msgid "nav_hedy"
msgstr "هيدي"

msgid "nav_learn_more"
msgstr "المزيد من المعلومات"

msgid "nav_start"
msgstr "صفحة البدأ"

msgid "new_password"
msgstr "كلمة المرور الجديدة"

#, fuzzy
msgid "new_password_repeat"
msgstr ""

msgid "newline"
msgstr "سطر جديد"

#, fuzzy
msgid "next_adventure"
msgstr ""

#, fuzzy
msgid "next_exercise"
msgstr ""

#, fuzzy
msgid "next_page"
msgstr ""

msgid "next_step_tutorial"
msgstr "الخطوة التالية >>>"

#, fuzzy
msgid "next_student"
msgstr ""

msgid "no"
msgstr "لا"

msgid "no_account"
msgstr "ليس لديك حساب؟"

msgid "no_accounts"
msgstr "لا يوجد حسابات ليتم انشاءها."

msgid "no_adventures_yet"
msgstr "لا يوجد مغامرات عامة بعد..."

#, fuzzy
msgid "no_more_flat_if"
msgstr ""

#, fuzzy
msgid "no_programs"
msgstr "ليس لديك أي برامج بعد."

msgid "no_shared_programs"
msgstr "ليس لديه برامج تم مشاركتها..."

#, fuzzy
msgid "no_students"
msgstr ""

msgid "no_such_adventure"
msgstr "هذه المغامرة غير موجودة!"

msgid "no_such_class"
msgstr "لا وجود لهذا الصف في هيدي"

msgid "no_such_level"
msgstr "لا يوجد هذا المستوى في هيدي!"

msgid "no_such_program"
msgstr "لا يوجد هذا البرنامج في هيدي!"

msgid "no_tag"
msgstr "لم يتم تقديم أي علامة"

#, fuzzy
msgid "not_adventure_yet"
msgstr ""

msgid "not_enrolled"
msgstr "يبدو أنك لست في هذا الصف!"

#, fuzzy
msgid "not_in_class_no_handin"
msgstr ""

#, fuzzy
msgid "not_logged_in_cantsave"
msgstr ""

#, fuzzy
msgid "not_logged_in_handin"
msgstr ""

msgid "not_teacher"
msgstr "يبدو أنك لست معلم أو معلمة!"

msgid "number"
msgstr "رقم"

#, fuzzy
msgid "number_lines"
msgstr ""

#, fuzzy
msgid "number_of_errors"
msgstr ""

msgid "number_programs"
msgstr "عدد البرامج"

msgid "ok"
msgstr "حسناً"

#, fuzzy
msgid "one_level_error"
msgstr ""

#, fuzzy
msgid "only_you_can_see"
msgstr ""

msgid "open"
msgstr "افتح"

msgid "opening_date"
msgstr "تاريخ الافتتاح"

msgid "opening_dates"
msgstr "تواريخ الافتتاح"

msgid "option"
msgstr "خيار"

msgid "or"
msgstr "أو"

msgid "other"
msgstr "آخر"

msgid "other_block"
msgstr "لغة برمجة أخرى تستعمل اللبنات البرمجية"

msgid "other_settings"
msgstr "اعدادات أخرى"

#, fuzzy
msgid "other_source"
msgstr ""

msgid "other_text"
msgstr "لغة برمجية نصّية أخرى"

msgid "overwrite_warning"
msgstr "لديك برنامج بهذا اإسم بالفعل، سيؤدي حفظ هذا البرنامج إلى استبدال البرنامج القديم. هل أنت متأكد؟"

#, fuzzy
msgid "owner"
msgstr ""

msgid "page_not_found"
msgstr "لم نستطع ايجاد تلك الصفحة!"

#, fuzzy
msgid "pair_with_teacher"
msgstr ""

msgid "parsons_title"
msgstr "الأحجية"

msgid "password"
msgstr "كلمة المرور"

msgid "password_change_not_allowed"
msgstr "لا يمكنك تغيير كلمة المرور لهذا المستخدم."

msgid "password_change_prompt"
msgstr "هل أنت متأكد أنك تريد تغيير كلمة المرور هذه؟"

msgid "password_change_success"
msgstr "تم تغيير كلمة المرور للتلميذ الخاص بك بنجاح."

msgid "password_invalid"
msgstr "كلمة المرور الخاصة بك غير صالحة."

msgid "password_repeat"
msgstr "اعادة كلمة المرور"

msgid "password_resetted"
msgstr "تم إعادة ضبط كلمة المرور الخاصة بك بنجاح، سيتم إعادة تحويلك إلى صفحة تسجيل الدخول."

msgid "password_six"
msgstr "كلمة المرور المختارة يجب أن تتكون من ستة أحرف على الأقل."

msgid "password_updated"
msgstr "تم تحديث كلمة المرور."

msgid "passwords_six"
msgstr "كلمة المرور يجب أن تتكون من ستة أحرف أو أكثر."

#, fuzzy
msgid "passwords_too_short"
msgstr ""

msgid "pending_invites"
msgstr "الدعوات قيد الإنتظار"

#, fuzzy
msgid "people_with_a_link"
msgstr ""

#, fuzzy
msgid "percentage"
msgstr ""

msgid "period"
msgstr "نقطة"

msgid "personal_text"
msgstr "النص الشخصي"

msgid "personal_text_invalid"
msgstr "النص الشخصي غير صالح."

#, fuzzy
msgid "phone_number"
msgstr ""

msgid "preferred_keyword_language"
msgstr "اللغة المفضلة للأوامر البرمجية"

msgid "preferred_language"
msgstr "اللغة المفضلة"

msgid "preview"
msgstr "معاينة"

#, fuzzy
msgid "preview_teacher_mode"
msgstr ""

#, fuzzy
msgid "previewing_adventure"
msgstr ""

#, fuzzy
msgid "previewing_class"
msgstr ""

msgid "previous_campaigns"
msgstr "عرض الحملات السابقة"

#, fuzzy
msgid "previous_page"
msgstr ""

#, fuzzy
msgid "print_accounts"
msgstr ""

msgid "print_accounts_title"
msgstr ""

msgid "print_logo"
msgstr "قول"

msgid "privacy_terms"
msgstr "شروط الخصوصية"

#, fuzzy
msgid "private"
msgstr ""

#, fuzzy
msgid "profile_logo_alt"
msgstr "تم تحديث الملف الشخصي."

msgid "profile_picture"
msgstr "الصورة الشخصية"

msgid "profile_updated"
msgstr "تم تحديث الملف الشخصي."

msgid "profile_updated_reload"
msgstr "تم تحديث الملف الشخصي، سيتم إعادة تحميل الصفحة."

msgid "program_contains_error"
msgstr "هذا البرنامج يحتوي على خطأ، هل أنت متأكد من أنك تريد مشاركة البرنامج؟"

msgid "program_header"
msgstr "برامجي"

#, fuzzy
msgid "program_too_large_exception"
msgstr ""

msgid "programming_experience"
msgstr "هل لديك خبرة سابقة في البرمجة؟"

msgid "programming_invalid"
msgstr "الرجاء اختيار لغة برمجة بشكل صحيح."

msgid "programs"
msgstr "البرامج"

msgid "prompt_join_class"
msgstr "هل تريد الإنضمام الى هذا الصف؟"

#, fuzzy
msgid "provided_username_duplicates"
msgstr ""

#, fuzzy
msgid "public"
msgstr ""

msgid "public_adventures"
msgstr "تصفح المغامرات العامة"

#, fuzzy
msgid "public_content"
msgstr ""

#, fuzzy
msgid "public_content_info"
msgstr ""

msgid "public_invalid"
msgstr "اختيار الاتفاقية هذا غير صالح"

msgid "public_profile"
msgstr "الملف العام"

msgid "public_profile_info"
msgstr "بتحديد هذا الخانة أجعل ملفي الشخصي مرئيًا للجميع. انتبه على عدم مشاركة معلومات شخصية مثل اسمك أو عنوان منزلك ، لأن الجميع سيتمكن من رؤيتها!"

msgid "public_profile_updated"
msgstr "تم تحديث الملف الشخصي العام."

#, fuzzy
msgid "put"
msgstr ""

msgid "question mark"
msgstr "علامة سؤال"

#, fuzzy
msgid "quiz_logo_alt"
msgstr ""

#, fuzzy
msgid "quiz_score"
msgstr ""

msgid "quiz_tab"
msgstr "انهاء الفحص السريع"

#, fuzzy
msgid "quiz_threshold_not_reached"
msgstr ""

msgid "read_code_label"
msgstr "القراءة بصوت عال"

msgid "recent"
msgstr "برامجي الأخيرة"

msgid "recover_password"
msgstr "طلب إعادة ضبط كلمة المرور"

msgid "regress_button"
msgstr "الرجوع الى المستوى {level}"

msgid "remove"
msgstr "ازالة"

msgid "remove_customization"
msgstr "إزالة التخصيصات"

msgid "remove_customizations_prompt"
msgstr "هل أنت متأكد أنك تريد إزالة التخصيصات المتعلقة بهذا الصف؟"

msgid "remove_student_prompt"
msgstr "هل أنت متأكد أنك تريد ازالة التلميذ من الصف؟"

msgid "remove_user_prompt"
msgstr "هل تأكد حذف هذا المستخدم؟"

msgid "rename_class"
msgstr ""

msgid "rename_class_prompt"
msgstr ""

#, fuzzy
msgid "repair_program_logo_alt"
msgstr ""

#, fuzzy
msgid "repeat_dep"
msgstr ""

msgid "repeat_match_password"
msgstr "كلمة المرور المكررة غير متطابقة."

msgid "repeat_new_password"
msgstr "أعد ادخال كلمة المرور"

#, fuzzy
msgid "report_failure"
msgstr ""

#, fuzzy
msgid "report_program"
msgstr ""

#, fuzzy
msgid "report_success"
msgstr ""

#, fuzzy
msgid "request_invalid"
msgstr ""

msgid "request_teacher"
msgstr "هل ترغب في التقدم بطلب للحصول على حساب المعلم؟"

#, fuzzy
msgid "request_teacher_account"
msgstr ""

msgid "required_field"
msgstr "مطلوب تعبئة الحقول مع علامة ال *"

msgid "reset_adventure_prompt"
msgstr "هل أنت متأكد أنك تريد إعادة ضبط كل المغامرات المختارة؟"

msgid "reset_adventures"
msgstr "إعادة ضبط المغامرات المختارة"

#, fuzzy
msgid "reset_button"
msgstr ""

msgid "reset_password"
msgstr "اعادة ضبط كلمة المرور"

#, fuzzy
msgid "restart"
msgstr ""

msgid "retrieve_adventure_error"
msgstr "لا يسمح لك بعرض هذه المغامرة!"

msgid "retrieve_class_error"
msgstr "يمكن للمعلمين فقط استرجاع الصفوف"

#, fuzzy
msgid "retrieve_tag_error"
msgstr ""

msgid "role"
msgstr "منصب"

msgid "run_code_button"
msgstr "تنفيذ البرنامج"

msgid "save_parse_warning"
msgstr "هذا البرنامج يحتوي على خطأ، هل أنت متأكد أنك تريد حفظه؟"

msgid "save_prompt"
msgstr "يجب أن يكون لديك حساب لتتمكن من حفظ برنامجك. هل ترغب بتسجيل الدخول الآن؟"

msgid "save_success_detail"
msgstr "تم حفظ البرنامج بنجاح."

msgid "score"
msgstr "النتيجة"

msgid "search"
msgstr "ابحث..."

msgid "search_button"
msgstr "البحث"

msgid "second_teacher"
msgstr "معلم ثاني"

#, fuzzy
msgid "second_teacher_copy_prompt"
msgstr ""

msgid "second_teacher_prompt"
msgstr "أدخل إسم المعلم لدعوته"

msgid "second_teacher_warning"
msgstr "كل معلم بهذا الصف يمكنه تعديل الخصائص جميعها."

#, fuzzy
msgid "see_certificate"
msgstr ""

msgid "select"
msgstr "اختر"

msgid "select_adventures"
msgstr "اختيار المغامرات"

msgid "select_all"
msgstr ""

msgid "select_classes"
msgstr ""

msgid "select_lang"
msgstr "اختر اللغة"

msgid "select_levels"
msgstr ""

msgid "selected"
msgstr ""

msgid "self_removal_prompt"
msgstr "هل أنت متأكد أنك تريد مغادرة هذا الصف؟"

msgid "send_password_recovery"
msgstr "ارسال رابط لاسترجاع كلمة المرور"

msgid "sent_by"
msgstr "تم إرسال الدعوة من قبل"

msgid "sent_password_recovery"
msgstr "ستصلك على الفور رسالة على البريد الإلكتروني مع التعليمات الخاصة بإعادة ضبط كلمة المرور الخاصة بك."

msgid "settings"
msgstr "اعداداتي الشخصية"

#, fuzzy
msgid "share"
msgstr ""

#, fuzzy
msgid "share_by_giving_link"
msgstr ""

#, fuzzy
msgid "share_your_program"
msgstr ""

#, fuzzy
msgid "signup_student_or_teacher"
msgstr ""

msgid "single quotes"
msgstr "علامة اقتباس أحادية"

msgid "slash"
msgstr "علامة الخط المائل ناحية اليمين"

#, fuzzy
msgid "sleeping"
msgstr ""

#, fuzzy
msgid "slides"
msgstr ""

#, fuzzy
msgid "slides_for_level"
msgstr ""

#, fuzzy
msgid "slides_info"
msgstr ""

#, fuzzy
msgid "social_media"
msgstr ""

#, fuzzy
msgid "solution_example"
msgstr ""

#, fuzzy
msgid "solution_example_explanation"
msgstr ""

#, fuzzy
msgid "some_rows_missing_separator"
msgstr ""

#, fuzzy
msgid "something_went_wrong_keyword_parsing"
msgstr ""

msgid "space"
msgstr "مسافة إزاحة"

msgid "star"
msgstr "علامة النجمة"

#, fuzzy
msgid "start_learning"
msgstr ""

msgid "start_quiz"
msgstr "بدء الفحص السريع"

#, fuzzy
msgid "start_teaching"
msgstr ""

msgid "step_title"
msgstr "المهمة"

#, fuzzy
msgid "stepper_variable_role"
msgstr ""

#, fuzzy
msgid "stop"
msgstr ""

msgid "stop_code_button"
msgstr "ايقاف البرنامج"

msgid "string"
msgstr "نص"

msgid "student"
msgstr "طالب"

#, fuzzy
msgid "student_accounts_created"
msgstr ""

#, fuzzy
msgid "student_adventures_table"
msgstr ""

#, fuzzy
msgid "student_adventures_table_explanation"
msgstr ""

msgid "student_already_in_class"
msgstr "هذا التلميذ بالفعل موجود في الصف الخاص بك."

msgid "student_already_invite"
msgstr "هذا التلميذ بالفعل لديه دعوة قيد الإنتظار."

#, fuzzy
msgid "student_in_another_class"
msgstr ""

#, fuzzy
msgid "student_information"
msgstr ""

#, fuzzy
msgid "student_information_explanation"
msgstr ""

msgid "student_not_existing"
msgstr "اسم المستخدم غير موجود."

#, fuzzy
msgid "student_signup_header"
msgstr ""

msgid "students"
msgstr "تلاميذ"

#, fuzzy
msgid "submission_time"
msgstr ""

msgid "submit_answer"
msgstr "إجابة السؤال"

msgid "submit_program"
msgstr "ارسال"

msgid "submit_warning"
msgstr "هل أنت متأكد أنك تريد ارسال هذا البرنامج؟"

#, fuzzy
msgid "submitted"
msgstr ""

msgid "submitted_header"
msgstr "هذا برنامج تسليمه ولا يمكن نعديله."

msgid "subscribe"
msgstr "اشترك"

msgid "subscribe_newsletter"
msgstr "اشترك في النشرة الإخبارية"

#, fuzzy
msgid "successful_runs"
msgstr ""

#, fuzzy
msgid "suggestion_color"
msgstr ""

#, fuzzy
msgid "suggestion_note"
msgstr ""

#, fuzzy
msgid "suggestion_number"
msgstr ""

msgid "suggestion_numbers_or_strings"
msgstr ""

msgid "surname"
msgstr "الاسم الأول"

#, fuzzy
msgid "survey"
msgstr ""

#, fuzzy
msgid "survey_completed"
msgstr ""

#, fuzzy
msgid "survey_skip"
msgstr ""

#, fuzzy
msgid "survey_submit"
msgstr ""

#, fuzzy
msgid "tag_in_adventure"
msgstr ""

msgid "tag_input_placeholder"
msgstr "اكتب علامة جديدة"

msgid "tags"
msgstr "العلامات"

msgid "teacher"
msgstr "معلم"

msgid "teacher_invalid"
msgstr "قيمة المعلم الخاصة بك غير صالحة."

msgid "teacher_invitation_require_login"
msgstr "لإعداد ملفك الشخصي كمعلم ، سنحتاج منك تسجيل الدخول. إذا لم يكن لديك حساب ، فالرجاء إنشاء حساب."

#, fuzzy
msgid "teacher_manual"
msgstr ""

#, fuzzy
msgid "teacher_signup_header"
msgstr ""

msgid "teacher_welcome"
msgstr "مرحباً في هيدي! بكل فخر أنت الآن تمتلك حساباً كمعلم وذا يسمح لك بانشاء صفوف ودعوة تلاميذ."

msgid "teachers"
msgstr "المعلمون"

#, fuzzy
msgid "template_code"
msgstr ""
"هنا شرح المغامرة الخاصة بي!\n"
"\n"
"بهذه الطريقة يمكنني أن أعرض أمراً برمجياً: <code> قول</code>\n"
"\n"
"ولكن في بعض الأحيان ربما تريد أن تعرض مقتطفاً برمجياً، مثل هذا:\n"
"<pre>\n"
"اسأل ما اسمك؟\n"
"ردد اه اذن اسمك هو\n"
"</pre>"

msgid "this_adventure_has_an_example_solution"
msgstr ""

#, fuzzy
msgid "this_turns_in_assignment"
msgstr ""

msgid "title"
msgstr "العنوان"

msgid "title_admin"
msgstr "هيدي - صفحة الإدارة"

msgid "title_class-overview"
msgstr "هيدي - نظرة عامة على الصف"

msgid "title_customize-adventure"
msgstr "هيدي - تخصيص مغامرة"

msgid "title_customize-class"
msgstr "هيدي - تخصيص صف"

msgid "title_explore"
msgstr "هيدي - استكشف"

msgid "title_for-teacher"
msgstr "هيدي - للمعلمين"

msgid "title_join-class"
msgstr "هيدي - انضم الى صف"

msgid "title_learn-more"
msgstr "هيدي - اعرف أكثر"

msgid "title_login"
msgstr "هيدي - تسجيل الدخول"

msgid "title_my-profile"
msgstr "هيدي - حسابي"

msgid "title_privacy"
msgstr "هيدي - شروط الخصوصية"

msgid "title_programs"
msgstr "هيدي -برامجي"

msgid "title_public-adventures"
msgstr "هيدي - المغامرات العامة"

msgid "title_recover"
msgstr "هيدي - استرجاع الحساب"

msgid "title_reset"
msgstr "هيدي - اعادة ضبط كلمة المرور"

msgid "title_signup"
msgstr "هيدي - انشاء حساب"

msgid "title_start"
msgstr "هيدي - لغة برمجة متدرجة"

msgid "title_view-adventure"
msgstr "هيدي - عرض مغامرة"

msgid "token_invalid"
msgstr "الرمز الخاص بك غير صالح."

#, fuzzy
msgid "too_many_accounts"
msgstr ""

#, fuzzy
msgid "tooltip_level_locked"
msgstr ""

msgid "translate_error"
msgstr "حدث خطأ ما خلال ترجمة البرنامج. حاول تنفيذ البرنامج وافحص وجود خطأ فيه. البرنامج الذي يحتوي على خطأ لا يمكن أن تتم ترجمته."

#, fuzzy
msgid "translating_hedy"
msgstr ""

#, fuzzy
msgid "translator"
msgstr ""

#, fuzzy
msgid "turned_into_teacher"
msgstr ""

#, fuzzy
msgid "tutorial"
msgstr ""

msgid "tutorial_code_snippet"
msgstr ""
"{print} مرحباً أيها العالم!\n"
"{print} أنا أتعلم هيدي من خلال الدليل التوجيهي!"

#, fuzzy
msgid "tutorial_message_not_found"
msgstr ""

#, fuzzy
msgid "tutorial_title_not_found"
msgstr ""

msgid "unauthorized"
msgstr "ليس لديك الصلاحيات اللازمة للوصول إلى هذه الصفحة"

#, fuzzy
msgid "unfavourite_confirm"
msgstr ""

#, fuzzy
msgid "unfavourite_success"
msgstr ""

#, fuzzy
msgid "unknown_variable_role"
msgstr ""

#, fuzzy
msgid "unlock_thresholds"
msgstr ""

#, fuzzy
msgid "unsaved_class_changes"
msgstr ""

#, fuzzy
msgid "unsubmit_program"
msgstr ""

#, fuzzy
msgid "unsubmit_warning"
msgstr ""

#, fuzzy
msgid "unsubmitted"
msgstr ""

msgid "update_adventure_prompt"
msgstr "هل أنت متأكد أنك تريد تعديل هذه المغامرة؟"

msgid "update_public"
msgstr "تحديث الملف العام"

#, fuzzy
msgid "updating_indicator"
msgstr ""

#, fuzzy
msgid "use_custom_passwords"
msgstr ""

#, fuzzy
msgid "use_generated_passwords"
msgstr ""

#, fuzzy
msgid "use_of_blanks_exception"
msgstr ""

#, fuzzy
msgid "use_of_nested_functions_exception"
msgstr ""

#, fuzzy
msgid "used_in"
msgstr ""

msgid "user"
msgstr "مستخدم"

#, fuzzy
msgid "user_inexistent"
msgstr ""

msgid "user_not_private"
msgstr "هذا الحساب إما غير موجود أو لا يوجد لديه ملف شخصي عام"

msgid "username"
msgstr "اسم المستخدم"

#, fuzzy
msgid "username_contains_invalid_symbol"
msgstr ""

#, fuzzy
msgid "username_contains_separator"
msgstr ""

msgid "username_empty"
msgstr "لم تدخل اسم المستخدم!"

msgid "username_invalid"
msgstr "اسم المستخدم الخاص بك غير صالح."

msgid "username_special"
msgstr "اسم المستخدم لا يمكن أن يتضمن `:` أو `@`."

msgid "username_three"
msgstr "اسم المستخدم يجب أن يتكون من ثلاثة أحرف على الأقل."

#, fuzzy
msgid "usernames_too_short"
msgstr ""

#, fuzzy
msgid "usernames_unavailable"
msgstr ""

#, fuzzy
msgid "value"
msgstr ""

#, fuzzy
msgid "view_adventures"
msgstr ""

#, fuzzy
msgid "view_classes"
msgstr ""

msgid "view_program"
msgstr "عرض البرنامج"

#, fuzzy
msgid "view_slides"
msgstr ""

#, fuzzy
msgid "waiting_for_submit"
msgstr ""

#, fuzzy
msgid "walker_variable_role"
msgstr ""

msgid "website"
msgstr ""

#, fuzzy
msgid "what_is_your_role"
msgstr ""

msgid "what_should_my_code_do"
msgstr "كيف تكتب هذا الكود؟"

msgid "workbook_circle_question_text"
msgstr ""

msgid "workbook_circle_question_title"
msgstr ""

msgid "workbook_define_question_text"
msgstr ""

msgid "workbook_define_question_title"
msgstr ""

msgid "workbook_input_question_text"
msgstr ""

msgid "workbook_input_question_title"
msgstr ""

msgid "workbook_multiple_choice_question_text"
msgstr ""

msgid "workbook_multiple_choice_question_title"
msgstr ""

msgid "workbook_open_question_title"
msgstr ""

msgid "workbook_output_question_text"
msgstr ""

msgid "workbook_output_question_title"
msgstr ""

msgid "year_invalid"
msgstr "الرجاء ادخال سنة بين ١٩٩٠ و {current_year}."

msgid "yes"
msgstr "نعم"

msgid "your_personal_text"
msgstr "نصّك الشخصي..."

#, fuzzy
msgid "your_program"
msgstr ""

#~ msgid "create_account_explanation"
#~ msgstr "يسمح لك امتلاك حسابك الخاص بحفظ برامجك."

#~ msgid "only_teacher_create_class"
#~ msgstr "يمكن للمعلمين فقط انشاء صفوف!"

#~ msgid "keyword_support"
#~ msgstr "الأوامر البرمجية المترجمة"

#~ msgid "non_keyword_support"
#~ msgstr "المحتوى المترجم"

#~ msgid "try_button"
#~ msgstr "حاول"

#~ msgid "select_own_adventures"
#~ msgstr "اختيار المغامرات الذاتية"

#~ msgid "view"
#~ msgstr "عرض"

#~ msgid "class"
#~ msgstr "Class"

#~ msgid "save_code_button"
#~ msgstr "حفظ البرنامج"

#~ msgid "share_code_button"
#~ msgstr "حفظ ومشاركة البرنامج"

#~ msgid "classes_invalid"
#~ msgstr "The list of selected classes is invalid"

#~ msgid "directly_add_adventure_to_classes"
#~ msgstr "Do you want to add this adventure directly to one of your classes?"

#~ msgid "hand_in_assignment"
#~ msgstr "Hand in assignment"

#~ msgid "select_a_level"
#~ msgstr "Select a level"

#~ msgid "answer_invalid"
#~ msgstr "كلمة المرور الخاصة بك غير صالحة."

#~ msgid "available_adventures_level"
#~ msgstr "Available adventures level"

#~ msgid "customize_class_exp_1"
#~ msgstr "أهلاً! في هذه الصفحة يمكنك تخصيص الصف الدراسي التابع لك. من خلال اختيار المستويات والمغامرات، يمكنك تحديد ما يمكن أن يراه التلميذ. يمكنك أيضًا إضافة مغامراتك التي تم إنشاؤها إلى المستويات. سيتم إضافة جميع المستويات والمغامرات الأساسية بشكل افتراضي. <b> ملاحظة: </b> ليست كل المغامرات متاحة لكل المستويات! القيام بإعدادات التخصيصات الخاصة بك يكون على النحو التالي:"

#~ msgid "customize_class_exp_2"
#~ msgstr "يمكنك دائمًا تغيير هذه الإعدادات لاحقًا. على سبيل المثال ، يمكنك إتاحة مغامرات أو مستويات معينة أثناء التدريس في الصف. بهذه الطريقة يسهل عليك تحديد المستوى والمغامرات التي سيعمل عليها تلاميذك. إذا كنت تريد إتاحة كل شيء لصفك ، فمن الأسهل إزالة التخصيص بشكل كامل."

#~ msgid "customize_class_step_1"
#~ msgstr "حدد المستويات للصف الخاص بك من خلال الضغط على \"أزرار المستوى\""

#~ msgid "customize_class_step_2"
#~ msgstr "ستظهر \"صناديق الإختيار\" للمغامرات المتاحة للمستويات المختارة"

#~ msgid "customize_class_step_3"
#~ msgstr "حدد المغامرات التي تريد إتاحتها"

#~ msgid "customize_class_step_4"
#~ msgstr "انقر فوق اسم مغامرة لتحديد/عدم تحديد هذه المغامرة لجميع المستويات"

#~ msgid "customize_class_step_5"
#~ msgstr "اضافة مغامرات شخصية"

#~ msgid "customize_class_step_6"
#~ msgstr "تحديد تاريخ الافتتاح لكل مستوى (يمكنك أيضًا تركه فارغًا)"

#~ msgid "customize_class_step_7"
#~ msgstr "تحديد إعدادات أخرى"

#~ msgid "customize_class_step_8"
#~ msgstr "اختر \"حفظ\" -> لقد انتهيت!"

#~ msgid "example_code_header"
#~ msgstr "مثال توضيحي"

#~ msgid "feedback_failure"
#~ msgstr "إجابة خاطئة!"

#~ msgid "feedback_success"
#~ msgstr "أحسنت!"

#~ msgid "go_to_first_question"
#~ msgstr "الذهاب الى السؤال ١"

#~ msgid "question"
#~ msgstr "السؤال"

#~ msgid "question_doesnt_exist"
#~ msgstr "This question does not exist"

#~ msgid "question_invalid"
#~ msgstr "الرمز الخاص بك غير صالح."

#~ msgid "too_many_attempts"
#~ msgstr "Too many attempts"

#~ msgid "class_stats"
#~ msgstr "احصائيات الصف"

#~ msgid "visit_own_public_profile"
#~ msgstr "ليس لديك نص ملف شخصي عام حتى الآن ..."

#~ msgid "title_class logs"
#~ msgstr "هيدي - انضم الى صف"

#~ msgid "title_class statistics"
#~ msgstr "احصائياتي"

#~ msgid "disabled_button_locked"
#~ msgstr "Your teacher hasn't unlocked this level yet"

#~ msgid "duplicate_tag"
#~ msgstr "لديك بالفعل علامة بنفس هذا الإسم."

#~ msgid "tag_deleted"
#~ msgstr "لقد تم حذف العلامة"

#~ msgid "apply_filters"
#~ msgstr "فلترة"

#~ msgid "write_first_program"
#~ msgstr "اكتب أول برامجك!"

#~ msgid "adventure_exp_1"
#~ msgstr "اكتب مغامرتك المفضلة على الجانب الأيسر. بعد إنشاء مغامرتك ، يمكنك تضمينها في أحد الصفوف الخاصة بك من خلال \"التخصيصات\". إذا كنت تريد تضمين أمر برمجي في مغامرتك، فيرجى استخدام مرساة الكود مثل هذا:"

#~ msgid "adventure_exp_2"
#~ msgstr "إذا كنت تريد إظهار مقتطفات برمجيةفعلية ، على سبيل المثال لإعطاء التلاميذ قالبًا أو مثالاً على البرامج. الرجاء استخدام المراسي المسبقة مثل هذا:"

#~ msgid "hello_world"
#~ msgstr "Hello world!"

#~ msgid "share_confirm"
#~ msgstr "هل أنت متأكد من أنك تريد جعل البرنامج عاماً/علنياً؟"

#~ msgid "share_success_detail"
#~ msgstr "تم مشاركة البرنامج بنجاح."

#~ msgid "unshare_confirm"
#~ msgstr "هل أنت متأكد من أنك تريد جعل البرنامج خاصاً/سرّياً؟"

#~ msgid "unshare_success_detail"
#~ msgstr "تم التراجع عن مشاركة البرنامج بنجاح."

#~ msgid "hide_parsons"
#~ msgstr "Hide parsons"

#~ msgid "hide_quiz"
#~ msgstr "نهاية الفحص السريع"

#~ msgid "Locked Language Feature"
#~ msgstr "أنت تستعمل {concept}! هذا مدهش، لكن {concept} غير متاح لك حالياً! سيتاح لك استعماله في مستوى لاحق."

#~ msgid "nested blocks"
#~ msgstr "مجموعة ضمن مجموعة"

#~ msgid "save"
#~ msgstr "حفظ"

#~ msgid "update_profile"
#~ msgstr "تحديث الملف الشخصي"

#~ msgid "add_students_options"
#~ msgstr "انشاء حسابات للتلاميذ"

#~ msgid "class_live"
#~ msgstr "Live statistics"

#~ msgid "class_overview"
#~ msgstr "Class overview"

#~ msgid "student_list"
#~ msgstr "Student list"

#~ msgid "title_class grid_overview"
#~ msgstr "Hedy - Grid overview"

#~ msgid "title_class live_statistics"
#~ msgstr "Hedy - Live Statistics"

#~ msgid "explore_explanation"
#~ msgstr "في هذه الصفحة يمكنك البحث في البرامج التي تم إنشاؤها بواسطة مستخدمي هيدي الآخرين. يمكنك الإختيار بناء على مستوى هيدي والمغامرة. انقر فوق \"عرض البرنامج\" لفتح البرنامج وتشغيله. البرامج ذات الرأس الأحمر تحتوي على خطأ. لا يزال بإمكانك فتح البرنامج ، ولكن تشغيله سيؤدي إلى حدوث خطأ. يمكنك بالطبع محاولة إصلاحه! إذا كان المستخدم الذي أنشأ البرنامج لديه ملف تعريف عام ، فيمكنك النقر فوق اسم المستخدم الخاص به لزيارة ملفه الشخصي. ستجد هناك جميع برامجهم التي تم مشاركتها وأكثر من ذلك بكثير!"

#~ msgid "common_errors"
#~ msgstr "Common errors"

#~ msgid "grid_overview"
#~ msgstr "Overview of programs per adventure"

#~ msgid "last_error"
#~ msgstr "Last error"

#~ msgid "last_program"
#~ msgstr "Last program"

#~ msgid "live_dashboard"
#~ msgstr "Live Dashboard"

#~ msgid "runs_over_time"
#~ msgstr "Runs over time"

#~ msgid "student_details"
#~ msgstr "Student details"

#~ msgid "achievements_check_icon_alt"
#~ msgstr "لقد ا حصلت على انجاز!"

#~ msgid "country_title"
#~ msgstr "الرجاء اختيار بلد صحيح."

#~ msgid "create_public_profile"
#~ msgstr "الملف العام"

#~ msgid "general"
#~ msgstr "عام"

#~ msgid "hedy_achievements"
#~ msgstr "انجازات هيدي"

#~ msgid "hidden"
#~ msgstr "مخفي"

#~ msgid "highscore_explanation"
#~ msgstr "في هذه الصفحة يمكنك البحث في البرامج التي تم إنشاؤها بواسطة مستخدمي هيدي الآخرين. يمكنك الإختيار بناء على مستوى هيدي والمغامرة. انقر فوق \"عرض البرنامج\" لفتح البرنامج وتشغيله. البرامج ذات الرأس الأحمر تحتوي على خطأ. لا يزال بإمكانك فتح البرنامج ، ولكن تشغيله سيؤدي إلى حدوث خطأ. يمكنك بالطبع محاولة إصلاحه! إذا كان المستخدم الذي أنشأ البرنامج لديه ملف تعريف عام ، فيمكنك النقر فوق اسم المستخدم الخاص به لزيارة ملفه الشخصي. ستجد هناك جميع برامجهم التي تم مشاركتها وأكثر من ذلك بكثير!"

#~ msgid "highscore_no_public_profile"
#~ msgstr "You don't have a public profile and are therefore not listed on the highscores. Do you wish to create one?"

#~ msgid "highscores"
#~ msgstr "النتيجة"

#~ msgid "my_achievements"
#~ msgstr "مغامراتي"

#~ msgid "no_such_highscore"
#~ msgstr "لا يوجد هذا المستوى في هيدي!"

#~ msgid "programs_created"
#~ msgstr "البرامج المنشأة"

#~ msgid "programs_saved"
#~ msgstr "البرامج المحفوظة"

#~ msgid "programs_submitted"
#~ msgstr "البرامج التي تم تسليمها"

#~ msgid "title_achievements"
#~ msgstr "هيدي - انجازاتي"

#~ msgid "whole_world"
#~ msgstr "The world"

#~ msgid "your_class"
#~ msgstr "صفوفي"

#~ msgid "achievement_earned"
#~ msgstr "لقد ا حصلت على انجاز!"

#~ msgid "percentage_achieved"
#~ msgstr "أنجزه {percentage}{٪} من المستخدمين"

#~ msgid "achievements"
#~ msgstr "انجازات"

#~ msgid "achievements_logo_alt"
#~ msgstr "انجازات"

#~ msgid "amount_submitted"
#~ msgstr "البرامج المرسلة"

#~ msgid "last_achievement"
#~ msgstr "آخر انجاز تم تحقيقه"

#~ msgid "no_certificate"
#~ msgstr "This user hasn't earned the Hedy Certificate of Completion"

#~ msgid "number_achievements"
#~ msgstr "Number of achievements"

#~ msgid "create_question"
#~ msgstr "Do you want to create one?"

#~ msgid "explore_programs"
#~ msgstr "استكشف البرامج"

#~ msgid "explore_programs_logo_alt"
#~ msgstr "استكشف البرامج"

#~ msgid "hedy_tutorial_logo_alt"
#~ msgstr "بدء الدليل التوجيهي"

#~ msgid "no_public_profile"
#~ msgstr "ليس لديك نص ملف شخصي عام حتى الآن ..."

#~ msgid "start_hedy_tutorial"
#~ msgstr "بدء الدليل التوجيهي"

#~ msgid "start_programming"
#~ msgstr "ابدأ البرمجة"

#~ msgid "start_programming_logo_alt"
#~ msgstr "ابدأ البرمجة"

#~ msgid "start_teacher_tutorial"
#~ msgstr "بدء الدليل التوجيهي للمعلم"

#~ msgid "teacher_tutorial_logo_alt"
#~ msgstr "اضغط على \"الخطوة التالية\" لتبدأ كمعلم أو معلمة في هيدي!"

#~ msgid "title_landing-page"
#~ msgstr "مرحباً في هيدي!"

#~ msgid "welcome"
#~ msgstr "مرحباً"

#~ msgid "welcome_back"
#~ msgstr "مرحباً بعودتك"

#~ msgid "your_account"
#~ msgstr "ملفك الشخصي"

#~ msgid "your_last_program"
#~ msgstr "آخر برنامج تم حفظه"

#~ msgid "already_teacher"
#~ msgstr "You already have a teacher account."

#~ msgid "already_teacher_request"
#~ msgstr "You already have a pending teacher request."

#~ msgid "teacher_account_request"
#~ msgstr "You have a pending teacher account request"

#~ msgid "teacher_account_success"
#~ msgstr "You successfully requested a teacher account."

#~ msgid "student_not_allowed_in_class"
#~ msgstr "Student not allowed in class"

#~ msgid "accounts_created"
#~ msgstr "تم إنشاء الحسابات بنجاح."

#~ msgid "accounts_intro"
#~ msgstr "في هذه الصفحة تستطيع انشاء حسابات لعدة تلاميذ في نفس الوقت. من الممكن أيضاً اضافتهم مباشرة إلى واحد من الصفوف الخاصة بك. عند الضغط على الزر الأخضر مع علامة ال +، يمكنك إضافة صفوف جديدة. يمكنك حذف صف معين عند الضغط على الإشارة الحمراء التابعة له. يجب عدم وجود صفوف فارغة عند الضغط على \"انشاء الحسابات\". الرجاء الإنتباه إلى أن كل اسم مستخدم و بريد إلكتروني يجب أن يكون لا نظير له، وأن كلمة المرور يجب أن تحتوي <b> على الأقل</b> على ستة أحرف."

#~ msgid "create_multiple_accounts"
#~ msgstr "انشاء عدة حسابات"

#~ msgid "download_login_credentials"
#~ msgstr "Do you want to download the login credentials after the accounts creation?"

#~ msgid "generate_passwords"
#~ msgstr "Generate passwords"

#~ msgid "postfix_classname"
#~ msgstr "Postfix classname"

#~ msgid "reset_view"
#~ msgstr "اعادة ضبط"

#~ msgid "unique_usernames"
#~ msgstr "يجب أن تكون جميع أسماء المستخدمين لا نظير لها."

#~ msgid "usernames_exist"
#~ msgstr "اسم مستخدم واحد أو أكثر قيد الاستخدام بالفعل."

#~ msgid "**Question**: What is the output of this code?"
#~ msgstr ""

#~ msgid "Output"
#~ msgstr ""

#~ msgid "clear"
#~ msgstr ""

#~ msgid "bug"
#~ msgstr ""

#~ msgid "feature"
#~ msgstr ""

#~ msgid "feedback"
#~ msgstr ""

#~ msgid "feedback_message_success"
#~ msgstr ""

#~ msgid "feedback_modal_message"
#~ msgstr ""

#~ msgid "adventures"
#~ msgstr ""

#~ msgid "classes"
#~ msgstr ""

<<<<<<< HEAD
#~ msgid "Adventure"
#~ msgstr ""

#~ msgid "Answer"
#~ msgstr ""

#~ msgid "adventure_prompt"
#~ msgstr "الرجاء إدخال اسم المغامرة"

#~ msgid "select_tag"
#~ msgstr "اختر العلامة"

#~ msgid "Delete"
=======
#~ msgid "select_class"
>>>>>>> 8eb9a26c
#~ msgstr ""
<|MERGE_RESOLUTION|>--- conflicted
+++ resolved
@@ -2691,7 +2691,6 @@
 #~ msgid "classes"
 #~ msgstr ""
 
-<<<<<<< HEAD
 #~ msgid "Adventure"
 #~ msgstr ""
 
@@ -2705,7 +2704,7 @@
 #~ msgstr "اختر العلامة"
 
 #~ msgid "Delete"
-=======
+#~ msgstr ""
+
 #~ msgid "select_class"
->>>>>>> 8eb9a26c
 #~ msgstr ""
