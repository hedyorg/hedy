
msgid ""
msgstr ""
"Project-Id-Version: PACKAGE VERSION\n"
"Report-Msgid-Bugs-To: \n"
<<<<<<< HEAD
"POT-Creation-Date: 2022-06-28 18:27+0300\n"
"PO-Revision-Date: 2022-06-24 06:10+0000\n"
=======
"POT-Creation-Date: 2022-06-27 10:59+0200\n"
"PO-Revision-Date: 2022-06-28 13:25+0000\n"
>>>>>>> 0c6c88b4
"Last-Translator: Anonymous <noreply@weblate.org>\n"
"Language: ar\n"
"Language-Team: ar <LL@li.org>\n"
"Plural-Forms: nplurals=6; plural=n==0 ? 0 : n==1 ? 1 : n==2 ? 2 : "
"n%100>=3 && n%100<=10 ? 3 : n%100>=11 ? 4 : 5\n"
"MIME-Version: 1.0\n"
"Content-Type: text/plain; charset=utf-8\n"
"Content-Transfer-Encoding: 8bit\n"
"Generated-By: Babel 2.9.1\n"

#: app.py:417
msgid "program_contains_error"
msgstr "هذا البرنامج يحتوي على خطأ، هل أنت متأكد من أنك تريد مشاركة البرنامج؟"

#: app.py:627
msgid "title_achievements"
msgstr "هيدي - انجازاتي"

#: app.py:644 app.py:748 app.py:1090 website/teacher.py:361
#: website/teacher.py:372
msgid "not_teacher"
msgstr "يبدو أنك لست معلم أو معلمة!"

#: app.py:647
msgid "not_enrolled"
msgstr "يبدو أنك لست في هذا الصف!"

#: app.py:686
msgid "title_programs"
msgstr "هيدي -برامجي"

#: app.py:696 app.py:706 app.py:710 app.py:725 app.py:1005 app.py:1544
#: website/admin.py:17 website/admin.py:24 website/admin.py:92
#: website/admin.py:111 website/admin.py:129 website/admin.py:136
<<<<<<< HEAD
#: website/admin.py:144 website/auth.py:716 website/auth.py:743
#: website/programs.py:210 website/statistics.py:100
=======
#: website/auth.py:716 website/auth.py:743 website/programs.py:210
#: website/statistics.py:86
>>>>>>> 0c6c88b4
msgid "unauthorized"
msgstr "ليس لديك الصلاحيات اللازمة للوصول إلى هذه الصفحة"

#: app.py:762 app.py:1107
msgid "title_for-teacher"
msgstr "هيدي - للمعلمين"

#: app.py:779 app.py:781 app.py:923 app.py:945 app.py:947
msgid "no_such_level"
msgstr "لا يوجد هذا المستوى في هيدي!"

#: app.py:789 app.py:796 app.py:877 app.py:883
msgid "no_such_program"
msgstr "لا يوجد هذا البرنامج في هيدي!"

#: app.py:819
msgid "level_not_class"
msgstr "هذا المستوى ليس متاحا لصفك الدراسي بعد"

#: app.py:928 website/teacher.py:421 website/teacher.py:437
#: website/teacher.py:466 website/teacher.py:492
msgid "no_such_adventure"
msgstr "هذه المغامرة غير موجودة!"

#: app.py:956 app.py:1209
msgid "page_not_found"
msgstr "لم نستطع ايجاد تلك الصفحة!"

#: app.py:976
msgid "title_signup"
msgstr "هيدي - انشاء حساب"

#: app.py:983
msgid "title_login"
msgstr "هيدي - تسجيل الدخول"

#: app.py:990
msgid "title_recover"
msgstr "هيدي - استرجاع الحساب"

#: app.py:1006
msgid "title_reset"
msgstr "هيدي - اعادة ضبط كلمة المرور"

#: app.py:1032
msgid "title_my-profile"
msgstr "هيدي - حسابي"

#: app.py:1048
msgid "title_learn-more"
msgstr "هيدي - اعرف أكثر"

#: app.py:1054
msgid "title_privacy"
msgstr "هيدي - شروط الخصوصية"

#: app.py:1064
msgid "title_start"
msgstr "هيدي - لغة برمجة متدرجة"

#: app.py:1082
msgid "title_landing-page"
msgstr "مرحباً في هيدي!"

#: app.py:1200
msgid "title_explore"
msgstr "هيدي - استكشف"

#: app.py:1220 app.py:1225
#, fuzzy
msgid "no_such_highscore"
msgstr "لا يوجد هذا المستوى في هيدي!"

#: app.py:1253 app.py:1255
msgid "translate_error"
msgstr ""
"حدث خطأ ما خلال ترجمة البرنامج. حاول تنفيذ البرنامج وافحص وجود خطأ فيه. "
"البرنامج الذي يحتوي على خطأ لا يمكن أن تتم ترجمته."

#: app.py:1260 app.py:1294
msgid "tutorial_start_title"
msgstr "مرحباً في هيدي!"

#: app.py:1260
msgid "tutorial_start_message"
msgstr "في هذا الدليل التوجيهي نشرح كل مزايا هيدي خطوة بخطوة."

#: app.py:1262
msgid "tutorial_editor_title"
msgstr "محرر الكود"

#: app.py:1262
msgid "tutorial_editor_message"
msgstr ""
"في هذه النافذة يتم كتابة البرنامج/الكود. حاول كتابة شيء ما في مكان "
"الفراغات!"

#: app.py:1264
msgid "tutorial_output_title"
msgstr "نافذة النتائج"

#: app.py:1264
msgid "tutorial_output_message"
msgstr "تظهر هنا نتيجة البرنامج الذي تقوم بتنفيذه، لقد صنعت هذا بنفسك!"

#: app.py:1266
msgid "tutorial_run_title"
msgstr "زر التشغيل"

#: app.py:1266
msgid "tutorial_run_message"
msgstr ""
"عند الضغط على هذا الزر يتم تشغيل البرنامج! هلّا نجرب القيام بذلك في "
"الخطوة التالية؟"

#: app.py:1268
msgid "tutorial_tryit_title"
msgstr "فلنجرب ذلك!"

#: app.py:1268
msgid "tutorial_tryit_message"
msgstr "شغل البرنامج، واضغط على \"الخطوة التالية\" بعد الانتهاء."

#: app.py:1270
#, fuzzy
msgid "tutorial_speakaloud_title"
msgstr "النهاية!"

#: app.py:1270
#, fuzzy
msgid "tutorial_speakaloud_message"
msgstr "اضغط على \"الخطوة التالية\" لتبدأ فعلياً البرمجة مع هيدي!"

#: app.py:1272
#, fuzzy
msgid "tutorial_speakaloud_run_title"
msgstr "النهاية!"

#: app.py:1272
#, fuzzy
msgid "tutorial_speakaloud_run_message"
msgstr "اضغط على \"الخطوة التالية\" لتبدأ فعلياً البرمجة مع هيدي!"

#: app.py:1274
msgid "tutorial_nextlevel_title"
msgstr "إلى المستوى التالي"

#: app.py:1274
msgid "tutorial_nextlevel_message"
msgstr ""
"عندما تعتقد أنك استوعبت كل شيء وتمرنت بما فيه الكفاية يمكنك الإنتقال إلى "
"المستوى التالي. اذا وُجدَ مستوى سابق أيضا ستجد أيضاً زراً آخر لترجع إلى "
"المستوى السابق."

#: app.py:1276
msgid "tutorial_leveldefault_title"
msgstr "شرح المستوى"

#: app.py:1276
msgid "tutorial_leveldefault_message"
msgstr ""
"علامة التبويب الأولى تحتوي دائماً على شرح المستوى. في كل مستوى سيتم شرح "
"الأوامر الجديدة هنا."

#: app.py:1278
msgid "tutorial_adventures_title"
msgstr "المغامرات"

#: app.py:1278
msgid "tutorial_adventures_message"
msgstr ""
"علامات التبويب الأخرى تحتوي على مغامرات تستطيع أن تبرمجها في كل مستوى. "
"المغامرات تنتقل من السهل الى الصعب."

#: app.py:1280
msgid "tutorial_quiz_title"
msgstr "الفحص السريع"

#: app.py:1280
msgid "tutorial_quiz_message"
msgstr ""
"في نهاية كل مستوى يمكنك القيام بالفحص السريع. بهذه الطريقة يمكنك أن تتحقق"
" اذا ما كنت ملمّاً بكل المفاهيم."

#: app.py:1282
msgid "tutorial_saveshare_title"
msgstr "الحفظ والمشاركة"

#: app.py:1282
msgid "tutorial_saveshare_message"
msgstr "يمكنك حفظ كل البرامج التي تنشأها ومشاركتها مع المستخدمين الآخرين ل هيدي."

#: app.py:1284
msgid "tutorial_cheatsheet_title"
msgstr "ورقة الغش"

#: app.py:1284
msgid "tutorial_cheatsheet_message"
msgstr ""
"اذا نسيت أمراً برمجياً يمكنك دوماً استعمال ورقة الغش. هناك ستجد قائمة بكل"
" الأوامر البرمجية التي يمكن استعمالها في المستوى الحالي."

#: app.py:1286 app.py:1306
msgid "tutorial_end_title"
msgstr "النهاية!"

#: app.py:1286
msgid "tutorial_end_message"
msgstr "اضغط على \"الخطوة التالية\" لتبدأ فعلياً البرمجة مع هيدي!"

#: app.py:1288 app.py:1308
#, fuzzy
msgid "tutorial_title_not_found"
msgstr "We could not find that page!"

#: app.py:1288 app.py:1308
#, fuzzy
msgid "tutorial_message_not_found"
msgstr "You have received an invitation to join class"

#: app.py:1294
#, fuzzy
msgid "teacher_tutorial_start_message"
msgstr "You have received an invitation to join class"

#: app.py:1296
#, fuzzy
msgid "tutorial_class_title"
msgstr "Hide cheatsheet"

#: app.py:1296
msgid "tutorial_class_message"
msgstr ""
"كمعلم أو معلمة يمكنك انشاء صفوف ودعوة التلاميذ أو جعلهم ينضمون الى الصف "
"من خلال رابط. يمكنك معاينة البرامج التي ينشأها التلاميذ بالاضافة الى "
"احصائيات عن نشاط كل تلاميذك."

#: app.py:1298
msgid "tutorial_customize_class_title"
msgstr "تخصيص الصفوف"

#: app.py:1298
msgid "tutorial_customize_class_message"
msgstr ""
"يمكنك القيام بتخصيصات معينة للصفوف من خلال اخفاء مستويات و/أو مغامرات "
"معينة بالاضافة إلى تفعيلهم في تاريخ محدد تلقائياً."

#: app.py:1300
msgid "tutorial_own_adventures_title"
msgstr "انشاء مغامرات"

#: app.py:1300
msgid "tutorial_own_adventures_message"
msgstr ""
"يمكنك انشاء مغامراتك الخاصة بك واستخدامها كمهمات لتلاميذك. يمكنك انشاؤهم "
"هنا وتخصيصهم لصفوف معينة من خلال خاصية تخصيص الصفوف."

#: app.py:1302
msgid "tutorial_accounts_title"
msgstr "انشاء حسابات"

#: app.py:1302
msgid "tutorial_accounts_message"
msgstr ""
"يمكنك انشاء عدة حسابات في المرة الواحدة، عليك فقط تزويد اسم المستخدم "
"وكلمة المرور. يمكنك أيضاً أن تضيف هذا الحسابات إلى واحد من صفوفك بشكل "
"مباشر."

#: app.py:1304
msgid "tutorial_documentation_title"
msgstr "توثيق هيدي"

#: app.py:1304
#, fuzzy
msgid "tutorial_documentation_message"
msgstr "Customize adventure"

#: app.py:1306
msgid "teacher_tutorial_end_message"
msgstr "اضغط على \"الخطوة التالية\" لتبدأ كمعلم أو معلمة في هيدي!"

#: app.py:1316
msgid "tutorial_code_snippet"
msgstr ""
"{print} مرحباً أيها العالم!\n"
"{print} أنا أتعلم هيدي من خلال الدليل التوجيهي!"

#: app.py:1320 app.py:1330
msgid "invalid_tutorial_step"
msgstr ""

#: app.py:1483 website/auth.py:278 website/auth.py:333 website/auth.py:469
#: website/auth.py:494 website/auth.py:524 website/auth.py:637
#: website/auth.py:675 website/auth.py:722 website/auth.py:749
#: website/quiz.py:43 website/quiz.py:69 website/teacher.py:88
#: website/teacher.py:123 website/teacher.py:195 website/teacher.py:251
#: website/teacher.py:298 website/teacher.py:339 website/teacher.py:377
#: website/teacher.py:448 website/teacher.py:506
msgid "ajax_error"
msgstr "لقد حدث خطأ ما، يرجى المحاولة مرة أخرى."

#: app.py:1486
msgid "image_invalid"
msgstr "الصورة التي اخترتها غير صالحة."

#: app.py:1488
msgid "personal_text_invalid"
msgstr "النص الشخصي غير صالح."

#: app.py:1490 app.py:1496
msgid "favourite_program_invalid"
msgstr "البرنامج المفضل الذي اخترته غير صالح."

#: app.py:1510 app.py:1511
msgid "public_profile_updated"
msgstr "تم تحديث الملف الشخصي العام."

#: app.py:1548 app.py:1573
msgid "user_not_private"
msgstr "هذا الحساب إما غير موجود أو لا يوجد لديه ملف شخصي عام"

#: app.py:1581
msgid "invalid_teacher_invitation_code"
msgstr ""
"رمز الدعوة للمعلم غير صالح. لتصبح معلماً أو معلمةً تواصل معنا على "
"hedy@felienne.com."

#: utils.py:292
msgid "default_404"
msgstr "لم نستطع إيجاد تلك الصفحة..."

#: utils.py:294
msgid "default_403"
msgstr "ليس مصرحاً لك الوصول على ما يبدو..."

#: utils.py:296
msgid "default_500"
msgstr "حدث خطأ ما..."

#: content/error-messages.txt:1
msgid "Wrong Level"
msgstr ""

#: content/error-messages.txt:2
msgid "Incomplete"
msgstr ""

#: content/error-messages.txt:3
#, fuzzy
msgid "Invalid"
msgstr "الرجاء ادخال سنة بين ١٩٩٠ و {year}."

#: content/error-messages.txt:4
msgid "Invalid Space"
msgstr ""

#: content/error-messages.txt:5
msgid "Has Blanks"
msgstr ""

#: content/error-messages.txt:6
msgid "No Indentation"
msgstr ""

#: content/error-messages.txt:7
msgid "Unexpected Indentation"
msgstr ""

#: content/error-messages.txt:8
msgid "Parse"
msgstr ""

#: content/error-messages.txt:9
msgid "Unquoted Text"
msgstr ""

#: content/error-messages.txt:10
msgid "Unquoted Assignment"
msgstr ""

#: content/error-messages.txt:11
msgid "Unquoted Equality Check"
msgstr ""

#: content/error-messages.txt:12
msgid "Var Undefined"
msgstr ""

#: content/error-messages.txt:13
msgid "Cyclic Var Definition"
msgstr ""

#: content/error-messages.txt:14
msgid "Lonely Echo"
msgstr ""

#: content/error-messages.txt:15
msgid "Too Big"
msgstr ""

#: content/error-messages.txt:16
msgid "Invalid Argument Type"
msgstr ""

#: content/error-messages.txt:17
msgid "Invalid Argument"
msgstr ""

#: content/error-messages.txt:18
#, fuzzy
msgid "Invalid Type Combination"
msgstr ""
"رمز الدعوة للمعلم غير صالح. لتصبح معلماً أو معلمةً تواصل معنا على "
"hedy@felienne.com."

#: content/error-messages.txt:19
msgid "Unsupported Float"
msgstr ""

#: content/error-messages.txt:20
msgid "Locked Language Feature"
msgstr ""

#: content/error-messages.txt:21
msgid "Missing Command"
msgstr ""

#: content/error-messages.txt:22
msgid "Missing Inner Command"
msgstr ""

#: content/error-messages.txt:23
msgid "Unsupported String Value"
msgstr ""

#: content/error-messages.txt:24
msgid "ask_needs_var"
msgstr ""

#: content/error-messages.txt:25
msgid "echo_out"
msgstr ""

#: content/error-messages.txt:26
msgid "space"
msgstr ""

#: content/error-messages.txt:27
msgid "comma"
msgstr ""

#: content/error-messages.txt:28
#, fuzzy
msgid "question mark"
msgstr "الرمز الخاص بك غير صالح."

#: content/error-messages.txt:29
msgid "newline"
msgstr ""

#: content/error-messages.txt:30
msgid "period"
msgstr ""

#: content/error-messages.txt:31
msgid "exclamation mark"
msgstr ""

#: content/error-messages.txt:32
msgid "dash"
msgstr ""

#: content/error-messages.txt:33
msgid "star"
msgstr ""

#: content/error-messages.txt:34
msgid "single quotes"
msgstr ""

#: content/error-messages.txt:35
msgid "double quotes"
msgstr ""

#: content/error-messages.txt:36
msgid "slash"
msgstr ""

#: content/error-messages.txt:37
msgid "string"
msgstr ""

#: content/error-messages.txt:38
msgid "nested blocks"
msgstr ""

#: content/error-messages.txt:39
msgid "or"
msgstr ""

#: content/error-messages.txt:40
#, fuzzy
msgid "number"
msgstr "مستخدم"

#: content/error-messages.txt:41
msgid "integer"
msgstr ""

#: content/error-messages.txt:42
msgid "float"
msgstr ""

#: content/error-messages.txt:43
msgid "list"
msgstr ""

#: content/error-messages.txt:44
msgid "input"
msgstr ""

#: templates/achievements.html:5
#, fuzzy
msgid "general"
msgstr "الرجاء تحديد جنس صالح واختيار (أنثى ، ذكر ، أخرى)."

#: templates/achievements.html:9
#, fuzzy
msgid "programs_created"
msgstr "تم إنشاء الحسابات بنجاح."

#: templates/achievements.html:10
#, fuzzy
msgid "programs_saved"
msgstr "الرجاء اختيار لغة برمجة بشكل صحيح."

#: templates/achievements.html:11
msgid "programs_submitted"
msgstr ""

#: templates/achievements.html:13 templates/achievements.html:25
#, fuzzy
msgid "teacher"
msgstr "يبدو أنك لست معلم أو معلمة!"

#: templates/achievements.html:16 templates/achievements.html:53
msgid "hidden"
msgstr ""

#: templates/achievements.html:23
#, fuzzy
msgid "hedy_achievements"
msgstr "هيدي - انجازاتي"

#: templates/achievements.html:36 templates/achievements.html:50
#: templates/landing-page.html:89 templates/layout.html:92
#: templates/public-page.html:51
#, fuzzy
msgid "achievements_logo_alt"
msgstr "هيدي - انجازاتي"

#: templates/achievements.html:37
msgid "achievements_check_icon_alt"
msgstr ""

#: templates/base_email.html:3 templates/cheatsheet.html:15
#: templates/incl-menubar.html:4
msgid "hedy_logo_alt"
msgstr ""

#: templates/cheatsheet.html:14
#, fuzzy
msgid "cheatsheet_title"
msgstr "ورقة الغش"

#: templates/class-logs.html:10 templates/class-stats.html:22
#: templates/create-accounts.html:41 templates/customize-class.html:166
msgid "back_to_class"
msgstr ""

#: templates/class-overview.html:13 templates/for-teachers.html:32
#, fuzzy
msgid "class_name_prompt"
msgstr "لم تدخل اسم الصف!"

<<<<<<< HEAD
#: templates/class-overview.html:19 templates/class-overview.html:66
#: templates/create-accounts.html:16 templates/highscores.html:22
#: templates/login.html:12 templates/profile.html:87 templates/recover.html:8
#: templates/signup.html:10
#, fuzzy
=======
#: templates/class-overview.html:19 templates/class-overview.html:65
#: templates/create-accounts.html:16 templates/highscores.html:25
#: templates/login.html:12 templates/profile.html:87 templates/recover.html:8
#: templates/signup.html:10
>>>>>>> 0c6c88b4
msgid "username"
msgstr "اسم المستخدم يجب أن يتكون من ثلاثة أحرف على الأقل."

#: templates/class-overview.html:20
#, fuzzy
msgid "last_login"
msgstr "هيدي - تسجيل الدخول"

#: templates/class-overview.html:21
msgid "highest_level_reached"
msgstr ""

#: templates/class-overview.html:22
#, fuzzy
msgid "number_programs"
msgstr "هيدي -برامجي"

#: templates/class-overview.html:23
#, fuzzy
msgid "programs"
msgstr "هيدي -برامجي"

#: templates/class-overview.html:24 templates/create-accounts.html:17
#: templates/login.html:15 templates/reset.html:8 templates/signup.html:19
#, fuzzy
msgid "password"
msgstr "كلمة المرور المختارة يجب أن تتكون من ستة أحرف على الأقل."

#: templates/class-overview.html:25 templates/class-overview.html:69
#: templates/customize-adventure.html:52 templates/for-teachers.html:43
#: templates/for-teachers.html:53
msgid "remove"
msgstr ""

#: templates/class-overview.html:35
msgid "page"
msgstr ""

#: templates/class-overview.html:36
#, fuzzy
msgid "enter_password"
msgstr ""
"ستصلك على الفور رسالة على البريد الإلكتروني مع التعليمات الخاصة بإعادة "
"ضبط كلمة المرور الخاصة بك."

#: templates/class-overview.html:36
#, fuzzy
msgid "password_change_prompt"
msgstr "لا يمكنك تغيير كلمة المرور لهذا المستخدم."

#: templates/class-overview.html:37
msgid "remove_student_prompt"
msgstr ""

#: templates/class-overview.html:44
msgid "add_students"
msgstr ""

#: templates/class-overview.html:45 templates/customize-class.html:5
#, fuzzy
msgid "customize_class"
msgstr "هيدي - تخصيص صف"

#: templates/class-overview.html:46
#, fuzzy
msgid "class_stats"
msgstr "احصائياتي"

#: templates/class-overview.html:47
#, fuzzy
msgid "class_logs"
msgstr "هيدي - انضم الى صف"

#: templates/class-overview.html:48 templates/customize-adventure.html:59
msgid "back_to_teachers_page"
msgstr ""

#: templates/class-overview.html:49
#, fuzzy
msgid "delete_class_prompt"
msgstr "يمكن للمعلمين فقط استرجاع الصفوف"

#: templates/class-overview.html:49
#, fuzzy
msgid "delete_class"
msgstr "تم حذف البرنامج بنجاح."

#: templates/class-overview.html:52
#, fuzzy
msgid "add_students_options"
msgstr "اسم المستخدم غير موجود."

#: templates/class-overview.html:54
msgid "copy_link_success"
msgstr ""

#: templates/class-overview.html:54
#, fuzzy
msgid "copy_join_link"
msgstr "الرجاء نسخ هذا الرابط ولصقه في تبويبة جديدة:"

#: templates/class-overview.html:55
#, fuzzy
msgid "invite_prompt"
msgstr "يجب أن يكون لديك حساب لتتمكن من حفظ برنامجك. هل ترغب بتسجيل الدخول الآن؟"

#: templates/class-overview.html:55
#, fuzzy
msgid "invite_by_username"
msgstr "يجب أن تكون جميع أسماء المستخدمين لا نظير لها."

#: templates/class-overview.html:56 templates/create-accounts.html:45
#, fuzzy
msgid "create_accounts"
msgstr "لا يوجد حسابات ليتم انشاءها."

#: templates/class-overview.html:61
msgid "pending_invites"
msgstr ""

#: templates/class-overview.html:67
msgid "invite_date"
msgstr ""

#: templates/class-overview.html:68
msgid "expiration_date"
msgstr ""

#: templates/class-overview.html:78 templates/profile.html:15
msgid "delete_invite_prompt"
msgstr ""

#: templates/class-prejoin.html:7
#, fuzzy
msgid "class_already_joined"
msgstr "اسم هذا الصف غير صالح."

#: templates/class-prejoin.html:9 templates/error-page.html:6
msgid "error_logo_alt"
msgstr ""

#: templates/class-prejoin.html:11
#, fuzzy
msgid "goto_profile"
msgstr "هيدي - حسابي"

#: templates/class-prejoin.html:15 templates/profile.html:12
#, fuzzy
msgid "prompt_join_class"
msgstr "هيدي - انضم الى صف"

#: templates/class-prejoin.html:17 website/teacher.py:181
msgid "join_prompt"
msgstr "يجب أن يكون لديك حساب لتنضم الى صف. هل تريد تسجيل الدحول الآن؟"

#: templates/class-prejoin.html:17 templates/profile.html:14
#, fuzzy
msgid "join_class"
msgstr "هيدي - انضم الى صف"

#: templates/code-page.html:8 templates/for-teachers.html:9
msgid "next_step_tutorial"
msgstr ""

#: templates/code-page.html:34 templates/code-page.html:44
#: templates/customize-class.html:28 templates/customize-class.html:64
#: templates/customize-class.html:71 templates/customize-class.html:95
#: templates/level-page.html:6 templates/level-page.html:11
#: templates/quiz.html:8 templates/view-program-page.html:12
#: templates/view-program-page.html:28
#, fuzzy
msgid "level_title"
msgstr "هذا المستوى من هيدي غير صحيح."

#: templates/create-accounts.html:5
msgid "create_multiple_accounts"
msgstr ""

#: templates/create-accounts.html:7
#, fuzzy
msgid "accounts_intro"
msgstr "تم إنشاء الحسابات بنجاح."

#: templates/create-accounts.html:10
msgid "create_accounts_prompt"
msgstr ""

#: templates/create-accounts.html:25
msgid "download_login_credentials"
msgstr ""

#: templates/create-accounts.html:29 templates/layout.html:22
#: templates/signup.html:64
msgid "yes"
msgstr ""

#: templates/create-accounts.html:33 templates/layout.html:23
#: templates/signup.html:68
msgid "no"
msgstr ""

#: templates/create-accounts.html:44 templates/programs.html:24
msgid "reset_view"
msgstr ""

#: templates/customize-adventure.html:5
#, fuzzy
msgid "customize_adventure"
msgstr "هيدي - تخصيص مغامرة"

#: templates/customize-adventure.html:7
#, fuzzy
msgid "update_adventure_prompt"
msgstr "لم تدخل اسم المغامرة!"

#: templates/customize-adventure.html:10
msgid "general_settings"
msgstr ""

#: templates/customize-adventure.html:12 templates/for-teachers.html:18
#: templates/for-teachers.html:39
msgid "name"
msgstr ""

#: templates/customize-adventure.html:16 templates/customize-adventure.html:18
#: templates/explore.html:28 templates/explore.html:59
#: templates/explore.html:87 templates/for-teachers.html:40
#: templates/programs.html:12 templates/programs.html:39
#: templates/programs.html:47
msgid "level"
msgstr ""

#: templates/customize-adventure.html:25
#, fuzzy
msgid "adventure_exp_1"
msgstr "لم تدخل اسم المغامرة!"

#: templates/customize-adventure.html:31
#, fuzzy
msgid "adventure_exp_2"
msgstr "لم تدخل اسم المغامرة!"

#: templates/customize-adventure.html:36
#, fuzzy
msgid "hello_world_snippet"
msgstr ""
"{print} مرحباً أيها العالم!\n"
"{print} أنا أتعلم هيدي من خلال الدليل التوجيهي!"

#: templates/customize-adventure.html:39
#, fuzzy
msgid "adventure_exp_3"
msgstr "لم تدخل اسم المغامرة!"

#: templates/customize-adventure.html:43 templates/customize-class.html:28
#: templates/customize-class.html:94 templates/explore.html:22
#: templates/programs.html:18 templates/programs.html:40
#: templates/view-adventure.html:6
#, fuzzy
msgid "adventure"
msgstr "لم تدخل اسم المغامرة!"

#: templates/customize-adventure.html:44
msgid "template_code"
msgstr ""

#: templates/customize-adventure.html:47
#, fuzzy
msgid "adventure_terms"
msgstr "لم تدخل اسم المغامرة!"

#: templates/customize-adventure.html:50
msgid "preview"
msgstr ""

#: templates/customize-adventure.html:51 templates/customize-class.html:161
msgid "save"
msgstr ""

#: templates/customize-adventure.html:52 templates/for-teachers.html:53
#, fuzzy
msgid "delete_adventure_prompt"
msgstr "لم تدخل اسم المغامرة!"

#: templates/customize-class.html:7
#, fuzzy
msgid "customize_class_exp_1"
msgstr "تخصيص الصفوف"

#: templates/customize-class.html:10
#, fuzzy
msgid "customize_class_step_1"
msgstr "تخصيص الصفوف"

#: templates/customize-class.html:11
#, fuzzy
msgid "customize_class_step_2"
msgstr "تخصيص الصفوف"

#: templates/customize-class.html:12
#, fuzzy
msgid "customize_class_step_3"
msgstr "تخصيص الصفوف"

#: templates/customize-class.html:13
#, fuzzy
msgid "customize_class_step_4"
msgstr "تخصيص الصفوف"

#: templates/customize-class.html:14
#, fuzzy
msgid "customize_class_step_5"
msgstr "تخصيص الصفوف"

#: templates/customize-class.html:15
#, fuzzy
msgid "customize_class_step_6"
msgstr "تخصيص الصفوف"

#: templates/customize-class.html:16
#, fuzzy
msgid "customize_class_step_7"
msgstr "تخصيص الصفوف"

#: templates/customize-class.html:17
#, fuzzy
msgid "customize_class_step_8"
msgstr "تخصيص الصفوف"

#: templates/customize-class.html:20
#, fuzzy
msgid "customize_class_exp_2"
msgstr "تخصيص الصفوف"

#: templates/customize-class.html:23
#, fuzzy
msgid "select_adventures"
msgstr "انشاء مغامرة"

#: templates/customize-class.html:59
msgid "opening_dates"
msgstr ""

#: templates/customize-class.html:65
msgid "opening_date"
msgstr ""

#: templates/customize-class.html:75 templates/customize-class.html:77
msgid "directly_available"
msgstr ""

#: templates/customize-class.html:89
#, fuzzy
msgid "select_own_adventures"
msgstr "انشاء مغامرة"

#: templates/customize-class.html:96 templates/customize-class.html:120
#: templates/profile.html:47 templates/profile.html:122
#: templates/profile.html:131 templates/signup.html:26 templates/signup.html:45
#: templates/signup.html:53
msgid "select"
msgstr ""

#: templates/customize-class.html:114
msgid "other_settings"
msgstr ""

#: templates/customize-class.html:119
msgid "option"
msgstr ""

#: templates/customize-class.html:125
msgid "mandatory_mode"
msgstr ""

#: templates/customize-class.html:131
#, fuzzy
msgid "hide_cheatsheet"
msgstr "ورقة الغش"

#: templates/customize-class.html:137
msgid "hide_keyword_switcher"
msgstr ""

#: templates/customize-class.html:143
msgid "hide_quiz"
msgstr ""

#: templates/customize-class.html:149
msgid "hide_parsons"
msgstr ""

#: templates/customize-class.html:160
#, fuzzy
msgid "reset_adventure_prompt"
msgstr "لم تدخل اسم المغامرة!"

#: templates/customize-class.html:160
#, fuzzy
msgid "reset_adventures"
msgstr "انشاء مغامرة"

#: templates/customize-class.html:164
#, fuzzy
msgid "remove_customizations_prompt"
msgstr "تم حذف التخصيصات بنجاح."

#: templates/customize-class.html:165
#, fuzzy
msgid "remove_customization"
msgstr "تم حذف التخصيصات بنجاح."

#: templates/customize-class.html:182
msgid "unsaved_class_changes"
msgstr ""

#: templates/error-page.html:12
msgid "go_back_to_main"
msgstr ""

#: templates/explore.html:12 templates/landing-page.html:33
#, fuzzy
msgid "explore_programs"
msgstr "هيدي -برامجي"

#: templates/explore.html:15
msgid "explore_explanation"
msgstr ""

#: templates/explore.html:34
#, fuzzy
msgid "language"
msgstr "الرجاء اختيار لغة صحيحة."

#: templates/explore.html:42 templates/programs.html:25
msgid "search_button"
msgstr ""

#: templates/explore.html:50
msgid "hedy_choice_title"
msgstr ""

#: templates/explore.html:62 templates/explore.html:90
msgid "creator"
msgstr ""

#: templates/explore.html:68 templates/explore.html:96
#, fuzzy
msgid "view_program"
msgstr "هيدي -برامجي"

#: templates/for-teachers.html:14 templates/profile.html:72
#: templates/profile.html:74
msgid "my_classes"
msgstr ""

#: templates/for-teachers.html:19
msgid "students"
msgstr ""

#: templates/for-teachers.html:32
#, fuzzy
msgid "create_class"
msgstr "يمكن للمعلمين فقط انشاء صفوف!"

#: templates/for-teachers.html:35
#, fuzzy
msgid "my_adventures"
msgstr "انشاء مغامرة"

#: templates/for-teachers.html:41
#, fuzzy
msgid "last_update"
msgstr "تم تحديث كلمة المرور."

#: templates/for-teachers.html:42 templates/for-teachers.html:52
msgid "view"
msgstr ""

#: templates/for-teachers.html:59
#, fuzzy
msgid "adventure_prompt"
msgstr "لم تدخل اسم المغامرة!"

#: templates/for-teachers.html:59 website/teacher.py:501
msgid "create_adventure"
msgstr "انشاء مغامرة"

#: templates/for-teachers.html:116
#, fuzzy
msgid "teacher_welcome"
msgstr "قيمة المعلم الخاصة بك غير صالحة."

#: templates/highscores.html:8
msgid "whole_world"
msgstr ""

<<<<<<< HEAD
#: templates/highscores.html:10
=======
#: templates/highscores.html:7
#, fuzzy
msgid "highscore_explanation"
msgstr ""
"في هذه الصفحة يمكنك البحث في البرامج التي تم إنشاؤها بواسطة مستخدمي هيدي "
"الآخرين. يمكنك الإختيار بناء على مستوى هيدي والمغامرة. انقر فوق \"عرض "
"البرنامج\" لفتح البرنامج وتشغيله. البرامج ذات الرأس الأحمر تحتوي على خطأ."
" لا يزال بإمكانك فتح البرنامج ، ولكن تشغيله سيؤدي إلى حدوث خطأ. يمكنك "
"بالطبع محاولة إصلاحه! إذا كان المستخدم الذي أنشأ البرنامج لديه ملف تعريف "
"عام ، فيمكنك النقر فوق اسم المستخدم الخاص به لزيارة ملفه الشخصي. ستجد "
"هناك جميع برامجهم التي تم مشاركتها وأكثر من ذلك بكثير!"

#: templates/highscores.html:11
#, fuzzy
msgid "whole_world"
msgstr "The world"

#: templates/highscores.html:13
#, fuzzy
msgid "your_country"
msgstr "ملفك الشخصي"

#: templates/highscores.html:16
#, fuzzy
msgid "your_class"
msgstr "صفوفي"

#: templates/highscores.html:26 templates/landing-page.html:52
#: templates/public-page.html:16
msgid "achievements"
msgstr "انجازات"

#: templates/highscores.html:27 templates/learn-more.html:22
#: templates/profile.html:129 templates/signup.html:52
msgid "country"
msgstr "البلد"

#: templates/highscores.html:28 templates/landing-page.html:88
#: templates/public-page.html:50
msgid "last_achievement"
msgstr "آخر انجاز تم تحقيقه"

#: templates/highscores.html:37
#, fuzzy
msgid "ago"
msgstr "{timestamp} ago"

#: templates/incl-adventure-tabs.html:14
>>>>>>> 0c6c88b4
#, fuzzy
msgid "your_country"
msgstr "ليس لديك حساب؟"

#: templates/highscores.html:13
#, fuzzy
msgid "your_class"
msgstr "لا وجود لهذا الصف في هيدي"

#: templates/highscores.html:23 templates/landing-page.html:52
#: templates/public-page.html:16
#, fuzzy
msgid "achievements"
msgstr "هيدي - انجازاتي"

#: templates/highscores.html:24 templates/learn-more.html:22
#: templates/profile.html:129 templates/signup.html:52
#, fuzzy
msgid "country"
msgstr "الرجاء اختيار بلد صحيح."

#: templates/highscores.html:25 templates/landing-page.html:88
#: templates/public-page.html:50
#, fuzzy
msgid "last_achievement"
msgstr "هيدي - انجازاتي"

#: templates/highscores.html:34
msgid "ago"
msgstr ""

#: templates/incl-adventure-tabs.html:14
msgid "parsons_title"
msgstr ""

#: templates/incl-adventure-tabs.html:25
msgid "quiz_tab"
msgstr ""

#: templates/incl-adventure-tabs.html:29
#, fuzzy
msgid "specific_adventure_mode"
msgstr "هذه المغامرة غير موجودة!"

#: templates/incl-adventure-tabs.html:44 templates/incl-adventure-tabs.html:57
msgid "example_code_header"
msgstr ""

#: templates/incl-editor-and-output.html:103
msgid "variables"
msgstr ""

#: templates/incl-editor-and-output.html:119
msgid "enter_text"
msgstr ""

#: templates/incl-editor-and-output.html:120
msgid "enter"
msgstr ""

#: templates/incl-editor-and-output.html:130
msgid "already_program_running"
msgstr ""

#: templates/incl-editor-and-output.html:130
msgid "run_code_button"
msgstr ""

#: templates/incl-editor-and-output.html:131
msgid "stop_code_button"
msgstr ""

#: templates/incl-editor-and-output.html:142
msgid "next_exercise"
msgstr ""

#: templates/incl-editor-and-output.html:144
msgid "edit_code_button"
msgstr ""

#: templates/incl-editor-and-output.html:146
msgid "repair_program_logo_alt"
msgstr ""

#: templates/incl-editor-and-output.html:150
msgid "read_code_label"
msgstr ""

#: templates/incl-editor-and-output.html:160
#: templates/incl-editor-and-output.html:169
msgid "regress_button"
msgstr ""

#: templates/incl-editor-and-output.html:163
#: templates/incl-editor-and-output.html:172 templates/quiz.html:153
msgid "advance_button"
msgstr ""

#: templates/incl-editor-and-output.html:186
msgid "developers_mode"
msgstr ""

#: templates/incl-menubar.html:8
#, fuzzy
msgid "nav_start"
msgstr "هيدي - لغة برمجة متدرجة"

#: templates/incl-menubar.html:9
msgid "nav_hedy"
msgstr ""

#: templates/incl-menubar.html:10
#, fuzzy
msgid "nav_explore"
msgstr "هيدي - استكشف"

#: templates/incl-menubar.html:11
#, fuzzy
msgid "nav_learn_more"
msgstr "هيدي - اعرف أكثر"

#: templates/incl-menubar.html:13 templates/public-page.html:56
#, fuzzy
msgid "program_header"
msgstr "هذا البرنامج يحتوي على خطأ، هل أنت متأكد من أنك تريد مشاركة البرنامج؟"

#: templates/incl-menubar.html:20
#, fuzzy
msgid "highscores"
<<<<<<< HEAD
msgstr "لا يوجد هذا المستوى في هيدي!"

#: templates/incl-menubar.html:24
#, fuzzy
=======
msgstr "النتيجة"

#: templates/incl-menubar.html:24
>>>>>>> 0c6c88b4
msgid "my_achievements"
msgstr "هيدي - انجازاتي"

#: templates/incl-menubar.html:27
<<<<<<< HEAD
#, fuzzy
=======
>>>>>>> 0c6c88b4
msgid "my_account"
msgstr "ليس لديك حساب؟"

#: templates/incl-menubar.html:31
<<<<<<< HEAD
#, fuzzy
=======
>>>>>>> 0c6c88b4
msgid "for_teachers"
msgstr "يبدو أنك لست معلم أو معلمة!"

#: templates/incl-menubar.html:35
msgid "logout"
msgstr ""

#: templates/incl-menubar.html:40 templates/login.html:19
#: templates/signup.html:109
#, fuzzy
msgid "login"
msgstr "الرابط"

#: templates/incl-menubar.html:49
<<<<<<< HEAD
#, fuzzy
=======
>>>>>>> 0c6c88b4
msgid "search"
msgstr "مستخدم"

#: templates/incl-menubar.html:54
msgid "keyword_support"
msgstr ""

#: templates/incl-menubar.html:62
msgid "non_keyword_support"
msgstr ""

#: templates/landing-page.html:6
msgid "welcome"
msgstr ""

#: templates/landing-page.html:6
msgid "welcome_back"
msgstr ""

#: templates/landing-page.html:11
#, fuzzy
msgid "teacher_tutorial_logo_alt"
msgstr "اضغط على \"الخطوة التالية\" لتبدأ كمعلم أو معلمة في هيدي!"

#: templates/landing-page.html:13
#, fuzzy
msgid "start_teacher_tutorial"
msgstr "اضغط على \"الخطوة التالية\" لتبدأ كمعلم أو معلمة في هيدي!"

#: templates/landing-page.html:18
msgid "hedy_tutorial_logo_alt"
msgstr ""

#: templates/landing-page.html:20
msgid "start_hedy_tutorial"
msgstr ""

#: templates/landing-page.html:25
#, fuzzy
msgid "start_programming_logo_alt"
msgstr "الرجاء اختيار لغة برمجة بشكل صحيح."

#: templates/landing-page.html:27
#, fuzzy
msgid "start_programming"
msgstr "هيدي -برامجي"

#: templates/landing-page.html:31
msgid "explore_programs_logo_alt"
msgstr ""

#: templates/landing-page.html:39
#, fuzzy
msgid "your_account"
msgstr "ليس لديك حساب؟"

#: templates/landing-page.html:43 templates/landing-page.html:45
#: templates/profile.html:33 templates/public-page.html:7
#: templates/public-page.html:9
#, fuzzy
msgid "profile_logo_alt"
msgstr "تم تحديث الملف الشخصي."

#: templates/landing-page.html:59
#, fuzzy
msgid "no_public_profile"
msgstr "تم تحديث الملف الشخصي العام."

#: templates/landing-page.html:66 templates/landing-page.html:68
#: templates/public-page.html:28 templates/public-page.html:30
#, fuzzy
msgid "amount_created"
msgstr "تم إنشاء الحسابات بنجاح."

#: templates/landing-page.html:72 templates/landing-page.html:74
#: templates/public-page.html:34 templates/public-page.html:36
#, fuzzy
msgid "amount_saved"
msgstr "تم إنشاء الحسابات بنجاح."

#: templates/landing-page.html:78 templates/landing-page.html:80
#: templates/public-page.html:40 templates/public-page.html:42
msgid "amount_submitted"
<<<<<<< HEAD
msgstr ""
=======
msgstr "البرامج المرسلة"
>>>>>>> 0c6c88b4

#: templates/landing-page.html:95
#, fuzzy
msgid "your_last_program"
msgstr "لا يوجد هذا البرنامج في هيدي!"

#: templates/layout.html:31
msgid "ok"
msgstr ""

#: templates/layout.html:32
msgid "cancel"
msgstr ""

#: templates/layout.html:45 templates/programs.html:68
#: templates/programs.html:76
msgid "copy_link_to_share"
msgstr ""

#: templates/layout.html:91
#, fuzzy
msgid "achievement_earned"
msgstr "هيدي - انجازاتي"

#: templates/learn-more.html:7
msgid "mailing_title"
msgstr ""

#: templates/learn-more.html:10 templates/profile.html:90
#: templates/recover.html:8 templates/signup.html:13
msgid "email"
msgstr ""

#: templates/learn-more.html:14
#, fuzzy
msgid "surname"
msgstr "اسم المستخدم هذا قيد الإستخدام بالفعل."

#: templates/learn-more.html:18
msgid "lastname"
<<<<<<< HEAD
msgstr ""
=======
msgstr "اسم العائلة"
>>>>>>> 0c6c88b4

#: templates/learn-more.html:31
msgid "subscribe"
msgstr ""

#: templates/learn-more.html:32
msgid "required_field"
msgstr ""

#: templates/learn-more.html:35
msgid "previous_campaigns"
msgstr ""

#: templates/level-page.html:8
msgid "step_title"
msgstr ""

#: templates/level-page.html:12
msgid "save_code_button"
msgstr ""

#: templates/level-page.html:13
msgid "share_code_button"
msgstr ""

#: templates/level-page.html:31
msgid "try_button"
msgstr ""

#: templates/login.html:10
msgid "login_long"
msgstr ""

#: templates/login.html:26 website/auth.py:291
msgid "no_account"
msgstr "ليس لديك حساب؟"

#: templates/login.html:28 templates/signup.html:6 templates/signup.html:105
#, fuzzy
msgid "create_account"
msgstr "ليس لديك حساب؟"

#: templates/login.html:33
#, fuzzy
msgid "forgot_password"
msgstr "كلمة المرور المكررة غير متطابقة."

#: templates/main-page.html:10
msgid "main_title"
msgstr ""

#: templates/main-page.html:11
msgid "main_subtitle"
msgstr ""

#: templates/main-page.html:14
msgid "try_it"
msgstr ""

#: templates/parsons.html:6 templates/parsons.html:8
msgid "exercise"
msgstr ""

#: templates/parsons.html:27
<<<<<<< HEAD
=======
#, fuzzy
>>>>>>> 0c6c88b4
msgid "what_should_my_code_do"
msgstr ""

#: templates/profile.html:4
#, fuzzy
msgid "account_overview"
msgstr "تم إنشاء الحسابات بنجاح."

#: templates/profile.html:6 templates/profile.html:8
msgid "my_messages"
msgstr ""

#: templates/profile.html:11
#, fuzzy
msgid "invite_message"
msgstr "شغل البرنامج، واضغط على \"الخطوة التالية\" بعد الانتهاء."

#: templates/profile.html:12
msgid "sent_by"
msgstr ""

#: templates/profile.html:15
#, fuzzy
msgid "delete_invite"
msgstr "هذا التلميذ بالفعل لديه دعوة قيد الإنتظار."

#: templates/profile.html:21 templates/profile.html:23
#, fuzzy
msgid "public_profile"
msgstr "تم تحديث الملف الشخصي العام."

#: templates/profile.html:24
#, fuzzy
msgid "public_profile_visit"
msgstr "تم تحديث الملف الشخصي العام."

#: templates/profile.html:24
#, fuzzy
msgid "public_profile_link"
msgstr "تم تحديث الملف الشخصي العام."

#: templates/profile.html:27
#, fuzzy
msgid "profile_picture"
msgstr "تم تحديث الملف الشخصي."

#: templates/profile.html:40
#, fuzzy
msgid "personal_text"
msgstr "النص الشخصي غير صالح."

#: templates/profile.html:41
#, fuzzy
msgid "your_personal_text"
msgstr "النص الشخصي غير صالح."

#: templates/profile.html:45
#, fuzzy
msgid "favourite_program"
msgstr "البرنامج المفضل الذي اخترته غير صالح."

#: templates/profile.html:56
#, fuzzy
msgid "public_profile_info"
msgstr "تم تحديث الملف الشخصي العام."

#: templates/profile.html:59
msgid "update_public"
msgstr ""

#: templates/profile.html:61 templates/profile.html:142
msgid "are_you_sure"
msgstr ""

#: templates/profile.html:61
#, fuzzy
msgid "delete_public"
msgstr "تم حذف البرنامج بنجاح."

#: templates/profile.html:77
#, fuzzy
msgid "self_removal_prompt"
msgstr "يجب أن يكون لديك حساب لتتمكن من حفظ برنامجك. هل ترغب بتسجيل الدخول الآن؟"

#: templates/profile.html:77
#, fuzzy
msgid "leave_class"
msgstr "هذا المستوى ليس متاحا لصفك الدراسي بعد"

#: templates/profile.html:82 templates/profile.html:85
msgid "settings"
msgstr ""

#: templates/profile.html:93 templates/signup.html:41
msgid "birth_year"
msgstr ""

#: templates/profile.html:96 templates/signup.html:25
msgid "preferred_language"
msgstr ""

#: templates/profile.html:106 templates/signup.html:34
#, fuzzy
msgid "preferred_keyword_language"
msgstr ""
"الرجاء اختيار لغة صحيحة للكلمات المفتاحية (الأوامر البرمجية). اختر اللغة "
"الإنجليزية أو لغتك الخاصة."

#: templates/profile.html:120 templates/signup.html:44
#, fuzzy
msgid "gender"
msgstr "الرجاء تحديد جنس صالح واختيار (أنثى ، ذكر ، أخرى)."

#: templates/profile.html:123 templates/signup.html:46
msgid "female"
msgstr ""

#: templates/profile.html:124 templates/signup.html:47
msgid "male"
msgstr ""

#: templates/profile.html:125 templates/signup.html:48
#, fuzzy
msgid "other"
msgstr "يبدو أنك لست معلم أو معلمة!"

#: templates/profile.html:138
#, fuzzy
msgid "update_profile"
msgstr "هيدي - حسابي"

#: templates/profile.html:142
msgid "destroy_profile"
msgstr ""

#: templates/profile.html:145 templates/profile.html:147
#: templates/profile.html:160
#, fuzzy
msgid "change_password"
msgstr ""
"تم تغيير كلمة مرور هيدي الخاصة بك. إذا كنت أنت من قام/طلب هذا ، فكل شيء "
"على ما يرام.\n"
"إذا لم تقم بطلب/بفعل تغيير كلمة المرور الخاصة بك ، فيرجى الاتصال بنا على "
"الفور من خلال الرد على هذا البريد الإلكتروني."

#: templates/profile.html:149
#, fuzzy
msgid "current_password"
msgstr "كلمة المرور المكررة غير متطابقة."

#: templates/profile.html:153
#, fuzzy
msgid "new_password"
msgstr "كلمة المرور المختارة يجب أن تتكون من ستة أحرف على الأقل."

#: templates/profile.html:157
#, fuzzy
msgid "repeat_new_password"
msgstr "كلمة المرور المكررة غير متطابقة."

#: templates/programs.html:7
msgid "recent"
msgstr ""

#: templates/programs.html:33 templates/view-program-page.html:7
msgid "submitted_header"
msgstr ""

#: templates/programs.html:38
#, fuzzy
msgid "title"
msgstr "هيدي - لغة برمجة متدرجة"

#: templates/programs.html:41 templates/view-program-page.html:8
msgid "last_edited"
msgstr ""

#: templates/programs.html:59
#, fuzzy
msgid "favourite_confirm"
msgstr "تم ضبط البرنامج كمفضل."

#: templates/programs.html:67 templates/programs.html:72
msgid "open"
msgstr ""

#: templates/programs.html:68 templates/programs.html:76
msgid "copy_clipboard"
msgstr ""

#: templates/programs.html:69 templates/programs.html:73
msgid "delete_confirm"
msgstr ""

#: templates/programs.html:69 templates/programs.html:73
#, fuzzy
msgid "delete"
msgstr "تم حذف البرنامج بنجاح."

#: templates/programs.html:75
msgid "unshare_confirm"
msgstr ""

#: templates/programs.html:75
msgid "unshare"
msgstr ""

#: templates/programs.html:77
#, fuzzy
msgid "submit_warning"
msgstr ""
"لديك برنامج بهذا اإسم بالفعل، سيؤدي حفظ هذا البرنامج إلى استبدال البرنامج"
" القديم. هل أنت متأكد؟"

#: templates/programs.html:77
#, fuzzy
msgid "submit_program"
msgstr "هيدي -برامجي"

#: templates/programs.html:80
msgid "share_confirm"
msgstr ""

#: templates/programs.html:80
msgid "share"
msgstr ""

#: templates/programs.html:86
#, fuzzy
msgid "no_programs"
msgstr "لا يوجد هذا البرنامج في هيدي!"

#: templates/programs.html:88
#, fuzzy
msgid "write_first_program"
msgstr "هيدي -برامجي"

#: templates/public-page.html:85
#, fuzzy
msgid "no_shared_programs"
msgstr "لا يوجد هذا البرنامج في هيدي!"

#: templates/quiz.html:4
msgid "quiz_logo_alt"
msgstr ""

#: templates/quiz.html:7
msgid "start_quiz"
msgstr ""

#: templates/quiz.html:13
msgid "go_to_first_question"
msgstr ""

#: templates/quiz.html:22 templates/quiz.html:24 templates/quiz.html:105
<<<<<<< HEAD
#, fuzzy
=======
>>>>>>> 0c6c88b4
msgid "question"
msgstr "الرمز الخاص بك غير صالح."

#: templates/quiz.html:39
msgid "hint"
msgstr ""

#: templates/quiz.html:51 templates/quiz.html:59 templates/quiz.html:69
#: templates/quiz.html:77 templates/quiz.html:87 templates/quiz.html:95
msgid "submit_answer"
msgstr ""

#: templates/quiz.html:112
<<<<<<< HEAD
#, fuzzy
=======
>>>>>>> 0c6c88b4
msgid "feedback_success"
msgstr "تم ضبط البرنامج كمفضل."

#: templates/quiz.html:117
msgid "feedback_failure"
msgstr ""

#: templates/quiz.html:125
msgid "correct_answer"
msgstr ""

#: templates/quiz.html:134
msgid "go_to_question"
msgstr ""

#: templates/quiz.html:137
msgid "go_to_quiz_result"
msgstr ""

#: templates/quiz.html:144
msgid "end_quiz"
msgstr ""

#: templates/quiz.html:145
msgid "score"
msgstr ""

#: templates/recover.html:6
#, fuzzy
msgid "recover_password"
msgstr ""
"من خلال الضغط على هذا الرابط ، يمكنك ضبط كلمة مرور جديدة لـهيدي. هذا "
"الرابط صالح لمدة <b> ٤ </b> ساعات.\n"
"إذا لم تطلب إعادة ضبط كلمة المرور ، فيرجى تجاهل هذا البريد الإلكتروني: "
"{link}"

#: templates/recover.html:11
#, fuzzy
msgid "send_password_recovery"
msgstr ""
"ستصلك على الفور رسالة على البريد الإلكتروني مع التعليمات الخاصة بإعادة "
"ضبط كلمة المرور الخاصة بك."

#: templates/reset.html:6 templates/reset.html:19
#, fuzzy
msgid "reset_password"
msgstr "كلمة المرور المكررة غير متطابقة."

#: templates/reset.html:12 templates/signup.html:22
#, fuzzy
msgid "password_repeat"
msgstr ""
"تم إعادة ضبط كلمة المرور الخاصة بك بنجاح، سيتم إعادة تحويلك إلى صفحة "
"تسجيل الدخول."

#: templates/signup.html:7
msgid "create_account_explanation"
msgstr ""

#: templates/signup.html:16
#, fuzzy
msgid "email_repeat"
msgstr "هيدي - اعادة ضبط كلمة المرور"

#: templates/signup.html:60
#, fuzzy
msgid "programming_experience"
msgstr "الرجاء اختيار لغة برمجة بشكل صحيح."

#: templates/signup.html:74
#, fuzzy
msgid "languages"
msgstr "الرجاء اختيار لغة صحيحة."

#: templates/signup.html:79
msgid "other_block"
msgstr ""

#: templates/signup.html:85
msgid "other_text"
msgstr ""

#: templates/signup.html:91
#, fuzzy
msgid "request_teacher"
msgstr "يبدو أنك لست معلم أو معلمة!"

#: templates/signup.html:94
msgid "subscribe_newsletter"
msgstr ""

#: templates/signup.html:99
#, fuzzy
msgid "agree_with"
msgstr "يجب أن توافق على شروط الخصوصية."

#: templates/signup.html:99
msgid "privacy_terms"
msgstr ""

#: templates/signup.html:102
msgid "agree_third_party"
msgstr ""

#: templates/signup.html:109
#, fuzzy
msgid "already_account"
msgstr "ليس لديك حساب؟"

#: templates/teacher-invitation.html:5
#, fuzzy
msgid "teacher_invitation_require_login"
msgstr ""
"رمز الدعوة للمعلم غير صالح. لتصبح معلماً أو معلمةً تواصل معنا على "
"hedy@felienne.com."

#: templates/view-program-page.html:13
msgid "by"
msgstr ""

#: website/achievements.py:170
msgid "percentage_achieved"
msgstr "أنجزه {percentage}{٪} من المستخدمين"

#: website/admin.py:18 website/admin.py:84 website/admin.py:105
#: website/admin.py:123 website/admin.py:130 website/admin.py:137
#: website/admin.py:161
msgid "title_admin"
msgstr "هيدي - صفحة الإدارة"

#: website/auth.py:182 website/auth.py:195 website/auth.py:280
#: website/auth.py:418 website/auth.py:423 website/auth.py:471
#: website/auth.py:639 website/auth.py:648 website/auth.py:677
#: website/auth.py:724 website/auth.py:731 website/auth.py:751
#: website/teacher.py:300 website/teacher.py:341
msgid "username_invalid"
msgstr "اسم المستخدم الخاص بك غير صالح."

#: website/auth.py:184 website/auth.py:197
msgid "username_special"
msgstr "اسم المستخدم لا يمكن أن يتضمن `:` أو `@`."

#: website/auth.py:186 website/auth.py:199
msgid "username_three"
msgstr "اسم المستخدم يجب أن يتكون من ثلاثة أحرف على الأقل."

#: website/auth.py:188 website/auth.py:203 website/auth.py:282
#: website/auth.py:473 website/auth.py:496 website/auth.py:508
#: website/auth.py:681
msgid "password_invalid"
msgstr "كلمة المرور الخاصة بك غير صالحة."

#: website/auth.py:190 website/auth.py:205
msgid "passwords_six"
msgstr "كلمة المرور يجب أن تتكون من ستة أحرف أو أكثر."

#: website/auth.py:201 website/auth.py:535 website/auth.py:753
#: website/auth.py:758
msgid "email_invalid"
msgstr "الرجاء ادخال بريد الكتروني صحيح."

#: website/auth.py:291
msgid "invalid_username_password"
msgstr "اسم المستخدم/كلمة المرور غير صحيحة."

#: website/auth.py:342 website/auth.py:344
msgid "repeat_match_email"
msgstr "البريد الإلكتروني المكرر لا يتطابق."

#: website/auth.py:346 website/auth.py:498 website/auth.py:502
#: website/auth.py:685
msgid "repeat_match_password"
msgstr "كلمة المرور المكررة غير متطابقة."

#: website/auth.py:348 website/auth.py:526
msgid "language_invalid"
msgstr "الرجاء اختيار لغة صحيحة."

#: website/auth.py:350
msgid "agree_invalid"
msgstr "يجب أن توافق على شروط الخصوصية."

#: website/auth.py:352 website/auth.py:529
msgid "keyword_language_invalid"
msgstr ""
"الرجاء اختيار لغة صحيحة للكلمات المفتاحية (الأوامر البرمجية). اختر اللغة "
"الإنجليزية أو لغتك الخاصة."

#: website/auth.py:357 website/auth.py:540
msgid "year_invalid"
msgstr "الرجاء ادخال سنة بين ١٩٩٠ و {year}."

#: website/auth.py:360 website/auth.py:543
msgid "gender_invalid"
msgstr "الرجاء تحديد جنس صالح واختيار (أنثى ، ذكر ، أخرى)."

#: website/auth.py:363 website/auth.py:546
msgid "country_invalid"
msgstr "الرجاء اختيار بلد صحيح."

#: website/auth.py:365 website/auth.py:368 website/auth.py:548
#: website/auth.py:551
msgid "experience_invalid"
msgstr "الرجاء اختيار الخبرة بشكل صحيح (نعم ، لا)."

#: website/auth.py:371 website/auth.py:554
msgid "programming_invalid"
msgstr "الرجاء اختيار لغة برمجة بشكل صحيح."

#: website/auth.py:374
msgid "exists_username"
msgstr "اسم المستخدم هذا قيد الإستخدام بالفعل."

#: website/auth.py:376 website/auth.py:562
msgid "exists_email"
msgstr "البريد الاإلكتروني هذا قيد الإستخدام بالفعل."

#: website/auth.py:416 website/auth.py:431 website/auth.py:679
#: website/auth.py:689
msgid "token_invalid"
msgstr "الرمز الخاص بك غير صالح."

#: website/auth.py:475 website/auth.py:500 website/auth.py:683
msgid "password_six"
msgstr "كلمة المرور المختارة يجب أن تتكون من ستة أحرف على الأقل."

#: website/auth.py:478 website/auth.py:481
msgid "password_change_not_allowed"
msgstr "لا يمكنك تغيير كلمة المرور لهذا المستخدم."

#: website/auth.py:486
msgid "password_change_success"
msgstr "تم تغيير كلمة المرور للتلميذ الخاص بك بنجاح."

#: website/auth.py:517
msgid "password_updated"
msgstr "تم تحديث كلمة المرور."

#: website/auth.py:605
msgid "profile_updated"
msgstr "تم تحديث الملف الشخصي."

#: website/auth.py:608
msgid "profile_updated_reload"
msgstr "تم تحديث الملف الشخصي، سيتم إعادة تحميل الصفحة."

#: website/auth.py:668
msgid "sent_password_recovery"
msgstr ""
"ستصلك على الفور رسالة على البريد الإلكتروني مع التعليمات الخاصة بإعادة "
"ضبط كلمة المرور الخاصة بك."

#: website/auth.py:708
msgid "password_resetted"
msgstr ""
"تم إعادة ضبط كلمة المرور الخاصة بك بنجاح، سيتم إعادة تحويلك إلى صفحة "
"تسجيل الدخول."

#: website/auth.py:726
msgid "teacher_invalid"
msgstr "قيمة المعلم الخاصة بك غير صالحة."

#: website/auth.py:814
msgid "mail_welcome_verify_body"
msgstr ""
"تم انشاء حساب هيدي الخاص بك بنجاح. أهلاً بك!\n"
"الرجاء الضغط على هذا الرابط للتحقق من بريدك الإلكتروني: {link}"

#: website/auth.py:816
msgid "mail_change_password_body"
msgstr ""
"تم تغيير كلمة مرور هيدي الخاصة بك. إذا كنت أنت من قام/طلب هذا ، فكل شيء "
"على ما يرام.\n"
"إذا لم تقم بطلب/بفعل تغيير كلمة المرور الخاصة بك ، فيرجى الاتصال بنا على "
"الفور من خلال الرد على هذا البريد الإلكتروني."

#: website/auth.py:818
msgid "mail_recover_password_body"
msgstr ""
"من خلال الضغط على هذا الرابط ، يمكنك ضبط كلمة مرور جديدة لـهيدي. هذا "
"الرابط صالح لمدة <b> ٤ </b> ساعات.\n"
"إذا لم تطلب إعادة ضبط كلمة المرور ، فيرجى تجاهل هذا البريد الإلكتروني: "
"{link}"

#: website/auth.py:820
msgid "mail_reset_password_body"
msgstr ""
"تمت إعادة ضبط كلمة مرور هيدي الخاصة بك إلى كلمة مرور جديدة. إذا كنت أنت "
"من طلب/قام بهذا ، فكل شيء على ما يرام.\n"
"إذا لم تقم بطلب/بفعل تغيير كلمة المرور الخاصة بك ، فيرجى الاتصال بنا على "
"الفور من خلال الرد على هذا البريد الإلكتروني."

#: website/auth.py:822
msgid "mail_welcome_teacher_body"
msgstr ""
"<strong>مرحبًا!</strong>\n"
"تهانينا على حساب المعلم الجديد الخاص بك من هيدي. مرحبًا بك في المجتمع "
"العالمي لمعلمي هيدي!\n"
"\n"
"<strong> ما يمكن لحساب المعلم فعله </strong>\n"
"باستخدام حساب المعلم الخاص بك ، لديك خيار إنشاء الصفوف الدراسية. يمكن "
"لتلاميذك الانضمام إلى صفوفك ويمكنك رؤية تقدمهم. يتم إنشاء الصفوف وإدارتها"
" من خلال <a href=\"https://hedycode.com/for-teachers\">صفحةالمعلم</a>.\n"
"\n"
"<strong> كيفية مشاركة الأفكار </strong>\n"
"إذا كنت تستخدم هيدي في الصف ، فمن المحتمل أن يكون لديك أفكار للتحسين! "
"يمكنك مشاركة هذه الأفكار معنا في <a "
"href=\"https://github.com/Felienne/hedy/discussions/categories/ideas\"> "
"مناقشة الأفكار </a>.\n"
"\n"
"<strong> كيف تطلب المساعدة </strong>\n"
"إذا كان هناك أي شيء غير واضح ، فيمكنك النشر في <a "
"href=\"https://github.com/Felienne/hedy/discussions/categories/q-a\"> "
"مناقشة الأسئلة والأجوبة </a> أو <a href = \"mailto: hedy @ felienne.com "
"\"> أرسل إلينا بريدًا إلكترونيًا </a>.\n"
"\n"
"استمر في البرمجة!"

#: website/auth.py:828
msgid "mail_welcome_verify_subject"
msgstr "مرحباً بك في هيدي"

#: website/auth.py:830
msgid "mail_change_password_subject"
msgstr "تم تغيير كلمة مرور هيدي الخاصة بك"

#: website/auth.py:832
msgid "mail_recover_password_subject"
msgstr "طلب إعادة ضبط كلمة المرور."

#: website/auth.py:834
msgid "mail_reset_password_subject"
msgstr "تم إعادة ضبط كلمة مرور هيدي الخاصة بك"

#: website/auth.py:836
msgid "mail_welcome_teacher_subject"
msgstr "حساب هيدي الخاص بك كمعلم جاهز"

#: website/auth.py:840
msgid "user"
msgstr "مستخدم"

#: website/auth.py:845
msgid "mail_hello"
msgstr "مرحباً {username}!"

#: website/auth.py:847
msgid "mail_goodbye"
msgstr ""
"شكراً لك!\n"
"فريق هيدي"

#: website/auth.py:855
msgid "copy_mail_link"
msgstr "الرجاء نسخ هذا الرابط ولصقه في تبويبة جديدة:"

#: website/auth.py:856
msgid "link"
msgstr "الرابط"

#: website/parsons.py:20
#, fuzzy
msgid "exercise_doesnt_exist"
msgstr "This exercise doesn't exist"

#: website/programs.py:41
msgid "delete_success"
msgstr "تم حذف البرنامج بنجاح."

#: website/programs.py:55
msgid "save_prompt"
msgstr "يجب أن يكون لديك حساب لتتمكن من حفظ برنامجك. هل ترغب بتسجيل الدخول الآن؟"

#: website/programs.py:60
msgid "overwrite_warning"
msgstr ""
"لديك برنامج بهذا اإسم بالفعل، سيؤدي حفظ هذا البرنامج إلى استبدال البرنامج"
" القديم. هل أنت متأكد؟"

#: website/programs.py:87
msgid "save_parse_warning"
msgstr "هذا البرنامج يحتوي على خطأ، هل أنت متأكد أنك تريد حفظه؟"

#: website/programs.py:131 website/programs.py:132
msgid "save_success_detail"
msgstr "تم حفظ البرنامج بنجاح."

#: website/programs.py:160
msgid "share_success_detail"
msgstr "تم مشاركة البرنامج بنجاح."

#: website/programs.py:162
msgid "unshare_success_detail"
msgstr "تم التراجع عن مشاركة البرنامج بنجاح."

#: website/programs.py:202
msgid "favourite_success"
msgstr "تم ضبط البرنامج كمفضل."

#: website/quiz.py:45 website/quiz.py:71 website/teacher.py:454
msgid "level_invalid"
msgstr "هذا المستوى من هيدي غير صحيح."

#: website/quiz.py:60 website/quiz.py:86
msgid "question_doesnt_exist"
msgstr ""

#: website/quiz.py:73
#, fuzzy
msgid "question_invalid"
msgstr "الرمز الخاص بك غير صالح."

#: website/quiz.py:75
#, fuzzy
msgid "answer_invalid"
msgstr "كلمة المرور الخاصة بك غير صالحة."

#: website/quiz.py:83
msgid "too_many_attempts"
msgstr ""

#: website/statistics.py:37 website/statistics.py:51 website/teacher.py:27
#: website/teacher.py:35 website/teacher.py:209 website/teacher.py:231
#: website/teacher.py:243 website/teacher.py:310 website/teacher.py:349
msgid "retrieve_class_error"
msgstr "يمكن للمعلمين فقط استرجاع الصفوف"

#: website/statistics.py:41 website/statistics.py:55 website/teacher.py:38
#: website/teacher.py:131 website/teacher.py:150 website/teacher.py:212
#: website/teacher.py:234 website/teacher.py:246 website/teacher.py:313
#: website/teacher.py:352 website/teacher.py:364
msgid "no_such_class"
msgstr "لا وجود لهذا الصف في هيدي"

#: website/statistics.py:45
msgid "title_class statistics"
msgstr "احصائياتي"

#: website/statistics.py:59
#, fuzzy
msgid "title_class logs"
msgstr "هيدي - انضم الى صف"

#: website/teacher.py:74
msgid "title_class-overview"
msgstr "هيدي - نظرة عامة على الصف"

#: website/teacher.py:83
msgid "only_teacher_create_class"
msgstr "يمكن للمعلمين فقط انشاء صفوف!"

#: website/teacher.py:90 website/teacher.py:125
msgid "class_name_invalid"
msgstr "اسم هذا الصف غير صالح."

#: website/teacher.py:92 website/teacher.py:127
msgid "class_name_empty"
msgstr "لم تدخل اسم الصف!"

#: website/teacher.py:98
msgid "class_name_duplicate"
msgstr "لديك بالفعل صف بهذا الإسم."

#: website/teacher.py:162 website/teacher.py:178 website/teacher.py:533
msgid "invalid_class_link"
msgstr "رابط الانضمام للصف غير صالح."

#: website/teacher.py:166 website/teacher.py:168
msgid "title_join-class"
msgstr "هيدي - انضم الى صف"

#: website/teacher.py:222
msgid "title_customize-class"
msgstr "هيدي - تخصيص صف"

#: website/teacher.py:237
msgid "customization_deleted"
msgstr "تم حذف التخصيصات بنجاح."

#: website/teacher.py:290
msgid "class_customize_success"
msgstr "تم انشاء التخصيصات للصف بنجاح."

#: website/teacher.py:304
msgid "username_empty"
msgstr "لم تدخل اسم المستخدم!"

#: website/teacher.py:317
msgid "student_not_existing"
msgstr "اسم المستخدم غير موجود."

#: website/teacher.py:319
msgid "student_already_in_class"
msgstr "هذا التلميذ بالفعل موجود في الصف الخاص بك."

#: website/teacher.py:321
msgid "student_already_invite"
msgstr "هذا التلميذ بالفعل لديه دعوة قيد الإنتظار."

#: website/teacher.py:382
msgid "no_accounts"
msgstr "لا يوجد حسابات ليتم انشاءها."

#: website/teacher.py:392
msgid "unique_usernames"
msgstr "يجب أن تكون جميع أسماء المستخدمين لا نظير لها."

#: website/teacher.py:401
msgid "usernames_exist"
msgstr "اسم مستخدم واحد أو أكثر قيد الاستخدام بالفعل."

#: website/teacher.py:412
msgid "accounts_created"
msgstr "تم إنشاء الحسابات بنجاح."

#: website/teacher.py:418 website/teacher.py:423 website/teacher.py:434
#: website/teacher.py:463 website/teacher.py:489
msgid "retrieve_adventure_error"
msgstr "لا يسمح لك بعرض هذه المغامرة!"

#: website/teacher.py:428
msgid "title_view-adventure"
msgstr "هيدي - عرض مغامرة"

#: website/teacher.py:439
msgid "title_customize-adventure"
msgstr "هيدي - تخصيص مغامرة"

#: website/teacher.py:450
msgid "adventure_id_invalid"
msgstr "رمز المغامرة هذا غير صالح."

#: website/teacher.py:452 website/teacher.py:508
msgid "adventure_name_invalid"
msgstr "اسم المغامرة غير صالح."

#: website/teacher.py:456
msgid "content_invalid"
msgstr "هذه المغامرة غير صالحة"

#: website/teacher.py:458
msgid "adventure_length"
msgstr "المغامرة يجب أن تحتوي على ٢٠ حرفاً على الأقل."

#: website/teacher.py:460
msgid "public_invalid"
msgstr "اختيار الاتفاقية هذا غير صالح"

#: website/teacher.py:471 website/teacher.py:515
msgid "adventure_duplicate"
msgstr "لديك بالفعل مغامرة بنفس هذا الإسم."

#: website/teacher.py:483
msgid "adventure_updated"
msgstr "تم تحديث المغامرة!"

#: website/teacher.py:510
msgid "adventure_empty"
msgstr "لم تدخل اسم المغامرة!"

#~ msgid "set_preferred_lang"
#~ msgstr ""
#~ "Hedy now supports preferred user "
#~ "languages. You can set one for "
#~ "your profile in \"My profile\""

#~ msgid "statistics"
#~ msgstr "My statistics"

#~ msgid "Empty Program"
#~ msgstr ""
#~ "You created an empty program. Type "
#~ "Hedy code in the left field and"
#~ " try again"

#~ msgid "level_not_translated"
#~ msgstr "This level is not translated in your language (yet)"

#~ msgid "unique_emails"
#~ msgstr "All mail addresses need to be unique."

#~ msgid "emails_exist"
#~ msgstr "One or more mail addresses is already in use."

#~ msgid "intro_text_landing_page"
#~ msgstr ""
#~ "Welcome to the wonderful world of "
#~ "Hedy! Here you can learn to "
#~ "program in small steps, without "
#~ "unnecessary complicated stuff. We start "
#~ "easy at level 1, and slowly build"
#~ " towards bigger and more complex "
#~ "programs! Choose one of the options "
#~ "below to get started"

#~ msgid "general_text_landing_page"
#~ msgstr "Start with level 1 explanations"

#~ msgid "start_programming"
#~ msgstr "ابدأ البرمجة"

#~ msgid "create_class_text"
#~ msgstr "Group your students into classes and change the content for each class."

#~ msgid "read_docs_text"
#~ msgstr ""
#~ "Visit our teacher's manual for lesson"
#~ " plans and common mistakes by "
#~ "students."

#~ msgid "read_docs"
#~ msgstr "Learn more about Hedy"

#~ msgid "story_text"
#~ msgstr "Make your own story"

#~ msgid "turtle_text"
#~ msgstr "Make a drawing with code"

#~ msgid "welcome"
#~ msgstr "مرحباً"

#~ msgid "landing_page_intro"
#~ msgstr "مرحباً بك في عالم هيدي المدهش!"

#~ msgid "landing_page_teacher"
#~ msgstr "اذا لم تستخدم هيدي من قبل فإننا ننصحك البدء بالدليل التوجيهي للمعلمين."

#~ msgid "landing_page_student"
#~ msgstr "اذا لم تستخدم هيدي من قبل فإننا ننصحك البدء بالدليل التوجيهي."

#~ msgid "teacher_tutorial_start_title"
#~ msgstr "Hide cheatsheet"

#~ msgid "not_user"
#~ msgstr "لم تقم بتسجيل الدخول على ما يبدو!"

#~ msgid "welcome_landing_page"
#~ msgstr "مرحباً في هيدي!"

#~ msgid "welcome_back_landing_page"
#~ msgstr "مرحباً في هيدي!"

#~ msgid "directly_start_programming"
#~ msgstr "ابدأ البرمجة مباشرة"

#~ msgid "tutorial_code_output"
#~ msgstr "Hide cheatsheet"

#~ msgid "end"
#~ msgstr "انهاء"

#~ msgid "quiz_description"
#~ msgstr "هذه نهاية المستويات كافة! قم بعمل الفحص السريع الآن لتختبر معرفتك."

#~ msgid "go_to_quiz"
#~ msgstr "الذهاب الى الفحص السريع"

#~ msgid "go_to_level"
#~ msgstr "الذهاب إلى المستوى"

#~ msgid "results_quiz"
#~ msgstr "نتيجة الفحص السريع"

#~ msgid "correct"
#~ msgstr "اجابة صحيحة"

#~ msgid "incorrect"
#~ msgstr "إجابة خاطئة"

#~ msgid "attempt"
#~ msgstr "محاولة"

#~ msgid "go_to_answer"
#~ msgstr "الذهاب إلى الإجابة"

#~ msgid "minutes"
#~ msgstr "دقائق"

#~ msgid "hours"
#~ msgstr "ساعات"

#~ msgid "days"
#~ msgstr "أيام"

#~ msgid "ago"
#~ msgstr "{time} مضت"

#~ msgid "visible_columns"
#~ msgstr "خانات مرئية"

#~ msgid "latest_shared_program"
#~ msgstr "اخر برنامج تم مشاركته"

#~ msgid "remove_student"
#~ msgstr "ازالة تلميذ"

#~ msgid "rename_class"
#~ msgstr "اعادة تسمية الصف"

#~ msgid "remove_invite"
#~ msgstr "حذف الدعوة"

#~ msgid "class_link"
#~ msgstr "رابط الإنضمام الى الصف"

#~ msgid "invite_student"
#~ msgstr "دعوة تلميذ"

#~ msgid "start_parsons"
#~ msgstr "ابدأ البرمجة"

#~ msgid "go_to_first_exercise"
#~ msgstr "الذهاب الى السؤال ١"

#~ msgid "select_class"
#~ msgstr "اختر الصف"

#~ msgid "Wrong Level"
#~ msgstr ""
#~ "لقد أدخلت برنامج هيدي صحيحاً ولكن "
#~ "ليس في المستوى المناسب. لقد كتبت "
#~ "{offending_keyword} للمستوى {working_level}. تلميح:"
#~ " {tip}"

#~ msgid "Incomplete"
#~ msgstr ""
#~ "أوه! لقد نسيت أن تكمل جزءاً من "
#~ "البرنامج! في السطر رقم {line_number}، "
#~ "عليك أن تكمل كتابة الكود بعد "
#~ "{incomplete_command}."

#~ msgid "Invalid"
#~ msgstr ""
#~ "{invalid_command} ليس أمراً برمجياً ضمن "
#~ "المستوى {level} من هيدي. هل كنت "
#~ "تقصد الأمر {guessed_command}؟"

#~ msgid "Invalid Space"
#~ msgstr ""
#~ "أوه! يوجد مسافة زائدة في بداية "
#~ "السطر رقم {line_number}، المسافات تربك "
#~ "الحاسوب أحياناً. هل باستطاعتك أن تمسحها؟"

#~ msgid "Has Blanks"
#~ msgstr ""
#~ "البرنامج الخاص بك غير مكتمل. عليك "
#~ "أن تستبدل الفراغات الموجودة وتضع مكانها"
#~ " الكود الذي تريد للحاسوب أن ينفذه."

#~ msgid "No Indentation"
#~ msgstr ""
#~ "لقد استخدمت عدداً غير كافي من "
#~ "الفراغات كإزاحة في السطر رقم "
#~ "{line_number}. لقد استخدمت {leading_spaces} "
#~ "إزاحات وهذا غير كافٍ. يجب عليك أن"
#~ " تبدأ كل مجموعة جديدة من الكود "
#~ "ب {indent_size} إزاحات أكثر من السطر "
#~ "الذي يسبقها."

#~ msgid "Unexpected Indentation"
#~ msgstr ""
#~ "لقد استخدمت عدداً أكثر من اللازم "
#~ "من الفراغات كإزاحة في السطر رقم "
#~ "{line_number}. لقد استخدمت {leading_spaces} "
#~ "إزاحات وهذا أكثر من اللازم. يجب "
#~ "عليك أن تبدأ كل مجموعة جديدة من"
#~ " الكود ب {indent_size} إزاحات أكثر من"
#~ " السطر الذي يسبقها."

#~ msgid "Parse"
#~ msgstr ""
#~ "الكود الذي أدخلته ليس مطابقاً لبرمجيات"
#~ " هيدي. يوجد خطأفي في السطر رقم "
#~ "{location[0]} والموضع {location[1]}. لقد أدخلت"
#~ " الرمز {character_found} لكن هذا غير "
#~ "مسموح به."

#~ msgid "Unquoted Text"
#~ msgstr ""
#~ "انتبه! عند استعمال الأوامر اسأل أو "
#~ "قول يجب أن يكون النص بين علامات"
#~ " الاقتباس \". على ما يبدو أنك "
#~ "نسيت اضافة واحدة منهم في مكان ما."

#~ msgid "Unquoted Assignment"
#~ msgstr ""
#~ "ابتداء من هذا المستوى عليك وضع "
#~ "النص على يسار `هو` بين علامات "
#~ "الاقتباس. لقد نسيت فعل ذلك مع النص"
#~ " {text}."

#~ msgid "Unquoted Equality Check"
#~ msgstr ""
#~ "اذا كنت تريد فحص ما اذا كان "
#~ "المتغير مساويا لنص من عدة كلمات، "
#~ "هذه الكلمات يجب أن تكون محاطة "
#~ "بعلامات الاقتباس!"

#~ msgid "Var Undefined"
#~ msgstr ""
#~ "لقد قمت باستعمال المتغير {name} لكنك "
#~ "لم تقم بضبط قيمته ابتداء. من "
#~ "الممكن أيضاً أنك كنت تريد استعمال "
#~ "الكلمة {name} ولكن نسيت وضع علامات "
#~ "الاقتباس."

#~ msgid "Cyclic Var Definition"
#~ msgstr ""
#~ "يجب أن تضبط قيمة المتغير {name} "
#~ "قبل أن تستعمله على الجانب الأيسر "
#~ "من من الأمر هو."

#~ msgid "Lonely Echo"
#~ msgstr ""
#~ "لقد استعملت الأمر ردد قبل الأمر "
#~ "اسأل، أو استعملت الأمر ردد بدون "
#~ "استعمال الأمر اسأل. قم باستعمال الأمر"
#~ " اسأل للحصول على اجابة أولاً ثم "
#~ "استعمل الأمر ردد."

#~ msgid "Too Big"
#~ msgstr ""
#~ "واو! برنامجك يحتوي على {lines_of_code} "
#~ "سطر برمجي! لكننا نستطيع معالجة "
#~ "{max_lines} سطر برمجي كحد أقصى في "
#~ "هذا المستوى. اجعل برنامجك أصغر وحاول "
#~ "مرة أخرى."

#~ msgid "Invalid Argument Type"
#~ msgstr ""
#~ "لا يمكن استعمال الأمر {command} مع "
#~ "{invalid_argument} وذلك بسبب كونها "
#~ "{invalid_type}. حاول تغيير {invalid_argument} "
#~ "الى {allowed_types}."

#~ msgid "Invalid Argument"
#~ msgstr ""
#~ "لا يمكن استعمال الأمر {command} مع "
#~ "{invalid_argument}. حاول تغيير {invalid_argument}"
#~ " الى {allowed_types}."

#~ msgid "Invalid Type Combination"
#~ msgstr ""
#~ "لا يمكن استعمال {invalid_argument} "
#~ "و{invalid_argument_2} مع الأمر {command} وذلك"
#~ " بسبب كون الأول{invalid_type} وكون الآخر"
#~ " {invalid_type_2}. حاول تغيير {invalid_argument}"
#~ " الى {invalid_type_2} أو {invalid_argument_2} "
#~ "الى {invalid_type}."

#~ msgid "Unsupported Float"
#~ msgstr ""
#~ "لا ندعم الأرقام غير الصحيحة (الأرقام "
#~ "العشرية)حتى الان، ولكنها ستكون مدعومة "
#~ "بعد عدة مستويات. في الوقت الحالي "
#~ "قم بتغيير {value} الر رقم صحيح."

#~ msgid "Locked Language Feature"
#~ msgstr ""
#~ "أنت تستعمل {concept}! هذا مدهش، لكن "
#~ "{concept} غير متاح لك حالياً! سيتاح "
#~ "لك استعماله في مستوى لاحق."

#~ msgid "Missing Command"
#~ msgstr "يبدو أنك نسيت استخدام أمر برمجي في السطر رقم {line_number}."

#~ msgid "Missing Inner Command"
#~ msgstr ""
#~ "يبدو أنك نسيت استخدام أمر برمجي مع"
#~ " الجملة {command} التي استعملتها في "
#~ "السطر رقم {line_number}."

#~ msgid "Unsupported String Value"
#~ msgstr "النصوص لا يمكن أن تحتوي على {invalid_value}."

#~ msgid "ask_needs_var"
#~ msgstr ""
#~ "ابتداء من المستوى الثاني، نستخدم الأمر"
#~ " اسأل مع متغير. مثال: الاسم هو "
#~ "اسأل ما اسمك؟"

#~ msgid "echo_out"
#~ msgstr ""
#~ "لم نعد بحاجة الى الأمر ردد ابتداء"
#~ " من المستوى الثاني. يمكنك أن تكرر "
#~ "اجابة سؤال ما من خلال استخدام "
#~ "الأمر اسأل والأمر قول. مثال: الاسم "
#~ "هو اسأل ما اسمك؟ قول مرحبا الاسم"

#~ msgid "space"
#~ msgstr "مسافة إزاحة"

#~ msgid "comma"
#~ msgstr "فاصلة"

#~ msgid "question mark"
#~ msgstr "علامة سؤال"

#~ msgid "newline"
#~ msgstr "سطر جديد"

#~ msgid "period"
#~ msgstr "نقطة"

#~ msgid "exclamation mark"
#~ msgstr "علامة تعجب"

#~ msgid "dash"
#~ msgstr "علامة الشرطة"

#~ msgid "star"
#~ msgstr "علامة النجمة"

#~ msgid "single quotes"
#~ msgstr "علامة اقتباس أحادية"

#~ msgid "double quotes"
#~ msgstr "علامة اقتباس مزدوجة"

#~ msgid "slash"
#~ msgstr "علامة الخط المائل ناحية اليمين"

#~ msgid "string"
#~ msgstr "نص"

#~ msgid "nested blocks"
#~ msgstr "مجموعة ضمن مجموعة"

#~ msgid "or"
#~ msgstr "أو"

#~ msgid "number"
#~ msgstr "رقم"

#~ msgid "integer"
#~ msgstr "رقم"

#~ msgid "float"
#~ msgstr "رقم"

#~ msgid "list"
#~ msgstr "قائمة"

#~ msgid "input"
#~ msgstr "اجابة باستخدام اسأل"

#~ msgid "general"
#~ msgstr "عام"

#~ msgid "programs_created"
#~ msgstr "البرامج المنشأة"

#~ msgid "programs_saved"
#~ msgstr "البرامج المحفوظة"

#~ msgid "programs_submitted"
#~ msgstr "البرامج التي تم تسليمها"

#~ msgid "teacher"
#~ msgstr "معلم"

#~ msgid "hidden"
#~ msgstr "مخفي"

#~ msgid "hedy_achievements"
#~ msgstr "انجازات هيدي"

#~ msgid "achievements_logo_alt"
#~ msgstr "انجازات"

#~ msgid "achievements_check_icon_alt"
#~ msgstr "لقد ا حصلت على انجاز!"

#~ msgid "hedy_logo_alt"
#~ msgstr "Hedy logo"

#~ msgid "cheatsheet_title"
#~ msgstr "ورقة غش"

#~ msgid "class_name_prompt"
#~ msgstr "أدخل اسم الصف رجاء"

#~ msgid "username"
#~ msgstr "اسم المستخدم"

#~ msgid "last_login"
#~ msgstr "اخر تسجيل دخول"

#~ msgid "highest_level_reached"
#~ msgstr "أعلى مستوى تم الوصول له"

#~ msgid "number_programs"
#~ msgstr "عدد البرامج"

#~ msgid "programs"
#~ msgstr "البرامج"

#~ msgid "password"
#~ msgstr "كلمة المرور"

#~ msgid "remove"
#~ msgstr "ازالة"

#~ msgid "page"
#~ msgstr "صفحة"

#~ msgid "enter_password"
#~ msgstr "أدخل كلمة سر جديدة ل"

#~ msgid "password_change_prompt"
#~ msgstr "هل أنت متأكد أنك تريد تغيير كلمة المرور هذه؟"

#~ msgid "remove_student_prompt"
#~ msgstr "هل أنت متأكد أنك تريد ازالة التلميذ من الصف؟"

#~ msgid "add_students"
#~ msgstr "تلاميذ"

#~ msgid "customize_class"
#~ msgstr "تخصيص الصف"

#~ msgid "class_stats"
#~ msgstr "احصائيات الصف"

#~ msgid "back_to_teachers_page"
#~ msgstr "الرجوع الى صفحة المعلم"

#~ msgid "delete_class_prompt"
#~ msgstr "هل أنت متأكد أنك تريدحذف الصف؟"

#~ msgid "delete_class"
#~ msgstr "حذف الصف بشكل نهائي"

#~ msgid "add_students_options"
#~ msgstr "انشاء حسابات للتلاميذ"

#~ msgid "copy_link_success"
#~ msgstr "انسخ الرابط لمشاركته"

#~ msgid "copy_join_link"
#~ msgstr "الرجاء نسخ هذا الرابط ولصقه في تبويبة جديدة:"

#~ msgid "invite_prompt"
#~ msgstr "أدخل اسم مستخدم"

#~ msgid "invite_by_username"
#~ msgstr "يجب أن تكون جميع أسماء المستخدمين لا نظير لها."

#~ msgid "create_accounts"
#~ msgstr "انشاء عدة حسابات"

#~ msgid "pending_invites"
#~ msgstr "الدعوات قيد الإنتظار"

#~ msgid "invite_date"
#~ msgstr "تاريخ الدعوة"

#~ msgid "expiration_date"
#~ msgstr "تاريخ انتهاء الصلاحية"

#~ msgid "delete_invite_prompt"
#~ msgstr "هل أنت متأكد أنك تريد حذف الدعوة الى هذا الصف؟"

#~ msgid "class_already_joined"
#~ msgstr "أنت بالفعل تلميذ في صف"

#~ msgid "error_logo_alt"
#~ msgstr "Error logo"

#~ msgid "goto_profile"
#~ msgstr "الذهاب الى ملفي الشخصي"

#~ msgid "prompt_join_class"
#~ msgstr "هل تريد الإنضمام الى هذا الصف؟"

#~ msgid "join_class"
#~ msgstr "انضم الى صف"

#~ msgid "back_to_class"
#~ msgstr "الرجوع الى صف"

#~ msgid "next_step_tutorial"
#~ msgstr "الخطوة التالية >>>"

#~ msgid "level_title"
#~ msgstr "مستوى"

#~ msgid "create_multiple_accounts"
#~ msgstr "انشاء عدة حسابات"

#~ msgid "accounts_intro"
#~ msgstr ""
#~ "في هذه الصفحة تستطيع انشاء حسابات "
#~ "لعدة تلاميذ في نفس الوقت. من "
#~ "الممكن أيضاً اضافتهم مباشرة إلى واحد "
#~ "من الصفوف الخاصة بك. عند الضغط على"
#~ " الزر الأخضر مع علامة ال +، "
#~ "يمكنك إضافة صفوف جديدة. يمكنك حذف "
#~ "صف معين عند الضغط على الإشارة "
#~ "الحمراء التابعة له. يجب عدم وجود "
#~ "صفوف فارغة عند الضغط على \"انشاء "
#~ "الحسابات\". الرجاء الإنتباه إلى أن كل"
#~ " اسم مستخدم و بريد إلكتروني يجب "
#~ "أن يكون لا نظير له، وأن كلمة "
#~ "المرور يجب أن تحتوي <b> على "
#~ "الأقل</b> على ستة أحرف."

#~ msgid "create_accounts_prompt"
#~ msgstr "هل أنت متأكد أنك تريد انشاء هذه الحسابات؟"

#~ msgid "download_login_credentials"
#~ msgstr ""

#~ msgid "yes"
#~ msgstr "نعم"

#~ msgid "no"
#~ msgstr "لا"

#~ msgid "reset_view"
#~ msgstr "اعادة ضبط"

#~ msgid "customize_adventure"
#~ msgstr "تخصيص مغامرة"

#~ msgid "update_adventure_prompt"
#~ msgstr "هل أنت متأكد أنك تريد تعديل هذه المغامرة؟"

#~ msgid "general_settings"
#~ msgstr "اعدادات عامة"

#~ msgid "name"
#~ msgstr "الاسم"

#~ msgid "level"
#~ msgstr "مستوى"

#~ msgid "adventure_exp_1"
#~ msgstr ""
#~ "اكتب مغامرتك المفضلة على الجانب الأيسر."
#~ " بعد إنشاء مغامرتك ، يمكنك تضمينها"
#~ " في أحد الصفوف الخاصة بك من "
#~ "خلال \"التخصيصات\". إذا كنت تريد تضمين"
#~ " أمر برمجي في مغامرتك، فيرجى استخدام"
#~ " مرساة الكود مثل هذا:"

#~ msgid "adventure_exp_2"
#~ msgstr ""
#~ "إذا كنت تريد إظهار مقتطفات برمجيةفعلية"
#~ " ، على سبيل المثال لإعطاء التلاميذ"
#~ " قالبًا أو مثالاً على البرامج. الرجاء"
#~ " استخدام المراسي المسبقة مثل هذا:"

#~ msgid "hello_world_snippet"
#~ msgstr "قول مرحباً أيها العالم!"

#~ msgid "adventure_exp_3"
#~ msgstr ""
#~ "يمكنك استخدام زر \"معاينة\" لعرض نسخة"
#~ " مصممة من مغامرتك. لعرض المغامرة على"
#~ " صفحة مخصصة ، اختر \"عرض\" من "
#~ "صفحة المعلمين."

#~ msgid "adventure"
#~ msgstr "مغامرة"

#~ msgid "template_code"
#~ msgstr ""
#~ "هنا شرح المغامرة الخاصة بي!\n"
#~ "\n"
#~ "بهذه الطريقة يمكنني أن أعرض أمراً برمجياً: <code> قول</code>\n"
#~ "\n"
#~ "ولكن في بعض الأحيان ربما تريد أن تعرض مقتطفاً برمجياً، مثل هذا:\n"
#~ "<pre>\n"
#~ "اسأل ما اسمك؟\n"
#~ "ردد اه اذن اسمك هو\n"
#~ "</pre>"

#~ msgid "adventure_terms"
#~ msgstr "أوافق على أن مغامرتي قد تصير متاحة على العام على هيدي."

#~ msgid "preview"
#~ msgstr "معاينة"

#~ msgid "save"
#~ msgstr "حفظ"

#~ msgid "delete_adventure_prompt"
#~ msgstr "هل أنت متأكد أنك تريد حذف هذه المغامرة؟"

#~ msgid "customize_class_exp_1"
#~ msgstr ""
#~ "أهلاً! في هذه الصفحة يمكنك تخصيص "
#~ "الصف الدراسي التابع لك. من خلال "
#~ "اختيار المستويات والمغامرات، يمكنك تحديد "
#~ "ما يمكن أن يراه التلميذ. يمكنك "
#~ "أيضًا إضافة مغامراتك التي تم إنشاؤها "
#~ "إلى المستويات. سيتم إضافة جميع المستويات"
#~ " والمغامرات الأساسية بشكل افتراضي. <b> "
#~ "ملاحظة: </b> ليست كل المغامرات متاحة "
#~ "لكل المستويات! القيام بإعدادات التخصيصات "
#~ "الخاصة بك يكون على النحو التالي:"

#~ msgid "customize_class_step_1"
#~ msgstr "حدد المستويات للصف الخاص بك من خلال الضغط على \"أزرار المستوى\""

#~ msgid "customize_class_step_2"
#~ msgstr "ستظهر \"صناديق الإختيار\" للمغامرات المتاحة للمستويات المختارة"

#~ msgid "customize_class_step_3"
#~ msgstr "حدد المغامرات التي تريد إتاحتها"

#~ msgid "customize_class_step_4"
#~ msgstr "انقر فوق اسم مغامرة لتحديد/عدم تحديد هذه المغامرة لجميع المستويات"

#~ msgid "customize_class_step_5"
#~ msgstr "اضافة مغامرات شخصية"

#~ msgid "customize_class_step_6"
#~ msgstr "تحديد تاريخ الافتتاح لكل مستوى (يمكنك أيضًا تركه فارغًا)"

#~ msgid "customize_class_step_7"
#~ msgstr "تحديد إعدادات أخرى"

#~ msgid "customize_class_step_8"
#~ msgstr "اختر \"حفظ\" -> لقد انتهيت!"

#~ msgid "customize_class_exp_2"
#~ msgstr ""
#~ "يمكنك دائمًا تغيير هذه الإعدادات لاحقًا."
#~ " على سبيل المثال ، يمكنك إتاحة "
#~ "مغامرات أو مستويات معينة أثناء التدريس"
#~ " في الصف. بهذه الطريقة يسهل عليك "
#~ "تحديد المستوى والمغامرات التي سيعمل "
#~ "عليها تلاميذك. إذا كنت تريد إتاحة "
#~ "كل شيء لصفك ، فمن الأسهل إزالة "
#~ "التخصيص بشكل كامل."

#~ msgid "select_adventures"
#~ msgstr "اختيار المغامرات"

#~ msgid "opening_dates"
#~ msgstr "تواريخ الافتتاح"

#~ msgid "opening_date"
#~ msgstr "تاريخ الافتتاح"

#~ msgid "directly_available"
#~ msgstr "افتتح مباشرة"

#~ msgid "select_own_adventures"
#~ msgstr "اختيار المغامرات الذاتية"

#~ msgid "select"
#~ msgstr "اختر"

#~ msgid "other_settings"
#~ msgstr "اعدادات أخرى"

#~ msgid "option"
#~ msgstr "خيار"

#~ msgid "mandatory_mode"
#~ msgstr "وضع المبرمج الإلزامي"

#~ msgid "hide_cheatsheet"
#~ msgstr "اخفاء ورقة الغش"

#~ msgid "hide_keyword_switcher"
#~ msgstr "اخفاء تبديل الكلمات المفتاحية"

#~ msgid "hide_quiz"
#~ msgstr "نهاية الفحص السريع"

#~ msgid "hide_parsons"
#~ msgstr "Hide parsons"

#~ msgid "reset_adventure_prompt"
#~ msgstr "هل أنت متأكد أنك تريد إعادة ضبط كل المغامرات المختارة؟"

#~ msgid "reset_adventures"
#~ msgstr "إعادة ضبط المغامرات المختارة"

#~ msgid "remove_customizations_prompt"
#~ msgstr "هل أنت متأكد أنك تريد إزالة التخصيصات المتعلقة بهذا الصف؟"

#~ msgid "remove_customization"
#~ msgstr "إزالة التخصيصات"

#~ msgid "unsaved_class_changes"
#~ msgstr "There are unsaved changes, are you sure you want to leave this page?"

#~ msgid "go_back_to_main"
#~ msgstr "الرجوع الى الصفحة الرئيسية"

#~ msgid "explore_programs"
#~ msgstr "استكشف البرامج"

#~ msgid "explore_explanation"
#~ msgstr ""
#~ "في هذه الصفحة يمكنك البحث في "
#~ "البرامج التي تم إنشاؤها بواسطة مستخدمي"
#~ " هيدي الآخرين. يمكنك الإختيار بناء "
#~ "على مستوى هيدي والمغامرة. انقر فوق "
#~ "\"عرض البرنامج\" لفتح البرنامج وتشغيله. "
#~ "البرامج ذات الرأس الأحمر تحتوي على "
#~ "خطأ. لا يزال بإمكانك فتح البرنامج "
#~ "، ولكن تشغيله سيؤدي إلى حدوث خطأ."
#~ " يمكنك بالطبع محاولة إصلاحه! إذا كان"
#~ " المستخدم الذي أنشأ البرنامج لديه ملف"
#~ " تعريف عام ، فيمكنك النقر فوق "
#~ "اسم المستخدم الخاص به لزيارة ملفه "
#~ "الشخصي. ستجد هناك جميع برامجهم التي "
#~ "تم مشاركتها وأكثر من ذلك بكثير!"

#~ msgid "language"
#~ msgstr "اللغة"

#~ msgid "search_button"
#~ msgstr "البحث"

#~ msgid "hedy_choice_title"
#~ msgstr "اختيار هيدي"

#~ msgid "creator"
#~ msgstr "مبتكر"

#~ msgid "view_program"
#~ msgstr "عرض البرنامج"

#~ msgid "my_classes"
#~ msgstr "صفوفي"

#~ msgid "students"
#~ msgstr "تلاميذ"

#~ msgid "create_class"
#~ msgstr "انشاء صف جديد"

#~ msgid "my_adventures"
#~ msgstr "مغامراتي"

#~ msgid "last_update"
#~ msgstr "اخر تحديث"

#~ msgid "view"
#~ msgstr "عرض"

#~ msgid "adventure_prompt"
#~ msgstr "الرجاء إدخال اسم المغامرة"

#~ msgid "teacher_welcome"
#~ msgstr ""
#~ "مرحباً في هيدي! بكل فخر أنت الآن"
#~ " تمتلك حساباً كمعلم وذا يسمح لك "
#~ "بانشاء صفوف ودعوة تلاميذ."

#~ msgid "parsons_title"
#~ msgstr "هيدي"

#~ msgid "quiz_tab"
#~ msgstr "انهاء الفحص السريع"

#~ msgid "specific_adventure_mode"
#~ msgstr ""
#~ "أنت حالياً في المغامرة '{adventure}'، "
#~ "اضغط على \"هيدي\" لعرض كل المغامرات."

#~ msgid "example_code_header"
#~ msgstr "مثال توضيحي"

#~ msgid "variables"
#~ msgstr "المتغيرات"

#~ msgid "enter_text"
#~ msgstr "أدخل الإجابة هنا..."

#~ msgid "enter"
#~ msgstr "الدخول"

#~ msgid "already_program_running"
#~ msgstr "هناك بالفعل برنامج اخر تحت التنفيذ، قم بانهاء ذلك البرنامج أولاً."

#~ msgid "run_code_button"
#~ msgstr "تنفيذ البرنامج"

#~ msgid "stop_code_button"
#~ msgstr "ايقاف البرنامج"

#~ msgid "next_exercise"
#~ msgstr "Next exercise"

#~ msgid "edit_code_button"
#~ msgstr "تعديل البرنامج"

#~ msgid "repair_program_logo_alt"
#~ msgstr "Repair program icon"

#~ msgid "read_code_label"
#~ msgstr "القراءة بصوت عال"

#~ msgid "regress_button"
#~ msgstr "الرجوع الى المستوى {level}"

#~ msgid "advance_button"
#~ msgstr "الذهاب الى المستوى {level}"

#~ msgid "developers_mode"
#~ msgstr "وضع المبرمج"

#~ msgid "nav_start"
#~ msgstr "صفحة البدأ"

#~ msgid "nav_hedy"
#~ msgstr "هيدي"

#~ msgid "nav_explore"
#~ msgstr "استكشف"

#~ msgid "nav_learn_more"
#~ msgstr "المزيد من المعلومات"

#~ msgid "program_header"
#~ msgstr "برامجي"

#~ msgid "my_achievements"
#~ msgstr "مغامراتي"

#~ msgid "my_account"
#~ msgstr "حسابي"

#~ msgid "for_teachers"
#~ msgstr "للمعلمين"

#~ msgid "logout"
#~ msgstr "تسجيل الخروج"

#~ msgid "login"
#~ msgstr "تسجيل الدخول"

#~ msgid "search"
#~ msgstr "ابحث..."

#~ msgid "keyword_support"
#~ msgstr "الأوامر البرمجية المترجمة"

#~ msgid "non_keyword_support"
#~ msgstr "المحتوى المترجم"

#~ msgid "welcome_back"
#~ msgstr "مرحباً بعودتك"

#~ msgid "teacher_tutorial_logo_alt"
#~ msgstr "اضغط على \"الخطوة التالية\" لتبدأ كمعلم أو معلمة في هيدي!"

#~ msgid "start_teacher_tutorial"
#~ msgstr "بدء الدليل التوجيهي للمعلم"

#~ msgid "hedy_tutorial_logo_alt"
#~ msgstr "بدء الدليل التوجيهي"

#~ msgid "start_hedy_tutorial"
#~ msgstr "بدء الدليل التوجيهي"

#~ msgid "start_programming_logo_alt"
#~ msgstr "ابدأ البرمجة"

#~ msgid "explore_programs_logo_alt"
#~ msgstr "استكشف البرامج"

#~ msgid "your_account"
#~ msgstr "ملفك الشخصي"

#~ msgid "profile_logo_alt"
#~ msgstr "تم تحديث الملف الشخصي."

#~ msgid "achievements"
#~ msgstr "انجازات"

#~ msgid "no_public_profile"
#~ msgstr "ليس لديك نص ملف شخصي عام حتى الآن ..."

#~ msgid "amount_created"
#~ msgstr "البرامج المنشأة"

#~ msgid "amount_saved"
#~ msgstr "البرامج المحفوظة"

#~ msgid "amount_submitted"
#~ msgstr "البرامج المرسلة"

#~ msgid "last_achievement"
#~ msgstr "آخر انجاز تم تحقيقه"

#~ msgid "your_last_program"
#~ msgstr "آخر برنامج تم حفظه"

#~ msgid "ok"
#~ msgstr "حسناً"

#~ msgid "cancel"
#~ msgstr "الغاء"

#~ msgid "copy_link_to_share"
#~ msgstr "انسخ الرابط لمشاركته"

#~ msgid "achievement_earned"
#~ msgstr "لقد ا حصلت على انجاز!"

#~ msgid "mailing_title"
#~ msgstr "اشترك في نشرة هيدي الإخبارية"

#~ msgid "email"
#~ msgstr "البريد الإلكتروني"

#~ msgid "surname"
#~ msgstr "الاسم الأول"

#~ msgid "lastname"
#~ msgstr "اسم العائلة"

#~ msgid "country"
#~ msgstr "البلد"

#~ msgid "subscribe"
#~ msgstr "اشترك"

#~ msgid "required_field"
#~ msgstr "مطلوب تعبئة الحقول مع علامة ال *"

#~ msgid "previous_campaigns"
#~ msgstr "عرض الحملات السابقة"

#~ msgid "step_title"
#~ msgstr "المهمة"

#~ msgid "save_code_button"
#~ msgstr "حفظ البرنامج"

#~ msgid "share_code_button"
#~ msgstr "حفظ ومشاركة البرنامج"

#~ msgid "try_button"
#~ msgstr "حاول"

#~ msgid "login_long"
#~ msgstr "الدخول الى حسابك"

#~ msgid "create_account"
#~ msgstr "انشاء حساب"

#~ msgid "forgot_password"
#~ msgstr "هل نسيت كلمة المرور؟"

#~ msgid "main_title"
#~ msgstr "هيدي"

#~ msgid "main_subtitle"
#~ msgstr "لغة برمجة متدرجة"

#~ msgid "try_it"
#~ msgstr "جرب ذلك"

#~ msgid "exercise"
#~ msgstr "Exercise"

#~ msgid "what_should_my_code_do"
#~ msgstr "What should my code do?"

#~ msgid "account_overview"
#~ msgstr "نظرة عامة على الحساب"

#~ msgid "my_messages"
#~ msgstr "رسائلي"

#~ msgid "invite_message"
#~ msgstr "لقد تلقيت دعوة للإنضمام إلى الصف"

#~ msgid "sent_by"
#~ msgstr "تم إرسال الدعوة من قبل"

#~ msgid "delete_invite"
#~ msgstr "حذف الدعوة"

#~ msgid "public_profile"
#~ msgstr "الملف العام"

#~ msgid "public_profile_visit"
#~ msgstr "يمكنك زيارة ملفك العام! اضغط"

#~ msgid "public_profile_link"
#~ msgstr "هنا"

#~ msgid "profile_picture"
#~ msgstr "الصورة الشخصية"

#~ msgid "personal_text"
#~ msgstr "النص الشخصي"

#~ msgid "your_personal_text"
#~ msgstr "نصّك الشخصي..."

#~ msgid "favourite_program"
#~ msgstr "البرامج المفضلة"

#~ msgid "public_profile_info"
#~ msgstr ""
#~ "بتحديد هذا الخانة أجعل ملفي الشخصي "
#~ "مرئيًا للجميع. انتبه على عدم مشاركة "
#~ "معلومات شخصية مثل اسمك أو عنوان "
#~ "منزلك ، لأن الجميع سيتمكن من "
#~ "رؤيتها!"

#~ msgid "update_public"
#~ msgstr "تحديث الملف العام"

#~ msgid "are_you_sure"
#~ msgstr "هل أنت متأكد؟ لا يمكنك التراجع عن هذا الإجراء."

#~ msgid "delete_public"
#~ msgstr "حذف الملف العام"

#~ msgid "self_removal_prompt"
#~ msgstr "هل أنت متأكد أنك تريد مغادرة هذا الصف؟"

#~ msgid "leave_class"
#~ msgstr "مغادرة الصف"

#~ msgid "settings"
#~ msgstr "اعداداتي الشخصية"

#~ msgid "birth_year"
#~ msgstr "سنة الميلاد"

#~ msgid "preferred_language"
#~ msgstr "اللغة المفضلة"

#~ msgid "preferred_keyword_language"
#~ msgstr "اللغة المفضلة للأوامر البرمجية"

#~ msgid "gender"
#~ msgstr "الجنس"

#~ msgid "female"
#~ msgstr "بنت / أنثى"

#~ msgid "male"
#~ msgstr "ولد / ذكر"

#~ msgid "other"
#~ msgstr "آخر"

#~ msgid "update_profile"
#~ msgstr "تحديث الملف الشخصي"

#~ msgid "destroy_profile"
#~ msgstr "حذف الملف الشخصي"

#~ msgid "change_password"
#~ msgstr "تغيير كلمة المرور"

#~ msgid "current_password"
#~ msgstr "كلمة المرور الحالية"

#~ msgid "new_password"
#~ msgstr "كلمة المرور الجديدة"

#~ msgid "repeat_new_password"
#~ msgstr "أعد ادخال كلمة المرور"

#~ msgid "recent"
#~ msgstr "برامجي الأخيرة"

#~ msgid "submitted_header"
#~ msgstr "هذا برنامج تسليمه ولا يمكن نعديله."

#~ msgid "title"
#~ msgstr "العنوان"

#~ msgid "last_edited"
#~ msgstr "تاريخ آخر تعديل"

#~ msgid "favourite_confirm"
#~ msgstr "هل أنت متأكد أنك تريد تحديد هذا البرنامج كبرنامج المفضل؟"

#~ msgid "open"
#~ msgstr "افتح"

#~ msgid "copy_clipboard"
#~ msgstr "تم النسخ الى الحافظة (ذاكرة التخزين المؤقت) بنجاح"

#~ msgid "delete_confirm"
#~ msgstr "هل أنت متأكد من أنك تريد حذف البرنامج؟"

#~ msgid "delete"
#~ msgstr "حذف"

#~ msgid "unshare_confirm"
#~ msgstr "هل أنت متأكد من أنك تريد جعل البرنامج خاصاً/سرّياً؟"

#~ msgid "unshare"
#~ msgstr "الغاء المشاركة"

#~ msgid "submit_warning"
#~ msgstr "هل أنت متأكد أنك تريد ارسال هذا البرنامج؟"

#~ msgid "submit_program"
#~ msgstr "ارسال"

#~ msgid "share_confirm"
#~ msgstr "هل أنت متأكد من أنك تريد جعل البرنامج عاماً/علنياً؟"

#~ msgid "share"
#~ msgstr "مشاركة"

#~ msgid "no_programs"
#~ msgstr "ليس لديك أي برامج بعد."

#~ msgid "write_first_program"
#~ msgstr "اكتب أول برامجك!"

#~ msgid "no_shared_programs"
#~ msgstr "ليس لديه برامج تم مشاركتها..."

#~ msgid "quiz_logo_alt"
#~ msgstr "Quiz logo"

#~ msgid "start_quiz"
#~ msgstr "بدء الفحص السريع"

#~ msgid "go_to_first_question"
#~ msgstr "الذهاب الى السؤال ١"

#~ msgid "question"
#~ msgstr "السؤال"

#~ msgid "hint"
#~ msgstr "تلميح؟"

#~ msgid "submit_answer"
#~ msgstr "إجابة السؤال"

#~ msgid "feedback_success"
#~ msgstr "أحسنت!"

#~ msgid "feedback_failure"
#~ msgstr "إجابة خاطئة!"

#~ msgid "correct_answer"
#~ msgstr "الإجابة الصحيحة هي"

#~ msgid "go_to_question"
#~ msgstr "الذهاب إلى السؤال"

#~ msgid "go_to_quiz_result"
#~ msgstr "الذهاب إلى نتيجة الفحص السريع"

#~ msgid "end_quiz"
#~ msgstr "نهاية الفحص السريع"

#~ msgid "score"
#~ msgstr "النتيجة"

#~ msgid "recover_password"
#~ msgstr "طلب إعادة ضبط كلمة المرور"

#~ msgid "send_password_recovery"
#~ msgstr "ارسال رابط لاسترجاع كلمة المرور"

#~ msgid "reset_password"
#~ msgstr "اعادة ضبط كلمة المرور"

#~ msgid "password_repeat"
#~ msgstr "اعادة كلمة المرور"

#~ msgid "create_account_explanation"
#~ msgstr "يسمح لك امتلاك حسابك الخاص بحفظ برامجك."

#~ msgid "email_repeat"
#~ msgstr "اعادة البريد اإلكتروني"

#~ msgid "programming_experience"
#~ msgstr "هل لديك خبرة سابقة في البرمجة؟"

#~ msgid "languages"
#~ msgstr "أي من لغات البرمجة التالية استخدمتها من قبل؟"

#~ msgid "other_block"
#~ msgstr "لغة برمجة أخرى تستعمل اللبنات البرمجية"

#~ msgid "other_text"
#~ msgstr "لغة برمجية نصّية أخرى"

#~ msgid "request_teacher"
#~ msgstr "هل ترغب في التقدم بطلب للحصول على حساب المعلم؟"

#~ msgid "subscribe_newsletter"
#~ msgstr "اشترك في النشرة الإخبارية"

#~ msgid "agree_with"
#~ msgstr "أوافق على"

#~ msgid "privacy_terms"
#~ msgstr "شروط الخصوصية"

#~ msgid "agree_third_party"
#~ msgstr ""
#~ "أوافق على أن يتم الاتصال بي من "
#~ "قبل شركاء جامعة لايدن (Leiden) مع "
#~ "عروض تسويقية (اختياري)"

#~ msgid "already_account"
#~ msgstr "هل لديك حساب بالفعل؟"

#~ msgid "teacher_invitation_require_login"
#~ msgstr ""
#~ "لإعداد ملفك الشخصي كمعلم ، سنحتاج "
#~ "منك تسجيل الدخول. إذا لم يكن لديك"
#~ " حساب ، فالرجاء إنشاء حساب."

#~ msgid "by"
#~ msgstr "عند"
<|MERGE_RESOLUTION|>--- conflicted
+++ resolved
@@ -3,13 +3,8 @@
 msgstr ""
 "Project-Id-Version: PACKAGE VERSION\n"
 "Report-Msgid-Bugs-To: \n"
-<<<<<<< HEAD
-"POT-Creation-Date: 2022-06-28 18:27+0300\n"
-"PO-Revision-Date: 2022-06-24 06:10+0000\n"
-=======
-"POT-Creation-Date: 2022-06-27 10:59+0200\n"
+"POT-Creation-Date: 2022-06-28 18:38+0300\n"
 "PO-Revision-Date: 2022-06-28 13:25+0000\n"
->>>>>>> 0c6c88b4
 "Last-Translator: Anonymous <noreply@weblate.org>\n"
 "Language: ar\n"
 "Language-Team: ar <LL@li.org>\n"
@@ -41,16 +36,11 @@
 msgid "title_programs"
 msgstr "هيدي -برامجي"
 
-#: app.py:696 app.py:706 app.py:710 app.py:725 app.py:1005 app.py:1544
+#: app.py:696 app.py:706 app.py:710 app.py:725 app.py:1005 app.py:1550
 #: website/admin.py:17 website/admin.py:24 website/admin.py:92
 #: website/admin.py:111 website/admin.py:129 website/admin.py:136
-<<<<<<< HEAD
 #: website/admin.py:144 website/auth.py:716 website/auth.py:743
 #: website/programs.py:210 website/statistics.py:100
-=======
-#: website/auth.py:716 website/auth.py:743 website/programs.py:210
-#: website/statistics.py:86
->>>>>>> 0c6c88b4
 msgid "unauthorized"
 msgstr "ليس لديك الصلاحيات اللازمة للوصول إلى هذه الصفحة"
 
@@ -119,230 +109,230 @@
 msgid "title_explore"
 msgstr "هيدي - استكشف"
 
-#: app.py:1220 app.py:1225
+#: app.py:1221 app.py:1226
 #, fuzzy
 msgid "no_such_highscore"
 msgstr "لا يوجد هذا المستوى في هيدي!"
 
-#: app.py:1253 app.py:1255
+#: app.py:1255 app.py:1257
 msgid "translate_error"
 msgstr ""
 "حدث خطأ ما خلال ترجمة البرنامج. حاول تنفيذ البرنامج وافحص وجود خطأ فيه. "
 "البرنامج الذي يحتوي على خطأ لا يمكن أن تتم ترجمته."
 
-#: app.py:1260 app.py:1294
+#: app.py:1262 app.py:1296
 msgid "tutorial_start_title"
 msgstr "مرحباً في هيدي!"
 
-#: app.py:1260
+#: app.py:1262
 msgid "tutorial_start_message"
 msgstr "في هذا الدليل التوجيهي نشرح كل مزايا هيدي خطوة بخطوة."
 
-#: app.py:1262
+#: app.py:1264
 msgid "tutorial_editor_title"
 msgstr "محرر الكود"
 
-#: app.py:1262
+#: app.py:1264
 msgid "tutorial_editor_message"
 msgstr ""
 "في هذه النافذة يتم كتابة البرنامج/الكود. حاول كتابة شيء ما في مكان "
 "الفراغات!"
 
-#: app.py:1264
+#: app.py:1266
 msgid "tutorial_output_title"
 msgstr "نافذة النتائج"
 
-#: app.py:1264
+#: app.py:1266
 msgid "tutorial_output_message"
 msgstr "تظهر هنا نتيجة البرنامج الذي تقوم بتنفيذه، لقد صنعت هذا بنفسك!"
 
-#: app.py:1266
+#: app.py:1268
 msgid "tutorial_run_title"
 msgstr "زر التشغيل"
 
-#: app.py:1266
+#: app.py:1268
 msgid "tutorial_run_message"
 msgstr ""
 "عند الضغط على هذا الزر يتم تشغيل البرنامج! هلّا نجرب القيام بذلك في "
 "الخطوة التالية؟"
 
-#: app.py:1268
+#: app.py:1270
 msgid "tutorial_tryit_title"
 msgstr "فلنجرب ذلك!"
 
-#: app.py:1268
+#: app.py:1270
 msgid "tutorial_tryit_message"
 msgstr "شغل البرنامج، واضغط على \"الخطوة التالية\" بعد الانتهاء."
 
-#: app.py:1270
+#: app.py:1272
 #, fuzzy
 msgid "tutorial_speakaloud_title"
 msgstr "النهاية!"
 
-#: app.py:1270
+#: app.py:1272
 #, fuzzy
 msgid "tutorial_speakaloud_message"
 msgstr "اضغط على \"الخطوة التالية\" لتبدأ فعلياً البرمجة مع هيدي!"
 
-#: app.py:1272
+#: app.py:1274
 #, fuzzy
 msgid "tutorial_speakaloud_run_title"
 msgstr "النهاية!"
 
-#: app.py:1272
+#: app.py:1274
 #, fuzzy
 msgid "tutorial_speakaloud_run_message"
 msgstr "اضغط على \"الخطوة التالية\" لتبدأ فعلياً البرمجة مع هيدي!"
 
-#: app.py:1274
+#: app.py:1276
 msgid "tutorial_nextlevel_title"
 msgstr "إلى المستوى التالي"
 
-#: app.py:1274
+#: app.py:1276
 msgid "tutorial_nextlevel_message"
 msgstr ""
 "عندما تعتقد أنك استوعبت كل شيء وتمرنت بما فيه الكفاية يمكنك الإنتقال إلى "
 "المستوى التالي. اذا وُجدَ مستوى سابق أيضا ستجد أيضاً زراً آخر لترجع إلى "
 "المستوى السابق."
 
-#: app.py:1276
+#: app.py:1278
 msgid "tutorial_leveldefault_title"
 msgstr "شرح المستوى"
 
-#: app.py:1276
+#: app.py:1278
 msgid "tutorial_leveldefault_message"
 msgstr ""
 "علامة التبويب الأولى تحتوي دائماً على شرح المستوى. في كل مستوى سيتم شرح "
 "الأوامر الجديدة هنا."
 
-#: app.py:1278
+#: app.py:1280
 msgid "tutorial_adventures_title"
 msgstr "المغامرات"
 
-#: app.py:1278
+#: app.py:1280
 msgid "tutorial_adventures_message"
 msgstr ""
 "علامات التبويب الأخرى تحتوي على مغامرات تستطيع أن تبرمجها في كل مستوى. "
 "المغامرات تنتقل من السهل الى الصعب."
 
-#: app.py:1280
+#: app.py:1282
 msgid "tutorial_quiz_title"
 msgstr "الفحص السريع"
 
-#: app.py:1280
+#: app.py:1282
 msgid "tutorial_quiz_message"
 msgstr ""
 "في نهاية كل مستوى يمكنك القيام بالفحص السريع. بهذه الطريقة يمكنك أن تتحقق"
 " اذا ما كنت ملمّاً بكل المفاهيم."
 
-#: app.py:1282
+#: app.py:1284
 msgid "tutorial_saveshare_title"
 msgstr "الحفظ والمشاركة"
 
-#: app.py:1282
+#: app.py:1284
 msgid "tutorial_saveshare_message"
 msgstr "يمكنك حفظ كل البرامج التي تنشأها ومشاركتها مع المستخدمين الآخرين ل هيدي."
 
-#: app.py:1284
+#: app.py:1286
 msgid "tutorial_cheatsheet_title"
 msgstr "ورقة الغش"
 
-#: app.py:1284
+#: app.py:1286
 msgid "tutorial_cheatsheet_message"
 msgstr ""
 "اذا نسيت أمراً برمجياً يمكنك دوماً استعمال ورقة الغش. هناك ستجد قائمة بكل"
 " الأوامر البرمجية التي يمكن استعمالها في المستوى الحالي."
 
-#: app.py:1286 app.py:1306
+#: app.py:1288 app.py:1308
 msgid "tutorial_end_title"
 msgstr "النهاية!"
 
-#: app.py:1286
+#: app.py:1288
 msgid "tutorial_end_message"
 msgstr "اضغط على \"الخطوة التالية\" لتبدأ فعلياً البرمجة مع هيدي!"
 
-#: app.py:1288 app.py:1308
+#: app.py:1290 app.py:1310
 #, fuzzy
 msgid "tutorial_title_not_found"
 msgstr "We could not find that page!"
 
-#: app.py:1288 app.py:1308
+#: app.py:1290 app.py:1310
 #, fuzzy
 msgid "tutorial_message_not_found"
 msgstr "You have received an invitation to join class"
 
-#: app.py:1294
+#: app.py:1296
 #, fuzzy
 msgid "teacher_tutorial_start_message"
 msgstr "You have received an invitation to join class"
 
-#: app.py:1296
+#: app.py:1298
 #, fuzzy
 msgid "tutorial_class_title"
 msgstr "Hide cheatsheet"
 
-#: app.py:1296
+#: app.py:1298
 msgid "tutorial_class_message"
 msgstr ""
 "كمعلم أو معلمة يمكنك انشاء صفوف ودعوة التلاميذ أو جعلهم ينضمون الى الصف "
 "من خلال رابط. يمكنك معاينة البرامج التي ينشأها التلاميذ بالاضافة الى "
 "احصائيات عن نشاط كل تلاميذك."
 
-#: app.py:1298
+#: app.py:1300
 msgid "tutorial_customize_class_title"
 msgstr "تخصيص الصفوف"
 
-#: app.py:1298
+#: app.py:1300
 msgid "tutorial_customize_class_message"
 msgstr ""
 "يمكنك القيام بتخصيصات معينة للصفوف من خلال اخفاء مستويات و/أو مغامرات "
 "معينة بالاضافة إلى تفعيلهم في تاريخ محدد تلقائياً."
 
-#: app.py:1300
+#: app.py:1302
 msgid "tutorial_own_adventures_title"
 msgstr "انشاء مغامرات"
 
-#: app.py:1300
+#: app.py:1302
 msgid "tutorial_own_adventures_message"
 msgstr ""
 "يمكنك انشاء مغامراتك الخاصة بك واستخدامها كمهمات لتلاميذك. يمكنك انشاؤهم "
 "هنا وتخصيصهم لصفوف معينة من خلال خاصية تخصيص الصفوف."
 
-#: app.py:1302
+#: app.py:1304
 msgid "tutorial_accounts_title"
 msgstr "انشاء حسابات"
 
-#: app.py:1302
+#: app.py:1304
 msgid "tutorial_accounts_message"
 msgstr ""
 "يمكنك انشاء عدة حسابات في المرة الواحدة، عليك فقط تزويد اسم المستخدم "
 "وكلمة المرور. يمكنك أيضاً أن تضيف هذا الحسابات إلى واحد من صفوفك بشكل "
 "مباشر."
 
-#: app.py:1304
+#: app.py:1306
 msgid "tutorial_documentation_title"
 msgstr "توثيق هيدي"
 
-#: app.py:1304
+#: app.py:1306
 #, fuzzy
 msgid "tutorial_documentation_message"
 msgstr "Customize adventure"
 
-#: app.py:1306
+#: app.py:1308
 msgid "teacher_tutorial_end_message"
 msgstr "اضغط على \"الخطوة التالية\" لتبدأ كمعلم أو معلمة في هيدي!"
 
-#: app.py:1316
+#: app.py:1318
 msgid "tutorial_code_snippet"
 msgstr ""
 "{print} مرحباً أيها العالم!\n"
 "{print} أنا أتعلم هيدي من خلال الدليل التوجيهي!"
 
-#: app.py:1320 app.py:1330
+#: app.py:1322 app.py:1332
 msgid "invalid_tutorial_step"
 msgstr ""
 
-#: app.py:1483 website/auth.py:278 website/auth.py:333 website/auth.py:469
+#: app.py:1489 website/auth.py:278 website/auth.py:333 website/auth.py:469
 #: website/auth.py:494 website/auth.py:524 website/auth.py:637
 #: website/auth.py:675 website/auth.py:722 website/auth.py:749
 #: website/quiz.py:43 website/quiz.py:69 website/teacher.py:88
@@ -352,27 +342,27 @@
 msgid "ajax_error"
 msgstr "لقد حدث خطأ ما، يرجى المحاولة مرة أخرى."
 
-#: app.py:1486
+#: app.py:1492
 msgid "image_invalid"
 msgstr "الصورة التي اخترتها غير صالحة."
 
-#: app.py:1488
+#: app.py:1494
 msgid "personal_text_invalid"
 msgstr "النص الشخصي غير صالح."
 
-#: app.py:1490 app.py:1496
+#: app.py:1496 app.py:1502
 msgid "favourite_program_invalid"
 msgstr "البرنامج المفضل الذي اخترته غير صالح."
 
-#: app.py:1510 app.py:1511
+#: app.py:1516 app.py:1517
 msgid "public_profile_updated"
 msgstr "تم تحديث الملف الشخصي العام."
 
-#: app.py:1548 app.py:1573
+#: app.py:1554 app.py:1579
 msgid "user_not_private"
 msgstr "هذا الحساب إما غير موجود أو لا يوجد لديه ملف شخصي عام"
 
-#: app.py:1581
+#: app.py:1587
 msgid "invalid_teacher_invitation_code"
 msgstr ""
 "رمز الدعوة للمعلم غير صالح. لتصبح معلماً أو معلمةً تواصل معنا على "
@@ -393,356 +383,382 @@
 #: content/error-messages.txt:1
 msgid "Wrong Level"
 msgstr ""
+"لقد أدخلت برنامج هيدي صحيحاً ولكن ليس في المستوى المناسب. لقد كتبت "
+"{offending_keyword} للمستوى {working_level}. تلميح: {tip}"
 
 #: content/error-messages.txt:2
 msgid "Incomplete"
 msgstr ""
+"أوه! لقد نسيت أن تكمل جزءاً من البرنامج! في السطر رقم {line_number}، عليك"
+" أن تكمل كتابة الكود بعد {incomplete_command}."
 
 #: content/error-messages.txt:3
-#, fuzzy
 msgid "Invalid"
-msgstr "الرجاء ادخال سنة بين ١٩٩٠ و {year}."
+msgstr ""
+"{invalid_command} ليس أمراً برمجياً ضمن المستوى {level} من هيدي. هل كنت "
+"تقصد الأمر {guessed_command}؟"
 
 #: content/error-messages.txt:4
 msgid "Invalid Space"
 msgstr ""
+"أوه! يوجد مسافة زائدة في بداية السطر رقم {line_number}، المسافات تربك "
+"الحاسوب أحياناً. هل باستطاعتك أن تمسحها؟"
 
 #: content/error-messages.txt:5
 msgid "Has Blanks"
 msgstr ""
+"البرنامج الخاص بك غير مكتمل. عليك أن تستبدل الفراغات الموجودة وتضع مكانها"
+" الكود الذي تريد للحاسوب أن ينفذه."
 
 #: content/error-messages.txt:6
 msgid "No Indentation"
 msgstr ""
+"لقد استخدمت عدداً غير كافي من الفراغات كإزاحة في السطر رقم {line_number}."
+" لقد استخدمت {leading_spaces} إزاحات وهذا غير كافٍ. يجب عليك أن تبدأ كل "
+"مجموعة جديدة من الكود ب {indent_size} إزاحات أكثر من السطر الذي يسبقها."
 
 #: content/error-messages.txt:7
 msgid "Unexpected Indentation"
 msgstr ""
+"لقد استخدمت عدداً أكثر من اللازم من الفراغات كإزاحة في السطر رقم "
+"{line_number}. لقد استخدمت {leading_spaces} إزاحات وهذا أكثر من اللازم. "
+"يجب عليك أن تبدأ كل مجموعة جديدة من الكود ب {indent_size} إزاحات أكثر من "
+"السطر الذي يسبقها."
 
 #: content/error-messages.txt:8
 msgid "Parse"
 msgstr ""
+"الكود الذي أدخلته ليس مطابقاً لبرمجيات هيدي. يوجد خطأفي في السطر رقم "
+"{location[0]} والموضع {location[1]}. لقد أدخلت الرمز {character_found} "
+"لكن هذا غير مسموح به."
 
 #: content/error-messages.txt:9
 msgid "Unquoted Text"
 msgstr ""
+"انتبه! عند استعمال الأوامر اسأل أو قول يجب أن يكون النص بين علامات "
+"الاقتباس \". على ما يبدو أنك نسيت اضافة واحدة منهم في مكان ما."
 
 #: content/error-messages.txt:10
 msgid "Unquoted Assignment"
 msgstr ""
+"ابتداء من هذا المستوى عليك وضع النص على يسار `هو` بين علامات الاقتباس. "
+"لقد نسيت فعل ذلك مع النص {text}."
 
 #: content/error-messages.txt:11
 msgid "Unquoted Equality Check"
 msgstr ""
+"اذا كنت تريد فحص ما اذا كان المتغير مساويا لنص من عدة كلمات، هذه الكلمات "
+"يجب أن تكون محاطة بعلامات الاقتباس!"
 
 #: content/error-messages.txt:12
 msgid "Var Undefined"
 msgstr ""
+"لقد قمت باستعمال المتغير {name} لكنك لم تقم بضبط قيمته ابتداء. من الممكن "
+"أيضاً أنك كنت تريد استعمال الكلمة {name} ولكن نسيت وضع علامات الاقتباس."
 
 #: content/error-messages.txt:13
 msgid "Cyclic Var Definition"
 msgstr ""
+"يجب أن تضبط قيمة المتغير {name} قبل أن تستعمله على الجانب الأيسر من من "
+"الأمر هو."
 
 #: content/error-messages.txt:14
 msgid "Lonely Echo"
 msgstr ""
+"لقد استعملت الأمر ردد قبل الأمر اسأل، أو استعملت الأمر ردد بدون استعمال "
+"الأمر اسأل. قم باستعمال الأمر اسأل للحصول على اجابة أولاً ثم استعمل الأمر"
+" ردد."
 
 #: content/error-messages.txt:15
 msgid "Too Big"
 msgstr ""
+"واو! برنامجك يحتوي على {lines_of_code} سطر برمجي! لكننا نستطيع معالجة "
+"{max_lines} سطر برمجي كحد أقصى في هذا المستوى. اجعل برنامجك أصغر وحاول "
+"مرة أخرى."
 
 #: content/error-messages.txt:16
 msgid "Invalid Argument Type"
 msgstr ""
+"لا يمكن استعمال الأمر {command} مع {invalid_argument} وذلك بسبب كونها "
+"{invalid_type}. حاول تغيير {invalid_argument} الى {allowed_types}."
 
 #: content/error-messages.txt:17
 msgid "Invalid Argument"
 msgstr ""
+"لا يمكن استعمال الأمر {command} مع {invalid_argument}. حاول تغيير "
+"{invalid_argument} الى {allowed_types}."
 
 #: content/error-messages.txt:18
-#, fuzzy
 msgid "Invalid Type Combination"
 msgstr ""
-"رمز الدعوة للمعلم غير صالح. لتصبح معلماً أو معلمةً تواصل معنا على "
-"hedy@felienne.com."
+"لا يمكن استعمال {invalid_argument} و{invalid_argument_2} مع الأمر "
+"{command} وذلك بسبب كون الأول{invalid_type} وكون الآخر {invalid_type_2}. "
+"حاول تغيير {invalid_argument} الى {invalid_type_2} أو "
+"{invalid_argument_2} الى {invalid_type}."
 
 #: content/error-messages.txt:19
 msgid "Unsupported Float"
 msgstr ""
+"لا ندعم الأرقام غير الصحيحة (الأرقام العشرية)حتى الان، ولكنها ستكون "
+"مدعومة بعد عدة مستويات. في الوقت الحالي قم بتغيير {value} الر رقم صحيح."
 
 #: content/error-messages.txt:20
 msgid "Locked Language Feature"
 msgstr ""
+"أنت تستعمل {concept}! هذا مدهش، لكن {concept} غير متاح لك حالياً! سيتاح "
+"لك استعماله في مستوى لاحق."
 
 #: content/error-messages.txt:21
 msgid "Missing Command"
-msgstr ""
+msgstr "يبدو أنك نسيت استخدام أمر برمجي في السطر رقم {line_number}."
 
 #: content/error-messages.txt:22
 msgid "Missing Inner Command"
 msgstr ""
+"يبدو أنك نسيت استخدام أمر برمجي مع الجملة {command} التي استعملتها في "
+"السطر رقم {line_number}."
 
 #: content/error-messages.txt:23
 msgid "Unsupported String Value"
-msgstr ""
+msgstr "النصوص لا يمكن أن تحتوي على {invalid_value}."
 
 #: content/error-messages.txt:24
 msgid "ask_needs_var"
 msgstr ""
+"ابتداء من المستوى الثاني، نستخدم الأمر اسأل مع متغير. مثال: الاسم هو اسأل"
+" ما اسمك؟"
 
 #: content/error-messages.txt:25
 msgid "echo_out"
 msgstr ""
+"لم نعد بحاجة الى الأمر ردد ابتداء من المستوى الثاني. يمكنك أن تكرر اجابة "
+"سؤال ما من خلال استخدام الأمر اسأل والأمر قول. مثال: الاسم هو اسأل ما "
+"اسمك؟ قول مرحبا الاسم"
 
 #: content/error-messages.txt:26
 msgid "space"
-msgstr ""
+msgstr "مسافة إزاحة"
 
 #: content/error-messages.txt:27
 msgid "comma"
-msgstr ""
+msgstr "فاصلة"
 
 #: content/error-messages.txt:28
-#, fuzzy
 msgid "question mark"
-msgstr "الرمز الخاص بك غير صالح."
+msgstr "علامة سؤال"
 
 #: content/error-messages.txt:29
 msgid "newline"
-msgstr ""
+msgstr "سطر جديد"
 
 #: content/error-messages.txt:30
 msgid "period"
-msgstr ""
+msgstr "نقطة"
 
 #: content/error-messages.txt:31
 msgid "exclamation mark"
-msgstr ""
+msgstr "علامة تعجب"
 
 #: content/error-messages.txt:32
 msgid "dash"
-msgstr ""
+msgstr "علامة الشرطة"
 
 #: content/error-messages.txt:33
 msgid "star"
-msgstr ""
+msgstr "علامة النجمة"
 
 #: content/error-messages.txt:34
 msgid "single quotes"
-msgstr ""
+msgstr "علامة اقتباس أحادية"
 
 #: content/error-messages.txt:35
 msgid "double quotes"
-msgstr ""
+msgstr "علامة اقتباس مزدوجة"
 
 #: content/error-messages.txt:36
 msgid "slash"
-msgstr ""
+msgstr "علامة الخط المائل ناحية اليمين"
 
 #: content/error-messages.txt:37
 msgid "string"
-msgstr ""
+msgstr "نص"
 
 #: content/error-messages.txt:38
 msgid "nested blocks"
-msgstr ""
+msgstr "مجموعة ضمن مجموعة"
 
 #: content/error-messages.txt:39
 msgid "or"
-msgstr ""
+msgstr "أو"
 
 #: content/error-messages.txt:40
-#, fuzzy
 msgid "number"
-msgstr "مستخدم"
+msgstr "رقم"
 
 #: content/error-messages.txt:41
 msgid "integer"
-msgstr ""
+msgstr "رقم"
 
 #: content/error-messages.txt:42
 msgid "float"
-msgstr ""
+msgstr "رقم"
 
 #: content/error-messages.txt:43
 msgid "list"
-msgstr ""
+msgstr "قائمة"
 
 #: content/error-messages.txt:44
 msgid "input"
-msgstr ""
+msgstr "اجابة باستخدام اسأل"
 
 #: templates/achievements.html:5
-#, fuzzy
 msgid "general"
-msgstr "الرجاء تحديد جنس صالح واختيار (أنثى ، ذكر ، أخرى)."
+msgstr "عام"
 
 #: templates/achievements.html:9
-#, fuzzy
 msgid "programs_created"
-msgstr "تم إنشاء الحسابات بنجاح."
+msgstr "البرامج المنشأة"
 
 #: templates/achievements.html:10
-#, fuzzy
 msgid "programs_saved"
-msgstr "الرجاء اختيار لغة برمجة بشكل صحيح."
+msgstr "البرامج المحفوظة"
 
 #: templates/achievements.html:11
 msgid "programs_submitted"
-msgstr ""
-
-#: templates/achievements.html:13 templates/achievements.html:25
-#, fuzzy
+msgstr "البرامج التي تم تسليمها"
+
+#: templates/achievements.html:13 templates/achievements.html:26
 msgid "teacher"
-msgstr "يبدو أنك لست معلم أو معلمة!"
-
-#: templates/achievements.html:16 templates/achievements.html:53
+msgstr "معلم"
+
+#: templates/achievements.html:16 templates/achievements.html:54
 msgid "hidden"
-msgstr ""
+msgstr "مخفي"
 
 #: templates/achievements.html:23
-#, fuzzy
 msgid "hedy_achievements"
-msgstr "هيدي - انجازاتي"
-
-#: templates/achievements.html:36 templates/achievements.html:50
+msgstr "انجازات هيدي"
+
+#: templates/achievements.html:37 templates/achievements.html:51
 #: templates/landing-page.html:89 templates/layout.html:92
 #: templates/public-page.html:51
 #, fuzzy
 msgid "achievements_logo_alt"
-msgstr "هيدي - انجازاتي"
-
-#: templates/achievements.html:37
+msgstr "انجازات"
+
+#: templates/achievements.html:38
+#, fuzzy
 msgid "achievements_check_icon_alt"
-msgstr ""
+msgstr "لقد ا حصلت على انجاز!"
 
 #: templates/base_email.html:3 templates/cheatsheet.html:15
 #: templates/incl-menubar.html:4
+#, fuzzy
 msgid "hedy_logo_alt"
-msgstr ""
+msgstr "Hedy logo"
 
 #: templates/cheatsheet.html:14
-#, fuzzy
 msgid "cheatsheet_title"
-msgstr "ورقة الغش"
+msgstr "ورقة غش"
 
 #: templates/class-logs.html:10 templates/class-stats.html:22
 #: templates/create-accounts.html:41 templates/customize-class.html:166
 msgid "back_to_class"
-msgstr ""
-
-#: templates/class-overview.html:13 templates/for-teachers.html:32
-#, fuzzy
+msgstr "الرجوع الى صف"
+
+#: templates/class-overview.html:13 templates/for-teachers.html:35
 msgid "class_name_prompt"
-msgstr "لم تدخل اسم الصف!"
-
-<<<<<<< HEAD
+msgstr "أدخل اسم الصف رجاء"
+
 #: templates/class-overview.html:19 templates/class-overview.html:66
-#: templates/create-accounts.html:16 templates/highscores.html:22
-#: templates/login.html:12 templates/profile.html:87 templates/recover.html:8
+#: templates/create-accounts.html:16 templates/highscores.html:25
+#: templates/login.html:12 templates/profile.html:89 templates/recover.html:8
 #: templates/signup.html:10
-#, fuzzy
-=======
-#: templates/class-overview.html:19 templates/class-overview.html:65
-#: templates/create-accounts.html:16 templates/highscores.html:25
-#: templates/login.html:12 templates/profile.html:87 templates/recover.html:8
-#: templates/signup.html:10
->>>>>>> 0c6c88b4
 msgid "username"
-msgstr "اسم المستخدم يجب أن يتكون من ثلاثة أحرف على الأقل."
+msgstr "اسم المستخدم"
 
 #: templates/class-overview.html:20
-#, fuzzy
 msgid "last_login"
-msgstr "هيدي - تسجيل الدخول"
+msgstr "اخر تسجيل دخول"
 
 #: templates/class-overview.html:21
 msgid "highest_level_reached"
-msgstr ""
+msgstr "أعلى مستوى تم الوصول له"
 
 #: templates/class-overview.html:22
-#, fuzzy
 msgid "number_programs"
-msgstr "هيدي -برامجي"
+msgstr "عدد البرامج"
 
 #: templates/class-overview.html:23
-#, fuzzy
 msgid "programs"
-msgstr "هيدي -برامجي"
+msgstr "البرامج"
 
 #: templates/class-overview.html:24 templates/create-accounts.html:17
 #: templates/login.html:15 templates/reset.html:8 templates/signup.html:19
-#, fuzzy
 msgid "password"
-msgstr "كلمة المرور المختارة يجب أن تتكون من ستة أحرف على الأقل."
+msgstr "كلمة المرور"
 
 #: templates/class-overview.html:25 templates/class-overview.html:69
-#: templates/customize-adventure.html:52 templates/for-teachers.html:43
-#: templates/for-teachers.html:53
+#: templates/customize-adventure.html:52 templates/for-teachers.html:46
+#: templates/for-teachers.html:56
 msgid "remove"
-msgstr ""
+msgstr "ازالة"
 
 #: templates/class-overview.html:35
 msgid "page"
-msgstr ""
+msgstr "صفحة"
 
 #: templates/class-overview.html:36
-#, fuzzy
 msgid "enter_password"
-msgstr ""
-"ستصلك على الفور رسالة على البريد الإلكتروني مع التعليمات الخاصة بإعادة "
-"ضبط كلمة المرور الخاصة بك."
+msgstr "أدخل كلمة سر جديدة ل"
 
 #: templates/class-overview.html:36
-#, fuzzy
 msgid "password_change_prompt"
-msgstr "لا يمكنك تغيير كلمة المرور لهذا المستخدم."
+msgstr "هل أنت متأكد أنك تريد تغيير كلمة المرور هذه؟"
 
 #: templates/class-overview.html:37
 msgid "remove_student_prompt"
-msgstr ""
+msgstr "هل أنت متأكد أنك تريد ازالة التلميذ من الصف؟"
 
 #: templates/class-overview.html:44
+#, fuzzy
 msgid "add_students"
-msgstr ""
+msgstr "تلاميذ"
 
 #: templates/class-overview.html:45 templates/customize-class.html:5
-#, fuzzy
 msgid "customize_class"
-msgstr "هيدي - تخصيص صف"
+msgstr "تخصيص الصف"
 
 #: templates/class-overview.html:46
-#, fuzzy
 msgid "class_stats"
-msgstr "احصائياتي"
+msgstr "احصائيات الصف"
 
 #: templates/class-overview.html:47
 #, fuzzy
 msgid "class_logs"
-msgstr "هيدي - انضم الى صف"
+msgstr "اخر تسجيل دخول"
 
 #: templates/class-overview.html:48 templates/customize-adventure.html:59
 msgid "back_to_teachers_page"
-msgstr ""
+msgstr "الرجوع الى صفحة المعلم"
 
 #: templates/class-overview.html:49
-#, fuzzy
 msgid "delete_class_prompt"
-msgstr "يمكن للمعلمين فقط استرجاع الصفوف"
+msgstr "هل أنت متأكد أنك تريدحذف الصف؟"
 
 #: templates/class-overview.html:49
-#, fuzzy
 msgid "delete_class"
-msgstr "تم حذف البرنامج بنجاح."
+msgstr "حذف الصف بشكل نهائي"
 
 #: templates/class-overview.html:52
 #, fuzzy
 msgid "add_students_options"
-msgstr "اسم المستخدم غير موجود."
+msgstr "انشاء حسابات للتلاميذ"
 
 #: templates/class-overview.html:54
+#, fuzzy
 msgid "copy_link_success"
-msgstr ""
+msgstr "انسخ الرابط لمشاركته"
 
 #: templates/class-overview.html:54
 #, fuzzy
@@ -750,9 +766,8 @@
 msgstr "الرجاء نسخ هذا الرابط ولصقه في تبويبة جديدة:"
 
 #: templates/class-overview.html:55
-#, fuzzy
 msgid "invite_prompt"
-msgstr "يجب أن يكون لديك حساب لتتمكن من حفظ برنامجك. هل ترغب بتسجيل الدخول الآن؟"
+msgstr "أدخل اسم مستخدم"
 
 #: templates/class-overview.html:55
 #, fuzzy
@@ -760,57 +775,53 @@
 msgstr "يجب أن تكون جميع أسماء المستخدمين لا نظير لها."
 
 #: templates/class-overview.html:56 templates/create-accounts.html:45
-#, fuzzy
 msgid "create_accounts"
-msgstr "لا يوجد حسابات ليتم انشاءها."
+msgstr "انشاء عدة حسابات"
 
 #: templates/class-overview.html:61
 msgid "pending_invites"
-msgstr ""
+msgstr "الدعوات قيد الإنتظار"
 
 #: templates/class-overview.html:67
 msgid "invite_date"
-msgstr ""
+msgstr "تاريخ الدعوة"
 
 #: templates/class-overview.html:68
 msgid "expiration_date"
-msgstr ""
-
-#: templates/class-overview.html:78 templates/profile.html:15
+msgstr "تاريخ انتهاء الصلاحية"
+
+#: templates/class-overview.html:78 templates/profile.html:16
 msgid "delete_invite_prompt"
-msgstr ""
+msgstr "هل أنت متأكد أنك تريد حذف الدعوة الى هذا الصف؟"
 
 #: templates/class-prejoin.html:7
-#, fuzzy
 msgid "class_already_joined"
-msgstr "اسم هذا الصف غير صالح."
+msgstr "أنت بالفعل تلميذ في صف"
 
 #: templates/class-prejoin.html:9 templates/error-page.html:6
+#, fuzzy
 msgid "error_logo_alt"
-msgstr ""
+msgstr "Error logo"
 
 #: templates/class-prejoin.html:11
-#, fuzzy
 msgid "goto_profile"
-msgstr "هيدي - حسابي"
-
-#: templates/class-prejoin.html:15 templates/profile.html:12
-#, fuzzy
+msgstr "الذهاب الى ملفي الشخصي"
+
+#: templates/class-prejoin.html:15 templates/profile.html:13
 msgid "prompt_join_class"
-msgstr "هيدي - انضم الى صف"
+msgstr "هل تريد الإنضمام الى هذا الصف؟"
 
 #: templates/class-prejoin.html:17 website/teacher.py:181
 msgid "join_prompt"
 msgstr "يجب أن يكون لديك حساب لتنضم الى صف. هل تريد تسجيل الدحول الآن؟"
 
-#: templates/class-prejoin.html:17 templates/profile.html:14
-#, fuzzy
+#: templates/class-prejoin.html:17 templates/profile.html:15
 msgid "join_class"
-msgstr "هيدي - انضم الى صف"
+msgstr "انضم الى صف"
 
 #: templates/code-page.html:8 templates/for-teachers.html:9
 msgid "next_step_tutorial"
-msgstr ""
+msgstr "الخطوة التالية >>>"
 
 #: templates/code-page.html:34 templates/code-page.html:44
 #: templates/customize-class.html:28 templates/customize-class.html:64
@@ -818,339 +829,268 @@
 #: templates/level-page.html:6 templates/level-page.html:11
 #: templates/quiz.html:8 templates/view-program-page.html:12
 #: templates/view-program-page.html:28
-#, fuzzy
 msgid "level_title"
-msgstr "هذا المستوى من هيدي غير صحيح."
+msgstr "مستوى"
 
 #: templates/create-accounts.html:5
 msgid "create_multiple_accounts"
-msgstr ""
+msgstr "انشاء عدة حسابات"
 
 #: templates/create-accounts.html:7
-#, fuzzy
 msgid "accounts_intro"
-msgstr "تم إنشاء الحسابات بنجاح."
+msgstr ""
+"في هذه الصفحة تستطيع انشاء حسابات لعدة تلاميذ في نفس الوقت. من الممكن "
+"أيضاً اضافتهم مباشرة إلى واحد من الصفوف الخاصة بك. عند الضغط على الزر "
+"الأخضر مع علامة ال +، يمكنك إضافة صفوف جديدة. يمكنك حذف صف معين عند الضغط"
+" على الإشارة الحمراء التابعة له. يجب عدم وجود صفوف فارغة عند الضغط على "
+"\"انشاء الحسابات\". الرجاء الإنتباه إلى أن كل اسم مستخدم و بريد إلكتروني "
+"يجب أن يكون لا نظير له، وأن كلمة المرور يجب أن تحتوي <b> على الأقل</b> "
+"على ستة أحرف."
 
 #: templates/create-accounts.html:10
 msgid "create_accounts_prompt"
-msgstr ""
+msgstr "هل أنت متأكد أنك تريد انشاء هذه الحسابات؟"
 
 #: templates/create-accounts.html:25
+#, fuzzy
 msgid "download_login_credentials"
 msgstr ""
 
 #: templates/create-accounts.html:29 templates/layout.html:22
 #: templates/signup.html:64
 msgid "yes"
-msgstr ""
+msgstr "نعم"
 
 #: templates/create-accounts.html:33 templates/layout.html:23
 #: templates/signup.html:68
 msgid "no"
-msgstr ""
-
-#: templates/create-accounts.html:44 templates/programs.html:24
+msgstr "لا"
+
+#: templates/create-accounts.html:44 templates/programs.html:23
 msgid "reset_view"
-msgstr ""
+msgstr "اعادة ضبط"
 
 #: templates/customize-adventure.html:5
-#, fuzzy
 msgid "customize_adventure"
-msgstr "هيدي - تخصيص مغامرة"
+msgstr "تخصيص مغامرة"
 
 #: templates/customize-adventure.html:7
-#, fuzzy
 msgid "update_adventure_prompt"
-msgstr "لم تدخل اسم المغامرة!"
+msgstr "هل أنت متأكد أنك تريد تعديل هذه المغامرة؟"
 
 #: templates/customize-adventure.html:10
 msgid "general_settings"
-msgstr ""
-
-#: templates/customize-adventure.html:12 templates/for-teachers.html:18
-#: templates/for-teachers.html:39
+msgstr "اعدادات عامة"
+
+#: templates/customize-adventure.html:12 templates/for-teachers.html:20
+#: templates/for-teachers.html:42
 msgid "name"
-msgstr ""
+msgstr "الاسم"
 
 #: templates/customize-adventure.html:16 templates/customize-adventure.html:18
-#: templates/explore.html:28 templates/explore.html:59
-#: templates/explore.html:87 templates/for-teachers.html:40
-#: templates/programs.html:12 templates/programs.html:39
-#: templates/programs.html:47
+#: templates/explore.html:28 templates/explore.html:57
+#: templates/explore.html:85 templates/for-teachers.html:43
+#: templates/programs.html:12 templates/programs.html:37
+#: templates/programs.html:45
 msgid "level"
-msgstr ""
+msgstr "مستوى"
 
 #: templates/customize-adventure.html:25
-#, fuzzy
 msgid "adventure_exp_1"
-msgstr "لم تدخل اسم المغامرة!"
+msgstr ""
+"اكتب مغامرتك المفضلة على الجانب الأيسر. بعد إنشاء مغامرتك ، يمكنك تضمينها"
+" في أحد الصفوف الخاصة بك من خلال \"التخصيصات\". إذا كنت تريد تضمين أمر "
+"برمجي في مغامرتك، فيرجى استخدام مرساة الكود مثل هذا:"
 
 #: templates/customize-adventure.html:31
-#, fuzzy
 msgid "adventure_exp_2"
-msgstr "لم تدخل اسم المغامرة!"
+msgstr ""
+"إذا كنت تريد إظهار مقتطفات برمجيةفعلية ، على سبيل المثال لإعطاء التلاميذ "
+"قالبًا أو مثالاً على البرامج. الرجاء استخدام المراسي المسبقة مثل هذا:"
 
 #: templates/customize-adventure.html:36
-#, fuzzy
 msgid "hello_world_snippet"
-msgstr ""
-"{print} مرحباً أيها العالم!\n"
-"{print} أنا أتعلم هيدي من خلال الدليل التوجيهي!"
+msgstr "قول مرحباً أيها العالم!"
 
 #: templates/customize-adventure.html:39
-#, fuzzy
 msgid "adventure_exp_3"
-msgstr "لم تدخل اسم المغامرة!"
+msgstr ""
+"يمكنك استخدام زر \"معاينة\" لعرض نسخة مصممة من مغامرتك. لعرض المغامرة على"
+" صفحة مخصصة ، اختر \"عرض\" من صفحة المعلمين."
 
 #: templates/customize-adventure.html:43 templates/customize-class.html:28
 #: templates/customize-class.html:94 templates/explore.html:22
-#: templates/programs.html:18 templates/programs.html:40
+#: templates/programs.html:18 templates/programs.html:38
 #: templates/view-adventure.html:6
-#, fuzzy
 msgid "adventure"
-msgstr "لم تدخل اسم المغامرة!"
+msgstr "مغامرة"
 
 #: templates/customize-adventure.html:44
 msgid "template_code"
 msgstr ""
+"هنا شرح المغامرة الخاصة بي!\n"
+"\n"
+"بهذه الطريقة يمكنني أن أعرض أمراً برمجياً: <code> قول</code>\n"
+"\n"
+"ولكن في بعض الأحيان ربما تريد أن تعرض مقتطفاً برمجياً، مثل هذا:\n"
+"<pre>\n"
+"اسأل ما اسمك؟\n"
+"ردد اه اذن اسمك هو\n"
+"</pre>"
 
 #: templates/customize-adventure.html:47
-#, fuzzy
 msgid "adventure_terms"
-msgstr "لم تدخل اسم المغامرة!"
+msgstr "أوافق على أن مغامرتي قد تصير متاحة على العام على هيدي."
 
 #: templates/customize-adventure.html:50
 msgid "preview"
-msgstr ""
+msgstr "معاينة"
 
 #: templates/customize-adventure.html:51 templates/customize-class.html:161
 msgid "save"
-msgstr ""
-
-#: templates/customize-adventure.html:52 templates/for-teachers.html:53
-#, fuzzy
+msgstr "حفظ"
+
+#: templates/customize-adventure.html:52 templates/for-teachers.html:56
 msgid "delete_adventure_prompt"
-msgstr "لم تدخل اسم المغامرة!"
+msgstr "هل أنت متأكد أنك تريد حذف هذه المغامرة؟"
 
 #: templates/customize-class.html:7
-#, fuzzy
 msgid "customize_class_exp_1"
-msgstr "تخصيص الصفوف"
+msgstr ""
+"أهلاً! في هذه الصفحة يمكنك تخصيص الصف الدراسي التابع لك. من خلال اختيار "
+"المستويات والمغامرات، يمكنك تحديد ما يمكن أن يراه التلميذ. يمكنك أيضًا "
+"إضافة مغامراتك التي تم إنشاؤها إلى المستويات. سيتم إضافة جميع المستويات "
+"والمغامرات الأساسية بشكل افتراضي. <b> ملاحظة: </b> ليست كل المغامرات "
+"متاحة لكل المستويات! القيام بإعدادات التخصيصات الخاصة بك يكون على النحو "
+"التالي:"
 
 #: templates/customize-class.html:10
-#, fuzzy
 msgid "customize_class_step_1"
-msgstr "تخصيص الصفوف"
+msgstr "حدد المستويات للصف الخاص بك من خلال الضغط على \"أزرار المستوى\""
 
 #: templates/customize-class.html:11
-#, fuzzy
 msgid "customize_class_step_2"
-msgstr "تخصيص الصفوف"
+msgstr "ستظهر \"صناديق الإختيار\" للمغامرات المتاحة للمستويات المختارة"
 
 #: templates/customize-class.html:12
-#, fuzzy
 msgid "customize_class_step_3"
-msgstr "تخصيص الصفوف"
+msgstr "حدد المغامرات التي تريد إتاحتها"
 
 #: templates/customize-class.html:13
-#, fuzzy
 msgid "customize_class_step_4"
-msgstr "تخصيص الصفوف"
+msgstr "انقر فوق اسم مغامرة لتحديد/عدم تحديد هذه المغامرة لجميع المستويات"
 
 #: templates/customize-class.html:14
-#, fuzzy
 msgid "customize_class_step_5"
-msgstr "تخصيص الصفوف"
+msgstr "اضافة مغامرات شخصية"
 
 #: templates/customize-class.html:15
-#, fuzzy
 msgid "customize_class_step_6"
-msgstr "تخصيص الصفوف"
+msgstr "تحديد تاريخ الافتتاح لكل مستوى (يمكنك أيضًا تركه فارغًا)"
 
 #: templates/customize-class.html:16
-#, fuzzy
 msgid "customize_class_step_7"
-msgstr "تخصيص الصفوف"
+msgstr "تحديد إعدادات أخرى"
 
 #: templates/customize-class.html:17
-#, fuzzy
 msgid "customize_class_step_8"
-msgstr "تخصيص الصفوف"
+msgstr "اختر \"حفظ\" -> لقد انتهيت!"
 
 #: templates/customize-class.html:20
-#, fuzzy
 msgid "customize_class_exp_2"
-msgstr "تخصيص الصفوف"
+msgstr ""
+"يمكنك دائمًا تغيير هذه الإعدادات لاحقًا. على سبيل المثال ، يمكنك إتاحة "
+"مغامرات أو مستويات معينة أثناء التدريس في الصف. بهذه الطريقة يسهل عليك "
+"تحديد المستوى والمغامرات التي سيعمل عليها تلاميذك. إذا كنت تريد إتاحة كل "
+"شيء لصفك ، فمن الأسهل إزالة التخصيص بشكل كامل."
 
 #: templates/customize-class.html:23
-#, fuzzy
 msgid "select_adventures"
-msgstr "انشاء مغامرة"
+msgstr "اختيار المغامرات"
 
 #: templates/customize-class.html:59
 msgid "opening_dates"
-msgstr ""
+msgstr "تواريخ الافتتاح"
 
 #: templates/customize-class.html:65
 msgid "opening_date"
-msgstr ""
+msgstr "تاريخ الافتتاح"
 
 #: templates/customize-class.html:75 templates/customize-class.html:77
 msgid "directly_available"
-msgstr ""
+msgstr "افتتح مباشرة"
 
 #: templates/customize-class.html:89
-#, fuzzy
 msgid "select_own_adventures"
-msgstr "انشاء مغامرة"
+msgstr "اختيار المغامرات الذاتية"
 
 #: templates/customize-class.html:96 templates/customize-class.html:120
-#: templates/profile.html:47 templates/profile.html:122
-#: templates/profile.html:131 templates/signup.html:26 templates/signup.html:45
+#: templates/profile.html:50 templates/profile.html:124
+#: templates/profile.html:133 templates/signup.html:26 templates/signup.html:45
 #: templates/signup.html:53
 msgid "select"
-msgstr ""
+msgstr "اختر"
 
 #: templates/customize-class.html:114
 msgid "other_settings"
-msgstr ""
+msgstr "اعدادات أخرى"
 
 #: templates/customize-class.html:119
 msgid "option"
-msgstr ""
+msgstr "خيار"
 
 #: templates/customize-class.html:125
 msgid "mandatory_mode"
-msgstr ""
+msgstr "وضع المبرمج الإلزامي"
 
 #: templates/customize-class.html:131
-#, fuzzy
 msgid "hide_cheatsheet"
-msgstr "ورقة الغش"
+msgstr "اخفاء ورقة الغش"
 
 #: templates/customize-class.html:137
 msgid "hide_keyword_switcher"
-msgstr ""
+msgstr "اخفاء تبديل الكلمات المفتاحية"
 
 #: templates/customize-class.html:143
 msgid "hide_quiz"
-msgstr ""
+msgstr "نهاية الفحص السريع"
 
 #: templates/customize-class.html:149
+#, fuzzy
 msgid "hide_parsons"
-msgstr ""
+msgstr "Hide parsons"
 
 #: templates/customize-class.html:160
-#, fuzzy
 msgid "reset_adventure_prompt"
-msgstr "لم تدخل اسم المغامرة!"
+msgstr "هل أنت متأكد أنك تريد إعادة ضبط كل المغامرات المختارة؟"
 
 #: templates/customize-class.html:160
-#, fuzzy
 msgid "reset_adventures"
-msgstr "انشاء مغامرة"
+msgstr "إعادة ضبط المغامرات المختارة"
 
 #: templates/customize-class.html:164
-#, fuzzy
 msgid "remove_customizations_prompt"
-msgstr "تم حذف التخصيصات بنجاح."
+msgstr "هل أنت متأكد أنك تريد إزالة التخصيصات المتعلقة بهذا الصف؟"
 
 #: templates/customize-class.html:165
-#, fuzzy
 msgid "remove_customization"
-msgstr "تم حذف التخصيصات بنجاح."
+msgstr "إزالة التخصيصات"
 
 #: templates/customize-class.html:182
+#, fuzzy
 msgid "unsaved_class_changes"
-msgstr ""
+msgstr "There are unsaved changes, are you sure you want to leave this page?"
 
 #: templates/error-page.html:12
 msgid "go_back_to_main"
-msgstr ""
+msgstr "الرجوع الى الصفحة الرئيسية"
 
 #: templates/explore.html:12 templates/landing-page.html:33
-#, fuzzy
 msgid "explore_programs"
-msgstr "هيدي -برامجي"
+msgstr "استكشف البرامج"
 
 #: templates/explore.html:15
 msgid "explore_explanation"
-msgstr ""
-
-#: templates/explore.html:34
-#, fuzzy
-msgid "language"
-msgstr "الرجاء اختيار لغة صحيحة."
-
-#: templates/explore.html:42 templates/programs.html:25
-msgid "search_button"
-msgstr ""
-
-#: templates/explore.html:50
-msgid "hedy_choice_title"
-msgstr ""
-
-#: templates/explore.html:62 templates/explore.html:90
-msgid "creator"
-msgstr ""
-
-#: templates/explore.html:68 templates/explore.html:96
-#, fuzzy
-msgid "view_program"
-msgstr "هيدي -برامجي"
-
-#: templates/for-teachers.html:14 templates/profile.html:72
-#: templates/profile.html:74
-msgid "my_classes"
-msgstr ""
-
-#: templates/for-teachers.html:19
-msgid "students"
-msgstr ""
-
-#: templates/for-teachers.html:32
-#, fuzzy
-msgid "create_class"
-msgstr "يمكن للمعلمين فقط انشاء صفوف!"
-
-#: templates/for-teachers.html:35
-#, fuzzy
-msgid "my_adventures"
-msgstr "انشاء مغامرة"
-
-#: templates/for-teachers.html:41
-#, fuzzy
-msgid "last_update"
-msgstr "تم تحديث كلمة المرور."
-
-#: templates/for-teachers.html:42 templates/for-teachers.html:52
-msgid "view"
-msgstr ""
-
-#: templates/for-teachers.html:59
-#, fuzzy
-msgid "adventure_prompt"
-msgstr "لم تدخل اسم المغامرة!"
-
-#: templates/for-teachers.html:59 website/teacher.py:501
-msgid "create_adventure"
-msgstr "انشاء مغامرة"
-
-#: templates/for-teachers.html:116
-#, fuzzy
-msgid "teacher_welcome"
-msgstr "قيمة المعلم الخاصة بك غير صالحة."
-
-#: templates/highscores.html:8
-msgid "whole_world"
-msgstr ""
-
-<<<<<<< HEAD
-#: templates/highscores.html:10
-=======
-#: templates/highscores.html:7
-#, fuzzy
-msgid "highscore_explanation"
 msgstr ""
 "في هذه الصفحة يمكنك البحث في البرامج التي تم إنشاؤها بواسطة مستخدمي هيدي "
 "الآخرين. يمكنك الإختيار بناء على مستوى هيدي والمغامرة. انقر فوق \"عرض "
@@ -1160,15 +1100,81 @@
 "عام ، فيمكنك النقر فوق اسم المستخدم الخاص به لزيارة ملفه الشخصي. ستجد "
 "هناك جميع برامجهم التي تم مشاركتها وأكثر من ذلك بكثير!"
 
+#: templates/explore.html:34
+msgid "language"
+msgstr "اللغة"
+
+#: templates/explore.html:41 templates/programs.html:24
+msgid "search_button"
+msgstr "البحث"
+
+#: templates/explore.html:48
+msgid "hedy_choice_title"
+msgstr "اختيار هيدي"
+
+#: templates/explore.html:60 templates/explore.html:88
+msgid "creator"
+msgstr "مبتكر"
+
+#: templates/explore.html:66 templates/explore.html:94
+msgid "view_program"
+msgstr "عرض البرنامج"
+
+#: templates/for-teachers.html:15 templates/profile.html:71
+#: templates/profile.html:73
+msgid "my_classes"
+msgstr "صفوفي"
+
+#: templates/for-teachers.html:22
+msgid "students"
+msgstr "تلاميذ"
+
+#: templates/for-teachers.html:35
+msgid "create_class"
+msgstr "انشاء صف جديد"
+
+#: templates/for-teachers.html:38
+msgid "my_adventures"
+msgstr "مغامراتي"
+
+#: templates/for-teachers.html:44
+msgid "last_update"
+msgstr "اخر تحديث"
+
+#: templates/for-teachers.html:45 templates/for-teachers.html:55
+msgid "view"
+msgstr "عرض"
+
+#: templates/for-teachers.html:62
+msgid "adventure_prompt"
+msgstr "الرجاء إدخال اسم المغامرة"
+
+#: templates/for-teachers.html:62 website/teacher.py:501
+msgid "create_adventure"
+msgstr "انشاء مغامرة"
+
+#: templates/for-teachers.html:120
+msgid "teacher_welcome"
+msgstr ""
+"مرحباً في هيدي! بكل فخر أنت الآن تمتلك حساباً كمعلم وذا يسمح لك بانشاء "
+"صفوف ودعوة تلاميذ."
+
+#: templates/highscores.html:7
+#, fuzzy
+msgid "highscore_explanation"
+msgstr ""
+"في هذه الصفحة يمكنك البحث في البرامج التي تم إنشاؤها بواسطة مستخدمي هيدي "
+"الآخرين. يمكنك الإختيار بناء على مستوى هيدي والمغامرة. انقر فوق \"عرض "
+"البرنامج\" لفتح البرنامج وتشغيله. البرامج ذات الرأس الأحمر تحتوي على خطأ."
+" لا يزال بإمكانك فتح البرنامج ، ولكن تشغيله سيؤدي إلى حدوث خطأ. يمكنك "
+"بالطبع محاولة إصلاحه! إذا كان المستخدم الذي أنشأ البرنامج لديه ملف تعريف "
+"عام ، فيمكنك النقر فوق اسم المستخدم الخاص به لزيارة ملفه الشخصي. ستجد "
+"هناك جميع برامجهم التي تم مشاركتها وأكثر من ذلك بكثير!"
+
 #: templates/highscores.html:11
 #, fuzzy
 msgid "whole_world"
 msgstr "The world"
-
-#: templates/highscores.html:13
-#, fuzzy
-msgid "your_country"
-msgstr "ملفك الشخصي"
 
 #: templates/highscores.html:16
 #, fuzzy
@@ -1181,7 +1187,7 @@
 msgstr "انجازات"
 
 #: templates/highscores.html:27 templates/learn-more.html:22
-#: templates/profile.html:129 templates/signup.html:52
+#: templates/profile.html:131 templates/signup.html:52
 msgid "country"
 msgstr "البلد"
 
@@ -1190,204 +1196,149 @@
 msgid "last_achievement"
 msgstr "آخر انجاز تم تحقيقه"
 
-#: templates/highscores.html:37
+#: templates/highscores.html:37 templates/programs.html:51
 #, fuzzy
 msgid "ago"
 msgstr "{timestamp} ago"
 
 #: templates/incl-adventure-tabs.html:14
->>>>>>> 0c6c88b4
-#, fuzzy
-msgid "your_country"
-msgstr "ليس لديك حساب؟"
-
-#: templates/highscores.html:13
-#, fuzzy
-msgid "your_class"
-msgstr "لا وجود لهذا الصف في هيدي"
-
-#: templates/highscores.html:23 templates/landing-page.html:52
-#: templates/public-page.html:16
-#, fuzzy
-msgid "achievements"
-msgstr "هيدي - انجازاتي"
-
-#: templates/highscores.html:24 templates/learn-more.html:22
-#: templates/profile.html:129 templates/signup.html:52
-#, fuzzy
-msgid "country"
-msgstr "الرجاء اختيار بلد صحيح."
-
-#: templates/highscores.html:25 templates/landing-page.html:88
-#: templates/public-page.html:50
-#, fuzzy
-msgid "last_achievement"
-msgstr "هيدي - انجازاتي"
-
-#: templates/highscores.html:34
-msgid "ago"
-msgstr ""
-
-#: templates/incl-adventure-tabs.html:14
+#, fuzzy
 msgid "parsons_title"
-msgstr ""
+msgstr "هيدي"
 
 #: templates/incl-adventure-tabs.html:25
 msgid "quiz_tab"
-msgstr ""
+msgstr "انهاء الفحص السريع"
 
 #: templates/incl-adventure-tabs.html:29
-#, fuzzy
 msgid "specific_adventure_mode"
-msgstr "هذه المغامرة غير موجودة!"
+msgstr "أنت حالياً في المغامرة '{adventure}'، اضغط على \"هيدي\" لعرض كل المغامرات."
 
 #: templates/incl-adventure-tabs.html:44 templates/incl-adventure-tabs.html:57
 msgid "example_code_header"
-msgstr ""
+msgstr "مثال توضيحي"
 
 #: templates/incl-editor-and-output.html:103
 msgid "variables"
-msgstr ""
+msgstr "المتغيرات"
 
 #: templates/incl-editor-and-output.html:119
 msgid "enter_text"
-msgstr ""
+msgstr "أدخل الإجابة هنا..."
 
 #: templates/incl-editor-and-output.html:120
 msgid "enter"
-msgstr ""
+msgstr "الدخول"
 
 #: templates/incl-editor-and-output.html:130
 msgid "already_program_running"
-msgstr ""
+msgstr "هناك بالفعل برنامج اخر تحت التنفيذ، قم بانهاء ذلك البرنامج أولاً."
 
 #: templates/incl-editor-and-output.html:130
 msgid "run_code_button"
-msgstr ""
+msgstr "تنفيذ البرنامج"
 
 #: templates/incl-editor-and-output.html:131
 msgid "stop_code_button"
-msgstr ""
+msgstr "ايقاف البرنامج"
 
 #: templates/incl-editor-and-output.html:142
+#, fuzzy
 msgid "next_exercise"
-msgstr ""
+msgstr "Next exercise"
 
 #: templates/incl-editor-and-output.html:144
 msgid "edit_code_button"
-msgstr ""
+msgstr "تعديل البرنامج"
 
 #: templates/incl-editor-and-output.html:146
+#, fuzzy
 msgid "repair_program_logo_alt"
-msgstr ""
+msgstr "Repair program icon"
 
 #: templates/incl-editor-and-output.html:150
 msgid "read_code_label"
-msgstr ""
+msgstr "القراءة بصوت عال"
 
 #: templates/incl-editor-and-output.html:160
 #: templates/incl-editor-and-output.html:169
 msgid "regress_button"
-msgstr ""
+msgstr "الرجوع الى المستوى {level}"
 
 #: templates/incl-editor-and-output.html:163
 #: templates/incl-editor-and-output.html:172 templates/quiz.html:153
 msgid "advance_button"
-msgstr ""
+msgstr "الذهاب الى المستوى {level}"
 
 #: templates/incl-editor-and-output.html:186
 msgid "developers_mode"
-msgstr ""
+msgstr "وضع المبرمج"
+
+#: templates/incl-menubar.html:5
+msgid "nav_start"
+msgstr "صفحة البدأ"
+
+#: templates/incl-menubar.html:6
+msgid "nav_hedy"
+msgstr "هيدي"
+
+#: templates/incl-menubar.html:7
+msgid "nav_explore"
+msgstr "استكشف"
 
 #: templates/incl-menubar.html:8
-#, fuzzy
-msgid "nav_start"
-msgstr "هيدي - لغة برمجة متدرجة"
-
-#: templates/incl-menubar.html:9
-msgid "nav_hedy"
-msgstr ""
-
-#: templates/incl-menubar.html:10
-#, fuzzy
-msgid "nav_explore"
-msgstr "هيدي - استكشف"
-
-#: templates/incl-menubar.html:11
-#, fuzzy
 msgid "nav_learn_more"
-msgstr "هيدي - اعرف أكثر"
-
-#: templates/incl-menubar.html:13 templates/public-page.html:56
-#, fuzzy
+msgstr "المزيد من المعلومات"
+
+#: templates/incl-menubar.html:10 templates/public-page.html:56
 msgid "program_header"
-msgstr "هذا البرنامج يحتوي على خطأ، هل أنت متأكد من أنك تريد مشاركة البرنامج؟"
+msgstr "برامجي"
+
+#: templates/incl-menubar.html:16
+#, fuzzy
+msgid "highscores"
+msgstr "النتيجة"
+
+#: templates/incl-menubar.html:17
+msgid "my_achievements"
+msgstr "مغامراتي"
+
+#: templates/incl-menubar.html:18
+msgid "my_account"
+msgstr "حسابي"
 
 #: templates/incl-menubar.html:20
-#, fuzzy
-msgid "highscores"
-<<<<<<< HEAD
-msgstr "لا يوجد هذا المستوى في هيدي!"
-
-#: templates/incl-menubar.html:24
-#, fuzzy
-=======
-msgstr "النتيجة"
-
-#: templates/incl-menubar.html:24
->>>>>>> 0c6c88b4
-msgid "my_achievements"
-msgstr "هيدي - انجازاتي"
-
-#: templates/incl-menubar.html:27
-<<<<<<< HEAD
-#, fuzzy
-=======
->>>>>>> 0c6c88b4
-msgid "my_account"
-msgstr "ليس لديك حساب؟"
-
-#: templates/incl-menubar.html:31
-<<<<<<< HEAD
-#, fuzzy
-=======
->>>>>>> 0c6c88b4
 msgid "for_teachers"
-msgstr "يبدو أنك لست معلم أو معلمة!"
-
-#: templates/incl-menubar.html:35
+msgstr "للمعلمين"
+
+#: templates/incl-menubar.html:22
 msgid "logout"
-msgstr ""
-
-#: templates/incl-menubar.html:40 templates/login.html:19
+msgstr "تسجيل الخروج"
+
+#: templates/incl-menubar.html:26 templates/login.html:19
 #: templates/signup.html:109
-#, fuzzy
 msgid "login"
-msgstr "الرابط"
-
-#: templates/incl-menubar.html:49
-<<<<<<< HEAD
-#, fuzzy
-=======
->>>>>>> 0c6c88b4
+msgstr "تسجيل الدخول"
+
+#: templates/incl-menubar.html:38
 msgid "search"
-msgstr "مستخدم"
-
-#: templates/incl-menubar.html:54
+msgstr "ابحث..."
+
+#: templates/incl-menubar.html:43
 msgid "keyword_support"
-msgstr ""
-
-#: templates/incl-menubar.html:62
+msgstr "الأوامر البرمجية المترجمة"
+
+#: templates/incl-menubar.html:51
 msgid "non_keyword_support"
-msgstr ""
+msgstr "المحتوى المترجم"
 
 #: templates/landing-page.html:6
 msgid "welcome"
-msgstr ""
+msgstr "مرحباً"
 
 #: templates/landing-page.html:6
 msgid "welcome_back"
-msgstr ""
+msgstr "مرحباً بعودتك"
 
 #: templates/landing-page.html:11
 #, fuzzy
@@ -1395,577 +1346,495 @@
 msgstr "اضغط على \"الخطوة التالية\" لتبدأ كمعلم أو معلمة في هيدي!"
 
 #: templates/landing-page.html:13
-#, fuzzy
 msgid "start_teacher_tutorial"
-msgstr "اضغط على \"الخطوة التالية\" لتبدأ كمعلم أو معلمة في هيدي!"
+msgstr "بدء الدليل التوجيهي للمعلم"
 
 #: templates/landing-page.html:18
+#, fuzzy
 msgid "hedy_tutorial_logo_alt"
-msgstr ""
+msgstr "بدء الدليل التوجيهي"
 
 #: templates/landing-page.html:20
 msgid "start_hedy_tutorial"
-msgstr ""
+msgstr "بدء الدليل التوجيهي"
 
 #: templates/landing-page.html:25
 #, fuzzy
 msgid "start_programming_logo_alt"
-msgstr "الرجاء اختيار لغة برمجة بشكل صحيح."
+msgstr "ابدأ البرمجة"
 
 #: templates/landing-page.html:27
-#, fuzzy
 msgid "start_programming"
-msgstr "هيدي -برامجي"
+msgstr "ابدأ البرمجة"
 
 #: templates/landing-page.html:31
+#, fuzzy
 msgid "explore_programs_logo_alt"
-msgstr ""
+msgstr "استكشف البرامج"
 
 #: templates/landing-page.html:39
-#, fuzzy
 msgid "your_account"
-msgstr "ليس لديك حساب؟"
+msgstr "ملفك الشخصي"
 
 #: templates/landing-page.html:43 templates/landing-page.html:45
-#: templates/profile.html:33 templates/public-page.html:7
+#: templates/profile.html:36 templates/public-page.html:7
 #: templates/public-page.html:9
 #, fuzzy
 msgid "profile_logo_alt"
 msgstr "تم تحديث الملف الشخصي."
 
 #: templates/landing-page.html:59
-#, fuzzy
 msgid "no_public_profile"
-msgstr "تم تحديث الملف الشخصي العام."
+msgstr "ليس لديك نص ملف شخصي عام حتى الآن ..."
 
 #: templates/landing-page.html:66 templates/landing-page.html:68
 #: templates/public-page.html:28 templates/public-page.html:30
-#, fuzzy
 msgid "amount_created"
-msgstr "تم إنشاء الحسابات بنجاح."
+msgstr "البرامج المنشأة"
 
 #: templates/landing-page.html:72 templates/landing-page.html:74
 #: templates/public-page.html:34 templates/public-page.html:36
-#, fuzzy
 msgid "amount_saved"
-msgstr "تم إنشاء الحسابات بنجاح."
+msgstr "البرامج المحفوظة"
 
 #: templates/landing-page.html:78 templates/landing-page.html:80
 #: templates/public-page.html:40 templates/public-page.html:42
 msgid "amount_submitted"
-<<<<<<< HEAD
-msgstr ""
-=======
 msgstr "البرامج المرسلة"
->>>>>>> 0c6c88b4
 
 #: templates/landing-page.html:95
-#, fuzzy
 msgid "your_last_program"
-msgstr "لا يوجد هذا البرنامج في هيدي!"
+msgstr "آخر برنامج تم حفظه"
 
 #: templates/layout.html:31
 msgid "ok"
-msgstr ""
+msgstr "حسناً"
 
 #: templates/layout.html:32
 msgid "cancel"
-msgstr ""
-
-#: templates/layout.html:45 templates/programs.html:68
-#: templates/programs.html:76
+msgstr "الغاء"
+
+#: templates/layout.html:45 templates/programs.html:66
+#: templates/programs.html:74
 msgid "copy_link_to_share"
-msgstr ""
+msgstr "انسخ الرابط لمشاركته"
 
 #: templates/layout.html:91
-#, fuzzy
 msgid "achievement_earned"
-msgstr "هيدي - انجازاتي"
+msgstr "لقد ا حصلت على انجاز!"
 
 #: templates/learn-more.html:7
 msgid "mailing_title"
-msgstr ""
-
-#: templates/learn-more.html:10 templates/profile.html:90
+msgstr "اشترك في نشرة هيدي الإخبارية"
+
+#: templates/learn-more.html:10 templates/profile.html:92
 #: templates/recover.html:8 templates/signup.html:13
 msgid "email"
-msgstr ""
+msgstr "البريد الإلكتروني"
 
 #: templates/learn-more.html:14
-#, fuzzy
 msgid "surname"
-msgstr "اسم المستخدم هذا قيد الإستخدام بالفعل."
+msgstr "الاسم الأول"
 
 #: templates/learn-more.html:18
 msgid "lastname"
-<<<<<<< HEAD
-msgstr ""
-=======
 msgstr "اسم العائلة"
->>>>>>> 0c6c88b4
 
 #: templates/learn-more.html:31
 msgid "subscribe"
-msgstr ""
+msgstr "اشترك"
 
 #: templates/learn-more.html:32
 msgid "required_field"
-msgstr ""
+msgstr "مطلوب تعبئة الحقول مع علامة ال *"
 
 #: templates/learn-more.html:35
 msgid "previous_campaigns"
-msgstr ""
+msgstr "عرض الحملات السابقة"
 
 #: templates/level-page.html:8
 msgid "step_title"
-msgstr ""
+msgstr "المهمة"
 
 #: templates/level-page.html:12
 msgid "save_code_button"
-msgstr ""
+msgstr "حفظ البرنامج"
 
 #: templates/level-page.html:13
 msgid "share_code_button"
-msgstr ""
+msgstr "حفظ ومشاركة البرنامج"
 
 #: templates/level-page.html:31
 msgid "try_button"
-msgstr ""
+msgstr "حاول"
 
 #: templates/login.html:10
 msgid "login_long"
-msgstr ""
+msgstr "الدخول الى حسابك"
 
 #: templates/login.html:26 website/auth.py:291
 msgid "no_account"
 msgstr "ليس لديك حساب؟"
 
 #: templates/login.html:28 templates/signup.html:6 templates/signup.html:105
-#, fuzzy
 msgid "create_account"
-msgstr "ليس لديك حساب؟"
+msgstr "انشاء حساب"
 
 #: templates/login.html:33
-#, fuzzy
 msgid "forgot_password"
-msgstr "كلمة المرور المكررة غير متطابقة."
+msgstr "هل نسيت كلمة المرور؟"
 
 #: templates/main-page.html:10
 msgid "main_title"
-msgstr ""
+msgstr "هيدي"
 
 #: templates/main-page.html:11
 msgid "main_subtitle"
-msgstr ""
+msgstr "لغة برمجة متدرجة"
 
 #: templates/main-page.html:14
 msgid "try_it"
-msgstr ""
+msgstr "جرب ذلك"
 
 #: templates/parsons.html:6 templates/parsons.html:8
+#, fuzzy
 msgid "exercise"
-msgstr ""
+msgstr "Exercise"
 
 #: templates/parsons.html:27
-<<<<<<< HEAD
-=======
-#, fuzzy
->>>>>>> 0c6c88b4
+#, fuzzy
 msgid "what_should_my_code_do"
-msgstr ""
+msgstr "What should my code do?"
 
 #: templates/profile.html:4
-#, fuzzy
 msgid "account_overview"
-msgstr "تم إنشاء الحسابات بنجاح."
-
-#: templates/profile.html:6 templates/profile.html:8
+msgstr "نظرة عامة على الحساب"
+
+#: templates/profile.html:7 templates/profile.html:9
 msgid "my_messages"
-msgstr ""
-
-#: templates/profile.html:11
-#, fuzzy
+msgstr "رسائلي"
+
+#: templates/profile.html:12
 msgid "invite_message"
-msgstr "شغل البرنامج، واضغط على \"الخطوة التالية\" بعد الانتهاء."
-
-#: templates/profile.html:12
+msgstr "لقد تلقيت دعوة للإنضمام إلى الصف"
+
+#: templates/profile.html:13
 msgid "sent_by"
-msgstr ""
-
-#: templates/profile.html:15
-#, fuzzy
+msgstr "تم إرسال الدعوة من قبل"
+
+#: templates/profile.html:16
 msgid "delete_invite"
-msgstr "هذا التلميذ بالفعل لديه دعوة قيد الإنتظار."
-
-#: templates/profile.html:21 templates/profile.html:23
-#, fuzzy
+msgstr "حذف الدعوة"
+
+#: templates/profile.html:22 templates/profile.html:24
 msgid "public_profile"
-msgstr "تم تحديث الملف الشخصي العام."
-
-#: templates/profile.html:24
-#, fuzzy
-msgid "public_profile_visit"
-msgstr "تم تحديث الملف الشخصي العام."
-
-#: templates/profile.html:24
-#, fuzzy
-msgid "public_profile_link"
-msgstr "تم تحديث الملف الشخصي العام."
-
-#: templates/profile.html:27
-#, fuzzy
+msgstr "الملف العام"
+
+#: templates/profile.html:26
+#, fuzzy
+msgid "visit_own_public_profile"
+msgstr "ليس لديك نص ملف شخصي عام حتى الآن ..."
+
+#: templates/profile.html:30
 msgid "profile_picture"
-msgstr "تم تحديث الملف الشخصي."
-
-#: templates/profile.html:40
-#, fuzzy
+msgstr "الصورة الشخصية"
+
+#: templates/profile.html:43
 msgid "personal_text"
-msgstr "النص الشخصي غير صالح."
-
-#: templates/profile.html:41
-#, fuzzy
+msgstr "النص الشخصي"
+
+#: templates/profile.html:44
 msgid "your_personal_text"
-msgstr "النص الشخصي غير صالح."
-
-#: templates/profile.html:45
-#, fuzzy
+msgstr "نصّك الشخصي..."
+
+#: templates/profile.html:48
 msgid "favourite_program"
-msgstr "البرنامج المفضل الذي اخترته غير صالح."
-
-#: templates/profile.html:56
-#, fuzzy
+msgstr "البرامج المفضلة"
+
+#: templates/profile.html:59
 msgid "public_profile_info"
-msgstr "تم تحديث الملف الشخصي العام."
-
-#: templates/profile.html:59
+msgstr ""
+"بتحديد هذا الخانة أجعل ملفي الشخصي مرئيًا للجميع. انتبه على عدم مشاركة "
+"معلومات شخصية مثل اسمك أو عنوان منزلك ، لأن الجميع سيتمكن من رؤيتها!"
+
+#: templates/profile.html:62
 msgid "update_public"
-msgstr ""
-
-#: templates/profile.html:61 templates/profile.html:142
+msgstr "تحديث الملف العام"
+
+#: templates/profile.html:64 templates/profile.html:143
 msgid "are_you_sure"
-msgstr ""
-
-#: templates/profile.html:61
-#, fuzzy
+msgstr "هل أنت متأكد؟ لا يمكنك التراجع عن هذا الإجراء."
+
+#: templates/profile.html:64
 msgid "delete_public"
-msgstr "تم حذف البرنامج بنجاح."
-
-#: templates/profile.html:77
-#, fuzzy
+msgstr "حذف الملف العام"
+
+#: templates/profile.html:78
 msgid "self_removal_prompt"
-msgstr "يجب أن يكون لديك حساب لتتمكن من حفظ برنامجك. هل ترغب بتسجيل الدخول الآن؟"
-
-#: templates/profile.html:77
-#, fuzzy
+msgstr "هل أنت متأكد أنك تريد مغادرة هذا الصف؟"
+
+#: templates/profile.html:78
 msgid "leave_class"
-msgstr "هذا المستوى ليس متاحا لصفك الدراسي بعد"
-
-#: templates/profile.html:82 templates/profile.html:85
+msgstr "مغادرة الصف"
+
+#: templates/profile.html:84 templates/profile.html:87
 msgid "settings"
-msgstr ""
-
-#: templates/profile.html:93 templates/signup.html:41
+msgstr "اعداداتي الشخصية"
+
+#: templates/profile.html:95 templates/signup.html:41
 msgid "birth_year"
-msgstr ""
-
-#: templates/profile.html:96 templates/signup.html:25
+msgstr "سنة الميلاد"
+
+#: templates/profile.html:98 templates/signup.html:25
 msgid "preferred_language"
-msgstr ""
-
-#: templates/profile.html:106 templates/signup.html:34
-#, fuzzy
+msgstr "اللغة المفضلة"
+
+#: templates/profile.html:108 templates/signup.html:34
 msgid "preferred_keyword_language"
-msgstr ""
-"الرجاء اختيار لغة صحيحة للكلمات المفتاحية (الأوامر البرمجية). اختر اللغة "
-"الإنجليزية أو لغتك الخاصة."
-
-#: templates/profile.html:120 templates/signup.html:44
-#, fuzzy
+msgstr "اللغة المفضلة للأوامر البرمجية"
+
+#: templates/profile.html:122 templates/signup.html:44
 msgid "gender"
-msgstr "الرجاء تحديد جنس صالح واختيار (أنثى ، ذكر ، أخرى)."
-
-#: templates/profile.html:123 templates/signup.html:46
+msgstr "الجنس"
+
+#: templates/profile.html:125 templates/signup.html:46
 msgid "female"
-msgstr ""
-
-#: templates/profile.html:124 templates/signup.html:47
+msgstr "بنت / أنثى"
+
+#: templates/profile.html:126 templates/signup.html:47
 msgid "male"
-msgstr ""
-
-#: templates/profile.html:125 templates/signup.html:48
-#, fuzzy
+msgstr "ولد / ذكر"
+
+#: templates/profile.html:127 templates/signup.html:48
 msgid "other"
-msgstr "يبدو أنك لست معلم أو معلمة!"
-
-#: templates/profile.html:138
-#, fuzzy
+msgstr "آخر"
+
+#: templates/profile.html:140
 msgid "update_profile"
-msgstr "هيدي - حسابي"
-
-#: templates/profile.html:142
+msgstr "تحديث الملف الشخصي"
+
+#: templates/profile.html:143
 msgid "destroy_profile"
-msgstr ""
+msgstr "حذف الملف الشخصي"
 
 #: templates/profile.html:145 templates/profile.html:147
 #: templates/profile.html:160
-#, fuzzy
 msgid "change_password"
-msgstr ""
-"تم تغيير كلمة مرور هيدي الخاصة بك. إذا كنت أنت من قام/طلب هذا ، فكل شيء "
-"على ما يرام.\n"
-"إذا لم تقم بطلب/بفعل تغيير كلمة المرور الخاصة بك ، فيرجى الاتصال بنا على "
-"الفور من خلال الرد على هذا البريد الإلكتروني."
+msgstr "تغيير كلمة المرور"
 
 #: templates/profile.html:149
-#, fuzzy
 msgid "current_password"
-msgstr "كلمة المرور المكررة غير متطابقة."
+msgstr "كلمة المرور الحالية"
 
 #: templates/profile.html:153
-#, fuzzy
 msgid "new_password"
-msgstr "كلمة المرور المختارة يجب أن تتكون من ستة أحرف على الأقل."
+msgstr "كلمة المرور الجديدة"
 
 #: templates/profile.html:157
-#, fuzzy
 msgid "repeat_new_password"
-msgstr "كلمة المرور المكررة غير متطابقة."
+msgstr "أعد ادخال كلمة المرور"
 
 #: templates/programs.html:7
 msgid "recent"
-msgstr ""
-
-#: templates/programs.html:33 templates/view-program-page.html:7
+msgstr "برامجي الأخيرة"
+
+#: templates/programs.html:31 templates/view-program-page.html:7
 msgid "submitted_header"
-msgstr ""
-
-#: templates/programs.html:38
-#, fuzzy
+msgstr "هذا برنامج تسليمه ولا يمكن نعديله."
+
+#: templates/programs.html:36
 msgid "title"
-msgstr "هيدي - لغة برمجة متدرجة"
-
-#: templates/programs.html:41 templates/view-program-page.html:8
+msgstr "العنوان"
+
+#: templates/programs.html:39 templates/view-program-page.html:8
 msgid "last_edited"
-msgstr ""
-
-#: templates/programs.html:59
-#, fuzzy
+msgstr "تاريخ آخر تعديل"
+
+#: templates/programs.html:57
 msgid "favourite_confirm"
-msgstr "تم ضبط البرنامج كمفضل."
-
-#: templates/programs.html:67 templates/programs.html:72
+msgstr "هل أنت متأكد أنك تريد تحديد هذا البرنامج كبرنامج المفضل؟"
+
+#: templates/programs.html:65 templates/programs.html:70
 msgid "open"
-msgstr ""
-
-#: templates/programs.html:68 templates/programs.html:76
+msgstr "افتح"
+
+#: templates/programs.html:66 templates/programs.html:74
 msgid "copy_clipboard"
-msgstr ""
-
-#: templates/programs.html:69 templates/programs.html:73
+msgstr "تم النسخ الى الحافظة (ذاكرة التخزين المؤقت) بنجاح"
+
+#: templates/programs.html:67 templates/programs.html:71
 msgid "delete_confirm"
-msgstr ""
-
-#: templates/programs.html:69 templates/programs.html:73
-#, fuzzy
+msgstr "هل أنت متأكد من أنك تريد حذف البرنامج؟"
+
+#: templates/programs.html:67 templates/programs.html:71
 msgid "delete"
-msgstr "تم حذف البرنامج بنجاح."
+msgstr "حذف"
+
+#: templates/programs.html:73
+msgid "unshare_confirm"
+msgstr "هل أنت متأكد من أنك تريد جعل البرنامج خاصاً/سرّياً؟"
+
+#: templates/programs.html:73
+msgid "unshare"
+msgstr "الغاء المشاركة"
 
 #: templates/programs.html:75
-msgid "unshare_confirm"
-msgstr ""
+msgid "submit_warning"
+msgstr "هل أنت متأكد أنك تريد ارسال هذا البرنامج؟"
 
 #: templates/programs.html:75
-msgid "unshare"
-msgstr ""
-
-#: templates/programs.html:77
-#, fuzzy
-msgid "submit_warning"
-msgstr ""
-"لديك برنامج بهذا اإسم بالفعل، سيؤدي حفظ هذا البرنامج إلى استبدال البرنامج"
-" القديم. هل أنت متأكد؟"
-
-#: templates/programs.html:77
-#, fuzzy
 msgid "submit_program"
-msgstr "هيدي -برامجي"
-
-#: templates/programs.html:80
+msgstr "ارسال"
+
+#: templates/programs.html:78
 msgid "share_confirm"
-msgstr ""
-
-#: templates/programs.html:80
+msgstr "هل أنت متأكد من أنك تريد جعل البرنامج عاماً/علنياً؟"
+
+#: templates/programs.html:78
 msgid "share"
-msgstr ""
+msgstr "مشاركة"
+
+#: templates/programs.html:84
+msgid "no_programs"
+msgstr "ليس لديك أي برامج بعد."
 
 #: templates/programs.html:86
-#, fuzzy
-msgid "no_programs"
-msgstr "لا يوجد هذا البرنامج في هيدي!"
-
-#: templates/programs.html:88
-#, fuzzy
 msgid "write_first_program"
-msgstr "هيدي -برامجي"
+msgstr "اكتب أول برامجك!"
 
 #: templates/public-page.html:85
-#, fuzzy
 msgid "no_shared_programs"
-msgstr "لا يوجد هذا البرنامج في هيدي!"
+msgstr "ليس لديه برامج تم مشاركتها..."
 
 #: templates/quiz.html:4
+#, fuzzy
 msgid "quiz_logo_alt"
-msgstr ""
+msgstr "Quiz logo"
 
 #: templates/quiz.html:7
 msgid "start_quiz"
-msgstr ""
+msgstr "بدء الفحص السريع"
 
 #: templates/quiz.html:13
 msgid "go_to_first_question"
-msgstr ""
+msgstr "الذهاب الى السؤال ١"
 
 #: templates/quiz.html:22 templates/quiz.html:24 templates/quiz.html:105
-<<<<<<< HEAD
-#, fuzzy
-=======
->>>>>>> 0c6c88b4
 msgid "question"
-msgstr "الرمز الخاص بك غير صالح."
+msgstr "السؤال"
 
 #: templates/quiz.html:39
 msgid "hint"
-msgstr ""
+msgstr "تلميح؟"
 
 #: templates/quiz.html:51 templates/quiz.html:59 templates/quiz.html:69
 #: templates/quiz.html:77 templates/quiz.html:87 templates/quiz.html:95
 msgid "submit_answer"
-msgstr ""
+msgstr "إجابة السؤال"
 
 #: templates/quiz.html:112
-<<<<<<< HEAD
-#, fuzzy
-=======
->>>>>>> 0c6c88b4
 msgid "feedback_success"
-msgstr "تم ضبط البرنامج كمفضل."
+msgstr "أحسنت!"
 
 #: templates/quiz.html:117
 msgid "feedback_failure"
-msgstr ""
+msgstr "إجابة خاطئة!"
 
 #: templates/quiz.html:125
 msgid "correct_answer"
-msgstr ""
+msgstr "الإجابة الصحيحة هي"
 
 #: templates/quiz.html:134
 msgid "go_to_question"
-msgstr ""
+msgstr "الذهاب إلى السؤال"
 
 #: templates/quiz.html:137
 msgid "go_to_quiz_result"
-msgstr ""
+msgstr "الذهاب إلى نتيجة الفحص السريع"
 
 #: templates/quiz.html:144
 msgid "end_quiz"
-msgstr ""
+msgstr "نهاية الفحص السريع"
 
 #: templates/quiz.html:145
 msgid "score"
-msgstr ""
+msgstr "النتيجة"
 
 #: templates/recover.html:6
-#, fuzzy
 msgid "recover_password"
-msgstr ""
-"من خلال الضغط على هذا الرابط ، يمكنك ضبط كلمة مرور جديدة لـهيدي. هذا "
-"الرابط صالح لمدة <b> ٤ </b> ساعات.\n"
-"إذا لم تطلب إعادة ضبط كلمة المرور ، فيرجى تجاهل هذا البريد الإلكتروني: "
-"{link}"
+msgstr "طلب إعادة ضبط كلمة المرور"
 
 #: templates/recover.html:11
-#, fuzzy
 msgid "send_password_recovery"
-msgstr ""
-"ستصلك على الفور رسالة على البريد الإلكتروني مع التعليمات الخاصة بإعادة "
-"ضبط كلمة المرور الخاصة بك."
+msgstr "ارسال رابط لاسترجاع كلمة المرور"
 
 #: templates/reset.html:6 templates/reset.html:19
-#, fuzzy
 msgid "reset_password"
-msgstr "كلمة المرور المكررة غير متطابقة."
+msgstr "اعادة ضبط كلمة المرور"
 
 #: templates/reset.html:12 templates/signup.html:22
-#, fuzzy
 msgid "password_repeat"
-msgstr ""
-"تم إعادة ضبط كلمة المرور الخاصة بك بنجاح، سيتم إعادة تحويلك إلى صفحة "
-"تسجيل الدخول."
+msgstr "اعادة كلمة المرور"
 
 #: templates/signup.html:7
 msgid "create_account_explanation"
-msgstr ""
+msgstr "يسمح لك امتلاك حسابك الخاص بحفظ برامجك."
 
 #: templates/signup.html:16
-#, fuzzy
 msgid "email_repeat"
-msgstr "هيدي - اعادة ضبط كلمة المرور"
+msgstr "اعادة البريد اإلكتروني"
 
 #: templates/signup.html:60
-#, fuzzy
 msgid "programming_experience"
-msgstr "الرجاء اختيار لغة برمجة بشكل صحيح."
+msgstr "هل لديك خبرة سابقة في البرمجة؟"
 
 #: templates/signup.html:74
-#, fuzzy
 msgid "languages"
-msgstr "الرجاء اختيار لغة صحيحة."
+msgstr "أي من لغات البرمجة التالية استخدمتها من قبل؟"
 
 #: templates/signup.html:79
 msgid "other_block"
-msgstr ""
+msgstr "لغة برمجة أخرى تستعمل اللبنات البرمجية"
 
 #: templates/signup.html:85
 msgid "other_text"
-msgstr ""
+msgstr "لغة برمجية نصّية أخرى"
 
 #: templates/signup.html:91
-#, fuzzy
 msgid "request_teacher"
-msgstr "يبدو أنك لست معلم أو معلمة!"
+msgstr "هل ترغب في التقدم بطلب للحصول على حساب المعلم؟"
 
 #: templates/signup.html:94
 msgid "subscribe_newsletter"
-msgstr ""
+msgstr "اشترك في النشرة الإخبارية"
 
 #: templates/signup.html:99
-#, fuzzy
 msgid "agree_with"
-msgstr "يجب أن توافق على شروط الخصوصية."
+msgstr "أوافق على"
 
 #: templates/signup.html:99
 msgid "privacy_terms"
-msgstr ""
+msgstr "شروط الخصوصية"
 
 #: templates/signup.html:102
 msgid "agree_third_party"
 msgstr ""
+"أوافق على أن يتم الاتصال بي من قبل شركاء جامعة لايدن (Leiden) مع عروض "
+"تسويقية (اختياري)"
 
 #: templates/signup.html:109
-#, fuzzy
 msgid "already_account"
-msgstr "ليس لديك حساب؟"
+msgstr "هل لديك حساب بالفعل؟"
 
 #: templates/teacher-invitation.html:5
-#, fuzzy
 msgid "teacher_invitation_require_login"
 msgstr ""
-"رمز الدعوة للمعلم غير صالح. لتصبح معلماً أو معلمةً تواصل معنا على "
-"hedy@felienne.com."
+"لإعداد ملفك الشخصي كمعلم ، سنحتاج منك تسجيل الدخول. إذا لم يكن لديك حساب "
+"، فالرجاء إنشاء حساب."
 
 #: templates/view-program-page.html:13
 msgid "by"
-msgstr ""
+msgstr "عند"
 
 #: website/achievements.py:170
 msgid "percentage_achieved"
@@ -2446,7 +2315,7 @@
 #~ msgstr "Start with level 1 explanations"
 
 #~ msgid "start_programming"
-#~ msgstr "ابدأ البرمجة"
+#~ msgstr "Start programming"
 
 #~ msgid "create_class_text"
 #~ msgstr "Group your students into classes and change the content for each class."
@@ -2467,7 +2336,7 @@
 #~ msgstr "Make a drawing with code"
 
 #~ msgid "welcome"
-#~ msgstr "مرحباً"
+#~ msgstr "Welcome"
 
 #~ msgid "landing_page_intro"
 #~ msgstr "مرحباً بك في عالم هيدي المدهش!"
@@ -2565,1108 +2434,11 @@
 #~ msgid "select_class"
 #~ msgstr "اختر الصف"
 
-#~ msgid "Wrong Level"
-#~ msgstr ""
-#~ "لقد أدخلت برنامج هيدي صحيحاً ولكن "
-#~ "ليس في المستوى المناسب. لقد كتبت "
-#~ "{offending_keyword} للمستوى {working_level}. تلميح:"
-#~ " {tip}"
-
-#~ msgid "Incomplete"
-#~ msgstr ""
-#~ "أوه! لقد نسيت أن تكمل جزءاً من "
-#~ "البرنامج! في السطر رقم {line_number}، "
-#~ "عليك أن تكمل كتابة الكود بعد "
-#~ "{incomplete_command}."
-
-#~ msgid "Invalid"
-#~ msgstr ""
-#~ "{invalid_command} ليس أمراً برمجياً ضمن "
-#~ "المستوى {level} من هيدي. هل كنت "
-#~ "تقصد الأمر {guessed_command}؟"
-
-#~ msgid "Invalid Space"
-#~ msgstr ""
-#~ "أوه! يوجد مسافة زائدة في بداية "
-#~ "السطر رقم {line_number}، المسافات تربك "
-#~ "الحاسوب أحياناً. هل باستطاعتك أن تمسحها؟"
-
-#~ msgid "Has Blanks"
-#~ msgstr ""
-#~ "البرنامج الخاص بك غير مكتمل. عليك "
-#~ "أن تستبدل الفراغات الموجودة وتضع مكانها"
-#~ " الكود الذي تريد للحاسوب أن ينفذه."
-
-#~ msgid "No Indentation"
-#~ msgstr ""
-#~ "لقد استخدمت عدداً غير كافي من "
-#~ "الفراغات كإزاحة في السطر رقم "
-#~ "{line_number}. لقد استخدمت {leading_spaces} "
-#~ "إزاحات وهذا غير كافٍ. يجب عليك أن"
-#~ " تبدأ كل مجموعة جديدة من الكود "
-#~ "ب {indent_size} إزاحات أكثر من السطر "
-#~ "الذي يسبقها."
-
-#~ msgid "Unexpected Indentation"
-#~ msgstr ""
-#~ "لقد استخدمت عدداً أكثر من اللازم "
-#~ "من الفراغات كإزاحة في السطر رقم "
-#~ "{line_number}. لقد استخدمت {leading_spaces} "
-#~ "إزاحات وهذا أكثر من اللازم. يجب "
-#~ "عليك أن تبدأ كل مجموعة جديدة من"
-#~ " الكود ب {indent_size} إزاحات أكثر من"
-#~ " السطر الذي يسبقها."
-
-#~ msgid "Parse"
-#~ msgstr ""
-#~ "الكود الذي أدخلته ليس مطابقاً لبرمجيات"
-#~ " هيدي. يوجد خطأفي في السطر رقم "
-#~ "{location[0]} والموضع {location[1]}. لقد أدخلت"
-#~ " الرمز {character_found} لكن هذا غير "
-#~ "مسموح به."
-
-#~ msgid "Unquoted Text"
-#~ msgstr ""
-#~ "انتبه! عند استعمال الأوامر اسأل أو "
-#~ "قول يجب أن يكون النص بين علامات"
-#~ " الاقتباس \". على ما يبدو أنك "
-#~ "نسيت اضافة واحدة منهم في مكان ما."
-
-#~ msgid "Unquoted Assignment"
-#~ msgstr ""
-#~ "ابتداء من هذا المستوى عليك وضع "
-#~ "النص على يسار `هو` بين علامات "
-#~ "الاقتباس. لقد نسيت فعل ذلك مع النص"
-#~ " {text}."
-
-#~ msgid "Unquoted Equality Check"
-#~ msgstr ""
-#~ "اذا كنت تريد فحص ما اذا كان "
-#~ "المتغير مساويا لنص من عدة كلمات، "
-#~ "هذه الكلمات يجب أن تكون محاطة "
-#~ "بعلامات الاقتباس!"
-
-#~ msgid "Var Undefined"
-#~ msgstr ""
-#~ "لقد قمت باستعمال المتغير {name} لكنك "
-#~ "لم تقم بضبط قيمته ابتداء. من "
-#~ "الممكن أيضاً أنك كنت تريد استعمال "
-#~ "الكلمة {name} ولكن نسيت وضع علامات "
-#~ "الاقتباس."
-
-#~ msgid "Cyclic Var Definition"
-#~ msgstr ""
-#~ "يجب أن تضبط قيمة المتغير {name} "
-#~ "قبل أن تستعمله على الجانب الأيسر "
-#~ "من من الأمر هو."
-
-#~ msgid "Lonely Echo"
-#~ msgstr ""
-#~ "لقد استعملت الأمر ردد قبل الأمر "
-#~ "اسأل، أو استعملت الأمر ردد بدون "
-#~ "استعمال الأمر اسأل. قم باستعمال الأمر"
-#~ " اسأل للحصول على اجابة أولاً ثم "
-#~ "استعمل الأمر ردد."
-
-#~ msgid "Too Big"
-#~ msgstr ""
-#~ "واو! برنامجك يحتوي على {lines_of_code} "
-#~ "سطر برمجي! لكننا نستطيع معالجة "
-#~ "{max_lines} سطر برمجي كحد أقصى في "
-#~ "هذا المستوى. اجعل برنامجك أصغر وحاول "
-#~ "مرة أخرى."
-
-#~ msgid "Invalid Argument Type"
-#~ msgstr ""
-#~ "لا يمكن استعمال الأمر {command} مع "
-#~ "{invalid_argument} وذلك بسبب كونها "
-#~ "{invalid_type}. حاول تغيير {invalid_argument} "
-#~ "الى {allowed_types}."
-
-#~ msgid "Invalid Argument"
-#~ msgstr ""
-#~ "لا يمكن استعمال الأمر {command} مع "
-#~ "{invalid_argument}. حاول تغيير {invalid_argument}"
-#~ " الى {allowed_types}."
-
-#~ msgid "Invalid Type Combination"
-#~ msgstr ""
-#~ "لا يمكن استعمال {invalid_argument} "
-#~ "و{invalid_argument_2} مع الأمر {command} وذلك"
-#~ " بسبب كون الأول{invalid_type} وكون الآخر"
-#~ " {invalid_type_2}. حاول تغيير {invalid_argument}"
-#~ " الى {invalid_type_2} أو {invalid_argument_2} "
-#~ "الى {invalid_type}."
-
-#~ msgid "Unsupported Float"
-#~ msgstr ""
-#~ "لا ندعم الأرقام غير الصحيحة (الأرقام "
-#~ "العشرية)حتى الان، ولكنها ستكون مدعومة "
-#~ "بعد عدة مستويات. في الوقت الحالي "
-#~ "قم بتغيير {value} الر رقم صحيح."
-
-#~ msgid "Locked Language Feature"
-#~ msgstr ""
-#~ "أنت تستعمل {concept}! هذا مدهش، لكن "
-#~ "{concept} غير متاح لك حالياً! سيتاح "
-#~ "لك استعماله في مستوى لاحق."
-
-#~ msgid "Missing Command"
-#~ msgstr "يبدو أنك نسيت استخدام أمر برمجي في السطر رقم {line_number}."
-
-#~ msgid "Missing Inner Command"
-#~ msgstr ""
-#~ "يبدو أنك نسيت استخدام أمر برمجي مع"
-#~ " الجملة {command} التي استعملتها في "
-#~ "السطر رقم {line_number}."
-
-#~ msgid "Unsupported String Value"
-#~ msgstr "النصوص لا يمكن أن تحتوي على {invalid_value}."
-
-#~ msgid "ask_needs_var"
-#~ msgstr ""
-#~ "ابتداء من المستوى الثاني، نستخدم الأمر"
-#~ " اسأل مع متغير. مثال: الاسم هو "
-#~ "اسأل ما اسمك؟"
-
-#~ msgid "echo_out"
-#~ msgstr ""
-#~ "لم نعد بحاجة الى الأمر ردد ابتداء"
-#~ " من المستوى الثاني. يمكنك أن تكرر "
-#~ "اجابة سؤال ما من خلال استخدام "
-#~ "الأمر اسأل والأمر قول. مثال: الاسم "
-#~ "هو اسأل ما اسمك؟ قول مرحبا الاسم"
-
-#~ msgid "space"
-#~ msgstr "مسافة إزاحة"
-
-#~ msgid "comma"
-#~ msgstr "فاصلة"
-
-#~ msgid "question mark"
-#~ msgstr "علامة سؤال"
-
-#~ msgid "newline"
-#~ msgstr "سطر جديد"
-
-#~ msgid "period"
-#~ msgstr "نقطة"
-
-#~ msgid "exclamation mark"
-#~ msgstr "علامة تعجب"
-
-#~ msgid "dash"
-#~ msgstr "علامة الشرطة"
-
-#~ msgid "star"
-#~ msgstr "علامة النجمة"
-
-#~ msgid "single quotes"
-#~ msgstr "علامة اقتباس أحادية"
-
-#~ msgid "double quotes"
-#~ msgstr "علامة اقتباس مزدوجة"
-
-#~ msgid "slash"
-#~ msgstr "علامة الخط المائل ناحية اليمين"
-
-#~ msgid "string"
-#~ msgstr "نص"
-
-#~ msgid "nested blocks"
-#~ msgstr "مجموعة ضمن مجموعة"
-
-#~ msgid "or"
-#~ msgstr "أو"
-
-#~ msgid "number"
-#~ msgstr "رقم"
-
-#~ msgid "integer"
-#~ msgstr "رقم"
-
-#~ msgid "float"
-#~ msgstr "رقم"
-
-#~ msgid "list"
-#~ msgstr "قائمة"
-
-#~ msgid "input"
-#~ msgstr "اجابة باستخدام اسأل"
-
-#~ msgid "general"
-#~ msgstr "عام"
-
-#~ msgid "programs_created"
-#~ msgstr "البرامج المنشأة"
-
-#~ msgid "programs_saved"
-#~ msgstr "البرامج المحفوظة"
-
-#~ msgid "programs_submitted"
-#~ msgstr "البرامج التي تم تسليمها"
-
-#~ msgid "teacher"
-#~ msgstr "معلم"
-
-#~ msgid "hidden"
-#~ msgstr "مخفي"
-
-#~ msgid "hedy_achievements"
-#~ msgstr "انجازات هيدي"
-
-#~ msgid "achievements_logo_alt"
-#~ msgstr "انجازات"
-
-#~ msgid "achievements_check_icon_alt"
-#~ msgstr "لقد ا حصلت على انجاز!"
-
-#~ msgid "hedy_logo_alt"
-#~ msgstr "Hedy logo"
-
-#~ msgid "cheatsheet_title"
-#~ msgstr "ورقة غش"
-
-#~ msgid "class_name_prompt"
-#~ msgstr "أدخل اسم الصف رجاء"
-
-#~ msgid "username"
-#~ msgstr "اسم المستخدم"
-
-#~ msgid "last_login"
-#~ msgstr "اخر تسجيل دخول"
-
-#~ msgid "highest_level_reached"
-#~ msgstr "أعلى مستوى تم الوصول له"
-
-#~ msgid "number_programs"
-#~ msgstr "عدد البرامج"
-
-#~ msgid "programs"
-#~ msgstr "البرامج"
-
-#~ msgid "password"
-#~ msgstr "كلمة المرور"
-
-#~ msgid "remove"
-#~ msgstr "ازالة"
-
-#~ msgid "page"
-#~ msgstr "صفحة"
-
-#~ msgid "enter_password"
-#~ msgstr "أدخل كلمة سر جديدة ل"
-
-#~ msgid "password_change_prompt"
-#~ msgstr "هل أنت متأكد أنك تريد تغيير كلمة المرور هذه؟"
-
-#~ msgid "remove_student_prompt"
-#~ msgstr "هل أنت متأكد أنك تريد ازالة التلميذ من الصف؟"
-
-#~ msgid "add_students"
-#~ msgstr "تلاميذ"
-
-#~ msgid "customize_class"
-#~ msgstr "تخصيص الصف"
-
-#~ msgid "class_stats"
-#~ msgstr "احصائيات الصف"
-
-#~ msgid "back_to_teachers_page"
-#~ msgstr "الرجوع الى صفحة المعلم"
-
-#~ msgid "delete_class_prompt"
-#~ msgstr "هل أنت متأكد أنك تريدحذف الصف؟"
-
-#~ msgid "delete_class"
-#~ msgstr "حذف الصف بشكل نهائي"
-
-#~ msgid "add_students_options"
-#~ msgstr "انشاء حسابات للتلاميذ"
-
-#~ msgid "copy_link_success"
-#~ msgstr "انسخ الرابط لمشاركته"
-
-#~ msgid "copy_join_link"
-#~ msgstr "الرجاء نسخ هذا الرابط ولصقه في تبويبة جديدة:"
-
-#~ msgid "invite_prompt"
-#~ msgstr "أدخل اسم مستخدم"
-
-#~ msgid "invite_by_username"
-#~ msgstr "يجب أن تكون جميع أسماء المستخدمين لا نظير لها."
-
-#~ msgid "create_accounts"
-#~ msgstr "انشاء عدة حسابات"
-
-#~ msgid "pending_invites"
-#~ msgstr "الدعوات قيد الإنتظار"
-
-#~ msgid "invite_date"
-#~ msgstr "تاريخ الدعوة"
-
-#~ msgid "expiration_date"
-#~ msgstr "تاريخ انتهاء الصلاحية"
-
-#~ msgid "delete_invite_prompt"
-#~ msgstr "هل أنت متأكد أنك تريد حذف الدعوة الى هذا الصف؟"
-
-#~ msgid "class_already_joined"
-#~ msgstr "أنت بالفعل تلميذ في صف"
-
-#~ msgid "error_logo_alt"
-#~ msgstr "Error logo"
-
-#~ msgid "goto_profile"
-#~ msgstr "الذهاب الى ملفي الشخصي"
-
-#~ msgid "prompt_join_class"
-#~ msgstr "هل تريد الإنضمام الى هذا الصف؟"
-
-#~ msgid "join_class"
-#~ msgstr "انضم الى صف"
-
-#~ msgid "back_to_class"
-#~ msgstr "الرجوع الى صف"
-
-#~ msgid "next_step_tutorial"
-#~ msgstr "الخطوة التالية >>>"
-
-#~ msgid "level_title"
-#~ msgstr "مستوى"
-
-#~ msgid "create_multiple_accounts"
-#~ msgstr "انشاء عدة حسابات"
-
-#~ msgid "accounts_intro"
-#~ msgstr ""
-#~ "في هذه الصفحة تستطيع انشاء حسابات "
-#~ "لعدة تلاميذ في نفس الوقت. من "
-#~ "الممكن أيضاً اضافتهم مباشرة إلى واحد "
-#~ "من الصفوف الخاصة بك. عند الضغط على"
-#~ " الزر الأخضر مع علامة ال +، "
-#~ "يمكنك إضافة صفوف جديدة. يمكنك حذف "
-#~ "صف معين عند الضغط على الإشارة "
-#~ "الحمراء التابعة له. يجب عدم وجود "
-#~ "صفوف فارغة عند الضغط على \"انشاء "
-#~ "الحسابات\". الرجاء الإنتباه إلى أن كل"
-#~ " اسم مستخدم و بريد إلكتروني يجب "
-#~ "أن يكون لا نظير له، وأن كلمة "
-#~ "المرور يجب أن تحتوي <b> على "
-#~ "الأقل</b> على ستة أحرف."
-
-#~ msgid "create_accounts_prompt"
-#~ msgstr "هل أنت متأكد أنك تريد انشاء هذه الحسابات؟"
-
-#~ msgid "download_login_credentials"
-#~ msgstr ""
-
-#~ msgid "yes"
-#~ msgstr "نعم"
-
-#~ msgid "no"
-#~ msgstr "لا"
-
-#~ msgid "reset_view"
-#~ msgstr "اعادة ضبط"
-
-#~ msgid "customize_adventure"
-#~ msgstr "تخصيص مغامرة"
-
-#~ msgid "update_adventure_prompt"
-#~ msgstr "هل أنت متأكد أنك تريد تعديل هذه المغامرة؟"
-
-#~ msgid "general_settings"
-#~ msgstr "اعدادات عامة"
-
-#~ msgid "name"
-#~ msgstr "الاسم"
-
-#~ msgid "level"
-#~ msgstr "مستوى"
-
-#~ msgid "adventure_exp_1"
-#~ msgstr ""
-#~ "اكتب مغامرتك المفضلة على الجانب الأيسر."
-#~ " بعد إنشاء مغامرتك ، يمكنك تضمينها"
-#~ " في أحد الصفوف الخاصة بك من "
-#~ "خلال \"التخصيصات\". إذا كنت تريد تضمين"
-#~ " أمر برمجي في مغامرتك، فيرجى استخدام"
-#~ " مرساة الكود مثل هذا:"
-
-#~ msgid "adventure_exp_2"
-#~ msgstr ""
-#~ "إذا كنت تريد إظهار مقتطفات برمجيةفعلية"
-#~ " ، على سبيل المثال لإعطاء التلاميذ"
-#~ " قالبًا أو مثالاً على البرامج. الرجاء"
-#~ " استخدام المراسي المسبقة مثل هذا:"
-
-#~ msgid "hello_world_snippet"
-#~ msgstr "قول مرحباً أيها العالم!"
-
-#~ msgid "adventure_exp_3"
-#~ msgstr ""
-#~ "يمكنك استخدام زر \"معاينة\" لعرض نسخة"
-#~ " مصممة من مغامرتك. لعرض المغامرة على"
-#~ " صفحة مخصصة ، اختر \"عرض\" من "
-#~ "صفحة المعلمين."
-
-#~ msgid "adventure"
-#~ msgstr "مغامرة"
-
-#~ msgid "template_code"
-#~ msgstr ""
-#~ "هنا شرح المغامرة الخاصة بي!\n"
-#~ "\n"
-#~ "بهذه الطريقة يمكنني أن أعرض أمراً برمجياً: <code> قول</code>\n"
-#~ "\n"
-#~ "ولكن في بعض الأحيان ربما تريد أن تعرض مقتطفاً برمجياً، مثل هذا:\n"
-#~ "<pre>\n"
-#~ "اسأل ما اسمك؟\n"
-#~ "ردد اه اذن اسمك هو\n"
-#~ "</pre>"
-
-#~ msgid "adventure_terms"
-#~ msgstr "أوافق على أن مغامرتي قد تصير متاحة على العام على هيدي."
-
-#~ msgid "preview"
-#~ msgstr "معاينة"
-
-#~ msgid "save"
-#~ msgstr "حفظ"
-
-#~ msgid "delete_adventure_prompt"
-#~ msgstr "هل أنت متأكد أنك تريد حذف هذه المغامرة؟"
-
-#~ msgid "customize_class_exp_1"
-#~ msgstr ""
-#~ "أهلاً! في هذه الصفحة يمكنك تخصيص "
-#~ "الصف الدراسي التابع لك. من خلال "
-#~ "اختيار المستويات والمغامرات، يمكنك تحديد "
-#~ "ما يمكن أن يراه التلميذ. يمكنك "
-#~ "أيضًا إضافة مغامراتك التي تم إنشاؤها "
-#~ "إلى المستويات. سيتم إضافة جميع المستويات"
-#~ " والمغامرات الأساسية بشكل افتراضي. <b> "
-#~ "ملاحظة: </b> ليست كل المغامرات متاحة "
-#~ "لكل المستويات! القيام بإعدادات التخصيصات "
-#~ "الخاصة بك يكون على النحو التالي:"
-
-#~ msgid "customize_class_step_1"
-#~ msgstr "حدد المستويات للصف الخاص بك من خلال الضغط على \"أزرار المستوى\""
-
-#~ msgid "customize_class_step_2"
-#~ msgstr "ستظهر \"صناديق الإختيار\" للمغامرات المتاحة للمستويات المختارة"
-
-#~ msgid "customize_class_step_3"
-#~ msgstr "حدد المغامرات التي تريد إتاحتها"
-
-#~ msgid "customize_class_step_4"
-#~ msgstr "انقر فوق اسم مغامرة لتحديد/عدم تحديد هذه المغامرة لجميع المستويات"
-
-#~ msgid "customize_class_step_5"
-#~ msgstr "اضافة مغامرات شخصية"
-
-#~ msgid "customize_class_step_6"
-#~ msgstr "تحديد تاريخ الافتتاح لكل مستوى (يمكنك أيضًا تركه فارغًا)"
-
-#~ msgid "customize_class_step_7"
-#~ msgstr "تحديد إعدادات أخرى"
-
-#~ msgid "customize_class_step_8"
-#~ msgstr "اختر \"حفظ\" -> لقد انتهيت!"
-
-#~ msgid "customize_class_exp_2"
-#~ msgstr ""
-#~ "يمكنك دائمًا تغيير هذه الإعدادات لاحقًا."
-#~ " على سبيل المثال ، يمكنك إتاحة "
-#~ "مغامرات أو مستويات معينة أثناء التدريس"
-#~ " في الصف. بهذه الطريقة يسهل عليك "
-#~ "تحديد المستوى والمغامرات التي سيعمل "
-#~ "عليها تلاميذك. إذا كنت تريد إتاحة "
-#~ "كل شيء لصفك ، فمن الأسهل إزالة "
-#~ "التخصيص بشكل كامل."
-
-#~ msgid "select_adventures"
-#~ msgstr "اختيار المغامرات"
-
-#~ msgid "opening_dates"
-#~ msgstr "تواريخ الافتتاح"
-
-#~ msgid "opening_date"
-#~ msgstr "تاريخ الافتتاح"
-
-#~ msgid "directly_available"
-#~ msgstr "افتتح مباشرة"
-
-#~ msgid "select_own_adventures"
-#~ msgstr "اختيار المغامرات الذاتية"
-
-#~ msgid "select"
-#~ msgstr "اختر"
-
-#~ msgid "other_settings"
-#~ msgstr "اعدادات أخرى"
-
-#~ msgid "option"
-#~ msgstr "خيار"
-
-#~ msgid "mandatory_mode"
-#~ msgstr "وضع المبرمج الإلزامي"
-
-#~ msgid "hide_cheatsheet"
-#~ msgstr "اخفاء ورقة الغش"
-
-#~ msgid "hide_keyword_switcher"
-#~ msgstr "اخفاء تبديل الكلمات المفتاحية"
-
-#~ msgid "hide_quiz"
-#~ msgstr "نهاية الفحص السريع"
-
-#~ msgid "hide_parsons"
-#~ msgstr "Hide parsons"
-
-#~ msgid "reset_adventure_prompt"
-#~ msgstr "هل أنت متأكد أنك تريد إعادة ضبط كل المغامرات المختارة؟"
-
-#~ msgid "reset_adventures"
-#~ msgstr "إعادة ضبط المغامرات المختارة"
-
-#~ msgid "remove_customizations_prompt"
-#~ msgstr "هل أنت متأكد أنك تريد إزالة التخصيصات المتعلقة بهذا الصف؟"
-
-#~ msgid "remove_customization"
-#~ msgstr "إزالة التخصيصات"
-
-#~ msgid "unsaved_class_changes"
-#~ msgstr "There are unsaved changes, are you sure you want to leave this page?"
-
-#~ msgid "go_back_to_main"
-#~ msgstr "الرجوع الى الصفحة الرئيسية"
-
-#~ msgid "explore_programs"
-#~ msgstr "استكشف البرامج"
-
-#~ msgid "explore_explanation"
-#~ msgstr ""
-#~ "في هذه الصفحة يمكنك البحث في "
-#~ "البرامج التي تم إنشاؤها بواسطة مستخدمي"
-#~ " هيدي الآخرين. يمكنك الإختيار بناء "
-#~ "على مستوى هيدي والمغامرة. انقر فوق "
-#~ "\"عرض البرنامج\" لفتح البرنامج وتشغيله. "
-#~ "البرامج ذات الرأس الأحمر تحتوي على "
-#~ "خطأ. لا يزال بإمكانك فتح البرنامج "
-#~ "، ولكن تشغيله سيؤدي إلى حدوث خطأ."
-#~ " يمكنك بالطبع محاولة إصلاحه! إذا كان"
-#~ " المستخدم الذي أنشأ البرنامج لديه ملف"
-#~ " تعريف عام ، فيمكنك النقر فوق "
-#~ "اسم المستخدم الخاص به لزيارة ملفه "
-#~ "الشخصي. ستجد هناك جميع برامجهم التي "
-#~ "تم مشاركتها وأكثر من ذلك بكثير!"
-
-#~ msgid "language"
-#~ msgstr "اللغة"
-
-#~ msgid "search_button"
-#~ msgstr "البحث"
-
-#~ msgid "hedy_choice_title"
-#~ msgstr "اختيار هيدي"
-
-#~ msgid "creator"
-#~ msgstr "مبتكر"
-
-#~ msgid "view_program"
-#~ msgstr "عرض البرنامج"
-
-#~ msgid "my_classes"
-#~ msgstr "صفوفي"
-
-#~ msgid "students"
-#~ msgstr "تلاميذ"
-
-#~ msgid "create_class"
-#~ msgstr "انشاء صف جديد"
-
-#~ msgid "my_adventures"
-#~ msgstr "مغامراتي"
-
-#~ msgid "last_update"
-#~ msgstr "اخر تحديث"
-
-#~ msgid "view"
-#~ msgstr "عرض"
-
-#~ msgid "adventure_prompt"
-#~ msgstr "الرجاء إدخال اسم المغامرة"
-
-#~ msgid "teacher_welcome"
-#~ msgstr ""
-#~ "مرحباً في هيدي! بكل فخر أنت الآن"
-#~ " تمتلك حساباً كمعلم وذا يسمح لك "
-#~ "بانشاء صفوف ودعوة تلاميذ."
-
-#~ msgid "parsons_title"
-#~ msgstr "هيدي"
-
-#~ msgid "quiz_tab"
-#~ msgstr "انهاء الفحص السريع"
-
-#~ msgid "specific_adventure_mode"
-#~ msgstr ""
-#~ "أنت حالياً في المغامرة '{adventure}'، "
-#~ "اضغط على \"هيدي\" لعرض كل المغامرات."
-
-#~ msgid "example_code_header"
-#~ msgstr "مثال توضيحي"
-
-#~ msgid "variables"
-#~ msgstr "المتغيرات"
-
-#~ msgid "enter_text"
-#~ msgstr "أدخل الإجابة هنا..."
-
-#~ msgid "enter"
-#~ msgstr "الدخول"
-
-#~ msgid "already_program_running"
-#~ msgstr "هناك بالفعل برنامج اخر تحت التنفيذ، قم بانهاء ذلك البرنامج أولاً."
-
-#~ msgid "run_code_button"
-#~ msgstr "تنفيذ البرنامج"
-
-#~ msgid "stop_code_button"
-#~ msgstr "ايقاف البرنامج"
-
-#~ msgid "next_exercise"
-#~ msgstr "Next exercise"
-
-#~ msgid "edit_code_button"
-#~ msgstr "تعديل البرنامج"
-
-#~ msgid "repair_program_logo_alt"
-#~ msgstr "Repair program icon"
-
-#~ msgid "read_code_label"
-#~ msgstr "القراءة بصوت عال"
-
-#~ msgid "regress_button"
-#~ msgstr "الرجوع الى المستوى {level}"
-
-#~ msgid "advance_button"
-#~ msgstr "الذهاب الى المستوى {level}"
-
-#~ msgid "developers_mode"
-#~ msgstr "وضع المبرمج"
-
-#~ msgid "nav_start"
-#~ msgstr "صفحة البدأ"
-
-#~ msgid "nav_hedy"
-#~ msgstr "هيدي"
-
-#~ msgid "nav_explore"
-#~ msgstr "استكشف"
-
-#~ msgid "nav_learn_more"
-#~ msgstr "المزيد من المعلومات"
-
-#~ msgid "program_header"
-#~ msgstr "برامجي"
-
-#~ msgid "my_achievements"
-#~ msgstr "مغامراتي"
-
-#~ msgid "my_account"
-#~ msgstr "حسابي"
-
-#~ msgid "for_teachers"
-#~ msgstr "للمعلمين"
-
-#~ msgid "logout"
-#~ msgstr "تسجيل الخروج"
-
-#~ msgid "login"
-#~ msgstr "تسجيل الدخول"
-
-#~ msgid "search"
-#~ msgstr "ابحث..."
-
-#~ msgid "keyword_support"
-#~ msgstr "الأوامر البرمجية المترجمة"
-
-#~ msgid "non_keyword_support"
-#~ msgstr "المحتوى المترجم"
-
-#~ msgid "welcome_back"
-#~ msgstr "مرحباً بعودتك"
-
-#~ msgid "teacher_tutorial_logo_alt"
-#~ msgstr "اضغط على \"الخطوة التالية\" لتبدأ كمعلم أو معلمة في هيدي!"
-
-#~ msgid "start_teacher_tutorial"
-#~ msgstr "بدء الدليل التوجيهي للمعلم"
-
-#~ msgid "hedy_tutorial_logo_alt"
-#~ msgstr "بدء الدليل التوجيهي"
-
-#~ msgid "start_hedy_tutorial"
-#~ msgstr "بدء الدليل التوجيهي"
-
-#~ msgid "start_programming_logo_alt"
-#~ msgstr "ابدأ البرمجة"
-
-#~ msgid "explore_programs_logo_alt"
-#~ msgstr "استكشف البرامج"
-
-#~ msgid "your_account"
+#~ msgid "your_country"
 #~ msgstr "ملفك الشخصي"
-
-#~ msgid "profile_logo_alt"
-#~ msgstr "تم تحديث الملف الشخصي."
-
-#~ msgid "achievements"
-#~ msgstr "انجازات"
-
-#~ msgid "no_public_profile"
-#~ msgstr "ليس لديك نص ملف شخصي عام حتى الآن ..."
-
-#~ msgid "amount_created"
-#~ msgstr "البرامج المنشأة"
-
-#~ msgid "amount_saved"
-#~ msgstr "البرامج المحفوظة"
-
-#~ msgid "amount_submitted"
-#~ msgstr "البرامج المرسلة"
-
-#~ msgid "last_achievement"
-#~ msgstr "آخر انجاز تم تحقيقه"
-
-#~ msgid "your_last_program"
-#~ msgstr "آخر برنامج تم حفظه"
-
-#~ msgid "ok"
-#~ msgstr "حسناً"
-
-#~ msgid "cancel"
-#~ msgstr "الغاء"
-
-#~ msgid "copy_link_to_share"
-#~ msgstr "انسخ الرابط لمشاركته"
-
-#~ msgid "achievement_earned"
-#~ msgstr "لقد ا حصلت على انجاز!"
-
-#~ msgid "mailing_title"
-#~ msgstr "اشترك في نشرة هيدي الإخبارية"
-
-#~ msgid "email"
-#~ msgstr "البريد الإلكتروني"
-
-#~ msgid "surname"
-#~ msgstr "الاسم الأول"
-
-#~ msgid "lastname"
-#~ msgstr "اسم العائلة"
-
-#~ msgid "country"
-#~ msgstr "البلد"
-
-#~ msgid "subscribe"
-#~ msgstr "اشترك"
-
-#~ msgid "required_field"
-#~ msgstr "مطلوب تعبئة الحقول مع علامة ال *"
-
-#~ msgid "previous_campaigns"
-#~ msgstr "عرض الحملات السابقة"
-
-#~ msgid "step_title"
-#~ msgstr "المهمة"
-
-#~ msgid "save_code_button"
-#~ msgstr "حفظ البرنامج"
-
-#~ msgid "share_code_button"
-#~ msgstr "حفظ ومشاركة البرنامج"
-
-#~ msgid "try_button"
-#~ msgstr "حاول"
-
-#~ msgid "login_long"
-#~ msgstr "الدخول الى حسابك"
-
-#~ msgid "create_account"
-#~ msgstr "انشاء حساب"
-
-#~ msgid "forgot_password"
-#~ msgstr "هل نسيت كلمة المرور؟"
-
-#~ msgid "main_title"
-#~ msgstr "هيدي"
-
-#~ msgid "main_subtitle"
-#~ msgstr "لغة برمجة متدرجة"
-
-#~ msgid "try_it"
-#~ msgstr "جرب ذلك"
-
-#~ msgid "exercise"
-#~ msgstr "Exercise"
-
-#~ msgid "what_should_my_code_do"
-#~ msgstr "What should my code do?"
-
-#~ msgid "account_overview"
-#~ msgstr "نظرة عامة على الحساب"
-
-#~ msgid "my_messages"
-#~ msgstr "رسائلي"
-
-#~ msgid "invite_message"
-#~ msgstr "لقد تلقيت دعوة للإنضمام إلى الصف"
-
-#~ msgid "sent_by"
-#~ msgstr "تم إرسال الدعوة من قبل"
-
-#~ msgid "delete_invite"
-#~ msgstr "حذف الدعوة"
-
-#~ msgid "public_profile"
-#~ msgstr "الملف العام"
 
 #~ msgid "public_profile_visit"
 #~ msgstr "يمكنك زيارة ملفك العام! اضغط"
 
 #~ msgid "public_profile_link"
 #~ msgstr "هنا"
-
-#~ msgid "profile_picture"
-#~ msgstr "الصورة الشخصية"
-
-#~ msgid "personal_text"
-#~ msgstr "النص الشخصي"
-
-#~ msgid "your_personal_text"
-#~ msgstr "نصّك الشخصي..."
-
-#~ msgid "favourite_program"
-#~ msgstr "البرامج المفضلة"
-
-#~ msgid "public_profile_info"
-#~ msgstr ""
-#~ "بتحديد هذا الخانة أجعل ملفي الشخصي "
-#~ "مرئيًا للجميع. انتبه على عدم مشاركة "
-#~ "معلومات شخصية مثل اسمك أو عنوان "
-#~ "منزلك ، لأن الجميع سيتمكن من "
-#~ "رؤيتها!"
-
-#~ msgid "update_public"
-#~ msgstr "تحديث الملف العام"
-
-#~ msgid "are_you_sure"
-#~ msgstr "هل أنت متأكد؟ لا يمكنك التراجع عن هذا الإجراء."
-
-#~ msgid "delete_public"
-#~ msgstr "حذف الملف العام"
-
-#~ msgid "self_removal_prompt"
-#~ msgstr "هل أنت متأكد أنك تريد مغادرة هذا الصف؟"
-
-#~ msgid "leave_class"
-#~ msgstr "مغادرة الصف"
-
-#~ msgid "settings"
-#~ msgstr "اعداداتي الشخصية"
-
-#~ msgid "birth_year"
-#~ msgstr "سنة الميلاد"
-
-#~ msgid "preferred_language"
-#~ msgstr "اللغة المفضلة"
-
-#~ msgid "preferred_keyword_language"
-#~ msgstr "اللغة المفضلة للأوامر البرمجية"
-
-#~ msgid "gender"
-#~ msgstr "الجنس"
-
-#~ msgid "female"
-#~ msgstr "بنت / أنثى"
-
-#~ msgid "male"
-#~ msgstr "ولد / ذكر"
-
-#~ msgid "other"
-#~ msgstr "آخر"
-
-#~ msgid "update_profile"
-#~ msgstr "تحديث الملف الشخصي"
-
-#~ msgid "destroy_profile"
-#~ msgstr "حذف الملف الشخصي"
-
-#~ msgid "change_password"
-#~ msgstr "تغيير كلمة المرور"
-
-#~ msgid "current_password"
-#~ msgstr "كلمة المرور الحالية"
-
-#~ msgid "new_password"
-#~ msgstr "كلمة المرور الجديدة"
-
-#~ msgid "repeat_new_password"
-#~ msgstr "أعد ادخال كلمة المرور"
-
-#~ msgid "recent"
-#~ msgstr "برامجي الأخيرة"
-
-#~ msgid "submitted_header"
-#~ msgstr "هذا برنامج تسليمه ولا يمكن نعديله."
-
-#~ msgid "title"
-#~ msgstr "العنوان"
-
-#~ msgid "last_edited"
-#~ msgstr "تاريخ آخر تعديل"
-
-#~ msgid "favourite_confirm"
-#~ msgstr "هل أنت متأكد أنك تريد تحديد هذا البرنامج كبرنامج المفضل؟"
-
-#~ msgid "open"
-#~ msgstr "افتح"
-
-#~ msgid "copy_clipboard"
-#~ msgstr "تم النسخ الى الحافظة (ذاكرة التخزين المؤقت) بنجاح"
-
-#~ msgid "delete_confirm"
-#~ msgstr "هل أنت متأكد من أنك تريد حذف البرنامج؟"
-
-#~ msgid "delete"
-#~ msgstr "حذف"
-
-#~ msgid "unshare_confirm"
-#~ msgstr "هل أنت متأكد من أنك تريد جعل البرنامج خاصاً/سرّياً؟"
-
-#~ msgid "unshare"
-#~ msgstr "الغاء المشاركة"
-
-#~ msgid "submit_warning"
-#~ msgstr "هل أنت متأكد أنك تريد ارسال هذا البرنامج؟"
-
-#~ msgid "submit_program"
-#~ msgstr "ارسال"
-
-#~ msgid "share_confirm"
-#~ msgstr "هل أنت متأكد من أنك تريد جعل البرنامج عاماً/علنياً؟"
-
-#~ msgid "share"
-#~ msgstr "مشاركة"
-
-#~ msgid "no_programs"
-#~ msgstr "ليس لديك أي برامج بعد."
-
-#~ msgid "write_first_program"
-#~ msgstr "اكتب أول برامجك!"
-
-#~ msgid "no_shared_programs"
-#~ msgstr "ليس لديه برامج تم مشاركتها..."
-
-#~ msgid "quiz_logo_alt"
-#~ msgstr "Quiz logo"
-
-#~ msgid "start_quiz"
-#~ msgstr "بدء الفحص السريع"
-
-#~ msgid "go_to_first_question"
-#~ msgstr "الذهاب الى السؤال ١"
-
-#~ msgid "question"
-#~ msgstr "السؤال"
-
-#~ msgid "hint"
-#~ msgstr "تلميح؟"
-
-#~ msgid "submit_answer"
-#~ msgstr "إجابة السؤال"
-
-#~ msgid "feedback_success"
-#~ msgstr "أحسنت!"
-
-#~ msgid "feedback_failure"
-#~ msgstr "إجابة خاطئة!"
-
-#~ msgid "correct_answer"
-#~ msgstr "الإجابة الصحيحة هي"
-
-#~ msgid "go_to_question"
-#~ msgstr "الذهاب إلى السؤال"
-
-#~ msgid "go_to_quiz_result"
-#~ msgstr "الذهاب إلى نتيجة الفحص السريع"
-
-#~ msgid "end_quiz"
-#~ msgstr "نهاية الفحص السريع"
-
-#~ msgid "score"
-#~ msgstr "النتيجة"
-
-#~ msgid "recover_password"
-#~ msgstr "طلب إعادة ضبط كلمة المرور"
-
-#~ msgid "send_password_recovery"
-#~ msgstr "ارسال رابط لاسترجاع كلمة المرور"
-
-#~ msgid "reset_password"
-#~ msgstr "اعادة ضبط كلمة المرور"
-
-#~ msgid "password_repeat"
-#~ msgstr "اعادة كلمة المرور"
-
-#~ msgid "create_account_explanation"
-#~ msgstr "يسمح لك امتلاك حسابك الخاص بحفظ برامجك."
-
-#~ msgid "email_repeat"
-#~ msgstr "اعادة البريد اإلكتروني"
-
-#~ msgid "programming_experience"
-#~ msgstr "هل لديك خبرة سابقة في البرمجة؟"
-
-#~ msgid "languages"
-#~ msgstr "أي من لغات البرمجة التالية استخدمتها من قبل؟"
-
-#~ msgid "other_block"
-#~ msgstr "لغة برمجة أخرى تستعمل اللبنات البرمجية"
-
-#~ msgid "other_text"
-#~ msgstr "لغة برمجية نصّية أخرى"
-
-#~ msgid "request_teacher"
-#~ msgstr "هل ترغب في التقدم بطلب للحصول على حساب المعلم؟"
-
-#~ msgid "subscribe_newsletter"
-#~ msgstr "اشترك في النشرة الإخبارية"
-
-#~ msgid "agree_with"
-#~ msgstr "أوافق على"
-
-#~ msgid "privacy_terms"
-#~ msgstr "شروط الخصوصية"
-
-#~ msgid "agree_third_party"
-#~ msgstr ""
-#~ "أوافق على أن يتم الاتصال بي من "
-#~ "قبل شركاء جامعة لايدن (Leiden) مع "
-#~ "عروض تسويقية (اختياري)"
-
-#~ msgid "already_account"
-#~ msgstr "هل لديك حساب بالفعل؟"
-
-#~ msgid "teacher_invitation_require_login"
-#~ msgstr ""
-#~ "لإعداد ملفك الشخصي كمعلم ، سنحتاج "
-#~ "منك تسجيل الدخول. إذا لم يكن لديك"
-#~ " حساب ، فالرجاء إنشاء حساب."
-
-#~ msgid "by"
-#~ msgstr "عند"
