# Arabic translations for PROJECT.
# Copyright (C) 2023 ORGANIZATION
# This file is distributed under the same license as the PROJECT project.
# FIRST AUTHOR <EMAIL@ADDRESS>, 2023.
#
msgid ""
msgstr ""
"Project-Id-Version: PROJECT VERSION\n"
"Report-Msgid-Bugs-To: EMAIL@ADDRESS\n"
"POT-Creation-Date: 2000-01-01 00:00+0000\n"
"PO-Revision-Date: 2024-07-08 10:19+0000\n"
"Last-Translator: Prefill add-on <noreply-addon-prefill@weblate.org>\n"
"Language-Team: ar <LL@li.org>\n"
"Language: ar\n"
"MIME-Version: 1.0\n"
"Content-Type: text/plain; charset=utf-8\n"
"Content-Transfer-Encoding: 8bit\n"
"Plural-Forms: nplurals=6; plural=(n==0 ? 0 : n==1 ? 1 : n==2 ? 2 : n%100>=3 "
"&& n%100<=10 ? 3 : n%100>=0 && n%100<=2 ? 4 : 5);\n"
"X-Generator: Weblate 5.7-dev\n"
"Generated-By: Babel 2.14.0\n"

#, fuzzy
msgid "Access Before Assign"
msgstr "لقد حاولت استخدام المتغير {name} في السطر {access_line_number}، لكنك قمت بتعيينه على السطر {definition_line_number}. قم بتعيين متغير قبل استخدامه."

#, fuzzy
msgid "Cyclic Var Definition"
msgstr "يجب أن تضبط قيمة المتغير `{variable}` قبل أن تستعمله على الجانب الأيسر من من الأمر هو."

#, fuzzy
msgid "Else Without If Error"
msgstr "On line {line_number} you used an `{else}` but there is no `{if}` on the line before it."

#, fuzzy
msgid "Function Undefined"
msgstr "You tried to use the function {name}, but you didn't define it."

#, fuzzy
msgid "Has Blanks"
msgstr "البرنامج الخاص بك غير مكتمل. عليك أن تستبدل الفراغات الموجودة وتضع مكانها الكود الذي تريد للحاسوب أن ينفذه."

#, fuzzy
msgid "Incomplete"
msgstr "أوه! لقد نسيت أن تكمل جزءاً من البرنامج! في السطر رقم {line_number}، عليك أن تكمل كتابة الكود بعد `{incomplete_command}`."

#, fuzzy
msgid "Incomplete Repeat"
msgstr "يبدو أنك نسيت إستخدام أمر مع أمر `{repeat}` الذي إستخدمته في السطر {line_number}."

#, fuzzy
msgid "Invalid"
msgstr "`{invalid_command}` ليس أمراً برمجياً ضمن المستوى {level} من هيدي. هل كنت تقصد الأمر `{guessed_command}`؟"

#, fuzzy
msgid "Invalid Argument"
msgstr "لا يمكن استعمال الأمر `{command}` مع `{invalid_argument}`. حاول تغيير `{invalid_argument}` الى {allowed_types}."

#, fuzzy
msgid "Invalid Argument Type"
msgstr "لا يمكن استعمال الأمر `{command}` مع `{invalid_argument}` وذلك بسبب كونها {invalid_type}. حاول تغيير `{invalid_argument}` الى {allowed_types}."

#, fuzzy
msgid "Invalid At Command"
msgstr "The `{command}` command may not be used from level 16 onward. You can use square brackets to use an element from a list, for example `friends[i]`, `lucky_numbers[{random}]`."

#, fuzzy
msgid "Invalid Space"
msgstr "أوه! يوجد مسافة زائدة في بداية السطر رقم {line_number}، المسافات تربك الحاسوب أحياناً. هل باستطاعتك أن تمسحها؟"

#, fuzzy
msgid "Invalid Type Combination"
msgstr "لا يمكن استعمال `{invalid_argument}` و`{invalid_argument_2}` مع الأمر `{command}` وذلك بسبب كون الأول{invalid_type} وكون الآخر {invalid_type_2}. حاول تغيير `{invalid_argument}` الى {invalid_type_2} أو `{invalid_argument_2}` الى {invalid_type}."

#, fuzzy
msgid "Lonely Echo"
msgstr "لقد استعملت الأمر ردد قبل الأمر اسأل، أو استعملت الأمر ردد بدون استعمال الأمر اسأل. قم باستعمال الأمر اسأل للحصول على اجابة أولاً ثم استعمل الأمر ردد."

#, fuzzy
msgid "Lonely Text"
msgstr "It looks like you forgot to use a command with the text you put in line {line_number}"

#, fuzzy
msgid "Missing Additional Command"
msgstr "It looks like you forgot to complete writing `{command}` on line {line_number}."

#, fuzzy
msgid "Missing Colon Error"
msgstr "Starting at level 17, `{command}` needs a `:`. It looks like you forgot to use one at the end of line {line_number}."

#, fuzzy
msgid "Missing Command"
msgstr "يبدو أنك نسيت استخدام أمر برمجي في السطر رقم {line_number}."

#, fuzzy
msgid "Missing Inner Command"
msgstr "يبدو أنك نسيت استخدام أمر برمجي مع الجملة `{command}` التي استعملتها في السطر رقم {line_number}."

#, fuzzy
msgid "Missing Square Brackets"
msgstr "It looks like you forgot to use square brackets `[]` around the list you were creating on line {line_number}."

#, fuzzy
msgid "Missing Variable"
msgstr "It looks like your `{command}` is missing a variable at the start of the line."

#, fuzzy
msgid "Misspelled At Command"
msgstr "It looks like you might have misspelled the `{command}` command, instead you wrote `{invalid_argument}` in line {line_number}."

#, fuzzy
msgid "No Indentation"
msgstr "لقد استخدمت عدداً غير كافي من الفراغات كإزاحة في السطر رقم {line_number}. لقد استخدمت {leading_spaces} إزاحات وهذا غير كافٍ. يجب عليك أن تبدأ كل مجموعة جديدة من الكود ب {indent_size} إزاحات أكثر من السطر الذي يسبقها."

#, fuzzy
msgid "Non Decimal Variable"
msgstr "At line {line_number}, you might have tried using a number which Hedy does not like very much! Try changing it to a decimal number like 2."

#, fuzzy
msgid "Parse"
msgstr "الكود الذي أدخلته ليس مطابقاً لبرمجيات هيدي. يوجد خطأفي في السطر رقم {location[0]} والموضع {location[1]}. لقد أدخلت الرمز `{character_found}` لكن هذا غير مسموح به."

#, fuzzy
msgid "Pressit Missing Else"
msgstr "You forgot to add what happens when you press a different key, add an `{else}` to your code"

#, fuzzy
msgid "Runtime Index Error"
msgstr "You tried to access the list {name} but it is either empty or the index is not there."

#, fuzzy
msgid "Runtime Value Error"
msgstr "While running your program the command `{command}` received the value `{value}` which is not allowed. {tip}."

#, fuzzy
msgid "Runtime Values Error"
msgstr "While running your program the command `{command}` received the values `{value}` and `{value}` which are not allowed. {tip}."

#, fuzzy
msgid "Save Microbit code "
msgstr "Save Microbit code"

#, fuzzy
msgid "Too Big"
msgstr "واو! برنامجك يحتوي على {lines_of_code} سطر برمجي! لكننا نستطيع معالجة {max_lines} سطر برمجي كحد أقصى في هذا المستوى. اجعل برنامجك أصغر وحاول مرة أخرى."

#, fuzzy
msgid "Too Few Indents"
msgstr "You used too few leading spaces in line {line_number}. You used {leading_spaces} spaces, which is too few."

#, fuzzy
msgid "Too Many Indents"
msgstr "You used too many leading spaces in line {line_number}. You used {leading_spaces} spaces, which is too many."

#, fuzzy
msgid "Unexpected Indentation"
msgstr "لقد استخدمت عدداً أكثر من اللازم من الفراغات كإزاحة في السطر رقم {line_number}. لقد استخدمت {leading_spaces} إزاحات وهذا أكثر من اللازم. يجب عليك أن تبدأ كل مجموعة جديدة من الكود ب {indent_size} إزاحات أكثر من السطر الذي يسبقها."

#, fuzzy
msgid "Unquoted Assignment"
msgstr "ابتداء من هذا المستوى عليك وضع النص على يسار `هو` بين علامات الاقتباس. لقد نسيت فعل ذلك مع النص {text}."

#, fuzzy
msgid "Unquoted Equality Check"
msgstr "اذا كنت تريد فحص ما اذا كان المتغير مساويا لنص من عدة كلمات، هذه الكلمات يجب أن تكون محاطة بعلامات الاقتباس!"

#, fuzzy
msgid "Unquoted Text"
msgstr "انتبه! عند استعمال الأوامر اسأل أو قول يجب أن يكون النص بين علامات الاقتباس \". على ما يبدو أنك نسيت اضافة واحدة منهم في مكان ما."

#, fuzzy
msgid "Unsupported Float"
msgstr "لا ندعم الأرقام غير الصحيحة (الأرقام العشرية)حتى الان، ولكنها ستكون مدعومة بعد عدة مستويات. في الوقت الحالي قم بتغيير `{value}` الر رقم صحيح."

#, fuzzy
msgid "Unsupported String Value"
msgstr "النصوص لا يمكن أن تحتوي على `{invalid_value}`."

#, fuzzy
msgid "Unused Variable"
msgstr "You defined the variable {variable_name} on line {line_number}, but you did not use it."

#, fuzzy
msgid "Var Undefined"
msgstr "لقد قمت باستعمال المتغير `{name}` لكنك لم تقم بضبط قيمته ابتداء. من الممكن أيضاً أنك كنت تريد استعمال الكلمة `{name}` ولكن نسيت وضع علامات الاقتباس."

#, fuzzy
msgid "Wrong Level"
msgstr "لقد أدخلت برنامج هيدي صحيحاً ولكن ليس في المستوى المناسب. لقد كتبت `{offending_keyword}` للمستوى {working_level}. تلميح: {tip}"

#, fuzzy
msgid "Wrong Number of Arguments"
msgstr "Your function used the wrong number of arguments. You provided {used_number} but the function {name} needs {defined_number}"

msgid "account_overview"
msgstr "نظرة عامة على الحساب"

#, fuzzy
msgid "accounts_created"
msgstr "تم إنشاء الحسابات بنجاح."

msgid "accounts_intro"
msgstr "في هذه الصفحة تستطيع انشاء حسابات لعدة تلاميذ في نفس الوقت. من الممكن أيضاً اضافتهم مباشرة إلى واحد من الصفوف الخاصة بك. عند الضغط على الزر الأخضر مع علامة ال +، يمكنك إضافة صفوف جديدة. يمكنك حذف صف معين عند الضغط على الإشارة الحمراء التابعة له. يجب عدم وجود صفوف فارغة عند الضغط على \"انشاء الحسابات\". الرجاء الإنتباه إلى أن كل اسم مستخدم و بريد إلكتروني يجب أن يكون لا نظير له، وأن كلمة المرور يجب أن تحتوي <b> على الأقل</b> على ستة أحرف."

msgid "achievement_earned"
msgstr "لقد ا حصلت على انجاز!"

msgid "achievements"
msgstr "انجازات"

#, fuzzy
msgid "achievements_check_icon_alt"
msgstr "لقد ا حصلت على انجاز!"

#, fuzzy
msgid "achievements_logo_alt"
msgstr "انجازات"

#, fuzzy
msgid "actions"
msgstr "Actions"

msgid "add"
msgstr "إضافة"

#, fuzzy
msgid "add_students"
msgstr "تلاميذ"

#, fuzzy
msgid "add_your_language"
msgstr "Add your language!"

#, fuzzy
msgid "admin"
msgstr "Admin"

msgid "advance_button"
msgstr "الذهاب الى المستوى {level}"

msgid "adventure"
msgstr "مغامرة"

msgid "adventure_cloned"
msgstr "المغامرة قد نُسخت"

#, fuzzy
msgid "adventure_code_button"
msgstr "Adventure Code"

msgid "adventure_codeblock_button"
msgstr "استخدم هذه الكبسة لكتابة مجموعة كود لكي يستخدمها الطلاب. ملاحظة: لكي تخرج من المجموعة هذه, إنقر على <kbd>Enter</kbd> 3 مرات وأنت في نهاية الكود."

msgid "adventure_duplicate"
msgstr "لديك بالفعل مغامرة بنفس هذا الإسم."

msgid "adventure_empty"
msgstr "لم تدخل اسم المغامرة!"

#, fuzzy
msgid "adventure_exp_3"
msgstr "يمكنك استخدام زر \"معاينة\" لعرض نسخة مصممة من مغامرتك. لعرض المغامرة على صفحة مخصصة ، اختر \"عرض\" من صفحة المعلمين."

msgid "adventure_exp_classes"
msgstr "المغامرة هذه مُستخدمة في الصفوف التالية"

msgid "adventure_flagged"
msgstr "تم وضع علامة على المغامرة بنجاح."

msgid "adventure_id_invalid"
msgstr "رمز المغامرة هذا غير صالح."

msgid "adventure_length"
msgstr "المغامرة يجب أن تحتوي على ٢٠ حرفاً على الأقل."

msgid "adventure_name_invalid"
msgstr "اسم المغامرة غير صالح."

msgid "adventure_prompt"
msgstr "الرجاء إدخال اسم المغامرة"

msgid "adventure_terms"
msgstr "أوافق على أن مغامرتي قد تصير متاحة على العام على هيدي."

msgid "adventure_updated"
msgstr "تم تحديث المغامرة!"

#, fuzzy
msgid "adventures"
msgstr "Adventures"

#, fuzzy
msgid "adventures_completed"
msgstr "Adventures completed: {number_of_adventures}"

#, fuzzy
msgid "adventures_info"
msgstr "Each Hedy level has built-in exercises for students, which we call adventures. You can create your own adventures and add them to your classes. With your own adventures you can create adventures that are relevant and interesting for your students. You can find more information about creating your own adventures <a href=\"https://hedy.org/for-teachers/manual/features\">here</a>."

#, fuzzy
msgid "adventures_restored"
msgstr "The default adventures have been restored!"

#, fuzzy
msgid "adventures_tried"
msgstr "Adventures tried"

#, fuzzy
msgid "ago"
msgstr "{timestamp} ago"

msgid "agree_invalid"
msgstr "يجب أن توافق على شروط الخصوصية."

msgid "agree_with"
msgstr "أوافق على"

msgid "ajax_error"
msgstr "لقد حدث خطأ ما، يرجى المحاولة مرة أخرى."

#, fuzzy
msgid "all"
msgstr "All"

#, fuzzy
msgid "all_class_highscores"
msgstr "All students visible in class highscores"

msgid "already_account"
msgstr "هل لديك حساب بالفعل؟"

msgid "already_program_running"
msgstr "هناك بالفعل برنامج اخر تحت التنفيذ، قم بانهاء ذلك البرنامج أولاً."

#, fuzzy
msgid "already_teacher"
msgstr "You already have a teacher account."

#, fuzzy
msgid "already_teacher_request"
msgstr "You already have a pending teacher request."

msgid "amount_submitted"
msgstr "البرامج المرسلة"

msgid "are_you_sure"
msgstr "هل أنت متأكد؟ لا يمكنك التراجع عن هذا الإجراء."

#, fuzzy
msgid "ask_needs_var"
msgstr "ابتداء من المستوى الثاني، نستخدم الأمر اسأل مع متغير. مثال: الاسم هو اسأل ما اسمك؟"

#, fuzzy
msgid "become_a_sponsor"
msgstr "Become a sponsor"

msgid "birth_year"
msgstr "سنة الميلاد"

#, fuzzy
msgid "bug"
msgstr "Bug"

msgid "by"
msgstr "عند"

msgid "cancel"
msgstr "الغاء"

#, fuzzy
msgid "cant_parse_exception"
msgstr "Couldn't parse the program"

#, fuzzy
msgid "certificate"
msgstr "Certificate of Completion"

#, fuzzy
msgid "certified_teacher"
msgstr "Certified teacher"

msgid "change_password"
msgstr "تغيير كلمة المرور"

msgid "cheatsheet_title"
msgstr "ورقة غش"

msgid "class_already_joined"
msgstr "أنت بالفعل تلميذ في صف"

msgid "class_customize_success"
msgstr "تم انشاء التخصيصات للصف بنجاح."

#, fuzzy
msgid "class_graph_explanation"
msgstr "In this graph you can see represented the numbers of adventures your students have attempted (meaning they have done meaninful work in that adventure), with respect to the number of errors and successful runs."

msgid "class_name_duplicate"
msgstr "لديك بالفعل صف بهذا الإسم."

msgid "class_name_empty"
msgstr "لم تدخل اسم الصف!"

msgid "class_name_invalid"
msgstr "اسم هذا الصف غير صالح."

msgid "class_name_prompt"
msgstr "أدخل اسم الصف رجاء"

#, fuzzy
msgid "class_performance_graph"
msgstr "Class performance graph"

#, fuzzy
msgid "class_survey_description"
msgstr "We would like to get a better overview of our Hedy users. By providing these answers, you would help improve Hedy. Thank you!"

#, fuzzy
msgid "class_survey_later"
msgstr "Remind me tomorrow"

#, fuzzy
msgid "class_survey_question1"
msgstr "What is the age range in your class?"

#, fuzzy
msgid "class_survey_question2"
msgstr "What is the spoken language in your class?"

#, fuzzy
msgid "class_survey_question3"
msgstr "What is the gender balance in your class?"

#, fuzzy
msgid "class_survey_question4"
msgstr "What distinguishes your students from others?"

#, fuzzy
msgid "classes"
msgstr "Classes"

#, fuzzy
msgid "classes_info"
msgstr "Create a class to follow the progress of each student in dashboard, and to customize the adventures your students see, and even adding your own! You can create as many classes as you like, and each class can have multiple teachers each one with different roles. You can also add as many students as you want, but mind that each student can only be in one class at a time. You can find more information about classes in the <a href=\"https://hedy.org/for-teachers/manual/preparations#for-teachers\">teacher manual</a>."

msgid "clone"
msgstr "انسخ"

msgid "cloned_times"
msgstr "عدد النسخ"

#, fuzzy
msgid "close"
msgstr "Sluiten"

msgid "comma"
msgstr "فاصلة"

#, fuzzy
msgid "command_not_available_yet_exception"
msgstr "Command not available yet"

#, fuzzy
msgid "command_unavailable_exception"
msgstr "Command not correct anymore"

#, fuzzy
msgid "commands"
msgstr "Commands"

#, fuzzy
msgid "common_errors"
msgstr "Common errors"

#, fuzzy
msgid "congrats_message"
msgstr "Congratulations, {username}, you have completed Hedy!"

#, fuzzy
msgid "connect_guest_teacher"
msgstr "I would like to be connected with a guest teacher who can give a few lessons"

#, fuzzy
msgid "constant_variable_role"
msgstr "constant"

msgid "content_invalid"
msgstr "هذه المغامرة غير صالحة"

#, fuzzy
msgid "contributor"
msgstr "Contributor"

msgid "copy_clipboard"
msgstr "تم النسخ الى الحافظة (ذاكرة التخزين المؤقت) بنجاح"

#, fuzzy
msgid "copy_code"
msgstr "Copy code"

#, fuzzy
msgid "copy_join_link"
msgstr "الرجاء نسخ هذا الرابط ولصقه في تبويبة جديدة:"

#, fuzzy
msgid "copy_link_success"
msgstr "انسخ الرابط لمشاركته"

msgid "copy_link_to_share"
msgstr "انسخ الرابط لمشاركته"

msgid "copy_mail_link"
msgstr "الرجاء نسخ هذا الرابط ولصقه في تبويبة جديدة:"

msgid "correct_answer"
msgstr "الإجابة الصحيحة هي"

msgid "country"
msgstr "البلد"

msgid "country_invalid"
msgstr "الرجاء اختيار بلد صحيح."

#, fuzzy
msgid "country_title"
msgstr "الرجاء اختيار بلد صحيح."

msgid "create_account"
msgstr "انشاء حساب"

msgid "create_accounts"
msgstr "انشاء عدة حسابات"

msgid "create_accounts_prompt"
msgstr "هل أنت متأكد أنك تريد انشاء هذه الحسابات؟"

msgid "create_adventure"
msgstr "انشاء مغامرة"

msgid "create_class"
msgstr "انشاء صف جديد"

msgid "create_multiple_accounts"
msgstr "انشاء عدة حسابات"

#, fuzzy
msgid "create_public_profile"
msgstr "الملف العام"

#, fuzzy
msgid "create_question"
msgstr "Do you want to create one?"

#, fuzzy
msgid "create_student_account"
msgstr "Create an account"

#, fuzzy
msgid "create_student_account_explanation"
msgstr "You can save your own programs with an account."

#, fuzzy
msgid "create_teacher_account"
msgstr "Create a teacher account"

#, fuzzy
msgid "create_teacher_account_explanation"
msgstr "With a teacher account, you can save your programs and see the results of your students."

msgid "creator"
msgstr "مبتكر"

#, fuzzy
msgid "current_password"
msgstr "Current password"

msgid "customization_deleted"
msgstr "تم حذف التخصيصات بنجاح."

#, fuzzy
msgid "customize"
msgstr "Customize"

msgid "customize_adventure"
msgstr "تخصيص مغامرة"

msgid "customize_class"
msgstr "تخصيص الصف"

msgid "dash"
msgstr "علامة الشرطة"

msgid "default_401"
msgstr "ليس مصرحاً لك الوصول على ما يبدو..."

#, fuzzy
msgid "default_403"
msgstr "Looks like this action is forbidden..."

msgid "default_404"
msgstr "لم نستطع إيجاد تلك الصفحة..."

msgid "default_500"
msgstr "حدث خطأ ما..."

msgid "delete"
msgstr "حذف"

msgid "delete_adventure_prompt"
msgstr "هل أنت متأكد أنك تريد حذف هذه المغامرة؟"

msgid "delete_class_prompt"
msgstr "هل أنت متأكد أنك تريدحذف الصف؟"

msgid "delete_confirm"
msgstr "هل أنت متأكد من أنك تريد حذف البرنامج؟"

msgid "delete_invite"
msgstr "حذف الدعوة"

msgid "delete_invite_prompt"
msgstr "هل أنت متأكد أنك تريد حذف الدعوة الى هذا الصف؟"

msgid "delete_public"
msgstr "حذف الملف العام"

msgid "delete_success"
msgstr "تم حذف البرنامج بنجاح."

#, fuzzy
msgid "delete_tag_prompt"
msgstr "Are you sure you want to delete this tag?"

msgid "destroy_profile"
msgstr "حذف الملف الشخصي"

msgid "developers_mode"
msgstr "وضع المبرمج"

msgid "directly_available"
msgstr "افتتح مباشرة"

#, fuzzy
msgid "disable"
msgstr "Disable"

#, fuzzy
msgid "disable_explore_page"
msgstr "Disable explore page"

msgid "disable_parsons"
msgstr "عطل كل الأحجيات"

msgid "disable_quizes"
msgstr "عطّل كل الفحوص"

#, fuzzy
msgid "disabled"
msgstr "Disabled"

#, fuzzy
msgid "disabled_button_quiz"
msgstr "Your quiz score is below the threshold, try again!"

#, fuzzy
msgid "discord_server"
msgstr "Discord server"

#, fuzzy
msgid "distinguished_user"
msgstr "Distinguished user"

msgid "double quotes"
msgstr "علامة اقتباس مزدوجة"

#, fuzzy
msgid "download"
msgstr "Download"

#, fuzzy
msgid "download_login_credentials"
msgstr "Do you want to download the login credentials after the accounts creation?"

#, fuzzy
msgid "duplicate"
msgstr "Duplicate"

#, fuzzy
msgid "echo_and_ask_mismatch_exception"
msgstr "Echo and ask mismatch"

msgid "echo_out"
msgstr "لم نعد بحاجة الى الأمر ردد ابتداء من المستوى الثاني. يمكنك أن تكرر اجابة سؤال ما من خلال استخدام الأمر اسأل والأمر قول. مثال: الاسم هو اسأل ما اسمك؟ قول مرحبا الاسم"

msgid "edit_adventure"
msgstr "عدّل المغامرة"

msgid "edit_code_button"
msgstr "تعديل البرنامج"

msgid "email"
msgstr "البريد الإلكتروني"

msgid "email_invalid"
msgstr "الرجاء ادخال بريد الكتروني صحيح."

msgid "end_quiz"
msgstr "نهاية الفحص السريع"

#, fuzzy
msgid "english"
msgstr "English"

msgid "enter"
msgstr "إدخال"

msgid "enter_password"
msgstr "أدخل كلمة سر جديدة ل"

msgid "enter_text"
msgstr "أدخل الإجابة هنا..."

#, fuzzy
msgid "error_logo_alt"
msgstr "Error logo"

#, fuzzy
msgid "errors"
msgstr "Errors"

msgid "exclamation mark"
msgstr "علامة تعجب"

msgid "exercise"
msgstr "تدريب"

#, fuzzy
msgid "exercise_doesnt_exist"
msgstr "This exercise doesn't exist"

msgid "exists_email"
msgstr "البريد الاإلكتروني هذا قيد الإستخدام بالفعل."

msgid "exists_username"
msgstr "اسم المستخدم هذا قيد الإستخدام بالفعل."

#, fuzzy
msgid "exit_preview_mode"
msgstr "Exit preview mode"

msgid "experience_invalid"
msgstr "الرجاء اختيار الخبرة بشكل صحيح (نعم ، لا)."

msgid "expiration_date"
msgstr "تاريخ انتهاء الصلاحية"

msgid "explore_programs"
msgstr "استكشف البرامج"

#, fuzzy
msgid "explore_programs_logo_alt"
msgstr "استكشف البرامج"

#, fuzzy
msgid "favorite_program"
msgstr "Favorite program"

msgid "favourite_confirm"
msgstr "هل أنت متأكد أنك تريد تحديد هذا البرنامج كبرنامج المفضل؟"

msgid "favourite_program"
msgstr "البرامج المفضلة"

msgid "favourite_program_invalid"
msgstr "البرنامج المفضل الذي اخترته غير صالح."

msgid "favourite_success"
msgstr "تم ضبط البرنامج كمفضل."

#, fuzzy
msgid "feature"
msgstr "Feature"

#, fuzzy
msgid "feedback"
msgstr "Feedback"

#, fuzzy
msgid "feedback_message_error"
msgstr "Something went wrong, please try again later."

#, fuzzy
msgid "feedback_message_success"
msgstr "Thank you, we recieved your feedback and will contact you if needed."

#, fuzzy
msgid "feedback_modal_message"
msgstr "Please send us a message with a category. We appreciate your help to improve Hedy!"

msgid "female"
msgstr "بنت / أنثى"

msgid "flag_adventure_prompt"
msgstr "هل ترغب في وضع علامة على هذه المغامرة لنتحقق أنها ملائمة؟"

msgid "float"
msgstr "رقم"

msgid "for_teachers"
msgstr "للمعلمين"

msgid "forgot_password"
msgstr "هل نسيت كلمة المرور؟"

#, fuzzy
msgid "from_another_teacher"
msgstr "From another teacher"

#, fuzzy
msgid "from_magazine_website"
msgstr "From a magazine or website"

#, fuzzy
msgid "from_video"
msgstr "From a video"

#, fuzzy
msgid "fun_statistics_msg"
msgstr "Here are some fun statistics!"

msgid "gender"
msgstr "الجنس"

msgid "gender_invalid"
msgstr "الرجاء تحديد جنس صالح واختيار (أنثى ، ذكر ، أخرى)."

msgid "general"
msgstr "عام"

msgid "general_settings"
msgstr "اعدادات عامة"

#, fuzzy
msgid "generate_passwords"
msgstr "Generate passwords"

#, fuzzy
msgid "get_certificate"
msgstr "Get your certificate!"

#, fuzzy
msgid "give_link_to_teacher"
msgstr "Give the following link to your teacher:"

#, fuzzy
msgid "go_back"
msgstr "Go back"

msgid "go_back_to_main"
msgstr "الرجوع الى الصفحة الرئيسية"

msgid "go_to_question"
msgstr "الذهاب إلى السؤال"

msgid "go_to_quiz_result"
msgstr "الذهاب إلى نتيجة الفحص السريع"

msgid "goto_profile"
msgstr "الذهاب الى ملفي الشخصي"

#, fuzzy
msgid "graph_title"
msgstr "Errors per adventure completed on level {level}"

#, fuzzy
msgid "grid_overview"
msgstr "Overview of programs per adventure"

#, fuzzy
msgid "hand_in"
msgstr "Hand in"

#, fuzzy
msgid "hand_in_exercise"
msgstr "Hand in exercise"

#, fuzzy
msgid "heard_about_hedy"
msgstr "How have you heard about Hedy?"

#, fuzzy
msgid "heard_about_invalid"
msgstr "Please select a valid way you heard about us."

msgid "hedy_achievements"
msgstr "انجازات هيدي"

msgid "hedy_choice_title"
msgstr "اختيار هيدي"

#, fuzzy
msgid "hedy_introduction_slides"
msgstr "Hedy Introduction Slides"

#, fuzzy
msgid "hedy_logo_alt"
msgstr "Hedy logo"

#, fuzzy
msgid "hedy_on_github"
msgstr "Hedy on Github"

#, fuzzy
msgid "hedy_tutorial_logo_alt"
msgstr "بدء الدليل التوجيهي"

msgid "hello_logo"
msgstr "مرحبا!"

msgid "hidden"
msgstr "مخفي"

msgid "hide_cheatsheet"
msgstr "اخفاء ورقة الغش"

msgid "hide_keyword_switcher"
msgstr "اخفاء تبديل الكلمات المفتاحية"

msgid "highest_level_reached"
msgstr "أعلى مستوى تم الوصول له"

#, fuzzy
msgid "highest_quiz_score"
msgstr "Highest quiz score"

#, fuzzy
msgid "highscore_explanation"
msgstr "في هذه الصفحة يمكنك البحث في البرامج التي تم إنشاؤها بواسطة مستخدمي هيدي الآخرين. يمكنك الإختيار بناء على مستوى هيدي والمغامرة. انقر فوق \"عرض البرنامج\" لفتح البرنامج وتشغيله. البرامج ذات الرأس الأحمر تحتوي على خطأ. لا يزال بإمكانك فتح البرنامج ، ولكن تشغيله سيؤدي إلى حدوث خطأ. يمكنك بالطبع محاولة إصلاحه! إذا كان المستخدم الذي أنشأ البرنامج لديه ملف تعريف عام ، فيمكنك النقر فوق اسم المستخدم الخاص به لزيارة ملفه الشخصي. ستجد هناك جميع برامجهم التي تم مشاركتها وأكثر من ذلك بكثير!"

#, fuzzy
msgid "highscore_no_public_profile"
msgstr "You don't have a public profile and are therefore not listed on the highscores. Do you wish to create one?"

#, fuzzy
msgid "highscores"
msgstr "النتيجة"

msgid "hint"
msgstr "تلميح؟"

#, fuzzy
msgid "ill_work_some_more"
msgstr "I'll work on it a little longer"

#, fuzzy
msgid "image_invalid"
msgstr "الصورة التي اخترتها غير صالحة."

#, fuzzy
msgid "incomplete_command_exception"
msgstr "Incomplete Command"

#, fuzzy
msgid "incorrect_handling_of_quotes_exception"
msgstr "Incorrect handling of quotes"

#, fuzzy
msgid "incorrect_use_of_types_exception"
msgstr "Incorrect use of types"

#, fuzzy
msgid "incorrect_use_of_variable_exception"
msgstr "Incorrect use of variable"

#, fuzzy
msgid "indentation_exception"
msgstr "Incorrect Indentation"

#, fuzzy
msgid "input"
msgstr "اجابة باستخدام اسأل"

#, fuzzy
msgid "input_variable_role"
msgstr "input"

msgid "integer"
msgstr "رقم"

msgid "invalid_class_link"
msgstr "رابط الانضمام للصف غير صالح."

#, fuzzy
msgid "invalid_command_exception"
msgstr "Invalid command"

#, fuzzy
msgid "invalid_keyword_language_comment"
msgstr "# The provided keyword language is invalid, keyword language is set to English"

#, fuzzy
msgid "invalid_language_comment"
msgstr "# The provided language is invalid, language set to English"

#, fuzzy
msgid "invalid_level_comment"
msgstr "# The provided level is invalid, level is set to level 1"

#, fuzzy
msgid "invalid_program_comment"
msgstr "# The provided program is invalid, please try again"

msgid "invalid_teacher_invitation_code"
msgstr "رمز الدعوة للمعلم غير صالح. لتصبح معلماً أو معلمةً تواصل معنا على hello@hedy.org."

#, fuzzy
msgid "invalid_tutorial_step"
msgstr "Invalid tutorial step"

msgid "invalid_username_password"
msgstr "اسم المستخدم/كلمة المرور غير صحيحة."

#, fuzzy
msgid "invite_by_username"
msgstr "يجب أن تكون جميع أسماء المستخدمين لا نظير لها."

msgid "invite_date"
msgstr "تاريخ الدعوة"

msgid "invite_message"
msgstr "لقد تلقيت دعوة للإنضمام إلى الصف"

msgid "invite_prompt"
msgstr "أدخل اسم مستخدم"

msgid "invite_teacher"
msgstr "دعوة معلم"

msgid "join_class"
msgstr "انضم الى صف"

msgid "join_prompt"
msgstr "يجب أن يكون لديك حساب لتنضم الى صف. هل تريد تسجيل الدحول الآن؟"

#, fuzzy
msgid "keybinding_waiting_for_keypress"
msgstr "Waiting for a button press..."

msgid "keyword_language_invalid"
msgstr "الرجاء اختيار لغة صحيحة للكلمات المفتاحية (الأوامر البرمجية). اختر اللغة الإنجليزية أو لغتك الخاصة."

#, fuzzy
msgid "landcode_phone_number"
msgstr "Please also add your country's landcode"

#, fuzzy
msgid "language"
msgstr "Language"

msgid "language_invalid"
msgstr "الرجاء اختيار لغة صحيحة."

msgid "languages"
msgstr "أي من لغات البرمجة التالية استخدمتها من قبل؟"

msgid "last_achievement"
msgstr "آخر انجاز تم تحقيقه"

msgid "last_edited"
msgstr "تاريخ آخر تعديل"

#, fuzzy
msgid "last_error"
msgstr "Last error"

#, fuzzy
msgid "last_program"
msgstr "Last program"

msgid "last_update"
msgstr "اخر تحديث"

msgid "lastname"
msgstr "اسم العائلة"

msgid "leave_class"
msgstr "مغادرة الصف"

msgid "level"
msgstr "مستوى"

#, fuzzy
msgid "level_accessible"
msgstr "Level is open to students"

#, fuzzy
msgid "level_disabled"
msgstr "Level disabled"

#, fuzzy
msgid "level_future"
msgstr "This level will open automatically after the opening date"

#, fuzzy
msgid "level_invalid"
msgstr "هذا المستوى من هيدي غير صحيح."

msgid "level_not_class"
msgstr "هذا المستوى ليس متاحا لصفك الدراسي بعد"

msgid "level_title"
msgstr "مستوى"

#, fuzzy
msgid "levels"
msgstr "levels"

msgid "link"
msgstr "الرابط"

msgid "list"
msgstr "قائمة"

#, fuzzy
msgid "list_variable_role"
msgstr "list"

#, fuzzy
msgid "live_dashboard"
msgstr "Live Dashboard"

#, fuzzy
msgid "logged_in_to_share"
msgstr "You must be logged in to save and share a program."

msgid "login"
msgstr "تسجيل الدخول"

msgid "login_long"
msgstr "الدخول الى حسابك"

#, fuzzy
msgid "login_to_save_your_work"
msgstr "Log in to save your work"

msgid "logout"
msgstr "تسجيل الخروج"

#, fuzzy
msgid "longest_program"
msgstr "Longest program"

msgid "mail_change_password_body"
msgstr ""
"تم تغيير كلمة مرور هيدي الخاصة بك. إذا كنت أنت من قام/طلب هذا ، فكل شيء على ما يرام.\n"
"إذا لم تقم بطلب/بفعل تغيير كلمة المرور الخاصة بك ، فيرجى الاتصال بنا على الفور من خلال الرد على هذا البريد الإلكتروني."

msgid "mail_change_password_subject"
msgstr "تم تغيير كلمة مرور هيدي الخاصة بك"

#, fuzzy
msgid "mail_error_change_processed"
msgstr "Something went wrong when sending a validation mail, the changes are still correctly processed."

msgid "mail_goodbye"
msgstr ""
"شكراً لك!\n"
"فريق هيدي"

msgid "mail_hello"
msgstr "مرحباً {username}!"

msgid "mail_recover_password_body"
msgstr ""
"من خلال الضغط على هذا الرابط ، يمكنك ضبط كلمة مرور جديدة لـهيدي. هذا الرابط صالح لمدة <b> ٤ </b> ساعات.\n"
"إذا لم تطلب إعادة ضبط كلمة المرور ، فيرجى تجاهل هذا البريد الإلكتروني: {link}"

msgid "mail_recover_password_subject"
msgstr "طلب إعادة ضبط كلمة المرور."

msgid "mail_reset_password_body"
msgstr ""
"تمت إعادة ضبط كلمة مرور هيدي الخاصة بك إلى كلمة مرور جديدة. إذا كنت أنت من طلب/قام بهذا ، فكل شيء على ما يرام.\n"
"إذا لم تقم بطلب/بفعل تغيير كلمة المرور الخاصة بك ، فيرجى الاتصال بنا على الفور من خلال الرد على هذا البريد الإلكتروني."

msgid "mail_reset_password_subject"
msgstr "تم إعادة ضبط كلمة مرور هيدي الخاصة بك"

msgid "mail_welcome_teacher_body"
msgstr ""
"<strong>مرحبًا!</strong>\n"
"تهانينا على حساب المعلم الجديد الخاص بك من هيدي. مرحبًا بك في المجتمع العالمي لمعلمي هيدي!\n"
"\n"
"<strong> ما يمكن لحساب المعلم فعله </strong>\n"
"باستخدام حساب المعلم الخاص بك ، لديك خيار إنشاء الصفوف الدراسية. يمكن لتلاميذك الانضمام إلى صفوفك ويمكنك رؤية تقدمهم. يتم إنشاء الصفوف وإدارتها من خلال <a href=\"https://hedycode.com/for-teachers\">صفحةالمعلم</a>.\n"
"\n"
"<strong> كيفية مشاركة الأفكار </strong>\n"
"إذا كنت تستخدم هيدي في الصف ، فمن المحتمل أن يكون لديك أفكار للتحسين! يمكنك مشاركة هذه الأفكار معنا في <a href=\"https://github.com/hedyorg/hedy/discussions/categories/ideas\"> مناقشة الأفكار </a>.\n"
"\n"
"<strong> كيف تطلب المساعدة </strong>\n"
"إذا كان هناك أي شيء غير واضح ، فيمكنك النشر في <a href=\"https://github.com/hedyorg/hedy/discussions/categories/q-a\"> مناقشة الأسئلة والأجوبة </a> أو <a href = \"mailto:hello@hedy.org \"> أرسل إلينا بريدًا إلكترونيًا </a>.\n"
"\n"
"استمر في البرمجة!"

msgid "mail_welcome_teacher_subject"
msgstr "حساب هيدي الخاص بك كمعلم جاهز"

msgid "mail_welcome_verify_body"
msgstr ""
"تم انشاء حساب هيدي الخاص بك بنجاح. أهلاً بك!\n"
"الرجاء الضغط على هذا الرابط للتحقق من بريدك الإلكتروني: {link}"

msgid "mail_welcome_verify_subject"
msgstr "مرحباً بك في هيدي"

msgid "mailing_title"
msgstr "اشترك في نشرة هيدي الإخبارية"

msgid "main_subtitle"
msgstr "لغة برمجة متدرجة"

msgid "main_title"
msgstr "هيدي"

#, fuzzy
msgid "make_sure_you_are_done"
msgstr "Make sure you are done! You will not be able to change your program anymore after you click \"Hand in\"."

msgid "male"
msgstr "ولد / ذكر"

msgid "mandatory_mode"
msgstr "وضع المبرمج الإلزامي"

#, fuzzy
msgid "more_options"
msgstr "More options"

#, fuzzy
msgid "multiple_keywords_warning"
msgstr "You are trying to use the keyword {orig_keyword}, but this keyword might have several meanings. Please choose the one you're trying to use from this list and copy paste it in your code, curly braces included: {keyword_list}"

msgid "multiple_levels_warning"
msgstr "We've noticed you have both selected several levels and included code snippets in your adventure, this might cause issues with the syntax highlighter and the automatic translation of keywords"

msgid "my_account"
msgstr "حسابي"

msgid "my_achievements"
msgstr "مغامراتي"

msgid "my_adventures"
msgstr "مغامراتي"

msgid "my_classes"
msgstr "صفوفي"

msgid "my_messages"
msgstr "رسائلي"

#, fuzzy
msgid "my_public_profile"
msgstr "My public profile"

msgid "name"
msgstr "الاسم"

msgid "nav_explore"
msgstr "استكشف"

msgid "nav_hedy"
msgstr "هيدي"

msgid "nav_learn_more"
msgstr "المزيد من المعلومات"

msgid "nav_start"
msgstr "صفحة البدأ"

msgid "new_password"
msgstr "كلمة المرور الجديدة"

#, fuzzy
msgid "new_password_repeat"
msgstr "Repeat new password"

msgid "newline"
msgstr "سطر جديد"

#, fuzzy
msgid "next_exercise"
msgstr "Next exercise"

#, fuzzy
msgid "next_page"
msgstr "Next page"

msgid "next_step_tutorial"
msgstr "الخطوة التالية >>>"

msgid "no"
msgstr "لا"

msgid "no_account"
msgstr "ليس لديك حساب؟"

msgid "no_accounts"
msgstr "لا يوجد حسابات ليتم انشاءها."

msgid "no_adventures_yet"
msgstr "لا يوجد مغامرات عامة بعد..."

#, fuzzy
msgid "no_certificate"
msgstr "This user hasn't earned the Hedy Certificate of Completion"

#, fuzzy
msgid "no_more_flat_if"
msgstr "Starting in level 8, the line after `{if}` needs to start with 4 spaces."

#, fuzzy
msgid "no_programs"
msgstr "ليس لديك أي برامج بعد."

msgid "no_public_profile"
msgstr "ليس لديك نص ملف شخصي عام حتى الآن ..."

msgid "no_shared_programs"
msgstr "ليس لديه برامج تم مشاركتها..."

msgid "no_such_adventure"
msgstr "هذه المغامرة غير موجودة!"

msgid "no_such_class"
msgstr "لا وجود لهذا الصف في هيدي"

#, fuzzy
msgid "no_such_highscore"
msgstr "لا يوجد هذا المستوى في هيدي!"

msgid "no_such_level"
msgstr "لا يوجد هذا المستوى في هيدي!"

msgid "no_such_program"
msgstr "لا يوجد هذا البرنامج في هيدي!"

msgid "no_tag"
msgstr "لم يتم تقديم أي علامة"

#, fuzzy
msgid "not_adventure_yet"
msgstr "You must fill in an adventure name first"

msgid "not_enrolled"
msgstr "يبدو أنك لست في هذا الصف!"

#, fuzzy
msgid "not_in_class_no_handin"
msgstr "You are not in a class, so there's no need for you to hand in anything."

#, fuzzy
msgid "not_logged_in_cantsave"
msgstr "Your program will not be saved."

#, fuzzy
msgid "not_logged_in_handin"
msgstr "You must be logged in to hand in an assignment."

msgid "not_teacher"
msgstr "يبدو أنك لست معلم أو معلمة!"

msgid "number"
msgstr "رقم"

#, fuzzy
msgid "number_achievements"
msgstr "Number of achievements"

#, fuzzy
msgid "number_lines"
msgstr "Number of lines"

#, fuzzy
msgid "number_of_errors"
msgstr "Number of errors: {number_of_errors}"

msgid "number_programs"
msgstr "عدد البرامج"

msgid "ok"
msgstr "حسناً"

msgid "one_level_error"
msgstr ""

#, fuzzy
msgid "only_you_can_see"
msgstr "Only you can see this program."

msgid "open"
msgstr "افتح"

msgid "opening_date"
msgstr "تاريخ الافتتاح"

msgid "opening_dates"
msgstr "تواريخ الافتتاح"

msgid "option"
msgstr "خيار"

msgid "or"
msgstr "أو"

msgid "other"
msgstr "آخر"

msgid "other_block"
msgstr "لغة برمجة أخرى تستعمل اللبنات البرمجية"

msgid "other_settings"
msgstr "اعدادات أخرى"

#, fuzzy
msgid "other_source"
msgstr "Other"

msgid "other_text"
msgstr "لغة برمجية نصّية أخرى"

msgid "overwrite_warning"
msgstr "لديك برنامج بهذا اإسم بالفعل، سيؤدي حفظ هذا البرنامج إلى استبدال البرنامج القديم. هل أنت متأكد؟"

#, fuzzy
msgid "owner"
msgstr "Owner"

msgid "page_not_found"
msgstr "لم نستطع ايجاد تلك الصفحة!"

#, fuzzy
msgid "pair_with_teacher"
msgstr "I would like to be paired with another teacher for help"

msgid "parsons_title"
msgstr "الأحجية"

msgid "password"
msgstr "كلمة المرور"

msgid "password_change_not_allowed"
msgstr "لا يمكنك تغيير كلمة المرور لهذا المستخدم."

msgid "password_change_prompt"
msgstr "هل أنت متأكد أنك تريد تغيير كلمة المرور هذه؟"

msgid "password_change_success"
msgstr "تم تغيير كلمة المرور للتلميذ الخاص بك بنجاح."

msgid "password_invalid"
msgstr "كلمة المرور الخاصة بك غير صالحة."

msgid "password_repeat"
msgstr "اعادة كلمة المرور"

msgid "password_resetted"
msgstr "تم إعادة ضبط كلمة المرور الخاصة بك بنجاح، سيتم إعادة تحويلك إلى صفحة تسجيل الدخول."

msgid "password_six"
msgstr "كلمة المرور المختارة يجب أن تتكون من ستة أحرف على الأقل."

msgid "password_updated"
msgstr "تم تحديث كلمة المرور."

msgid "passwords_six"
msgstr "كلمة المرور يجب أن تتكون من ستة أحرف أو أكثر."

msgid "pending_invites"
msgstr "الدعوات قيد الإنتظار"

#, fuzzy
msgid "people_with_a_link"
msgstr "Other people with a link can see this program. It also can be found on the \"Explore\" page."

#, fuzzy
msgid "percentage"
msgstr "percentage"

msgid "percentage_achieved"
msgstr "أنجزه {percentage}{٪} من المستخدمين"

msgid "period"
msgstr "نقطة"

msgid "personal_text"
msgstr "النص الشخصي"

msgid "personal_text_invalid"
msgstr "النص الشخصي غير صالح."

#, fuzzy
msgid "phone_number"
msgstr "Phone number"

#, fuzzy
msgid "postfix_classname"
msgstr "Postfix classname"

msgid "preferred_keyword_language"
msgstr "اللغة المفضلة للأوامر البرمجية"

msgid "preferred_language"
msgstr "اللغة المفضلة"

msgid "preview"
msgstr "معاينة"

#, fuzzy
msgid "preview_teacher_mode"
msgstr "This account is for you to try out Hedy, note that you need to sign out and create an actual account to save your progress."

#, fuzzy
msgid "previewing_adventure"
msgstr "Previewing adventure"

#, fuzzy
msgid "previewing_class"
msgstr "You are previewing class <em>{class_name}</em> as a teacher."

msgid "previous_campaigns"
msgstr "عرض الحملات السابقة"

#, fuzzy
msgid "previous_page"
msgstr "Previous page"

msgid "print_logo"
msgstr "قول"

msgid "privacy_terms"
msgstr "شروط الخصوصية"

#, fuzzy
msgid "private"
msgstr "Private"

#, fuzzy
msgid "profile_logo_alt"
msgstr "تم تحديث الملف الشخصي."

msgid "profile_picture"
msgstr "الصورة الشخصية"

msgid "profile_updated"
msgstr "تم تحديث الملف الشخصي."

msgid "profile_updated_reload"
msgstr "تم تحديث الملف الشخصي، سيتم إعادة تحميل الصفحة."

msgid "program_contains_error"
msgstr "هذا البرنامج يحتوي على خطأ، هل أنت متأكد من أنك تريد مشاركة البرنامج؟"

msgid "program_header"
msgstr "برامجي"

#, fuzzy
msgid "program_too_large_exception"
msgstr "Programs too large"

msgid "programming_experience"
msgstr "هل لديك خبرة سابقة في البرمجة؟"

msgid "programming_invalid"
msgstr "الرجاء اختيار لغة برمجة بشكل صحيح."

msgid "programs"
msgstr "البرامج"

msgid "programs_created"
msgstr "البرامج المنشأة"

msgid "programs_saved"
msgstr "البرامج المحفوظة"

msgid "programs_submitted"
msgstr "البرامج التي تم تسليمها"

msgid "prompt_join_class"
msgstr "هل تريد الإنضمام الى هذا الصف؟"

#, fuzzy
msgid "public"
msgstr "Public"

msgid "public_adventures"
msgstr "تصفح المغامرات العامة"

#, fuzzy
msgid "public_content"
msgstr "Public content"

#, fuzzy
msgid "public_content_info"
msgstr "You can also look for public adventures and use them as an example."

msgid "public_invalid"
msgstr "اختيار الاتفاقية هذا غير صالح"

msgid "public_profile"
msgstr "الملف العام"

msgid "public_profile_info"
msgstr "بتحديد هذا الخانة أجعل ملفي الشخصي مرئيًا للجميع. انتبه على عدم مشاركة معلومات شخصية مثل اسمك أو عنوان منزلك ، لأن الجميع سيتمكن من رؤيتها!"

msgid "public_profile_updated"
msgstr "تم تحديث الملف الشخصي العام."

msgid "question mark"
msgstr "علامة سؤال"

#, fuzzy
msgid "quiz_logo_alt"
msgstr "Quiz logo"

#, fuzzy
msgid "quiz_score"
msgstr "Quiz score"

msgid "quiz_tab"
msgstr "انهاء الفحص السريع"

#, fuzzy
msgid "quiz_threshold_not_reached"
msgstr "Quiz threshold not reached to unlock this level"

msgid "read_code_label"
msgstr "القراءة بصوت عال"

msgid "recent"
msgstr "برامجي الأخيرة"

msgid "recover_password"
msgstr "طلب إعادة ضبط كلمة المرور"

msgid "regress_button"
msgstr "الرجوع الى المستوى {level}"

msgid "remove"
msgstr "ازالة"

msgid "remove_customization"
msgstr "إزالة التخصيصات"

msgid "remove_customizations_prompt"
msgstr "هل أنت متأكد أنك تريد إزالة التخصيصات المتعلقة بهذا الصف؟"

msgid "remove_student_prompt"
msgstr "هل أنت متأكد أنك تريد ازالة التلميذ من الصف؟"

msgid "remove_user_prompt"
msgstr "هل تأكد حذف هذا المستخدم؟"

#, fuzzy
msgid "repair_program_logo_alt"
msgstr "Repair program icon"

#, fuzzy
msgid "repeat_dep"
msgstr "Starting in level 8, `{repeat}` needs to be used with indentation. You can see examples on the `{repeat}` tab in level 8."

msgid "repeat_match_password"
msgstr "كلمة المرور المكررة غير متطابقة."

msgid "repeat_new_password"
msgstr "أعد ادخال كلمة المرور"

#, fuzzy
msgid "report_failure"
msgstr "This program does not exist or is not public"

#, fuzzy
msgid "report_program"
msgstr "Are you sure you want to report this program?"

#, fuzzy
msgid "report_success"
msgstr "This program has been reported"

#, fuzzy
msgid "request_invalid"
msgstr "Request invalid"

msgid "request_teacher"
msgstr "هل ترغب في التقدم بطلب للحصول على حساب المعلم؟"

#, fuzzy
msgid "request_teacher_account"
msgstr "Request teacher account"

msgid "required_field"
msgstr "مطلوب تعبئة الحقول مع علامة ال *"

msgid "reset_adventure_prompt"
msgstr "هل أنت متأكد أنك تريد إعادة ضبط كل المغامرات المختارة؟"

msgid "reset_adventures"
msgstr "إعادة ضبط المغامرات المختارة"

#, fuzzy
msgid "reset_button"
msgstr "Reset"

msgid "reset_password"
msgstr "اعادة ضبط كلمة المرور"

msgid "reset_view"
msgstr "اعادة ضبط"

msgid "retrieve_adventure_error"
msgstr "لا يسمح لك بعرض هذه المغامرة!"

msgid "retrieve_class_error"
msgstr "يمكن للمعلمين فقط استرجاع الصفوف"

#, fuzzy
msgid "retrieve_tag_error"
msgstr "Error retrieving tags"

msgid "role"
msgstr "منصب"

msgid "run_code_button"
msgstr "تنفيذ البرنامج"

#, fuzzy
msgid "runs_over_time"
msgstr "Runs over time"

msgid "save_parse_warning"
msgstr "هذا البرنامج يحتوي على خطأ، هل أنت متأكد أنك تريد حفظه؟"

msgid "save_prompt"
msgstr "يجب أن يكون لديك حساب لتتمكن من حفظ برنامجك. هل ترغب بتسجيل الدخول الآن؟"

msgid "save_success_detail"
msgstr "تم حفظ البرنامج بنجاح."

msgid "score"
msgstr "النتيجة"

msgid "search"
msgstr "ابحث..."

msgid "search_button"
msgstr "البحث"

msgid "second_teacher"
msgstr "معلم ثاني"

#, fuzzy
msgid "second_teacher_copy_prompt"
msgstr "Are you sure you want to copy this teacher?"

msgid "second_teacher_prompt"
msgstr "أدخل إسم المعلم لدعوته"

msgid "second_teacher_warning"
msgstr "كل معلم بهذا الصف يمكنه تعديل الخصائص جميعها."

#, fuzzy
msgid "see_certificate"
msgstr "See {username} certificate!"

msgid "select"
msgstr "اختر"

msgid "select_adventures"
msgstr "اختيار المغامرات"

msgid "select_all"
msgstr "Select all"

msgid "select_lang"
msgstr "اختر اللغة"

msgid "select_levels"
msgstr "Select levels"

msgid "select_tag"
msgstr "اختر العلامة"

msgid "selected"
msgstr "Selected"

msgid "self_removal_prompt"
msgstr "هل أنت متأكد أنك تريد مغادرة هذا الصف؟"

msgid "send_password_recovery"
msgstr "ارسال رابط لاسترجاع كلمة المرور"

msgid "sent_by"
msgstr "تم إرسال الدعوة من قبل"

msgid "sent_password_recovery"
msgstr "ستصلك على الفور رسالة على البريد الإلكتروني مع التعليمات الخاصة بإعادة ضبط كلمة المرور الخاصة بك."

msgid "settings"
msgstr "اعداداتي الشخصية"

#, fuzzy
msgid "share_by_giving_link"
msgstr "Show your program to other people by giving them the link below:"

#, fuzzy
msgid "share_your_program"
msgstr "Share your program"

#, fuzzy
msgid "signup_student_or_teacher"
msgstr "Are you a student or a teacher?"

msgid "single quotes"
msgstr "علامة اقتباس أحادية"

msgid "slash"
msgstr "علامة الخط المائل ناحية اليمين"

#, fuzzy
msgid "sleeping"
msgstr "Sleeping..."

#, fuzzy
msgid "slides"
msgstr "Slides"

#, fuzzy
msgid "slides_for_level"
msgstr "Slides for level"

#, fuzzy
msgid "slides_info"
msgstr "For each level of Hedy, we have created slides to help you teach. The slides contain explanations of each level, and Hedy examples that you can run inside the slides. Just click the link and get started! the Introduction slides are a general explanation of Hedy before level 1 The slides were created using <a href=\"https://slides.com\">slides.com</a>. If you want to adapt them yourself, you can download them, and then upload the resulting zip file to <a href=\"https://slides.com\">slides.com</a>. You can find more information about the slides in the <a href=\"https://hedy.org/for-teachers/manual/features\">teacher's manual</a>."

#, fuzzy
msgid "social_media"
msgstr "Social media"

#, fuzzy
msgid "solution_example"
msgstr "Solution Example"

#, fuzzy
msgid "solution_example_explanation"
msgstr "This is where the solution of your adventure goes. This can be used if you want to share this adventure with other teacher's, so they can know what your suggested solution is."

#, fuzzy
msgid "something_went_wrong_keyword_parsing"
msgstr "There is a mistake in your adventure, are all keywords correctly surrounded with { }?"

msgid "space"
msgstr "مسافة إزاحة"

msgid "star"
msgstr "علامة النجمة"

msgid "start_hedy_tutorial"
msgstr "بدء الدليل التوجيهي"

#, fuzzy
msgid "start_learning"
msgstr "Start learning"

msgid "start_programming"
msgstr "ابدأ البرمجة"

#, fuzzy
msgid "start_programming_logo_alt"
msgstr "ابدأ البرمجة"

msgid "start_quiz"
msgstr "بدء الفحص السريع"

msgid "start_teacher_tutorial"
msgstr "بدء الدليل التوجيهي للمعلم"

#, fuzzy
msgid "start_teaching"
msgstr "Start teaching"

msgid "step_title"
msgstr "المهمة"

#, fuzzy
msgid "stepper_variable_role"
msgstr "stepper"

msgid "stop_code_button"
msgstr "ايقاف البرنامج"

msgid "string"
msgstr "نص"

msgid "student"
msgstr "طالب"

msgid "student_already_in_class"
msgstr "هذا التلميذ بالفعل موجود في الصف الخاص بك."

msgid "student_already_invite"
msgstr "هذا التلميذ بالفعل لديه دعوة قيد الإنتظار."

#, fuzzy
msgid "student_details"
msgstr "Student details"

#, fuzzy
msgid "student_not_allowed_in_class"
msgstr "Student not allowed in class"

msgid "student_not_existing"
msgstr "اسم المستخدم غير موجود."

#, fuzzy
msgid "student_signup_header"
msgstr "Student"

msgid "students"
msgstr "تلاميذ"

#, fuzzy
msgid "submission_time"
msgstr "Handed in at"

msgid "submit_answer"
msgstr "إجابة السؤال"

msgid "submit_program"
msgstr "ارسال"

msgid "submit_warning"
msgstr "هل أنت متأكد أنك تريد ارسال هذا البرنامج؟"

#, fuzzy
msgid "submitted"
msgstr "Submitted"

msgid "submitted_header"
msgstr "هذا برنامج تسليمه ولا يمكن نعديله."

msgid "subscribe"
msgstr "اشترك"

msgid "subscribe_newsletter"
msgstr "اشترك في النشرة الإخبارية"

#, fuzzy
msgid "successful_runs"
msgstr "Successful runs: {successful_runs}"

#, fuzzy
msgid "suggestion_color"
msgstr "Try using another color"

#, fuzzy
msgid "suggestion_note"
msgstr "Use a note between C0 and B9 or a number between 1 and 70"

#, fuzzy
msgid "suggestion_number"
msgstr "Try changing the value to a number"

msgid "suggestion_numbers_or_strings"
msgstr "Try changing the values to be all text or all numbers"

msgid "surname"
msgstr "الاسم الأول"

#, fuzzy
msgid "survey"
msgstr "Survey"

#, fuzzy
msgid "survey_completed"
msgstr "Survey completed"

#, fuzzy
msgid "survey_skip"
msgstr "Don't show this again"

#, fuzzy
msgid "survey_submit"
msgstr "Submit"

#, fuzzy
msgid "tag_in_adventure"
msgstr "Tag in adventure"

msgid "tag_input_placeholder"
msgstr "اكتب علامة جديدة"

msgid "tags"
msgstr "العلامات"

msgid "teacher"
msgstr "معلم"

#, fuzzy
msgid "teacher_account_request"
msgstr "You have a pending teacher account request"

#, fuzzy
msgid "teacher_account_success"
msgstr "You successfully requested a teacher account."

msgid "teacher_invalid"
msgstr "قيمة المعلم الخاصة بك غير صالحة."

msgid "teacher_invitation_require_login"
msgstr "لإعداد ملفك الشخصي كمعلم ، سنحتاج منك تسجيل الدخول. إذا لم يكن لديك حساب ، فالرجاء إنشاء حساب."

#, fuzzy
msgid "teacher_manual"
msgstr "Teacher manual"

#, fuzzy
msgid "teacher_signup_header"
msgstr "Teacher"

#, fuzzy
msgid "teacher_tutorial_logo_alt"
msgstr "اضغط على \"الخطوة التالية\" لتبدأ كمعلم أو معلمة في هيدي!"

msgid "teacher_welcome"
msgstr "مرحباً في هيدي! بكل فخر أنت الآن تمتلك حساباً كمعلم وذا يسمح لك بانشاء صفوف ودعوة تلاميذ."

msgid "teachers"
msgstr "المعلمون"

#, fuzzy
msgid "template_code"
msgstr ""
"هنا شرح المغامرة الخاصة بي!\n"
"\n"
"بهذه الطريقة يمكنني أن أعرض أمراً برمجياً: <code> قول</code>\n"
"\n"
"ولكن في بعض الأحيان ربما تريد أن تعرض مقتطفاً برمجياً، مثل هذا:\n"
"<pre>\n"
"اسأل ما اسمك؟\n"
"ردد اه اذن اسمك هو\n"
"</pre>"

#, fuzzy
msgid "this_turns_in_assignment"
msgstr "This turns in your assignment to your teacher."

msgid "title"
msgstr "العنوان"

msgid "title_achievements"
msgstr "هيدي - انجازاتي"

msgid "title_admin"
msgstr "هيدي - صفحة الإدارة"

msgid "title_class-overview"
msgstr "هيدي - نظرة عامة على الصف"

msgid "title_customize-adventure"
msgstr "هيدي - تخصيص مغامرة"

msgid "title_customize-class"
msgstr "هيدي - تخصيص صف"

msgid "title_explore"
msgstr "هيدي - استكشف"

msgid "title_for-teacher"
msgstr "هيدي - للمعلمين"

msgid "title_join-class"
msgstr "هيدي - انضم الى صف"

msgid "title_landing-page"
msgstr "مرحباً في هيدي!"

msgid "title_learn-more"
msgstr "هيدي - اعرف أكثر"

msgid "title_login"
msgstr "هيدي - تسجيل الدخول"

msgid "title_my-profile"
msgstr "هيدي - حسابي"

msgid "title_privacy"
msgstr "هيدي - شروط الخصوصية"

msgid "title_programs"
msgstr "هيدي -برامجي"

msgid "title_public-adventures"
msgstr "هيدي - المغامرات العامة"

msgid "title_recover"
msgstr "هيدي - استرجاع الحساب"

msgid "title_reset"
msgstr "هيدي - اعادة ضبط كلمة المرور"

msgid "title_signup"
msgstr "هيدي - انشاء حساب"

msgid "title_start"
msgstr "هيدي - لغة برمجة متدرجة"

msgid "title_view-adventure"
msgstr "هيدي - عرض مغامرة"

msgid "token_invalid"
msgstr "الرمز الخاص بك غير صالح."

#, fuzzy
msgid "tooltip_level_locked"
msgstr "Your teacher disabled this level"

msgid "translate_error"
msgstr "حدث خطأ ما خلال ترجمة البرنامج. حاول تنفيذ البرنامج وافحص وجود خطأ فيه. البرنامج الذي يحتوي على خطأ لا يمكن أن تتم ترجمته."

#, fuzzy
msgid "translating_hedy"
msgstr "Translating Hedy"

#, fuzzy
msgid "translator"
msgstr "Translator"

#, fuzzy
msgid "tutorial"
msgstr "Tutorial"

msgid "tutorial_code_snippet"
msgstr ""
"{print} مرحباً أيها العالم!\n"
"{print} أنا أتعلم هيدي من خلال الدليل التوجيهي!"

#, fuzzy
msgid "tutorial_message_not_found"
msgstr "You have received an invitation to join class"

#, fuzzy
msgid "tutorial_title_not_found"
msgstr "We could not find that page!"

msgid "unauthorized"
msgstr "ليس لديك الصلاحيات اللازمة للوصول إلى هذه الصفحة"

#, fuzzy
msgid "unfavourite_confirm"
msgstr "Are you sure you want to unfavourite this program?"

#, fuzzy
msgid "unfavourite_success"
msgstr "Your program is unfavourited."

msgid "unique_usernames"
msgstr "يجب أن تكون جميع أسماء المستخدمين لا نظير لها."

#, fuzzy
msgid "unknown_variable_role"
msgstr "unknown"

#, fuzzy
msgid "unlock_thresholds"
msgstr "Unlock level thresholds"

#, fuzzy
msgid "unsaved_class_changes"
msgstr "There are unsaved changes, are you sure you want to leave this page?"

#, fuzzy
msgid "unsubmit_program"
msgstr "Unsubmit program"

#, fuzzy
msgid "unsubmit_warning"
msgstr "Are you sure you want to unsubmit this program?"

#, fuzzy
msgid "unsubmitted"
msgstr "Unsubmitted"

msgid "update_adventure_prompt"
msgstr "هل أنت متأكد أنك تريد تعديل هذه المغامرة؟"

msgid "update_public"
msgstr "تحديث الملف العام"

#, fuzzy
msgid "updating_indicator"
msgstr "Updating"

#, fuzzy
msgid "use_of_blanks_exception"
msgstr "Use of blanks in programs"

#, fuzzy
msgid "use_of_nested_functions_exception"
msgstr "Use of nested functions"

#, fuzzy
msgid "used_in"
msgstr "Used in:"

msgid "user"
msgstr "مستخدم"

#, fuzzy
msgid "user_inexistent"
msgstr "This user doesn't exist"

msgid "user_not_private"
msgstr "هذا الحساب إما غير موجود أو لا يوجد لديه ملف شخصي عام"

msgid "username"
msgstr "اسم المستخدم"

msgid "username_empty"
msgstr "لم تدخل اسم المستخدم!"

msgid "username_invalid"
msgstr "اسم المستخدم الخاص بك غير صالح."

msgid "username_special"
msgstr "اسم المستخدم لا يمكن أن يتضمن `:` أو `@`."

msgid "username_three"
msgstr "اسم المستخدم يجب أن يتكون من ثلاثة أحرف على الأقل."

msgid "usernames_exist"
msgstr "اسم مستخدم واحد أو أكثر قيد الاستخدام بالفعل."

#, fuzzy
msgid "value"
msgstr "Value"

#, fuzzy
msgid "view_adventures"
msgstr "View adventures"

#, fuzzy
msgid "view_classes"
msgstr "View classes"

msgid "view_program"
msgstr "عرض البرنامج"

#, fuzzy
msgid "view_slides"
msgstr "View slides"

#, fuzzy
msgid "waiting_for_submit"
msgstr "Waiting for submit"

#, fuzzy
msgid "walker_variable_role"
msgstr "walker"

msgid "welcome"
msgstr "مرحباً"

msgid "welcome_back"
msgstr "مرحباً بعودتك"

#, fuzzy
msgid "what_is_your_role"
msgstr "What is your role?"

msgid "what_should_my_code_do"
msgstr "كيف تكتب هذا الكود؟"

#, fuzzy
msgid "whole_world"
msgstr "The world"

msgid "year_invalid"
msgstr "الرجاء ادخال سنة بين ١٩٩٠ و {current_year}."

msgid "yes"
msgstr "نعم"

msgid "your_account"
msgstr "ملفك الشخصي"

#, fuzzy
msgid "your_class"
msgstr "صفوفي"

msgid "your_last_program"
msgstr "آخر برنامج تم حفظه"

msgid "your_personal_text"
msgstr "نصّك الشخصي..."

#, fuzzy
msgid "your_program"
msgstr "Your program"

#~ msgid "create_account_explanation"
#~ msgstr "يسمح لك امتلاك حسابك الخاص بحفظ برامجك."

#~ msgid "only_teacher_create_class"
#~ msgstr "يمكن للمعلمين فقط انشاء صفوف!"

#~ msgid "keyword_support"
#~ msgstr "الأوامر البرمجية المترجمة"

#~ msgid "non_keyword_support"
#~ msgstr "المحتوى المترجم"

#~ msgid "try_button"
#~ msgstr "حاول"

#~ msgid "select_own_adventures"
#~ msgstr "اختيار المغامرات الذاتية"

#~ msgid "view"
#~ msgstr "عرض"

#~ msgid "class"
#~ msgstr "Class"

#~ msgid "save_code_button"
#~ msgstr "حفظ البرنامج"

#~ msgid "share_code_button"
#~ msgstr "حفظ ومشاركة البرنامج"

#~ msgid "classes_invalid"
#~ msgstr "The list of selected classes is invalid"

#~ msgid "directly_add_adventure_to_classes"
#~ msgstr "Do you want to add this adventure directly to one of your classes?"

#~ msgid "hand_in_assignment"
#~ msgstr "Hand in assignment"

#~ msgid "select_a_level"
#~ msgstr "Select a level"

#~ msgid "answer_invalid"
#~ msgstr "كلمة المرور الخاصة بك غير صالحة."

#~ msgid "available_adventures_level"
#~ msgstr "Available adventures level"

#~ msgid "customize_class_exp_1"
#~ msgstr "أهلاً! في هذه الصفحة يمكنك تخصيص الصف الدراسي التابع لك. من خلال اختيار المستويات والمغامرات، يمكنك تحديد ما يمكن أن يراه التلميذ. يمكنك أيضًا إضافة مغامراتك التي تم إنشاؤها إلى المستويات. سيتم إضافة جميع المستويات والمغامرات الأساسية بشكل افتراضي. <b> ملاحظة: </b> ليست كل المغامرات متاحة لكل المستويات! القيام بإعدادات التخصيصات الخاصة بك يكون على النحو التالي:"

#~ msgid "customize_class_exp_2"
#~ msgstr "يمكنك دائمًا تغيير هذه الإعدادات لاحقًا. على سبيل المثال ، يمكنك إتاحة مغامرات أو مستويات معينة أثناء التدريس في الصف. بهذه الطريقة يسهل عليك تحديد المستوى والمغامرات التي سيعمل عليها تلاميذك. إذا كنت تريد إتاحة كل شيء لصفك ، فمن الأسهل إزالة التخصيص بشكل كامل."

#~ msgid "customize_class_step_1"
#~ msgstr "حدد المستويات للصف الخاص بك من خلال الضغط على \"أزرار المستوى\""

#~ msgid "customize_class_step_2"
#~ msgstr "ستظهر \"صناديق الإختيار\" للمغامرات المتاحة للمستويات المختارة"

#~ msgid "customize_class_step_3"
#~ msgstr "حدد المغامرات التي تريد إتاحتها"

#~ msgid "customize_class_step_4"
#~ msgstr "انقر فوق اسم مغامرة لتحديد/عدم تحديد هذه المغامرة لجميع المستويات"

#~ msgid "customize_class_step_5"
#~ msgstr "اضافة مغامرات شخصية"

#~ msgid "customize_class_step_6"
#~ msgstr "تحديد تاريخ الافتتاح لكل مستوى (يمكنك أيضًا تركه فارغًا)"

#~ msgid "customize_class_step_7"
#~ msgstr "تحديد إعدادات أخرى"

#~ msgid "customize_class_step_8"
#~ msgstr "اختر \"حفظ\" -> لقد انتهيت!"

#~ msgid "example_code_header"
#~ msgstr "مثال توضيحي"

#~ msgid "feedback_failure"
#~ msgstr "إجابة خاطئة!"

#~ msgid "feedback_success"
#~ msgstr "أحسنت!"

#~ msgid "go_to_first_question"
#~ msgstr "الذهاب الى السؤال ١"

#~ msgid "question"
#~ msgstr "السؤال"

#~ msgid "question_doesnt_exist"
#~ msgstr "This question does not exist"

#~ msgid "question_invalid"
#~ msgstr "الرمز الخاص بك غير صالح."

#~ msgid "too_many_attempts"
#~ msgstr "Too many attempts"

#~ msgid "class_logs"
#~ msgstr "اخر تسجيل دخول"

#~ msgid "class_stats"
#~ msgstr "احصائيات الصف"

#~ msgid "visit_own_public_profile"
#~ msgstr "ليس لديك نص ملف شخصي عام حتى الآن ..."

#~ msgid "title_class logs"
#~ msgstr "هيدي - انضم الى صف"

#~ msgid "title_class statistics"
#~ msgstr "احصائياتي"

#~ msgid "disabled_button_locked"
#~ msgstr "Your teacher hasn't unlocked this level yet"

#~ msgid "duplicate_tag"
#~ msgstr "لديك بالفعل علامة بنفس هذا الإسم."

#~ msgid "tag_deleted"
#~ msgstr "لقد تم حذف العلامة"

#~ msgid "apply_filters"
#~ msgstr "فلترة"

#~ msgid "write_first_program"
#~ msgstr "اكتب أول برامجك!"

#~ msgid "adventure_exp_1"
#~ msgstr "اكتب مغامرتك المفضلة على الجانب الأيسر. بعد إنشاء مغامرتك ، يمكنك تضمينها في أحد الصفوف الخاصة بك من خلال \"التخصيصات\". إذا كنت تريد تضمين أمر برمجي في مغامرتك، فيرجى استخدام مرساة الكود مثل هذا:"

#~ msgid "adventure_exp_2"
#~ msgstr "إذا كنت تريد إظهار مقتطفات برمجيةفعلية ، على سبيل المثال لإعطاء التلاميذ قالبًا أو مثالاً على البرامج. الرجاء استخدام المراسي المسبقة مثل هذا:"

#~ msgid "hello_world"
#~ msgstr "Hello world!"

#~ msgid "share_confirm"
#~ msgstr "هل أنت متأكد من أنك تريد جعل البرنامج عاماً/علنياً؟"

#~ msgid "share_success_detail"
#~ msgstr "تم مشاركة البرنامج بنجاح."

#~ msgid "unshare_confirm"
#~ msgstr "هل أنت متأكد من أنك تريد جعل البرنامج خاصاً/سرّياً؟"

#~ msgid "unshare_success_detail"
#~ msgstr "تم التراجع عن مشاركة البرنامج بنجاح."

#~ msgid "hide_parsons"
#~ msgstr "Hide parsons"

#~ msgid "hide_quiz"
#~ msgstr "نهاية الفحص السريع"

#~ msgid "back_to_class"
#~ msgstr "الرجوع الى صف"

#~ msgid "Locked Language Feature"
#~ msgstr "أنت تستعمل {concept}! هذا مدهش، لكن {concept} غير متاح لك حالياً! سيتاح لك استعماله في مستوى لاحق."

#~ msgid "nested blocks"
#~ msgstr "مجموعة ضمن مجموعة"

#~ msgid "save"
#~ msgstr "حفظ"

#~ msgid "update_profile"
#~ msgstr "تحديث الملف الشخصي"

<<<<<<< HEAD
#~ msgid "explore_explanation"
#~ msgstr "في هذه الصفحة يمكنك البحث في البرامج التي تم إنشاؤها بواسطة مستخدمي هيدي الآخرين. يمكنك الإختيار بناء على مستوى هيدي والمغامرة. انقر فوق \"عرض البرنامج\" لفتح البرنامج وتشغيله. البرامج ذات الرأس الأحمر تحتوي على خطأ. لا يزال بإمكانك فتح البرنامج ، ولكن تشغيله سيؤدي إلى حدوث خطأ. يمكنك بالطبع محاولة إصلاحه! إذا كان المستخدم الذي أنشأ البرنامج لديه ملف تعريف عام ، فيمكنك النقر فوق اسم المستخدم الخاص به لزيارة ملفه الشخصي. ستجد هناك جميع برامجهم التي تم مشاركتها وأكثر من ذلك بكثير!"
=======
#~ msgid "add_students_options"
#~ msgstr "انشاء حسابات للتلاميذ"

#~ msgid "class_live"
#~ msgstr "Live statistics"

#~ msgid "class_overview"
#~ msgstr "Class overview"

#~ msgid "student_list"
#~ msgstr "Student list"

#~ msgid "title_class grid_overview"
#~ msgstr "Hedy - Grid overview"

#~ msgid "title_class live_statistics"
#~ msgstr "Hedy - Live Statistics"

#~ msgid "available_in"
#~ msgstr "Available in:"
>>>>>>> 5918eaf9
<|MERGE_RESOLUTION|>--- conflicted
+++ resolved
@@ -754,6 +754,9 @@
 msgid "expiration_date"
 msgstr "تاريخ انتهاء الصلاحية"
 
+msgid "explore_explanation"
+msgstr "في هذه الصفحة يمكنك البحث في البرامج التي تم إنشاؤها بواسطة مستخدمي هيدي الآخرين. يمكنك الإختيار بناء على مستوى هيدي والمغامرة. انقر فوق \"عرض البرنامج\" لفتح البرنامج وتشغيله. البرامج ذات الرأس الأحمر تحتوي على خطأ. لا يزال بإمكانك فتح البرنامج ، ولكن تشغيله سيؤدي إلى حدوث خطأ. يمكنك بالطبع محاولة إصلاحه! إذا كان المستخدم الذي أنشأ البرنامج لديه ملف تعريف عام ، فيمكنك النقر فوق اسم المستخدم الخاص به لزيارة ملفه الشخصي. ستجد هناك جميع برامجهم التي تم مشاركتها وأكثر من ذلك بكثير!"
+
 msgid "explore_programs"
 msgstr "استكشف البرامج"
 
@@ -1390,9 +1393,6 @@
 msgid "ok"
 msgstr "حسناً"
 
-msgid "one_level_error"
-msgstr ""
-
 #, fuzzy
 msgid "only_you_can_see"
 msgstr "Only you can see this program."
@@ -2480,10 +2480,6 @@
 #~ msgid "update_profile"
 #~ msgstr "تحديث الملف الشخصي"
 
-<<<<<<< HEAD
-#~ msgid "explore_explanation"
-#~ msgstr "في هذه الصفحة يمكنك البحث في البرامج التي تم إنشاؤها بواسطة مستخدمي هيدي الآخرين. يمكنك الإختيار بناء على مستوى هيدي والمغامرة. انقر فوق \"عرض البرنامج\" لفتح البرنامج وتشغيله. البرامج ذات الرأس الأحمر تحتوي على خطأ. لا يزال بإمكانك فتح البرنامج ، ولكن تشغيله سيؤدي إلى حدوث خطأ. يمكنك بالطبع محاولة إصلاحه! إذا كان المستخدم الذي أنشأ البرنامج لديه ملف تعريف عام ، فيمكنك النقر فوق اسم المستخدم الخاص به لزيارة ملفه الشخصي. ستجد هناك جميع برامجهم التي تم مشاركتها وأكثر من ذلك بكثير!"
-=======
 #~ msgid "add_students_options"
 #~ msgstr "انشاء حسابات للتلاميذ"
 
@@ -2504,4 +2500,3 @@
 
 #~ msgid "available_in"
 #~ msgstr "Available in:"
->>>>>>> 5918eaf9
