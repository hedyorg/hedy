# Arabic translations for PROJECT.
# Copyright (C) 2023 ORGANIZATION
# This file is distributed under the same license as the PROJECT project.
# FIRST AUTHOR <EMAIL@ADDRESS>, 2023.
#
msgid ""
msgstr ""
"Project-Id-Version: PROJECT VERSION\n"
"Report-Msgid-Bugs-To: EMAIL@ADDRESS\n"
<<<<<<< HEAD
"POT-Creation-Date: 2024-02-19 14:47+0100\n"
"PO-Revision-Date: 2024-02-10 12:07+0000\n"
"Last-Translator: Prefill add-on <noreply-addon-prefill@weblate.org>\n"
=======
"POT-Creation-Date: 2024-01-18 10:49+0100\n"
"PO-Revision-Date: 2024-02-19 01:12+0000\n"
"Last-Translator: Snoring Parrot <snoring_parrot@users.noreply.hosted.weblate.org>\n"
"Language-Team: ar <LL@li.org>\n"
>>>>>>> 1a8b6cb1
"Language: ar\n"
"Language-Team: ar <LL@li.org>\n"
"Plural-Forms: nplurals=6; plural=(n==0 ? 0 : n==1 ? 1 : n==2 ? 2 : n%100>=3 && n%100<=10 ? 3 : n%100>=0 && n%100<=2 ? 4 : 5);\n"
"MIME-Version: 1.0\n"
"Content-Type: text/plain; charset=utf-8\n"
"Content-Transfer-Encoding: 8bit\n"
<<<<<<< HEAD
=======
"Plural-Forms: nplurals=6; plural=(n==0 ? 0 : n==1 ? 1 : n==2 ? 2 : n%100>=3 && n%100<=10 ? 3 : n%100>=0 && n%100<=2 ? 4 : 5);\n"
"X-Generator: Weblate 5.4\n"
>>>>>>> 1a8b6cb1
"Generated-By: Babel 2.14.0\n"

#, fuzzy
msgid "Access Before Assign"
msgstr "لقد حاولت استخدام المتغير {name} في السطر {access_line_number}، لكنك قمت بتعيينه على السطر {definition_line_number}. قم بتعيين متغير قبل استخدامه."

msgid "Cyclic Var Definition"
msgstr "يجب أن تضبط قيمة المتغير {variable} قبل أن تستعمله على الجانب الأيسر من من الأمر هو."

#, fuzzy
msgid "Function Undefined"
msgstr "You tried to use the function {name}, but you didn't define it."

msgid "Has Blanks"
msgstr "البرنامج الخاص بك غير مكتمل. عليك أن تستبدل الفراغات الموجودة وتضع مكانها الكود الذي تريد للحاسوب أن ينفذه."

msgid "Incomplete"
msgstr "أوه! لقد نسيت أن تكمل جزءاً من البرنامج! في السطر رقم {line_number}، عليك أن تكمل كتابة الكود بعد {incomplete_command}."

#, fuzzy
msgid "Incomplete Repeat"
msgstr "يبدو أنك نسيت إستخدام أمر مع أمر {repeat} الذي إستخدمته في السطر {line_number}."

msgid "Invalid"
msgstr "{invalid_command} ليس أمراً برمجياً ضمن المستوى {level} من هيدي. هل كنت تقصد الأمر {guessed_command}؟"

msgid "Invalid Argument"
msgstr "لا يمكن استعمال الأمر {command} مع {invalid_argument}. حاول تغيير {invalid_argument} الى {allowed_types}."

msgid "Invalid Argument Type"
msgstr "لا يمكن استعمال الأمر {command} مع {invalid_argument} وذلك بسبب كونها {invalid_type}. حاول تغيير {invalid_argument} الى {allowed_types}."

#, fuzzy
msgid "Invalid At Command"
msgstr "The {at} command may not be used from level 16 onward. You can use square brackets to use an element from a list, for example `friends[i]`, `lucky_numbers[{random}]`."

msgid "Invalid Space"
msgstr "أوه! يوجد مسافة زائدة في بداية السطر رقم {line_number}، المسافات تربك الحاسوب أحياناً. هل باستطاعتك أن تمسحها؟"

msgid "Invalid Type Combination"
msgstr "لا يمكن استعمال {invalid_argument} و{invalid_argument_2} مع الأمر {command} وذلك بسبب كون الأول{invalid_type} وكون الآخر {invalid_type_2}. حاول تغيير {invalid_argument} الى {invalid_type_2} أو {invalid_argument_2} الى {invalid_type}."

msgid "Locked Language Feature"
msgstr "أنت تستعمل {concept}! هذا مدهش، لكن {concept} غير متاح لك حالياً! سيتاح لك استعماله في مستوى لاحق."

msgid "Lonely Echo"
msgstr "لقد استعملت الأمر ردد قبل الأمر اسأل، أو استعملت الأمر ردد بدون استعمال الأمر اسأل. قم باستعمال الأمر اسأل للحصول على اجابة أولاً ثم استعمل الأمر ردد."

#, fuzzy
msgid "Lonely Text"
msgstr "It looks like you forgot to use a command with the text you put in line {line_number}"

#, fuzzy
msgid "Missing Additional Command"
msgstr "It looks like you forgot to complete writing {command} on line {line_number}."

msgid "Missing Command"
msgstr "يبدو أنك نسيت استخدام أمر برمجي في السطر رقم {line_number}."

msgid "Missing Inner Command"
msgstr "يبدو أنك نسيت استخدام أمر برمجي مع الجملة {command} التي استعملتها في السطر رقم {line_number}."

#, fuzzy
msgid "Missing Variable"
msgstr "It looks like your {command} is missing a variable at the start of the line."

#, fuzzy
msgid "Misspelled At Command"
msgstr "It looks like you might have misspelled the {command} command, instead you wrote {invalid_argument} in line {line_number}."

msgid "No Indentation"
msgstr "لقد استخدمت عدداً غير كافي من الفراغات كإزاحة في السطر رقم {line_number}. لقد استخدمت {leading_spaces} إزاحات وهذا غير كافٍ. يجب عليك أن تبدأ كل مجموعة جديدة من الكود ب {indent_size} إزاحات أكثر من السطر الذي يسبقها."

#, fuzzy
msgid "Non Decimal Variable"
msgstr "At line {line_number}, you might have tried using a number which Hedy does not like very much! Try changing it to a decimal number like 2."

msgid "Parse"
msgstr "الكود الذي أدخلته ليس مطابقاً لبرمجيات هيدي. يوجد خطأفي في السطر رقم {location[0]} والموضع {location[1]}. لقد أدخلت الرمز {character_found} لكن هذا غير مسموح به."

#, fuzzy
msgid "Pressit Missing Else"
msgstr "You forgot to add what happens when you press a different key, add an {else} to your code"

msgid "Too Big"
msgstr "واو! برنامجك يحتوي على {lines_of_code} سطر برمجي! لكننا نستطيع معالجة {max_lines} سطر برمجي كحد أقصى في هذا المستوى. اجعل برنامجك أصغر وحاول مرة أخرى."

msgid "Unexpected Indentation"
msgstr "لقد استخدمت عدداً أكثر من اللازم من الفراغات كإزاحة في السطر رقم {line_number}. لقد استخدمت {leading_spaces} إزاحات وهذا أكثر من اللازم. يجب عليك أن تبدأ كل مجموعة جديدة من الكود ب {indent_size} إزاحات أكثر من السطر الذي يسبقها."

msgid "Unquoted Assignment"
msgstr "ابتداء من هذا المستوى عليك وضع النص على يسار `هو` بين علامات الاقتباس. لقد نسيت فعل ذلك مع النص {text}."

msgid "Unquoted Equality Check"
msgstr "اذا كنت تريد فحص ما اذا كان المتغير مساويا لنص من عدة كلمات، هذه الكلمات يجب أن تكون محاطة بعلامات الاقتباس!"

msgid "Unquoted Text"
msgstr "انتبه! عند استعمال الأوامر اسأل أو قول يجب أن يكون النص بين علامات الاقتباس \". على ما يبدو أنك نسيت اضافة واحدة منهم في مكان ما."

msgid "Unsupported Float"
msgstr "لا ندعم الأرقام غير الصحيحة (الأرقام العشرية)حتى الان، ولكنها ستكون مدعومة بعد عدة مستويات. في الوقت الحالي قم بتغيير {value} الر رقم صحيح."

msgid "Unsupported String Value"
msgstr "النصوص لا يمكن أن تحتوي على {invalid_value}."

#, fuzzy
msgid "Unused Variable"
msgstr "You defined the variable {variable_name} on line {line_number}, but you did not use it."

msgid "Var Undefined"
msgstr "لقد قمت باستعمال المتغير {name} لكنك لم تقم بضبط قيمته ابتداء. من الممكن أيضاً أنك كنت تريد استعمال الكلمة {name} ولكن نسيت وضع علامات الاقتباس."

msgid "Wrong Level"
msgstr "لقد أدخلت برنامج هيدي صحيحاً ولكن ليس في المستوى المناسب. لقد كتبت {offending_keyword} للمستوى {working_level}. تلميح: {tip}"

#, fuzzy
msgid "Wrong Number of Arguments"
msgstr "Your function used the wrong number of arguments. You provided {used_number} but the function {name} needs {defined_number}"

msgid "account_overview"
msgstr "نظرة عامة على الحساب"

#, fuzzy
msgid "accounts_created"
msgstr "تم إنشاء الحسابات بنجاح."

msgid "accounts_intro"
msgstr "في هذه الصفحة تستطيع انشاء حسابات لعدة تلاميذ في نفس الوقت. من الممكن أيضاً اضافتهم مباشرة إلى واحد من الصفوف الخاصة بك. عند الضغط على الزر الأخضر مع علامة ال +، يمكنك إضافة صفوف جديدة. يمكنك حذف صف معين عند الضغط على الإشارة الحمراء التابعة له. يجب عدم وجود صفوف فارغة عند الضغط على \"انشاء الحسابات\". الرجاء الإنتباه إلى أن كل اسم مستخدم و بريد إلكتروني يجب أن يكون لا نظير له، وأن كلمة المرور يجب أن تحتوي <b> على الأقل</b> على ستة أحرف."

msgid "achievement_earned"
msgstr "لقد ا حصلت على انجاز!"

msgid "achievements"
msgstr "انجازات"

#, fuzzy
msgid "achievements_check_icon_alt"
msgstr "لقد ا حصلت على انجاز!"

#, fuzzy
msgid "achievements_logo_alt"
msgstr "انجازات"

msgid "add"
msgstr "إضافة"

#, fuzzy
msgid "add_students"
msgstr "تلاميذ"

#, fuzzy
msgid "add_students_options"
msgstr "انشاء حسابات للتلاميذ"

#, fuzzy
msgid "admin"
msgstr "Admin"

msgid "advance_button"
msgstr "الذهاب الى المستوى {level}"

msgid "adventure"
msgstr "مغامرة"

msgid "adventure_cloned"
msgstr "المغامرة قد نُسخت"

msgid "adventure_duplicate"
msgstr "لديك بالفعل مغامرة بنفس هذا الإسم."

msgid "adventure_empty"
msgstr "لم تدخل اسم المغامرة!"

msgid "adventure_exp_1"
msgstr "اكتب مغامرتك المفضلة على الجانب الأيسر. بعد إنشاء مغامرتك ، يمكنك تضمينها في أحد الصفوف الخاصة بك من خلال \"التخصيصات\". إذا كنت تريد تضمين أمر برمجي في مغامرتك، فيرجى استخدام مرساة الكود مثل هذا:"

msgid "adventure_exp_2"
msgstr "إذا كنت تريد إظهار مقتطفات برمجيةفعلية ، على سبيل المثال لإعطاء التلاميذ قالبًا أو مثالاً على البرامج. الرجاء استخدام المراسي المسبقة مثل هذا:"

msgid "adventure_exp_3"
msgstr "يمكنك استخدام زر \"معاينة\" لعرض نسخة مصممة من مغامرتك. لعرض المغامرة على صفحة مخصصة ، اختر \"عرض\" من صفحة المعلمين."

msgid "adventure_id_invalid"
msgstr "رمز المغامرة هذا غير صالح."

msgid "adventure_length"
msgstr "المغامرة يجب أن تحتوي على ٢٠ حرفاً على الأقل."

msgid "adventure_name_invalid"
msgstr "اسم المغامرة غير صالح."

msgid "adventure_prompt"
msgstr "الرجاء إدخال اسم المغامرة"

msgid "adventure_terms"
msgstr "أوافق على أن مغامرتي قد تصير متاحة على العام على هيدي."

msgid "adventure_updated"
msgstr "تم تحديث المغامرة!"

#, fuzzy
msgid "adventures"
msgstr "Available Adventures"

#, fuzzy
msgid "adventures_info"
msgstr "Each Hedy level has built-in exercises for students, which we call adventures. You can create your own adventures and add them to your classes. With your own adventures you can create adventures that are relevant and interesting for your students. You can find more information about creating your own adventures <a href=\"https://hedy.org/for-teachers/manual/features\">here</a>."

#, fuzzy
msgid "adventures_restored"
msgstr "The default adventures have been restored!"

#, fuzzy
msgid "ago"
msgstr "{timestamp} ago"

msgid "agree_invalid"
msgstr "يجب أن توافق على شروط الخصوصية."

msgid "agree_with"
msgstr "أوافق على"

msgid "ajax_error"
msgstr "لقد حدث خطأ ما، يرجى المحاولة مرة أخرى."

#, fuzzy
msgid "all"
msgstr "All"

#, fuzzy
msgid "all_class_highscores"
msgstr "All students visible in class highscores"

msgid "already_account"
msgstr "هل لديك حساب بالفعل؟"

msgid "already_program_running"
msgstr "هناك بالفعل برنامج اخر تحت التنفيذ، قم بانهاء ذلك البرنامج أولاً."

#, fuzzy
msgid "already_teacher"
msgstr "You already have a teacher account."

#, fuzzy
msgid "already_teacher_request"
msgstr "You already have a pending teacher request."

msgid "amount_created"
msgstr "البرامج المنشأة"

msgid "amount_saved"
msgstr "البرامج المحفوظة"

msgid "amount_submitted"
msgstr "البرامج المرسلة"

msgid "are_you_sure"
msgstr "هل أنت متأكد؟ لا يمكنك التراجع عن هذا الإجراء."

msgid "ask_needs_var"
msgstr "ابتداء من المستوى الثاني، نستخدم الأمر اسأل مع متغير. مثال: الاسم هو اسأل ما اسمك؟"

msgid "back_to_class"
msgstr "الرجوع الى صف"

msgid "back_to_teachers_page"
msgstr "الرجوع الى صفحة المعلم"

#, fuzzy
msgid "become_a_sponsor"
msgstr "Become a sponsor"

msgid "birth_year"
msgstr "سنة الميلاد"

msgid "by"
msgstr "عند"

msgid "cancel"
msgstr "الغاء"

#, fuzzy
msgid "cant_parse_exception"
msgstr "Couldn't parse the program"

#, fuzzy
msgid "catch_index_exception"
msgstr "You tried to access the list {list_name} but it is either empty or the index is not there."

#, fuzzy
msgid "catch_value_exception"
msgstr "While running your program the command {command} received the value {value} which is not allowed. {suggestion}."

#, fuzzy
msgid "certificate"
msgstr "Certificate of Completion"

#, fuzzy
msgid "certified_teacher"
msgstr "Certified teacher"

msgid "change_password"
msgstr "تغيير كلمة المرور"

msgid "cheatsheet_title"
msgstr "ورقة غش"

msgid "class_already_joined"
msgstr "أنت بالفعل تلميذ في صف"

msgid "class_customize_success"
msgstr "تم انشاء التخصيصات للصف بنجاح."

#, fuzzy
msgid "class_live"
msgstr "Live statistics"

msgid "class_name_duplicate"
msgstr "لديك بالفعل صف بهذا الإسم."

msgid "class_name_empty"
msgstr "لم تدخل اسم الصف!"

msgid "class_name_invalid"
msgstr "اسم هذا الصف غير صالح."

msgid "class_name_prompt"
msgstr "أدخل اسم الصف رجاء"

#, fuzzy
msgid "class_overview"
msgstr "Class overview"

#, fuzzy
msgid "class_survey_description"
msgstr "We would like to get a better overview of our Hedy users. By providing these answers, you would help improve Hedy. Thank you!"

#, fuzzy
msgid "class_survey_later"
msgstr "Remind me tomorrow"

#, fuzzy
msgid "class_survey_question1"
msgstr "What is the age range in your class?"

#, fuzzy
msgid "class_survey_question2"
msgstr "What is the spoken language in your class?"

#, fuzzy
msgid "class_survey_question3"
msgstr "What is the gender balance in your class?"

#, fuzzy
msgid "class_survey_question4"
msgstr "What distinguishes your students from others?"

#, fuzzy
msgid "classes_info"
msgstr "Create a class to follow the progress of each student in dashboard, and to customize the adventures your students see, and even adding your own! You can create as many classes as you like, and each class can have multiple teachers each one with different roles. You can also add as many students as you want, but mind that each student can only be in one class at a time. You can find more information about classes in the <a href=\"https://hedy.org/for-teachers/manual/preparations#for-teachers\">teacher manual</a>."

msgid "clone"
msgstr "انسخ"

msgid "cloned_times"
msgstr "عدد النسخ"

#, fuzzy
msgid "close"
msgstr "Sluiten"

msgid "comma"
msgstr "فاصلة"

#, fuzzy
msgid "command_not_available_yet_exception"
msgstr "Command not available yet"

#, fuzzy
msgid "command_unavailable_exception"
msgstr "Command not correct anymore"

#, fuzzy
msgid "commands"
msgstr "Commands"

#, fuzzy
msgid "common_errors"
msgstr "Common errors"

#, fuzzy
msgid "congrats_message"
msgstr "Congratulations, {username}, you have completed Hedy!"

msgid "content_invalid"
msgstr "هذه المغامرة غير صالحة"

#, fuzzy
msgid "contributor"
msgstr "Contributor"

msgid "copy_clipboard"
msgstr "تم النسخ الى الحافظة (ذاكرة التخزين المؤقت) بنجاح"

#, fuzzy
msgid "copy_code"
msgstr "Copy code"

#, fuzzy
msgid "copy_join_link"
msgstr "الرجاء نسخ هذا الرابط ولصقه في تبويبة جديدة:"

#, fuzzy
msgid "copy_link_success"
msgstr "انسخ الرابط لمشاركته"

msgid "copy_link_to_share"
msgstr "انسخ الرابط لمشاركته"

msgid "copy_mail_link"
msgstr "الرجاء نسخ هذا الرابط ولصقه في تبويبة جديدة:"

msgid "correct_answer"
msgstr "الإجابة الصحيحة هي"

msgid "country"
msgstr "البلد"

msgid "country_invalid"
msgstr "الرجاء اختيار بلد صحيح."

#, fuzzy
msgid "country_title"
msgstr "الرجاء اختيار بلد صحيح."

msgid "create_account"
msgstr "انشاء حساب"

msgid "create_accounts"
msgstr "انشاء عدة حسابات"

msgid "create_accounts_prompt"
msgstr "هل أنت متأكد أنك تريد انشاء هذه الحسابات؟"

msgid "create_adventure"
msgstr "انشاء مغامرة"

msgid "create_class"
msgstr "انشاء صف جديد"

msgid "create_multiple_accounts"
msgstr "انشاء عدة حسابات"

#, fuzzy
msgid "create_public_profile"
msgstr "الملف العام"

#, fuzzy
msgid "create_question"
msgstr "Do you want to create one?"

#, fuzzy
msgid "create_student_account"
msgstr "Create an account"

#, fuzzy
msgid "create_student_account_explanation"
msgstr "You can save your own programs with an account."

#, fuzzy
msgid "create_teacher_account"
msgstr "Create a teacher account"

#, fuzzy
msgid "create_teacher_account_explanation"
msgstr "With a teacher account, you can save your programs and see the results of your students."

msgid "creator"
msgstr "مبتكر"

#, fuzzy
msgid "current_password"
msgstr "Current password"

msgid "customization_deleted"
msgstr "تم حذف التخصيصات بنجاح."

msgid "customize_adventure"
msgstr "تخصيص مغامرة"

msgid "customize_class"
msgstr "تخصيص الصف"

msgid "dash"
msgstr "علامة الشرطة"

msgid "default_403"
msgstr "ليس مصرحاً لك الوصول على ما يبدو..."

msgid "default_404"
msgstr "لم نستطع إيجاد تلك الصفحة..."

msgid "default_500"
msgstr "حدث خطأ ما..."

msgid "delete"
msgstr "حذف"

msgid "delete_adventure_prompt"
msgstr "هل أنت متأكد أنك تريد حذف هذه المغامرة؟"

msgid "delete_class_prompt"
msgstr "هل أنت متأكد أنك تريدحذف الصف؟"

msgid "delete_confirm"
msgstr "هل أنت متأكد من أنك تريد حذف البرنامج؟"

msgid "delete_invite"
msgstr "حذف الدعوة"

msgid "delete_invite_prompt"
msgstr "هل أنت متأكد أنك تريد حذف الدعوة الى هذا الصف؟"

msgid "delete_public"
msgstr "حذف الملف العام"

msgid "delete_success"
msgstr "تم حذف البرنامج بنجاح."

msgid "destroy_profile"
msgstr "حذف الملف الشخصي"

msgid "developers_mode"
msgstr "وضع المبرمج"

msgid "directly_available"
msgstr "افتتح مباشرة"

#, fuzzy
msgid "disable"
msgstr "Disable"

#, fuzzy
msgid "disabled"
msgstr "Disabled"

#, fuzzy
msgid "disabled_button_quiz"
msgstr "Your quiz score is below the threshold, try again!"

#, fuzzy
msgid "discord_server"
msgstr "Discord server"

#, fuzzy
msgid "distinguished_user"
msgstr "Distinguished user"

msgid "double quotes"
msgstr "علامة اقتباس مزدوجة"

#, fuzzy
msgid "download"
msgstr "Download"

#, fuzzy
msgid "download_login_credentials"
msgstr "Do you want to download the login credentials after the accounts creation?"

#, fuzzy
msgid "duplicate"
msgstr "Duplicate"

#, fuzzy
msgid "echo_and_ask_mismatch_exception"
msgstr "Echo and ask mismatch"

msgid "echo_out"
msgstr "لم نعد بحاجة الى الأمر ردد ابتداء من المستوى الثاني. يمكنك أن تكرر اجابة سؤال ما من خلال استخدام الأمر اسأل والأمر قول. مثال: الاسم هو اسأل ما اسمك؟ قول مرحبا الاسم"

msgid "edit_adventure"
msgstr "عدّل المغامرة"

msgid "edit_code_button"
msgstr "تعديل البرنامج"

msgid "email"
msgstr "البريد الإلكتروني"

msgid "email_invalid"
msgstr "الرجاء ادخال بريد الكتروني صحيح."

msgid "end_quiz"
msgstr "نهاية الفحص السريع"

#, fuzzy
msgid "english"
msgstr "English"

msgid "enter"
msgstr "إدخال"

msgid "enter_password"
msgstr "أدخل كلمة سر جديدة ل"

msgid "enter_text"
msgstr "أدخل الإجابة هنا..."

#, fuzzy
msgid "error_logo_alt"
msgstr "Error logo"

msgid "exclamation mark"
msgstr "علامة تعجب"

msgid "exercise"
msgstr "تدريب"

#, fuzzy
msgid "exercise_doesnt_exist"
msgstr "This exercise doesn't exist"

msgid "exists_email"
msgstr "البريد الاإلكتروني هذا قيد الإستخدام بالفعل."

msgid "exists_username"
msgstr "اسم المستخدم هذا قيد الإستخدام بالفعل."

#, fuzzy
msgid "exit_preview_mode"
msgstr "Exit preview mode"

msgid "experience_invalid"
msgstr "الرجاء اختيار الخبرة بشكل صحيح (نعم ، لا)."

msgid "expiration_date"
msgstr "تاريخ انتهاء الصلاحية"

msgid "explore_explanation"
msgstr "في هذه الصفحة يمكنك البحث في البرامج التي تم إنشاؤها بواسطة مستخدمي هيدي الآخرين. يمكنك الإختيار بناء على مستوى هيدي والمغامرة. انقر فوق \"عرض البرنامج\" لفتح البرنامج وتشغيله. البرامج ذات الرأس الأحمر تحتوي على خطأ. لا يزال بإمكانك فتح البرنامج ، ولكن تشغيله سيؤدي إلى حدوث خطأ. يمكنك بالطبع محاولة إصلاحه! إذا كان المستخدم الذي أنشأ البرنامج لديه ملف تعريف عام ، فيمكنك النقر فوق اسم المستخدم الخاص به لزيارة ملفه الشخصي. ستجد هناك جميع برامجهم التي تم مشاركتها وأكثر من ذلك بكثير!"

msgid "explore_programs"
msgstr "استكشف البرامج"

#, fuzzy
msgid "explore_programs_logo_alt"
msgstr "استكشف البرامج"

#, fuzzy
msgid "favorite_program"
msgstr "Favorite program"

msgid "favourite_confirm"
msgstr "هل أنت متأكد أنك تريد تحديد هذا البرنامج كبرنامج المفضل؟"

msgid "favourite_program"
msgstr "البرامج المفضلة"

msgid "favourite_program_invalid"
msgstr "البرنامج المفضل الذي اخترته غير صالح."

msgid "favourite_success"
msgstr "تم ضبط البرنامج كمفضل."

msgid "female"
msgstr "بنت / أنثى"

msgid "float"
msgstr "رقم"

msgid "for_teachers"
msgstr "للمعلمين"

msgid "forgot_password"
msgstr "هل نسيت كلمة المرور؟"

#, fuzzy
msgid "from_another_teacher"
msgstr "From another teacher"

#, fuzzy
msgid "from_magazine_website"
msgstr "From a magazine or website"

#, fuzzy
msgid "from_video"
msgstr "From a video"

#, fuzzy
msgid "fun_statistics_msg"
msgstr "Here are some fun statistics!"

msgid "gender"
msgstr "الجنس"

msgid "gender_invalid"
msgstr "الرجاء تحديد جنس صالح واختيار (أنثى ، ذكر ، أخرى)."

msgid "general"
msgstr "عام"

msgid "general_settings"
msgstr "اعدادات عامة"

#, fuzzy
msgid "generate_passwords"
msgstr "Generate passwords"

#, fuzzy
msgid "get_certificate"
msgstr "Get your certificate!"

#, fuzzy
msgid "give_link_to_teacher"
msgstr "Give the following link to your teacher:"

msgid "go_back_to_main"
msgstr "الرجوع الى الصفحة الرئيسية"

msgid "go_to_question"
msgstr "الذهاب إلى السؤال"

msgid "go_to_quiz_result"
msgstr "الذهاب إلى نتيجة الفحص السريع"

msgid "goto_profile"
msgstr "الذهاب الى ملفي الشخصي"

#, fuzzy
msgid "grid_overview"
msgstr "Overview of programs per adventure"

#, fuzzy
msgid "hand_in"
msgstr "Hand in"

#, fuzzy
msgid "hand_in_exercise"
msgstr "Hand in exercise"

#, fuzzy
msgid "heard_about_hedy"
msgstr "How have you heard about Hedy?"

#, fuzzy
msgid "heard_about_invalid"
msgstr "Please select a valid way you heard about us."

msgid "hedy_achievements"
msgstr "انجازات هيدي"

msgid "hedy_choice_title"
msgstr "اختيار هيدي"

#, fuzzy
msgid "hedy_logo_alt"
msgstr "Hedy logo"

#, fuzzy
msgid "hedy_on_github"
msgstr "Hedy on Github"

#, fuzzy
msgid "hedy_tutorial_logo_alt"
msgstr "بدء الدليل التوجيهي"

msgid "hello_logo"
msgstr "مرحبا!"

#, fuzzy
msgid "hello_world"
msgstr "Hello world!"

msgid "hidden"
msgstr "مخفي"

msgid "hide_cheatsheet"
msgstr "اخفاء ورقة الغش"

msgid "hide_keyword_switcher"
msgstr "اخفاء تبديل الكلمات المفتاحية"

#, fuzzy
msgid "hide_parsons"
msgstr "Hide parsons"

msgid "hide_quiz"
msgstr "نهاية الفحص السريع"

msgid "highest_level_reached"
msgstr "أعلى مستوى تم الوصول له"

#, fuzzy
msgid "highest_quiz_score"
msgstr "Highest quiz score"

#, fuzzy
msgid "highscore_explanation"
msgstr "في هذه الصفحة يمكنك البحث في البرامج التي تم إنشاؤها بواسطة مستخدمي هيدي الآخرين. يمكنك الإختيار بناء على مستوى هيدي والمغامرة. انقر فوق \"عرض البرنامج\" لفتح البرنامج وتشغيله. البرامج ذات الرأس الأحمر تحتوي على خطأ. لا يزال بإمكانك فتح البرنامج ، ولكن تشغيله سيؤدي إلى حدوث خطأ. يمكنك بالطبع محاولة إصلاحه! إذا كان المستخدم الذي أنشأ البرنامج لديه ملف تعريف عام ، فيمكنك النقر فوق اسم المستخدم الخاص به لزيارة ملفه الشخصي. ستجد هناك جميع برامجهم التي تم مشاركتها وأكثر من ذلك بكثير!"

#, fuzzy
msgid "highscore_no_public_profile"
msgstr "You don't have a public profile and are therefore not listed on the highscores. Do you wish to create one?"

#, fuzzy
msgid "highscores"
msgstr "النتيجة"

msgid "hint"
msgstr "تلميح؟"

#, fuzzy
msgid "ill_work_some_more"
msgstr "I'll work on it a little longer"

#, fuzzy
msgid "image_invalid"
msgstr "الصورة التي اخترتها غير صالحة."

#, fuzzy
msgid "incomplete_command_exception"
msgstr "Incomplete Command"

#, fuzzy
msgid "incorrect_handling_of_quotes_exception"
msgstr "Incorrect handling of quotes"

#, fuzzy
msgid "incorrect_use_of_types_exception"
msgstr "Incorrect use of types"

#, fuzzy
msgid "incorrect_use_of_variable_exception"
msgstr "Incorrect use of variable"

#, fuzzy
msgid "indentation_exception"
msgstr "Incorrect Indentation"

msgid "input"
msgstr "اجابة باستخدام اسأل"

msgid "integer"
msgstr "رقم"

msgid "invalid_class_link"
msgstr "رابط الانضمام للصف غير صالح."

#, fuzzy
msgid "invalid_command_exception"
msgstr "Invalid command"

#, fuzzy
msgid "invalid_keyword_language_comment"
msgstr "# The provided keyword language is invalid, keyword language is set to English"

#, fuzzy
msgid "invalid_language_comment"
msgstr "# The provided language is invalid, language set to English"

#, fuzzy
msgid "invalid_level_comment"
msgstr "# The provided level is invalid, level is set to level 1"

#, fuzzy
msgid "invalid_program_comment"
msgstr "# The provided program is invalid, please try again"

msgid "invalid_teacher_invitation_code"
msgstr "رمز الدعوة للمعلم غير صالح. لتصبح معلماً أو معلمةً تواصل معنا على hello@hedy.org."

#, fuzzy
msgid "invalid_tutorial_step"
msgstr "Invalid tutorial step"

msgid "invalid_username_password"
msgstr "اسم المستخدم/كلمة المرور غير صحيحة."

#, fuzzy
msgid "invite_by_username"
msgstr "يجب أن تكون جميع أسماء المستخدمين لا نظير لها."

msgid "invite_date"
msgstr "تاريخ الدعوة"

msgid "invite_message"
msgstr "لقد تلقيت دعوة للإنضمام إلى الصف"

msgid "invite_prompt"
msgstr "أدخل اسم مستخدم"

msgid "invite_teacher"
msgstr "دعوة معلم"

msgid "join_class"
msgstr "انضم الى صف"

msgid "join_prompt"
msgstr "يجب أن يكون لديك حساب لتنضم الى صف. هل تريد تسجيل الدحول الآن؟"

msgid "keyword_language_invalid"
msgstr "الرجاء اختيار لغة صحيحة للكلمات المفتاحية (الأوامر البرمجية). اختر اللغة الإنجليزية أو لغتك الخاصة."

#, fuzzy
msgid "language"
msgstr "Language"

msgid "language_invalid"
msgstr "الرجاء اختيار لغة صحيحة."

msgid "languages"
msgstr "أي من لغات البرمجة التالية استخدمتها من قبل؟"

msgid "last_achievement"
msgstr "آخر انجاز تم تحقيقه"

msgid "last_edited"
msgstr "تاريخ آخر تعديل"

#, fuzzy
msgid "last_error"
msgstr "Last error"

msgid "last_login"
msgstr "اخر تسجيل دخول"

#, fuzzy
msgid "last_program"
msgstr "Last program"

msgid "last_update"
msgstr "اخر تحديث"

msgid "lastname"
msgstr "اسم العائلة"

msgid "leave_class"
msgstr "مغادرة الصف"

msgid "level"
msgstr "مستوى"

#, fuzzy
msgid "level_accessible"
msgstr "Level is open to students"

#, fuzzy
msgid "level_disabled"
msgstr "Level disabled"

#, fuzzy
msgid "level_future"
msgstr "This level will open automatically after the opening date"

msgid "level_invalid"
msgstr "هذا المستوى من هيدي غير صحيح."

msgid "level_not_class"
msgstr "هذا المستوى ليس متاحا لصفك الدراسي بعد"

msgid "level_title"
msgstr "مستوى"

#, fuzzy
msgid "levels"
msgstr "levels"

msgid "link"
msgstr "الرابط"

msgid "list"
msgstr "قائمة"

#, fuzzy
msgid "live_dashboard"
msgstr "Live Dashboard"

#, fuzzy
msgid "logged_in_to_share"
msgstr "You must be logged in to save and share a program."

msgid "login"
msgstr "تسجيل الدخول"

msgid "login_long"
msgstr "الدخول الى حسابك"

#, fuzzy
msgid "login_to_save_your_work"
msgstr "Log in to save your work"

msgid "logout"
msgstr "تسجيل الخروج"

#, fuzzy
msgid "longest_program"
msgstr "Longest program"

msgid "mail_change_password_body"
msgstr ""
"تم تغيير كلمة مرور هيدي الخاصة بك. إذا كنت أنت من قام/طلب هذا ، فكل شيء على ما يرام.\n"
"إذا لم تقم بطلب/بفعل تغيير كلمة المرور الخاصة بك ، فيرجى الاتصال بنا على الفور من خلال الرد على هذا البريد الإلكتروني."

msgid "mail_change_password_subject"
msgstr "تم تغيير كلمة مرور هيدي الخاصة بك"

#, fuzzy
msgid "mail_error_change_processed"
msgstr "Something went wrong when sending a validation mail, the changes are still correctly processed."

msgid "mail_goodbye"
msgstr ""
"شكراً لك!\n"
"فريق هيدي"

msgid "mail_hello"
msgstr "مرحباً {username}!"

msgid "mail_recover_password_body"
msgstr ""
"من خلال الضغط على هذا الرابط ، يمكنك ضبط كلمة مرور جديدة لـهيدي. هذا الرابط صالح لمدة <b> ٤ </b> ساعات.\n"
"إذا لم تطلب إعادة ضبط كلمة المرور ، فيرجى تجاهل هذا البريد الإلكتروني: {link}"

msgid "mail_recover_password_subject"
msgstr "طلب إعادة ضبط كلمة المرور."

msgid "mail_reset_password_body"
msgstr ""
"تمت إعادة ضبط كلمة مرور هيدي الخاصة بك إلى كلمة مرور جديدة. إذا كنت أنت من طلب/قام بهذا ، فكل شيء على ما يرام.\n"
"إذا لم تقم بطلب/بفعل تغيير كلمة المرور الخاصة بك ، فيرجى الاتصال بنا على الفور من خلال الرد على هذا البريد الإلكتروني."

msgid "mail_reset_password_subject"
msgstr "تم إعادة ضبط كلمة مرور هيدي الخاصة بك"

msgid "mail_welcome_teacher_body"
msgstr ""
"<strong>مرحبًا!</strong>\n"
"تهانينا على حساب المعلم الجديد الخاص بك من هيدي. مرحبًا بك في المجتمع العالمي لمعلمي هيدي!\n"
"\n"
"<strong> ما يمكن لحساب المعلم فعله </strong>\n"
"باستخدام حساب المعلم الخاص بك ، لديك خيار إنشاء الصفوف الدراسية. يمكن لتلاميذك الانضمام إلى صفوفك ويمكنك رؤية تقدمهم. يتم إنشاء الصفوف وإدارتها من خلال <a href=\"https://hedycode.com/for-teachers\">صفحةالمعلم</a>.\n"
"\n"
"<strong> كيفية مشاركة الأفكار </strong>\n"
"إذا كنت تستخدم هيدي في الصف ، فمن المحتمل أن يكون لديك أفكار للتحسين! يمكنك مشاركة هذه الأفكار معنا في <a href=\"https://github.com/hedyorg/hedy/discussions/categories/ideas\"> مناقشة الأفكار </a>.\n"
"\n"
"<strong> كيف تطلب المساعدة </strong>\n"
"إذا كان هناك أي شيء غير واضح ، فيمكنك النشر في <a href=\"https://github.com/hedyorg/hedy/discussions/categories/q-a\"> مناقشة الأسئلة والأجوبة </a> أو <a href = \"mailto:hello@hedy.org \"> أرسل إلينا بريدًا إلكترونيًا </a>.\n"
"\n"
"استمر في البرمجة!"

msgid "mail_welcome_teacher_subject"
msgstr "حساب هيدي الخاص بك كمعلم جاهز"

msgid "mail_welcome_verify_body"
msgstr ""
"تم انشاء حساب هيدي الخاص بك بنجاح. أهلاً بك!\n"
"الرجاء الضغط على هذا الرابط للتحقق من بريدك الإلكتروني: {link}"

msgid "mail_welcome_verify_subject"
msgstr "مرحباً بك في هيدي"

msgid "mailing_title"
msgstr "اشترك في نشرة هيدي الإخبارية"

msgid "main_subtitle"
msgstr "لغة برمجة متدرجة"

msgid "main_title"
msgstr "هيدي"

#, fuzzy
msgid "make_sure_you_are_done"
msgstr "Make sure you are done! You will not be able to change your program anymore after you click \"Hand in\"."

msgid "male"
msgstr "ولد / ذكر"

msgid "mandatory_mode"
msgstr "وضع المبرمج الإلزامي"

msgid "more_options"
msgstr ""

msgid "my_account"
msgstr "حسابي"

msgid "my_achievements"
msgstr "مغامراتي"

msgid "my_adventures"
msgstr "مغامراتي"

msgid "my_classes"
msgstr "صفوفي"

msgid "my_messages"
msgstr "رسائلي"

#, fuzzy
msgid "my_public_profile"
msgstr "My public profile"

msgid "name"
msgstr "الاسم"

msgid "nav_explore"
msgstr "استكشف"

msgid "nav_hedy"
msgstr "هيدي"

msgid "nav_learn_more"
msgstr "المزيد من المعلومات"

msgid "nav_start"
msgstr "صفحة البدأ"

msgid "nested blocks"
msgstr "مجموعة ضمن مجموعة"

msgid "new_password"
msgstr "كلمة المرور الجديدة"

#, fuzzy
msgid "new_password_repeat"
msgstr "Repeat new password"

msgid "newline"
msgstr "سطر جديد"

#, fuzzy
msgid "next_exercise"
msgstr "Next exercise"

#, fuzzy
msgid "next_page"
msgstr "Next page"

msgid "next_step_tutorial"
msgstr "الخطوة التالية >>>"

msgid "no"
msgstr "لا"

msgid "no_account"
msgstr "ليس لديك حساب؟"

msgid "no_accounts"
msgstr "لا يوجد حسابات ليتم انشاءها."

msgid "no_adventures_yet"
msgstr "لا يوجد مغامرات عامة بعد..."

#, fuzzy
msgid "no_certificate"
msgstr "This user hasn't earned the Hedy Certificate of Completion"

#, fuzzy
msgid "no_more_flat_if"
msgstr "Starting in level 8, the line after {if} needs to start with 4 spaces."

#, fuzzy
msgid "no_programs"
msgstr "ليس لديك أي برامج بعد."

msgid "no_public_profile"
msgstr "ليس لديك نص ملف شخصي عام حتى الآن ..."

msgid "no_shared_programs"
msgstr "ليس لديه برامج تم مشاركتها..."

msgid "no_such_adventure"
msgstr "هذه المغامرة غير موجودة!"

msgid "no_such_class"
msgstr "لا وجود لهذا الصف في هيدي"

#, fuzzy
msgid "no_such_highscore"
msgstr "لا يوجد هذا المستوى في هيدي!"

msgid "no_such_level"
msgstr "لا يوجد هذا المستوى في هيدي!"

msgid "no_such_program"
msgstr "لا يوجد هذا البرنامج في هيدي!"

msgid "no_tag"
msgstr "لم يتم تقديم أي علامة"

msgid "not_enrolled"
msgstr "يبدو أنك لست في هذا الصف!"

#, fuzzy
msgid "not_in_class_no_handin"
msgstr "You are not in a class, so there's no need for you to hand in anything."

#, fuzzy
msgid "not_logged_in_cantsave"
msgstr "Your program will not be saved."

#, fuzzy
msgid "not_logged_in_handin"
msgstr "You must be logged in to hand in an assignment."

msgid "not_teacher"
msgstr "يبدو أنك لست معلم أو معلمة!"

msgid "number"
msgstr "رقم"

#, fuzzy
msgid "number_achievements"
msgstr "Number of achievements"

#, fuzzy
msgid "number_lines"
msgstr "Number of lines"

msgid "number_programs"
msgstr "عدد البرامج"

msgid "ok"
msgstr "حسناً"

#, fuzzy
msgid "only_you_can_see"
msgstr "Only you can see this program."

msgid "open"
msgstr "افتح"

msgid "opening_date"
msgstr "تاريخ الافتتاح"

msgid "opening_dates"
msgstr "تواريخ الافتتاح"

msgid "option"
msgstr "خيار"

msgid "or"
msgstr "أو"

msgid "other"
msgstr "آخر"

msgid "other_block"
msgstr "لغة برمجة أخرى تستعمل اللبنات البرمجية"

msgid "other_settings"
msgstr "اعدادات أخرى"

#, fuzzy
msgid "other_source"
msgstr "Other"

msgid "other_text"
msgstr "لغة برمجية نصّية أخرى"

msgid "overwrite_warning"
msgstr "لديك برنامج بهذا اإسم بالفعل، سيؤدي حفظ هذا البرنامج إلى استبدال البرنامج القديم. هل أنت متأكد؟"

#, fuzzy
msgid "owner"
msgstr "Owner"

msgid "page"
msgstr "صفحة"

msgid "page_not_found"
msgstr "لم نستطع ايجاد تلك الصفحة!"

msgid "parsons_title"
msgstr "الأحجية"

msgid "password"
msgstr "كلمة المرور"

msgid "password_change_not_allowed"
msgstr "لا يمكنك تغيير كلمة المرور لهذا المستخدم."

msgid "password_change_prompt"
msgstr "هل أنت متأكد أنك تريد تغيير كلمة المرور هذه؟"

msgid "password_change_success"
msgstr "تم تغيير كلمة المرور للتلميذ الخاص بك بنجاح."

msgid "password_invalid"
msgstr "كلمة المرور الخاصة بك غير صالحة."

msgid "password_repeat"
msgstr "اعادة كلمة المرور"

msgid "password_resetted"
msgstr "تم إعادة ضبط كلمة المرور الخاصة بك بنجاح، سيتم إعادة تحويلك إلى صفحة تسجيل الدخول."

msgid "password_six"
msgstr "كلمة المرور المختارة يجب أن تتكون من ستة أحرف على الأقل."

msgid "password_updated"
msgstr "تم تحديث كلمة المرور."

msgid "passwords_six"
msgstr "كلمة المرور يجب أن تتكون من ستة أحرف أو أكثر."

msgid "pending_invites"
msgstr "الدعوات قيد الإنتظار"

#, fuzzy
msgid "people_with_a_link"
msgstr "Other people with a link can see this program. It also can be found on the \"Explore\" page."

#, fuzzy
msgid "percentage"
msgstr "percentage"

msgid "percentage_achieved"
msgstr "أنجزه {percentage}{٪} من المستخدمين"

msgid "period"
msgstr "نقطة"

msgid "personal_text"
msgstr "النص الشخصي"

msgid "personal_text_invalid"
msgstr "النص الشخصي غير صالح."

#, fuzzy
msgid "postfix_classname"
msgstr "Postfix classname"

msgid "preferred_keyword_language"
msgstr "اللغة المفضلة للأوامر البرمجية"

msgid "preferred_language"
msgstr "اللغة المفضلة"

msgid "preview"
msgstr "معاينة"

#, fuzzy
msgid "previewing_adventure"
msgstr "Previewing adventure"

#, fuzzy
msgid "previewing_class"
msgstr "You are previewing class <em>{class_name}</em> as a teacher."

msgid "previous_campaigns"
msgstr "عرض الحملات السابقة"

msgid "print_logo"
msgstr "قول"

msgid "privacy_terms"
msgstr "شروط الخصوصية"

#, fuzzy
msgid "private"
msgstr "Private"

#, fuzzy
msgid "profile_logo_alt"
msgstr "تم تحديث الملف الشخصي."

msgid "profile_picture"
msgstr "الصورة الشخصية"

msgid "profile_updated"
msgstr "تم تحديث الملف الشخصي."

msgid "profile_updated_reload"
msgstr "تم تحديث الملف الشخصي، سيتم إعادة تحميل الصفحة."

msgid "program_contains_error"
msgstr "هذا البرنامج يحتوي على خطأ، هل أنت متأكد من أنك تريد مشاركة البرنامج؟"

msgid "program_header"
msgstr "برامجي"

#, fuzzy
msgid "program_too_large_exception"
msgstr "Programs too large"

msgid "programming_experience"
msgstr "هل لديك خبرة سابقة في البرمجة؟"

msgid "programming_invalid"
msgstr "الرجاء اختيار لغة برمجة بشكل صحيح."

msgid "programs"
msgstr "البرامج"

msgid "programs_created"
msgstr "البرامج المنشأة"

msgid "programs_saved"
msgstr "البرامج المحفوظة"

msgid "programs_submitted"
msgstr "البرامج التي تم تسليمها"

msgid "prompt_join_class"
msgstr "هل تريد الإنضمام الى هذا الصف؟"

#, fuzzy
msgid "public"
msgstr "Public"

msgid "public_adventures"
msgstr "تصفح المغامرات العامة"

msgid "public_invalid"
msgstr "اختيار الاتفاقية هذا غير صالح"

msgid "public_profile"
msgstr "الملف العام"

msgid "public_profile_info"
msgstr "بتحديد هذا الخانة أجعل ملفي الشخصي مرئيًا للجميع. انتبه على عدم مشاركة معلومات شخصية مثل اسمك أو عنوان منزلك ، لأن الجميع سيتمكن من رؤيتها!"

msgid "public_profile_updated"
msgstr "تم تحديث الملف الشخصي العام."

#, fuzzy
msgid "pygame_waiting_for_input"
msgstr "Waiting for a button press..."

msgid "question mark"
msgstr "علامة سؤال"

#, fuzzy
msgid "quiz_logo_alt"
msgstr "Quiz logo"

#, fuzzy
msgid "quiz_score"
msgstr "Quiz score"

msgid "quiz_tab"
msgstr "انهاء الفحص السريع"

#, fuzzy
msgid "quiz_threshold_not_reached"
msgstr "Quiz threshold not reached to unlock this level"

msgid "read_code_label"
msgstr "القراءة بصوت عال"

msgid "recent"
msgstr "برامجي الأخيرة"

msgid "recover_password"
msgstr "طلب إعادة ضبط كلمة المرور"

msgid "regress_button"
msgstr "الرجوع الى المستوى {level}"

msgid "remove"
msgstr "ازالة"

msgid "remove_customization"
msgstr "إزالة التخصيصات"

msgid "remove_customizations_prompt"
msgstr "هل أنت متأكد أنك تريد إزالة التخصيصات المتعلقة بهذا الصف؟"

msgid "remove_student_prompt"
msgstr "هل أنت متأكد أنك تريد ازالة التلميذ من الصف؟"

msgid "remove_user_prompt"
msgstr "هل تأكد حذف هذا المستخدم؟"

#, fuzzy
msgid "repair_program_logo_alt"
msgstr "Repair program icon"

#, fuzzy
msgid "repeat_dep"
msgstr "Starting in level 8, {repeat} needs to be used with indentation. You can see examples on the {repeat} tab in level 8."

msgid "repeat_match_password"
msgstr "كلمة المرور المكررة غير متطابقة."

msgid "repeat_new_password"
msgstr "أعد ادخال كلمة المرور"

#, fuzzy
msgid "report_failure"
msgstr "This program does not exist or is not public"

#, fuzzy
msgid "report_program"
msgstr "Are you sure you want to report this program?"

#, fuzzy
msgid "report_success"
msgstr "This program has been reported"

msgid "request_teacher"
msgstr "هل ترغب في التقدم بطلب للحصول على حساب المعلم؟"

#, fuzzy
msgid "request_teacher_account"
msgstr "Request teacher account"

msgid "required_field"
msgstr "مطلوب تعبئة الحقول مع علامة ال *"

msgid "reset_adventure_prompt"
msgstr "هل أنت متأكد أنك تريد إعادة ضبط كل المغامرات المختارة؟"

msgid "reset_adventures"
msgstr "إعادة ضبط المغامرات المختارة"

#, fuzzy
msgid "reset_button"
msgstr "Reset"

msgid "reset_password"
msgstr "اعادة ضبط كلمة المرور"

msgid "reset_view"
msgstr "اعادة ضبط"

msgid "retrieve_adventure_error"
msgstr "لا يسمح لك بعرض هذه المغامرة!"

msgid "retrieve_class_error"
msgstr "يمكن للمعلمين فقط استرجاع الصفوف"

#, fuzzy
msgid "retrieve_tag_error"
msgstr "Error retrieving tags"

msgid "role"
msgstr "منصب"

msgid "run_code_button"
msgstr "تنفيذ البرنامج"

#, fuzzy
msgid "runs_over_time"
msgstr "Runs over time"

msgid "save"
msgstr "حفظ"

msgid "save_parse_warning"
msgstr "هذا البرنامج يحتوي على خطأ، هل أنت متأكد أنك تريد حفظه؟"

msgid "save_prompt"
msgstr "يجب أن يكون لديك حساب لتتمكن من حفظ برنامجك. هل ترغب بتسجيل الدخول الآن؟"

msgid "save_success_detail"
msgstr "تم حفظ البرنامج بنجاح."

msgid "score"
msgstr "النتيجة"

msgid "search"
msgstr "ابحث..."

msgid "search_button"
msgstr "البحث"

msgid "second_teacher"
msgstr "معلم ثاني"

#, fuzzy
msgid "second_teacher_copy_prompt"
msgstr "Are you sure you want to copy this teacher?"

msgid "second_teacher_prompt"
msgstr "أدخل إسم المعلم لدعوته"

msgid "second_teacher_warning"
msgstr "كل معلم بهذا الصف يمكنه تعديل الخصائص جميعها."

#, fuzzy
msgid "see_certificate"
msgstr "See {username} certificate!"

msgid "select"
msgstr "اختر"

msgid "select_adventures"
msgstr "اختيار المغامرات"

#, fuzzy
msgid "select_all"
msgstr "Select all"

msgid "select_lang"
msgstr "اختر اللغة"

msgid "select_tag"
msgstr "اختر العلامة"

#, fuzzy
msgid "selected"
msgstr "Selected"

msgid "self_removal_prompt"
msgstr "هل أنت متأكد أنك تريد مغادرة هذا الصف؟"

msgid "send_password_recovery"
msgstr "ارسال رابط لاسترجاع كلمة المرور"

msgid "sent_by"
msgstr "تم إرسال الدعوة من قبل"

msgid "sent_password_recovery"
msgstr "ستصلك على الفور رسالة على البريد الإلكتروني مع التعليمات الخاصة بإعادة ضبط كلمة المرور الخاصة بك."

msgid "settings"
msgstr "اعداداتي الشخصية"

#, fuzzy
msgid "share_by_giving_link"
msgstr "Show your program to other people by giving them the link below:"

msgid "share_confirm"
msgstr "هل أنت متأكد من أنك تريد جعل البرنامج عاماً/علنياً؟"

msgid "share_success_detail"
msgstr "تم مشاركة البرنامج بنجاح."

#, fuzzy
msgid "share_your_program"
msgstr "Share your program"

#, fuzzy
msgid "signup_student_or_teacher"
msgstr "Are you a student or a teacher?"

msgid "single quotes"
msgstr "علامة اقتباس أحادية"

msgid "slash"
msgstr "علامة الخط المائل ناحية اليمين"

#, fuzzy
msgid "slides"
msgstr "Slides"

#, fuzzy
msgid "slides_info"
msgstr "For each level of Hedy, we have created slides to help you teach. The slides contain explanations of each level, and Hedy examples that you can run inside the slides. Just click the link and get started! the Introduction slides are a general explanation of Hedy before level 1 The slides were created using <a href=\"https://slides.com\">slides.com</a>. If you want to adapt them yourself, you can download them, and then upload the resulting zip file to <a href=\"https://slides.com\">slides.com</a>. You can find more information about the slides in the <a href=\"https://hedy.org/for-teachers/manual/features\">teacher's manual</a>."

#, fuzzy
msgid "social_media"
msgstr "Social media"

#, fuzzy
msgid "something_went_wrong_keyword_parsing"
msgstr "There is a mistake in your adventure, are all keywords correctly surrounded with { }?"

msgid "space"
msgstr "مسافة إزاحة"

msgid "star"
msgstr "علامة النجمة"

msgid "start_hedy_tutorial"
msgstr "بدء الدليل التوجيهي"

msgid "start_programming"
msgstr "ابدأ البرمجة"

#, fuzzy
msgid "start_programming_logo_alt"
msgstr "ابدأ البرمجة"

msgid "start_quiz"
msgstr "بدء الفحص السريع"

msgid "start_teacher_tutorial"
msgstr "بدء الدليل التوجيهي للمعلم"

msgid "step_title"
msgstr "المهمة"

msgid "stop_code_button"
msgstr "ايقاف البرنامج"

msgid "string"
msgstr "نص"

msgid "student"
msgstr "طالب"

msgid "student_already_in_class"
msgstr "هذا التلميذ بالفعل موجود في الصف الخاص بك."

msgid "student_already_invite"
msgstr "هذا التلميذ بالفعل لديه دعوة قيد الإنتظار."

#, fuzzy
msgid "student_details"
msgstr "Student details"

#, fuzzy
msgid "student_list"
msgstr "Student list"

#, fuzzy
msgid "student_not_allowed_in_class"
msgstr "Student not allowed in class"

msgid "student_not_existing"
msgstr "اسم المستخدم غير موجود."

#, fuzzy
msgid "student_signup_header"
msgstr "Student"

msgid "students"
msgstr "تلاميذ"

#, fuzzy
msgid "submission_time"
msgstr "Handed in at"

msgid "submit_answer"
msgstr "إجابة السؤال"

msgid "submit_program"
msgstr "ارسال"

msgid "submit_warning"
msgstr "هل أنت متأكد أنك تريد ارسال هذا البرنامج؟"

#, fuzzy
msgid "submitted"
msgstr "Submitted"

msgid "submitted_header"
msgstr "هذا برنامج تسليمه ولا يمكن نعديله."

msgid "subscribe"
msgstr "اشترك"

msgid "subscribe_newsletter"
msgstr "اشترك في النشرة الإخبارية"

#, fuzzy
msgid "suggestion_color"
msgstr "Try using another color"

#, fuzzy
msgid "suggestion_note"
msgstr "Use a note between C0 and B9 or a number between 1 and 70"

#, fuzzy
msgid "suggestion_number"
msgstr "Try changing the value to a number"

msgid "surname"
msgstr "الاسم الأول"

#, fuzzy
msgid "survey"
msgstr "Survey"

#, fuzzy
msgid "survey_completed"
msgstr "Survey completed"

#, fuzzy
msgid "survey_skip"
msgstr "Don't show this again"

#, fuzzy
msgid "survey_submit"
msgstr "Submit"

#, fuzzy
msgid "tag_in_adventure"
msgstr "Tag in adventure"

msgid "tag_input_placeholder"
msgstr "اكتب علامة جديدة"

msgid "tags"
msgstr "العلامات"

msgid "teacher"
msgstr "معلم"

#, fuzzy
msgid "teacher_account_request"
msgstr "You have a pending teacher account request"

#, fuzzy
msgid "teacher_account_success"
msgstr "You successfully requested a teacher account."

msgid "teacher_invalid"
msgstr "قيمة المعلم الخاصة بك غير صالحة."

msgid "teacher_invitation_require_login"
msgstr "لإعداد ملفك الشخصي كمعلم ، سنحتاج منك تسجيل الدخول. إذا لم يكن لديك حساب ، فالرجاء إنشاء حساب."

#, fuzzy
msgid "teacher_manual"
msgstr "Teacher manual"

#, fuzzy
msgid "teacher_signup_header"
msgstr "Teacher"

#, fuzzy
msgid "teacher_tutorial_logo_alt"
msgstr "اضغط على \"الخطوة التالية\" لتبدأ كمعلم أو معلمة في هيدي!"

msgid "teacher_welcome"
msgstr "مرحباً في هيدي! بكل فخر أنت الآن تمتلك حساباً كمعلم وذا يسمح لك بانشاء صفوف ودعوة تلاميذ."

msgid "teachers"
msgstr "المعلمون"

msgid "template_code"
msgstr ""
"هنا شرح المغامرة الخاصة بي!\n"
"\n"
"بهذه الطريقة يمكنني أن أعرض أمراً برمجياً: <code> قول</code>\n"
"\n"
"ولكن في بعض الأحيان ربما تريد أن تعرض مقتطفاً برمجياً، مثل هذا:\n"
"<pre>\n"
"اسأل ما اسمك؟\n"
"ردد اه اذن اسمك هو\n"
"</pre>"

#, fuzzy
msgid "this_turns_in_assignment"
msgstr "This turns in your assignment to your teacher."

msgid "title"
msgstr "العنوان"

msgid "title_achievements"
msgstr "هيدي - انجازاتي"

msgid "title_admin"
msgstr "هيدي - صفحة الإدارة"

#, fuzzy
msgid "title_class grid_overview"
msgstr "Hedy - Grid overview"

#, fuzzy
msgid "title_class live_statistics"
msgstr "Hedy - Live Statistics"

msgid "title_class-overview"
msgstr "هيدي - نظرة عامة على الصف"

msgid "title_customize-adventure"
msgstr "هيدي - تخصيص مغامرة"

msgid "title_customize-class"
msgstr "هيدي - تخصيص صف"

msgid "title_explore"
msgstr "هيدي - استكشف"

msgid "title_for-teacher"
msgstr "هيدي - للمعلمين"

msgid "title_join-class"
msgstr "هيدي - انضم الى صف"

msgid "title_landing-page"
msgstr "مرحباً في هيدي!"

msgid "title_learn-more"
msgstr "هيدي - اعرف أكثر"

msgid "title_login"
msgstr "هيدي - تسجيل الدخول"

msgid "title_my-profile"
msgstr "هيدي - حسابي"

msgid "title_privacy"
msgstr "هيدي - شروط الخصوصية"

msgid "title_programs"
msgstr "هيدي -برامجي"

msgid "title_public-adventures"
msgstr "هيدي - المغامرات العامة"

msgid "title_recover"
msgstr "هيدي - استرجاع الحساب"

msgid "title_reset"
msgstr "هيدي - اعادة ضبط كلمة المرور"

msgid "title_signup"
msgstr "هيدي - انشاء حساب"

msgid "title_start"
msgstr "هيدي - لغة برمجة متدرجة"

msgid "title_view-adventure"
msgstr "هيدي - عرض مغامرة"

msgid "token_invalid"
msgstr "الرمز الخاص بك غير صالح."

#, fuzzy
msgid "tooltip_level_locked"
msgstr "Your teacher disabled this level"

msgid "translate_error"
msgstr "حدث خطأ ما خلال ترجمة البرنامج. حاول تنفيذ البرنامج وافحص وجود خطأ فيه. البرنامج الذي يحتوي على خطأ لا يمكن أن تتم ترجمته."

#, fuzzy
msgid "translating_hedy"
msgstr "Translating Hedy"

#, fuzzy
msgid "translator"
msgstr "Translator"

msgid "try_it"
msgstr "جرب ذلك"

#, fuzzy
msgid "tutorial"
msgstr "Tutorial"

msgid "tutorial_code_snippet"
msgstr ""
"{print} مرحباً أيها العالم!\n"
"{print} أنا أتعلم هيدي من خلال الدليل التوجيهي!"

#, fuzzy
msgid "tutorial_message_not_found"
msgstr "You have received an invitation to join class"

#, fuzzy
msgid "tutorial_title_not_found"
msgstr "We could not find that page!"

msgid "unauthorized"
msgstr "ليس لديك الصلاحيات اللازمة للوصول إلى هذه الصفحة"

msgid "unique_usernames"
msgstr "يجب أن تكون جميع أسماء المستخدمين لا نظير لها."

#, fuzzy
msgid "unlock_thresholds"
msgstr "Unlock level thresholds"

#, fuzzy
msgid "unsaved_class_changes"
msgstr "There are unsaved changes, are you sure you want to leave this page?"

msgid "unshare_confirm"
msgstr "هل أنت متأكد من أنك تريد جعل البرنامج خاصاً/سرّياً؟"

msgid "unshare_success_detail"
msgstr "تم التراجع عن مشاركة البرنامج بنجاح."

msgid "update_adventure_prompt"
msgstr "هل أنت متأكد أنك تريد تعديل هذه المغامرة؟"

msgid "update_profile"
msgstr "تحديث الملف الشخصي"

msgid "update_public"
msgstr "تحديث الملف العام"

#, fuzzy
msgid "updating_indicator"
msgstr "Updating"

#, fuzzy
msgid "use_of_blanks_exception"
msgstr "Use of blanks in programs"

#, fuzzy
msgid "use_of_nested_functions_exception"
msgstr "Use of nested functions"

msgid "user"
msgstr "مستخدم"

#, fuzzy
msgid "user_inexistent"
msgstr "This user doesn't exist"

msgid "user_not_private"
msgstr "هذا الحساب إما غير موجود أو لا يوجد لديه ملف شخصي عام"

msgid "username"
msgstr "اسم المستخدم"

msgid "username_empty"
msgstr "لم تدخل اسم المستخدم!"

msgid "username_invalid"
msgstr "اسم المستخدم الخاص بك غير صالح."

msgid "username_special"
msgstr "اسم المستخدم لا يمكن أن يتضمن `:` أو `@`."

msgid "username_three"
msgstr "اسم المستخدم يجب أن يتكون من ثلاثة أحرف على الأقل."

msgid "usernames_exist"
msgstr "اسم مستخدم واحد أو أكثر قيد الاستخدام بالفعل."

#, fuzzy
msgid "value"
msgstr "Value"

msgid "variables"
msgstr "المتغيرات"

msgid "view_program"
msgstr "عرض البرنامج"

msgid "welcome"
msgstr "مرحباً"

msgid "welcome_back"
msgstr "مرحباً بعودتك"

#, fuzzy
msgid "what_is_your_role"
msgstr "What is your role?"

msgid "what_should_my_code_do"
msgstr "كيف تكتب هذا الكود؟"

#, fuzzy
msgid "whole_world"
msgstr "The world"

msgid "year_invalid"
msgstr "الرجاء ادخال سنة بين ١٩٩٠ و {current_year}."

msgid "yes"
msgstr "نعم"

msgid "your_account"
msgstr "ملفك الشخصي"

#, fuzzy
msgid "your_class"
msgstr "صفوفي"

msgid "your_last_program"
msgstr "آخر برنامج تم حفظه"

msgid "your_personal_text"
msgstr "نصّك الشخصي..."

#, fuzzy
msgid "your_program"
msgstr "Your program"

#~ msgid "create_account_explanation"
#~ msgstr "يسمح لك امتلاك حسابك الخاص بحفظ برامجك."

#~ msgid "only_teacher_create_class"
#~ msgstr "يمكن للمعلمين فقط انشاء صفوف!"

#~ msgid "keyword_support"
#~ msgstr "الأوامر البرمجية المترجمة"

#~ msgid "non_keyword_support"
#~ msgstr "المحتوى المترجم"

#~ msgid "try_button"
#~ msgstr "حاول"

#~ msgid "select_own_adventures"
#~ msgstr "اختيار المغامرات الذاتية"

#~ msgid "edit"
#~ msgstr "Edit"

#~ msgid "view"
#~ msgstr "عرض"

#~ msgid "class"
#~ msgstr "Class"

#~ msgid "save_code_button"
#~ msgstr "حفظ البرنامج"

#~ msgid "share_code_button"
#~ msgstr "حفظ ومشاركة البرنامج"

#~ msgid "classes_invalid"
#~ msgstr "The list of selected classes is invalid"

#~ msgid "directly_add_adventure_to_classes"
#~ msgstr "Do you want to add this adventure directly to one of your classes?"

#~ msgid "hand_in_assignment"
#~ msgstr "Hand in assignment"

#~ msgid "select_a_level"
#~ msgstr "Select a level"

#~ msgid "answer_invalid"
#~ msgstr "كلمة المرور الخاصة بك غير صالحة."

#~ msgid "available_adventures_level"
#~ msgstr "Available adventures level"

#~ msgid "customize_class_exp_1"
#~ msgstr "أهلاً! في هذه الصفحة يمكنك تخصيص الصف الدراسي التابع لك. من خلال اختيار المستويات والمغامرات، يمكنك تحديد ما يمكن أن يراه التلميذ. يمكنك أيضًا إضافة مغامراتك التي تم إنشاؤها إلى المستويات. سيتم إضافة جميع المستويات والمغامرات الأساسية بشكل افتراضي. <b> ملاحظة: </b> ليست كل المغامرات متاحة لكل المستويات! القيام بإعدادات التخصيصات الخاصة بك يكون على النحو التالي:"

#~ msgid "customize_class_exp_2"
#~ msgstr "يمكنك دائمًا تغيير هذه الإعدادات لاحقًا. على سبيل المثال ، يمكنك إتاحة مغامرات أو مستويات معينة أثناء التدريس في الصف. بهذه الطريقة يسهل عليك تحديد المستوى والمغامرات التي سيعمل عليها تلاميذك. إذا كنت تريد إتاحة كل شيء لصفك ، فمن الأسهل إزالة التخصيص بشكل كامل."

#~ msgid "customize_class_step_1"
#~ msgstr "حدد المستويات للصف الخاص بك من خلال الضغط على \"أزرار المستوى\""

#~ msgid "customize_class_step_2"
#~ msgstr "ستظهر \"صناديق الإختيار\" للمغامرات المتاحة للمستويات المختارة"

#~ msgid "customize_class_step_3"
#~ msgstr "حدد المغامرات التي تريد إتاحتها"

#~ msgid "customize_class_step_4"
#~ msgstr "انقر فوق اسم مغامرة لتحديد/عدم تحديد هذه المغامرة لجميع المستويات"

#~ msgid "customize_class_step_5"
#~ msgstr "اضافة مغامرات شخصية"

#~ msgid "customize_class_step_6"
#~ msgstr "تحديد تاريخ الافتتاح لكل مستوى (يمكنك أيضًا تركه فارغًا)"

#~ msgid "customize_class_step_7"
#~ msgstr "تحديد إعدادات أخرى"

#~ msgid "customize_class_step_8"
#~ msgstr "اختر \"حفظ\" -> لقد انتهيت!"

#~ msgid "example_code_header"
#~ msgstr "مثال توضيحي"

#~ msgid "feedback_failure"
#~ msgstr "إجابة خاطئة!"

#~ msgid "feedback_success"
#~ msgstr "أحسنت!"

#~ msgid "go_to_first_question"
#~ msgstr "الذهاب الى السؤال ١"

#~ msgid "question"
#~ msgstr "السؤال"

#~ msgid "question_doesnt_exist"
#~ msgstr "This question does not exist"

#~ msgid "question_invalid"
#~ msgstr "الرمز الخاص بك غير صالح."

#~ msgid "select_levels"
#~ msgstr "Select levels"

#~ msgid "too_many_attempts"
#~ msgstr "Too many attempts"

#~ msgid "class_logs"
#~ msgstr "اخر تسجيل دخول"

#~ msgid "class_stats"
#~ msgstr "احصائيات الصف"

#~ msgid "visit_own_public_profile"
#~ msgstr "ليس لديك نص ملف شخصي عام حتى الآن ..."

#~ msgid "title_class logs"
#~ msgstr "هيدي - انضم الى صف"

#~ msgid "title_class statistics"
#~ msgstr "احصائياتي"

#~ msgid "disabled_button_locked"
#~ msgstr "Your teacher hasn't unlocked this level yet"

#~ msgid "duplicate_tag"
#~ msgstr "لديك بالفعل علامة بنفس هذا الإسم."

#~ msgid "tag_deleted"
#~ msgstr "لقد تم حذف العلامة"

#~ msgid "apply_filters"
#~ msgstr "فلترة"

#~ msgid "write_first_program"
#~ msgstr "اكتب أول برامجك!"

#~ msgid "share"
#~ msgstr "مشاركة"

#~ msgid "unshare"
#~ msgstr "الغاء المشاركة"
<|MERGE_RESOLUTION|>--- conflicted
+++ resolved
@@ -7,27 +7,18 @@
 msgstr ""
 "Project-Id-Version: PROJECT VERSION\n"
 "Report-Msgid-Bugs-To: EMAIL@ADDRESS\n"
-<<<<<<< HEAD
-"POT-Creation-Date: 2024-02-19 14:47+0100\n"
-"PO-Revision-Date: 2024-02-10 12:07+0000\n"
-"Last-Translator: Prefill add-on <noreply-addon-prefill@weblate.org>\n"
-=======
 "POT-Creation-Date: 2024-01-18 10:49+0100\n"
 "PO-Revision-Date: 2024-02-19 01:12+0000\n"
 "Last-Translator: Snoring Parrot <snoring_parrot@users.noreply.hosted.weblate.org>\n"
 "Language-Team: ar <LL@li.org>\n"
->>>>>>> 1a8b6cb1
 "Language: ar\n"
 "Language-Team: ar <LL@li.org>\n"
 "Plural-Forms: nplurals=6; plural=(n==0 ? 0 : n==1 ? 1 : n==2 ? 2 : n%100>=3 && n%100<=10 ? 3 : n%100>=0 && n%100<=2 ? 4 : 5);\n"
 "MIME-Version: 1.0\n"
 "Content-Type: text/plain; charset=utf-8\n"
 "Content-Transfer-Encoding: 8bit\n"
-<<<<<<< HEAD
-=======
 "Plural-Forms: nplurals=6; plural=(n==0 ? 0 : n==1 ? 1 : n==2 ? 2 : n%100>=3 && n%100<=10 ? 3 : n%100>=0 && n%100<=2 ? 4 : 5);\n"
 "X-Generator: Weblate 5.4\n"
->>>>>>> 1a8b6cb1
 "Generated-By: Babel 2.14.0\n"
 
 #, fuzzy
