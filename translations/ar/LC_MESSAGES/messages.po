--- conflicted
+++ resolved
@@ -2681,7 +2681,6 @@
 #~ msgid "select_class"
 #~ msgstr ""
 
-<<<<<<< HEAD
 #~ msgid "invalid_tutorial_step"
 #~ msgstr ""
 
@@ -2700,10 +2699,10 @@
 #~ msgstr ""
 
 #~ msgid "tutorial_title_not_found"
-=======
+#~ msgstr ""
+
 #~ msgid "survey"
 #~ msgstr ""
 
 #~ msgid "survey_completed"
->>>>>>> ed49bfa5
 #~ msgstr ""
