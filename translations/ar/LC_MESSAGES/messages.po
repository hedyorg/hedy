# Arabic translations for PROJECT.
# Copyright (C) 2023 ORGANIZATION
# This file is distributed under the same license as the PROJECT project.
# FIRST AUTHOR <EMAIL@ADDRESS>, 2023.
#
msgid ""
msgstr ""
"Project-Id-Version: PROJECT VERSION\n"
"Report-Msgid-Bugs-To: EMAIL@ADDRESS\n"
"POT-Creation-Date: 2000-01-01 00:00+0000\n"
"PO-Revision-Date: 2024-05-16 14:12+0000\n"
"Last-Translator: Prefill add-on <noreply-addon-prefill@weblate.org>\n"
"Language-Team: ar <LL@li.org>\n"
"Language: ar\n"
"MIME-Version: 1.0\n"
"Content-Type: text/plain; charset=utf-8\n"
"Content-Transfer-Encoding: 8bit\n"
"Plural-Forms: nplurals=6; plural=(n==0 ? 0 : n==1 ? 1 : n==2 ? 2 : n%100>=3 "
"&& n%100<=10 ? 3 : n%100>=0 && n%100<=2 ? 4 : 5);\n"
"X-Generator: Weblate 5.6-dev\n"
"Generated-By: Babel 2.14.0\n"

msgid ""
"\n"
"                enter_password"
msgstr ""

#, fuzzy
msgid "Access Before Assign"
msgstr "لقد حاولت استخدام المتغير {name} في السطر {access_line_number}، لكنك قمت بتعيينه على السطر {definition_line_number}. قم بتعيين متغير قبل استخدامه."

msgid "Cyclic Var Definition"
msgstr "يجب أن تضبط قيمة المتغير `{variable}` قبل أن تستعمله على الجانب الأيسر من من الأمر هو."

#, fuzzy
msgid "Else Without If Error"
msgstr "On line {line_number} you used an `{else}` but there is no `{if}` on the line before it."

#, fuzzy
msgid "Function Undefined"
msgstr "You tried to use the function {name}, but you didn't define it."

msgid "Has Blanks"
msgstr "البرنامج الخاص بك غير مكتمل. عليك أن تستبدل الفراغات الموجودة وتضع مكانها الكود الذي تريد للحاسوب أن ينفذه."

msgid "Incomplete"
msgstr "أوه! لقد نسيت أن تكمل جزءاً من البرنامج! في السطر رقم {line_number}، عليك أن تكمل كتابة الكود بعد `{incomplete_command}`."

#, fuzzy
msgid "Incomplete Repeat"
msgstr "يبدو أنك نسيت إستخدام أمر مع أمر `{repeat}` الذي إستخدمته في السطر {line_number}."

msgid "Invalid"
msgstr "`{invalid_command}` ليس أمراً برمجياً ضمن المستوى {level} من هيدي. هل كنت تقصد الأمر `{guessed_command}`؟"

msgid "Invalid Argument"
msgstr "لا يمكن استعمال الأمر `{command}` مع `{invalid_argument}`. حاول تغيير `{invalid_argument}` الى {allowed_types}."

msgid "Invalid Argument Type"
msgstr "لا يمكن استعمال الأمر `{command}` مع `{invalid_argument}` وذلك بسبب كونها {invalid_type}. حاول تغيير `{invalid_argument}` الى {allowed_types}."

#, fuzzy
msgid "Invalid At Command"
msgstr "The `{command}` command may not be used from level 16 onward. You can use square brackets to use an element from a list, for example `friends[i]`, `lucky_numbers[{random}]`."

msgid "Invalid Space"
msgstr "أوه! يوجد مسافة زائدة في بداية السطر رقم {line_number}، المسافات تربك الحاسوب أحياناً. هل باستطاعتك أن تمسحها؟"

msgid "Invalid Type Combination"
msgstr "لا يمكن استعمال `{invalid_argument}` و`{invalid_argument_2}` مع الأمر `{command}` وذلك بسبب كون الأول{invalid_type} وكون الآخر {invalid_type_2}. حاول تغيير `{invalid_argument}` الى {invalid_type_2} أو `{invalid_argument_2}` الى {invalid_type}."

#, fuzzy
msgid "Lonely Echo"
msgstr "لقد استعملت الأمر ردد قبل الأمر اسأل، أو استعملت الأمر ردد بدون استعمال الأمر اسأل. قم باستعمال الأمر اسأل للحصول على اجابة أولاً ثم استعمل الأمر ردد."

#, fuzzy
msgid "Lonely Text"
msgstr "It looks like you forgot to use a command with the text you put in line {line_number}"

#, fuzzy
msgid "Missing Additional Command"
msgstr "It looks like you forgot to complete writing `{command}` on line {line_number}."

#, fuzzy
msgid "Missing Colon Error"
msgstr "Starting at level 17, `{command}` needs a `:`. It looks like you forgot to use one at the end of line {line_number}."

msgid "Missing Command"
msgstr "يبدو أنك نسيت استخدام أمر برمجي في السطر رقم {line_number}."

msgid "Missing Inner Command"
msgstr "يبدو أنك نسيت استخدام أمر برمجي مع الجملة `{command}` التي استعملتها في السطر رقم {line_number}."

msgid "Missing Square Brackets"
msgstr "It looks like you forgot to use square brackets `[]` around the list you were creating on line {line_number}."

#, fuzzy
msgid "Missing Variable"
msgstr "It looks like your `{command}` is missing a variable at the start of the line."

#, fuzzy
msgid "Misspelled At Command"
msgstr "It looks like you might have misspelled the `{command}` command, instead you wrote `{invalid_argument}` in line {line_number}."

msgid "No Indentation"
msgstr "لقد استخدمت عدداً غير كافي من الفراغات كإزاحة في السطر رقم {line_number}. لقد استخدمت {leading_spaces} إزاحات وهذا غير كافٍ. يجب عليك أن تبدأ كل مجموعة جديدة من الكود ب {indent_size} إزاحات أكثر من السطر الذي يسبقها."

#, fuzzy
msgid "Non Decimal Variable"
msgstr "At line {line_number}, you might have tried using a number which Hedy does not like very much! Try changing it to a decimal number like 2."

msgid "Parse"
msgstr "الكود الذي أدخلته ليس مطابقاً لبرمجيات هيدي. يوجد خطأفي في السطر رقم {location[0]} والموضع {location[1]}. لقد أدخلت الرمز `{character_found}` لكن هذا غير مسموح به."

#, fuzzy
msgid "Pressit Missing Else"
msgstr "You forgot to add what happens when you press a different key, add an `{else}` to your code"

#, fuzzy
msgid "Runtime Index Error"
msgstr "You tried to access the list {name} but it is either empty or the index is not there."

#, fuzzy
msgid "Runtime Value Error"
msgstr "While running your program the command `{command}` received the value `{value}` which is not allowed. {tip}."

msgid "Runtime Values Error"
msgstr "While running your program the command `{command}` received the values `{value}` and `{value}` which are not allowed. {tip}."

#, fuzzy
msgid "Save Microbit code "
msgstr "Save Microbit code"

msgid "Too Big"
msgstr "واو! برنامجك يحتوي على {lines_of_code} سطر برمجي! لكننا نستطيع معالجة {max_lines} سطر برمجي كحد أقصى في هذا المستوى. اجعل برنامجك أصغر وحاول مرة أخرى."

#, fuzzy
msgid "Too Few Indents"
msgstr "You used too few leading spaces in line {line_number}. You used {leading_spaces} spaces, which is too few."

#, fuzzy
msgid "Too Many Indents"
msgstr "You used too many leading spaces in line {line_number}. You used {leading_spaces} spaces, which is too many."

msgid "Unexpected Indentation"
msgstr "لقد استخدمت عدداً أكثر من اللازم من الفراغات كإزاحة في السطر رقم {line_number}. لقد استخدمت {leading_spaces} إزاحات وهذا أكثر من اللازم. يجب عليك أن تبدأ كل مجموعة جديدة من الكود ب {indent_size} إزاحات أكثر من السطر الذي يسبقها."

#, fuzzy
msgid "Unquoted Assignment"
msgstr "ابتداء من هذا المستوى عليك وضع النص على يسار `هو` بين علامات الاقتباس. لقد نسيت فعل ذلك مع النص {text}."

msgid "Unquoted Equality Check"
msgstr "اذا كنت تريد فحص ما اذا كان المتغير مساويا لنص من عدة كلمات، هذه الكلمات يجب أن تكون محاطة بعلامات الاقتباس!"

#, fuzzy
msgid "Unquoted Text"
msgstr "انتبه! عند استعمال الأوامر اسأل أو قول يجب أن يكون النص بين علامات الاقتباس \". على ما يبدو أنك نسيت اضافة واحدة منهم في مكان ما."

msgid "Unsupported Float"
msgstr "لا ندعم الأرقام غير الصحيحة (الأرقام العشرية)حتى الان، ولكنها ستكون مدعومة بعد عدة مستويات. في الوقت الحالي قم بتغيير `{value}` الر رقم صحيح."

msgid "Unsupported String Value"
msgstr "النصوص لا يمكن أن تحتوي على `{invalid_value}`."

#, fuzzy
msgid "Unused Variable"
msgstr "You defined the variable {variable_name} on line {line_number}, but you did not use it."

msgid "Var Undefined"
msgstr "لقد قمت باستعمال المتغير `{name}` لكنك لم تقم بضبط قيمته ابتداء. من الممكن أيضاً أنك كنت تريد استعمال الكلمة `{name}` ولكن نسيت وضع علامات الاقتباس."

msgid "Wrong Level"
msgstr "لقد أدخلت برنامج هيدي صحيحاً ولكن ليس في المستوى المناسب. لقد كتبت `{offending_keyword}` للمستوى {working_level}. تلميح: {tip}"

#, fuzzy
msgid "Wrong Number of Arguments"
msgstr "Your function used the wrong number of arguments. You provided {used_number} but the function {name} needs {defined_number}"

msgid "account_overview"
msgstr "نظرة عامة على الحساب"

#, fuzzy
msgid "accounts_created"
msgstr "تم إنشاء الحسابات بنجاح."

msgid "accounts_intro"
msgstr "في هذه الصفحة تستطيع انشاء حسابات لعدة تلاميذ في نفس الوقت. من الممكن أيضاً اضافتهم مباشرة إلى واحد من الصفوف الخاصة بك. عند الضغط على الزر الأخضر مع علامة ال +، يمكنك إضافة صفوف جديدة. يمكنك حذف صف معين عند الضغط على الإشارة الحمراء التابعة له. يجب عدم وجود صفوف فارغة عند الضغط على \"انشاء الحسابات\". الرجاء الإنتباه إلى أن كل اسم مستخدم و بريد إلكتروني يجب أن يكون لا نظير له، وأن كلمة المرور يجب أن تحتوي <b> على الأقل</b> على ستة أحرف."

msgid "achievement_earned"
msgstr "لقد ا حصلت على انجاز!"

msgid "achievements"
msgstr "انجازات"

#, fuzzy
msgid "achievements_check_icon_alt"
msgstr "لقد ا حصلت على انجاز!"

#, fuzzy
msgid "achievements_logo_alt"
msgstr "انجازات"

#, fuzzy
msgid "actions"
msgstr "Actions"

msgid "add"
msgstr "إضافة"

#, fuzzy
msgid "add_students"
msgstr "تلاميذ"

#, fuzzy
<<<<<<< HEAD
=======
msgid "add_students_options"
msgstr "انشاء حسابات للتلاميذ"

#, fuzzy
msgid "add_your_language"
msgstr "Add your language!"

#, fuzzy
>>>>>>> c9fc7a70
msgid "admin"
msgstr "Admin"

msgid "advance_button"
msgstr "الذهاب الى المستوى {level}"

msgid "adventure"
msgstr "مغامرة"

msgid "adventure_cloned"
msgstr "المغامرة قد نُسخت"

#, fuzzy
msgid "adventure_code_button"
msgstr "Adventure Code"

msgid "adventure_codeblock_button"
msgstr "استخدم هذه الكبسة لكتابة مجموعة كود لكي يستخدمها الطلاب. ملاحظة: لكي تخرج من المجموعة هذه, إنقر على <kbd>Enter</kbd> 3 مرات وأنت في نهاية الكود."

msgid "adventure_duplicate"
msgstr "لديك بالفعل مغامرة بنفس هذا الإسم."

msgid "adventure_empty"
msgstr "لم تدخل اسم المغامرة!"

#, fuzzy
msgid "adventure_exp_3"
msgstr "يمكنك استخدام زر \"معاينة\" لعرض نسخة مصممة من مغامرتك. لعرض المغامرة على صفحة مخصصة ، اختر \"عرض\" من صفحة المعلمين."

msgid "adventure_exp_classes"
msgstr "المغامرة هذه مُستخدمة في الصفوف التالية"

msgid "adventure_id_invalid"
msgstr "رمز المغامرة هذا غير صالح."

msgid "adventure_length"
msgstr "المغامرة يجب أن تحتوي على ٢٠ حرفاً على الأقل."

msgid "adventure_name_invalid"
msgstr "اسم المغامرة غير صالح."

msgid "adventure_prompt"
msgstr "الرجاء إدخال اسم المغامرة"

msgid "adventure_terms"
msgstr "أوافق على أن مغامرتي قد تصير متاحة على العام على هيدي."

msgid "adventure_updated"
msgstr "تم تحديث المغامرة!"

#, fuzzy
msgid "adventures"
msgstr "Adventures"

#, fuzzy
msgid "adventures_info"
msgstr "Each Hedy level has built-in exercises for students, which we call adventures. You can create your own adventures and add them to your classes. With your own adventures you can create adventures that are relevant and interesting for your students. You can find more information about creating your own adventures <a href=\"https://hedy.org/for-teachers/manual/features\">here</a>."

#, fuzzy
msgid "adventures_restored"
msgstr "The default adventures have been restored!"

#, fuzzy
msgid "ago"
msgstr "{timestamp} ago"

msgid "agree_invalid"
msgstr "يجب أن توافق على شروط الخصوصية."

msgid "agree_with"
msgstr "أوافق على"

msgid "ajax_error"
msgstr "لقد حدث خطأ ما، يرجى المحاولة مرة أخرى."

#, fuzzy
msgid "all"
msgstr "All"

#, fuzzy
msgid "all_class_highscores"
msgstr "All students visible in class highscores"

msgid "already_account"
msgstr "هل لديك حساب بالفعل؟"

msgid "already_program_running"
msgstr "هناك بالفعل برنامج اخر تحت التنفيذ، قم بانهاء ذلك البرنامج أولاً."

#, fuzzy
msgid "already_teacher"
msgstr "You already have a teacher account."

#, fuzzy
msgid "already_teacher_request"
msgstr "You already have a pending teacher request."

msgid "amount_created"
msgstr "البرامج المنشأة"

msgid "amount_saved"
msgstr "البرامج المحفوظة"

msgid "amount_submitted"
msgstr "البرامج المرسلة"

msgid "are_you_sure"
msgstr "هل أنت متأكد؟ لا يمكنك التراجع عن هذا الإجراء."

#, fuzzy
msgid "ask_needs_var"
msgstr "ابتداء من المستوى الثاني، نستخدم الأمر اسأل مع متغير. مثال: الاسم هو اسأل ما اسمك؟"

#, fuzzy
msgid "available_in"
msgstr "Available in:"

msgid "back_to_class"
msgstr ""

#, fuzzy
msgid "become_a_sponsor"
msgstr "Become a sponsor"

msgid "birth_year"
msgstr "سنة الميلاد"

#, fuzzy
msgid "bug"
msgstr "Bug"

msgid "by"
msgstr "عند"

msgid "cancel"
msgstr "الغاء"

#, fuzzy
msgid "cant_parse_exception"
msgstr "Couldn't parse the program"

#, fuzzy
msgid "certificate"
msgstr "Certificate of Completion"

#, fuzzy
msgid "certified_teacher"
msgstr "Certified teacher"

msgid "change_password"
msgstr "تغيير كلمة المرور"

msgid "cheatsheet_title"
msgstr "ورقة غش"

msgid "class_already_joined"
msgstr "أنت بالفعل تلميذ في صف"

msgid "class_customize_success"
msgstr "تم انشاء التخصيصات للصف بنجاح."

msgid "class_name_duplicate"
msgstr "لديك بالفعل صف بهذا الإسم."

msgid "class_name_empty"
msgstr "لم تدخل اسم الصف!"

msgid "class_name_invalid"
msgstr "اسم هذا الصف غير صالح."

msgid "class_name_prompt"
msgstr "أدخل اسم الصف رجاء"

#, fuzzy
msgid "class_survey_description"
msgstr "We would like to get a better overview of our Hedy users. By providing these answers, you would help improve Hedy. Thank you!"

#, fuzzy
msgid "class_survey_later"
msgstr "Remind me tomorrow"

#, fuzzy
msgid "class_survey_question1"
msgstr "What is the age range in your class?"

#, fuzzy
msgid "class_survey_question2"
msgstr "What is the spoken language in your class?"

#, fuzzy
msgid "class_survey_question3"
msgstr "What is the gender balance in your class?"

#, fuzzy
msgid "class_survey_question4"
msgstr "What distinguishes your students from others?"

#, fuzzy
msgid "classes"
msgstr "Classes"

#, fuzzy
msgid "classes_info"
msgstr "Create a class to follow the progress of each student in dashboard, and to customize the adventures your students see, and even adding your own! You can create as many classes as you like, and each class can have multiple teachers each one with different roles. You can also add as many students as you want, but mind that each student can only be in one class at a time. You can find more information about classes in the <a href=\"https://hedy.org/for-teachers/manual/preparations#for-teachers\">teacher manual</a>."

msgid "clone"
msgstr "انسخ"

msgid "cloned_times"
msgstr "عدد النسخ"

#, fuzzy
msgid "close"
msgstr "Sluiten"

msgid "comma"
msgstr "فاصلة"

#, fuzzy
msgid "command_not_available_yet_exception"
msgstr "Command not available yet"

#, fuzzy
msgid "command_unavailable_exception"
msgstr "Command not correct anymore"

#, fuzzy
msgid "commands"
msgstr "Commands"

#, fuzzy
msgid "common_errors"
msgstr "Common errors"

#, fuzzy
msgid "congrats_message"
msgstr "Congratulations, {username}, you have completed Hedy!"

#, fuzzy
msgid "connect_guest_teacher"
msgstr "I would like to be connected with a guest teacher who can give a few lessons"

msgid "content_invalid"
msgstr "هذه المغامرة غير صالحة"

#, fuzzy
msgid "contributor"
msgstr "Contributor"

msgid "copy_clipboard"
msgstr "تم النسخ الى الحافظة (ذاكرة التخزين المؤقت) بنجاح"

#, fuzzy
msgid "copy_code"
msgstr "Copy code"

msgid "copy_link_to_share"
msgstr "انسخ الرابط لمشاركته"

msgid "copy_mail_link"
msgstr "الرجاء نسخ هذا الرابط ولصقه في تبويبة جديدة:"

msgid "correct_answer"
msgstr "الإجابة الصحيحة هي"

msgid "country"
msgstr "البلد"

msgid "country_invalid"
msgstr "الرجاء اختيار بلد صحيح."

#, fuzzy
msgid "country_title"
msgstr "الرجاء اختيار بلد صحيح."

msgid "create_account"
msgstr "انشاء حساب"

msgid "create_accounts"
msgstr "انشاء عدة حسابات"

msgid "create_accounts_prompt"
msgstr "هل أنت متأكد أنك تريد انشاء هذه الحسابات؟"

msgid "create_adventure"
msgstr "انشاء مغامرة"

msgid "create_class"
msgstr "انشاء صف جديد"

msgid "create_multiple_accounts"
msgstr "انشاء عدة حسابات"

#, fuzzy
msgid "create_public_profile"
msgstr "الملف العام"

#, fuzzy
msgid "create_question"
msgstr "Do you want to create one?"

#, fuzzy
msgid "create_student_account"
msgstr "Create an account"

#, fuzzy
msgid "create_student_account_explanation"
msgstr "You can save your own programs with an account."

#, fuzzy
msgid "create_teacher_account"
msgstr "Create a teacher account"

#, fuzzy
msgid "create_teacher_account_explanation"
msgstr "With a teacher account, you can save your programs and see the results of your students."

msgid "creator"
msgstr "مبتكر"

#, fuzzy
msgid "current_password"
msgstr "Current password"

msgid "customization_deleted"
msgstr "تم حذف التخصيصات بنجاح."

#, fuzzy
msgid "customize"
msgstr "Customize"

msgid "customize_adventure"
msgstr "تخصيص مغامرة"

msgid "customize_class"
msgstr "تخصيص الصف"

msgid "dash"
msgstr "علامة الشرطة"

msgid "default_401"
msgstr "ليس مصرحاً لك الوصول على ما يبدو..."

#, fuzzy
msgid "default_403"
msgstr "Looks like this action is forbidden..."

msgid "default_404"
msgstr "لم نستطع إيجاد تلك الصفحة..."

msgid "default_500"
msgstr "حدث خطأ ما..."

msgid "delete"
msgstr "حذف"

msgid "delete_adventure_prompt"
msgstr "هل أنت متأكد أنك تريد حذف هذه المغامرة؟"

msgid "delete_class_prompt"
msgstr "هل أنت متأكد أنك تريدحذف الصف؟"

msgid "delete_confirm"
msgstr "هل أنت متأكد من أنك تريد حذف البرنامج؟"

msgid "delete_invite"
msgstr "حذف الدعوة"

msgid "delete_invite_prompt"
msgstr "هل أنت متأكد أنك تريد حذف الدعوة الى هذا الصف؟"

msgid "delete_public"
msgstr "حذف الملف العام"

msgid "delete_success"
msgstr "تم حذف البرنامج بنجاح."

msgid "destroy_profile"
msgstr "حذف الملف الشخصي"

msgid "developers_mode"
msgstr "وضع المبرمج"

msgid "directly_available"
msgstr "افتتح مباشرة"

#, fuzzy
msgid "disable"
msgstr "Disable"

#, fuzzy
msgid "disable_explore_page"
msgstr "Disable explore page"

msgid "disable_parsons"
msgstr "عطل كل الأحجيات"

msgid "disable_quizes"
msgstr "عطّل كل الفحوص"

#, fuzzy
msgid "disabled"
msgstr "Disabled"

#, fuzzy
msgid "disabled_button_quiz"
msgstr "Your quiz score is below the threshold, try again!"

#, fuzzy
msgid "discord_server"
msgstr "Discord server"

#, fuzzy
msgid "distinguished_user"
msgstr "Distinguished user"

msgid "double quotes"
msgstr "علامة اقتباس مزدوجة"

#, fuzzy
msgid "download"
msgstr "Download"

#, fuzzy
msgid "download_login_credentials"
msgstr "Do you want to download the login credentials after the accounts creation?"

#, fuzzy
msgid "duplicate"
msgstr "Duplicate"

#, fuzzy
msgid "echo_and_ask_mismatch_exception"
msgstr "Echo and ask mismatch"

msgid "echo_out"
msgstr "لم نعد بحاجة الى الأمر ردد ابتداء من المستوى الثاني. يمكنك أن تكرر اجابة سؤال ما من خلال استخدام الأمر اسأل والأمر قول. مثال: الاسم هو اسأل ما اسمك؟ قول مرحبا الاسم"

msgid "edit_adventure"
msgstr "عدّل المغامرة"

msgid "edit_code_button"
msgstr "تعديل البرنامج"

msgid "email"
msgstr "البريد الإلكتروني"

msgid "email_invalid"
msgstr "الرجاء ادخال بريد الكتروني صحيح."

msgid "end_quiz"
msgstr "نهاية الفحص السريع"

#, fuzzy
msgid "english"
msgstr "English"

msgid "enter"
msgstr "إدخال"

msgid "enter_text"
msgstr "أدخل الإجابة هنا..."

#, fuzzy
msgid "error_logo_alt"
msgstr "Error logo"

msgid "exclamation mark"
msgstr "علامة تعجب"

msgid "exercise"
msgstr "تدريب"

#, fuzzy
msgid "exercise_doesnt_exist"
msgstr "This exercise doesn't exist"

msgid "exists_email"
msgstr "البريد الاإلكتروني هذا قيد الإستخدام بالفعل."

msgid "exists_username"
msgstr "اسم المستخدم هذا قيد الإستخدام بالفعل."

#, fuzzy
msgid "exit_preview_mode"
msgstr "Exit preview mode"

msgid "experience_invalid"
msgstr "الرجاء اختيار الخبرة بشكل صحيح (نعم ، لا)."

msgid "explore_explanation"
msgstr "في هذه الصفحة يمكنك البحث في البرامج التي تم إنشاؤها بواسطة مستخدمي هيدي الآخرين. يمكنك الإختيار بناء على مستوى هيدي والمغامرة. انقر فوق \"عرض البرنامج\" لفتح البرنامج وتشغيله. البرامج ذات الرأس الأحمر تحتوي على خطأ. لا يزال بإمكانك فتح البرنامج ، ولكن تشغيله سيؤدي إلى حدوث خطأ. يمكنك بالطبع محاولة إصلاحه! إذا كان المستخدم الذي أنشأ البرنامج لديه ملف تعريف عام ، فيمكنك النقر فوق اسم المستخدم الخاص به لزيارة ملفه الشخصي. ستجد هناك جميع برامجهم التي تم مشاركتها وأكثر من ذلك بكثير!"

msgid "explore_programs"
msgstr "استكشف البرامج"

#, fuzzy
msgid "explore_programs_logo_alt"
msgstr "استكشف البرامج"

#, fuzzy
msgid "favorite_program"
msgstr "Favorite program"

msgid "favourite_confirm"
msgstr "هل أنت متأكد أنك تريد تحديد هذا البرنامج كبرنامج المفضل؟"

msgid "favourite_program"
msgstr "البرامج المفضلة"

msgid "favourite_program_invalid"
msgstr "البرنامج المفضل الذي اخترته غير صالح."

msgid "favourite_success"
msgstr "تم ضبط البرنامج كمفضل."

#, fuzzy
msgid "feature"
msgstr "Feature"

#, fuzzy
msgid "feedback"
msgstr "Feedback"

#, fuzzy
msgid "feedback_message_error"
msgstr "Something went wrong, please try again later."

#, fuzzy
msgid "feedback_message_success"
msgstr "Thank you, we recieved your feedback and will contact you if needed."

#, fuzzy
msgid "feedback_modal_message"
msgstr "Please send us a message with a category. We appreciate your help to improve Hedy!"

msgid "female"
msgstr "بنت / أنثى"

msgid "float"
msgstr "رقم"

msgid "for_teachers"
msgstr "للمعلمين"

msgid "forgot_password"
msgstr "هل نسيت كلمة المرور؟"

#, fuzzy
msgid "from_another_teacher"
msgstr "From another teacher"

#, fuzzy
msgid "from_magazine_website"
msgstr "From a magazine or website"

#, fuzzy
msgid "from_video"
msgstr "From a video"

#, fuzzy
msgid "fun_statistics_msg"
msgstr "Here are some fun statistics!"

msgid "gender"
msgstr "الجنس"

msgid "gender_invalid"
msgstr "الرجاء تحديد جنس صالح واختيار (أنثى ، ذكر ، أخرى)."

msgid "general"
msgstr "عام"

msgid "general_settings"
msgstr "اعدادات عامة"

#, fuzzy
msgid "generate_passwords"
msgstr "Generate passwords"

#, fuzzy
msgid "get_certificate"
msgstr "Get your certificate!"

#, fuzzy
msgid "give_link_to_teacher"
msgstr "Give the following link to your teacher:"

#, fuzzy
msgid "go_back"
msgstr "Go back"

msgid "go_back_to_main"
msgstr "الرجوع الى الصفحة الرئيسية"

msgid "go_to_question"
msgstr "الذهاب إلى السؤال"

msgid "go_to_quiz_result"
msgstr "الذهاب إلى نتيجة الفحص السريع"

msgid "goto_profile"
msgstr "الذهاب الى ملفي الشخصي"

#, fuzzy
msgid "grid_overview"
msgstr "Overview of programs per adventure"

#, fuzzy
msgid "hand_in"
msgstr "Hand in"

#, fuzzy
msgid "hand_in_exercise"
msgstr "Hand in exercise"

#, fuzzy
msgid "heard_about_hedy"
msgstr "How have you heard about Hedy?"

#, fuzzy
msgid "heard_about_invalid"
msgstr "Please select a valid way you heard about us."

msgid "hedy_achievements"
msgstr "انجازات هيدي"

msgid "hedy_choice_title"
msgstr "اختيار هيدي"

#, fuzzy
msgid "hedy_introduction_slides"
msgstr "Hedy Introduction Slides"

#, fuzzy
msgid "hedy_logo_alt"
msgstr "Hedy logo"

#, fuzzy
msgid "hedy_on_github"
msgstr "Hedy on Github"

#, fuzzy
msgid "hedy_tutorial_logo_alt"
msgstr "بدء الدليل التوجيهي"

msgid "hello_logo"
msgstr "مرحبا!"

msgid "hidden"
msgstr "مخفي"

msgid "hide_cheatsheet"
msgstr "اخفاء ورقة الغش"

msgid "hide_keyword_switcher"
msgstr "اخفاء تبديل الكلمات المفتاحية"

msgid "highest_level_reached"
msgstr "أعلى مستوى تم الوصول له"

#, fuzzy
msgid "highest_quiz_score"
msgstr "Highest quiz score"

#, fuzzy
msgid "highscore_explanation"
msgstr "في هذه الصفحة يمكنك البحث في البرامج التي تم إنشاؤها بواسطة مستخدمي هيدي الآخرين. يمكنك الإختيار بناء على مستوى هيدي والمغامرة. انقر فوق \"عرض البرنامج\" لفتح البرنامج وتشغيله. البرامج ذات الرأس الأحمر تحتوي على خطأ. لا يزال بإمكانك فتح البرنامج ، ولكن تشغيله سيؤدي إلى حدوث خطأ. يمكنك بالطبع محاولة إصلاحه! إذا كان المستخدم الذي أنشأ البرنامج لديه ملف تعريف عام ، فيمكنك النقر فوق اسم المستخدم الخاص به لزيارة ملفه الشخصي. ستجد هناك جميع برامجهم التي تم مشاركتها وأكثر من ذلك بكثير!"

#, fuzzy
msgid "highscore_no_public_profile"
msgstr "You don't have a public profile and are therefore not listed on the highscores. Do you wish to create one?"

#, fuzzy
msgid "highscores"
msgstr "النتيجة"

msgid "hint"
msgstr "تلميح؟"

#, fuzzy
msgid "ill_work_some_more"
msgstr "I'll work on it a little longer"

#, fuzzy
msgid "image_invalid"
msgstr "الصورة التي اخترتها غير صالحة."

#, fuzzy
msgid "incomplete_command_exception"
msgstr "Incomplete Command"

#, fuzzy
msgid "incorrect_handling_of_quotes_exception"
msgstr "Incorrect handling of quotes"

#, fuzzy
msgid "incorrect_use_of_types_exception"
msgstr "Incorrect use of types"

#, fuzzy
msgid "incorrect_use_of_variable_exception"
msgstr "Incorrect use of variable"

#, fuzzy
msgid "indentation_exception"
msgstr "Incorrect Indentation"

#, fuzzy
msgid "input"
msgstr "اجابة باستخدام اسأل"

msgid "integer"
msgstr "رقم"

msgid "invalid_class_link"
msgstr "رابط الانضمام للصف غير صالح."

#, fuzzy
msgid "invalid_command_exception"
msgstr "Invalid command"

#, fuzzy
msgid "invalid_keyword_language_comment"
msgstr "# The provided keyword language is invalid, keyword language is set to English"

#, fuzzy
msgid "invalid_language_comment"
msgstr "# The provided language is invalid, language set to English"

#, fuzzy
msgid "invalid_level_comment"
msgstr "# The provided level is invalid, level is set to level 1"

#, fuzzy
msgid "invalid_program_comment"
msgstr "# The provided program is invalid, please try again"

msgid "invalid_teacher_invitation_code"
msgstr "رمز الدعوة للمعلم غير صالح. لتصبح معلماً أو معلمةً تواصل معنا على hello@hedy.org."

#, fuzzy
msgid "invalid_tutorial_step"
msgstr "Invalid tutorial step"

msgid "invalid_username_password"
msgstr "اسم المستخدم/كلمة المرور غير صحيحة."

msgid "invite_message"
msgstr "لقد تلقيت دعوة للإنضمام إلى الصف"

msgid "invite_teacher"
msgstr "دعوة معلم"

msgid "join_class"
msgstr "انضم الى صف"

msgid "join_prompt"
msgstr "يجب أن يكون لديك حساب لتنضم الى صف. هل تريد تسجيل الدحول الآن؟"

#, fuzzy
msgid "keybinding_waiting_for_keypress"
msgstr "Waiting for a button press..."

msgid "keyword_language_invalid"
msgstr "الرجاء اختيار لغة صحيحة للكلمات المفتاحية (الأوامر البرمجية). اختر اللغة الإنجليزية أو لغتك الخاصة."

#, fuzzy
msgid "landcode_phone_number"
msgstr "Please also add your country's landcode"

#, fuzzy
msgid "language"
msgstr "Language"

msgid "language_invalid"
msgstr "الرجاء اختيار لغة صحيحة."

msgid "languages"
msgstr "أي من لغات البرمجة التالية استخدمتها من قبل؟"

msgid "last_achievement"
msgstr "آخر انجاز تم تحقيقه"

msgid "last_edited"
msgstr "تاريخ آخر تعديل"

#, fuzzy
msgid "last_error"
msgstr "Last error"

#, fuzzy
msgid "last_program"
msgstr "Last program"

msgid "last_update"
msgstr "اخر تحديث"

msgid "lastname"
msgstr "اسم العائلة"

msgid "leave_class"
msgstr "مغادرة الصف"

msgid "level"
msgstr "مستوى"

#, fuzzy
msgid "level_accessible"
msgstr "Level is open to students"

#, fuzzy
msgid "level_disabled"
msgstr "Level disabled"

#, fuzzy
msgid "level_future"
msgstr "This level will open automatically after the opening date"

#, fuzzy
msgid "level_invalid"
msgstr "هذا المستوى من هيدي غير صحيح."

msgid "level_not_class"
msgstr "هذا المستوى ليس متاحا لصفك الدراسي بعد"

msgid "level_title"
msgstr "مستوى"

#, fuzzy
msgid "levels"
msgstr "levels"

msgid "link"
msgstr "الرابط"

msgid "list"
msgstr "قائمة"

#, fuzzy
msgid "live_dashboard"
msgstr "Live Dashboard"

#, fuzzy
msgid "logged_in_to_share"
msgstr "You must be logged in to save and share a program."

msgid "login"
msgstr "تسجيل الدخول"

msgid "login_long"
msgstr "الدخول الى حسابك"

#, fuzzy
msgid "login_to_save_your_work"
msgstr "Log in to save your work"

msgid "logout"
msgstr "تسجيل الخروج"

#, fuzzy
msgid "longest_program"
msgstr "Longest program"

msgid "mail_change_password_body"
msgstr ""
"تم تغيير كلمة مرور هيدي الخاصة بك. إذا كنت أنت من قام/طلب هذا ، فكل شيء على ما يرام.\n"
"إذا لم تقم بطلب/بفعل تغيير كلمة المرور الخاصة بك ، فيرجى الاتصال بنا على الفور من خلال الرد على هذا البريد الإلكتروني."

msgid "mail_change_password_subject"
msgstr "تم تغيير كلمة مرور هيدي الخاصة بك"

#, fuzzy
msgid "mail_error_change_processed"
msgstr "Something went wrong when sending a validation mail, the changes are still correctly processed."

msgid "mail_goodbye"
msgstr ""
"شكراً لك!\n"
"فريق هيدي"

msgid "mail_hello"
msgstr "مرحباً {username}!"

msgid "mail_recover_password_body"
msgstr ""
"من خلال الضغط على هذا الرابط ، يمكنك ضبط كلمة مرور جديدة لـهيدي. هذا الرابط صالح لمدة <b> ٤ </b> ساعات.\n"
"إذا لم تطلب إعادة ضبط كلمة المرور ، فيرجى تجاهل هذا البريد الإلكتروني: {link}"

msgid "mail_recover_password_subject"
msgstr "طلب إعادة ضبط كلمة المرور."

msgid "mail_reset_password_body"
msgstr ""
"تمت إعادة ضبط كلمة مرور هيدي الخاصة بك إلى كلمة مرور جديدة. إذا كنت أنت من طلب/قام بهذا ، فكل شيء على ما يرام.\n"
"إذا لم تقم بطلب/بفعل تغيير كلمة المرور الخاصة بك ، فيرجى الاتصال بنا على الفور من خلال الرد على هذا البريد الإلكتروني."

msgid "mail_reset_password_subject"
msgstr "تم إعادة ضبط كلمة مرور هيدي الخاصة بك"

msgid "mail_welcome_teacher_body"
msgstr ""
"<strong>مرحبًا!</strong>\n"
"تهانينا على حساب المعلم الجديد الخاص بك من هيدي. مرحبًا بك في المجتمع العالمي لمعلمي هيدي!\n"
"\n"
"<strong> ما يمكن لحساب المعلم فعله </strong>\n"
"باستخدام حساب المعلم الخاص بك ، لديك خيار إنشاء الصفوف الدراسية. يمكن لتلاميذك الانضمام إلى صفوفك ويمكنك رؤية تقدمهم. يتم إنشاء الصفوف وإدارتها من خلال <a href=\"https://hedycode.com/for-teachers\">صفحةالمعلم</a>.\n"
"\n"
"<strong> كيفية مشاركة الأفكار </strong>\n"
"إذا كنت تستخدم هيدي في الصف ، فمن المحتمل أن يكون لديك أفكار للتحسين! يمكنك مشاركة هذه الأفكار معنا في <a href=\"https://github.com/hedyorg/hedy/discussions/categories/ideas\"> مناقشة الأفكار </a>.\n"
"\n"
"<strong> كيف تطلب المساعدة </strong>\n"
"إذا كان هناك أي شيء غير واضح ، فيمكنك النشر في <a href=\"https://github.com/hedyorg/hedy/discussions/categories/q-a\"> مناقشة الأسئلة والأجوبة </a> أو <a href = \"mailto:hello@hedy.org \"> أرسل إلينا بريدًا إلكترونيًا </a>.\n"
"\n"
"استمر في البرمجة!"

msgid "mail_welcome_teacher_subject"
msgstr "حساب هيدي الخاص بك كمعلم جاهز"

msgid "mail_welcome_verify_body"
msgstr ""
"تم انشاء حساب هيدي الخاص بك بنجاح. أهلاً بك!\n"
"الرجاء الضغط على هذا الرابط للتحقق من بريدك الإلكتروني: {link}"

msgid "mail_welcome_verify_subject"
msgstr "مرحباً بك في هيدي"

msgid "mailing_title"
msgstr "اشترك في نشرة هيدي الإخبارية"

msgid "main_subtitle"
msgstr "لغة برمجة متدرجة"

msgid "main_title"
msgstr "هيدي"

#, fuzzy
msgid "make_sure_you_are_done"
msgstr "Make sure you are done! You will not be able to change your program anymore after you click \"Hand in\"."

msgid "male"
msgstr "ولد / ذكر"

msgid "mandatory_mode"
msgstr "وضع المبرمج الإلزامي"

#, fuzzy
msgid "more_options"
msgstr "More options"

#, fuzzy
msgid "multiple_keywords_warning"
msgstr "You are trying to use the keyword {orig_keyword}, but this keyword might have several meanings. Please choose the one you're trying to use from this list and copy paste it in your code, curly braces included: {keyword_list}"

msgid "multiple_levels_warning"
msgstr "We've noticed you have both selected several levels and included code snippets in your adventure, this might cause issues with the syntax highlighter and the automatic translation of keywords"

msgid "my_account"
msgstr "حسابي"

msgid "my_achievements"
msgstr "مغامراتي"

msgid "my_adventures"
msgstr "مغامراتي"

msgid "my_classes"
msgstr "صفوفي"

msgid "my_messages"
msgstr "رسائلي"

#, fuzzy
msgid "my_public_profile"
msgstr "My public profile"

msgid "name"
msgstr "الاسم"

msgid "nav_explore"
msgstr "استكشف"

msgid "nav_hedy"
msgstr "هيدي"

msgid "nav_learn_more"
msgstr "المزيد من المعلومات"

msgid "nav_start"
msgstr "صفحة البدأ"

msgid "new_password"
msgstr "كلمة المرور الجديدة"

#, fuzzy
msgid "new_password_repeat"
msgstr "Repeat new password"

msgid "newline"
msgstr "سطر جديد"

#, fuzzy
msgid "next_exercise"
msgstr "Next exercise"

#, fuzzy
msgid "next_page"
msgstr "Next page"

msgid "next_step_tutorial"
msgstr "الخطوة التالية >>>"

msgid "no"
msgstr "لا"

msgid "no_account"
msgstr "ليس لديك حساب؟"

msgid "no_accounts"
msgstr "لا يوجد حسابات ليتم انشاءها."

msgid "no_adventures_yet"
msgstr "لا يوجد مغامرات عامة بعد..."

#, fuzzy
msgid "no_certificate"
msgstr "This user hasn't earned the Hedy Certificate of Completion"

#, fuzzy
msgid "no_more_flat_if"
msgstr "Starting in level 8, the line after `{if}` needs to start with 4 spaces."

#, fuzzy
msgid "no_programs"
msgstr "ليس لديك أي برامج بعد."

msgid "no_public_profile"
msgstr "ليس لديك نص ملف شخصي عام حتى الآن ..."

msgid "no_shared_programs"
msgstr "ليس لديه برامج تم مشاركتها..."

msgid "no_such_adventure"
msgstr "هذه المغامرة غير موجودة!"

msgid "no_such_class"
msgstr "لا وجود لهذا الصف في هيدي"

#, fuzzy
msgid "no_such_highscore"
msgstr "لا يوجد هذا المستوى في هيدي!"

msgid "no_such_level"
msgstr "لا يوجد هذا المستوى في هيدي!"

msgid "no_such_program"
msgstr "لا يوجد هذا البرنامج في هيدي!"

msgid "no_tag"
msgstr "لم يتم تقديم أي علامة"

msgid "not_enrolled"
msgstr "يبدو أنك لست في هذا الصف!"

#, fuzzy
msgid "not_in_class_no_handin"
msgstr "You are not in a class, so there's no need for you to hand in anything."

#, fuzzy
msgid "not_logged_in_cantsave"
msgstr "Your program will not be saved."

#, fuzzy
msgid "not_logged_in_handin"
msgstr "You must be logged in to hand in an assignment."

msgid "not_teacher"
msgstr "يبدو أنك لست معلم أو معلمة!"

msgid "number"
msgstr "رقم"

#, fuzzy
msgid "number_achievements"
msgstr "Number of achievements"

#, fuzzy
msgid "number_lines"
msgstr "Number of lines"

msgid "number_programs"
msgstr "عدد البرامج"

msgid "ok"
msgstr "حسناً"

#, fuzzy
msgid "only_you_can_see"
msgstr "Only you can see this program."

msgid "open"
msgstr "افتح"

msgid "opening_date"
msgstr "تاريخ الافتتاح"

msgid "opening_dates"
msgstr "تواريخ الافتتاح"

msgid "option"
msgstr "خيار"

msgid "or"
msgstr "أو"

msgid "other"
msgstr "آخر"

msgid "other_block"
msgstr "لغة برمجة أخرى تستعمل اللبنات البرمجية"

msgid "other_settings"
msgstr "اعدادات أخرى"

#, fuzzy
msgid "other_source"
msgstr "Other"

msgid "other_text"
msgstr "لغة برمجية نصّية أخرى"

msgid "overwrite_warning"
msgstr "لديك برنامج بهذا اإسم بالفعل، سيؤدي حفظ هذا البرنامج إلى استبدال البرنامج القديم. هل أنت متأكد؟"

#, fuzzy
msgid "owner"
msgstr "Owner"

msgid "page_not_found"
msgstr "لم نستطع ايجاد تلك الصفحة!"

#, fuzzy
msgid "pair_with_teacher"
msgstr "I would like to be paired with another teacher for help"

msgid "parsons_title"
msgstr "الأحجية"

msgid "password"
msgstr "كلمة المرور"

msgid "password_change_not_allowed"
msgstr "لا يمكنك تغيير كلمة المرور لهذا المستخدم."

msgid "password_change_prompt"
msgstr "هل أنت متأكد أنك تريد تغيير كلمة المرور هذه؟"

msgid "password_change_success"
msgstr "تم تغيير كلمة المرور للتلميذ الخاص بك بنجاح."

msgid "password_invalid"
msgstr "كلمة المرور الخاصة بك غير صالحة."

msgid "password_repeat"
msgstr "اعادة كلمة المرور"

msgid "password_resetted"
msgstr "تم إعادة ضبط كلمة المرور الخاصة بك بنجاح، سيتم إعادة تحويلك إلى صفحة تسجيل الدخول."

msgid "password_six"
msgstr "كلمة المرور المختارة يجب أن تتكون من ستة أحرف على الأقل."

msgid "password_updated"
msgstr "تم تحديث كلمة المرور."

msgid "passwords_six"
msgstr "كلمة المرور يجب أن تتكون من ستة أحرف أو أكثر."

#, fuzzy
msgid "people_with_a_link"
msgstr "Other people with a link can see this program. It also can be found on the \"Explore\" page."

#, fuzzy
msgid "percentage"
msgstr "percentage"

msgid "percentage_achieved"
msgstr "أنجزه {percentage}{٪} من المستخدمين"

msgid "period"
msgstr "نقطة"

msgid "personal_text"
msgstr "النص الشخصي"

msgid "personal_text_invalid"
msgstr "النص الشخصي غير صالح."

#, fuzzy
msgid "phone_number"
msgstr "Phone number"

#, fuzzy
msgid "postfix_classname"
msgstr "Postfix classname"

msgid "preferred_keyword_language"
msgstr "اللغة المفضلة للأوامر البرمجية"

msgid "preferred_language"
msgstr "اللغة المفضلة"

msgid "preview"
msgstr "معاينة"

#, fuzzy
msgid "previewing_adventure"
msgstr "Previewing adventure"

#, fuzzy
msgid "previewing_class"
msgstr "You are previewing class <em>{class_name}</em> as a teacher."

msgid "previous_campaigns"
msgstr "عرض الحملات السابقة"

#, fuzzy
msgid "previous_page"
msgstr "Previous page"

msgid "print_logo"
msgstr "قول"

msgid "privacy_terms"
msgstr "شروط الخصوصية"

#, fuzzy
msgid "private"
msgstr "Private"

#, fuzzy
msgid "profile_logo_alt"
msgstr "تم تحديث الملف الشخصي."

msgid "profile_picture"
msgstr "الصورة الشخصية"

msgid "profile_updated"
msgstr "تم تحديث الملف الشخصي."

msgid "profile_updated_reload"
msgstr "تم تحديث الملف الشخصي، سيتم إعادة تحميل الصفحة."

msgid "program_contains_error"
msgstr "هذا البرنامج يحتوي على خطأ، هل أنت متأكد من أنك تريد مشاركة البرنامج؟"

msgid "program_header"
msgstr "برامجي"

#, fuzzy
msgid "program_too_large_exception"
msgstr "Programs too large"

msgid "programming_experience"
msgstr "هل لديك خبرة سابقة في البرمجة؟"

msgid "programming_invalid"
msgstr "الرجاء اختيار لغة برمجة بشكل صحيح."

msgid "programs"
msgstr "البرامج"

msgid "programs_created"
msgstr "البرامج المنشأة"

msgid "programs_saved"
msgstr "البرامج المحفوظة"

msgid "programs_submitted"
msgstr "البرامج التي تم تسليمها"

msgid "prompt_join_class"
msgstr "هل تريد الإنضمام الى هذا الصف؟"

#, fuzzy
msgid "public"
msgstr "Public"

msgid "public_adventures"
msgstr "تصفح المغامرات العامة"

#, fuzzy
msgid "public_content"
msgstr "Public content"

#, fuzzy
msgid "public_content_info"
msgstr "You can also look for public adventures and use them as an example."

msgid "public_invalid"
msgstr "اختيار الاتفاقية هذا غير صالح"

msgid "public_profile"
msgstr "الملف العام"

msgid "public_profile_info"
msgstr "بتحديد هذا الخانة أجعل ملفي الشخصي مرئيًا للجميع. انتبه على عدم مشاركة معلومات شخصية مثل اسمك أو عنوان منزلك ، لأن الجميع سيتمكن من رؤيتها!"

msgid "public_profile_updated"
msgstr "تم تحديث الملف الشخصي العام."

msgid "question mark"
msgstr "علامة سؤال"

#, fuzzy
msgid "quiz_logo_alt"
msgstr "Quiz logo"

#, fuzzy
msgid "quiz_score"
msgstr "Quiz score"

msgid "quiz_tab"
msgstr "انهاء الفحص السريع"

#, fuzzy
msgid "quiz_threshold_not_reached"
msgstr "Quiz threshold not reached to unlock this level"

msgid "read_code_label"
msgstr "القراءة بصوت عال"

msgid "recent"
msgstr "برامجي الأخيرة"

msgid "recover_password"
msgstr "طلب إعادة ضبط كلمة المرور"

msgid "regress_button"
msgstr "الرجوع الى المستوى {level}"

msgid "remove"
msgstr "ازالة"

msgid "remove_customization"
msgstr "إزالة التخصيصات"

msgid "remove_customizations_prompt"
msgstr "هل أنت متأكد أنك تريد إزالة التخصيصات المتعلقة بهذا الصف؟"

#, fuzzy
msgid "repair_program_logo_alt"
msgstr "Repair program icon"

#, fuzzy
msgid "repeat_dep"
msgstr "Starting in level 8, `{repeat}` needs to be used with indentation. You can see examples on the `{repeat}` tab in level 8."

msgid "repeat_match_password"
msgstr "كلمة المرور المكررة غير متطابقة."

msgid "repeat_new_password"
msgstr "أعد ادخال كلمة المرور"

#, fuzzy
msgid "report_failure"
msgstr "This program does not exist or is not public"

#, fuzzy
msgid "report_program"
msgstr "Are you sure you want to report this program?"

#, fuzzy
msgid "report_success"
msgstr "This program has been reported"

msgid "request_teacher"
msgstr "هل ترغب في التقدم بطلب للحصول على حساب المعلم؟"

#, fuzzy
msgid "request_teacher_account"
msgstr "Request teacher account"

msgid "required_field"
msgstr "مطلوب تعبئة الحقول مع علامة ال *"

msgid "reset_adventure_prompt"
msgstr "هل أنت متأكد أنك تريد إعادة ضبط كل المغامرات المختارة؟"

msgid "reset_adventures"
msgstr "إعادة ضبط المغامرات المختارة"

#, fuzzy
msgid "reset_button"
msgstr "Reset"

msgid "reset_password"
msgstr "اعادة ضبط كلمة المرور"

msgid "reset_view"
msgstr "اعادة ضبط"

msgid "retrieve_adventure_error"
msgstr "لا يسمح لك بعرض هذه المغامرة!"

msgid "retrieve_class_error"
msgstr "يمكن للمعلمين فقط استرجاع الصفوف"

#, fuzzy
msgid "retrieve_tag_error"
msgstr "Error retrieving tags"

msgid "role"
msgstr "منصب"

msgid "run_code_button"
msgstr "تنفيذ البرنامج"

#, fuzzy
msgid "runs_over_time"
msgstr "Runs over time"

msgid "save_parse_warning"
msgstr "هذا البرنامج يحتوي على خطأ، هل أنت متأكد أنك تريد حفظه؟"

msgid "save_prompt"
msgstr "يجب أن يكون لديك حساب لتتمكن من حفظ برنامجك. هل ترغب بتسجيل الدخول الآن؟"

msgid "save_success_detail"
msgstr "تم حفظ البرنامج بنجاح."

msgid "score"
msgstr "النتيجة"

msgid "search"
msgstr "ابحث..."

msgid "search_button"
msgstr "البحث"

msgid "second_teacher"
msgstr "معلم ثاني"

#, fuzzy
msgid "second_teacher_copy_prompt"
msgstr "Are you sure you want to copy this teacher?"

msgid "second_teacher_prompt"
msgstr "أدخل إسم المعلم لدعوته"

#, fuzzy
msgid "see_certificate"
msgstr "See {username} certificate!"

msgid "select"
msgstr "اختر"

msgid "select_adventures"
msgstr "اختيار المغامرات"

msgid "select_all"
msgstr "Select all"

msgid "select_lang"
msgstr "اختر اللغة"

msgid "select_levels"
msgstr "Select levels"

msgid "select_tag"
msgstr "اختر العلامة"

msgid "selected"
msgstr "Selected"

msgid "self_removal_prompt"
msgstr "هل أنت متأكد أنك تريد مغادرة هذا الصف؟"

msgid "send_password_recovery"
msgstr "ارسال رابط لاسترجاع كلمة المرور"

msgid "sent_by"
msgstr "تم إرسال الدعوة من قبل"

msgid "sent_password_recovery"
msgstr "ستصلك على الفور رسالة على البريد الإلكتروني مع التعليمات الخاصة بإعادة ضبط كلمة المرور الخاصة بك."

msgid "settings"
msgstr "اعداداتي الشخصية"

#, fuzzy
msgid "share_by_giving_link"
msgstr "Show your program to other people by giving them the link below:"

#, fuzzy
msgid "share_your_program"
msgstr "Share your program"

#, fuzzy
msgid "signup_student_or_teacher"
msgstr "Are you a student or a teacher?"

msgid "single quotes"
msgstr "علامة اقتباس أحادية"

msgid "slash"
msgstr "علامة الخط المائل ناحية اليمين"

#, fuzzy
msgid "sleeping"
msgstr "Sleeping..."

#, fuzzy
msgid "slides"
msgstr "Slides"

#, fuzzy
msgid "slides_for_level"
msgstr "Slides for level"

#, fuzzy
msgid "slides_info"
msgstr "For each level of Hedy, we have created slides to help you teach. The slides contain explanations of each level, and Hedy examples that you can run inside the slides. Just click the link and get started! the Introduction slides are a general explanation of Hedy before level 1 The slides were created using <a href=\"https://slides.com\">slides.com</a>. If you want to adapt them yourself, you can download them, and then upload the resulting zip file to <a href=\"https://slides.com\">slides.com</a>. You can find more information about the slides in the <a href=\"https://hedy.org/for-teachers/manual/features\">teacher's manual</a>."

#, fuzzy
msgid "social_media"
msgstr "Social media"

#, fuzzy
msgid "something_went_wrong_keyword_parsing"
msgstr "There is a mistake in your adventure, are all keywords correctly surrounded with { }?"

msgid "space"
msgstr "مسافة إزاحة"

msgid "star"
msgstr "علامة النجمة"

msgid "start_hedy_tutorial"
msgstr "بدء الدليل التوجيهي"

#, fuzzy
msgid "start_learning"
msgstr "Start learning"

msgid "start_programming"
msgstr "ابدأ البرمجة"

#, fuzzy
msgid "start_programming_logo_alt"
msgstr "ابدأ البرمجة"

msgid "start_quiz"
msgstr "بدء الفحص السريع"

msgid "start_teacher_tutorial"
msgstr "بدء الدليل التوجيهي للمعلم"

#, fuzzy
msgid "start_teaching"
msgstr "Start teaching"

msgid "step_title"
msgstr "المهمة"

msgid "stop_code_button"
msgstr "ايقاف البرنامج"

msgid "string"
msgstr "نص"

msgid "student"
msgstr "طالب"

msgid "student_already_in_class"
msgstr "هذا التلميذ بالفعل موجود في الصف الخاص بك."

msgid "student_already_invite"
msgstr "هذا التلميذ بالفعل لديه دعوة قيد الإنتظار."

#, fuzzy
msgid "student_details"
msgstr "Student details"

#, fuzzy
msgid "student_not_allowed_in_class"
msgstr "Student not allowed in class"

msgid "student_not_existing"
msgstr "اسم المستخدم غير موجود."

#, fuzzy
msgid "student_signup_header"
msgstr "Student"

msgid "students"
msgstr "تلاميذ"

#, fuzzy
msgid "submission_time"
msgstr "Handed in at"

msgid "submit_answer"
msgstr "إجابة السؤال"

msgid "submit_program"
msgstr "ارسال"

msgid "submit_warning"
msgstr "هل أنت متأكد أنك تريد ارسال هذا البرنامج؟"

#, fuzzy
msgid "submitted"
msgstr "Submitted"

msgid "submitted_header"
msgstr "هذا برنامج تسليمه ولا يمكن نعديله."

msgid "subscribe"
msgstr "اشترك"

msgid "subscribe_newsletter"
msgstr "اشترك في النشرة الإخبارية"

#, fuzzy
msgid "suggestion_color"
msgstr "Try using another color"

#, fuzzy
msgid "suggestion_note"
msgstr "Use a note between C0 and B9 or a number between 1 and 70"

#, fuzzy
msgid "suggestion_number"
msgstr "Try changing the value to a number"

msgid "suggestion_numbers_or_strings"
msgstr "Try changing the values to be all text or all numbers"

msgid "surname"
msgstr "الاسم الأول"

#, fuzzy
msgid "survey"
msgstr "Survey"

#, fuzzy
msgid "survey_completed"
msgstr "Survey completed"

#, fuzzy
msgid "survey_skip"
msgstr "Don't show this again"

#, fuzzy
msgid "survey_submit"
msgstr "Submit"

#, fuzzy
msgid "tag_in_adventure"
msgstr "Tag in adventure"

msgid "tag_input_placeholder"
msgstr "اكتب علامة جديدة"

msgid "tags"
msgstr "العلامات"

msgid "teacher"
msgstr "معلم"

#, fuzzy
msgid "teacher_account_request"
msgstr "You have a pending teacher account request"

#, fuzzy
msgid "teacher_account_success"
msgstr "You successfully requested a teacher account."

msgid "teacher_invalid"
msgstr "قيمة المعلم الخاصة بك غير صالحة."

msgid "teacher_invitation_require_login"
msgstr "لإعداد ملفك الشخصي كمعلم ، سنحتاج منك تسجيل الدخول. إذا لم يكن لديك حساب ، فالرجاء إنشاء حساب."

#, fuzzy
msgid "teacher_manual"
msgstr "Teacher manual"

#, fuzzy
msgid "teacher_signup_header"
msgstr "Teacher"

#, fuzzy
msgid "teacher_tutorial_logo_alt"
msgstr "اضغط على \"الخطوة التالية\" لتبدأ كمعلم أو معلمة في هيدي!"

msgid "teacher_welcome"
msgstr "مرحباً في هيدي! بكل فخر أنت الآن تمتلك حساباً كمعلم وذا يسمح لك بانشاء صفوف ودعوة تلاميذ."

#, fuzzy
msgid "template_code"
msgstr ""
"هنا شرح المغامرة الخاصة بي!\n"
"\n"
"بهذه الطريقة يمكنني أن أعرض أمراً برمجياً: <code> قول</code>\n"
"\n"
"ولكن في بعض الأحيان ربما تريد أن تعرض مقتطفاً برمجياً، مثل هذا:\n"
"<pre>\n"
"اسأل ما اسمك؟\n"
"ردد اه اذن اسمك هو\n"
"</pre>"

#, fuzzy
msgid "this_turns_in_assignment"
msgstr "This turns in your assignment to your teacher."

msgid "title"
msgstr "العنوان"

msgid "title_achievements"
msgstr "هيدي - انجازاتي"

msgid "title_admin"
msgstr "هيدي - صفحة الإدارة"

#, fuzzy
msgid "title_class grid_overview"
msgstr "Hedy - Grid overview"

#, fuzzy
msgid "title_class live_statistics"
msgstr "Hedy - Live Statistics"

msgid "title_class-overview"
msgstr "هيدي - نظرة عامة على الصف"

msgid "title_customize-adventure"
msgstr "هيدي - تخصيص مغامرة"

msgid "title_customize-class"
msgstr "هيدي - تخصيص صف"

msgid "title_explore"
msgstr "هيدي - استكشف"

msgid "title_for-teacher"
msgstr "هيدي - للمعلمين"

msgid "title_join-class"
msgstr "هيدي - انضم الى صف"

msgid "title_landing-page"
msgstr "مرحباً في هيدي!"

msgid "title_learn-more"
msgstr "هيدي - اعرف أكثر"

msgid "title_login"
msgstr "هيدي - تسجيل الدخول"

msgid "title_my-profile"
msgstr "هيدي - حسابي"

msgid "title_privacy"
msgstr "هيدي - شروط الخصوصية"

msgid "title_programs"
msgstr "هيدي -برامجي"

msgid "title_public-adventures"
msgstr "هيدي - المغامرات العامة"

msgid "title_recover"
msgstr "هيدي - استرجاع الحساب"

msgid "title_reset"
msgstr "هيدي - اعادة ضبط كلمة المرور"

msgid "title_signup"
msgstr "هيدي - انشاء حساب"

msgid "title_start"
msgstr "هيدي - لغة برمجة متدرجة"

msgid "title_view-adventure"
msgstr "هيدي - عرض مغامرة"

msgid "token_invalid"
msgstr "الرمز الخاص بك غير صالح."

#, fuzzy
msgid "tooltip_level_locked"
msgstr "Your teacher disabled this level"

msgid "translate_error"
msgstr "حدث خطأ ما خلال ترجمة البرنامج. حاول تنفيذ البرنامج وافحص وجود خطأ فيه. البرنامج الذي يحتوي على خطأ لا يمكن أن تتم ترجمته."

#, fuzzy
msgid "translating_hedy"
msgstr "Translating Hedy"

#, fuzzy
msgid "translator"
msgstr "Translator"

#, fuzzy
msgid "tutorial"
msgstr "Tutorial"

msgid "tutorial_code_snippet"
msgstr ""
"{print} مرحباً أيها العالم!\n"
"{print} أنا أتعلم هيدي من خلال الدليل التوجيهي!"

#, fuzzy
msgid "tutorial_message_not_found"
msgstr "You have received an invitation to join class"

#, fuzzy
msgid "tutorial_title_not_found"
msgstr "We could not find that page!"

msgid "unauthorized"
msgstr "ليس لديك الصلاحيات اللازمة للوصول إلى هذه الصفحة"

#, fuzzy
msgid "unfavourite_confirm"
msgstr "Are you sure you want to unfavourite this program?"

#, fuzzy
msgid "unfavourite_success"
msgstr "Your program is unfavourited."

msgid "unique_usernames"
msgstr "يجب أن تكون جميع أسماء المستخدمين لا نظير لها."

#, fuzzy
msgid "unlock_thresholds"
msgstr "Unlock level thresholds"

#, fuzzy
msgid "unsaved_class_changes"
msgstr "There are unsaved changes, are you sure you want to leave this page?"

#, fuzzy
msgid "unsubmit_program"
msgstr "Unsubmit program"

#, fuzzy
msgid "unsubmit_warning"
msgstr "Are you sure you want to unsubmit this program?"

#, fuzzy
msgid "unsubmitted"
msgstr "Unsubmitted"

msgid "update_adventure_prompt"
msgstr "هل أنت متأكد أنك تريد تعديل هذه المغامرة؟"

msgid "update_public"
msgstr "تحديث الملف العام"

#, fuzzy
msgid "updating_indicator"
msgstr "Updating"

#, fuzzy
msgid "use_of_blanks_exception"
msgstr "Use of blanks in programs"

#, fuzzy
msgid "use_of_nested_functions_exception"
msgstr "Use of nested functions"

#, fuzzy
msgid "used_in"
msgstr "Used in:"

msgid "user"
msgstr "مستخدم"

#, fuzzy
msgid "user_inexistent"
msgstr "This user doesn't exist"

msgid "user_not_private"
msgstr "هذا الحساب إما غير موجود أو لا يوجد لديه ملف شخصي عام"

msgid "username"
msgstr "اسم المستخدم"

msgid "username_empty"
msgstr "لم تدخل اسم المستخدم!"

msgid "username_invalid"
msgstr "اسم المستخدم الخاص بك غير صالح."

msgid "username_special"
msgstr "اسم المستخدم لا يمكن أن يتضمن `:` أو `@`."

msgid "username_three"
msgstr "اسم المستخدم يجب أن يتكون من ثلاثة أحرف على الأقل."

msgid "usernames_exist"
msgstr "اسم مستخدم واحد أو أكثر قيد الاستخدام بالفعل."

#, fuzzy
msgid "value"
msgstr "Value"

#, fuzzy
msgid "view_adventures"
msgstr "View adventures"

#, fuzzy
msgid "view_classes"
msgstr "View classes"

msgid "view_program"
msgstr "عرض البرنامج"

#, fuzzy
msgid "view_slides"
msgstr "View slides"

msgid "waiting_for_submit"
msgstr ""

msgid "welcome"
msgstr "مرحباً"

msgid "welcome_back"
msgstr "مرحباً بعودتك"

#, fuzzy
msgid "what_is_your_role"
msgstr "What is your role?"

msgid "what_should_my_code_do"
msgstr "كيف تكتب هذا الكود؟"

#, fuzzy
msgid "whole_world"
msgstr "The world"

msgid "year_invalid"
msgstr "الرجاء ادخال سنة بين ١٩٩٠ و {current_year}."

msgid "yes"
msgstr "نعم"

msgid "your_account"
msgstr "ملفك الشخصي"

#, fuzzy
msgid "your_class"
msgstr "صفوفي"

msgid "your_last_program"
msgstr "آخر برنامج تم حفظه"

msgid "your_personal_text"
msgstr "نصّك الشخصي..."

#, fuzzy
msgid "your_program"
msgstr "Your program"

#~ msgid "create_account_explanation"
#~ msgstr "يسمح لك امتلاك حسابك الخاص بحفظ برامجك."

#~ msgid "only_teacher_create_class"
#~ msgstr "يمكن للمعلمين فقط انشاء صفوف!"

#~ msgid "keyword_support"
#~ msgstr "الأوامر البرمجية المترجمة"

#~ msgid "non_keyword_support"
#~ msgstr "المحتوى المترجم"

#~ msgid "try_button"
#~ msgstr "حاول"

#~ msgid "select_own_adventures"
#~ msgstr "اختيار المغامرات الذاتية"

#~ msgid "view"
#~ msgstr "عرض"

#~ msgid "class"
#~ msgstr "Class"

#~ msgid "save_code_button"
#~ msgstr "حفظ البرنامج"

#~ msgid "share_code_button"
#~ msgstr "حفظ ومشاركة البرنامج"

#~ msgid "classes_invalid"
#~ msgstr "The list of selected classes is invalid"

#~ msgid "directly_add_adventure_to_classes"
#~ msgstr "Do you want to add this adventure directly to one of your classes?"

#~ msgid "hand_in_assignment"
#~ msgstr "Hand in assignment"

#~ msgid "select_a_level"
#~ msgstr "Select a level"

#~ msgid "answer_invalid"
#~ msgstr "كلمة المرور الخاصة بك غير صالحة."

#~ msgid "available_adventures_level"
#~ msgstr "Available adventures level"

#~ msgid "customize_class_exp_1"
#~ msgstr "أهلاً! في هذه الصفحة يمكنك تخصيص الصف الدراسي التابع لك. من خلال اختيار المستويات والمغامرات، يمكنك تحديد ما يمكن أن يراه التلميذ. يمكنك أيضًا إضافة مغامراتك التي تم إنشاؤها إلى المستويات. سيتم إضافة جميع المستويات والمغامرات الأساسية بشكل افتراضي. <b> ملاحظة: </b> ليست كل المغامرات متاحة لكل المستويات! القيام بإعدادات التخصيصات الخاصة بك يكون على النحو التالي:"

#~ msgid "customize_class_exp_2"
#~ msgstr "يمكنك دائمًا تغيير هذه الإعدادات لاحقًا. على سبيل المثال ، يمكنك إتاحة مغامرات أو مستويات معينة أثناء التدريس في الصف. بهذه الطريقة يسهل عليك تحديد المستوى والمغامرات التي سيعمل عليها تلاميذك. إذا كنت تريد إتاحة كل شيء لصفك ، فمن الأسهل إزالة التخصيص بشكل كامل."

#~ msgid "customize_class_step_1"
#~ msgstr "حدد المستويات للصف الخاص بك من خلال الضغط على \"أزرار المستوى\""

#~ msgid "customize_class_step_2"
#~ msgstr "ستظهر \"صناديق الإختيار\" للمغامرات المتاحة للمستويات المختارة"

#~ msgid "customize_class_step_3"
#~ msgstr "حدد المغامرات التي تريد إتاحتها"

#~ msgid "customize_class_step_4"
#~ msgstr "انقر فوق اسم مغامرة لتحديد/عدم تحديد هذه المغامرة لجميع المستويات"

#~ msgid "customize_class_step_5"
#~ msgstr "اضافة مغامرات شخصية"

#~ msgid "customize_class_step_6"
#~ msgstr "تحديد تاريخ الافتتاح لكل مستوى (يمكنك أيضًا تركه فارغًا)"

#~ msgid "customize_class_step_7"
#~ msgstr "تحديد إعدادات أخرى"

#~ msgid "customize_class_step_8"
#~ msgstr "اختر \"حفظ\" -> لقد انتهيت!"

#~ msgid "example_code_header"
#~ msgstr "مثال توضيحي"

#~ msgid "feedback_failure"
#~ msgstr "إجابة خاطئة!"

#~ msgid "feedback_success"
#~ msgstr "أحسنت!"

#~ msgid "go_to_first_question"
#~ msgstr "الذهاب الى السؤال ١"

#~ msgid "question"
#~ msgstr "السؤال"

#~ msgid "question_doesnt_exist"
#~ msgstr "This question does not exist"

#~ msgid "question_invalid"
#~ msgstr "الرمز الخاص بك غير صالح."

#~ msgid "too_many_attempts"
#~ msgstr "Too many attempts"

#~ msgid "class_logs"
#~ msgstr "اخر تسجيل دخول"

#~ msgid "class_stats"
#~ msgstr "احصائيات الصف"

#~ msgid "visit_own_public_profile"
#~ msgstr "ليس لديك نص ملف شخصي عام حتى الآن ..."

#~ msgid "title_class logs"
#~ msgstr "هيدي - انضم الى صف"

#~ msgid "title_class statistics"
#~ msgstr "احصائياتي"

#~ msgid "disabled_button_locked"
#~ msgstr "Your teacher hasn't unlocked this level yet"

#~ msgid "duplicate_tag"
#~ msgstr "لديك بالفعل علامة بنفس هذا الإسم."

#~ msgid "tag_deleted"
#~ msgstr "لقد تم حذف العلامة"

#~ msgid "apply_filters"
#~ msgstr "فلترة"

#~ msgid "write_first_program"
#~ msgstr "اكتب أول برامجك!"

#~ msgid "adventure_exp_1"
#~ msgstr "اكتب مغامرتك المفضلة على الجانب الأيسر. بعد إنشاء مغامرتك ، يمكنك تضمينها في أحد الصفوف الخاصة بك من خلال \"التخصيصات\". إذا كنت تريد تضمين أمر برمجي في مغامرتك، فيرجى استخدام مرساة الكود مثل هذا:"

#~ msgid "adventure_exp_2"
#~ msgstr "إذا كنت تريد إظهار مقتطفات برمجيةفعلية ، على سبيل المثال لإعطاء التلاميذ قالبًا أو مثالاً على البرامج. الرجاء استخدام المراسي المسبقة مثل هذا:"

#~ msgid "hello_world"
#~ msgstr "Hello world!"

#~ msgid "share_confirm"
#~ msgstr "هل أنت متأكد من أنك تريد جعل البرنامج عاماً/علنياً؟"

#~ msgid "share_success_detail"
#~ msgstr "تم مشاركة البرنامج بنجاح."

#~ msgid "unshare_confirm"
#~ msgstr "هل أنت متأكد من أنك تريد جعل البرنامج خاصاً/سرّياً؟"

#~ msgid "unshare_success_detail"
#~ msgstr "تم التراجع عن مشاركة البرنامج بنجاح."

#~ msgid "hide_parsons"
#~ msgstr "Hide parsons"

#~ msgid "hide_quiz"
#~ msgstr "نهاية الفحص السريع"

#~ msgid "back_to_class"
#~ msgstr "الرجوع الى صف"

#~ msgid "Locked Language Feature"
#~ msgstr "أنت تستعمل {concept}! هذا مدهش، لكن {concept} غير متاح لك حالياً! سيتاح لك استعماله في مستوى لاحق."

#~ msgid "nested blocks"
#~ msgstr "مجموعة ضمن مجموعة"

#~ msgid "save"
#~ msgstr "حفظ"

#~ msgid "update_profile"
#~ msgstr "تحديث الملف الشخصي"
<<<<<<< HEAD

#~ msgid "multiple_levels_warning"
#~ msgstr "We've noticed you have both selected several levels and included code snippets in your adventure, this might cause issues with the syntax highlighter and the automatic translation of keywords"

#~ msgid "add_students_options"
#~ msgstr "انشاء حسابات للتلاميذ"

#~ msgid "class_live"
#~ msgstr "Live statistics"

#~ msgid "class_overview"
#~ msgstr "Class overview"

#~ msgid "copy_join_link"
#~ msgstr "الرجاء نسخ هذا الرابط ولصقه في تبويبة جديدة:"

#~ msgid "copy_link_success"
#~ msgstr "انسخ الرابط لمشاركته"

#~ msgid "expiration_date"
#~ msgstr "تاريخ انتهاء الصلاحية"

#~ msgid "invite_by_username"
#~ msgstr "يجب أن تكون جميع أسماء المستخدمين لا نظير لها."

#~ msgid "invite_date"
#~ msgstr "تاريخ الدعوة"

#~ msgid "invite_prompt"
#~ msgstr "أدخل اسم مستخدم"

#~ msgid "last_login"
#~ msgstr "اخر تسجيل دخول"

#~ msgid "page"
#~ msgstr "صفحة"

#~ msgid "pending_invites"
#~ msgstr "الدعوات قيد الإنتظار"

#~ msgid "remove_student_prompt"
#~ msgstr "هل أنت متأكد أنك تريد ازالة التلميذ من الصف؟"

#~ msgid "remove_user_prompt"
#~ msgstr "هل تأكد حذف هذا المستخدم؟"

#~ msgid "second_teacher_warning"
#~ msgstr "كل معلم بهذا الصف يمكنه تعديل الخصائص جميعها."

#~ msgid "student_list"
#~ msgstr "Student list"

#~ msgid "teachers"
#~ msgstr "المعلمون"

#~ msgid "enter_password"
#~ msgstr "أدخل كلمة سر جديدة ل"
=======
>>>>>>> c9fc7a70
<|MERGE_RESOLUTION|>--- conflicted
+++ resolved
@@ -212,8 +212,6 @@
 msgstr "تلاميذ"
 
 #, fuzzy
-<<<<<<< HEAD
-=======
 msgid "add_students_options"
 msgstr "انشاء حسابات للتلاميذ"
 
@@ -222,7 +220,6 @@
 msgstr "Add your language!"
 
 #, fuzzy
->>>>>>> c9fc7a70
 msgid "admin"
 msgstr "Admin"
 
@@ -2365,7 +2362,6 @@
 
 #~ msgid "update_profile"
 #~ msgstr "تحديث الملف الشخصي"
-<<<<<<< HEAD
 
 #~ msgid "multiple_levels_warning"
 #~ msgstr "We've noticed you have both selected several levels and included code snippets in your adventure, this might cause issues with the syntax highlighter and the automatic translation of keywords"
@@ -2423,5 +2419,3 @@
 
 #~ msgid "enter_password"
 #~ msgstr "أدخل كلمة سر جديدة ل"
-=======
->>>>>>> c9fc7a70
