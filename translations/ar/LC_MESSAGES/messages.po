
msgid ""
msgstr ""
"Project-Id-Version: PACKAGE VERSION\n"
"Report-Msgid-Bugs-To: \n"
<<<<<<< HEAD
"POT-Creation-Date: 2022-07-21 13:55+0200\n"
=======
"POT-Creation-Date: 2022-07-21 11:34+0200\n"
>>>>>>> db196674
"PO-Revision-Date: 2022-07-06 09:05+0000\n"
"Last-Translator: Anonymous <noreply@weblate.org>\n"
"Language: ar\n"
"Language-Team: ar <LL@li.org>\n"
"Plural-Forms: nplurals=6; plural=n==0 ? 0 : n==1 ? 1 : n==2 ? 2 : "
"n%100>=3 && n%100<=10 ? 3 : n%100>=11 ? 4 : 5;\n"
"MIME-Version: 1.0\n"
"Content-Type: text/plain; charset=utf-8\n"
"Content-Transfer-Encoding: 8bit\n"
"Generated-By: Babel 2.10.1\n"

#: app.py:418
msgid "program_contains_error"
msgstr "هذا البرنامج يحتوي على خطأ، هل أنت متأكد من أنك تريد مشاركة البرنامج؟"

#: app.py:628
msgid "title_achievements"
msgstr "هيدي - انجازاتي"

#: app.py:645 app.py:747 app.py:1099 website/teacher.py:361
#: website/teacher.py:372
msgid "not_teacher"
msgstr "يبدو أنك لست معلم أو معلمة!"

#: app.py:648
msgid "not_enrolled"
msgstr "يبدو أنك لست في هذا الصف!"

#: app.py:685
msgid "title_programs"
msgstr "هيدي -برامجي"

#: app.py:695 app.py:705 app.py:709 app.py:724 app.py:1010 app.py:1565
#: website/admin.py:17 website/admin.py:24 website/admin.py:92
#: website/admin.py:111 website/admin.py:130 website/admin.py:137
#: website/admin.py:145 website/auth.py:736 website/auth.py:763
#: website/programs.py:210 website/statistics.py:100
msgid "unauthorized"
msgstr "ليس لديك الصلاحيات اللازمة للوصول إلى هذه الصفحة"

#: app.py:761 app.py:1116
msgid "title_for-teacher"
msgstr "هيدي - للمعلمين"

#: app.py:778 app.py:780 app.py:928 app.py:950 app.py:952
msgid "no_such_level"
msgstr "لا يوجد هذا المستوى في هيدي!"

#: app.py:788 app.py:795 app.py:882 app.py:888
msgid "no_such_program"
msgstr "لا يوجد هذا البرنامج في هيدي!"

#: app.py:818
msgid "level_not_class"
msgstr "هذا المستوى ليس متاحا لصفك الدراسي بعد"

#: app.py:933 website/teacher.py:421 website/teacher.py:439
<<<<<<< HEAD
#: website/teacher.py:483 website/teacher.py:526
=======
#: website/teacher.py:468 website/teacher.py:499
>>>>>>> db196674
msgid "no_such_adventure"
msgstr "هذه المغامرة غير موجودة!"

#: app.py:961 app.py:1218
msgid "page_not_found"
msgstr "لم نستطع ايجاد تلك الصفحة!"

#: app.py:981
msgid "title_signup"
msgstr "هيدي - انشاء حساب"

#: app.py:988
msgid "title_login"
msgstr "هيدي - تسجيل الدخول"

#: app.py:995
msgid "title_recover"
msgstr "هيدي - استرجاع الحساب"

#: app.py:1011
msgid "title_reset"
msgstr "هيدي - اعادة ضبط كلمة المرور"

#: app.py:1037
msgid "title_my-profile"
msgstr "هيدي - حسابي"

#: app.py:1057
msgid "title_learn-more"
msgstr "هيدي - اعرف أكثر"

#: app.py:1063
msgid "title_privacy"
msgstr "هيدي - شروط الخصوصية"

#: app.py:1073
msgid "title_start"
msgstr "هيدي - لغة برمجة متدرجة"

#: app.py:1091
msgid "title_landing-page"
msgstr "مرحباً في هيدي!"

#: app.py:1209
msgid "title_explore"
msgstr "هيدي - استكشف"

#: app.py:1231 app.py:1236
#, fuzzy
msgid "no_such_highscore"
msgstr "لا يوجد هذا المستوى في هيدي!"

#: app.py:1266 app.py:1268
msgid "translate_error"
msgstr ""
"حدث خطأ ما خلال ترجمة البرنامج. حاول تنفيذ البرنامج وافحص وجود خطأ فيه. "
"البرنامج الذي يحتوي على خطأ لا يمكن أن تتم ترجمته."

#: app.py:1273 app.py:1307
msgid "tutorial_start_title"
msgstr "مرحباً في هيدي!"

#: app.py:1273
msgid "tutorial_start_message"
msgstr "في هذا الدليل التوجيهي نشرح كل مزايا هيدي خطوة بخطوة."

#: app.py:1275
msgid "tutorial_editor_title"
msgstr "محرر الكود"

#: app.py:1275
msgid "tutorial_editor_message"
msgstr ""
"في هذه النافذة يتم كتابة البرنامج/الكود. حاول كتابة شيء ما في مكان "
"الفراغات!"

#: app.py:1277
msgid "tutorial_output_title"
msgstr "نافذة النتائج"

#: app.py:1277
msgid "tutorial_output_message"
msgstr "تظهر هنا نتيجة البرنامج الذي تقوم بتنفيذه، لقد صنعت هذا بنفسك!"

#: app.py:1279
msgid "tutorial_run_title"
msgstr "زر التشغيل"

#: app.py:1279
msgid "tutorial_run_message"
msgstr ""
"عند الضغط على هذا الزر يتم تشغيل البرنامج! هلّا نجرب القيام بذلك في "
"الخطوة التالية؟"

#: app.py:1281
msgid "tutorial_tryit_title"
msgstr "فلنجرب ذلك!"

#: app.py:1281
msgid "tutorial_tryit_message"
msgstr "شغل البرنامج، واضغط على \"الخطوة التالية\" بعد الانتهاء."

#: app.py:1283
#, fuzzy
msgid "tutorial_speakaloud_title"
msgstr "النهاية!"

#: app.py:1283
#, fuzzy
msgid "tutorial_speakaloud_message"
msgstr "اضغط على \"الخطوة التالية\" لتبدأ فعلياً البرمجة مع هيدي!"

#: app.py:1285
#, fuzzy
msgid "tutorial_speakaloud_run_title"
msgstr "النهاية!"

#: app.py:1285
#, fuzzy
msgid "tutorial_speakaloud_run_message"
msgstr "اضغط على \"الخطوة التالية\" لتبدأ فعلياً البرمجة مع هيدي!"

#: app.py:1287
msgid "tutorial_nextlevel_title"
msgstr "إلى المستوى التالي"

#: app.py:1287
msgid "tutorial_nextlevel_message"
msgstr ""
"عندما تعتقد أنك استوعبت كل شيء وتمرنت بما فيه الكفاية يمكنك الإنتقال إلى "
"المستوى التالي. اذا وُجدَ مستوى سابق أيضا ستجد أيضاً زراً آخر لترجع إلى "
"المستوى السابق."

#: app.py:1289
msgid "tutorial_leveldefault_title"
msgstr "شرح المستوى"

#: app.py:1289
msgid "tutorial_leveldefault_message"
msgstr ""
"علامة التبويب الأولى تحتوي دائماً على شرح المستوى. في كل مستوى سيتم شرح "
"الأوامر الجديدة هنا."

#: app.py:1291
msgid "tutorial_adventures_title"
msgstr "المغامرات"

#: app.py:1291
msgid "tutorial_adventures_message"
msgstr ""
"علامات التبويب الأخرى تحتوي على مغامرات تستطيع أن تبرمجها في كل مستوى. "
"المغامرات تنتقل من السهل الى الصعب."

#: app.py:1293
msgid "tutorial_quiz_title"
msgstr "الفحص السريع"

#: app.py:1293
msgid "tutorial_quiz_message"
msgstr ""
"في نهاية كل مستوى يمكنك القيام بالفحص السريع. بهذه الطريقة يمكنك أن تتحقق"
" اذا ما كنت ملمّاً بكل المفاهيم."

#: app.py:1295
msgid "tutorial_saveshare_title"
msgstr "الحفظ والمشاركة"

#: app.py:1295
msgid "tutorial_saveshare_message"
msgstr "يمكنك حفظ كل البرامج التي تنشأها ومشاركتها مع المستخدمين الآخرين ل هيدي."

#: app.py:1297
msgid "tutorial_cheatsheet_title"
msgstr "ورقة الغش"

#: app.py:1297
msgid "tutorial_cheatsheet_message"
msgstr ""
"اذا نسيت أمراً برمجياً يمكنك دوماً استعمال ورقة الغش. هناك ستجد قائمة بكل"
" الأوامر البرمجية التي يمكن استعمالها في المستوى الحالي."

#: app.py:1299 app.py:1319
msgid "tutorial_end_title"
msgstr "النهاية!"

#: app.py:1299
msgid "tutorial_end_message"
msgstr "اضغط على \"الخطوة التالية\" لتبدأ فعلياً البرمجة مع هيدي!"

#: app.py:1301 app.py:1321
#, fuzzy
msgid "tutorial_title_not_found"
msgstr "We could not find that page!"

#: app.py:1301 app.py:1321
#, fuzzy
msgid "tutorial_message_not_found"
msgstr "You have received an invitation to join class"

#: app.py:1307
#, fuzzy
msgid "teacher_tutorial_start_message"
msgstr "You have received an invitation to join class"

#: app.py:1309
#, fuzzy
msgid "tutorial_class_title"
msgstr "Hide cheatsheet"

#: app.py:1309
msgid "tutorial_class_message"
msgstr ""
"كمعلم أو معلمة يمكنك انشاء صفوف ودعوة التلاميذ أو جعلهم ينضمون الى الصف "
"من خلال رابط. يمكنك معاينة البرامج التي ينشأها التلاميذ بالاضافة الى "
"احصائيات عن نشاط كل تلاميذك."

#: app.py:1311
msgid "tutorial_customize_class_title"
msgstr "تخصيص الصفوف"

#: app.py:1311
msgid "tutorial_customize_class_message"
msgstr ""
"يمكنك القيام بتخصيصات معينة للصفوف من خلال اخفاء مستويات و/أو مغامرات "
"معينة بالاضافة إلى تفعيلهم في تاريخ محدد تلقائياً."

#: app.py:1313
msgid "tutorial_own_adventures_title"
msgstr "انشاء مغامرات"

#: app.py:1313
msgid "tutorial_own_adventures_message"
msgstr ""
"يمكنك انشاء مغامراتك الخاصة بك واستخدامها كمهمات لتلاميذك. يمكنك انشاؤهم "
"هنا وتخصيصهم لصفوف معينة من خلال خاصية تخصيص الصفوف."

#: app.py:1315
msgid "tutorial_accounts_title"
msgstr "انشاء حسابات"

#: app.py:1315
msgid "tutorial_accounts_message"
msgstr ""
"يمكنك انشاء عدة حسابات في المرة الواحدة، عليك فقط تزويد اسم المستخدم "
"وكلمة المرور. يمكنك أيضاً أن تضيف هذا الحسابات إلى واحد من صفوفك بشكل "
"مباشر."

#: app.py:1317
msgid "tutorial_documentation_title"
msgstr "توثيق هيدي"

#: app.py:1317
#, fuzzy
msgid "tutorial_documentation_message"
msgstr "Customize adventure"

#: app.py:1319
msgid "teacher_tutorial_end_message"
msgstr "اضغط على \"الخطوة التالية\" لتبدأ كمعلم أو معلمة في هيدي!"

#: app.py:1329
msgid "tutorial_code_snippet"
msgstr ""
"{print} مرحباً أيها العالم!\n"
"{print} أنا أتعلم هيدي من خلال الدليل التوجيهي!"

#: app.py:1333 app.py:1343
msgid "invalid_tutorial_step"
msgstr ""

#: app.py:1504 website/auth.py:286 website/auth.py:341 website/auth.py:473
#: website/auth.py:498 website/auth.py:531 website/auth.py:650
#: website/auth.py:692 website/auth.py:742 website/auth.py:769
#: website/quiz.py:43 website/quiz.py:69 website/teacher.py:88
#: website/teacher.py:123 website/teacher.py:195 website/teacher.py:251
#: website/teacher.py:298 website/teacher.py:339 website/teacher.py:377
<<<<<<< HEAD
#: website/teacher.py:463 website/teacher.py:549
=======
#: website/teacher.py:450 website/teacher.py:522
>>>>>>> db196674
msgid "ajax_error"
msgstr "لقد حدث خطأ ما، يرجى المحاولة مرة أخرى."

#: app.py:1507
msgid "image_invalid"
msgstr "الصورة التي اخترتها غير صالحة."

#: app.py:1509
msgid "personal_text_invalid"
msgstr "النص الشخصي غير صالح."

#: app.py:1511 app.py:1517
msgid "favourite_program_invalid"
msgstr "البرنامج المفضل الذي اخترته غير صالح."

#: app.py:1531 app.py:1532
msgid "public_profile_updated"
msgstr "تم تحديث الملف الشخصي العام."

#: app.py:1569 app.py:1594
msgid "user_not_private"
msgstr "هذا الحساب إما غير موجود أو لا يوجد لديه ملف شخصي عام"

#: app.py:1602
msgid "invalid_teacher_invitation_code"
msgstr ""
"رمز الدعوة للمعلم غير صالح. لتصبح معلماً أو معلمةً تواصل معنا على "
"hedy@felienne.com."

#: utils.py:292
msgid "default_404"
msgstr "لم نستطع إيجاد تلك الصفحة..."

#: utils.py:294
msgid "default_403"
msgstr "ليس مصرحاً لك الوصول على ما يبدو..."

#: utils.py:296
msgid "default_500"
msgstr "حدث خطأ ما..."

#: content/error-messages.txt:1
msgid "Wrong Level"
msgstr ""
"لقد أدخلت برنامج هيدي صحيحاً ولكن ليس في المستوى المناسب. لقد كتبت "
"{offending_keyword} للمستوى {working_level}. تلميح: {tip}"

#: content/error-messages.txt:2
msgid "Incomplete"
msgstr ""
"أوه! لقد نسيت أن تكمل جزءاً من البرنامج! في السطر رقم {line_number}، عليك"
" أن تكمل كتابة الكود بعد {incomplete_command}."

#: content/error-messages.txt:3
msgid "Invalid"
msgstr ""
"{invalid_command} ليس أمراً برمجياً ضمن المستوى {level} من هيدي. هل كنت "
"تقصد الأمر {guessed_command}؟"

#: content/error-messages.txt:4
msgid "Invalid Space"
msgstr ""
"أوه! يوجد مسافة زائدة في بداية السطر رقم {line_number}، المسافات تربك "
"الحاسوب أحياناً. هل باستطاعتك أن تمسحها؟"

#: content/error-messages.txt:5
msgid "Has Blanks"
msgstr ""
"البرنامج الخاص بك غير مكتمل. عليك أن تستبدل الفراغات الموجودة وتضع مكانها"
" الكود الذي تريد للحاسوب أن ينفذه."

#: content/error-messages.txt:6
msgid "No Indentation"
msgstr ""
"لقد استخدمت عدداً غير كافي من الفراغات كإزاحة في السطر رقم {line_number}."
" لقد استخدمت {leading_spaces} إزاحات وهذا غير كافٍ. يجب عليك أن تبدأ كل "
"مجموعة جديدة من الكود ب {indent_size} إزاحات أكثر من السطر الذي يسبقها."

#: content/error-messages.txt:7
msgid "Unexpected Indentation"
msgstr ""
"لقد استخدمت عدداً أكثر من اللازم من الفراغات كإزاحة في السطر رقم "
"{line_number}. لقد استخدمت {leading_spaces} إزاحات وهذا أكثر من اللازم. "
"يجب عليك أن تبدأ كل مجموعة جديدة من الكود ب {indent_size} إزاحات أكثر من "
"السطر الذي يسبقها."

#: content/error-messages.txt:8
msgid "Parse"
msgstr ""
"الكود الذي أدخلته ليس مطابقاً لبرمجيات هيدي. يوجد خطأفي في السطر رقم "
"{location[0]} والموضع {location[1]}. لقد أدخلت الرمز {character_found} "
"لكن هذا غير مسموح به."

#: content/error-messages.txt:9
msgid "Unquoted Text"
msgstr ""
"انتبه! عند استعمال الأوامر اسأل أو قول يجب أن يكون النص بين علامات "
"الاقتباس \". على ما يبدو أنك نسيت اضافة واحدة منهم في مكان ما."

#: content/error-messages.txt:10
msgid "Unquoted Assignment"
msgstr ""
"ابتداء من هذا المستوى عليك وضع النص على يسار `هو` بين علامات الاقتباس. "
"لقد نسيت فعل ذلك مع النص {text}."

#: content/error-messages.txt:11
msgid "Unquoted Equality Check"
msgstr ""
"اذا كنت تريد فحص ما اذا كان المتغير مساويا لنص من عدة كلمات، هذه الكلمات "
"يجب أن تكون محاطة بعلامات الاقتباس!"

#: content/error-messages.txt:12
msgid "Var Undefined"
msgstr ""
"لقد قمت باستعمال المتغير {name} لكنك لم تقم بضبط قيمته ابتداء. من الممكن "
"أيضاً أنك كنت تريد استعمال الكلمة {name} ولكن نسيت وضع علامات الاقتباس."

#: content/error-messages.txt:13
msgid "Cyclic Var Definition"
msgstr ""
"يجب أن تضبط قيمة المتغير {name} قبل أن تستعمله على الجانب الأيسر من من "
"الأمر هو."

#: content/error-messages.txt:14
msgid "Lonely Echo"
msgstr ""
"لقد استعملت الأمر ردد قبل الأمر اسأل، أو استعملت الأمر ردد بدون استعمال "
"الأمر اسأل. قم باستعمال الأمر اسأل للحصول على اجابة أولاً ثم استعمل الأمر"
" ردد."

#: content/error-messages.txt:15
msgid "Too Big"
msgstr ""
"واو! برنامجك يحتوي على {lines_of_code} سطر برمجي! لكننا نستطيع معالجة "
"{max_lines} سطر برمجي كحد أقصى في هذا المستوى. اجعل برنامجك أصغر وحاول "
"مرة أخرى."

#: content/error-messages.txt:16
msgid "Invalid Argument Type"
msgstr ""
"لا يمكن استعمال الأمر {command} مع {invalid_argument} وذلك بسبب كونها "
"{invalid_type}. حاول تغيير {invalid_argument} الى {allowed_types}."

#: content/error-messages.txt:17
msgid "Invalid Argument"
msgstr ""
"لا يمكن استعمال الأمر {command} مع {invalid_argument}. حاول تغيير "
"{invalid_argument} الى {allowed_types}."

#: content/error-messages.txt:18
msgid "Invalid Type Combination"
msgstr ""
"لا يمكن استعمال {invalid_argument} و{invalid_argument_2} مع الأمر "
"{command} وذلك بسبب كون الأول{invalid_type} وكون الآخر {invalid_type_2}. "
"حاول تغيير {invalid_argument} الى {invalid_type_2} أو "
"{invalid_argument_2} الى {invalid_type}."

#: content/error-messages.txt:19
msgid "Unsupported Float"
msgstr ""
"لا ندعم الأرقام غير الصحيحة (الأرقام العشرية)حتى الان، ولكنها ستكون "
"مدعومة بعد عدة مستويات. في الوقت الحالي قم بتغيير {value} الر رقم صحيح."

#: content/error-messages.txt:20
msgid "Locked Language Feature"
msgstr ""
"أنت تستعمل {concept}! هذا مدهش، لكن {concept} غير متاح لك حالياً! سيتاح "
"لك استعماله في مستوى لاحق."

#: content/error-messages.txt:21
msgid "Missing Command"
msgstr "يبدو أنك نسيت استخدام أمر برمجي في السطر رقم {line_number}."

#: content/error-messages.txt:22
msgid "Missing Inner Command"
msgstr ""
"يبدو أنك نسيت استخدام أمر برمجي مع الجملة {command} التي استعملتها في "
"السطر رقم {line_number}."

#: content/error-messages.txt:23
#, fuzzy
msgid "Incomplete Repeat"
msgstr ""
"It looks like you forgot to use {command} with the repeat command you "
"used on line {line_number}."

#: content/error-messages.txt:24
msgid "Unsupported String Value"
msgstr "النصوص لا يمكن أن تحتوي على {invalid_value}."

#: content/error-messages.txt:25
msgid "ask_needs_var"
msgstr ""
"ابتداء من المستوى الثاني، نستخدم الأمر اسأل مع متغير. مثال: الاسم هو اسأل"
" ما اسمك؟"

#: content/error-messages.txt:26
msgid "echo_out"
msgstr ""
"لم نعد بحاجة الى الأمر ردد ابتداء من المستوى الثاني. يمكنك أن تكرر اجابة "
"سؤال ما من خلال استخدام الأمر اسأل والأمر قول. مثال: الاسم هو اسأل ما "
"اسمك؟ قول مرحبا الاسم"

#: content/error-messages.txt:27
msgid "space"
msgstr "مسافة إزاحة"

#: content/error-messages.txt:28
msgid "comma"
msgstr "فاصلة"

#: content/error-messages.txt:29
msgid "question mark"
msgstr "علامة سؤال"

#: content/error-messages.txt:30
msgid "newline"
msgstr "سطر جديد"

#: content/error-messages.txt:31
msgid "period"
msgstr "نقطة"

#: content/error-messages.txt:32
msgid "exclamation mark"
msgstr "علامة تعجب"

#: content/error-messages.txt:33
msgid "dash"
msgstr "علامة الشرطة"

#: content/error-messages.txt:34
msgid "star"
msgstr "علامة النجمة"

#: content/error-messages.txt:35
msgid "single quotes"
msgstr "علامة اقتباس أحادية"

#: content/error-messages.txt:36
msgid "double quotes"
msgstr "علامة اقتباس مزدوجة"

#: content/error-messages.txt:37
msgid "slash"
msgstr "علامة الخط المائل ناحية اليمين"

#: content/error-messages.txt:38
msgid "string"
msgstr "نص"

#: content/error-messages.txt:39
msgid "nested blocks"
msgstr "مجموعة ضمن مجموعة"

#: content/error-messages.txt:40
msgid "or"
msgstr "أو"

#: content/error-messages.txt:41
msgid "number"
msgstr "رقم"

#: content/error-messages.txt:42
msgid "integer"
msgstr "رقم"

#: content/error-messages.txt:43
msgid "float"
msgstr "رقم"

#: content/error-messages.txt:44
msgid "list"
msgstr "قائمة"

#: content/error-messages.txt:45
msgid "input"
msgstr "اجابة باستخدام اسأل"

#: templates/achievements.html:5
msgid "general"
msgstr "عام"

#: templates/achievements.html:9
msgid "programs_created"
msgstr "البرامج المنشأة"

#: templates/achievements.html:10
msgid "programs_saved"
msgstr "البرامج المحفوظة"

#: templates/achievements.html:11
msgid "programs_submitted"
msgstr "البرامج التي تم تسليمها"

#: templates/achievements.html:13 templates/achievements.html:26
msgid "teacher"
msgstr "معلم"

#: templates/achievements.html:16 templates/achievements.html:54
msgid "hidden"
msgstr "مخفي"

#: templates/achievements.html:23
msgid "hedy_achievements"
msgstr "انجازات هيدي"

#: templates/achievements.html:37 templates/achievements.html:51
#: templates/landing-page.html:89 templates/layout.html:92
#: templates/public-page.html:51
#, fuzzy
msgid "achievements_logo_alt"
msgstr "انجازات"

#: templates/achievements.html:38
#, fuzzy
msgid "achievements_check_icon_alt"
msgstr "لقد ا حصلت على انجاز!"

#: templates/cheatsheet.html:14
msgid "cheatsheet_title"
msgstr "ورقة غش"

#: templates/cheatsheet.html:15 templates/incl-menubar.html:4
#, fuzzy
msgid "hedy_logo_alt"
msgstr "Hedy logo"

#: templates/class-logs.html:10 templates/class-stats.html:22
#: templates/create-accounts.html:41 templates/customize-class.html:166
msgid "back_to_class"
msgstr "الرجوع الى صف"

#: templates/class-overview.html:14 templates/for-teachers.html:39
msgid "class_name_prompt"
msgstr "أدخل اسم الصف رجاء"

#: templates/class-overview.html:20 templates/class-overview.html:70
#: templates/create-accounts.html:16 templates/highscores.html:37
#: templates/login.html:10 templates/profile.html:89 templates/recover.html:9
#: templates/signup.html:10
msgid "username"
msgstr "اسم المستخدم"

#: templates/class-overview.html:21
msgid "last_login"
msgstr "اخر تسجيل دخول"

#: templates/class-overview.html:22
msgid "highest_level_reached"
msgstr "أعلى مستوى تم الوصول له"

#: templates/class-overview.html:23
msgid "number_programs"
msgstr "عدد البرامج"

#: templates/class-overview.html:24
msgid "programs"
msgstr "البرامج"

#: templates/class-overview.html:25 templates/create-accounts.html:17
#: templates/login.html:14 templates/reset.html:9 templates/signup.html:18
msgid "password"
msgstr "كلمة المرور"

#: templates/class-overview.html:26 templates/class-overview.html:73
#: templates/customize-adventure.html:52 templates/for-teachers.html:24
#: templates/for-teachers.html:52
msgid "remove"
msgstr "ازالة"

#: templates/class-overview.html:36
msgid "page"
msgstr "صفحة"

#: templates/class-overview.html:37
msgid "enter_password"
msgstr "أدخل كلمة سر جديدة ل"

#: templates/class-overview.html:37
msgid "password_change_prompt"
msgstr "هل أنت متأكد أنك تريد تغيير كلمة المرور هذه؟"

#: templates/class-overview.html:38
msgid "remove_student_prompt"
msgstr "هل أنت متأكد أنك تريد ازالة التلميذ من الصف؟"

#: templates/class-overview.html:46
#, fuzzy
msgid "add_students"
msgstr "تلاميذ"

#: templates/class-overview.html:47 templates/customize-class.html:5
msgid "customize_class"
msgstr "تخصيص الصف"

#: templates/class-overview.html:48
msgid "class_stats"
msgstr "احصائيات الصف"

#: templates/class-overview.html:49
#, fuzzy
msgid "class_logs"
msgstr "اخر تسجيل دخول"

#: templates/class-overview.html:52 templates/customize-adventure.html:74
msgid "back_to_teachers_page"
msgstr "الرجوع الى صفحة المعلم"

#: templates/class-overview.html:56
#, fuzzy
msgid "add_students_options"
msgstr "انشاء حسابات للتلاميذ"

#: templates/class-overview.html:58
#, fuzzy
msgid "copy_link_success"
msgstr "انسخ الرابط لمشاركته"

#: templates/class-overview.html:58
#, fuzzy
msgid "copy_join_link"
msgstr "الرجاء نسخ هذا الرابط ولصقه في تبويبة جديدة:"

#: templates/class-overview.html:59
msgid "invite_prompt"
msgstr "أدخل اسم مستخدم"

#: templates/class-overview.html:59
#, fuzzy
msgid "invite_by_username"
msgstr "يجب أن تكون جميع أسماء المستخدمين لا نظير لها."

#: templates/class-overview.html:60 templates/create-accounts.html:45
msgid "create_accounts"
msgstr "انشاء عدة حسابات"

#: templates/class-overview.html:65
msgid "pending_invites"
msgstr "الدعوات قيد الإنتظار"

#: templates/class-overview.html:71
msgid "invite_date"
msgstr "تاريخ الدعوة"

#: templates/class-overview.html:72
msgid "expiration_date"
msgstr "تاريخ انتهاء الصلاحية"

#: templates/class-overview.html:82 templates/profile.html:16
msgid "delete_invite_prompt"
msgstr "هل أنت متأكد أنك تريد حذف الدعوة الى هذا الصف؟"

#: templates/class-prejoin.html:7
msgid "class_already_joined"
msgstr "أنت بالفعل تلميذ في صف"

#: templates/class-prejoin.html:9 templates/error-page.html:6
#, fuzzy
msgid "error_logo_alt"
msgstr "Error logo"

#: templates/class-prejoin.html:11
msgid "goto_profile"
msgstr "الذهاب الى ملفي الشخصي"

#: templates/class-prejoin.html:15 templates/profile.html:13
msgid "prompt_join_class"
msgstr "هل تريد الإنضمام الى هذا الصف؟"

#: templates/class-prejoin.html:17 website/teacher.py:181
msgid "join_prompt"
msgstr "يجب أن يكون لديك حساب لتنضم الى صف. هل تريد تسجيل الدحول الآن؟"

#: templates/class-prejoin.html:17 templates/profile.html:15
msgid "join_class"
msgstr "انضم الى صف"

#: templates/code-page.html:8 templates/for-teachers.html:9
msgid "next_step_tutorial"
msgstr "الخطوة التالية >>>"

#: templates/code-page.html:34 templates/code-page.html:44
#: templates/customize-class.html:28 templates/customize-class.html:64
#: templates/customize-class.html:71 templates/customize-class.html:95
#: templates/level-page.html:6 templates/level-page.html:11
#: templates/quiz.html:8 templates/view-program-page.html:12
#: templates/view-program-page.html:28
msgid "level_title"
msgstr "مستوى"

#: templates/create-accounts.html:5
msgid "create_multiple_accounts"
msgstr "انشاء عدة حسابات"

#: templates/create-accounts.html:7
msgid "accounts_intro"
msgstr ""
"في هذه الصفحة تستطيع انشاء حسابات لعدة تلاميذ في نفس الوقت. من الممكن "
"أيضاً اضافتهم مباشرة إلى واحد من الصفوف الخاصة بك. عند الضغط على الزر "
"الأخضر مع علامة ال +، يمكنك إضافة صفوف جديدة. يمكنك حذف صف معين عند الضغط"
" على الإشارة الحمراء التابعة له. يجب عدم وجود صفوف فارغة عند الضغط على "
"\"انشاء الحسابات\". الرجاء الإنتباه إلى أن كل اسم مستخدم و بريد إلكتروني "
"يجب أن يكون لا نظير له، وأن كلمة المرور يجب أن تحتوي <b> على الأقل</b> "
"على ستة أحرف."

#: templates/create-accounts.html:10
msgid "create_accounts_prompt"
msgstr "هل أنت متأكد أنك تريد انشاء هذه الحسابات؟"

#: templates/create-accounts.html:25
#, fuzzy
msgid "download_login_credentials"
msgstr ""

#: templates/create-accounts.html:29 templates/layout.html:22
#: templates/signup.html:66
msgid "yes"
msgstr "نعم"

#: templates/create-accounts.html:33 templates/layout.html:23
#: templates/signup.html:70
msgid "no"
msgstr "لا"

#: templates/create-accounts.html:44 templates/programs.html:23
msgid "reset_view"
msgstr "اعادة ضبط"

#: templates/customize-adventure.html:5
msgid "customize_adventure"
msgstr "تخصيص مغامرة"

#: templates/customize-adventure.html:7
msgid "update_adventure_prompt"
msgstr "هل أنت متأكد أنك تريد تعديل هذه المغامرة؟"

#: templates/customize-adventure.html:10
msgid "general_settings"
msgstr "اعدادات عامة"

#: templates/customize-adventure.html:12 templates/for-teachers.html:20
#: templates/for-teachers.html:47
msgid "name"
msgstr "الاسم"

#: templates/customize-adventure.html:16 templates/customize-adventure.html:18
#: templates/explore.html:28 templates/explore.html:57
#: templates/explore.html:85 templates/for-teachers.html:48
#: templates/programs.html:12 templates/programs.html:37
#: templates/programs.html:45
msgid "level"
msgstr "مستوى"

#: templates/customize-adventure.html:25
msgid "adventure_exp_1"
msgstr ""
"اكتب مغامرتك المفضلة على الجانب الأيسر. بعد إنشاء مغامرتك ، يمكنك تضمينها"
" في أحد الصفوف الخاصة بك من خلال \"التخصيصات\". إذا كنت تريد تضمين أمر "
"برمجي في مغامرتك، فيرجى استخدام مرساة الكود مثل هذا:"

#: templates/customize-adventure.html:31
msgid "adventure_exp_2"
msgstr ""
"إذا كنت تريد إظهار مقتطفات برمجيةفعلية ، على سبيل المثال لإعطاء التلاميذ "
"قالبًا أو مثالاً على البرامج. الرجاء استخدام المراسي المسبقة مثل هذا:"

#: templates/customize-adventure.html:33 templates/customize-adventure.html:36
msgid "hello_world"
msgstr ""

#: templates/customize-adventure.html:39
msgid "adventure_exp_3"
msgstr ""
"يمكنك استخدام زر \"معاينة\" لعرض نسخة مصممة من مغامرتك. لعرض المغامرة على"
" صفحة مخصصة ، اختر \"عرض\" من صفحة المعلمين."

#: templates/customize-adventure.html:43 templates/customize-class.html:28
#: templates/customize-class.html:94 templates/explore.html:22
#: templates/programs.html:18 templates/programs.html:38
#: templates/view-adventure.html:6
msgid "adventure"
msgstr "مغامرة"

#: templates/customize-adventure.html:44
msgid "template_code"
msgstr ""
"هنا شرح المغامرة الخاصة بي!\n"
"\n"
"بهذه الطريقة يمكنني أن أعرض أمراً برمجياً: <code> قول</code>\n"
"\n"
"ولكن في بعض الأحيان ربما تريد أن تعرض مقتطفاً برمجياً، مثل هذا:\n"
"<pre>\n"
"اسأل ما اسمك؟\n"
"ردد اه اذن اسمك هو\n"
"</pre>"

#: templates/customize-adventure.html:47
msgid "adventure_terms"
msgstr "أوافق على أن مغامرتي قد تصير متاحة على العام على هيدي."

#: templates/customize-adventure.html:50
msgid "preview"
msgstr "معاينة"

#: templates/customize-adventure.html:51 templates/customize-class.html:161
msgid "save"
msgstr "حفظ"

#: templates/customize-adventure.html:52 templates/for-teachers.html:63
msgid "delete_adventure_prompt"
msgstr "هل أنت متأكد أنك تريد حذف هذه المغامرة؟"

#: templates/customize-adventure.html:58
msgid "directly_add_adventure_to_classes"
msgstr ""

#: templates/customize-class.html:7
msgid "customize_class_exp_1"
msgstr ""
"أهلاً! في هذه الصفحة يمكنك تخصيص الصف الدراسي التابع لك. من خلال اختيار "
"المستويات والمغامرات، يمكنك تحديد ما يمكن أن يراه التلميذ. يمكنك أيضًا "
"إضافة مغامراتك التي تم إنشاؤها إلى المستويات. سيتم إضافة جميع المستويات "
"والمغامرات الأساسية بشكل افتراضي. <b> ملاحظة: </b> ليست كل المغامرات "
"متاحة لكل المستويات! القيام بإعدادات التخصيصات الخاصة بك يكون على النحو "
"التالي:"

#: templates/customize-class.html:10
msgid "customize_class_step_1"
msgstr "حدد المستويات للصف الخاص بك من خلال الضغط على \"أزرار المستوى\""

#: templates/customize-class.html:11
msgid "customize_class_step_2"
msgstr "ستظهر \"صناديق الإختيار\" للمغامرات المتاحة للمستويات المختارة"

#: templates/customize-class.html:12
msgid "customize_class_step_3"
msgstr "حدد المغامرات التي تريد إتاحتها"

#: templates/customize-class.html:13
msgid "customize_class_step_4"
msgstr "انقر فوق اسم مغامرة لتحديد/عدم تحديد هذه المغامرة لجميع المستويات"

#: templates/customize-class.html:14
msgid "customize_class_step_5"
msgstr "اضافة مغامرات شخصية"

#: templates/customize-class.html:15
msgid "customize_class_step_6"
msgstr "تحديد تاريخ الافتتاح لكل مستوى (يمكنك أيضًا تركه فارغًا)"

#: templates/customize-class.html:16
msgid "customize_class_step_7"
msgstr "تحديد إعدادات أخرى"

#: templates/customize-class.html:17
msgid "customize_class_step_8"
msgstr "اختر \"حفظ\" -> لقد انتهيت!"

#: templates/customize-class.html:20
msgid "customize_class_exp_2"
msgstr ""
"يمكنك دائمًا تغيير هذه الإعدادات لاحقًا. على سبيل المثال ، يمكنك إتاحة "
"مغامرات أو مستويات معينة أثناء التدريس في الصف. بهذه الطريقة يسهل عليك "
"تحديد المستوى والمغامرات التي سيعمل عليها تلاميذك. إذا كنت تريد إتاحة كل "
"شيء لصفك ، فمن الأسهل إزالة التخصيص بشكل كامل."

#: templates/customize-class.html:23
msgid "select_adventures"
msgstr "اختيار المغامرات"

#: templates/customize-class.html:59
msgid "opening_dates"
msgstr "تواريخ الافتتاح"

#: templates/customize-class.html:65
msgid "opening_date"
msgstr "تاريخ الافتتاح"

#: templates/customize-class.html:75 templates/customize-class.html:77
msgid "directly_available"
msgstr "افتتح مباشرة"

#: templates/customize-class.html:89
msgid "select_own_adventures"
msgstr "اختيار المغامرات الذاتية"

#: templates/customize-class.html:96 templates/customize-class.html:120
#: templates/profile.html:50 templates/profile.html:124
#: templates/profile.html:133 templates/signup.html:24 templates/signup.html:46
#: templates/signup.html:55
msgid "select"
msgstr "اختر"

#: templates/customize-class.html:114
msgid "other_settings"
msgstr "اعدادات أخرى"

#: templates/customize-class.html:119
msgid "option"
msgstr "خيار"

#: templates/customize-class.html:125
msgid "mandatory_mode"
msgstr "وضع المبرمج الإلزامي"

#: templates/customize-class.html:131
msgid "hide_cheatsheet"
msgstr "اخفاء ورقة الغش"

#: templates/customize-class.html:137
msgid "hide_keyword_switcher"
msgstr "اخفاء تبديل الكلمات المفتاحية"

#: templates/customize-class.html:143
msgid "hide_quiz"
msgstr "نهاية الفحص السريع"

#: templates/customize-class.html:149
#, fuzzy
msgid "hide_parsons"
msgstr "Hide parsons"

#: templates/customize-class.html:160
msgid "reset_adventure_prompt"
msgstr "هل أنت متأكد أنك تريد إعادة ضبط كل المغامرات المختارة؟"

#: templates/customize-class.html:160
msgid "reset_adventures"
msgstr "إعادة ضبط المغامرات المختارة"

#: templates/customize-class.html:164
msgid "remove_customizations_prompt"
msgstr "هل أنت متأكد أنك تريد إزالة التخصيصات المتعلقة بهذا الصف؟"

#: templates/customize-class.html:165
msgid "remove_customization"
msgstr "إزالة التخصيصات"

#: templates/customize-class.html:182
#, fuzzy
msgid "unsaved_class_changes"
msgstr "There are unsaved changes, are you sure you want to leave this page?"

#: templates/error-page.html:12
msgid "go_back_to_main"
msgstr "الرجوع الى الصفحة الرئيسية"

#: templates/explore.html:12 templates/landing-page.html:33
msgid "explore_programs"
msgstr "استكشف البرامج"

#: templates/explore.html:15
msgid "explore_explanation"
msgstr ""
"في هذه الصفحة يمكنك البحث في البرامج التي تم إنشاؤها بواسطة مستخدمي هيدي "
"الآخرين. يمكنك الإختيار بناء على مستوى هيدي والمغامرة. انقر فوق \"عرض "
"البرنامج\" لفتح البرنامج وتشغيله. البرامج ذات الرأس الأحمر تحتوي على خطأ."
" لا يزال بإمكانك فتح البرنامج ، ولكن تشغيله سيؤدي إلى حدوث خطأ. يمكنك "
"بالطبع محاولة إصلاحه! إذا كان المستخدم الذي أنشأ البرنامج لديه ملف تعريف "
"عام ، فيمكنك النقر فوق اسم المستخدم الخاص به لزيارة ملفه الشخصي. ستجد "
"هناك جميع برامجهم التي تم مشاركتها وأكثر من ذلك بكثير!"

#: templates/explore.html:34
msgid "language"
msgstr "اللغة"

#: templates/explore.html:41 templates/programs.html:24
msgid "search_button"
msgstr "البحث"

#: templates/explore.html:48
msgid "hedy_choice_title"
msgstr "اختيار هيدي"

#: templates/explore.html:60 templates/explore.html:88
msgid "creator"
msgstr "مبتكر"

#: templates/explore.html:66 templates/explore.html:94
msgid "view_program"
msgstr "عرض البرنامج"

#: templates/for-teachers.html:15 templates/profile.html:71
#: templates/profile.html:73
msgid "my_classes"
msgstr "صفوفي"

#: templates/for-teachers.html:22
msgid "students"
msgstr "تلاميذ"

#: templates/for-teachers.html:23 templates/for-teachers.html:32
#: templates/for-teachers.html:50 templates/for-teachers.html:61
msgid "view"
msgstr "عرض"

#: templates/for-teachers.html:33
msgid "delete_class_prompt"
msgstr "هل أنت متأكد أنك تريدحذف الصف؟"

#: templates/for-teachers.html:39
msgid "create_class"
msgstr "انشاء صف جديد"

#: templates/for-teachers.html:42
msgid "my_adventures"
msgstr "مغامراتي"

#: templates/for-teachers.html:49
msgid "last_update"
msgstr "اخر تحديث"

#: templates/for-teachers.html:51
msgid "edit"
msgstr ""

#: templates/for-teachers.html:69
msgid "adventure_prompt"
msgstr "الرجاء إدخال اسم المغامرة"

<<<<<<< HEAD
#: templates/for-teachers.html:62 website/teacher.py:544
=======
#: templates/for-teachers.html:69 website/teacher.py:517
>>>>>>> db196674
msgid "create_adventure"
msgstr "انشاء مغامرة"

#: templates/for-teachers.html:127
msgid "teacher_welcome"
msgstr ""
"مرحباً في هيدي! بكل فخر أنت الآن تمتلك حساباً كمعلم وذا يسمح لك بانشاء "
"صفوف ودعوة تلاميذ."

#: templates/highscores.html:5 templates/incl-menubar.html:23
#, fuzzy
msgid "highscores"
msgstr "النتيجة"

#: templates/highscores.html:8
#, fuzzy
msgid "highscore_explanation"
msgstr ""
"في هذه الصفحة يمكنك البحث في البرامج التي تم إنشاؤها بواسطة مستخدمي هيدي "
"الآخرين. يمكنك الإختيار بناء على مستوى هيدي والمغامرة. انقر فوق \"عرض "
"البرنامج\" لفتح البرنامج وتشغيله. البرامج ذات الرأس الأحمر تحتوي على خطأ."
" لا يزال بإمكانك فتح البرنامج ، ولكن تشغيله سيؤدي إلى حدوث خطأ. يمكنك "
"بالطبع محاولة إصلاحه! إذا كان المستخدم الذي أنشأ البرنامج لديه ملف تعريف "
"عام ، فيمكنك النقر فوق اسم المستخدم الخاص به لزيارة ملفه الشخصي. ستجد "
"هناك جميع برامجهم التي تم مشاركتها وأكثر من ذلك بكثير!"

#: templates/highscores.html:14
#, fuzzy
msgid "highscore_no_public_profile"
msgstr ""
"You don't have a public profile and are therefore not listed on the "
"highscores. Do you wish to create one?"

#: templates/highscores.html:17
#, fuzzy
msgid "create_public_profile"
msgstr "الملف العام"

#: templates/highscores.html:23
#, fuzzy
msgid "whole_world"
msgstr "The world"

#: templates/highscores.html:28
#, fuzzy
msgid "your_class"
msgstr "صفوفي"

#: templates/highscores.html:38 templates/landing-page.html:52
#: templates/public-page.html:16
msgid "achievements"
msgstr "انجازات"

#: templates/highscores.html:39
#, fuzzy
msgid "country_title"
msgstr "الرجاء اختيار بلد صحيح."

#: templates/highscores.html:40 templates/landing-page.html:88
#: templates/public-page.html:50
msgid "last_achievement"
msgstr "آخر انجاز تم تحقيقه"

#: templates/highscores.html:49 templates/programs.html:51
#, fuzzy
msgid "ago"
msgstr "{timestamp} ago"

#: templates/incl-adventure-tabs.html:14
#, fuzzy
msgid "parsons_title"
msgstr "Puzzle"

#: templates/incl-adventure-tabs.html:25
msgid "quiz_tab"
msgstr "انهاء الفحص السريع"

#: templates/incl-adventure-tabs.html:29
msgid "specific_adventure_mode"
msgstr "أنت حالياً في المغامرة '{adventure}'، اضغط على \"هيدي\" لعرض كل المغامرات."

#: templates/incl-adventure-tabs.html:44 templates/incl-adventure-tabs.html:57
msgid "example_code_header"
msgstr "مثال توضيحي"

#: templates/incl-editor-and-output.html:109
msgid "variables"
msgstr "المتغيرات"

#: templates/incl-editor-and-output.html:125
msgid "enter_text"
msgstr "أدخل الإجابة هنا..."

#: templates/incl-editor-and-output.html:126
msgid "enter"
msgstr "الدخول"

#: templates/incl-editor-and-output.html:136
msgid "already_program_running"
msgstr "هناك بالفعل برنامج اخر تحت التنفيذ، قم بانهاء ذلك البرنامج أولاً."

#: templates/incl-editor-and-output.html:136
msgid "run_code_button"
msgstr "تنفيذ البرنامج"

#: templates/incl-editor-and-output.html:137
msgid "stop_code_button"
msgstr "ايقاف البرنامج"

#: templates/incl-editor-and-output.html:148
#, fuzzy
msgid "next_exercise"
msgstr "Next exercise"

#: templates/incl-editor-and-output.html:150
msgid "edit_code_button"
msgstr "تعديل البرنامج"

#: templates/incl-editor-and-output.html:152
#, fuzzy
msgid "repair_program_logo_alt"
msgstr "Repair program icon"

#: templates/incl-editor-and-output.html:156
msgid "read_code_label"
msgstr "القراءة بصوت عال"

#: templates/incl-editor-and-output.html:166
#: templates/incl-editor-and-output.html:175
msgid "regress_button"
msgstr "الرجوع الى المستوى {level}"

#: templates/incl-editor-and-output.html:169
#: templates/incl-editor-and-output.html:178 templates/quiz.html:153
msgid "advance_button"
msgstr "الذهاب الى المستوى {level}"

#: templates/incl-editor-and-output.html:192
msgid "developers_mode"
msgstr "وضع المبرمج"

#: templates/incl-menubar.html:5
msgid "nav_start"
msgstr "صفحة البدأ"

#: templates/incl-menubar.html:6
msgid "nav_hedy"
msgstr "هيدي"

#: templates/incl-menubar.html:7
msgid "nav_explore"
msgstr "استكشف"

#: templates/incl-menubar.html:8
msgid "nav_learn_more"
msgstr "المزيد من المعلومات"

#: templates/incl-menubar.html:13 templates/public-page.html:56
msgid "program_header"
msgstr "برامجي"

#: templates/incl-menubar.html:24
msgid "my_achievements"
msgstr "مغامراتي"

#: templates/incl-menubar.html:25
msgid "my_account"
msgstr "حسابي"

#: templates/incl-menubar.html:27
msgid "for_teachers"
msgstr "للمعلمين"

#: templates/incl-menubar.html:29
msgid "logout"
msgstr "تسجيل الخروج"

#: templates/incl-menubar.html:34 templates/login.html:17
#: templates/signup.html:130
msgid "login"
msgstr "تسجيل الدخول"

#: templates/incl-menubar.html:46
msgid "search"
msgstr "ابحث..."

#: templates/incl-menubar.html:51
msgid "keyword_support"
msgstr "الأوامر البرمجية المترجمة"

#: templates/incl-menubar.html:59
msgid "non_keyword_support"
msgstr "المحتوى المترجم"

#: templates/landing-page.html:6
msgid "welcome"
msgstr "مرحباً"

#: templates/landing-page.html:6
msgid "welcome_back"
msgstr "مرحباً بعودتك"

#: templates/landing-page.html:11
#, fuzzy
msgid "teacher_tutorial_logo_alt"
msgstr "اضغط على \"الخطوة التالية\" لتبدأ كمعلم أو معلمة في هيدي!"

#: templates/landing-page.html:13
msgid "start_teacher_tutorial"
msgstr "بدء الدليل التوجيهي للمعلم"

#: templates/landing-page.html:18
#, fuzzy
msgid "hedy_tutorial_logo_alt"
msgstr "بدء الدليل التوجيهي"

#: templates/landing-page.html:20
msgid "start_hedy_tutorial"
msgstr "بدء الدليل التوجيهي"

#: templates/landing-page.html:25
#, fuzzy
msgid "start_programming_logo_alt"
msgstr "ابدأ البرمجة"

#: templates/landing-page.html:27
msgid "start_programming"
msgstr "ابدأ البرمجة"

#: templates/landing-page.html:31
#, fuzzy
msgid "explore_programs_logo_alt"
msgstr "استكشف البرامج"

#: templates/landing-page.html:39
msgid "your_account"
msgstr "ملفك الشخصي"

#: templates/landing-page.html:43 templates/landing-page.html:45
#: templates/profile.html:36 templates/public-page.html:7
#: templates/public-page.html:9
#, fuzzy
msgid "profile_logo_alt"
msgstr "تم تحديث الملف الشخصي."

#: templates/landing-page.html:59
msgid "no_public_profile"
msgstr "ليس لديك نص ملف شخصي عام حتى الآن ..."

#: templates/landing-page.html:66 templates/landing-page.html:68
#: templates/public-page.html:28 templates/public-page.html:30
msgid "amount_created"
msgstr "البرامج المنشأة"

#: templates/landing-page.html:72 templates/landing-page.html:74
#: templates/public-page.html:34 templates/public-page.html:36
msgid "amount_saved"
msgstr "البرامج المحفوظة"

#: templates/landing-page.html:78 templates/landing-page.html:80
#: templates/public-page.html:40 templates/public-page.html:42
msgid "amount_submitted"
msgstr "البرامج المرسلة"

#: templates/landing-page.html:95
msgid "your_last_program"
msgstr "آخر برنامج تم حفظه"

#: templates/layout.html:31
msgid "ok"
msgstr "حسناً"

#: templates/layout.html:32
msgid "cancel"
msgstr "الغاء"

#: templates/layout.html:45 templates/programs.html:66
#: templates/programs.html:74
msgid "copy_link_to_share"
msgstr "انسخ الرابط لمشاركته"

#: templates/layout.html:91
msgid "achievement_earned"
msgstr "لقد ا حصلت على انجاز!"

#: templates/learn-more.html:7
msgid "mailing_title"
msgstr "اشترك في نشرة هيدي الإخبارية"

#: templates/learn-more.html:9 templates/profile.html:92
#: templates/recover.html:9 templates/signup.html:14
msgid "email"
msgstr "البريد الإلكتروني"

#: templates/learn-more.html:13
msgid "surname"
msgstr "الاسم الأول"

#: templates/learn-more.html:17
msgid "lastname"
msgstr "اسم العائلة"

#: templates/learn-more.html:21 templates/profile.html:131
#: templates/signup.html:53
msgid "country"
msgstr "البلد"

#: templates/learn-more.html:30
msgid "subscribe"
msgstr "اشترك"

#: templates/learn-more.html:31
msgid "required_field"
msgstr "مطلوب تعبئة الحقول مع علامة ال *"

#: templates/learn-more.html:33
msgid "previous_campaigns"
msgstr "عرض الحملات السابقة"

#: templates/level-page.html:8
msgid "step_title"
msgstr "المهمة"

#: templates/level-page.html:12
msgid "save_code_button"
msgstr "حفظ البرنامج"

#: templates/level-page.html:13
msgid "share_code_button"
msgstr "حفظ ومشاركة البرنامج"

#: templates/level-page.html:30
msgid "try_button"
msgstr "حاول"

#: templates/login.html:8
msgid "login_long"
msgstr "الدخول الى حسابك"

#: templates/login.html:21 website/auth.py:299
msgid "no_account"
msgstr "ليس لديك حساب؟"

#: templates/login.html:23 templates/signup.html:7 templates/signup.html:124
msgid "create_account"
msgstr "انشاء حساب"

#: templates/login.html:28
msgid "forgot_password"
msgstr "هل نسيت كلمة المرور؟"

#: templates/main-page.html:8
msgid "main_title"
msgstr "هيدي"

#: templates/main-page.html:9
msgid "main_subtitle"
msgstr "لغة برمجة متدرجة"

#: templates/main-page.html:12
msgid "try_it"
msgstr "جرب ذلك"

#: templates/parsons.html:6 templates/parsons.html:8
#, fuzzy
msgid "exercise"
msgstr "Exercise"

#: templates/parsons.html:27
#, fuzzy
msgid "what_should_my_code_do"
msgstr "What should my code do?"

#: templates/profile.html:4
msgid "account_overview"
msgstr "نظرة عامة على الحساب"

#: templates/profile.html:7 templates/profile.html:9
msgid "my_messages"
msgstr "رسائلي"

#: templates/profile.html:12
msgid "invite_message"
msgstr "لقد تلقيت دعوة للإنضمام إلى الصف"

#: templates/profile.html:13
msgid "sent_by"
msgstr "تم إرسال الدعوة من قبل"

#: templates/profile.html:16
msgid "delete_invite"
msgstr "حذف الدعوة"

#: templates/profile.html:22 templates/profile.html:24
msgid "public_profile"
msgstr "الملف العام"

#: templates/profile.html:26
#, fuzzy
msgid "visit_own_public_profile"
msgstr "ليس لديك نص ملف شخصي عام حتى الآن ..."

#: templates/profile.html:30
msgid "profile_picture"
msgstr "الصورة الشخصية"

#: templates/profile.html:43
msgid "personal_text"
msgstr "النص الشخصي"

#: templates/profile.html:44
msgid "your_personal_text"
msgstr "نصّك الشخصي..."

#: templates/profile.html:48
msgid "favourite_program"
msgstr "البرامج المفضلة"

#: templates/profile.html:59
msgid "public_profile_info"
msgstr ""
"بتحديد هذا الخانة أجعل ملفي الشخصي مرئيًا للجميع. انتبه على عدم مشاركة "
"معلومات شخصية مثل اسمك أو عنوان منزلك ، لأن الجميع سيتمكن من رؤيتها!"

#: templates/profile.html:62
msgid "update_public"
msgstr "تحديث الملف العام"

#: templates/profile.html:64 templates/profile.html:143
msgid "are_you_sure"
msgstr "هل أنت متأكد؟ لا يمكنك التراجع عن هذا الإجراء."

#: templates/profile.html:64
msgid "delete_public"
msgstr "حذف الملف العام"

#: templates/profile.html:78
msgid "self_removal_prompt"
msgstr "هل أنت متأكد أنك تريد مغادرة هذا الصف؟"

#: templates/profile.html:78
msgid "leave_class"
msgstr "مغادرة الصف"

#: templates/profile.html:84 templates/profile.html:87
msgid "settings"
msgstr "اعداداتي الشخصية"

#: templates/profile.html:95 templates/signup.html:40
msgid "birth_year"
msgstr "سنة الميلاد"

#: templates/profile.html:98 templates/signup.html:22
msgid "preferred_language"
msgstr "اللغة المفضلة"

#: templates/profile.html:108 templates/signup.html:32
msgid "preferred_keyword_language"
msgstr "اللغة المفضلة للأوامر البرمجية"

#: templates/profile.html:122 templates/signup.html:44
msgid "gender"
msgstr "الجنس"

#: templates/profile.html:125 templates/signup.html:47
msgid "female"
msgstr "بنت / أنثى"

#: templates/profile.html:126 templates/signup.html:48
msgid "male"
msgstr "ولد / ذكر"

#: templates/profile.html:127 templates/signup.html:49
msgid "other"
msgstr "آخر"

#: templates/profile.html:140
msgid "update_profile"
msgstr "تحديث الملف الشخصي"

#: templates/profile.html:143
msgid "destroy_profile"
msgstr "حذف الملف الشخصي"

#: templates/profile.html:145 templates/profile.html:147
#: templates/profile.html:160
msgid "change_password"
msgstr "تغيير كلمة المرور"

#: templates/profile.html:149
msgid "current_password"
msgstr "كلمة المرور الحالية"

#: templates/profile.html:153
msgid "new_password"
msgstr "كلمة المرور الجديدة"

#: templates/profile.html:157
msgid "repeat_new_password"
msgstr "أعد ادخال كلمة المرور"

#: templates/programs.html:7
msgid "recent"
msgstr "برامجي الأخيرة"

#: templates/programs.html:31 templates/view-program-page.html:7
msgid "submitted_header"
msgstr "هذا برنامج تسليمه ولا يمكن نعديله."

#: templates/programs.html:36
msgid "title"
msgstr "العنوان"

#: templates/programs.html:39 templates/view-program-page.html:8
msgid "last_edited"
msgstr "تاريخ آخر تعديل"

#: templates/programs.html:57
msgid "favourite_confirm"
msgstr "هل أنت متأكد أنك تريد تحديد هذا البرنامج كبرنامج المفضل؟"

#: templates/programs.html:65 templates/programs.html:70
msgid "open"
msgstr "افتح"

#: templates/programs.html:66 templates/programs.html:74
msgid "copy_clipboard"
msgstr "تم النسخ الى الحافظة (ذاكرة التخزين المؤقت) بنجاح"

#: templates/programs.html:67 templates/programs.html:71
msgid "delete_confirm"
msgstr "هل أنت متأكد من أنك تريد حذف البرنامج؟"

#: templates/programs.html:67 templates/programs.html:71
msgid "delete"
msgstr "حذف"

#: templates/programs.html:73
msgid "unshare_confirm"
msgstr "هل أنت متأكد من أنك تريد جعل البرنامج خاصاً/سرّياً؟"

#: templates/programs.html:73
msgid "unshare"
msgstr "الغاء المشاركة"

#: templates/programs.html:75
msgid "submit_warning"
msgstr "هل أنت متأكد أنك تريد ارسال هذا البرنامج؟"

#: templates/programs.html:75
msgid "submit_program"
msgstr "ارسال"

#: templates/programs.html:78
msgid "share_confirm"
msgstr "هل أنت متأكد من أنك تريد جعل البرنامج عاماً/علنياً؟"

#: templates/programs.html:78
msgid "share"
msgstr "مشاركة"

#: templates/programs.html:84
msgid "no_programs"
msgstr "ليس لديك أي برامج بعد."

#: templates/programs.html:86
msgid "write_first_program"
msgstr "اكتب أول برامجك!"

#: templates/public-page.html:85
msgid "no_shared_programs"
msgstr "ليس لديه برامج تم مشاركتها..."

#: templates/quiz.html:4
#, fuzzy
msgid "quiz_logo_alt"
msgstr "Quiz logo"

#: templates/quiz.html:7
msgid "start_quiz"
msgstr "بدء الفحص السريع"

#: templates/quiz.html:13
msgid "go_to_first_question"
msgstr "الذهاب الى السؤال ١"

#: templates/quiz.html:22 templates/quiz.html:24 templates/quiz.html:105
msgid "question"
msgstr "السؤال"

#: templates/quiz.html:39
msgid "hint"
msgstr "تلميح؟"

#: templates/quiz.html:51 templates/quiz.html:59 templates/quiz.html:69
#: templates/quiz.html:77 templates/quiz.html:87 templates/quiz.html:95
msgid "submit_answer"
msgstr "إجابة السؤال"

#: templates/quiz.html:112
msgid "feedback_success"
msgstr "أحسنت!"

#: templates/quiz.html:117
msgid "feedback_failure"
msgstr "إجابة خاطئة!"

#: templates/quiz.html:125
msgid "correct_answer"
msgstr "الإجابة الصحيحة هي"

#: templates/quiz.html:134
msgid "go_to_question"
msgstr "الذهاب إلى السؤال"

#: templates/quiz.html:137
msgid "go_to_quiz_result"
msgstr "الذهاب إلى نتيجة الفحص السريع"

#: templates/quiz.html:144
msgid "end_quiz"
msgstr "نهاية الفحص السريع"

#: templates/quiz.html:145
msgid "score"
msgstr "النتيجة"

#: templates/recover.html:7
msgid "recover_password"
msgstr "طلب إعادة ضبط كلمة المرور"

#: templates/recover.html:12
msgid "send_password_recovery"
msgstr "ارسال رابط لاسترجاع كلمة المرور"

#: templates/reset.html:7 templates/reset.html:18
msgid "reset_password"
msgstr "اعادة ضبط كلمة المرور"

#: templates/reset.html:13
msgid "password_repeat"
msgstr "اعادة كلمة المرور"

#: templates/signup.html:8
msgid "create_account_explanation"
msgstr "يسمح لك امتلاك حسابك الخاص بحفظ برامجك."

#: templates/signup.html:62
msgid "programming_experience"
msgstr "هل لديك خبرة سابقة في البرمجة؟"

#: templates/signup.html:76
msgid "languages"
msgstr "أي من لغات البرمجة التالية استخدمتها من قبل؟"

#: templates/signup.html:87
msgid "other_block"
msgstr "لغة برمجة أخرى تستعمل اللبنات البرمجية"

#: templates/signup.html:99
msgid "other_text"
msgstr "لغة برمجية نصّية أخرى"

#: templates/signup.html:107
msgid "request_teacher"
msgstr "هل ترغب في التقدم بطلب للحصول على حساب المعلم؟"

#: templates/signup.html:111
msgid "subscribe_newsletter"
msgstr "اشترك في النشرة الإخبارية"

#: templates/signup.html:115
msgid "agree_with"
msgstr "أوافق على"

#: templates/signup.html:115
msgid "privacy_terms"
msgstr "شروط الخصوصية"

#: templates/signup.html:121
msgid "agree_third_party"
msgstr ""
"أوافق على أن يتم الاتصال بي من قبل شركاء جامعة لايدن (Leiden) مع عروض "
"تسويقية (اختياري)"

#: templates/signup.html:129
msgid "already_account"
msgstr "هل لديك حساب بالفعل؟"

#: templates/teacher-invitation.html:5
msgid "teacher_invitation_require_login"
msgstr ""
"لإعداد ملفك الشخصي كمعلم ، سنحتاج منك تسجيل الدخول. إذا لم يكن لديك حساب "
"، فالرجاء إنشاء حساب."

#: templates/view-program-page.html:13
msgid "by"
msgstr "عند"

#: website/achievements.py:170
msgid "percentage_achieved"
msgstr "أنجزه {percentage}{٪} من المستخدمين"

#: website/admin.py:18 website/admin.py:84 website/admin.py:105
#: website/admin.py:124 website/admin.py:131 website/admin.py:138
#: website/admin.py:162
msgid "title_admin"
msgstr "هيدي - صفحة الإدارة"

#: website/auth.py:186 website/auth.py:200 website/auth.py:288
#: website/auth.py:422 website/auth.py:427 website/auth.py:475
#: website/auth.py:652 website/auth.py:661 website/auth.py:694
#: website/auth.py:744 website/auth.py:751 website/auth.py:771
#: website/teacher.py:300 website/teacher.py:341
msgid "username_invalid"
msgstr "اسم المستخدم الخاص بك غير صالح."

#: website/auth.py:188 website/auth.py:202
msgid "username_special"
msgstr "اسم المستخدم لا يمكن أن يتضمن `:` أو `@`."

#: website/auth.py:190 website/auth.py:204
msgid "username_three"
msgstr "اسم المستخدم يجب أن يتكون من ثلاثة أحرف على الأقل."

#: website/auth.py:192 website/auth.py:208 website/auth.py:290
#: website/auth.py:477 website/auth.py:500 website/auth.py:512
#: website/auth.py:698
msgid "password_invalid"
msgstr "كلمة المرور الخاصة بك غير صالحة."

#: website/auth.py:194 website/auth.py:210
msgid "passwords_six"
msgstr "كلمة المرور يجب أن تتكون من ستة أحرف أو أكثر."

#: website/auth.py:206 website/auth.py:542 website/auth.py:773
#: website/auth.py:778
msgid "email_invalid"
msgstr "الرجاء ادخال بريد الكتروني صحيح."

#: website/auth.py:260 website/auth.py:522 website/auth.py:683
#: website/auth.py:726 website/auth.py:795
#, fuzzy
msgid "mail_error_change_processed"
msgstr ""
"Something went wrong when sending a validation mail, the changes are "
"still correctly processed."

#: website/auth.py:299
msgid "invalid_username_password"
msgstr "اسم المستخدم/كلمة المرور غير صحيحة."

#: website/auth.py:350 website/auth.py:502 website/auth.py:506
#: website/auth.py:702
msgid "repeat_match_password"
msgstr "كلمة المرور المكررة غير متطابقة."

#: website/auth.py:352 website/auth.py:533
msgid "language_invalid"
msgstr "الرجاء اختيار لغة صحيحة."

#: website/auth.py:354
msgid "agree_invalid"
msgstr "يجب أن توافق على شروط الخصوصية."

#: website/auth.py:356 website/auth.py:536
msgid "keyword_language_invalid"
msgstr ""
"الرجاء اختيار لغة صحيحة للكلمات المفتاحية (الأوامر البرمجية). اختر اللغة "
"الإنجليزية أو لغتك الخاصة."

#: website/auth.py:361 website/auth.py:547
msgid "year_invalid"
msgstr "الرجاء ادخال سنة بين ١٩٩٠ و {year}."

#: website/auth.py:364 website/auth.py:550
msgid "gender_invalid"
msgstr "الرجاء تحديد جنس صالح واختيار (أنثى ، ذكر ، أخرى)."

#: website/auth.py:367 website/auth.py:553
msgid "country_invalid"
msgstr "الرجاء اختيار بلد صحيح."

#: website/auth.py:369 website/auth.py:372 website/auth.py:555
#: website/auth.py:558
msgid "experience_invalid"
msgstr "الرجاء اختيار الخبرة بشكل صحيح (نعم ، لا)."

#: website/auth.py:375 website/auth.py:561
msgid "programming_invalid"
msgstr "الرجاء اختيار لغة برمجة بشكل صحيح."

#: website/auth.py:378
msgid "exists_username"
msgstr "اسم المستخدم هذا قيد الإستخدام بالفعل."

#: website/auth.py:380 website/auth.py:569
msgid "exists_email"
msgstr "البريد الاإلكتروني هذا قيد الإستخدام بالفعل."

#: website/auth.py:420 website/auth.py:435 website/auth.py:696
#: website/auth.py:706
msgid "token_invalid"
msgstr "الرمز الخاص بك غير صالح."

#: website/auth.py:479 website/auth.py:504 website/auth.py:700
msgid "password_six"
msgstr "كلمة المرور المختارة يجب أن تتكون من ستة أحرف على الأقل."

#: website/auth.py:482 website/auth.py:485
msgid "password_change_not_allowed"
msgstr "لا يمكنك تغيير كلمة المرور لهذا المستخدم."

#: website/auth.py:490
msgid "password_change_success"
msgstr "تم تغيير كلمة المرور للتلميذ الخاص بك بنجاح."

#: website/auth.py:524
msgid "password_updated"
msgstr "تم تحديث كلمة المرور."

#: website/auth.py:618
msgid "profile_updated"
msgstr "تم تحديث الملف الشخصي."

#: website/auth.py:621
msgid "profile_updated_reload"
msgstr "تم تحديث الملف الشخصي، سيتم إعادة تحميل الصفحة."

#: website/auth.py:685
msgid "sent_password_recovery"
msgstr ""
"ستصلك على الفور رسالة على البريد الإلكتروني مع التعليمات الخاصة بإعادة "
"ضبط كلمة المرور الخاصة بك."

#: website/auth.py:728
msgid "password_resetted"
msgstr ""
"تم إعادة ضبط كلمة المرور الخاصة بك بنجاح، سيتم إعادة تحويلك إلى صفحة "
"تسجيل الدخول."

#: website/auth.py:746
msgid "teacher_invalid"
msgstr "قيمة المعلم الخاصة بك غير صالحة."

#: website/auth.py:837
msgid "mail_welcome_verify_body"
msgstr ""
"تم انشاء حساب هيدي الخاص بك بنجاح. أهلاً بك!\n"
"الرجاء الضغط على هذا الرابط للتحقق من بريدك الإلكتروني: {link}"

#: website/auth.py:839
msgid "mail_change_password_body"
msgstr ""
"تم تغيير كلمة مرور هيدي الخاصة بك. إذا كنت أنت من قام/طلب هذا ، فكل شيء "
"على ما يرام.\n"
"إذا لم تقم بطلب/بفعل تغيير كلمة المرور الخاصة بك ، فيرجى الاتصال بنا على "
"الفور من خلال الرد على هذا البريد الإلكتروني."

#: website/auth.py:841
msgid "mail_recover_password_body"
msgstr ""
"من خلال الضغط على هذا الرابط ، يمكنك ضبط كلمة مرور جديدة لـهيدي. هذا "
"الرابط صالح لمدة <b> ٤ </b> ساعات.\n"
"إذا لم تطلب إعادة ضبط كلمة المرور ، فيرجى تجاهل هذا البريد الإلكتروني: "
"{link}"

#: website/auth.py:843
msgid "mail_reset_password_body"
msgstr ""
"تمت إعادة ضبط كلمة مرور هيدي الخاصة بك إلى كلمة مرور جديدة. إذا كنت أنت "
"من طلب/قام بهذا ، فكل شيء على ما يرام.\n"
"إذا لم تقم بطلب/بفعل تغيير كلمة المرور الخاصة بك ، فيرجى الاتصال بنا على "
"الفور من خلال الرد على هذا البريد الإلكتروني."

#: website/auth.py:845
msgid "mail_welcome_teacher_body"
msgstr ""
"<strong>مرحبًا!</strong>\n"
"تهانينا على حساب المعلم الجديد الخاص بك من هيدي. مرحبًا بك في المجتمع "
"العالمي لمعلمي هيدي!\n"
"\n"
"<strong> ما يمكن لحساب المعلم فعله </strong>\n"
"باستخدام حساب المعلم الخاص بك ، لديك خيار إنشاء الصفوف الدراسية. يمكن "
"لتلاميذك الانضمام إلى صفوفك ويمكنك رؤية تقدمهم. يتم إنشاء الصفوف وإدارتها"
" من خلال <a href=\"https://hedycode.com/for-teachers\">صفحةالمعلم</a>.\n"
"\n"
"<strong> كيفية مشاركة الأفكار </strong>\n"
"إذا كنت تستخدم هيدي في الصف ، فمن المحتمل أن يكون لديك أفكار للتحسين! "
"يمكنك مشاركة هذه الأفكار معنا في <a "
"href=\"https://github.com/Felienne/hedy/discussions/categories/ideas\"> "
"مناقشة الأفكار </a>.\n"
"\n"
"<strong> كيف تطلب المساعدة </strong>\n"
"إذا كان هناك أي شيء غير واضح ، فيمكنك النشر في <a "
"href=\"https://github.com/Felienne/hedy/discussions/categories/q-a\"> "
"مناقشة الأسئلة والأجوبة </a> أو <a href = \"mailto: hedy @ felienne.com "
"\"> أرسل إلينا بريدًا إلكترونيًا </a>.\n"
"\n"
"استمر في البرمجة!"

#: website/auth.py:851
msgid "mail_welcome_verify_subject"
msgstr "مرحباً بك في هيدي"

#: website/auth.py:853
msgid "mail_change_password_subject"
msgstr "تم تغيير كلمة مرور هيدي الخاصة بك"

#: website/auth.py:855
msgid "mail_recover_password_subject"
msgstr "طلب إعادة ضبط كلمة المرور."

#: website/auth.py:857
msgid "mail_reset_password_subject"
msgstr "تم إعادة ضبط كلمة مرور هيدي الخاصة بك"

#: website/auth.py:859
msgid "mail_welcome_teacher_subject"
msgstr "حساب هيدي الخاص بك كمعلم جاهز"

#: website/auth.py:863
msgid "user"
msgstr "مستخدم"

#: website/auth.py:868
msgid "mail_hello"
msgstr "مرحباً {username}!"

#: website/auth.py:870
msgid "mail_goodbye"
msgstr ""
"شكراً لك!\n"
"فريق هيدي"

#: website/auth.py:878
msgid "copy_mail_link"
msgstr "الرجاء نسخ هذا الرابط ولصقه في تبويبة جديدة:"

#: website/auth.py:879
msgid "link"
msgstr "الرابط"

#: website/parsons.py:20
#, fuzzy
msgid "exercise_doesnt_exist"
msgstr "This exercise doesn't exist"

#: website/programs.py:41
msgid "delete_success"
msgstr "تم حذف البرنامج بنجاح."

#: website/programs.py:55
msgid "save_prompt"
msgstr "يجب أن يكون لديك حساب لتتمكن من حفظ برنامجك. هل ترغب بتسجيل الدخول الآن؟"

#: website/programs.py:60
msgid "overwrite_warning"
msgstr ""
"لديك برنامج بهذا اإسم بالفعل، سيؤدي حفظ هذا البرنامج إلى استبدال البرنامج"
" القديم. هل أنت متأكد؟"

#: website/programs.py:87
msgid "save_parse_warning"
msgstr "هذا البرنامج يحتوي على خطأ، هل أنت متأكد أنك تريد حفظه؟"

#: website/programs.py:131 website/programs.py:132
msgid "save_success_detail"
msgstr "تم حفظ البرنامج بنجاح."

#: website/programs.py:160
msgid "share_success_detail"
msgstr "تم مشاركة البرنامج بنجاح."

#: website/programs.py:162
msgid "unshare_success_detail"
msgstr "تم التراجع عن مشاركة البرنامج بنجاح."

#: website/programs.py:202
msgid "favourite_success"
msgstr "تم ضبط البرنامج كمفضل."

<<<<<<< HEAD
#: website/quiz.py:45 website/quiz.py:71 website/teacher.py:469
=======
#: website/quiz.py:45 website/quiz.py:71 website/teacher.py:456
>>>>>>> db196674
msgid "level_invalid"
msgstr "هذا المستوى من هيدي غير صحيح."

#: website/quiz.py:60 website/quiz.py:86
msgid "question_doesnt_exist"
msgstr ""

#: website/quiz.py:73
#, fuzzy
msgid "question_invalid"
msgstr "الرمز الخاص بك غير صالح."

#: website/quiz.py:75
#, fuzzy
msgid "answer_invalid"
msgstr "كلمة المرور الخاصة بك غير صالحة."

#: website/quiz.py:83
msgid "too_many_attempts"
msgstr ""

#: website/statistics.py:37 website/statistics.py:51 website/teacher.py:27
#: website/teacher.py:35 website/teacher.py:209 website/teacher.py:231
#: website/teacher.py:243 website/teacher.py:310 website/teacher.py:349
msgid "retrieve_class_error"
msgstr "يمكن للمعلمين فقط استرجاع الصفوف"

#: website/statistics.py:41 website/statistics.py:55 website/teacher.py:38
#: website/teacher.py:131 website/teacher.py:150 website/teacher.py:212
#: website/teacher.py:234 website/teacher.py:246 website/teacher.py:313
#: website/teacher.py:352 website/teacher.py:364
msgid "no_such_class"
msgstr "لا وجود لهذا الصف في هيدي"

#: website/statistics.py:45
msgid "title_class statistics"
msgstr "احصائياتي"

#: website/statistics.py:59
#, fuzzy
msgid "title_class logs"
msgstr "هيدي - انضم الى صف"

#: website/teacher.py:74
msgid "title_class-overview"
msgstr "هيدي - نظرة عامة على الصف"

#: website/teacher.py:83
msgid "only_teacher_create_class"
msgstr "يمكن للمعلمين فقط انشاء صفوف!"

#: website/teacher.py:90 website/teacher.py:125
msgid "class_name_invalid"
msgstr "اسم هذا الصف غير صالح."

#: website/teacher.py:92 website/teacher.py:127
msgid "class_name_empty"
msgstr "لم تدخل اسم الصف!"

#: website/teacher.py:98
msgid "class_name_duplicate"
msgstr "لديك بالفعل صف بهذا الإسم."

<<<<<<< HEAD
#: website/teacher.py:162 website/teacher.py:178 website/teacher.py:576
=======
#: website/teacher.py:162 website/teacher.py:178 website/teacher.py:549
>>>>>>> db196674
msgid "invalid_class_link"
msgstr "رابط الانضمام للصف غير صالح."

#: website/teacher.py:166 website/teacher.py:168
msgid "title_join-class"
msgstr "هيدي - انضم الى صف"

#: website/teacher.py:222
msgid "title_customize-class"
msgstr "هيدي - تخصيص صف"

#: website/teacher.py:237
msgid "customization_deleted"
msgstr "تم حذف التخصيصات بنجاح."

#: website/teacher.py:290
msgid "class_customize_success"
msgstr "تم انشاء التخصيصات للصف بنجاح."

#: website/teacher.py:304
msgid "username_empty"
msgstr "لم تدخل اسم المستخدم!"

#: website/teacher.py:317
msgid "student_not_existing"
msgstr "اسم المستخدم غير موجود."

#: website/teacher.py:319
msgid "student_already_in_class"
msgstr "هذا التلميذ بالفعل موجود في الصف الخاص بك."

#: website/teacher.py:321
msgid "student_already_invite"
msgstr "هذا التلميذ بالفعل لديه دعوة قيد الإنتظار."

#: website/teacher.py:382
msgid "no_accounts"
msgstr "لا يوجد حسابات ليتم انشاءها."

#: website/teacher.py:392
msgid "unique_usernames"
msgstr "يجب أن تكون جميع أسماء المستخدمين لا نظير لها."

#: website/teacher.py:401
msgid "usernames_exist"
msgstr "اسم مستخدم واحد أو أكثر قيد الاستخدام بالفعل."

#: website/teacher.py:412
msgid "accounts_created"
msgstr "تم إنشاء الحسابات بنجاح."

#: website/teacher.py:418 website/teacher.py:423 website/teacher.py:436
<<<<<<< HEAD
#: website/teacher.py:480 website/teacher.py:523
=======
#: website/teacher.py:465 website/teacher.py:496
>>>>>>> db196674
msgid "retrieve_adventure_error"
msgstr "لا يسمح لك بعرض هذه المغامرة!"

#: website/teacher.py:430
msgid "title_view-adventure"
msgstr "هيدي - عرض مغامرة"

<<<<<<< HEAD
#: website/teacher.py:453
msgid "title_customize-adventure"
msgstr "هيدي - تخصيص مغامرة"

#: website/teacher.py:465
msgid "adventure_id_invalid"
msgstr "رمز المغامرة هذا غير صالح."

#: website/teacher.py:467 website/teacher.py:551
msgid "adventure_name_invalid"
msgstr "اسم المغامرة غير صالح."

#: website/teacher.py:471
msgid "content_invalid"
msgstr "هذه المغامرة غير صالحة"

#: website/teacher.py:473
msgid "adventure_length"
msgstr "المغامرة يجب أن تحتوي على ٢٠ حرفاً على الأقل."

#: website/teacher.py:475
msgid "public_invalid"
msgstr "اختيار الاتفاقية هذا غير صالح"

#: website/teacher.py:477
msgid "classes_invalid"
msgstr ""

#: website/teacher.py:488 website/teacher.py:558
msgid "adventure_duplicate"
msgstr "لديك بالفعل مغامرة بنفس هذا الإسم."

#: website/teacher.py:493 website/teacher.py:537
msgid "something_went_wrong_keyword_parsing"
msgstr ""

#: website/teacher.py:517
msgid "adventure_updated"
msgstr "تم تحديث المغامرة!"

#: website/teacher.py:553
=======
#: website/teacher.py:441
msgid "title_customize-adventure"
msgstr "هيدي - تخصيص مغامرة"

#: website/teacher.py:452
msgid "adventure_id_invalid"
msgstr "رمز المغامرة هذا غير صالح."

#: website/teacher.py:454 website/teacher.py:524
msgid "adventure_name_invalid"
msgstr "اسم المغامرة غير صالح."

#: website/teacher.py:458
msgid "content_invalid"
msgstr "هذه المغامرة غير صالحة"

#: website/teacher.py:460
msgid "adventure_length"
msgstr "المغامرة يجب أن تحتوي على ٢٠ حرفاً على الأقل."

#: website/teacher.py:462
msgid "public_invalid"
msgstr "اختيار الاتفاقية هذا غير صالح"

#: website/teacher.py:473 website/teacher.py:531
msgid "adventure_duplicate"
msgstr "لديك بالفعل مغامرة بنفس هذا الإسم."

#: website/teacher.py:478 website/teacher.py:510
msgid "something_went_wrong_keyword_parsing"
msgstr ""

#: website/teacher.py:490
msgid "adventure_updated"
msgstr "تم تحديث المغامرة!"

#: website/teacher.py:526
>>>>>>> db196674
msgid "adventure_empty"
msgstr "لم تدخل اسم المغامرة!"

#~ msgid "set_preferred_lang"
#~ msgstr ""
#~ "Hedy now supports preferred user "
#~ "languages. You can set one for "
#~ "your profile in \"My profile\""

#~ msgid "statistics"
#~ msgstr "My statistics"

#~ msgid "Empty Program"
#~ msgstr ""
#~ "You created an empty program. Type "
#~ "Hedy code in the left field and"
#~ " try again"

#~ msgid "level_not_translated"
#~ msgstr "This level is not translated in your language (yet)"

#~ msgid "unique_emails"
#~ msgstr "All mail addresses need to be unique."

#~ msgid "emails_exist"
#~ msgstr "One or more mail addresses is already in use."

#~ msgid "intro_text_landing_page"
#~ msgstr ""
#~ "Welcome to the wonderful world of "
#~ "Hedy! Here you can learn to "
#~ "program in small steps, without "
#~ "unnecessary complicated stuff. We start "
#~ "easy at level 1, and slowly build"
#~ " towards bigger and more complex "
#~ "programs! Choose one of the options "
#~ "below to get started"

#~ msgid "general_text_landing_page"
#~ msgstr "Start with level 1 explanations"

#~ msgid "start_programming"
#~ msgstr "Start programming"

#~ msgid "create_class_text"
#~ msgstr "Group your students into classes and change the content for each class."

#~ msgid "read_docs_text"
#~ msgstr ""
#~ "Visit our teacher's manual for lesson"
#~ " plans and common mistakes by "
#~ "students."

#~ msgid "read_docs"
#~ msgstr "Learn more about Hedy"

#~ msgid "story_text"
#~ msgstr "Make your own story"

#~ msgid "turtle_text"
#~ msgstr "Make a drawing with code"

#~ msgid "welcome"
#~ msgstr "Welcome"

#~ msgid "landing_page_intro"
#~ msgstr "مرحباً بك في عالم هيدي المدهش!"

#~ msgid "landing_page_teacher"
#~ msgstr "اذا لم تستخدم هيدي من قبل فإننا ننصحك البدء بالدليل التوجيهي للمعلمين."

#~ msgid "landing_page_student"
#~ msgstr "اذا لم تستخدم هيدي من قبل فإننا ننصحك البدء بالدليل التوجيهي."

#~ msgid "teacher_tutorial_start_title"
#~ msgstr "Hide cheatsheet"

#~ msgid "not_user"
#~ msgstr "لم تقم بتسجيل الدخول على ما يبدو!"

#~ msgid "welcome_landing_page"
#~ msgstr "مرحباً في هيدي!"

#~ msgid "welcome_back_landing_page"
#~ msgstr "مرحباً في هيدي!"

#~ msgid "directly_start_programming"
#~ msgstr "ابدأ البرمجة مباشرة"

#~ msgid "tutorial_code_output"
#~ msgstr "Hide cheatsheet"

#~ msgid "end"
#~ msgstr "انهاء"

#~ msgid "quiz_description"
#~ msgstr "هذه نهاية المستويات كافة! قم بعمل الفحص السريع الآن لتختبر معرفتك."

#~ msgid "go_to_quiz"
#~ msgstr "الذهاب الى الفحص السريع"

#~ msgid "go_to_level"
#~ msgstr "الذهاب إلى المستوى"

#~ msgid "results_quiz"
#~ msgstr "نتيجة الفحص السريع"

#~ msgid "correct"
#~ msgstr "اجابة صحيحة"

#~ msgid "incorrect"
#~ msgstr "إجابة خاطئة"

#~ msgid "attempt"
#~ msgstr "محاولة"

#~ msgid "go_to_answer"
#~ msgstr "الذهاب إلى الإجابة"

#~ msgid "minutes"
#~ msgstr "دقائق"

#~ msgid "hours"
#~ msgstr "ساعات"

#~ msgid "days"
#~ msgstr "أيام"

#~ msgid "ago"
#~ msgstr "{time} مضت"

#~ msgid "visible_columns"
#~ msgstr "خانات مرئية"

#~ msgid "latest_shared_program"
#~ msgstr "اخر برنامج تم مشاركته"

#~ msgid "remove_student"
#~ msgstr "ازالة تلميذ"

#~ msgid "rename_class"
#~ msgstr "اعادة تسمية الصف"

#~ msgid "remove_invite"
#~ msgstr "حذف الدعوة"

#~ msgid "class_link"
#~ msgstr "رابط الإنضمام الى الصف"

#~ msgid "invite_student"
#~ msgstr "دعوة تلميذ"

#~ msgid "start_parsons"
#~ msgstr "ابدأ البرمجة"

#~ msgid "go_to_first_exercise"
#~ msgstr "الذهاب الى السؤال ١"

#~ msgid "select_class"
#~ msgstr "اختر الصف"

#~ msgid "your_country"
#~ msgstr "ملفك الشخصي"

#~ msgid "public_profile_visit"
#~ msgstr "يمكنك زيارة ملفك العام! اضغط"

#~ msgid "public_profile_link"
#~ msgstr "هنا"

#~ msgid "email_repeat"
#~ msgstr "اعادة البريد اإلكتروني"

#~ msgid "repeat_match_email"
#~ msgstr "البريد الإلكتروني المكرر لا يتطابق."

#~ msgid "hello_world_snippet"
#~ msgstr "قول مرحباً أيها العالم!"

#~ msgid "delete_class"
#~ msgstr "حذف الصف بشكل نهائي"
<|MERGE_RESOLUTION|>--- conflicted
+++ resolved
@@ -3,11 +3,7 @@
 msgstr ""
 "Project-Id-Version: PACKAGE VERSION\n"
 "Report-Msgid-Bugs-To: \n"
-<<<<<<< HEAD
-"POT-Creation-Date: 2022-07-21 13:55+0200\n"
-=======
 "POT-Creation-Date: 2022-07-21 11:34+0200\n"
->>>>>>> db196674
 "PO-Revision-Date: 2022-07-06 09:05+0000\n"
 "Last-Translator: Anonymous <noreply@weblate.org>\n"
 "Language: ar\n"
@@ -65,11 +61,7 @@
 msgstr "هذا المستوى ليس متاحا لصفك الدراسي بعد"
 
 #: app.py:933 website/teacher.py:421 website/teacher.py:439
-<<<<<<< HEAD
-#: website/teacher.py:483 website/teacher.py:526
-=======
 #: website/teacher.py:468 website/teacher.py:499
->>>>>>> db196674
 msgid "no_such_adventure"
 msgstr "هذه المغامرة غير موجودة!"
 
@@ -346,11 +338,7 @@
 #: website/quiz.py:43 website/quiz.py:69 website/teacher.py:88
 #: website/teacher.py:123 website/teacher.py:195 website/teacher.py:251
 #: website/teacher.py:298 website/teacher.py:339 website/teacher.py:377
-<<<<<<< HEAD
-#: website/teacher.py:463 website/teacher.py:549
-=======
 #: website/teacher.py:450 website/teacher.py:522
->>>>>>> db196674
 msgid "ajax_error"
 msgstr "لقد حدث خطأ ما، يرجى المحاولة مرة أخرى."
 
@@ -756,7 +744,7 @@
 msgid "class_logs"
 msgstr "اخر تسجيل دخول"
 
-#: templates/class-overview.html:52 templates/customize-adventure.html:74
+#: templates/class-overview.html:52 templates/customize-adventure.html:59
 msgid "back_to_teachers_page"
 msgstr "الرجوع الى صفحة المعلم"
 
@@ -964,10 +952,6 @@
 msgid "delete_adventure_prompt"
 msgstr "هل أنت متأكد أنك تريد حذف هذه المغامرة؟"
 
-#: templates/customize-adventure.html:58
-msgid "directly_add_adventure_to_classes"
-msgstr ""
-
 #: templates/customize-class.html:7
 msgid "customize_class_exp_1"
 msgstr ""
@@ -1172,11 +1156,7 @@
 msgid "adventure_prompt"
 msgstr "الرجاء إدخال اسم المغامرة"
 
-<<<<<<< HEAD
-#: templates/for-teachers.html:62 website/teacher.py:544
-=======
 #: templates/for-teachers.html:69 website/teacher.py:517
->>>>>>> db196674
 msgid "create_adventure"
 msgstr "انشاء مغامرة"
 
@@ -2159,11 +2139,7 @@
 msgid "favourite_success"
 msgstr "تم ضبط البرنامج كمفضل."
 
-<<<<<<< HEAD
-#: website/quiz.py:45 website/quiz.py:71 website/teacher.py:469
-=======
 #: website/quiz.py:45 website/quiz.py:71 website/teacher.py:456
->>>>>>> db196674
 msgid "level_invalid"
 msgstr "هذا المستوى من هيدي غير صحيح."
 
@@ -2227,11 +2203,7 @@
 msgid "class_name_duplicate"
 msgstr "لديك بالفعل صف بهذا الإسم."
 
-<<<<<<< HEAD
-#: website/teacher.py:162 website/teacher.py:178 website/teacher.py:576
-=======
 #: website/teacher.py:162 website/teacher.py:178 website/teacher.py:549
->>>>>>> db196674
 msgid "invalid_class_link"
 msgstr "رابط الانضمام للصف غير صالح."
 
@@ -2284,11 +2256,7 @@
 msgstr "تم إنشاء الحسابات بنجاح."
 
 #: website/teacher.py:418 website/teacher.py:423 website/teacher.py:436
-<<<<<<< HEAD
-#: website/teacher.py:480 website/teacher.py:523
-=======
 #: website/teacher.py:465 website/teacher.py:496
->>>>>>> db196674
 msgid "retrieve_adventure_error"
 msgstr "لا يسمح لك بعرض هذه المغامرة!"
 
@@ -2296,49 +2264,6 @@
 msgid "title_view-adventure"
 msgstr "هيدي - عرض مغامرة"
 
-<<<<<<< HEAD
-#: website/teacher.py:453
-msgid "title_customize-adventure"
-msgstr "هيدي - تخصيص مغامرة"
-
-#: website/teacher.py:465
-msgid "adventure_id_invalid"
-msgstr "رمز المغامرة هذا غير صالح."
-
-#: website/teacher.py:467 website/teacher.py:551
-msgid "adventure_name_invalid"
-msgstr "اسم المغامرة غير صالح."
-
-#: website/teacher.py:471
-msgid "content_invalid"
-msgstr "هذه المغامرة غير صالحة"
-
-#: website/teacher.py:473
-msgid "adventure_length"
-msgstr "المغامرة يجب أن تحتوي على ٢٠ حرفاً على الأقل."
-
-#: website/teacher.py:475
-msgid "public_invalid"
-msgstr "اختيار الاتفاقية هذا غير صالح"
-
-#: website/teacher.py:477
-msgid "classes_invalid"
-msgstr ""
-
-#: website/teacher.py:488 website/teacher.py:558
-msgid "adventure_duplicate"
-msgstr "لديك بالفعل مغامرة بنفس هذا الإسم."
-
-#: website/teacher.py:493 website/teacher.py:537
-msgid "something_went_wrong_keyword_parsing"
-msgstr ""
-
-#: website/teacher.py:517
-msgid "adventure_updated"
-msgstr "تم تحديث المغامرة!"
-
-#: website/teacher.py:553
-=======
 #: website/teacher.py:441
 msgid "title_customize-adventure"
 msgstr "هيدي - تخصيص مغامرة"
@@ -2376,7 +2301,6 @@
 msgstr "تم تحديث المغامرة!"
 
 #: website/teacher.py:526
->>>>>>> db196674
 msgid "adventure_empty"
 msgstr "لم تدخل اسم المغامرة!"
 
