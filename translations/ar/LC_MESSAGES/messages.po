--- conflicted
+++ resolved
@@ -1,23 +1,18 @@
+
 msgid ""
 msgstr ""
 "Project-Id-Version: PACKAGE VERSION\n"
 "Report-Msgid-Bugs-To: \n"
-<<<<<<< HEAD
-"POT-Creation-Date: 2022-08-09 10:12+0200\n"
-"PO-Revision-Date: 2022-08-09 15:06+0000\n"
-=======
 "POT-Creation-Date: 2022-08-10 09:32+0200\n"
 "PO-Revision-Date: 2022-07-23 18:09+0000\n"
->>>>>>> 1534bae0
 "Last-Translator: Anonymous <noreply@weblate.org>\n"
+"Language: ar\n"
 "Language-Team: ar <LL@li.org>\n"
-"Language: ar\n"
+"Plural-Forms: nplurals=6; plural=n==0 ? 0 : n==1 ? 1 : n==2 ? 2 : "
+"n%100>=3 && n%100<=10 ? 3 : n%100>=11 ? 4 : 5;\n"
 "MIME-Version: 1.0\n"
 "Content-Type: text/plain; charset=utf-8\n"
 "Content-Transfer-Encoding: 8bit\n"
-"Plural-Forms: nplurals=6; plural=n==0 ? 0 : n==1 ? 1 : n==2 ? 2 : n%100>=3 "
-"&& n%100<=10 ? 3 : n%100>=11 ? 4 : 5;\n"
-"X-Generator: Weblate 4.14-dev\n"
 "Generated-By: Babel 2.10.1\n"
 
 #: app.py:418
@@ -1144,9 +1139,8 @@
 msgstr "عرض"
 
 #: templates/for-teachers.html:24
-#, fuzzy
 msgid "duplicate"
-msgstr "Duplicate"
+msgstr ""
 
 #: templates/for-teachers.html:35
 msgid "delete_class_prompt"
@@ -2507,4 +2501,4 @@
 #~ msgstr "قول مرحباً أيها العالم!"
 
 #~ msgid "current_password"
-#~ msgstr "كلمة المرور الحالية"+#~ msgstr "كلمة المرور الحالية"
