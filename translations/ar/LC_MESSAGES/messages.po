--- conflicted
+++ resolved
@@ -1690,8 +1690,6 @@
 msgid "surname"
 msgstr "الاسم الأول"
 
-<<<<<<< HEAD
-=======
 #, fuzzy
 msgid "survey_skip"
 msgstr "Don't show this again"
@@ -1700,7 +1698,6 @@
 msgid "survey_submit"
 msgstr "Submit"
 
->>>>>>> f7e3be19
 msgid "tag_in_adventure"
 msgstr ""
 
@@ -2125,9 +2122,6 @@
 
 #~ msgid "tag_deleted"
 #~ msgstr "لقد تم حذف العلامة"
-<<<<<<< HEAD
-=======
 
 #~ msgid "no_tags"
 #~ msgstr "لا يوجد علامات"
->>>>>>> f7e3be19
