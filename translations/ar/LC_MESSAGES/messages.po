# Arabic translations for PROJECT.
# Copyright (C) 2023 ORGANIZATION
# This file is distributed under the same license as the PROJECT project.
# FIRST AUTHOR <EMAIL@ADDRESS>, 2023.
#
msgid ""
msgstr ""
"Project-Id-Version: PROJECT VERSION\n"
"Report-Msgid-Bugs-To: EMAIL@ADDRESS\n"
"POT-Creation-Date: 2000-01-01 00:00+0000\n"
"PO-Revision-Date: 2025-01-31 06:48+0000\n"
"Last-Translator: Anonymous <noreply@weblate.org>\n"
"Language-Team: ar <LL@li.org>\n"
"Language: ar\n"
"MIME-Version: 1.0\n"
"Content-Type: text/plain; charset=utf-8\n"
"Content-Transfer-Encoding: 8bit\n"
"Plural-Forms: nplurals=6; plural=(n==0 ? 0 : n==1 ? 1 : n==2 ? 2 : n%100>=3 && n%100<=10 ? 3 : n%100>=0 && n%100<=2 ? 4 : 5);\n"
"X-Generator: Weblate 5.10-dev\n"
"Generated-By: Babel 2.14.0\n"

#, fuzzy
msgid "Access Before Assign"
msgstr "لقد حاولت استخدام المتغير {name} في السطر {access_line_number}، لكنك قمت بتعيينه على السطر {definition_line_number}. قم بتعيين متغير قبل استخدامه."

#, fuzzy
msgid "Cyclic Var Definition"
msgstr "يجب أن تضبط قيمة المتغير `{variable}` قبل أن تستعمله على الجانب الأيسر من من الأمر هو."

#, fuzzy
msgid "Else Without If Error"
msgstr ""

#, fuzzy
msgid "Function Undefined"
msgstr ""

#, fuzzy
msgid "Has Blanks"
msgstr "البرنامج الخاص بك غير مكتمل. عليك أن تستبدل الفراغات الموجودة وتضع مكانها الكود الذي تريد للحاسوب أن ينفذه."

#, fuzzy
msgid "Incomplete"
msgstr ""

#, fuzzy
msgid "Incomplete Repeat"
msgstr "يبدو أنك نسيت إستخدام أمر مع أمر `{repeat}` الذي إستخدمته في السطر {line_number}."

#, fuzzy
msgid "Invalid"
msgstr "`{invalid_command}` ليس أمراً برمجياً ضمن المستوى {level} من هيدي. هل كنت تقصد الأمر `{guessed_command}`؟"

#, fuzzy
msgid "Invalid Argument"
msgstr "لا يمكن استعمال الأمر `{command}` مع `{invalid_argument}`. حاول تغيير `{invalid_argument}` الى {allowed_types}."

#, fuzzy
msgid "Invalid Argument Type"
msgstr "لا يمكن استعمال الأمر `{command}` مع `{invalid_argument}` وذلك بسبب كونها {invalid_type}. حاول تغيير `{invalid_argument}` الى {allowed_types}."

#, fuzzy
msgid "Invalid At Command"
msgstr ""

#, fuzzy
msgid "Invalid Space"
msgstr "أوه! يوجد مسافة زائدة في بداية السطر رقم {line_number}، المسافات تربك الحاسوب أحياناً. هل باستطاعتك أن تمسحها؟"

#, fuzzy
msgid "Invalid Type Combination"
msgstr "لا يمكن استعمال `{invalid_argument}` و`{invalid_argument_2}` مع الأمر `{command}` وذلك بسبب كون الأول{invalid_type} وكون الآخر {invalid_type_2}. حاول تغيير `{invalid_argument}` الى {invalid_type_2} أو `{invalid_argument_2}` الى {invalid_type}."

#, fuzzy
msgid "Lonely Echo"
msgstr "لقد استعملت الأمر ردد قبل الأمر اسأل، أو استعملت الأمر ردد بدون استعمال الأمر اسأل. قم باستعمال الأمر اسأل للحصول على اجابة أولاً ثم استعمل الأمر ردد."

#, fuzzy
msgid "Lonely Text"
msgstr ""

#, fuzzy
msgid "Missing Additional Command"
msgstr ""

#, fuzzy
msgid "Missing Colon Error"
msgstr ""

#, fuzzy
msgid "Missing Command"
msgstr "يبدو أنك نسيت استخدام أمر برمجي في السطر رقم {line_number}."

#, fuzzy
msgid "Missing Inner Command"
msgstr "يبدو أنك نسيت استخدام أمر برمجي مع الجملة `{command}` التي استعملتها في السطر رقم {line_number}."

#, fuzzy
msgid "Missing Square Brackets"
msgstr ""

#, fuzzy
msgid "Missing Variable"
msgstr ""

#, fuzzy
msgid "Misspelled At Command"
msgstr ""

#, fuzzy
msgid "No Indentation"
msgstr "لقد استخدمت عدداً غير كافي من الفراغات كإزاحة في السطر رقم {line_number}. لقد استخدمت {leading_spaces} إزاحات وهذا غير كافٍ. يجب عليك أن تبدأ كل مجموعة جديدة من الكود ب {indent_size} إزاحات أكثر من السطر الذي يسبقها."

#, fuzzy
msgid "Non Decimal Variable"
msgstr ""

#, fuzzy
msgid "Parse"
msgstr "الكود الذي أدخلته ليس مطابقاً لبرمجيات هيدي. يوجد خطأفي في السطر رقم {location[0]} والموضع {location[1]}. لقد أدخلت الرمز `{character_found}` لكن هذا غير مسموح به."

#, fuzzy
msgid "Pressit Missing Else"
msgstr ""

#, fuzzy
msgid "Runtime Index Error"
msgstr ""

#, fuzzy
msgid "Runtime Value Error"
msgstr ""

#, fuzzy
msgid "Runtime Values Error"
msgstr ""

#, fuzzy
msgid "Save Microbit code "
msgstr ""

#, fuzzy
msgid "Too Big"
msgstr "واو! برنامجك يحتوي على {lines_of_code} سطر برمجي! لكننا نستطيع معالجة {max_lines} سطر برمجي كحد أقصى في هذا المستوى. اجعل برنامجك أصغر وحاول مرة أخرى."

#, fuzzy
msgid "Too Few Indents"
msgstr ""

#, fuzzy
msgid "Too Many Indents"
msgstr ""

#, fuzzy
msgid "Unexpected Indentation"
msgstr "لقد استخدمت عدداً أكثر من اللازم من الفراغات كإزاحة في السطر رقم {line_number}. لقد استخدمت {leading_spaces} إزاحات وهذا أكثر من اللازم. يجب عليك أن تبدأ كل مجموعة جديدة من الكود ب {indent_size} إزاحات أكثر من السطر الذي يسبقها."

#, fuzzy
msgid "Unquoted Assignment"
msgstr "ابتداء من هذا المستوى عليك وضع النص على يسار `هو` بين علامات الاقتباس. لقد نسيت فعل ذلك مع النص {text}."

#, fuzzy
msgid "Unquoted Equality Check"
msgstr "اذا كنت تريد فحص ما اذا كان المتغير مساويا لنص من عدة كلمات، هذه الكلمات يجب أن تكون محاطة بعلامات الاقتباس!"

#, fuzzy
msgid "Unquoted Text"
msgstr "انتبه! عند استعمال الأوامر اسأل أو قول يجب أن يكون النص بين علامات الاقتباس \". على ما يبدو أنك نسيت اضافة واحدة منهم في مكان ما."

#, fuzzy
msgid "Unsupported Float"
msgstr "لا ندعم الأرقام غير الصحيحة (الأرقام العشرية)حتى الان، ولكنها ستكون مدعومة بعد عدة مستويات. في الوقت الحالي قم بتغيير `{value}` الر رقم صحيح."

#, fuzzy
msgid "Unsupported String Value"
msgstr "النصوص لا يمكن أن تحتوي على `{invalid_value}`."

#, fuzzy
msgid "Unused Variable"
msgstr ""

#, fuzzy
msgid "Var Undefined"
msgstr "لقد قمت باستعمال المتغير `{name}` لكنك لم تقم بضبط قيمته ابتداء. من الممكن أيضاً أنك كنت تريد استعمال الكلمة `{name}` ولكن نسيت وضع علامات الاقتباس."

#, fuzzy
msgid "Wrong Level"
msgstr "لقد أدخلت برنامج هيدي صحيحاً ولكن ليس في المستوى المناسب. لقد كتبت `{offending_keyword}` للمستوى {working_level}. تلميح: {tip}"

#, fuzzy
msgid "Wrong Number of Arguments"
msgstr ""

msgid "about_this_adventure"
msgstr ""

msgid "account_overview"
msgstr "نظرة عامة على الحساب"

#, fuzzy
msgid "actions"
msgstr ""

msgid "add"
msgstr "إضافة"

#, fuzzy
msgid "add_students"
msgstr "تلاميذ"

#, fuzzy
msgid "add_your_language"
msgstr ""

#, fuzzy
msgid "admin"
msgstr ""

msgid "advance_button"
msgstr "الذهاب الى المستوى {level}"

msgid "adventure"
msgstr "مغامرة"

msgid "adventure_cloned"
msgstr "المغامرة قد نُسخت"

#, fuzzy
msgid "adventure_code_button"
msgstr ""

msgid "adventure_codeblock_button"
msgstr "استخدم هذه الكبسة لكتابة مجموعة كود لكي يستخدمها الطلاب. ملاحظة: لكي تخرج من المجموعة هذه, إنقر على <kbd>Enter</kbd> 3 مرات وأنت في نهاية الكود."

msgid "adventure_duplicate"
msgstr "لديك بالفعل مغامرة بنفس هذا الإسم."

msgid "adventure_empty"
msgstr "لم تدخل اسم المغامرة!"

#, fuzzy
msgid "adventure_exp_3"
msgstr "يمكنك استخدام زر \"معاينة\" لعرض نسخة مصممة من مغامرتك. لعرض المغامرة على صفحة مخصصة ، اختر \"عرض\" من صفحة المعلمين."

msgid "adventure_exp_classes"
msgstr "المغامرة هذه مُستخدمة في الصفوف التالية"

msgid "adventure_flagged"
msgstr "تم وضع علامة على المغامرة بنجاح."

msgid "adventure_id_invalid"
msgstr "رمز المغامرة هذا غير صالح."

msgid "adventure_length"
msgstr "المغامرة يجب أن تحتوي على ٢٠ حرفاً على الأقل."

msgid "adventure_name_invalid"
msgstr "اسم المغامرة غير صالح."

msgid "adventure_terms"
msgstr "أوافق على أن مغامرتي قد تصير متاحة على العام على هيدي."

msgid "adventure_updated"
msgstr "تم تحديث المغامرة!"

#, fuzzy
msgid "adventures_completed"
msgstr ""

#, fuzzy
msgid "adventures_info"
msgstr ""

#, fuzzy
msgid "adventures_restored"
msgstr ""

#, fuzzy
msgid "adventures_ticked"
msgstr ""

#, fuzzy
msgid "adventures_tried"
msgstr ""

#, fuzzy
msgid "ago"
msgstr ""

msgid "agree_invalid"
msgstr "يجب أن توافق على شروط الخصوصية."

msgid "agree_with"
msgstr "أوافق على"

msgid "ajax_error"
msgstr "لقد حدث خطأ ما، يرجى المحاولة مرة أخرى."

#, fuzzy
msgid "all"
msgstr ""

#, fuzzy
msgid "all_class_highscores"
msgstr ""

#, fuzzy
msgid "all_rows_missing_separator"
msgstr ""

msgid "already_account"
msgstr "هل لديك حساب بالفعل؟"

msgid "already_program_running"
msgstr "هناك بالفعل برنامج اخر تحت التنفيذ، قم بانهاء ذلك البرنامج أولاً."

msgid "are_you_sure"
msgstr "هل أنت متأكد؟ لا يمكنك التراجع عن هذا الإجراء."

#, fuzzy
msgid "ask_needs_var"
msgstr "ابتداء من المستوى الثاني، نستخدم الأمر اسأل مع متغير. مثال: الاسم هو اسأل ما اسمك؟"

msgid "available_in"
msgstr ""

msgid "back_to_class"
msgstr "الرجوع الى صف"

#, fuzzy
msgid "become_a_sponsor"
msgstr ""

msgid "birth_year"
msgstr "سنة الميلاد"

msgid "by"
msgstr "عند"

msgid "cancel"
msgstr "الغاء"

#, fuzzy
msgid "cant_parse_exception"
msgstr ""

#, fuzzy
msgid "certificate"
msgstr ""

#, fuzzy
msgid "certified_teacher"
msgstr ""

msgid "change_password"
msgstr "تغيير كلمة المرور"

msgid "cheatsheet_title"
msgstr "ورقة غش"

msgid "class_already_joined"
msgstr "أنت بالفعل تلميذ في صف"

msgid "class_customize_success"
msgstr "تم انشاء التخصيصات للصف بنجاح."

#, fuzzy
msgid "class_graph_explanation"
msgstr ""

msgid "class_logs"
msgstr "اخر تسجيل دخول"

msgid "class_name_duplicate"
msgstr "لديك بالفعل صف بهذا الإسم."

msgid "class_name_empty"
msgstr "لم تدخل اسم الصف!"

msgid "class_name_invalid"
msgstr "اسم هذا الصف غير صالح."

msgid "class_name_prompt"
msgstr "أدخل اسم الصف رجاء"

#, fuzzy
msgid "class_performance_graph"
msgstr ""

#, fuzzy
msgid "class_survey_description"
msgstr ""

#, fuzzy
msgid "class_survey_later"
msgstr ""

#, fuzzy
msgid "class_survey_question1"
msgstr ""

#, fuzzy
msgid "class_survey_question2"
msgstr ""

#, fuzzy
msgid "class_survey_question3"
msgstr ""

#, fuzzy
msgid "class_survey_question4"
msgstr ""

#, fuzzy
msgid "classes_info"
msgstr ""

msgid "clone"
msgstr "انسخ"

msgid "cloned_times"
msgstr "عدد النسخ"

#, fuzzy
msgid "close"
msgstr ""

msgid "comma"
msgstr "فاصلة"

#, fuzzy
msgid "command_not_available_yet_exception"
msgstr ""

#, fuzzy
msgid "command_unavailable_exception"
msgstr ""

#, fuzzy
msgid "commands"
msgstr ""

#, fuzzy
msgid "congrats_message"
msgstr ""

#, fuzzy
msgid "connect_guest_teacher"
msgstr ""

#, fuzzy
msgid "constant_variable_role"
msgstr ""

msgid "containing"
msgstr ""

msgid "content_invalid"
msgstr "هذه المغامرة غير صالحة"

#, fuzzy
msgid "continue"
msgstr ""

#, fuzzy
msgid "contributor"
msgstr ""

#, fuzzy
msgid "copy_accounts_to_clipboard"
msgstr ""

msgid "copy_clipboard"
msgstr "تم النسخ الى الحافظة (ذاكرة التخزين المؤقت) بنجاح"

#, fuzzy
msgid "copy_code"
msgstr ""

#, fuzzy
msgid "copy_join_link"
msgstr "الرجاء نسخ هذا الرابط ولصقه في تبويبة جديدة:"

#, fuzzy
msgid "copy_link_success"
msgstr "انسخ الرابط لمشاركته"

msgid "copy_link_to_share"
msgstr "انسخ الرابط لمشاركته"

msgid "copy_mail_link"
msgstr "الرجاء نسخ هذا الرابط ولصقه في تبويبة جديدة:"

msgid "correct_answer"
msgstr "الإجابة الصحيحة هي"

msgid "country"
msgstr "البلد"

msgid "country_invalid"
msgstr "الرجاء اختيار بلد صحيح."

msgid "create_account"
msgstr "انشاء حساب"

msgid "create_accounts"
msgstr "انشاء عدة حسابات"

#, fuzzy
msgid "create_accounts_placeholder"
msgstr ""

msgid "create_accounts_prompt"
msgstr ""

msgid "create_adventure"
msgstr "انشاء مغامرة"

msgid "create_class"
msgstr "انشاء صف جديد"

#, fuzzy
msgid "create_student_account"
msgstr ""

#, fuzzy
msgid "create_student_account_explanation"
msgstr ""

#, fuzzy
msgid "create_student_accounts"
msgstr ""

#, fuzzy
msgid "create_teacher_account"
msgstr ""

#, fuzzy
msgid "create_teacher_account_explanation"
msgstr ""

#, fuzzy
msgid "create_usernames_and_passwords_desc"
msgstr ""

#, fuzzy
msgid "create_usernames_and_passwords_title"
msgstr ""

#, fuzzy
msgid "create_usernames_desc"
msgstr ""

#, fuzzy
msgid "create_usernames_title"
msgstr ""

msgid "creator"
msgstr "مبتكر"

#, fuzzy
msgid "current_password"
msgstr ""

msgid "customization_deleted"
msgstr "تم حذف التخصيصات بنجاح."

#, fuzzy
msgid "customize"
msgstr ""

msgid "customize_adventure"
msgstr "تخصيص مغامرة"

msgid "customize_class"
msgstr "تخصيص الصف"

msgid "danger_zone"
msgstr ""

msgid "dash"
msgstr "علامة الشرطة"

#, fuzzy
msgid "debug"
msgstr ""

msgid "default_401"
msgstr "ليس مصرحاً لك الوصول على ما يبدو..."

#, fuzzy
msgid "default_403"
msgstr ""

msgid "default_404"
msgstr "لم نستطع إيجاد تلك الصفحة..."

msgid "default_500"
msgstr "حدث خطأ ما..."

msgid "delete"
msgstr "حذف"

msgid "delete_adventure_prompt"
msgstr "هل أنت متأكد أنك تريد حذف هذه المغامرة؟"

msgid "delete_class_prompt"
msgstr "هل أنت متأكد أنك تريدحذف الصف؟"

msgid "delete_confirm"
msgstr "هل أنت متأكد من أنك تريد حذف البرنامج؟"

msgid "delete_invite"
msgstr "حذف الدعوة"

msgid "delete_invite_prompt"
msgstr "هل أنت متأكد أنك تريد حذف الدعوة الى هذا الصف؟"

msgid "delete_public"
msgstr "حذف الملف العام"

msgid "delete_success"
msgstr "تم حذف البرنامج بنجاح."

#, fuzzy
msgid "delete_tag_prompt"
msgstr ""

msgid "destroy_account"
msgstr "حذف الملف الشخصي"

msgid "destroy_account_message"
msgstr ""

msgid "developers_mode"
msgstr "وضع المبرمج"

msgid "directly_available"
msgstr "افتتح مباشرة"

#, fuzzy
msgid "disable"
msgstr ""

msgid "disable_parsons"
msgstr "عطل كل الأحجيات"

msgid "disable_quizes"
msgstr "عطّل كل الفحوص"

#, fuzzy
msgid "disabled"
msgstr ""

#, fuzzy
msgid "disabled_button_quiz"
msgstr ""

#, fuzzy
msgid "discord_server"
msgstr ""

#, fuzzy
msgid "distinguished_user"
msgstr ""

msgid "double quotes"
msgstr "علامة اقتباس مزدوجة"

#, fuzzy
msgid "download"
msgstr ""

#, fuzzy
msgid "duplicate"
msgstr ""

#, fuzzy
msgid "echo_and_ask_mismatch_exception"
msgstr ""

#, fuzzy
msgid "echo_out"
msgstr "لم نعد بحاجة الى الأمر ردد ابتداء من المستوى الثاني. يمكنك أن تكرر اجابة سؤال ما من خلال استخدام الأمر اسأل والأمر قول. مثال: الاسم هو اسأل ما اسمك؟ قول مرحبا الاسم"

msgid "edit_adventure"
msgstr "عدّل المغامرة"

msgid "edit_code_button"
msgstr "تعديل البرنامج"

msgid "email"
msgstr "البريد الإلكتروني"

msgid "email_invalid"
msgstr "الرجاء ادخال بريد الكتروني صحيح."

msgid "end_quiz"
msgstr "نهاية الفحص السريع"

#, fuzzy
msgid "english"
msgstr ""

msgid "enter"
msgstr "إدخال"

msgid "enter_password"
msgstr "أدخل كلمة سر جديدة ل"

msgid "enter_text"
msgstr "أدخل الإجابة هنا..."

#, fuzzy
msgid "error_logo_alt"
msgstr ""

#, fuzzy
msgid "errors"
msgstr ""

msgid "exclamation mark"
msgstr "علامة تعجب"

msgid "exercise"
msgstr "تدريب"

#, fuzzy
msgid "exercise_doesnt_exist"
msgstr ""

msgid "exists_email"
msgstr "البريد الاإلكتروني هذا قيد الإستخدام بالفعل."

msgid "exists_username"
msgstr "اسم المستخدم هذا قيد الإستخدام بالفعل."

#, fuzzy
msgid "exit_preview_mode"
msgstr ""

msgid "experience_invalid"
msgstr "الرجاء اختيار الخبرة بشكل صحيح (نعم ، لا)."

msgid "expiration_date"
msgstr "تاريخ انتهاء الصلاحية"

#, fuzzy
msgid "favorite_program"
msgstr ""

msgid "favourite_confirm"
msgstr "هل أنت متأكد أنك تريد تحديد هذا البرنامج كبرنامج المفضل؟"

msgid "favourite_program"
msgstr "البرامج المفضلة"

msgid "favourite_program_invalid"
msgstr "البرنامج المفضل الذي اخترته غير صالح."

msgid "favourite_success"
msgstr "تم ضبط البرنامج كمفضل."

#, fuzzy
msgid "feedback_message_error"
msgstr ""

msgid "female"
msgstr "بنت / أنثى"

msgid "flag_adventure_prompt"
msgstr "هل ترغب في وضع علامة على هذه المغامرة لنتحقق أنها ملائمة؟"

msgid "float"
msgstr "رقم"

msgid "for_teachers"
msgstr "للمعلمين"

msgid "forgot_password"
msgstr "هل نسيت كلمة المرور؟"

#, fuzzy
msgid "from_another_teacher"
msgstr ""

#, fuzzy
msgid "from_magazine_website"
msgstr ""

#, fuzzy
msgid "from_video"
msgstr ""

#, fuzzy
msgid "fun_statistics_msg"
msgstr ""

msgid "gender"
msgstr "الجنس"

msgid "gender_invalid"
msgstr "الرجاء تحديد جنس صالح واختيار (أنثى ، ذكر ، أخرى)."

msgid "general_settings"
msgstr "اعدادات عامة"

#, fuzzy
msgid "get_certificate"
msgstr ""

#, fuzzy
msgid "give_link_to_teacher"
msgstr ""

#, fuzzy
msgid "go_back"
msgstr ""

msgid "go_back_to_main"
msgstr "الرجوع الى الصفحة الرئيسية"

msgid "go_to_question"
msgstr "الذهاب إلى السؤال"

msgid "go_to_quiz_result"
msgstr "الذهاب إلى نتيجة الفحص السريع"

msgid "go_to_your_clone"
msgstr ""

msgid "goto_profile"
msgstr "الذهاب الى ملفي الشخصي"

#, fuzzy
msgid "graph_title"
msgstr ""

#, fuzzy
msgid "hand_in"
msgstr ""

#, fuzzy
msgid "hand_in_exercise"
msgstr ""

#, fuzzy
msgid "heard_about_hedy"
msgstr ""

#, fuzzy
msgid "heard_about_invalid"
msgstr ""

#, fuzzy
msgid "hedy_introduction_slides"
msgstr ""

#, fuzzy
msgid "hedy_logo_alt"
msgstr ""

#, fuzzy
msgid "hedy_on_github"
msgstr ""

msgid "hello_logo"
msgstr "مرحبا!"

#, fuzzy
msgid "hide_adventures"
msgstr ""

msgid "hide_cheatsheet"
msgstr "اخفاء ورقة الغش"

#, fuzzy
msgid "hide_classes"
msgstr ""

msgid "hide_keyword_switcher"
msgstr "اخفاء تبديل الكلمات المفتاحية"

#, fuzzy
msgid "hide_slides"
msgstr ""

msgid "highest_level_reached"
msgstr "أعلى مستوى تم الوصول له"

#, fuzzy
msgid "highest_quiz_score"
msgstr ""

msgid "hint"
msgstr "تلميح؟"

#, fuzzy
msgid "ill_work_some_more"
msgstr ""

#, fuzzy
msgid "image_invalid"
msgstr "الصورة التي اخترتها غير صالحة."

#, fuzzy
msgid "incomplete_command_exception"
msgstr ""

#, fuzzy
msgid "incorrect_handling_of_quotes_exception"
msgstr ""

#, fuzzy
msgid "incorrect_use_of_types_exception"
msgstr ""

#, fuzzy
msgid "incorrect_use_of_variable_exception"
msgstr ""

#, fuzzy
msgid "indentation_exception"
msgstr ""

#, fuzzy
msgid "input"
msgstr "اجابة باستخدام اسأل"

#, fuzzy
msgid "input_variable_role"
msgstr ""

msgid "integer"
msgstr "رقم"

msgid "invalid_class_link"
msgstr "رابط الانضمام للصف غير صالح."

#, fuzzy
msgid "invalid_command_exception"
msgstr ""

#, fuzzy
msgid "invalid_keyword_language_comment"
msgstr ""

#, fuzzy
msgid "invalid_language_comment"
msgstr ""

#, fuzzy
msgid "invalid_level_comment"
msgstr ""

#, fuzzy
msgid "invalid_program_comment"
msgstr ""

msgid "invalid_teacher_invitation_code"
msgstr "رمز الدعوة للمعلم غير صالح. لتصبح معلماً أو معلمةً تواصل معنا على hello@hedy.org."

msgid "invalid_username_password"
msgstr "اسم المستخدم/كلمة المرور غير صحيحة."

msgid "invitations_sent"
msgstr ""

msgid "invite"
msgstr ""

#, fuzzy
msgid "invite_by_username"
msgstr "يجب أن تكون جميع أسماء المستخدمين لا نظير لها."

msgid "invite_date"
msgstr "تاريخ الدعوة"

msgid "invite_message"
msgstr "لقد تلقيت دعوة للإنضمام إلى الصف"

msgid "invite_prompt"
msgstr "أدخل اسم مستخدم"

msgid "invite_teacher"
msgstr "دعوة معلم"

msgid "join_class"
msgstr "انضم الى صف"

msgid "join_prompt"
msgstr "يجب أن يكون لديك حساب لتنضم الى صف. هل تريد تسجيل الدحول الآن؟"

#, fuzzy
msgid "keybinding_waiting_for_keypress"
msgstr ""

msgid "keyword_language_invalid"
msgstr "الرجاء اختيار لغة صحيحة للكلمات المفتاحية (الأوامر البرمجية). اختر اللغة الإنجليزية أو لغتك الخاصة."

#, fuzzy
msgid "landcode_phone_number"
msgstr ""

#, fuzzy
msgid "language"
msgstr ""

msgid "language_invalid"
msgstr "الرجاء اختيار لغة صحيحة."

msgid "languages"
msgstr "أي من لغات البرمجة التالية استخدمتها من قبل؟"

msgid "last_edited"
msgstr "تاريخ آخر تعديل"

msgid "last_update"
msgstr "اخر تحديث"

msgid "lastname"
msgstr "اسم العائلة"

msgid "leave_class"
msgstr "مغادرة الصف"

msgid "level"
msgstr "مستوى"

#, fuzzy
msgid "level_accessible"
msgstr ""

#, fuzzy
msgid "level_disabled"
msgstr ""

#, fuzzy
msgid "level_future"
msgstr ""

#, fuzzy
msgid "level_invalid"
msgstr "هذا المستوى من هيدي غير صحيح."

msgid "level_not_class"
msgstr "هذا المستوى ليس متاحا لصفك الدراسي بعد"

msgid "level_title"
msgstr "مستوى"

#, fuzzy
msgid "levels"
msgstr ""

msgid "link"
msgstr "الرابط"

msgid "list"
msgstr "قائمة"

#, fuzzy
msgid "list_variable_role"
msgstr ""

#, fuzzy
msgid "logged_in_to_share"
msgstr ""

msgid "login"
msgstr "تسجيل الدخول"

msgid "login_long"
msgstr "الدخول الى حسابك"

#, fuzzy
msgid "login_to_save_your_work"
msgstr ""

msgid "logout"
msgstr "تسجيل الخروج"

#, fuzzy
msgid "longest_program"
msgstr ""

msgid "mail_change_password_body"
msgstr ""
"تم تغيير كلمة مرور هيدي الخاصة بك. إذا كنت أنت من قام/طلب هذا ، فكل شيء على ما يرام.\n"
"إذا لم تقم بطلب/بفعل تغيير كلمة المرور الخاصة بك ، فيرجى الاتصال بنا على الفور من خلال الرد على هذا البريد الإلكتروني."

msgid "mail_change_password_subject"
msgstr "تم تغيير كلمة مرور هيدي الخاصة بك"

#, fuzzy
msgid "mail_error_change_processed"
msgstr ""

msgid "mail_goodbye"
msgstr ""
"شكراً لك!\n"
"فريق هيدي"

msgid "mail_hello"
msgstr "مرحباً {username}!"

msgid "mail_recover_password_body"
msgstr ""
"من خلال الضغط على هذا الرابط ، يمكنك ضبط كلمة مرور جديدة لـهيدي. هذا الرابط صالح لمدة <b> ٤ </b> ساعات.\n"
"إذا لم تطلب إعادة ضبط كلمة المرور ، فيرجى تجاهل هذا البريد الإلكتروني: {link}"

msgid "mail_recover_password_subject"
msgstr "طلب إعادة ضبط كلمة المرور."

msgid "mail_reset_password_body"
msgstr ""
"تمت إعادة ضبط كلمة مرور هيدي الخاصة بك إلى كلمة مرور جديدة. إذا كنت أنت من طلب/قام بهذا ، فكل شيء على ما يرام.\n"
"إذا لم تقم بطلب/بفعل تغيير كلمة المرور الخاصة بك ، فيرجى الاتصال بنا على الفور من خلال الرد على هذا البريد الإلكتروني."

msgid "mail_reset_password_subject"
msgstr "تم إعادة ضبط كلمة مرور هيدي الخاصة بك"

msgid "mail_welcome_teacher_body"
msgstr ""
"<strong>مرحبًا!</strong>\n"
"تهانينا على حساب المعلم الجديد الخاص بك من هيدي. مرحبًا بك في المجتمع العالمي لمعلمي هيدي!\n"
"\n"
"<strong> ما يمكن لحساب المعلم فعله </strong>\n"
"باستخدام حساب المعلم الخاص بك ، لديك خيار إنشاء الصفوف الدراسية. يمكن لتلاميذك الانضمام إلى صفوفك ويمكنك رؤية تقدمهم. يتم إنشاء الصفوف وإدارتها من خلال <a href=\"https://hedycode.com/for-teachers\">صفحةالمعلم</a>.\n"
"\n"
"<strong> كيفية مشاركة الأفكار </strong>\n"
"إذا كنت تستخدم هيدي في الصف ، فمن المحتمل أن يكون لديك أفكار للتحسين! يمكنك مشاركة هذه الأفكار معنا في <a href=\"https://github.com/hedyorg/hedy/discussions/categories/ideas\"> مناقشة الأفكار </a>.\n"
"\n"
"<strong> كيف تطلب المساعدة </strong>\n"
"إذا كان هناك أي شيء غير واضح ، فيمكنك النشر في <a href=\"https://github.com/hedyorg/hedy/discussions/categories/q-a\"> مناقشة الأسئلة والأجوبة </a> أو <a href = \"mailto:hello@hedy.org \"> أرسل إلينا بريدًا إلكترونيًا </a>.\n"
"\n"
"استمر في البرمجة!"

msgid "mail_welcome_teacher_subject"
msgstr "حساب هيدي الخاص بك كمعلم جاهز"

msgid "mail_welcome_verify_body"
msgstr ""
"تم انشاء حساب هيدي الخاص بك بنجاح. أهلاً بك!\n"
"الرجاء الضغط على هذا الرابط للتحقق من بريدك الإلكتروني: {link}"

msgid "mail_welcome_verify_subject"
msgstr "مرحباً بك في هيدي"

msgid "mailing_title"
msgstr "اشترك في نشرة هيدي الإخبارية"

msgid "main_subtitle"
msgstr "لغة برمجة متدرجة"

msgid "main_title"
msgstr "هيدي"

#, fuzzy
msgid "make_sure_you_are_done"
msgstr ""

msgid "male"
msgstr "ولد / ذكر"

msgid "mandatory_mode"
msgstr "وضع المبرمج الإلزامي"

#, fuzzy
msgid "more_info"
msgstr ""

#, fuzzy
msgid "more_options"
msgstr ""

#, fuzzy
msgid "multiple_keywords_warning"
msgstr ""

msgid "multiple_levels_warning"
msgstr ""

msgid "my_account"
msgstr "حسابي"

msgid "my_adventures"
msgstr "مغامراتي"

msgid "my_classes"
msgstr "صفوفي"

msgid "my_messages"
msgstr "رسائلي"

#, fuzzy
msgid "my_public_profile"
msgstr ""

msgid "name"
msgstr "الاسم"

msgid "nav_hedy"
msgstr "هيدي"

msgid "nav_learn_more"
msgstr "المزيد من المعلومات"

msgid "nav_start"
msgstr "صفحة البدأ"

msgid "new_password"
msgstr "كلمة المرور الجديدة"

#, fuzzy
msgid "new_password_repeat"
msgstr ""

msgid "newline"
msgstr "سطر جديد"

msgid "newsletter"
msgstr ""

#, fuzzy
msgid "next_adventure"
msgstr ""

#, fuzzy
msgid "next_exercise"
msgstr ""

#, fuzzy
msgid "next_page"
msgstr ""

#, fuzzy
msgid "next_student"
msgstr ""

msgid "no"
msgstr "لا"

msgid "no_account"
msgstr "ليس لديك حساب؟"

msgid "no_accounts"
msgstr "لا يوجد حسابات ليتم انشاءها."

#, fuzzy
msgid "no_adventures_yet"
msgstr "لا يوجد مغامرات عامة بعد..."

#, fuzzy
msgid "no_more_flat_if"
msgstr ""

#, fuzzy
msgid "no_programs"
msgstr "ليس لديك أي برامج بعد."

msgid "no_shared_programs"
msgstr "ليس لديه برامج تم مشاركتها..."

#, fuzzy
msgid "no_students"
msgstr ""

msgid "no_such_adventure"
msgstr "هذه المغامرة غير موجودة!"

msgid "no_such_class"
msgstr "لا وجود لهذا الصف في هيدي"

msgid "no_such_level"
msgstr "لا يوجد هذا المستوى في هيدي!"

msgid "no_such_program"
msgstr "لا يوجد هذا البرنامج في هيدي!"

msgid "no_tag"
msgstr "لم يتم تقديم أي علامة"

msgid "no_usernames_found"
msgstr ""

#, fuzzy
msgid "not_adventure_yet"
msgstr ""

msgid "not_enrolled"
msgstr "يبدو أنك لست في هذا الصف!"

#, fuzzy
msgid "not_in_class_no_handin"
msgstr ""

#, fuzzy
msgid "not_logged_in_cantsave"
msgstr ""

#, fuzzy
msgid "not_logged_in_handin"
msgstr ""

msgid "not_teacher"
msgstr "يبدو أنك لست معلم أو معلمة!"

msgid "number"
msgstr "رقم"

#, fuzzy
msgid "number_lines"
msgstr ""

#, fuzzy
msgid "number_of_errors"
msgstr ""

msgid "number_programs"
msgstr "عدد البرامج"

msgid "ok"
msgstr "حسناً"

#, fuzzy
msgid "one_level_error"
msgstr ""

#, fuzzy
msgid "only_you_can_see"
msgstr ""

msgid "open"
msgstr "افتح"

msgid "opening_date"
msgstr "تاريخ الافتتاح"

msgid "opening_dates"
msgstr "تواريخ الافتتاح"

msgid "option"
msgstr "خيار"

msgid "or"
msgstr "أو"

msgid "other"
msgstr "آخر"

msgid "other_block"
msgstr "لغة برمجة أخرى تستعمل اللبنات البرمجية"

msgid "other_settings"
msgstr "اعدادات أخرى"

#, fuzzy
msgid "other_source"
msgstr ""

msgid "other_text"
msgstr "لغة برمجية نصّية أخرى"

msgid "overwrite_warning"
msgstr "لديك برنامج بهذا اإسم بالفعل، سيؤدي حفظ هذا البرنامج إلى استبدال البرنامج القديم. هل أنت متأكد؟"

#, fuzzy
msgid "owner"
msgstr ""

msgid "page_not_found"
msgstr "لم نستطع ايجاد تلك الصفحة!"

#, fuzzy
msgid "pair_with_teacher"
msgstr ""

msgid "parsons_title"
msgstr "الأحجية"

msgid "password"
msgstr "كلمة المرور"

msgid "password_change_not_allowed"
msgstr "لا يمكنك تغيير كلمة المرور لهذا المستخدم."

msgid "password_change_prompt"
msgstr "هل أنت متأكد أنك تريد تغيير كلمة المرور هذه؟"

msgid "password_change_success"
msgstr "تم تغيير كلمة المرور للتلميذ الخاص بك بنجاح."

msgid "password_invalid"
msgstr "كلمة المرور الخاصة بك غير صالحة."

msgid "password_repeat"
msgstr "اعادة كلمة المرور"

msgid "password_resetted"
msgstr "تم إعادة ضبط كلمة المرور الخاصة بك بنجاح، سيتم إعادة تحويلك إلى صفحة تسجيل الدخول."

msgid "password_six"
msgstr "كلمة المرور المختارة يجب أن تتكون من ستة أحرف على الأقل."

msgid "password_updated"
msgstr "تم تحديث كلمة المرور."

msgid "passwords_six"
msgstr "كلمة المرور يجب أن تتكون من ستة أحرف أو أكثر."

#, fuzzy
msgid "passwords_too_short"
msgstr ""

msgid "pending_invites"
msgstr "الدعوات قيد الإنتظار"

#, fuzzy
msgid "people_with_a_link"
msgstr ""

#, fuzzy
msgid "percentage"
msgstr ""

msgid "period"
msgstr "نقطة"

msgid "personal_text"
msgstr "النص الشخصي"

msgid "personal_text_invalid"
msgstr "النص الشخصي غير صالح."

#, fuzzy
msgid "phone_number"
msgstr ""

msgid "preferred_keyword_language"
msgstr "اللغة المفضلة للأوامر البرمجية"

msgid "preferred_language"
msgstr "اللغة المفضلة"

msgid "preview"
msgstr "معاينة"

#, fuzzy
msgid "preview_teacher_mode"
msgstr ""

#, fuzzy
msgid "previewing_adventure"
msgstr ""

#, fuzzy
msgid "previewing_class"
msgstr ""

msgid "previous_campaigns"
msgstr "عرض الحملات السابقة"

#, fuzzy
msgid "previous_page"
msgstr ""

#, fuzzy
msgid "print_accounts"
msgstr ""

msgid "print_accounts_title"
msgstr ""

msgid "print_logo"
msgstr "قول"

msgid "privacy_terms"
msgstr "شروط الخصوصية"

#, fuzzy
msgid "private"
msgstr ""

#, fuzzy
msgid "profile_logo_alt"
msgstr "تم تحديث الملف الشخصي."

msgid "profile_picture"
msgstr "الصورة الشخصية"

msgid "profile_updated"
msgstr "تم تحديث الملف الشخصي."

msgid "profile_updated_reload"
msgstr "تم تحديث الملف الشخصي، سيتم إعادة تحميل الصفحة."

msgid "program_contains_error"
msgstr "هذا البرنامج يحتوي على خطأ، هل أنت متأكد من أنك تريد مشاركة البرنامج؟"

msgid "program_header"
msgstr "برامجي"

#, fuzzy
msgid "program_too_large_exception"
msgstr ""

msgid "programming_experience"
msgstr "هل لديك خبرة سابقة في البرمجة؟"

msgid "programming_invalid"
msgstr "الرجاء اختيار لغة برمجة بشكل صحيح."

msgid "programs"
msgstr "البرامج"

msgid "prompt_join_class"
msgstr "هل تريد الإنضمام الى هذا الصف؟"

#, fuzzy
msgid "provided_username_duplicates"
msgstr ""

#, fuzzy
msgid "public"
msgstr ""

msgid "public_adventures"
msgstr "تصفح المغامرات العامة"

#, fuzzy
msgid "public_content"
msgstr ""

#, fuzzy
msgid "public_content_info"
msgstr ""

msgid "public_invalid"
msgstr "اختيار الاتفاقية هذا غير صالح"

msgid "public_profile"
msgstr "الملف العام"

msgid "public_profile_info"
msgstr "بتحديد هذا الخانة أجعل ملفي الشخصي مرئيًا للجميع. انتبه على عدم مشاركة معلومات شخصية مثل اسمك أو عنوان منزلك ، لأن الجميع سيتمكن من رؤيتها!"

msgid "public_profile_updated"
msgstr "تم تحديث الملف الشخصي العام."

#, fuzzy
msgid "put"
msgstr ""

msgid "question mark"
msgstr "علامة سؤال"

#, fuzzy
msgid "quiz_logo_alt"
msgstr ""

#, fuzzy
msgid "quiz_score"
msgstr ""

msgid "quiz_tab"
msgstr "انهاء الفحص السريع"

#, fuzzy
msgid "quiz_threshold_not_reached"
msgstr ""

msgid "read_code_label"
msgstr "القراءة بصوت عال"

msgid "recent"
msgstr "برامجي الأخيرة"

msgid "recover_password"
msgstr "طلب إعادة ضبط كلمة المرور"

msgid "regress_button"
msgstr "الرجوع الى المستوى {level}"

msgid "remove"
msgstr "ازالة"

msgid "remove_customization"
msgstr "إزالة التخصيصات"

msgid "remove_customizations_prompt"
msgstr "هل أنت متأكد أنك تريد إزالة التخصيصات المتعلقة بهذا الصف؟"

msgid "remove_student_prompt"
msgstr "هل أنت متأكد أنك تريد ازالة التلميذ من الصف؟"

msgid "remove_user_prompt"
msgstr "هل تأكد حذف هذا المستخدم؟"

msgid "rename_class"
msgstr ""

msgid "rename_class_prompt"
msgstr ""

#, fuzzy
msgid "repair_program_logo_alt"
msgstr ""

#, fuzzy
msgid "repeat_dep"
msgstr ""

msgid "repeat_match_password"
msgstr "كلمة المرور المكررة غير متطابقة."

msgid "repeat_new_password"
msgstr "أعد ادخال كلمة المرور"

#, fuzzy
msgid "report_failure"
msgstr ""

#, fuzzy
msgid "report_program"
msgstr ""

#, fuzzy
msgid "report_success"
msgstr ""

#, fuzzy
msgid "request_invalid"
msgstr ""

msgid "request_teacher"
msgstr "هل ترغب في التقدم بطلب للحصول على حساب المعلم؟"

#, fuzzy
msgid "request_teacher_account"
msgstr ""

msgid "required_field"
msgstr "مطلوب تعبئة الحقول مع علامة ال *"

msgid "reset_adventure_prompt"
msgstr "هل أنت متأكد أنك تريد إعادة ضبط كل المغامرات المختارة؟"

msgid "reset_adventures"
msgstr "إعادة ضبط المغامرات المختارة"

#, fuzzy
msgid "reset_button"
msgstr ""

msgid "reset_password"
msgstr "اعادة ضبط كلمة المرور"

#, fuzzy
msgid "restart"
msgstr ""

msgid "retrieve_adventure_error"
msgstr "لا يسمح لك بعرض هذه المغامرة!"

msgid "retrieve_class_error"
msgstr "يمكن للمعلمين فقط استرجاع الصفوف"

#, fuzzy
msgid "retrieve_tag_error"
msgstr ""

msgid "role"
msgstr "منصب"

msgid "run_code_button"
msgstr "تنفيذ البرنامج"

msgid "save_parse_warning"
msgstr "هذا البرنامج يحتوي على خطأ، هل أنت متأكد أنك تريد حفظه؟"

msgid "save_prompt"
msgstr "يجب أن يكون لديك حساب لتتمكن من حفظ برنامجك. هل ترغب بتسجيل الدخول الآن؟"

msgid "save_success_detail"
msgstr "تم حفظ البرنامج بنجاح."

msgid "score"
msgstr "النتيجة"

msgid "search"
msgstr "ابحث..."

msgid "search_button"
msgstr "البحث"

msgid "second_teacher"
msgstr "معلم ثاني"

#, fuzzy
msgid "second_teacher_copy_prompt"
msgstr ""

msgid "second_teacher_prompt"
msgstr "أدخل إسم المعلم لدعوته"

msgid "second_teacher_warning"
msgstr "كل معلم بهذا الصف يمكنه تعديل الخصائص جميعها."

msgid "see_adventure_shared_class"
msgstr ""

#, fuzzy
msgid "see_certificate"
msgstr ""

msgid "select"
msgstr "اختر"

msgid "select_adventures"
msgstr "اختيار المغامرات"

msgid "select_all"
msgstr ""

msgid "select_classes"
msgstr ""

msgid "select_lang"
msgstr "اختر اللغة"

msgid "select_levels"
msgstr ""

msgid "selected"
msgstr ""

msgid "self_removal_prompt"
msgstr "هل أنت متأكد أنك تريد مغادرة هذا الصف؟"

msgid "send_password_recovery"
msgstr "ارسال رابط لاسترجاع كلمة المرور"

msgid "sent_by"
msgstr "تم إرسال الدعوة من قبل"

msgid "sent_password_recovery"
msgstr "ستصلك على الفور رسالة على البريد الإلكتروني مع التعليمات الخاصة بإعادة ضبط كلمة المرور الخاصة بك."

msgid "settings"
msgstr "اعداداتي الشخصية"

#, fuzzy
msgid "share_by_giving_link"
msgstr ""

#, fuzzy
msgid "share_your_program"
msgstr ""

#, fuzzy
msgid "signup_student_or_teacher"
msgstr ""

msgid "single quotes"
msgstr "علامة اقتباس أحادية"

msgid "slash"
msgstr "علامة الخط المائل ناحية اليمين"

#, fuzzy
msgid "sleeping"
msgstr ""

#, fuzzy
msgid "slides"
msgstr ""

#, fuzzy
msgid "slides_for_level"
msgstr ""

#, fuzzy
msgid "slides_info"
msgstr ""

#, fuzzy
msgid "social_media"
msgstr ""

#, fuzzy
msgid "solution_example"
msgstr ""

#, fuzzy
msgid "solution_example_explanation"
msgstr ""

#, fuzzy
msgid "some_rows_missing_separator"
msgstr ""

#, fuzzy
msgid "something_went_wrong_keyword_parsing"
msgstr ""

msgid "space"
msgstr "مسافة إزاحة"

msgid "star"
msgstr "علامة النجمة"

#, fuzzy
msgid "start_learning"
msgstr ""

msgid "start_quiz"
msgstr "بدء الفحص السريع"

#, fuzzy
msgid "start_teaching"
msgstr ""

msgid "step_title"
msgstr "المهمة"

#, fuzzy
msgid "stepper_variable_role"
msgstr ""

#, fuzzy
msgid "stop"
msgstr ""

msgid "stop_code_button"
msgstr "ايقاف البرنامج"

msgid "string"
msgstr "نص"

#, fuzzy
msgid "student_accounts_created"
msgstr ""

#, fuzzy
msgid "student_adventures_table"
msgstr ""

#, fuzzy
msgid "student_adventures_table_explanation"
msgstr ""

msgid "student_already_invite"
msgstr "هذا التلميذ بالفعل لديه دعوة قيد الإنتظار."

#, fuzzy
msgid "student_in_another_class"
msgstr ""

#, fuzzy
msgid "student_information"
msgstr ""

#, fuzzy
msgid "student_information_explanation"
msgstr ""

#, fuzzy
msgid "student_signup_header"
msgstr ""

msgid "students"
msgstr "تلاميذ"

#, fuzzy
msgid "submission_time"
msgstr ""

msgid "submit_answer"
msgstr "إجابة السؤال"

msgid "submit_program"
msgstr "ارسال"

msgid "submit_warning"
msgstr "هل أنت متأكد أنك تريد ارسال هذا البرنامج؟"

#, fuzzy
msgid "submitted"
msgstr ""

msgid "submitted_header"
msgstr "هذا برنامج تسليمه ولا يمكن نعديله."

msgid "subscribe"
msgstr "اشترك"

msgid "subscribe_message"
msgstr ""

msgid "subscribe_newsletter"
msgstr "اشترك في النشرة الإخبارية"

msgid "subscribed_header"
msgstr ""

msgid "subscribed_message"
msgstr ""

#, fuzzy
msgid "successful_runs"
msgstr ""

msgid "successfully_subscribed"
msgstr ""

#, fuzzy
msgid "suggestion_color"
msgstr ""

#, fuzzy
msgid "suggestion_note"
msgstr ""

#, fuzzy
msgid "suggestion_number"
msgstr ""

msgid "suggestion_numbers_or_strings"
msgstr ""

msgid "surname"
msgstr "الاسم الأول"

#, fuzzy
msgid "survey_skip"
msgstr ""

#, fuzzy
msgid "survey_submit"
msgstr ""

#, fuzzy
msgid "tag_in_adventure"
msgstr ""

msgid "tag_input_placeholder"
msgstr "اكتب علامة جديدة"

msgid "tags"
msgstr "العلامات"

msgid "teacher"
msgstr "معلم"

msgid "teacher_invalid"
msgstr "قيمة المعلم الخاصة بك غير صالحة."

msgid "teacher_invitation_require_login"
msgstr "لإعداد ملفك الشخصي كمعلم ، سنحتاج منك تسجيل الدخول. إذا لم يكن لديك حساب ، فالرجاء إنشاء حساب."

#, fuzzy
msgid "teacher_manual"
msgstr ""

#, fuzzy
msgid "teacher_signup_header"
msgstr ""

msgid "teacher_welcome"
msgstr "مرحباً في هيدي! بكل فخر أنت الآن تمتلك حساباً كمعلم وذا يسمح لك بانشاء صفوف ودعوة تلاميذ."

msgid "teachers"
msgstr "المعلمون"

#, fuzzy
msgid "template_code"
msgstr ""
"هنا شرح المغامرة الخاصة بي!\n"
"\n"
"بهذه الطريقة يمكنني أن أعرض أمراً برمجياً: <code> قول</code>\n"
"\n"
"ولكن في بعض الأحيان ربما تريد أن تعرض مقتطفاً برمجياً، مثل هذا:\n"
"<pre>\n"
"اسأل ما اسمك؟\n"
"ردد اه اذن اسمك هو\n"
"</pre>"

msgid "this_adventure_has_an_example_solution"
msgstr ""

#, fuzzy
msgid "this_turns_in_assignment"
msgstr ""

msgid "title"
msgstr "العنوان"

msgid "title_admin"
msgstr "هيدي - صفحة الإدارة"

msgid "title_class-overview"
msgstr "هيدي - نظرة عامة على الصف"

msgid "title_customize-adventure"
msgstr "هيدي - تخصيص مغامرة"

msgid "title_customize-class"
msgstr "هيدي - تخصيص صف"

msgid "title_for-teacher"
msgstr "هيدي - للمعلمين"

msgid "title_join-class"
msgstr "هيدي - انضم الى صف"

msgid "title_learn-more"
msgstr "هيدي - اعرف أكثر"

msgid "title_login"
msgstr "هيدي - تسجيل الدخول"

msgid "title_my-profile"
msgstr "هيدي - حسابي"

msgid "title_privacy"
msgstr "هيدي - شروط الخصوصية"

msgid "title_programs"
msgstr "هيدي -برامجي"

msgid "title_public-adventures"
msgstr "هيدي - المغامرات العامة"

msgid "title_recover"
msgstr "هيدي - استرجاع الحساب"

msgid "title_reset"
msgstr "هيدي - اعادة ضبط كلمة المرور"

msgid "title_signup"
msgstr "هيدي - انشاء حساب"

msgid "title_start"
msgstr "هيدي - لغة برمجة متدرجة"

msgid "title_view-adventure"
msgstr "هيدي - عرض مغامرة"

msgid "token_invalid"
msgstr "الرمز الخاص بك غير صالح."

#, fuzzy
msgid "too_many_accounts"
msgstr ""

msgid "tooltip_level_locked"
msgstr ""

msgid "translate_error"
msgstr "حدث خطأ ما خلال ترجمة البرنامج. حاول تنفيذ البرنامج وافحص وجود خطأ فيه. البرنامج الذي يحتوي على خطأ لا يمكن أن تتم ترجمته."

#, fuzzy
msgid "translating_hedy"
msgstr ""

#, fuzzy
msgid "translator"
msgstr ""

#, fuzzy
msgid "turned_into_teacher"
msgstr ""

msgid "unauthorized"
msgstr "ليس لديك الصلاحيات اللازمة للوصول إلى هذه الصفحة"

#, fuzzy
msgid "unfavourite_confirm"
msgstr ""

#, fuzzy
msgid "unfavourite_success"
msgstr ""

#, fuzzy
msgid "unknown_variable_role"
msgstr ""

#, fuzzy
msgid "unlock_thresholds"
msgstr ""

#, fuzzy
msgid "unsaved_class_changes"
msgstr ""

#, fuzzy
msgid "unsubmit_program"
msgstr ""

#, fuzzy
msgid "unsubmit_warning"
msgstr ""

#, fuzzy
msgid "unsubmitted"
msgstr ""

msgid "unsubscribed_header"
msgstr ""

msgid "unsubscribed_message"
msgstr ""

msgid "update_adventure_prompt"
msgstr "هل أنت متأكد أنك تريد تعديل هذه المغامرة؟"

msgid "update_public"
msgstr "تحديث الملف العام"

#, fuzzy
msgid "updating_indicator"
msgstr ""

#, fuzzy
msgid "use_custom_passwords"
msgstr ""

#, fuzzy
msgid "use_generated_passwords"
msgstr ""

#, fuzzy
msgid "use_of_blanks_exception"
msgstr ""

#, fuzzy
msgid "use_of_nested_functions_exception"
msgstr ""

#, fuzzy
msgid "used_in"
msgstr ""

msgid "user"
msgstr "مستخدم"

#, fuzzy
msgid "user_inexistent"
msgstr ""

msgid "user_not_private"
msgstr "هذا الحساب إما غير موجود أو لا يوجد لديه ملف شخصي عام"

msgid "username"
msgstr "اسم المستخدم"

#, fuzzy
msgid "username_contains_invalid_symbol"
msgstr ""

#, fuzzy
msgid "username_contains_separator"
msgstr ""

msgid "username_empty"
msgstr "لم تدخل اسم المستخدم!"

msgid "username_invalid"
msgstr "اسم المستخدم الخاص بك غير صالح."

msgid "username_special"
msgstr "اسم المستخدم لا يمكن أن يتضمن `:` أو `@`."

msgid "username_three"
msgstr "اسم المستخدم يجب أن يتكون من ثلاثة أحرف على الأقل."

#, fuzzy
msgid "usernames_too_short"
msgstr ""

#, fuzzy
msgid "usernames_unavailable"
msgstr ""

#, fuzzy
msgid "value"
msgstr ""

#, fuzzy
msgid "view_adventures"
msgstr ""

#, fuzzy
msgid "view_classes"
msgstr ""

msgid "view_program"
msgstr "عرض البرنامج"

#, fuzzy
msgid "view_slides"
msgstr ""

#, fuzzy
msgid "waiting_for_submit"
msgstr ""

#, fuzzy
msgid "walker_variable_role"
msgstr ""

msgid "website"
msgstr ""

#, fuzzy
msgid "what_is_your_role"
msgstr ""

msgid "what_should_my_code_do"
msgstr "كيف تكتب هذا الكود؟"

msgid "workbook_circle_question_text"
msgstr ""

msgid "workbook_circle_question_title"
msgstr ""

msgid "workbook_define_question_text"
msgstr ""

msgid "workbook_define_question_title"
msgstr ""

msgid "workbook_input_question_text"
msgstr ""

msgid "workbook_input_question_title"
msgstr ""

msgid "workbook_multiple_choice_question_text"
msgstr ""

msgid "workbook_multiple_choice_question_title"
msgstr ""

msgid "workbook_open_question_title"
msgstr ""

msgid "workbook_output_question_text"
msgstr ""

msgid "workbook_output_question_title"
msgstr ""

msgid "year_invalid"
msgstr "الرجاء ادخال سنة بين ١٩٩٠ و {current_year}."

msgid "yes"
msgstr "نعم"

msgid "your_personal_text"
msgstr "نصّك الشخصي..."

#, fuzzy
msgid "your_program"
msgstr ""

#~ msgid "create_account_explanation"
#~ msgstr "يسمح لك امتلاك حسابك الخاص بحفظ برامجك."

#~ msgid "only_teacher_create_class"
#~ msgstr "يمكن للمعلمين فقط انشاء صفوف!"

#~ msgid "keyword_support"
#~ msgstr "الأوامر البرمجية المترجمة"

#~ msgid "non_keyword_support"
#~ msgstr "المحتوى المترجم"

#~ msgid "try_button"
#~ msgstr "حاول"

#~ msgid "select_own_adventures"
#~ msgstr "اختيار المغامرات الذاتية"

#~ msgid "view"
#~ msgstr "عرض"

#~ msgid "class"
#~ msgstr "Class"

#~ msgid "save_code_button"
#~ msgstr "حفظ البرنامج"

#~ msgid "share_code_button"
#~ msgstr "حفظ ومشاركة البرنامج"

#~ msgid "classes_invalid"
#~ msgstr "The list of selected classes is invalid"

#~ msgid "directly_add_adventure_to_classes"
#~ msgstr "Do you want to add this adventure directly to one of your classes?"

#~ msgid "hand_in_assignment"
#~ msgstr "Hand in assignment"

#~ msgid "select_a_level"
#~ msgstr "Select a level"

#~ msgid "answer_invalid"
#~ msgstr "كلمة المرور الخاصة بك غير صالحة."

#~ msgid "available_adventures_level"
#~ msgstr "Available adventures level"

#~ msgid "customize_class_exp_1"
#~ msgstr "أهلاً! في هذه الصفحة يمكنك تخصيص الصف الدراسي التابع لك. من خلال اختيار المستويات والمغامرات، يمكنك تحديد ما يمكن أن يراه التلميذ. يمكنك أيضًا إضافة مغامراتك التي تم إنشاؤها إلى المستويات. سيتم إضافة جميع المستويات والمغامرات الأساسية بشكل افتراضي. <b> ملاحظة: </b> ليست كل المغامرات متاحة لكل المستويات! القيام بإعدادات التخصيصات الخاصة بك يكون على النحو التالي:"

#~ msgid "customize_class_exp_2"
#~ msgstr "يمكنك دائمًا تغيير هذه الإعدادات لاحقًا. على سبيل المثال ، يمكنك إتاحة مغامرات أو مستويات معينة أثناء التدريس في الصف. بهذه الطريقة يسهل عليك تحديد المستوى والمغامرات التي سيعمل عليها تلاميذك. إذا كنت تريد إتاحة كل شيء لصفك ، فمن الأسهل إزالة التخصيص بشكل كامل."

#~ msgid "customize_class_step_1"
#~ msgstr "حدد المستويات للصف الخاص بك من خلال الضغط على \"أزرار المستوى\""

#~ msgid "customize_class_step_2"
#~ msgstr "ستظهر \"صناديق الإختيار\" للمغامرات المتاحة للمستويات المختارة"

#~ msgid "customize_class_step_3"
#~ msgstr "حدد المغامرات التي تريد إتاحتها"

#~ msgid "customize_class_step_4"
#~ msgstr "انقر فوق اسم مغامرة لتحديد/عدم تحديد هذه المغامرة لجميع المستويات"

#~ msgid "customize_class_step_5"
#~ msgstr "اضافة مغامرات شخصية"

#~ msgid "customize_class_step_6"
#~ msgstr "تحديد تاريخ الافتتاح لكل مستوى (يمكنك أيضًا تركه فارغًا)"

#~ msgid "customize_class_step_7"
#~ msgstr "تحديد إعدادات أخرى"

#~ msgid "customize_class_step_8"
#~ msgstr "اختر \"حفظ\" -> لقد انتهيت!"

#~ msgid "example_code_header"
#~ msgstr "مثال توضيحي"

#~ msgid "feedback_failure"
#~ msgstr "إجابة خاطئة!"

#~ msgid "feedback_success"
#~ msgstr "أحسنت!"

#~ msgid "go_to_first_question"
#~ msgstr "الذهاب الى السؤال ١"

#~ msgid "question"
#~ msgstr "السؤال"

#~ msgid "question_doesnt_exist"
#~ msgstr "This question does not exist"

#~ msgid "question_invalid"
#~ msgstr "الرمز الخاص بك غير صالح."

#~ msgid "too_many_attempts"
#~ msgstr "Too many attempts"

#~ msgid "class_stats"
#~ msgstr "احصائيات الصف"

#~ msgid "visit_own_public_profile"
#~ msgstr "ليس لديك نص ملف شخصي عام حتى الآن ..."

#~ msgid "title_class logs"
#~ msgstr "هيدي - انضم الى صف"

#~ msgid "title_class statistics"
#~ msgstr "احصائياتي"

#~ msgid "disabled_button_locked"
#~ msgstr "Your teacher hasn't unlocked this level yet"

#~ msgid "duplicate_tag"
#~ msgstr "لديك بالفعل علامة بنفس هذا الإسم."

#~ msgid "tag_deleted"
#~ msgstr "لقد تم حذف العلامة"

#~ msgid "apply_filters"
#~ msgstr "فلترة"

#~ msgid "write_first_program"
#~ msgstr "اكتب أول برامجك!"

#~ msgid "adventure_exp_1"
#~ msgstr "اكتب مغامرتك المفضلة على الجانب الأيسر. بعد إنشاء مغامرتك ، يمكنك تضمينها في أحد الصفوف الخاصة بك من خلال \"التخصيصات\". إذا كنت تريد تضمين أمر برمجي في مغامرتك، فيرجى استخدام مرساة الكود مثل هذا:"

#~ msgid "adventure_exp_2"
#~ msgstr "إذا كنت تريد إظهار مقتطفات برمجيةفعلية ، على سبيل المثال لإعطاء التلاميذ قالبًا أو مثالاً على البرامج. الرجاء استخدام المراسي المسبقة مثل هذا:"

#~ msgid "hello_world"
#~ msgstr "Hello world!"

#~ msgid "share_confirm"
#~ msgstr "هل أنت متأكد من أنك تريد جعل البرنامج عاماً/علنياً؟"

#~ msgid "share_success_detail"
#~ msgstr "تم مشاركة البرنامج بنجاح."

#~ msgid "unshare_confirm"
#~ msgstr "هل أنت متأكد من أنك تريد جعل البرنامج خاصاً/سرّياً؟"

#~ msgid "unshare_success_detail"
#~ msgstr "تم التراجع عن مشاركة البرنامج بنجاح."

#~ msgid "hide_parsons"
#~ msgstr "Hide parsons"

#~ msgid "hide_quiz"
#~ msgstr "نهاية الفحص السريع"

#~ msgid "Locked Language Feature"
#~ msgstr "أنت تستعمل {concept}! هذا مدهش، لكن {concept} غير متاح لك حالياً! سيتاح لك استعماله في مستوى لاحق."

#~ msgid "nested blocks"
#~ msgstr "مجموعة ضمن مجموعة"

#~ msgid "save"
#~ msgstr "حفظ"

#~ msgid "update_profile"
#~ msgstr "تحديث الملف الشخصي"

#~ msgid "add_students_options"
#~ msgstr "انشاء حسابات للتلاميذ"

#~ msgid "class_live"
#~ msgstr "Live statistics"

#~ msgid "class_overview"
#~ msgstr "Class overview"

#~ msgid "student_list"
#~ msgstr "Student list"

#~ msgid "title_class grid_overview"
#~ msgstr "Hedy - Grid overview"

#~ msgid "title_class live_statistics"
#~ msgstr "Hedy - Live Statistics"

#~ msgid "explore_explanation"
#~ msgstr "في هذه الصفحة يمكنك البحث في البرامج التي تم إنشاؤها بواسطة مستخدمي هيدي الآخرين. يمكنك الإختيار بناء على مستوى هيدي والمغامرة. انقر فوق \"عرض البرنامج\" لفتح البرنامج وتشغيله. البرامج ذات الرأس الأحمر تحتوي على خطأ. لا يزال بإمكانك فتح البرنامج ، ولكن تشغيله سيؤدي إلى حدوث خطأ. يمكنك بالطبع محاولة إصلاحه! إذا كان المستخدم الذي أنشأ البرنامج لديه ملف تعريف عام ، فيمكنك النقر فوق اسم المستخدم الخاص به لزيارة ملفه الشخصي. ستجد هناك جميع برامجهم التي تم مشاركتها وأكثر من ذلك بكثير!"

#~ msgid "common_errors"
#~ msgstr "Common errors"

#~ msgid "grid_overview"
#~ msgstr "Overview of programs per adventure"

#~ msgid "last_error"
#~ msgstr "Last error"

#~ msgid "last_program"
#~ msgstr "Last program"

#~ msgid "live_dashboard"
#~ msgstr "Live Dashboard"

#~ msgid "runs_over_time"
#~ msgstr "Runs over time"

#~ msgid "student_details"
#~ msgstr "Student details"

#~ msgid "achievements_check_icon_alt"
#~ msgstr "لقد ا حصلت على انجاز!"

#~ msgid "country_title"
#~ msgstr "الرجاء اختيار بلد صحيح."

#~ msgid "create_public_profile"
#~ msgstr "الملف العام"

#~ msgid "general"
#~ msgstr "عام"

#~ msgid "hedy_achievements"
#~ msgstr "انجازات هيدي"

#~ msgid "hidden"
#~ msgstr "مخفي"

#~ msgid "highscore_explanation"
#~ msgstr "في هذه الصفحة يمكنك البحث في البرامج التي تم إنشاؤها بواسطة مستخدمي هيدي الآخرين. يمكنك الإختيار بناء على مستوى هيدي والمغامرة. انقر فوق \"عرض البرنامج\" لفتح البرنامج وتشغيله. البرامج ذات الرأس الأحمر تحتوي على خطأ. لا يزال بإمكانك فتح البرنامج ، ولكن تشغيله سيؤدي إلى حدوث خطأ. يمكنك بالطبع محاولة إصلاحه! إذا كان المستخدم الذي أنشأ البرنامج لديه ملف تعريف عام ، فيمكنك النقر فوق اسم المستخدم الخاص به لزيارة ملفه الشخصي. ستجد هناك جميع برامجهم التي تم مشاركتها وأكثر من ذلك بكثير!"

#~ msgid "highscore_no_public_profile"
#~ msgstr "You don't have a public profile and are therefore not listed on the highscores. Do you wish to create one?"

#~ msgid "highscores"
#~ msgstr "النتيجة"

#~ msgid "my_achievements"
#~ msgstr "مغامراتي"

#~ msgid "no_such_highscore"
#~ msgstr "لا يوجد هذا المستوى في هيدي!"

#~ msgid "programs_created"
#~ msgstr "البرامج المنشأة"

#~ msgid "programs_saved"
#~ msgstr "البرامج المحفوظة"

#~ msgid "programs_submitted"
#~ msgstr "البرامج التي تم تسليمها"

#~ msgid "title_achievements"
#~ msgstr "هيدي - انجازاتي"

#~ msgid "whole_world"
#~ msgstr "The world"

#~ msgid "your_class"
#~ msgstr "صفوفي"

#~ msgid "achievement_earned"
#~ msgstr "لقد ا حصلت على انجاز!"

#~ msgid "percentage_achieved"
#~ msgstr "أنجزه {percentage}{٪} من المستخدمين"

#~ msgid "achievements"
#~ msgstr "انجازات"

#~ msgid "achievements_logo_alt"
#~ msgstr "انجازات"

#~ msgid "amount_submitted"
#~ msgstr "البرامج المرسلة"

#~ msgid "last_achievement"
#~ msgstr "آخر انجاز تم تحقيقه"

#~ msgid "no_certificate"
#~ msgstr "This user hasn't earned the Hedy Certificate of Completion"

#~ msgid "number_achievements"
#~ msgstr "Number of achievements"

#~ msgid "create_question"
#~ msgstr "Do you want to create one?"

#~ msgid "explore_programs"
#~ msgstr "استكشف البرامج"

#~ msgid "explore_programs_logo_alt"
#~ msgstr "استكشف البرامج"

#~ msgid "hedy_tutorial_logo_alt"
#~ msgstr "بدء الدليل التوجيهي"

#~ msgid "no_public_profile"
#~ msgstr "ليس لديك نص ملف شخصي عام حتى الآن ..."

#~ msgid "start_hedy_tutorial"
#~ msgstr "بدء الدليل التوجيهي"

#~ msgid "start_programming"
#~ msgstr "ابدأ البرمجة"

#~ msgid "start_programming_logo_alt"
#~ msgstr "ابدأ البرمجة"

#~ msgid "start_teacher_tutorial"
#~ msgstr "بدء الدليل التوجيهي للمعلم"

#~ msgid "teacher_tutorial_logo_alt"
#~ msgstr "اضغط على \"الخطوة التالية\" لتبدأ كمعلم أو معلمة في هيدي!"

#~ msgid "title_landing-page"
#~ msgstr "مرحباً في هيدي!"

#~ msgid "welcome"
#~ msgstr "مرحباً"

#~ msgid "welcome_back"
#~ msgstr "مرحباً بعودتك"

#~ msgid "your_account"
#~ msgstr "ملفك الشخصي"

#~ msgid "your_last_program"
#~ msgstr "آخر برنامج تم حفظه"

#~ msgid "already_teacher"
#~ msgstr "You already have a teacher account."

#~ msgid "already_teacher_request"
#~ msgstr "You already have a pending teacher request."

#~ msgid "teacher_account_request"
#~ msgstr "You have a pending teacher account request"

#~ msgid "teacher_account_success"
#~ msgstr "You successfully requested a teacher account."

#~ msgid "student_not_allowed_in_class"
#~ msgstr "Student not allowed in class"

#~ msgid "accounts_created"
#~ msgstr "تم إنشاء الحسابات بنجاح."

#~ msgid "accounts_intro"
#~ msgstr "في هذه الصفحة تستطيع انشاء حسابات لعدة تلاميذ في نفس الوقت. من الممكن أيضاً اضافتهم مباشرة إلى واحد من الصفوف الخاصة بك. عند الضغط على الزر الأخضر مع علامة ال +، يمكنك إضافة صفوف جديدة. يمكنك حذف صف معين عند الضغط على الإشارة الحمراء التابعة له. يجب عدم وجود صفوف فارغة عند الضغط على \"انشاء الحسابات\". الرجاء الإنتباه إلى أن كل اسم مستخدم و بريد إلكتروني يجب أن يكون لا نظير له، وأن كلمة المرور يجب أن تحتوي <b> على الأقل</b> على ستة أحرف."

#~ msgid "create_multiple_accounts"
#~ msgstr "انشاء عدة حسابات"

#~ msgid "download_login_credentials"
#~ msgstr "Do you want to download the login credentials after the accounts creation?"

#~ msgid "generate_passwords"
#~ msgstr "Generate passwords"

#~ msgid "postfix_classname"
#~ msgstr "Postfix classname"

#~ msgid "reset_view"
#~ msgstr "اعادة ضبط"

#~ msgid "unique_usernames"
#~ msgstr "يجب أن تكون جميع أسماء المستخدمين لا نظير لها."

#~ msgid "usernames_exist"
#~ msgstr "اسم مستخدم واحد أو أكثر قيد الاستخدام بالفعل."

#~ msgid "**Question**: What is the output of this code?"
#~ msgstr ""

#~ msgid "Output"
#~ msgstr ""

#~ msgid "clear"
#~ msgstr ""

#~ msgid "bug"
#~ msgstr ""

#~ msgid "feature"
#~ msgstr ""

#~ msgid "feedback"
#~ msgstr ""

#~ msgid "feedback_message_success"
#~ msgstr ""

#~ msgid "feedback_modal_message"
#~ msgstr ""

#~ msgid "adventures"
#~ msgstr ""

#~ msgid "classes"
#~ msgstr ""

#~ msgid "Adventure"
#~ msgstr ""

#~ msgid "Answer"
#~ msgstr ""

#~ msgid "adventure_prompt"
#~ msgstr "الرجاء إدخال اسم المغامرة"

#~ msgid "select_tag"
#~ msgstr "اختر العلامة"

#~ msgid "Delete"
#~ msgstr ""

#~ msgid "select_class"
#~ msgstr ""

#~ msgid "invalid_tutorial_step"
#~ msgstr ""

#~ msgid "next_step_tutorial"
#~ msgstr "الخطوة التالية >>>"

#~ msgid "tutorial"
#~ msgstr ""

#~ msgid "tutorial_code_snippet"
#~ msgstr ""
#~ "{print} مرحباً أيها العالم!\n"
#~ "{print} أنا أتعلم هيدي من خلال الدليل التوجيهي!"

#~ msgid "tutorial_message_not_found"
#~ msgstr ""

#~ msgid "tutorial_title_not_found"
#~ msgstr ""

#~ msgid "survey"
#~ msgstr ""

#~ msgid "survey_completed"
#~ msgstr ""

<<<<<<< HEAD
#~ msgid "complete"
#~ msgstr ""

#~ msgid "share"
#~ msgstr ""
=======
#~ msgid "disable_explore_page"
#~ msgstr ""

#~ msgid "hedy_choice_title"
#~ msgstr "اختيار هيدي"

#~ msgid "nav_explore"
#~ msgstr "استكشف"

#~ msgid "title_explore"
#~ msgstr "هيدي - استكشف"
>>>>>>> 8dee6c69
<|MERGE_RESOLUTION|>--- conflicted
+++ resolved
@@ -2713,13 +2713,6 @@
 #~ msgid "survey_completed"
 #~ msgstr ""
 
-<<<<<<< HEAD
-#~ msgid "complete"
-#~ msgstr ""
-
-#~ msgid "share"
-#~ msgstr ""
-=======
 #~ msgid "disable_explore_page"
 #~ msgstr ""
 
@@ -2731,4 +2724,3 @@
 
 #~ msgid "title_explore"
 #~ msgstr "هيدي - استكشف"
->>>>>>> 8dee6c69
