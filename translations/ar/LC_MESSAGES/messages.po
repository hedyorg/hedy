--- conflicted
+++ resolved
@@ -251,6 +251,9 @@
 msgid "adventure_name_invalid"
 msgstr "اسم المغامرة غير صالح."
 
+msgid "adventure_prompt"
+msgstr "الرجاء إدخال اسم المغامرة"
+
 msgid "adventure_terms"
 msgstr "أوافق على أن مغامرتي قد تصير متاحة على العام على هيدي."
 
@@ -2396,12 +2399,3 @@
 
 #~ msgid "update_profile"
 #~ msgstr "تحديث الملف الشخصي"
-<<<<<<< HEAD
-
-#~ msgid "multiple_levels_warning"
-#~ msgstr "We've noticed you have both selected several levels and included code snippets in your adventure, this might cause issues with the syntax highlighter and the automatic translation of keywords"
-
-#~ msgid "adventure_prompt"
-#~ msgstr "الرجاء إدخال اسم المغامرة"
-=======
->>>>>>> df9b34a7
