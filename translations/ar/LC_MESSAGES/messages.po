--- conflicted
+++ resolved
@@ -2399,12 +2399,3 @@
 
 #~ msgid "update_profile"
 #~ msgstr "تحديث الملف الشخصي"
-<<<<<<< HEAD
-=======
-
-#~ msgid "multiple_levels_warning"
-#~ msgstr "We've noticed you have both selected several levels and included code snippets in your adventure, this might cause issues with the syntax highlighter and the automatic translation of keywords"
-
-#~ msgid "variables"
-#~ msgstr "المتغيرات"
->>>>>>> 8f5bf97c
