# Arabic translations for PROJECT.
# Copyright (C) 2023 ORGANIZATION
# This file is distributed under the same license as the PROJECT project.
# FIRST AUTHOR <EMAIL@ADDRESS>, 2023.
#
msgid ""
msgstr ""
"Project-Id-Version: PROJECT VERSION\n"
"Report-Msgid-Bugs-To: EMAIL@ADDRESS\n"
"POT-Creation-Date: 2024-03-20 16:01-0400\n"
"PO-Revision-Date: 2000-01-01 00:00+0000\n"
"Last-Translator: Someone <someone@example.com>\n"
"Language: ar\n"
"Language-Team: ar <LL@li.org>\n"
"Plural-Forms: nplurals=6; plural=(n==0 ? 0 : n==1 ? 1 : n==2 ? 2 : n%100>=3 && n%100<=10 ? 3 : n%100>=0 && n%100<=2 ? 4 : 5);\n"
"MIME-Version: 1.0\n"
"Content-Type: text/plain; charset=utf-8\n"
"Content-Transfer-Encoding: 8bit\n"
"Generated-By: Babel 2.14.0\n"

#, fuzzy
msgid "Access Before Assign"
msgstr "لقد حاولت استخدام المتغير {name} في السطر {access_line_number}، لكنك قمت بتعيينه على السطر {definition_line_number}. قم بتعيين متغير قبل استخدامه."

msgid "Cyclic Var Definition"
msgstr "يجب أن تضبط قيمة المتغير {variable} قبل أن تستعمله على الجانب الأيسر من من الأمر هو."

#, fuzzy
msgid "Function Undefined"
msgstr "You tried to use the function {name}, but you didn't define it."

msgid "Has Blanks"
msgstr "البرنامج الخاص بك غير مكتمل. عليك أن تستبدل الفراغات الموجودة وتضع مكانها الكود الذي تريد للحاسوب أن ينفذه."

msgid "Incomplete"
msgstr "أوه! لقد نسيت أن تكمل جزءاً من البرنامج! في السطر رقم {line_number}، عليك أن تكمل كتابة الكود بعد {incomplete_command}."

#, fuzzy
msgid "Incomplete Repeat"
msgstr "يبدو أنك نسيت إستخدام أمر مع أمر {repeat} الذي إستخدمته في السطر {line_number}."

msgid "Invalid"
msgstr "{invalid_command} ليس أمراً برمجياً ضمن المستوى {level} من هيدي. هل كنت تقصد الأمر {guessed_command}؟"

msgid "Invalid Argument"
msgstr "لا يمكن استعمال الأمر {command} مع {invalid_argument}. حاول تغيير {invalid_argument} الى {allowed_types}."

msgid "Invalid Argument Type"
msgstr "لا يمكن استعمال الأمر {command} مع {invalid_argument} وذلك بسبب كونها {invalid_type}. حاول تغيير {invalid_argument} الى {allowed_types}."

#, fuzzy
msgid "Invalid At Command"
msgstr "The {at} command may not be used from level 16 onward. You can use square brackets to use an element from a list, for example `friends[i]`, `lucky_numbers[{random}]`."

msgid "Invalid Space"
msgstr "أوه! يوجد مسافة زائدة في بداية السطر رقم {line_number}، المسافات تربك الحاسوب أحياناً. هل باستطاعتك أن تمسحها؟"

msgid "Invalid Type Combination"
msgstr "لا يمكن استعمال {invalid_argument} و{invalid_argument_2} مع الأمر {command} وذلك بسبب كون الأول{invalid_type} وكون الآخر {invalid_type_2}. حاول تغيير {invalid_argument} الى {invalid_type_2} أو {invalid_argument_2} الى {invalid_type}."

msgid "Locked Language Feature"
msgstr "أنت تستعمل {concept}! هذا مدهش، لكن {concept} غير متاح لك حالياً! سيتاح لك استعماله في مستوى لاحق."

msgid "Lonely Echo"
msgstr "لقد استعملت الأمر ردد قبل الأمر اسأل، أو استعملت الأمر ردد بدون استعمال الأمر اسأل. قم باستعمال الأمر اسأل للحصول على اجابة أولاً ثم استعمل الأمر ردد."

#, fuzzy
msgid "Lonely Text"
msgstr "It looks like you forgot to use a command with the text you put in line {line_number}"

#, fuzzy
msgid "Missing Additional Command"
msgstr "It looks like you forgot to complete writing {command} on line {line_number}."

msgid "Missing Command"
msgstr "يبدو أنك نسيت استخدام أمر برمجي في السطر رقم {line_number}."

msgid "Missing Inner Command"
msgstr "يبدو أنك نسيت استخدام أمر برمجي مع الجملة {command} التي استعملتها في السطر رقم {line_number}."

msgid "Missing Square Brackets"
msgstr "It looks like you forgot to use square brackets [] around the list you were creating on line {line_number}."

#, fuzzy
msgid "Missing Variable"
msgstr "It looks like your {command} is missing a variable at the start of the line."

#, fuzzy
msgid "Misspelled At Command"
msgstr "It looks like you might have misspelled the {command} command, instead you wrote {invalid_argument} in line {line_number}."

msgid "No Indentation"
msgstr "لقد استخدمت عدداً غير كافي من الفراغات كإزاحة في السطر رقم {line_number}. لقد استخدمت {leading_spaces} إزاحات وهذا غير كافٍ. يجب عليك أن تبدأ كل مجموعة جديدة من الكود ب {indent_size} إزاحات أكثر من السطر الذي يسبقها."

#, fuzzy
msgid "Non Decimal Variable"
msgstr "At line {line_number}, you might have tried using a number which Hedy does not like very much! Try changing it to a decimal number like 2."

msgid "Parse"
msgstr "الكود الذي أدخلته ليس مطابقاً لبرمجيات هيدي. يوجد خطأفي في السطر رقم {location[0]} والموضع {location[1]}. لقد أدخلت الرمز {character_found} لكن هذا غير مسموح به."

#, fuzzy
msgid "Pressit Missing Else"
msgstr "You forgot to add what happens when you press a different key, add an {else} to your code"

#, fuzzy
msgid "Save Microbit code "
msgstr "Save Microbit code"

msgid "Too Big"
msgstr "واو! برنامجك يحتوي على {lines_of_code} سطر برمجي! لكننا نستطيع معالجة {max_lines} سطر برمجي كحد أقصى في هذا المستوى. اجعل برنامجك أصغر وحاول مرة أخرى."

msgid "Unexpected Indentation"
msgstr "لقد استخدمت عدداً أكثر من اللازم من الفراغات كإزاحة في السطر رقم {line_number}. لقد استخدمت {leading_spaces} إزاحات وهذا أكثر من اللازم. يجب عليك أن تبدأ كل مجموعة جديدة من الكود ب {indent_size} إزاحات أكثر من السطر الذي يسبقها."

msgid "Unquoted Assignment"
msgstr "ابتداء من هذا المستوى عليك وضع النص على يسار `هو` بين علامات الاقتباس. لقد نسيت فعل ذلك مع النص {text}."

msgid "Unquoted Equality Check"
msgstr "اذا كنت تريد فحص ما اذا كان المتغير مساويا لنص من عدة كلمات، هذه الكلمات يجب أن تكون محاطة بعلامات الاقتباس!"

msgid "Unquoted Text"
msgstr "انتبه! عند استعمال الأوامر اسأل أو قول يجب أن يكون النص بين علامات الاقتباس \". على ما يبدو أنك نسيت اضافة واحدة منهم في مكان ما."

msgid "Unsupported Float"
msgstr "لا ندعم الأرقام غير الصحيحة (الأرقام العشرية)حتى الان، ولكنها ستكون مدعومة بعد عدة مستويات. في الوقت الحالي قم بتغيير {value} الر رقم صحيح."

msgid "Unsupported String Value"
msgstr "النصوص لا يمكن أن تحتوي على {invalid_value}."

#, fuzzy
msgid "Unused Variable"
msgstr "You defined the variable {variable_name} on line {line_number}, but you did not use it."

msgid "Var Undefined"
msgstr "لقد قمت باستعمال المتغير {name} لكنك لم تقم بضبط قيمته ابتداء. من الممكن أيضاً أنك كنت تريد استعمال الكلمة {name} ولكن نسيت وضع علامات الاقتباس."

msgid "Wrong Level"
msgstr "لقد أدخلت برنامج هيدي صحيحاً ولكن ليس في المستوى المناسب. لقد كتبت {offending_keyword} للمستوى {working_level}. تلميح: {tip}"

#, fuzzy
msgid "Wrong Number of Arguments"
msgstr "Your function used the wrong number of arguments. You provided {used_number} but the function {name} needs {defined_number}"

msgid "account_overview"
msgstr "نظرة عامة على الحساب"

#, fuzzy
msgid "accounts_created"
msgstr "تم إنشاء الحسابات بنجاح."

msgid "accounts_intro"
msgstr "في هذه الصفحة تستطيع انشاء حسابات لعدة تلاميذ في نفس الوقت. من الممكن أيضاً اضافتهم مباشرة إلى واحد من الصفوف الخاصة بك. عند الضغط على الزر الأخضر مع علامة ال +، يمكنك إضافة صفوف جديدة. يمكنك حذف صف معين عند الضغط على الإشارة الحمراء التابعة له. يجب عدم وجود صفوف فارغة عند الضغط على \"انشاء الحسابات\". الرجاء الإنتباه إلى أن كل اسم مستخدم و بريد إلكتروني يجب أن يكون لا نظير له، وأن كلمة المرور يجب أن تحتوي <b> على الأقل</b> على ستة أحرف."

msgid "achievement_earned"
msgstr "لقد ا حصلت على انجاز!"

msgid "achievements"
msgstr "انجازات"

#, fuzzy
msgid "achievements_check_icon_alt"
msgstr "لقد ا حصلت على انجاز!"

#, fuzzy
msgid "achievements_logo_alt"
msgstr "انجازات"

msgid "add"
msgstr "إضافة"

#, fuzzy
msgid "add_students"
msgstr "تلاميذ"

#, fuzzy
msgid "add_students_options"
msgstr "انشاء حسابات للتلاميذ"

#, fuzzy
msgid "admin"
msgstr "Admin"

msgid "advance_button"
msgstr "الذهاب الى المستوى {level}"

msgid "adventure"
msgstr "مغامرة"

msgid "adventure_cloned"
msgstr "المغامرة قد نُسخت"

#, fuzzy
msgid "adventure_code_button"
msgstr "Adventure Code"

msgid "adventure_codeblock_button"
msgstr "استخدم هذه الكبسة لكتابة مجموعة كود لكي يستخدمها الطلاب. ملاحظة: لكي تخرج من المجموعة هذه, إنقر على <kbd>Enter</kbd> 3 مرات وأنت في نهاية الكود."

msgid "adventure_duplicate"
msgstr "لديك بالفعل مغامرة بنفس هذا الإسم."

msgid "adventure_empty"
msgstr "لم تدخل اسم المغامرة!"

#, fuzzy
msgid "adventure_exp_3"
msgstr "يمكنك استخدام زر \"معاينة\" لعرض نسخة مصممة من مغامرتك. لعرض المغامرة على صفحة مخصصة ، اختر \"عرض\" من صفحة المعلمين."

msgid "adventure_exp_classes"
msgstr "المغامرة هذه مُستخدمة في الصفوف التالية"

msgid "adventure_id_invalid"
msgstr "رمز المغامرة هذا غير صالح."

msgid "adventure_length"
msgstr "المغامرة يجب أن تحتوي على ٢٠ حرفاً على الأقل."

msgid "adventure_name_invalid"
msgstr "اسم المغامرة غير صالح."

msgid "adventure_prompt"
msgstr "الرجاء إدخال اسم المغامرة"

msgid "adventure_terms"
msgstr "أوافق على أن مغامرتي قد تصير متاحة على العام على هيدي."

msgid "adventure_updated"
msgstr "تم تحديث المغامرة!"

#, fuzzy
msgid "adventures_info"
msgstr "Each Hedy level has built-in exercises for students, which we call adventures. You can create your own adventures and add them to your classes. With your own adventures you can create adventures that are relevant and interesting for your students. You can find more information about creating your own adventures <a href=\"https://hedy.org/for-teachers/manual/features\">here</a>."

#, fuzzy
msgid "adventures_restored"
msgstr "The default adventures have been restored!"

#, fuzzy
msgid "ago"
msgstr "{timestamp} ago"

msgid "agree_invalid"
msgstr "يجب أن توافق على شروط الخصوصية."

msgid "agree_with"
msgstr "أوافق على"

msgid "ajax_error"
msgstr "لقد حدث خطأ ما، يرجى المحاولة مرة أخرى."

#, fuzzy
msgid "all"
msgstr "All"

#, fuzzy
msgid "all_class_highscores"
msgstr "All students visible in class highscores"

msgid "already_account"
msgstr "هل لديك حساب بالفعل؟"

msgid "already_program_running"
msgstr "هناك بالفعل برنامج اخر تحت التنفيذ، قم بانهاء ذلك البرنامج أولاً."

#, fuzzy
msgid "already_teacher"
msgstr "You already have a teacher account."

#, fuzzy
msgid "already_teacher_request"
msgstr "You already have a pending teacher request."

msgid "amount_created"
msgstr "البرامج المنشأة"

msgid "amount_saved"
msgstr "البرامج المحفوظة"

msgid "amount_submitted"
msgstr "البرامج المرسلة"

msgid "are_you_sure"
msgstr "هل أنت متأكد؟ لا يمكنك التراجع عن هذا الإجراء."

msgid "ask_needs_var"
msgstr "ابتداء من المستوى الثاني، نستخدم الأمر اسأل مع متغير. مثال: الاسم هو اسأل ما اسمك؟"

msgid "available_in"
msgstr ""

#, fuzzy
msgid "become_a_sponsor"
msgstr "Become a sponsor"

msgid "birth_year"
msgstr "سنة الميلاد"

#, fuzzy
msgid "bug"
msgstr "Bug"

msgid "by"
msgstr "عند"

msgid "cancel"
msgstr "الغاء"

#, fuzzy
msgid "cant_parse_exception"
msgstr "Couldn't parse the program"

#, fuzzy
msgid "catch_index_exception"
msgstr "You tried to access the list {list_name} but it is either empty or the index is not there."

msgid "catch_multiple_values_exception"
msgstr "While running your program the command {command} received the values {value} and {value} which are not allowed. {suggestion}."

#, fuzzy
msgid "catch_value_exception"
msgstr "While running your program the command {command} received the value {value} which is not allowed. {suggestion}."

#, fuzzy
msgid "certificate"
msgstr "Certificate of Completion"

#, fuzzy
msgid "certified_teacher"
msgstr "Certified teacher"

msgid "change_password"
msgstr "تغيير كلمة المرور"

msgid "cheatsheet_title"
msgstr "ورقة غش"

msgid "class_already_joined"
msgstr "أنت بالفعل تلميذ في صف"

msgid "class_customize_success"
msgstr "تم انشاء التخصيصات للصف بنجاح."

#, fuzzy
msgid "class_live"
msgstr "Live statistics"

msgid "class_name_duplicate"
msgstr "لديك بالفعل صف بهذا الإسم."

msgid "class_name_empty"
msgstr "لم تدخل اسم الصف!"

msgid "class_name_invalid"
msgstr "اسم هذا الصف غير صالح."

msgid "class_name_prompt"
msgstr "أدخل اسم الصف رجاء"

#, fuzzy
msgid "class_overview"
msgstr "Class overview"

#, fuzzy
msgid "class_survey_description"
msgstr "We would like to get a better overview of our Hedy users. By providing these answers, you would help improve Hedy. Thank you!"

#, fuzzy
msgid "class_survey_later"
msgstr "Remind me tomorrow"

#, fuzzy
msgid "class_survey_question1"
msgstr "What is the age range in your class?"

#, fuzzy
msgid "class_survey_question2"
msgstr "What is the spoken language in your class?"

#, fuzzy
msgid "class_survey_question3"
msgstr "What is the gender balance in your class?"

#, fuzzy
msgid "class_survey_question4"
msgstr "What distinguishes your students from others?"

#, fuzzy
msgid "classes_info"
msgstr "Create a class to follow the progress of each student in dashboard, and to customize the adventures your students see, and even adding your own! You can create as many classes as you like, and each class can have multiple teachers each one with different roles. You can also add as many students as you want, but mind that each student can only be in one class at a time. You can find more information about classes in the <a href=\"https://hedy.org/for-teachers/manual/preparations#for-teachers\">teacher manual</a>."

msgid "clone"
msgstr "انسخ"

msgid "cloned_times"
msgstr "عدد النسخ"

#, fuzzy
msgid "close"
msgstr "Sluiten"

msgid "comma"
msgstr "فاصلة"

#, fuzzy
msgid "command_not_available_yet_exception"
msgstr "Command not available yet"

#, fuzzy
msgid "command_unavailable_exception"
msgstr "Command not correct anymore"

#, fuzzy
msgid "commands"
msgstr "Commands"

#, fuzzy
msgid "common_errors"
msgstr "Common errors"

#, fuzzy
msgid "congrats_message"
msgstr "Congratulations, {username}, you have completed Hedy!"

msgid "content_invalid"
msgstr "هذه المغامرة غير صالحة"

#, fuzzy
msgid "contributor"
msgstr "Contributor"

msgid "copy_clipboard"
msgstr "تم النسخ الى الحافظة (ذاكرة التخزين المؤقت) بنجاح"

#, fuzzy
msgid "copy_code"
msgstr "Copy code"

#, fuzzy
msgid "copy_join_link"
msgstr "الرجاء نسخ هذا الرابط ولصقه في تبويبة جديدة:"

#, fuzzy
msgid "copy_link_success"
msgstr "انسخ الرابط لمشاركته"

msgid "copy_link_to_share"
msgstr "انسخ الرابط لمشاركته"

msgid "copy_mail_link"
msgstr "الرجاء نسخ هذا الرابط ولصقه في تبويبة جديدة:"

msgid "correct_answer"
msgstr "الإجابة الصحيحة هي"

msgid "country"
msgstr "البلد"

msgid "country_invalid"
msgstr "الرجاء اختيار بلد صحيح."

#, fuzzy
msgid "country_title"
msgstr "الرجاء اختيار بلد صحيح."

msgid "create_account"
msgstr "انشاء حساب"

msgid "create_accounts"
msgstr "انشاء عدة حسابات"

msgid "create_accounts_prompt"
msgstr "هل أنت متأكد أنك تريد انشاء هذه الحسابات؟"

msgid "create_adventure"
msgstr "انشاء مغامرة"

msgid "create_class"
msgstr "انشاء صف جديد"

msgid "create_multiple_accounts"
msgstr "انشاء عدة حسابات"

#, fuzzy
msgid "create_public_profile"
msgstr "الملف العام"

#, fuzzy
msgid "create_question"
msgstr "Do you want to create one?"

#, fuzzy
msgid "create_student_account"
msgstr "Create an account"

#, fuzzy
msgid "create_student_account_explanation"
msgstr "You can save your own programs with an account."

#, fuzzy
msgid "create_teacher_account"
msgstr "Create a teacher account"

#, fuzzy
msgid "create_teacher_account_explanation"
msgstr "With a teacher account, you can save your programs and see the results of your students."

msgid "creator"
msgstr "مبتكر"

#, fuzzy
msgid "current_password"
msgstr "Current password"

msgid "customization_deleted"
msgstr "تم حذف التخصيصات بنجاح."

msgid "customize_adventure"
msgstr "تخصيص مغامرة"

msgid "customize_class"
msgstr "تخصيص الصف"

msgid "dash"
msgstr "علامة الشرطة"

msgid "default_403"
msgstr "ليس مصرحاً لك الوصول على ما يبدو..."

msgid "default_404"
msgstr "لم نستطع إيجاد تلك الصفحة..."

msgid "default_500"
msgstr "حدث خطأ ما..."

msgid "delete"
msgstr "حذف"

msgid "delete_adventure_prompt"
msgstr "هل أنت متأكد أنك تريد حذف هذه المغامرة؟"

msgid "delete_class_prompt"
msgstr "هل أنت متأكد أنك تريدحذف الصف؟"

msgid "delete_confirm"
msgstr "هل أنت متأكد من أنك تريد حذف البرنامج؟"

msgid "delete_invite"
msgstr "حذف الدعوة"

msgid "delete_invite_prompt"
msgstr "هل أنت متأكد أنك تريد حذف الدعوة الى هذا الصف؟"

msgid "delete_public"
msgstr "حذف الملف العام"

msgid "delete_success"
msgstr "تم حذف البرنامج بنجاح."

msgid "destroy_profile"
msgstr "حذف الملف الشخصي"

msgid "developers_mode"
msgstr "وضع المبرمج"

msgid "directly_available"
msgstr "افتتح مباشرة"

#, fuzzy
msgid "disable"
msgstr "Disable"

msgid "disable_parsons"
msgstr "عطل كل الأحجيات"

msgid "disable_quizes"
msgstr "عطّل كل الفحوص"

#, fuzzy
msgid "disabled"
msgstr "Disabled"

#, fuzzy
msgid "disabled_button_quiz"
msgstr "Your quiz score is below the threshold, try again!"

#, fuzzy
msgid "discord_server"
msgstr "Discord server"

#, fuzzy
msgid "distinguished_user"
msgstr "Distinguished user"

msgid "double quotes"
msgstr "علامة اقتباس مزدوجة"

#, fuzzy
msgid "download"
msgstr "Download"

#, fuzzy
msgid "download_login_credentials"
msgstr "Do you want to download the login credentials after the accounts creation?"

#, fuzzy
msgid "duplicate"
msgstr "Duplicate"

#, fuzzy
msgid "echo_and_ask_mismatch_exception"
msgstr "Echo and ask mismatch"

msgid "echo_out"
msgstr "لم نعد بحاجة الى الأمر ردد ابتداء من المستوى الثاني. يمكنك أن تكرر اجابة سؤال ما من خلال استخدام الأمر اسأل والأمر قول. مثال: الاسم هو اسأل ما اسمك؟ قول مرحبا الاسم"

msgid "edit_adventure"
msgstr "عدّل المغامرة"

msgid "edit_code_button"
msgstr "تعديل البرنامج"

msgid "email"
msgstr "البريد الإلكتروني"

msgid "email_invalid"
msgstr "الرجاء ادخال بريد الكتروني صحيح."

msgid "end_quiz"
msgstr "نهاية الفحص السريع"

#, fuzzy
msgid "english"
msgstr "English"

msgid "enter"
msgstr "إدخال"

msgid "enter_password"
msgstr "أدخل كلمة سر جديدة ل"

msgid "enter_text"
msgstr "أدخل الإجابة هنا..."

#, fuzzy
msgid "error_logo_alt"
msgstr "Error logo"

msgid "exclamation mark"
msgstr "علامة تعجب"

msgid "exercise"
msgstr "تدريب"

#, fuzzy
msgid "exercise_doesnt_exist"
msgstr "This exercise doesn't exist"

msgid "exists_email"
msgstr "البريد الاإلكتروني هذا قيد الإستخدام بالفعل."

msgid "exists_username"
msgstr "اسم المستخدم هذا قيد الإستخدام بالفعل."

#, fuzzy
msgid "exit_preview_mode"
msgstr "Exit preview mode"

msgid "experience_invalid"
msgstr "الرجاء اختيار الخبرة بشكل صحيح (نعم ، لا)."

msgid "expiration_date"
msgstr "تاريخ انتهاء الصلاحية"

msgid "explore_explanation"
msgstr "في هذه الصفحة يمكنك البحث في البرامج التي تم إنشاؤها بواسطة مستخدمي هيدي الآخرين. يمكنك الإختيار بناء على مستوى هيدي والمغامرة. انقر فوق \"عرض البرنامج\" لفتح البرنامج وتشغيله. البرامج ذات الرأس الأحمر تحتوي على خطأ. لا يزال بإمكانك فتح البرنامج ، ولكن تشغيله سيؤدي إلى حدوث خطأ. يمكنك بالطبع محاولة إصلاحه! إذا كان المستخدم الذي أنشأ البرنامج لديه ملف تعريف عام ، فيمكنك النقر فوق اسم المستخدم الخاص به لزيارة ملفه الشخصي. ستجد هناك جميع برامجهم التي تم مشاركتها وأكثر من ذلك بكثير!"

msgid "explore_programs"
msgstr "استكشف البرامج"

#, fuzzy
msgid "explore_programs_logo_alt"
msgstr "استكشف البرامج"

#, fuzzy
msgid "favorite_program"
msgstr "Favorite program"

msgid "favourite_confirm"
msgstr "هل أنت متأكد أنك تريد تحديد هذا البرنامج كبرنامج المفضل؟"

msgid "favourite_program"
msgstr "البرامج المفضلة"

msgid "favourite_program_invalid"
msgstr "البرنامج المفضل الذي اخترته غير صالح."

msgid "favourite_success"
msgstr "تم ضبط البرنامج كمفضل."

#, fuzzy
msgid "feature"
msgstr "Feature"

#, fuzzy
msgid "feedback"
msgstr "Feedback"

#, fuzzy
msgid "feedback_message_error"
msgstr "Something went wrong, please try again later."

#, fuzzy
msgid "feedback_message_success"
msgstr "Thank you, we recieved your feedback and will contact you if needed."

#, fuzzy
msgid "feedback_modal_message"
msgstr "Please send us a message with a category. We appreciate your help to improve Hedy!"

msgid "female"
msgstr "بنت / أنثى"

msgid "float"
msgstr "رقم"

msgid "for_teachers"
msgstr "للمعلمين"

msgid "forgot_password"
msgstr "هل نسيت كلمة المرور؟"

#, fuzzy
msgid "from_another_teacher"
msgstr "From another teacher"

#, fuzzy
msgid "from_magazine_website"
msgstr "From a magazine or website"

#, fuzzy
msgid "from_video"
msgstr "From a video"

#, fuzzy
msgid "fun_statistics_msg"
msgstr "Here are some fun statistics!"

msgid "gender"
msgstr "الجنس"

msgid "gender_invalid"
msgstr "الرجاء تحديد جنس صالح واختيار (أنثى ، ذكر ، أخرى)."

msgid "general"
msgstr "عام"

msgid "general_settings"
msgstr "اعدادات عامة"

#, fuzzy
msgid "generate_passwords"
msgstr "Generate passwords"

#, fuzzy
msgid "get_certificate"
msgstr "Get your certificate!"

#, fuzzy
msgid "give_link_to_teacher"
msgstr "Give the following link to your teacher:"

#, fuzzy
msgid "go_back"
msgstr "Go back"

msgid "go_back_to_main"
msgstr "الرجوع الى الصفحة الرئيسية"

msgid "go_to_question"
msgstr "الذهاب إلى السؤال"

msgid "go_to_quiz_result"
msgstr "الذهاب إلى نتيجة الفحص السريع"

msgid "goto_profile"
msgstr "الذهاب الى ملفي الشخصي"

#, fuzzy
msgid "grid_overview"
msgstr "Overview of programs per adventure"

#, fuzzy
msgid "hand_in"
msgstr "Hand in"

#, fuzzy
msgid "hand_in_exercise"
msgstr "Hand in exercise"

#, fuzzy
msgid "heard_about_hedy"
msgstr "How have you heard about Hedy?"

#, fuzzy
msgid "heard_about_invalid"
msgstr "Please select a valid way you heard about us."

msgid "hedy_achievements"
msgstr "انجازات هيدي"

msgid "hedy_choice_title"
msgstr "اختيار هيدي"

#, fuzzy
msgid "hedy_logo_alt"
msgstr "Hedy logo"

#, fuzzy
msgid "hedy_on_github"
msgstr "Hedy on Github"

#, fuzzy
msgid "hedy_tutorial_logo_alt"
msgstr "بدء الدليل التوجيهي"

msgid "hello_logo"
msgstr "مرحبا!"

msgid "hidden"
msgstr "مخفي"

msgid "hide_cheatsheet"
msgstr "اخفاء ورقة الغش"

msgid "hide_keyword_switcher"
msgstr "اخفاء تبديل الكلمات المفتاحية"

msgid "highest_level_reached"
msgstr "أعلى مستوى تم الوصول له"

#, fuzzy
msgid "highest_quiz_score"
msgstr "Highest quiz score"

#, fuzzy
msgid "highscore_explanation"
msgstr "في هذه الصفحة يمكنك البحث في البرامج التي تم إنشاؤها بواسطة مستخدمي هيدي الآخرين. يمكنك الإختيار بناء على مستوى هيدي والمغامرة. انقر فوق \"عرض البرنامج\" لفتح البرنامج وتشغيله. البرامج ذات الرأس الأحمر تحتوي على خطأ. لا يزال بإمكانك فتح البرنامج ، ولكن تشغيله سيؤدي إلى حدوث خطأ. يمكنك بالطبع محاولة إصلاحه! إذا كان المستخدم الذي أنشأ البرنامج لديه ملف تعريف عام ، فيمكنك النقر فوق اسم المستخدم الخاص به لزيارة ملفه الشخصي. ستجد هناك جميع برامجهم التي تم مشاركتها وأكثر من ذلك بكثير!"

#, fuzzy
msgid "highscore_no_public_profile"
msgstr "You don't have a public profile and are therefore not listed on the highscores. Do you wish to create one?"

#, fuzzy
msgid "highscores"
msgstr "النتيجة"

msgid "hint"
msgstr "تلميح؟"

#, fuzzy
msgid "ill_work_some_more"
msgstr "I'll work on it a little longer"

#, fuzzy
msgid "image_invalid"
msgstr "الصورة التي اخترتها غير صالحة."

#, fuzzy
msgid "incomplete_command_exception"
msgstr "Incomplete Command"

#, fuzzy
msgid "incorrect_handling_of_quotes_exception"
msgstr "Incorrect handling of quotes"

#, fuzzy
msgid "incorrect_use_of_types_exception"
msgstr "Incorrect use of types"

#, fuzzy
msgid "incorrect_use_of_variable_exception"
msgstr "Incorrect use of variable"

#, fuzzy
msgid "indentation_exception"
msgstr "Incorrect Indentation"

msgid "input"
msgstr "اجابة باستخدام اسأل"

msgid "integer"
msgstr "رقم"

msgid "invalid_class_link"
msgstr "رابط الانضمام للصف غير صالح."

#, fuzzy
msgid "invalid_command_exception"
msgstr "Invalid command"

#, fuzzy
msgid "invalid_keyword_language_comment"
msgstr "# The provided keyword language is invalid, keyword language is set to English"

#, fuzzy
msgid "invalid_language_comment"
msgstr "# The provided language is invalid, language set to English"

#, fuzzy
msgid "invalid_level_comment"
msgstr "# The provided level is invalid, level is set to level 1"

#, fuzzy
msgid "invalid_program_comment"
msgstr "# The provided program is invalid, please try again"

msgid "invalid_teacher_invitation_code"
msgstr "رمز الدعوة للمعلم غير صالح. لتصبح معلماً أو معلمةً تواصل معنا على hello@hedy.org."

#, fuzzy
msgid "invalid_tutorial_step"
msgstr "Invalid tutorial step"

msgid "invalid_username_password"
msgstr "اسم المستخدم/كلمة المرور غير صحيحة."

#, fuzzy
msgid "invite_by_username"
msgstr "يجب أن تكون جميع أسماء المستخدمين لا نظير لها."

msgid "invite_date"
msgstr "تاريخ الدعوة"

msgid "invite_message"
msgstr "لقد تلقيت دعوة للإنضمام إلى الصف"

msgid "invite_prompt"
msgstr "أدخل اسم مستخدم"

msgid "invite_teacher"
msgstr "دعوة معلم"

msgid "join_class"
msgstr "انضم الى صف"

msgid "join_prompt"
msgstr "يجب أن يكون لديك حساب لتنضم الى صف. هل تريد تسجيل الدحول الآن؟"

msgid "keyword_language_invalid"
msgstr "الرجاء اختيار لغة صحيحة للكلمات المفتاحية (الأوامر البرمجية). اختر اللغة الإنجليزية أو لغتك الخاصة."

#, fuzzy
msgid "language"
msgstr "Language"

msgid "language_invalid"
msgstr "الرجاء اختيار لغة صحيحة."

msgid "languages"
msgstr "أي من لغات البرمجة التالية استخدمتها من قبل؟"

msgid "last_achievement"
msgstr "آخر انجاز تم تحقيقه"

msgid "last_edited"
msgstr "تاريخ آخر تعديل"

#, fuzzy
msgid "last_error"
msgstr "Last error"

msgid "last_login"
msgstr "اخر تسجيل دخول"

#, fuzzy
msgid "last_program"
msgstr "Last program"

msgid "last_update"
msgstr "اخر تحديث"

msgid "lastname"
msgstr "اسم العائلة"

msgid "leave_class"
msgstr "مغادرة الصف"

msgid "level"
msgstr "مستوى"

#, fuzzy
msgid "level_accessible"
msgstr "Level is open to students"

#, fuzzy
msgid "level_disabled"
msgstr "Level disabled"

#, fuzzy
msgid "level_future"
msgstr "This level will open automatically after the opening date"

#, fuzzy
msgid "level_invalid"
msgstr "هذا المستوى من هيدي غير صحيح."

msgid "level_not_class"
msgstr "هذا المستوى ليس متاحا لصفك الدراسي بعد"

msgid "level_title"
msgstr "مستوى"

#, fuzzy
msgid "levels"
msgstr "levels"

msgid "link"
msgstr "الرابط"

msgid "list"
msgstr "قائمة"

#, fuzzy
msgid "live_dashboard"
msgstr "Live Dashboard"

#, fuzzy
msgid "logged_in_to_share"
msgstr "You must be logged in to save and share a program."

msgid "login"
msgstr "تسجيل الدخول"

msgid "login_long"
msgstr "الدخول الى حسابك"

#, fuzzy
msgid "login_to_save_your_work"
msgstr "Log in to save your work"

msgid "logout"
msgstr "تسجيل الخروج"

#, fuzzy
msgid "longest_program"
msgstr "Longest program"

msgid "mail_change_password_body"
msgstr ""
"تم تغيير كلمة مرور هيدي الخاصة بك. إذا كنت أنت من قام/طلب هذا ، فكل شيء على ما يرام.\n"
"إذا لم تقم بطلب/بفعل تغيير كلمة المرور الخاصة بك ، فيرجى الاتصال بنا على الفور من خلال الرد على هذا البريد الإلكتروني."

msgid "mail_change_password_subject"
msgstr "تم تغيير كلمة مرور هيدي الخاصة بك"

#, fuzzy
msgid "mail_error_change_processed"
msgstr "Something went wrong when sending a validation mail, the changes are still correctly processed."

msgid "mail_goodbye"
msgstr ""
"شكراً لك!\n"
"فريق هيدي"

msgid "mail_hello"
msgstr "مرحباً {username}!"

msgid "mail_recover_password_body"
msgstr ""
"من خلال الضغط على هذا الرابط ، يمكنك ضبط كلمة مرور جديدة لـهيدي. هذا الرابط صالح لمدة <b> ٤ </b> ساعات.\n"
"إذا لم تطلب إعادة ضبط كلمة المرور ، فيرجى تجاهل هذا البريد الإلكتروني: {link}"

msgid "mail_recover_password_subject"
msgstr "طلب إعادة ضبط كلمة المرور."

msgid "mail_reset_password_body"
msgstr ""
"تمت إعادة ضبط كلمة مرور هيدي الخاصة بك إلى كلمة مرور جديدة. إذا كنت أنت من طلب/قام بهذا ، فكل شيء على ما يرام.\n"
"إذا لم تقم بطلب/بفعل تغيير كلمة المرور الخاصة بك ، فيرجى الاتصال بنا على الفور من خلال الرد على هذا البريد الإلكتروني."

msgid "mail_reset_password_subject"
msgstr "تم إعادة ضبط كلمة مرور هيدي الخاصة بك"

msgid "mail_welcome_teacher_body"
msgstr ""
"<strong>مرحبًا!</strong>\n"
"تهانينا على حساب المعلم الجديد الخاص بك من هيدي. مرحبًا بك في المجتمع العالمي لمعلمي هيدي!\n"
"\n"
"<strong> ما يمكن لحساب المعلم فعله </strong>\n"
"باستخدام حساب المعلم الخاص بك ، لديك خيار إنشاء الصفوف الدراسية. يمكن لتلاميذك الانضمام إلى صفوفك ويمكنك رؤية تقدمهم. يتم إنشاء الصفوف وإدارتها من خلال <a href=\"https://hedycode.com/for-teachers\">صفحةالمعلم</a>.\n"
"\n"
"<strong> كيفية مشاركة الأفكار </strong>\n"
"إذا كنت تستخدم هيدي في الصف ، فمن المحتمل أن يكون لديك أفكار للتحسين! يمكنك مشاركة هذه الأفكار معنا في <a href=\"https://github.com/hedyorg/hedy/discussions/categories/ideas\"> مناقشة الأفكار </a>.\n"
"\n"
"<strong> كيف تطلب المساعدة </strong>\n"
"إذا كان هناك أي شيء غير واضح ، فيمكنك النشر في <a href=\"https://github.com/hedyorg/hedy/discussions/categories/q-a\"> مناقشة الأسئلة والأجوبة </a> أو <a href = \"mailto:hello@hedy.org \"> أرسل إلينا بريدًا إلكترونيًا </a>.\n"
"\n"
"استمر في البرمجة!"

msgid "mail_welcome_teacher_subject"
msgstr "حساب هيدي الخاص بك كمعلم جاهز"

msgid "mail_welcome_verify_body"
msgstr ""
"تم انشاء حساب هيدي الخاص بك بنجاح. أهلاً بك!\n"
"الرجاء الضغط على هذا الرابط للتحقق من بريدك الإلكتروني: {link}"

msgid "mail_welcome_verify_subject"
msgstr "مرحباً بك في هيدي"

msgid "mailing_title"
msgstr "اشترك في نشرة هيدي الإخبارية"

msgid "main_subtitle"
msgstr "لغة برمجة متدرجة"

msgid "main_title"
msgstr "هيدي"

#, fuzzy
msgid "make_sure_you_are_done"
msgstr "Make sure you are done! You will not be able to change your program anymore after you click \"Hand in\"."

msgid "male"
msgstr "ولد / ذكر"

msgid "mandatory_mode"
msgstr "وضع المبرمج الإلزامي"

#, fuzzy
msgid "more_options"
msgstr "More options"

<<<<<<< HEAD
msgid "multiple_keywords_warning"
msgstr ""
=======
#, fuzzy
msgid "multiple_levels_warning"
msgstr "We've noticed you have both selected several levels and included code snippets in your adventure, this might cause issues with the syntax highlighter and the automatic translation of keywords"
>>>>>>> 591d66dc

msgid "my_account"
msgstr "حسابي"

msgid "my_achievements"
msgstr "مغامراتي"

msgid "my_adventures"
msgstr "مغامراتي"

msgid "my_classes"
msgstr "صفوفي"

msgid "my_messages"
msgstr "رسائلي"

#, fuzzy
msgid "my_public_profile"
msgstr "My public profile"

msgid "name"
msgstr "الاسم"

msgid "nav_explore"
msgstr "استكشف"

msgid "nav_hedy"
msgstr "هيدي"

msgid "nav_learn_more"
msgstr "المزيد من المعلومات"

msgid "nav_start"
msgstr "صفحة البدأ"

msgid "nested blocks"
msgstr "مجموعة ضمن مجموعة"

msgid "new_password"
msgstr "كلمة المرور الجديدة"

#, fuzzy
msgid "new_password_repeat"
msgstr "Repeat new password"

msgid "newline"
msgstr "سطر جديد"

#, fuzzy
msgid "next_exercise"
msgstr "Next exercise"

#, fuzzy
msgid "next_page"
msgstr "Next page"

msgid "next_step_tutorial"
msgstr "الخطوة التالية >>>"

msgid "no"
msgstr "لا"

msgid "no_account"
msgstr "ليس لديك حساب؟"

msgid "no_accounts"
msgstr "لا يوجد حسابات ليتم انشاءها."

msgid "no_adventures_yet"
msgstr "لا يوجد مغامرات عامة بعد..."

#, fuzzy
msgid "no_certificate"
msgstr "This user hasn't earned the Hedy Certificate of Completion"

#, fuzzy
msgid "no_more_flat_if"
msgstr "Starting in level 8, the line after {if} needs to start with 4 spaces."

#, fuzzy
msgid "no_programs"
msgstr "ليس لديك أي برامج بعد."

msgid "no_public_profile"
msgstr "ليس لديك نص ملف شخصي عام حتى الآن ..."

msgid "no_shared_programs"
msgstr "ليس لديه برامج تم مشاركتها..."

msgid "no_such_adventure"
msgstr "هذه المغامرة غير موجودة!"

msgid "no_such_class"
msgstr "لا وجود لهذا الصف في هيدي"

#, fuzzy
msgid "no_such_highscore"
msgstr "لا يوجد هذا المستوى في هيدي!"

msgid "no_such_level"
msgstr "لا يوجد هذا المستوى في هيدي!"

msgid "no_such_program"
msgstr "لا يوجد هذا البرنامج في هيدي!"

msgid "no_tag"
msgstr "لم يتم تقديم أي علامة"

msgid "not_enrolled"
msgstr "يبدو أنك لست في هذا الصف!"

#, fuzzy
msgid "not_in_class_no_handin"
msgstr "You are not in a class, so there's no need for you to hand in anything."

#, fuzzy
msgid "not_logged_in_cantsave"
msgstr "Your program will not be saved."

#, fuzzy
msgid "not_logged_in_handin"
msgstr "You must be logged in to hand in an assignment."

msgid "not_teacher"
msgstr "يبدو أنك لست معلم أو معلمة!"

msgid "number"
msgstr "رقم"

#, fuzzy
msgid "number_achievements"
msgstr "Number of achievements"

#, fuzzy
msgid "number_lines"
msgstr "Number of lines"

msgid "number_programs"
msgstr "عدد البرامج"

msgid "ok"
msgstr "حسناً"

#, fuzzy
msgid "only_you_can_see"
msgstr "Only you can see this program."

msgid "open"
msgstr "افتح"

msgid "opening_date"
msgstr "تاريخ الافتتاح"

msgid "opening_dates"
msgstr "تواريخ الافتتاح"

msgid "option"
msgstr "خيار"

msgid "or"
msgstr "أو"

msgid "other"
msgstr "آخر"

msgid "other_block"
msgstr "لغة برمجة أخرى تستعمل اللبنات البرمجية"

msgid "other_settings"
msgstr "اعدادات أخرى"

#, fuzzy
msgid "other_source"
msgstr "Other"

msgid "other_text"
msgstr "لغة برمجية نصّية أخرى"

msgid "overwrite_warning"
msgstr "لديك برنامج بهذا اإسم بالفعل، سيؤدي حفظ هذا البرنامج إلى استبدال البرنامج القديم. هل أنت متأكد؟"

#, fuzzy
msgid "owner"
msgstr "Owner"

msgid "page"
msgstr "صفحة"

msgid "page_not_found"
msgstr "لم نستطع ايجاد تلك الصفحة!"

#, fuzzy
msgid "pair_with_teacher"
msgstr "I would like to be paired with another teacher for help"

msgid "parsons_title"
msgstr "الأحجية"

msgid "password"
msgstr "كلمة المرور"

msgid "password_change_not_allowed"
msgstr "لا يمكنك تغيير كلمة المرور لهذا المستخدم."

msgid "password_change_prompt"
msgstr "هل أنت متأكد أنك تريد تغيير كلمة المرور هذه؟"

msgid "password_change_success"
msgstr "تم تغيير كلمة المرور للتلميذ الخاص بك بنجاح."

msgid "password_invalid"
msgstr "كلمة المرور الخاصة بك غير صالحة."

msgid "password_repeat"
msgstr "اعادة كلمة المرور"

msgid "password_resetted"
msgstr "تم إعادة ضبط كلمة المرور الخاصة بك بنجاح، سيتم إعادة تحويلك إلى صفحة تسجيل الدخول."

msgid "password_six"
msgstr "كلمة المرور المختارة يجب أن تتكون من ستة أحرف على الأقل."

msgid "password_updated"
msgstr "تم تحديث كلمة المرور."

msgid "passwords_six"
msgstr "كلمة المرور يجب أن تتكون من ستة أحرف أو أكثر."

msgid "pending_invites"
msgstr "الدعوات قيد الإنتظار"

#, fuzzy
msgid "people_with_a_link"
msgstr "Other people with a link can see this program. It also can be found on the \"Explore\" page."

#, fuzzy
msgid "percentage"
msgstr "percentage"

msgid "percentage_achieved"
msgstr "أنجزه {percentage}{٪} من المستخدمين"

msgid "period"
msgstr "نقطة"

msgid "personal_text"
msgstr "النص الشخصي"

msgid "personal_text_invalid"
msgstr "النص الشخصي غير صالح."

#, fuzzy
msgid "postfix_classname"
msgstr "Postfix classname"

msgid "preferred_keyword_language"
msgstr "اللغة المفضلة للأوامر البرمجية"

msgid "preferred_language"
msgstr "اللغة المفضلة"

msgid "preview"
msgstr "معاينة"

#, fuzzy
msgid "previewing_adventure"
msgstr "Previewing adventure"

#, fuzzy
msgid "previewing_class"
msgstr "You are previewing class <em>{class_name}</em> as a teacher."

msgid "previous_campaigns"
msgstr "عرض الحملات السابقة"

msgid "print_logo"
msgstr "قول"

msgid "privacy_terms"
msgstr "شروط الخصوصية"

#, fuzzy
msgid "private"
msgstr "Private"

#, fuzzy
msgid "profile_logo_alt"
msgstr "تم تحديث الملف الشخصي."

msgid "profile_picture"
msgstr "الصورة الشخصية"

msgid "profile_updated"
msgstr "تم تحديث الملف الشخصي."

msgid "profile_updated_reload"
msgstr "تم تحديث الملف الشخصي، سيتم إعادة تحميل الصفحة."

msgid "program_contains_error"
msgstr "هذا البرنامج يحتوي على خطأ، هل أنت متأكد من أنك تريد مشاركة البرنامج؟"

msgid "program_header"
msgstr "برامجي"

#, fuzzy
msgid "program_too_large_exception"
msgstr "Programs too large"

msgid "programming_experience"
msgstr "هل لديك خبرة سابقة في البرمجة؟"

msgid "programming_invalid"
msgstr "الرجاء اختيار لغة برمجة بشكل صحيح."

msgid "programs"
msgstr "البرامج"

msgid "programs_created"
msgstr "البرامج المنشأة"

msgid "programs_saved"
msgstr "البرامج المحفوظة"

msgid "programs_submitted"
msgstr "البرامج التي تم تسليمها"

msgid "prompt_join_class"
msgstr "هل تريد الإنضمام الى هذا الصف؟"

#, fuzzy
msgid "public"
msgstr "Public"

msgid "public_adventures"
msgstr "تصفح المغامرات العامة"

msgid "public_invalid"
msgstr "اختيار الاتفاقية هذا غير صالح"

msgid "public_profile"
msgstr "الملف العام"

msgid "public_profile_info"
msgstr "بتحديد هذا الخانة أجعل ملفي الشخصي مرئيًا للجميع. انتبه على عدم مشاركة معلومات شخصية مثل اسمك أو عنوان منزلك ، لأن الجميع سيتمكن من رؤيتها!"

msgid "public_profile_updated"
msgstr "تم تحديث الملف الشخصي العام."

#, fuzzy
msgid "pygame_waiting_for_input"
msgstr "Waiting for a button press..."

msgid "question mark"
msgstr "علامة سؤال"

#, fuzzy
msgid "quiz_logo_alt"
msgstr "Quiz logo"

#, fuzzy
msgid "quiz_score"
msgstr "Quiz score"

msgid "quiz_tab"
msgstr "انهاء الفحص السريع"

#, fuzzy
msgid "quiz_threshold_not_reached"
msgstr "Quiz threshold not reached to unlock this level"

msgid "read_code_label"
msgstr "القراءة بصوت عال"

msgid "recent"
msgstr "برامجي الأخيرة"

msgid "recover_password"
msgstr "طلب إعادة ضبط كلمة المرور"

msgid "regress_button"
msgstr "الرجوع الى المستوى {level}"

msgid "remove"
msgstr "ازالة"

msgid "remove_customization"
msgstr "إزالة التخصيصات"

msgid "remove_customizations_prompt"
msgstr "هل أنت متأكد أنك تريد إزالة التخصيصات المتعلقة بهذا الصف؟"

msgid "remove_student_prompt"
msgstr "هل أنت متأكد أنك تريد ازالة التلميذ من الصف؟"

msgid "remove_user_prompt"
msgstr "هل تأكد حذف هذا المستخدم؟"

#, fuzzy
msgid "repair_program_logo_alt"
msgstr "Repair program icon"

#, fuzzy
msgid "repeat_dep"
msgstr "Starting in level 8, {repeat} needs to be used with indentation. You can see examples on the {repeat} tab in level 8."

msgid "repeat_match_password"
msgstr "كلمة المرور المكررة غير متطابقة."

msgid "repeat_new_password"
msgstr "أعد ادخال كلمة المرور"

#, fuzzy
msgid "report_failure"
msgstr "This program does not exist or is not public"

#, fuzzy
msgid "report_program"
msgstr "Are you sure you want to report this program?"

#, fuzzy
msgid "report_success"
msgstr "This program has been reported"

msgid "request_teacher"
msgstr "هل ترغب في التقدم بطلب للحصول على حساب المعلم؟"

#, fuzzy
msgid "request_teacher_account"
msgstr "Request teacher account"

msgid "required_field"
msgstr "مطلوب تعبئة الحقول مع علامة ال *"

msgid "reset_adventure_prompt"
msgstr "هل أنت متأكد أنك تريد إعادة ضبط كل المغامرات المختارة؟"

msgid "reset_adventures"
msgstr "إعادة ضبط المغامرات المختارة"

#, fuzzy
msgid "reset_button"
msgstr "Reset"

msgid "reset_password"
msgstr "اعادة ضبط كلمة المرور"

msgid "reset_view"
msgstr "اعادة ضبط"

msgid "retrieve_adventure_error"
msgstr "لا يسمح لك بعرض هذه المغامرة!"

msgid "retrieve_class_error"
msgstr "يمكن للمعلمين فقط استرجاع الصفوف"

#, fuzzy
msgid "retrieve_tag_error"
msgstr "Error retrieving tags"

msgid "role"
msgstr "منصب"

msgid "run_code_button"
msgstr "تنفيذ البرنامج"

#, fuzzy
msgid "runs_over_time"
msgstr "Runs over time"

msgid "save"
msgstr "حفظ"

msgid "save_parse_warning"
msgstr "هذا البرنامج يحتوي على خطأ، هل أنت متأكد أنك تريد حفظه؟"

msgid "save_prompt"
msgstr "يجب أن يكون لديك حساب لتتمكن من حفظ برنامجك. هل ترغب بتسجيل الدخول الآن؟"

msgid "save_success_detail"
msgstr "تم حفظ البرنامج بنجاح."

msgid "score"
msgstr "النتيجة"

msgid "search"
msgstr "ابحث..."

msgid "search_button"
msgstr "البحث"

msgid "second_teacher"
msgstr "معلم ثاني"

#, fuzzy
msgid "second_teacher_copy_prompt"
msgstr "Are you sure you want to copy this teacher?"

msgid "second_teacher_prompt"
msgstr "أدخل إسم المعلم لدعوته"

msgid "second_teacher_warning"
msgstr "كل معلم بهذا الصف يمكنه تعديل الخصائص جميعها."

#, fuzzy
msgid "see_certificate"
msgstr "See {username} certificate!"

msgid "select"
msgstr "اختر"

msgid "select_adventures"
msgstr "اختيار المغامرات"

#, fuzzy
msgid "select_all"
msgstr "Select all"

msgid "select_lang"
msgstr "اختر اللغة"

msgid "select_levels"
msgstr "Select levels"

msgid "select_tag"
msgstr "اختر العلامة"

#, fuzzy
msgid "selected"
msgstr "Selected"

msgid "self_removal_prompt"
msgstr "هل أنت متأكد أنك تريد مغادرة هذا الصف؟"

msgid "send_password_recovery"
msgstr "ارسال رابط لاسترجاع كلمة المرور"

msgid "sent_by"
msgstr "تم إرسال الدعوة من قبل"

msgid "sent_password_recovery"
msgstr "ستصلك على الفور رسالة على البريد الإلكتروني مع التعليمات الخاصة بإعادة ضبط كلمة المرور الخاصة بك."

msgid "settings"
msgstr "اعداداتي الشخصية"

#, fuzzy
msgid "share_by_giving_link"
msgstr "Show your program to other people by giving them the link below:"

#, fuzzy
msgid "share_your_program"
msgstr "Share your program"

#, fuzzy
msgid "signup_student_or_teacher"
msgstr "Are you a student or a teacher?"

msgid "single quotes"
msgstr "علامة اقتباس أحادية"

msgid "slash"
msgstr "علامة الخط المائل ناحية اليمين"

#, fuzzy
msgid "slides"
msgstr "Slides"

#, fuzzy
msgid "slides_info"
msgstr "For each level of Hedy, we have created slides to help you teach. The slides contain explanations of each level, and Hedy examples that you can run inside the slides. Just click the link and get started! the Introduction slides are a general explanation of Hedy before level 1 The slides were created using <a href=\"https://slides.com\">slides.com</a>. If you want to adapt them yourself, you can download them, and then upload the resulting zip file to <a href=\"https://slides.com\">slides.com</a>. You can find more information about the slides in the <a href=\"https://hedy.org/for-teachers/manual/features\">teacher's manual</a>."

#, fuzzy
msgid "social_media"
msgstr "Social media"

#, fuzzy
msgid "something_went_wrong_keyword_parsing"
msgstr "There is a mistake in your adventure, are all keywords correctly surrounded with { }?"

msgid "space"
msgstr "مسافة إزاحة"

msgid "star"
msgstr "علامة النجمة"

msgid "start_hedy_tutorial"
msgstr "بدء الدليل التوجيهي"

#, fuzzy
msgid "start_learning"
msgstr "Start learning"

msgid "start_programming"
msgstr "ابدأ البرمجة"

#, fuzzy
msgid "start_programming_logo_alt"
msgstr "ابدأ البرمجة"

msgid "start_quiz"
msgstr "بدء الفحص السريع"

msgid "start_teacher_tutorial"
msgstr "بدء الدليل التوجيهي للمعلم"

#, fuzzy
msgid "start_teaching"
msgstr "Start teaching"

msgid "step_title"
msgstr "المهمة"

msgid "stop_code_button"
msgstr "ايقاف البرنامج"

msgid "string"
msgstr "نص"

msgid "student"
msgstr "طالب"

msgid "student_already_in_class"
msgstr "هذا التلميذ بالفعل موجود في الصف الخاص بك."

msgid "student_already_invite"
msgstr "هذا التلميذ بالفعل لديه دعوة قيد الإنتظار."

#, fuzzy
msgid "student_details"
msgstr "Student details"

#, fuzzy
msgid "student_list"
msgstr "Student list"

#, fuzzy
msgid "student_not_allowed_in_class"
msgstr "Student not allowed in class"

msgid "student_not_existing"
msgstr "اسم المستخدم غير موجود."

#, fuzzy
msgid "student_signup_header"
msgstr "Student"

msgid "students"
msgstr "تلاميذ"

#, fuzzy
msgid "submission_time"
msgstr "Handed in at"

msgid "submit_answer"
msgstr "إجابة السؤال"

msgid "submit_program"
msgstr "ارسال"

msgid "submit_warning"
msgstr "هل أنت متأكد أنك تريد ارسال هذا البرنامج؟"

#, fuzzy
msgid "submitted"
msgstr "Submitted"

msgid "submitted_header"
msgstr "هذا برنامج تسليمه ولا يمكن نعديله."

msgid "subscribe"
msgstr "اشترك"

msgid "subscribe_newsletter"
msgstr "اشترك في النشرة الإخبارية"

#, fuzzy
msgid "suggestion_color"
msgstr "Try using another color"

#, fuzzy
msgid "suggestion_note"
msgstr "Use a note between C0 and B9 or a number between 1 and 70"

#, fuzzy
msgid "suggestion_number"
msgstr "Try changing the value to a number"

msgid "suggestion_numbers_or_strings"
msgstr "Try changing the values to be all text or all numbers"

msgid "surname"
msgstr "الاسم الأول"

#, fuzzy
msgid "survey"
msgstr "Survey"

#, fuzzy
msgid "survey_completed"
msgstr "Survey completed"

#, fuzzy
msgid "survey_skip"
msgstr "Don't show this again"

#, fuzzy
msgid "survey_submit"
msgstr "Submit"

#, fuzzy
msgid "tag_in_adventure"
msgstr "Tag in adventure"

msgid "tag_input_placeholder"
msgstr "اكتب علامة جديدة"

msgid "tags"
msgstr "العلامات"

msgid "teacher"
msgstr "معلم"

#, fuzzy
msgid "teacher_account_request"
msgstr "You have a pending teacher account request"

#, fuzzy
msgid "teacher_account_success"
msgstr "You successfully requested a teacher account."

msgid "teacher_invalid"
msgstr "قيمة المعلم الخاصة بك غير صالحة."

msgid "teacher_invitation_require_login"
msgstr "لإعداد ملفك الشخصي كمعلم ، سنحتاج منك تسجيل الدخول. إذا لم يكن لديك حساب ، فالرجاء إنشاء حساب."

#, fuzzy
msgid "teacher_manual"
msgstr "Teacher manual"

#, fuzzy
msgid "teacher_signup_header"
msgstr "Teacher"

#, fuzzy
msgid "teacher_tutorial_logo_alt"
msgstr "اضغط على \"الخطوة التالية\" لتبدأ كمعلم أو معلمة في هيدي!"

msgid "teacher_welcome"
msgstr "مرحباً في هيدي! بكل فخر أنت الآن تمتلك حساباً كمعلم وذا يسمح لك بانشاء صفوف ودعوة تلاميذ."

msgid "teachers"
msgstr "المعلمون"

#, fuzzy
msgid "template_code"
msgstr ""
"هنا شرح المغامرة الخاصة بي!\n"
"\n"
"بهذه الطريقة يمكنني أن أعرض أمراً برمجياً: <code> قول</code>\n"
"\n"
"ولكن في بعض الأحيان ربما تريد أن تعرض مقتطفاً برمجياً، مثل هذا:\n"
"<pre>\n"
"اسأل ما اسمك؟\n"
"ردد اه اذن اسمك هو\n"
"</pre>"

#, fuzzy
msgid "this_turns_in_assignment"
msgstr "This turns in your assignment to your teacher."

msgid "title"
msgstr "العنوان"

msgid "title_achievements"
msgstr "هيدي - انجازاتي"

msgid "title_admin"
msgstr "هيدي - صفحة الإدارة"

#, fuzzy
msgid "title_class grid_overview"
msgstr "Hedy - Grid overview"

#, fuzzy
msgid "title_class live_statistics"
msgstr "Hedy - Live Statistics"

msgid "title_class-overview"
msgstr "هيدي - نظرة عامة على الصف"

msgid "title_customize-adventure"
msgstr "هيدي - تخصيص مغامرة"

msgid "title_customize-class"
msgstr "هيدي - تخصيص صف"

msgid "title_explore"
msgstr "هيدي - استكشف"

msgid "title_for-teacher"
msgstr "هيدي - للمعلمين"

msgid "title_join-class"
msgstr "هيدي - انضم الى صف"

msgid "title_landing-page"
msgstr "مرحباً في هيدي!"

msgid "title_learn-more"
msgstr "هيدي - اعرف أكثر"

msgid "title_login"
msgstr "هيدي - تسجيل الدخول"

msgid "title_my-profile"
msgstr "هيدي - حسابي"

msgid "title_privacy"
msgstr "هيدي - شروط الخصوصية"

msgid "title_programs"
msgstr "هيدي -برامجي"

msgid "title_public-adventures"
msgstr "هيدي - المغامرات العامة"

msgid "title_recover"
msgstr "هيدي - استرجاع الحساب"

msgid "title_reset"
msgstr "هيدي - اعادة ضبط كلمة المرور"

msgid "title_signup"
msgstr "هيدي - انشاء حساب"

msgid "title_start"
msgstr "هيدي - لغة برمجة متدرجة"

msgid "title_view-adventure"
msgstr "هيدي - عرض مغامرة"

msgid "token_invalid"
msgstr "الرمز الخاص بك غير صالح."

#, fuzzy
msgid "tooltip_level_locked"
msgstr "Your teacher disabled this level"

msgid "translate_error"
msgstr "حدث خطأ ما خلال ترجمة البرنامج. حاول تنفيذ البرنامج وافحص وجود خطأ فيه. البرنامج الذي يحتوي على خطأ لا يمكن أن تتم ترجمته."

#, fuzzy
msgid "translating_hedy"
msgstr "Translating Hedy"

#, fuzzy
msgid "translator"
msgstr "Translator"

#, fuzzy
msgid "tutorial"
msgstr "Tutorial"

msgid "tutorial_code_snippet"
msgstr ""
"{print} مرحباً أيها العالم!\n"
"{print} أنا أتعلم هيدي من خلال الدليل التوجيهي!"

#, fuzzy
msgid "tutorial_message_not_found"
msgstr "You have received an invitation to join class"

#, fuzzy
msgid "tutorial_title_not_found"
msgstr "We could not find that page!"

msgid "unauthorized"
msgstr "ليس لديك الصلاحيات اللازمة للوصول إلى هذه الصفحة"

msgid "unique_usernames"
msgstr "يجب أن تكون جميع أسماء المستخدمين لا نظير لها."

#, fuzzy
msgid "unlock_thresholds"
msgstr "Unlock level thresholds"

#, fuzzy
msgid "unsaved_class_changes"
msgstr "There are unsaved changes, are you sure you want to leave this page?"

msgid "update_adventure_prompt"
msgstr "هل أنت متأكد أنك تريد تعديل هذه المغامرة؟"

msgid "update_profile"
msgstr "تحديث الملف الشخصي"

msgid "update_public"
msgstr "تحديث الملف العام"

#, fuzzy
msgid "updating_indicator"
msgstr "Updating"

#, fuzzy
msgid "use_of_blanks_exception"
msgstr "Use of blanks in programs"

#, fuzzy
msgid "use_of_nested_functions_exception"
msgstr "Use of nested functions"

msgid "used_in"
msgstr ""

msgid "user"
msgstr "مستخدم"

#, fuzzy
msgid "user_inexistent"
msgstr "This user doesn't exist"

msgid "user_not_private"
msgstr "هذا الحساب إما غير موجود أو لا يوجد لديه ملف شخصي عام"

msgid "username"
msgstr "اسم المستخدم"

msgid "username_empty"
msgstr "لم تدخل اسم المستخدم!"

msgid "username_invalid"
msgstr "اسم المستخدم الخاص بك غير صالح."

msgid "username_special"
msgstr "اسم المستخدم لا يمكن أن يتضمن `:` أو `@`."

msgid "username_three"
msgstr "اسم المستخدم يجب أن يتكون من ثلاثة أحرف على الأقل."

msgid "usernames_exist"
msgstr "اسم مستخدم واحد أو أكثر قيد الاستخدام بالفعل."

#, fuzzy
msgid "value"
msgstr "Value"

msgid "variables"
msgstr "المتغيرات"

msgid "view_program"
msgstr "عرض البرنامج"

msgid "welcome"
msgstr "مرحباً"

msgid "welcome_back"
msgstr "مرحباً بعودتك"

#, fuzzy
msgid "what_is_your_role"
msgstr "What is your role?"

msgid "what_should_my_code_do"
msgstr "كيف تكتب هذا الكود؟"

#, fuzzy
msgid "whole_world"
msgstr "The world"

msgid "year_invalid"
msgstr "الرجاء ادخال سنة بين ١٩٩٠ و {current_year}."

msgid "yes"
msgstr "نعم"

msgid "your_account"
msgstr "ملفك الشخصي"

#, fuzzy
msgid "your_class"
msgstr "صفوفي"

msgid "your_last_program"
msgstr "آخر برنامج تم حفظه"

msgid "your_personal_text"
msgstr "نصّك الشخصي..."

#, fuzzy
msgid "your_program"
msgstr "Your program"

#~ msgid "create_account_explanation"
#~ msgstr "يسمح لك امتلاك حسابك الخاص بحفظ برامجك."

#~ msgid "only_teacher_create_class"
#~ msgstr "يمكن للمعلمين فقط انشاء صفوف!"

#~ msgid "keyword_support"
#~ msgstr "الأوامر البرمجية المترجمة"

#~ msgid "non_keyword_support"
#~ msgstr "المحتوى المترجم"

#~ msgid "try_button"
#~ msgstr "حاول"

#~ msgid "select_own_adventures"
#~ msgstr "اختيار المغامرات الذاتية"

#~ msgid "edit"
#~ msgstr "Edit"

#~ msgid "view"
#~ msgstr "عرض"

#~ msgid "class"
#~ msgstr "Class"

#~ msgid "save_code_button"
#~ msgstr "حفظ البرنامج"

#~ msgid "share_code_button"
#~ msgstr "حفظ ومشاركة البرنامج"

#~ msgid "classes_invalid"
#~ msgstr "The list of selected classes is invalid"

#~ msgid "directly_add_adventure_to_classes"
#~ msgstr "Do you want to add this adventure directly to one of your classes?"

#~ msgid "hand_in_assignment"
#~ msgstr "Hand in assignment"

#~ msgid "select_a_level"
#~ msgstr "Select a level"

#~ msgid "answer_invalid"
#~ msgstr "كلمة المرور الخاصة بك غير صالحة."

#~ msgid "available_adventures_level"
#~ msgstr "Available adventures level"

#~ msgid "customize_class_exp_1"
#~ msgstr "أهلاً! في هذه الصفحة يمكنك تخصيص الصف الدراسي التابع لك. من خلال اختيار المستويات والمغامرات، يمكنك تحديد ما يمكن أن يراه التلميذ. يمكنك أيضًا إضافة مغامراتك التي تم إنشاؤها إلى المستويات. سيتم إضافة جميع المستويات والمغامرات الأساسية بشكل افتراضي. <b> ملاحظة: </b> ليست كل المغامرات متاحة لكل المستويات! القيام بإعدادات التخصيصات الخاصة بك يكون على النحو التالي:"

#~ msgid "customize_class_exp_2"
#~ msgstr "يمكنك دائمًا تغيير هذه الإعدادات لاحقًا. على سبيل المثال ، يمكنك إتاحة مغامرات أو مستويات معينة أثناء التدريس في الصف. بهذه الطريقة يسهل عليك تحديد المستوى والمغامرات التي سيعمل عليها تلاميذك. إذا كنت تريد إتاحة كل شيء لصفك ، فمن الأسهل إزالة التخصيص بشكل كامل."

#~ msgid "customize_class_step_1"
#~ msgstr "حدد المستويات للصف الخاص بك من خلال الضغط على \"أزرار المستوى\""

#~ msgid "customize_class_step_2"
#~ msgstr "ستظهر \"صناديق الإختيار\" للمغامرات المتاحة للمستويات المختارة"

#~ msgid "customize_class_step_3"
#~ msgstr "حدد المغامرات التي تريد إتاحتها"

#~ msgid "customize_class_step_4"
#~ msgstr "انقر فوق اسم مغامرة لتحديد/عدم تحديد هذه المغامرة لجميع المستويات"

#~ msgid "customize_class_step_5"
#~ msgstr "اضافة مغامرات شخصية"

#~ msgid "customize_class_step_6"
#~ msgstr "تحديد تاريخ الافتتاح لكل مستوى (يمكنك أيضًا تركه فارغًا)"

#~ msgid "customize_class_step_7"
#~ msgstr "تحديد إعدادات أخرى"

#~ msgid "customize_class_step_8"
#~ msgstr "اختر \"حفظ\" -> لقد انتهيت!"

#~ msgid "example_code_header"
#~ msgstr "مثال توضيحي"

#~ msgid "feedback_failure"
#~ msgstr "إجابة خاطئة!"

#~ msgid "feedback_success"
#~ msgstr "أحسنت!"

#~ msgid "go_to_first_question"
#~ msgstr "الذهاب الى السؤال ١"

#~ msgid "question"
#~ msgstr "السؤال"

#~ msgid "question_doesnt_exist"
#~ msgstr "This question does not exist"

#~ msgid "question_invalid"
#~ msgstr "الرمز الخاص بك غير صالح."

#~ msgid "too_many_attempts"
#~ msgstr "Too many attempts"

#~ msgid "class_logs"
#~ msgstr "اخر تسجيل دخول"

#~ msgid "class_stats"
#~ msgstr "احصائيات الصف"

#~ msgid "visit_own_public_profile"
#~ msgstr "ليس لديك نص ملف شخصي عام حتى الآن ..."

#~ msgid "title_class logs"
#~ msgstr "هيدي - انضم الى صف"

#~ msgid "title_class statistics"
#~ msgstr "احصائياتي"

#~ msgid "disabled_button_locked"
#~ msgstr "Your teacher hasn't unlocked this level yet"

#~ msgid "duplicate_tag"
#~ msgstr "لديك بالفعل علامة بنفس هذا الإسم."

#~ msgid "tag_deleted"
#~ msgstr "لقد تم حذف العلامة"

#~ msgid "apply_filters"
#~ msgstr "فلترة"

#~ msgid "write_first_program"
#~ msgstr "اكتب أول برامجك!"

#~ msgid "adventure_exp_1"
#~ msgstr "اكتب مغامرتك المفضلة على الجانب الأيسر. بعد إنشاء مغامرتك ، يمكنك تضمينها في أحد الصفوف الخاصة بك من خلال \"التخصيصات\". إذا كنت تريد تضمين أمر برمجي في مغامرتك، فيرجى استخدام مرساة الكود مثل هذا:"

#~ msgid "adventure_exp_2"
#~ msgstr "إذا كنت تريد إظهار مقتطفات برمجيةفعلية ، على سبيل المثال لإعطاء التلاميذ قالبًا أو مثالاً على البرامج. الرجاء استخدام المراسي المسبقة مثل هذا:"

#~ msgid "adventures"
#~ msgstr "Available Adventures"

#~ msgid "hello_world"
#~ msgstr "Hello world!"

#~ msgid "share_confirm"
#~ msgstr "هل أنت متأكد من أنك تريد جعل البرنامج عاماً/علنياً؟"

#~ msgid "share_success_detail"
#~ msgstr "تم مشاركة البرنامج بنجاح."

#~ msgid "unshare_confirm"
#~ msgstr "هل أنت متأكد من أنك تريد جعل البرنامج خاصاً/سرّياً؟"

#~ msgid "unshare_success_detail"
#~ msgstr "تم التراجع عن مشاركة البرنامج بنجاح."

#~ msgid "hide_parsons"
#~ msgstr "Hide parsons"

#~ msgid "hide_quiz"
#~ msgstr "نهاية الفحص السريع"

#~ msgid "classes"
#~ msgstr ""

#~ msgid "back_to_class"
#~ msgstr "الرجوع الى صف"

#~ msgid "multiple_levels_warning"
#~ msgstr ""
<|MERGE_RESOLUTION|>--- conflicted
+++ resolved
@@ -1132,14 +1132,11 @@
 msgid "more_options"
 msgstr "More options"
 
-<<<<<<< HEAD
 msgid "multiple_keywords_warning"
 msgstr ""
-=======
 #, fuzzy
 msgid "multiple_levels_warning"
 msgstr "We've noticed you have both selected several levels and included code snippets in your adventure, this might cause issues with the syntax highlighter and the automatic translation of keywords"
->>>>>>> 591d66dc
 
 msgid "my_account"
 msgstr "حسابي"
