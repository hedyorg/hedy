--- conflicted
+++ resolved
@@ -3,28 +3,16 @@
 msgstr ""
 "Project-Id-Version: PACKAGE VERSION\n"
 "Report-Msgid-Bugs-To: \n"
-<<<<<<< HEAD
-"POT-Creation-Date: 2022-08-30 14:06+0200\n"
-=======
 "POT-Creation-Date: 2022-09-27 12:02+0300\n"
->>>>>>> 1459f0d7
 "PO-Revision-Date: 2022-08-29 07:56+0000\n"
 "Last-Translator: Anonymous <noreply@weblate.org>\n"
 "Language: ar\n"
 "Language-Team: ar <LL@li.org>\n"
-<<<<<<< HEAD
-"Plural-Forms: nplurals=6; plural=n==0 ? 0 : n==1 ? 1 : n==2 ? 2 : n%100>=3 && n%100<=10 ? 3 : n%100>=11 ? 4 : 5;\n"
-"MIME-Version: 1.0\n"
-"Content-Type: text/plain; charset=utf-8\n"
-"Content-Transfer-Encoding: 8bit\n"
-"Generated-By: Babel 2.10.1\n"
-=======
 "Plural-Forms: nplurals=6; plural=n==0 ? 0 : n==1 ? 1 : n==2 ? 2 : n%100>=3 && n%100<=10 ? 3 : n%100>=11 ? 4 : 5\n"
 "MIME-Version: 1.0\n"
 "Content-Type: text/plain; charset=utf-8\n"
 "Content-Transfer-Encoding: 8bit\n"
 "Generated-By: Babel 2.9.1\n"
->>>>>>> 1459f0d7
 
 msgid "program_contains_error"
 msgstr "هذا البرنامج يحتوي على خطأ، هل أنت متأكد من أنك تريد مشاركة البرنامج؟"
