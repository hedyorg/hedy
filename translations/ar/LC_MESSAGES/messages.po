# Arabic translations for PROJECT.
# Copyright (C) 2023 ORGANIZATION
# This file is distributed under the same license as the PROJECT project.
# FIRST AUTHOR <EMAIL@ADDRESS>, 2023.
#
msgid ""
msgstr ""
"Project-Id-Version: PROJECT VERSION\n"
"Report-Msgid-Bugs-To: EMAIL@ADDRESS\n"
<<<<<<< HEAD
"POT-Creation-Date: 2024-02-29 15:38+0100\n"
"PO-Revision-Date: 2024-02-19 01:12+0000\n"
"Last-Translator: Snoring Parrot <snoring_parrot@users.noreply.hosted.weblate.org>\n"
=======
"POT-Creation-Date: 2000-01-01 00:00+0000\n"
"PO-Revision-Date: 2000-01-01 00:00+0000\n"
"Last-Translator: Someone <someone@example.com>\n"
>>>>>>> 428b9f23
"Language: ar\n"
"Language-Team: ar <LL@li.org>\n"
"Plural-Forms: nplurals=6; plural=(n==0 ? 0 : n==1 ? 1 : n==2 ? 2 : n%100>=3 && n%100<=10 ? 3 : n%100>=0 && n%100<=2 ? 4 : 5);\n"
"MIME-Version: 1.0\n"
"Content-Type: text/plain; charset=utf-8\n"
"Content-Transfer-Encoding: 8bit\n"
"Generated-By: Babel 2.14.0\n"

#, fuzzy
msgid "Access Before Assign"
msgstr "لقد حاولت استخدام المتغير {name} في السطر {access_line_number}، لكنك قمت بتعيينه على السطر {definition_line_number}. قم بتعيين متغير قبل استخدامه."

msgid "Cyclic Var Definition"
msgstr "يجب أن تضبط قيمة المتغير {variable} قبل أن تستعمله على الجانب الأيسر من من الأمر هو."

#, fuzzy
msgid "Function Undefined"
msgstr "You tried to use the function {name}, but you didn't define it."

msgid "Has Blanks"
msgstr "البرنامج الخاص بك غير مكتمل. عليك أن تستبدل الفراغات الموجودة وتضع مكانها الكود الذي تريد للحاسوب أن ينفذه."

msgid "Incomplete"
msgstr "أوه! لقد نسيت أن تكمل جزءاً من البرنامج! في السطر رقم {line_number}، عليك أن تكمل كتابة الكود بعد {incomplete_command}."

#, fuzzy
msgid "Incomplete Repeat"
msgstr "يبدو أنك نسيت إستخدام أمر مع أمر {repeat} الذي إستخدمته في السطر {line_number}."

msgid "Invalid"
msgstr "{invalid_command} ليس أمراً برمجياً ضمن المستوى {level} من هيدي. هل كنت تقصد الأمر {guessed_command}؟"

msgid "Invalid Argument"
msgstr "لا يمكن استعمال الأمر {command} مع {invalid_argument}. حاول تغيير {invalid_argument} الى {allowed_types}."

msgid "Invalid Argument Type"
msgstr "لا يمكن استعمال الأمر {command} مع {invalid_argument} وذلك بسبب كونها {invalid_type}. حاول تغيير {invalid_argument} الى {allowed_types}."

#, fuzzy
msgid "Invalid At Command"
msgstr "The {at} command may not be used from level 16 onward. You can use square brackets to use an element from a list, for example `friends[i]`, `lucky_numbers[{random}]`."

msgid "Invalid Space"
msgstr "أوه! يوجد مسافة زائدة في بداية السطر رقم {line_number}، المسافات تربك الحاسوب أحياناً. هل باستطاعتك أن تمسحها؟"

msgid "Invalid Type Combination"
msgstr "لا يمكن استعمال {invalid_argument} و{invalid_argument_2} مع الأمر {command} وذلك بسبب كون الأول{invalid_type} وكون الآخر {invalid_type_2}. حاول تغيير {invalid_argument} الى {invalid_type_2} أو {invalid_argument_2} الى {invalid_type}."

msgid "Locked Language Feature"
msgstr "أنت تستعمل {concept}! هذا مدهش، لكن {concept} غير متاح لك حالياً! سيتاح لك استعماله في مستوى لاحق."

msgid "Lonely Echo"
msgstr "لقد استعملت الأمر ردد قبل الأمر اسأل، أو استعملت الأمر ردد بدون استعمال الأمر اسأل. قم باستعمال الأمر اسأل للحصول على اجابة أولاً ثم استعمل الأمر ردد."

#, fuzzy
msgid "Lonely Text"
msgstr "It looks like you forgot to use a command with the text you put in line {line_number}"

#, fuzzy
msgid "Missing Additional Command"
msgstr "It looks like you forgot to complete writing {command} on line {line_number}."

msgid "Missing Command"
msgstr "يبدو أنك نسيت استخدام أمر برمجي في السطر رقم {line_number}."

msgid "Missing Inner Command"
msgstr "يبدو أنك نسيت استخدام أمر برمجي مع الجملة {command} التي استعملتها في السطر رقم {line_number}."

msgid "Missing Square Brackets"
<<<<<<< HEAD
msgstr ""
=======
msgstr "It looks like you forgot to use square brackets [] around the list you were creating on line {line_number}."
>>>>>>> 428b9f23

#, fuzzy
msgid "Missing Variable"
msgstr "It looks like your {command} is missing a variable at the start of the line."

#, fuzzy
msgid "Misspelled At Command"
msgstr "It looks like you might have misspelled the {command} command, instead you wrote {invalid_argument} in line {line_number}."

msgid "No Indentation"
msgstr "لقد استخدمت عدداً غير كافي من الفراغات كإزاحة في السطر رقم {line_number}. لقد استخدمت {leading_spaces} إزاحات وهذا غير كافٍ. يجب عليك أن تبدأ كل مجموعة جديدة من الكود ب {indent_size} إزاحات أكثر من السطر الذي يسبقها."

#, fuzzy
msgid "Non Decimal Variable"
msgstr "At line {line_number}, you might have tried using a number which Hedy does not like very much! Try changing it to a decimal number like 2."

msgid "Parse"
msgstr "الكود الذي أدخلته ليس مطابقاً لبرمجيات هيدي. يوجد خطأفي في السطر رقم {location[0]} والموضع {location[1]}. لقد أدخلت الرمز {character_found} لكن هذا غير مسموح به."

#, fuzzy
msgid "Pressit Missing Else"
msgstr "You forgot to add what happens when you press a different key, add an {else} to your code"

msgid "Too Big"
msgstr "واو! برنامجك يحتوي على {lines_of_code} سطر برمجي! لكننا نستطيع معالجة {max_lines} سطر برمجي كحد أقصى في هذا المستوى. اجعل برنامجك أصغر وحاول مرة أخرى."

msgid "Unexpected Indentation"
msgstr "لقد استخدمت عدداً أكثر من اللازم من الفراغات كإزاحة في السطر رقم {line_number}. لقد استخدمت {leading_spaces} إزاحات وهذا أكثر من اللازم. يجب عليك أن تبدأ كل مجموعة جديدة من الكود ب {indent_size} إزاحات أكثر من السطر الذي يسبقها."

msgid "Unquoted Assignment"
msgstr "ابتداء من هذا المستوى عليك وضع النص على يسار `هو` بين علامات الاقتباس. لقد نسيت فعل ذلك مع النص {text}."

msgid "Unquoted Equality Check"
msgstr "اذا كنت تريد فحص ما اذا كان المتغير مساويا لنص من عدة كلمات، هذه الكلمات يجب أن تكون محاطة بعلامات الاقتباس!"

msgid "Unquoted Text"
msgstr "انتبه! عند استعمال الأوامر اسأل أو قول يجب أن يكون النص بين علامات الاقتباس \". على ما يبدو أنك نسيت اضافة واحدة منهم في مكان ما."

msgid "Unsupported Float"
msgstr "لا ندعم الأرقام غير الصحيحة (الأرقام العشرية)حتى الان، ولكنها ستكون مدعومة بعد عدة مستويات. في الوقت الحالي قم بتغيير {value} الر رقم صحيح."

msgid "Unsupported String Value"
msgstr "النصوص لا يمكن أن تحتوي على {invalid_value}."

#, fuzzy
msgid "Unused Variable"
msgstr "You defined the variable {variable_name} on line {line_number}, but you did not use it."

msgid "Var Undefined"
msgstr "لقد قمت باستعمال المتغير {name} لكنك لم تقم بضبط قيمته ابتداء. من الممكن أيضاً أنك كنت تريد استعمال الكلمة {name} ولكن نسيت وضع علامات الاقتباس."

msgid "Wrong Level"
msgstr "لقد أدخلت برنامج هيدي صحيحاً ولكن ليس في المستوى المناسب. لقد كتبت {offending_keyword} للمستوى {working_level}. تلميح: {tip}"

#, fuzzy
msgid "Wrong Number of Arguments"
msgstr "Your function used the wrong number of arguments. You provided {used_number} but the function {name} needs {defined_number}"

msgid "account_overview"
msgstr "نظرة عامة على الحساب"

#, fuzzy
msgid "accounts_created"
msgstr "تم إنشاء الحسابات بنجاح."

msgid "accounts_intro"
msgstr "في هذه الصفحة تستطيع انشاء حسابات لعدة تلاميذ في نفس الوقت. من الممكن أيضاً اضافتهم مباشرة إلى واحد من الصفوف الخاصة بك. عند الضغط على الزر الأخضر مع علامة ال +، يمكنك إضافة صفوف جديدة. يمكنك حذف صف معين عند الضغط على الإشارة الحمراء التابعة له. يجب عدم وجود صفوف فارغة عند الضغط على \"انشاء الحسابات\". الرجاء الإنتباه إلى أن كل اسم مستخدم و بريد إلكتروني يجب أن يكون لا نظير له، وأن كلمة المرور يجب أن تحتوي <b> على الأقل</b> على ستة أحرف."

msgid "achievement_earned"
msgstr "لقد ا حصلت على انجاز!"

msgid "achievements"
msgstr "انجازات"

#, fuzzy
msgid "achievements_check_icon_alt"
msgstr "لقد ا حصلت على انجاز!"

#, fuzzy
msgid "achievements_logo_alt"
msgstr "انجازات"

msgid "add"
msgstr "إضافة"

#, fuzzy
msgid "add_students"
msgstr "تلاميذ"

#, fuzzy
msgid "add_students_options"
msgstr "انشاء حسابات للتلاميذ"

#, fuzzy
msgid "admin"
msgstr "Admin"

msgid "advance_button"
msgstr "الذهاب الى المستوى {level}"

msgid "adventure"
msgstr "مغامرة"

msgid "adventure_cloned"
msgstr "المغامرة قد نُسخت"

<<<<<<< HEAD
msgid "adventure_code_button"
msgstr ""

msgid "adventure_codeblock_button"
msgstr ""
=======
#, fuzzy
msgid "adventure_code_button"
msgstr "Adventure Code"

msgid "adventure_codeblock_button"
msgstr "استخدم هذه الكبسة لكتابة مجموعة كود لكي يستخدمها الطلاب. ملاحظة: لكي تخرج من المجموعة هذه, إنقر على <kbd>Enter</kbd> 3 مرات وأنت في نهاية الكود."
>>>>>>> 428b9f23

msgid "adventure_duplicate"
msgstr "لديك بالفعل مغامرة بنفس هذا الإسم."

msgid "adventure_empty"
msgstr "لم تدخل اسم المغامرة!"

msgid "adventure_exp_3"
msgstr "يمكنك استخدام زر \"معاينة\" لعرض نسخة مصممة من مغامرتك. لعرض المغامرة على صفحة مخصصة ، اختر \"عرض\" من صفحة المعلمين."

msgid "adventure_exp_classes"
<<<<<<< HEAD
msgstr ""
=======
msgstr "المغامرة هذه مُستخدمة في الصفوف التالية"
>>>>>>> 428b9f23

msgid "adventure_id_invalid"
msgstr "رمز المغامرة هذا غير صالح."

msgid "adventure_length"
msgstr "المغامرة يجب أن تحتوي على ٢٠ حرفاً على الأقل."

msgid "adventure_name_invalid"
msgstr "اسم المغامرة غير صالح."

msgid "adventure_prompt"
msgstr "الرجاء إدخال اسم المغامرة"

msgid "adventure_terms"
msgstr "أوافق على أن مغامرتي قد تصير متاحة على العام على هيدي."

msgid "adventure_updated"
msgstr "تم تحديث المغامرة!"

#, fuzzy
msgid "adventures_info"
msgstr "Each Hedy level has built-in exercises for students, which we call adventures. You can create your own adventures and add them to your classes. With your own adventures you can create adventures that are relevant and interesting for your students. You can find more information about creating your own adventures <a href=\"https://hedy.org/for-teachers/manual/features\">here</a>."

#, fuzzy
msgid "adventures_restored"
msgstr "The default adventures have been restored!"

#, fuzzy
msgid "ago"
msgstr "{timestamp} ago"

msgid "agree_invalid"
msgstr "يجب أن توافق على شروط الخصوصية."

msgid "agree_with"
msgstr "أوافق على"

msgid "ajax_error"
msgstr "لقد حدث خطأ ما، يرجى المحاولة مرة أخرى."

#, fuzzy
msgid "all"
msgstr "All"

#, fuzzy
msgid "all_class_highscores"
msgstr "All students visible in class highscores"

msgid "already_account"
msgstr "هل لديك حساب بالفعل؟"

msgid "already_program_running"
msgstr "هناك بالفعل برنامج اخر تحت التنفيذ، قم بانهاء ذلك البرنامج أولاً."

#, fuzzy
msgid "already_teacher"
msgstr "You already have a teacher account."

#, fuzzy
msgid "already_teacher_request"
msgstr "You already have a pending teacher request."

msgid "amount_created"
msgstr "البرامج المنشأة"

msgid "amount_saved"
msgstr "البرامج المحفوظة"

msgid "amount_submitted"
msgstr "البرامج المرسلة"

msgid "are_you_sure"
msgstr "هل أنت متأكد؟ لا يمكنك التراجع عن هذا الإجراء."

msgid "ask_needs_var"
msgstr "ابتداء من المستوى الثاني، نستخدم الأمر اسأل مع متغير. مثال: الاسم هو اسأل ما اسمك؟"

msgid "back_to_class"
msgstr "الرجوع الى صف"

#, fuzzy
msgid "become_a_sponsor"
msgstr "Become a sponsor"

msgid "birth_year"
msgstr "سنة الميلاد"

msgid "by"
msgstr "عند"

msgid "cancel"
msgstr "الغاء"

#, fuzzy
msgid "cant_parse_exception"
msgstr "Couldn't parse the program"

#, fuzzy
msgid "catch_index_exception"
msgstr "You tried to access the list {list_name} but it is either empty or the index is not there."

#, fuzzy
msgid "catch_value_exception"
msgstr "While running your program the command {command} received the value {value} which is not allowed. {suggestion}."

#, fuzzy
msgid "certificate"
msgstr "Certificate of Completion"

#, fuzzy
msgid "certified_teacher"
msgstr "Certified teacher"

msgid "change_password"
msgstr "تغيير كلمة المرور"

msgid "cheatsheet_title"
msgstr "ورقة غش"

msgid "class_already_joined"
msgstr "أنت بالفعل تلميذ في صف"

msgid "class_customize_success"
msgstr "تم انشاء التخصيصات للصف بنجاح."

#, fuzzy
msgid "class_live"
msgstr "Live statistics"

msgid "class_name_duplicate"
msgstr "لديك بالفعل صف بهذا الإسم."

msgid "class_name_empty"
msgstr "لم تدخل اسم الصف!"

msgid "class_name_invalid"
msgstr "اسم هذا الصف غير صالح."

msgid "class_name_prompt"
msgstr "أدخل اسم الصف رجاء"

#, fuzzy
msgid "class_overview"
msgstr "Class overview"

#, fuzzy
msgid "class_survey_description"
msgstr "We would like to get a better overview of our Hedy users. By providing these answers, you would help improve Hedy. Thank you!"

#, fuzzy
msgid "class_survey_later"
msgstr "Remind me tomorrow"

#, fuzzy
msgid "class_survey_question1"
msgstr "What is the age range in your class?"

#, fuzzy
msgid "class_survey_question2"
msgstr "What is the spoken language in your class?"

#, fuzzy
msgid "class_survey_question3"
msgstr "What is the gender balance in your class?"

#, fuzzy
msgid "class_survey_question4"
msgstr "What distinguishes your students from others?"

#, fuzzy
msgid "classes_info"
msgstr "Create a class to follow the progress of each student in dashboard, and to customize the adventures your students see, and even adding your own! You can create as many classes as you like, and each class can have multiple teachers each one with different roles. You can also add as many students as you want, but mind that each student can only be in one class at a time. You can find more information about classes in the <a href=\"https://hedy.org/for-teachers/manual/preparations#for-teachers\">teacher manual</a>."

msgid "clone"
msgstr "انسخ"

msgid "cloned_times"
msgstr "عدد النسخ"

#, fuzzy
msgid "close"
msgstr "Sluiten"

msgid "comma"
msgstr "فاصلة"

#, fuzzy
msgid "command_not_available_yet_exception"
msgstr "Command not available yet"

#, fuzzy
msgid "command_unavailable_exception"
msgstr "Command not correct anymore"

#, fuzzy
msgid "commands"
msgstr "Commands"

#, fuzzy
msgid "common_errors"
msgstr "Common errors"

#, fuzzy
msgid "congrats_message"
msgstr "Congratulations, {username}, you have completed Hedy!"

msgid "content_invalid"
msgstr "هذه المغامرة غير صالحة"

#, fuzzy
msgid "contributor"
msgstr "Contributor"

msgid "copy_clipboard"
msgstr "تم النسخ الى الحافظة (ذاكرة التخزين المؤقت) بنجاح"

#, fuzzy
msgid "copy_code"
msgstr "Copy code"

#, fuzzy
msgid "copy_join_link"
msgstr "الرجاء نسخ هذا الرابط ولصقه في تبويبة جديدة:"

#, fuzzy
msgid "copy_link_success"
msgstr "انسخ الرابط لمشاركته"

msgid "copy_link_to_share"
msgstr "انسخ الرابط لمشاركته"

msgid "copy_mail_link"
msgstr "الرجاء نسخ هذا الرابط ولصقه في تبويبة جديدة:"

msgid "correct_answer"
msgstr "الإجابة الصحيحة هي"

msgid "country"
msgstr "البلد"

msgid "country_invalid"
msgstr "الرجاء اختيار بلد صحيح."

#, fuzzy
msgid "country_title"
msgstr "الرجاء اختيار بلد صحيح."

msgid "create_account"
msgstr "انشاء حساب"

msgid "create_accounts"
msgstr "انشاء عدة حسابات"

msgid "create_accounts_prompt"
msgstr "هل أنت متأكد أنك تريد انشاء هذه الحسابات؟"

msgid "create_adventure"
msgstr "انشاء مغامرة"

msgid "create_class"
msgstr "انشاء صف جديد"

msgid "create_multiple_accounts"
msgstr "انشاء عدة حسابات"

#, fuzzy
msgid "create_public_profile"
msgstr "الملف العام"

#, fuzzy
msgid "create_question"
msgstr "Do you want to create one?"

#, fuzzy
msgid "create_student_account"
msgstr "Create an account"

#, fuzzy
msgid "create_student_account_explanation"
msgstr "You can save your own programs with an account."

#, fuzzy
msgid "create_teacher_account"
msgstr "Create a teacher account"

#, fuzzy
msgid "create_teacher_account_explanation"
msgstr "With a teacher account, you can save your programs and see the results of your students."

msgid "creator"
msgstr "مبتكر"

#, fuzzy
msgid "current_password"
msgstr "Current password"

msgid "customization_deleted"
msgstr "تم حذف التخصيصات بنجاح."

msgid "customize_adventure"
msgstr "تخصيص مغامرة"

msgid "customize_class"
msgstr "تخصيص الصف"

msgid "dash"
msgstr "علامة الشرطة"

msgid "default_403"
msgstr "ليس مصرحاً لك الوصول على ما يبدو..."

msgid "default_404"
msgstr "لم نستطع إيجاد تلك الصفحة..."

msgid "default_500"
msgstr "حدث خطأ ما..."

msgid "delete"
msgstr "حذف"

msgid "delete_adventure_prompt"
msgstr "هل أنت متأكد أنك تريد حذف هذه المغامرة؟"

msgid "delete_class_prompt"
msgstr "هل أنت متأكد أنك تريدحذف الصف؟"

msgid "delete_confirm"
msgstr "هل أنت متأكد من أنك تريد حذف البرنامج؟"

msgid "delete_invite"
msgstr "حذف الدعوة"

msgid "delete_invite_prompt"
msgstr "هل أنت متأكد أنك تريد حذف الدعوة الى هذا الصف؟"

msgid "delete_public"
msgstr "حذف الملف العام"

msgid "delete_success"
msgstr "تم حذف البرنامج بنجاح."

msgid "destroy_profile"
msgstr "حذف الملف الشخصي"

msgid "developers_mode"
msgstr "وضع المبرمج"

msgid "directly_available"
msgstr "افتتح مباشرة"

#, fuzzy
msgid "disable"
msgstr "Disable"

msgid "disable_parsons"
msgstr "عطل كل الأحجيات"

msgid "disable_quizes"
msgstr "عطّل كل الفحوص"

#, fuzzy
msgid "disabled"
msgstr "Disabled"

#, fuzzy
msgid "disabled_button_quiz"
msgstr "Your quiz score is below the threshold, try again!"

#, fuzzy
msgid "discord_server"
msgstr "Discord server"

#, fuzzy
msgid "distinguished_user"
msgstr "Distinguished user"

msgid "double quotes"
msgstr "علامة اقتباس مزدوجة"

#, fuzzy
msgid "download"
msgstr "Download"

#, fuzzy
msgid "download_login_credentials"
msgstr "Do you want to download the login credentials after the accounts creation?"

#, fuzzy
msgid "duplicate"
msgstr "Duplicate"

#, fuzzy
msgid "echo_and_ask_mismatch_exception"
msgstr "Echo and ask mismatch"

msgid "echo_out"
msgstr "لم نعد بحاجة الى الأمر ردد ابتداء من المستوى الثاني. يمكنك أن تكرر اجابة سؤال ما من خلال استخدام الأمر اسأل والأمر قول. مثال: الاسم هو اسأل ما اسمك؟ قول مرحبا الاسم"

msgid "edit_adventure"
msgstr "عدّل المغامرة"

msgid "edit_code_button"
msgstr "تعديل البرنامج"

msgid "email"
msgstr "البريد الإلكتروني"

msgid "email_invalid"
msgstr "الرجاء ادخال بريد الكتروني صحيح."

msgid "end_quiz"
msgstr "نهاية الفحص السريع"

#, fuzzy
msgid "english"
msgstr "English"

msgid "enter"
msgstr "إدخال"

msgid "enter_password"
msgstr "أدخل كلمة سر جديدة ل"

msgid "enter_text"
msgstr "أدخل الإجابة هنا..."

#, fuzzy
msgid "error_logo_alt"
msgstr "Error logo"

msgid "exclamation mark"
msgstr "علامة تعجب"

msgid "exercise"
msgstr "تدريب"

#, fuzzy
msgid "exercise_doesnt_exist"
msgstr "This exercise doesn't exist"

msgid "exists_email"
msgstr "البريد الاإلكتروني هذا قيد الإستخدام بالفعل."

msgid "exists_username"
msgstr "اسم المستخدم هذا قيد الإستخدام بالفعل."

#, fuzzy
msgid "exit_preview_mode"
msgstr "Exit preview mode"

msgid "experience_invalid"
msgstr "الرجاء اختيار الخبرة بشكل صحيح (نعم ، لا)."

msgid "expiration_date"
msgstr "تاريخ انتهاء الصلاحية"

msgid "explore_explanation"
msgstr "في هذه الصفحة يمكنك البحث في البرامج التي تم إنشاؤها بواسطة مستخدمي هيدي الآخرين. يمكنك الإختيار بناء على مستوى هيدي والمغامرة. انقر فوق \"عرض البرنامج\" لفتح البرنامج وتشغيله. البرامج ذات الرأس الأحمر تحتوي على خطأ. لا يزال بإمكانك فتح البرنامج ، ولكن تشغيله سيؤدي إلى حدوث خطأ. يمكنك بالطبع محاولة إصلاحه! إذا كان المستخدم الذي أنشأ البرنامج لديه ملف تعريف عام ، فيمكنك النقر فوق اسم المستخدم الخاص به لزيارة ملفه الشخصي. ستجد هناك جميع برامجهم التي تم مشاركتها وأكثر من ذلك بكثير!"

msgid "explore_programs"
msgstr "استكشف البرامج"

#, fuzzy
msgid "explore_programs_logo_alt"
msgstr "استكشف البرامج"

#, fuzzy
msgid "favorite_program"
msgstr "Favorite program"

msgid "favourite_confirm"
msgstr "هل أنت متأكد أنك تريد تحديد هذا البرنامج كبرنامج المفضل؟"

msgid "favourite_program"
msgstr "البرامج المفضلة"

msgid "favourite_program_invalid"
msgstr "البرنامج المفضل الذي اخترته غير صالح."

msgid "favourite_success"
msgstr "تم ضبط البرنامج كمفضل."

msgid "female"
msgstr "بنت / أنثى"

msgid "float"
msgstr "رقم"

msgid "for_teachers"
msgstr "للمعلمين"

msgid "forgot_password"
msgstr "هل نسيت كلمة المرور؟"

#, fuzzy
msgid "from_another_teacher"
msgstr "From another teacher"

#, fuzzy
msgid "from_magazine_website"
msgstr "From a magazine or website"

#, fuzzy
msgid "from_video"
msgstr "From a video"

#, fuzzy
msgid "fun_statistics_msg"
msgstr "Here are some fun statistics!"

msgid "gender"
msgstr "الجنس"

msgid "gender_invalid"
msgstr "الرجاء تحديد جنس صالح واختيار (أنثى ، ذكر ، أخرى)."

msgid "general"
msgstr "عام"

msgid "general_settings"
msgstr "اعدادات عامة"

#, fuzzy
msgid "generate_passwords"
msgstr "Generate passwords"

#, fuzzy
msgid "get_certificate"
msgstr "Get your certificate!"

#, fuzzy
msgid "give_link_to_teacher"
msgstr "Give the following link to your teacher:"

msgid "go_back"
msgstr ""

msgid "go_back_to_main"
msgstr "الرجوع الى الصفحة الرئيسية"

msgid "go_to_question"
msgstr "الذهاب إلى السؤال"

msgid "go_to_quiz_result"
msgstr "الذهاب إلى نتيجة الفحص السريع"

msgid "goto_profile"
msgstr "الذهاب الى ملفي الشخصي"

#, fuzzy
msgid "grid_overview"
msgstr "Overview of programs per adventure"

#, fuzzy
msgid "hand_in"
msgstr "Hand in"

#, fuzzy
msgid "hand_in_exercise"
msgstr "Hand in exercise"

#, fuzzy
msgid "heard_about_hedy"
msgstr "How have you heard about Hedy?"

#, fuzzy
msgid "heard_about_invalid"
msgstr "Please select a valid way you heard about us."

msgid "hedy_achievements"
msgstr "انجازات هيدي"

msgid "hedy_choice_title"
msgstr "اختيار هيدي"

#, fuzzy
msgid "hedy_logo_alt"
msgstr "Hedy logo"

#, fuzzy
msgid "hedy_on_github"
msgstr "Hedy on Github"

#, fuzzy
msgid "hedy_tutorial_logo_alt"
msgstr "بدء الدليل التوجيهي"

msgid "hello_logo"
msgstr "مرحبا!"

msgid "hidden"
msgstr "مخفي"

msgid "hide_cheatsheet"
msgstr "اخفاء ورقة الغش"

msgid "hide_keyword_switcher"
msgstr "اخفاء تبديل الكلمات المفتاحية"

msgid "highest_level_reached"
msgstr "أعلى مستوى تم الوصول له"

#, fuzzy
msgid "highest_quiz_score"
msgstr "Highest quiz score"

#, fuzzy
msgid "highscore_explanation"
msgstr "في هذه الصفحة يمكنك البحث في البرامج التي تم إنشاؤها بواسطة مستخدمي هيدي الآخرين. يمكنك الإختيار بناء على مستوى هيدي والمغامرة. انقر فوق \"عرض البرنامج\" لفتح البرنامج وتشغيله. البرامج ذات الرأس الأحمر تحتوي على خطأ. لا يزال بإمكانك فتح البرنامج ، ولكن تشغيله سيؤدي إلى حدوث خطأ. يمكنك بالطبع محاولة إصلاحه! إذا كان المستخدم الذي أنشأ البرنامج لديه ملف تعريف عام ، فيمكنك النقر فوق اسم المستخدم الخاص به لزيارة ملفه الشخصي. ستجد هناك جميع برامجهم التي تم مشاركتها وأكثر من ذلك بكثير!"

#, fuzzy
msgid "highscore_no_public_profile"
msgstr "You don't have a public profile and are therefore not listed on the highscores. Do you wish to create one?"

#, fuzzy
msgid "highscores"
msgstr "النتيجة"

msgid "hint"
msgstr "تلميح؟"

#, fuzzy
msgid "ill_work_some_more"
msgstr "I'll work on it a little longer"

#, fuzzy
msgid "image_invalid"
msgstr "الصورة التي اخترتها غير صالحة."

#, fuzzy
msgid "incomplete_command_exception"
msgstr "Incomplete Command"

#, fuzzy
msgid "incorrect_handling_of_quotes_exception"
msgstr "Incorrect handling of quotes"

#, fuzzy
msgid "incorrect_use_of_types_exception"
msgstr "Incorrect use of types"

#, fuzzy
msgid "incorrect_use_of_variable_exception"
msgstr "Incorrect use of variable"

#, fuzzy
msgid "indentation_exception"
msgstr "Incorrect Indentation"

msgid "input"
msgstr "اجابة باستخدام اسأل"

msgid "integer"
msgstr "رقم"

msgid "invalid_class_link"
msgstr "رابط الانضمام للصف غير صالح."

#, fuzzy
msgid "invalid_command_exception"
msgstr "Invalid command"

#, fuzzy
msgid "invalid_keyword_language_comment"
msgstr "# The provided keyword language is invalid, keyword language is set to English"

#, fuzzy
msgid "invalid_language_comment"
msgstr "# The provided language is invalid, language set to English"

#, fuzzy
msgid "invalid_level_comment"
msgstr "# The provided level is invalid, level is set to level 1"

#, fuzzy
msgid "invalid_program_comment"
msgstr "# The provided program is invalid, please try again"

msgid "invalid_teacher_invitation_code"
msgstr "رمز الدعوة للمعلم غير صالح. لتصبح معلماً أو معلمةً تواصل معنا على hello@hedy.org."

#, fuzzy
msgid "invalid_tutorial_step"
msgstr "Invalid tutorial step"

msgid "invalid_username_password"
msgstr "اسم المستخدم/كلمة المرور غير صحيحة."

#, fuzzy
msgid "invite_by_username"
msgstr "يجب أن تكون جميع أسماء المستخدمين لا نظير لها."

msgid "invite_date"
msgstr "تاريخ الدعوة"

msgid "invite_message"
msgstr "لقد تلقيت دعوة للإنضمام إلى الصف"

msgid "invite_prompt"
msgstr "أدخل اسم مستخدم"

msgid "invite_teacher"
msgstr "دعوة معلم"

msgid "join_class"
msgstr "انضم الى صف"

msgid "join_prompt"
msgstr "يجب أن يكون لديك حساب لتنضم الى صف. هل تريد تسجيل الدحول الآن؟"

msgid "keyword_language_invalid"
msgstr "الرجاء اختيار لغة صحيحة للكلمات المفتاحية (الأوامر البرمجية). اختر اللغة الإنجليزية أو لغتك الخاصة."

#, fuzzy
msgid "language"
msgstr "Language"

msgid "language_invalid"
msgstr "الرجاء اختيار لغة صحيحة."

msgid "languages"
msgstr "أي من لغات البرمجة التالية استخدمتها من قبل؟"

msgid "last_achievement"
msgstr "آخر انجاز تم تحقيقه"

msgid "last_edited"
msgstr "تاريخ آخر تعديل"

#, fuzzy
msgid "last_error"
msgstr "Last error"

msgid "last_login"
msgstr "اخر تسجيل دخول"

#, fuzzy
msgid "last_program"
msgstr "Last program"

msgid "last_update"
msgstr "اخر تحديث"

msgid "lastname"
msgstr "اسم العائلة"

msgid "leave_class"
msgstr "مغادرة الصف"

msgid "level"
msgstr "مستوى"

#, fuzzy
msgid "level_accessible"
msgstr "Level is open to students"

#, fuzzy
msgid "level_disabled"
msgstr "Level disabled"

#, fuzzy
msgid "level_future"
msgstr "This level will open automatically after the opening date"

#, fuzzy
msgid "level_invalid"
msgstr "هذا المستوى من هيدي غير صحيح."

msgid "level_not_class"
msgstr "هذا المستوى ليس متاحا لصفك الدراسي بعد"

msgid "level_title"
msgstr "مستوى"

#, fuzzy
msgid "levels"
msgstr "levels"

msgid "link"
msgstr "الرابط"

msgid "list"
msgstr "قائمة"

#, fuzzy
msgid "live_dashboard"
msgstr "Live Dashboard"

#, fuzzy
msgid "logged_in_to_share"
msgstr "You must be logged in to save and share a program."

msgid "login"
msgstr "تسجيل الدخول"

msgid "login_long"
msgstr "الدخول الى حسابك"

#, fuzzy
msgid "login_to_save_your_work"
msgstr "Log in to save your work"

msgid "logout"
msgstr "تسجيل الخروج"

#, fuzzy
msgid "longest_program"
msgstr "Longest program"

msgid "mail_change_password_body"
msgstr ""
"تم تغيير كلمة مرور هيدي الخاصة بك. إذا كنت أنت من قام/طلب هذا ، فكل شيء على ما يرام.\n"
"إذا لم تقم بطلب/بفعل تغيير كلمة المرور الخاصة بك ، فيرجى الاتصال بنا على الفور من خلال الرد على هذا البريد الإلكتروني."

msgid "mail_change_password_subject"
msgstr "تم تغيير كلمة مرور هيدي الخاصة بك"

#, fuzzy
msgid "mail_error_change_processed"
msgstr "Something went wrong when sending a validation mail, the changes are still correctly processed."

msgid "mail_goodbye"
msgstr ""
"شكراً لك!\n"
"فريق هيدي"

msgid "mail_hello"
msgstr "مرحباً {username}!"

msgid "mail_recover_password_body"
msgstr ""
"من خلال الضغط على هذا الرابط ، يمكنك ضبط كلمة مرور جديدة لـهيدي. هذا الرابط صالح لمدة <b> ٤ </b> ساعات.\n"
"إذا لم تطلب إعادة ضبط كلمة المرور ، فيرجى تجاهل هذا البريد الإلكتروني: {link}"

msgid "mail_recover_password_subject"
msgstr "طلب إعادة ضبط كلمة المرور."

msgid "mail_reset_password_body"
msgstr ""
"تمت إعادة ضبط كلمة مرور هيدي الخاصة بك إلى كلمة مرور جديدة. إذا كنت أنت من طلب/قام بهذا ، فكل شيء على ما يرام.\n"
"إذا لم تقم بطلب/بفعل تغيير كلمة المرور الخاصة بك ، فيرجى الاتصال بنا على الفور من خلال الرد على هذا البريد الإلكتروني."

msgid "mail_reset_password_subject"
msgstr "تم إعادة ضبط كلمة مرور هيدي الخاصة بك"

msgid "mail_welcome_teacher_body"
msgstr ""
"<strong>مرحبًا!</strong>\n"
"تهانينا على حساب المعلم الجديد الخاص بك من هيدي. مرحبًا بك في المجتمع العالمي لمعلمي هيدي!\n"
"\n"
"<strong> ما يمكن لحساب المعلم فعله </strong>\n"
"باستخدام حساب المعلم الخاص بك ، لديك خيار إنشاء الصفوف الدراسية. يمكن لتلاميذك الانضمام إلى صفوفك ويمكنك رؤية تقدمهم. يتم إنشاء الصفوف وإدارتها من خلال <a href=\"https://hedycode.com/for-teachers\">صفحةالمعلم</a>.\n"
"\n"
"<strong> كيفية مشاركة الأفكار </strong>\n"
"إذا كنت تستخدم هيدي في الصف ، فمن المحتمل أن يكون لديك أفكار للتحسين! يمكنك مشاركة هذه الأفكار معنا في <a href=\"https://github.com/hedyorg/hedy/discussions/categories/ideas\"> مناقشة الأفكار </a>.\n"
"\n"
"<strong> كيف تطلب المساعدة </strong>\n"
"إذا كان هناك أي شيء غير واضح ، فيمكنك النشر في <a href=\"https://github.com/hedyorg/hedy/discussions/categories/q-a\"> مناقشة الأسئلة والأجوبة </a> أو <a href = \"mailto:hello@hedy.org \"> أرسل إلينا بريدًا إلكترونيًا </a>.\n"
"\n"
"استمر في البرمجة!"

msgid "mail_welcome_teacher_subject"
msgstr "حساب هيدي الخاص بك كمعلم جاهز"

msgid "mail_welcome_verify_body"
msgstr ""
"تم انشاء حساب هيدي الخاص بك بنجاح. أهلاً بك!\n"
"الرجاء الضغط على هذا الرابط للتحقق من بريدك الإلكتروني: {link}"

msgid "mail_welcome_verify_subject"
msgstr "مرحباً بك في هيدي"

msgid "mailing_title"
msgstr "اشترك في نشرة هيدي الإخبارية"

msgid "main_subtitle"
msgstr "لغة برمجة متدرجة"

msgid "main_title"
msgstr "هيدي"

#, fuzzy
msgid "make_sure_you_are_done"
msgstr "Make sure you are done! You will not be able to change your program anymore after you click \"Hand in\"."

msgid "male"
msgstr "ولد / ذكر"

msgid "mandatory_mode"
msgstr "وضع المبرمج الإلزامي"

#, fuzzy
msgid "more_options"
msgstr "More options"

msgid "my_account"
msgstr "حسابي"

msgid "my_achievements"
msgstr "مغامراتي"

msgid "my_adventures"
msgstr "مغامراتي"

msgid "my_classes"
msgstr "صفوفي"

msgid "my_messages"
msgstr "رسائلي"

#, fuzzy
msgid "my_public_profile"
msgstr "My public profile"

msgid "name"
msgstr "الاسم"

msgid "nav_explore"
msgstr "استكشف"

msgid "nav_hedy"
msgstr "هيدي"

msgid "nav_learn_more"
msgstr "المزيد من المعلومات"

msgid "nav_start"
msgstr "صفحة البدأ"

msgid "nested blocks"
msgstr "مجموعة ضمن مجموعة"

msgid "new_password"
msgstr "كلمة المرور الجديدة"

#, fuzzy
msgid "new_password_repeat"
msgstr "Repeat new password"

msgid "newline"
msgstr "سطر جديد"

#, fuzzy
msgid "next_exercise"
msgstr "Next exercise"

#, fuzzy
msgid "next_page"
msgstr "Next page"

msgid "next_step_tutorial"
msgstr "الخطوة التالية >>>"

msgid "no"
msgstr "لا"

msgid "no_account"
msgstr "ليس لديك حساب؟"

msgid "no_accounts"
msgstr "لا يوجد حسابات ليتم انشاءها."

msgid "no_adventures_yet"
msgstr "لا يوجد مغامرات عامة بعد..."

#, fuzzy
msgid "no_certificate"
msgstr "This user hasn't earned the Hedy Certificate of Completion"

#, fuzzy
msgid "no_more_flat_if"
msgstr "Starting in level 8, the line after {if} needs to start with 4 spaces."

#, fuzzy
msgid "no_programs"
msgstr "ليس لديك أي برامج بعد."

msgid "no_public_profile"
msgstr "ليس لديك نص ملف شخصي عام حتى الآن ..."

msgid "no_shared_programs"
msgstr "ليس لديه برامج تم مشاركتها..."

msgid "no_such_adventure"
msgstr "هذه المغامرة غير موجودة!"

msgid "no_such_class"
msgstr "لا وجود لهذا الصف في هيدي"

#, fuzzy
msgid "no_such_highscore"
msgstr "لا يوجد هذا المستوى في هيدي!"

msgid "no_such_level"
msgstr "لا يوجد هذا المستوى في هيدي!"

msgid "no_such_program"
msgstr "لا يوجد هذا البرنامج في هيدي!"

msgid "no_tag"
msgstr "لم يتم تقديم أي علامة"

msgid "not_enrolled"
msgstr "يبدو أنك لست في هذا الصف!"

#, fuzzy
msgid "not_in_class_no_handin"
msgstr "You are not in a class, so there's no need for you to hand in anything."

#, fuzzy
msgid "not_logged_in_cantsave"
msgstr "Your program will not be saved."

#, fuzzy
msgid "not_logged_in_handin"
msgstr "You must be logged in to hand in an assignment."

msgid "not_teacher"
msgstr "يبدو أنك لست معلم أو معلمة!"

msgid "number"
msgstr "رقم"

#, fuzzy
msgid "number_achievements"
msgstr "Number of achievements"

#, fuzzy
msgid "number_lines"
msgstr "Number of lines"

msgid "number_programs"
msgstr "عدد البرامج"

msgid "ok"
msgstr "حسناً"

#, fuzzy
msgid "only_you_can_see"
msgstr "Only you can see this program."

msgid "open"
msgstr "افتح"

msgid "opening_date"
msgstr "تاريخ الافتتاح"

msgid "opening_dates"
msgstr "تواريخ الافتتاح"

msgid "option"
msgstr "خيار"

msgid "or"
msgstr "أو"

msgid "other"
msgstr "آخر"

msgid "other_block"
msgstr "لغة برمجة أخرى تستعمل اللبنات البرمجية"

msgid "other_settings"
msgstr "اعدادات أخرى"

#, fuzzy
msgid "other_source"
msgstr "Other"

msgid "other_text"
msgstr "لغة برمجية نصّية أخرى"

msgid "overwrite_warning"
msgstr "لديك برنامج بهذا اإسم بالفعل، سيؤدي حفظ هذا البرنامج إلى استبدال البرنامج القديم. هل أنت متأكد؟"

#, fuzzy
msgid "owner"
msgstr "Owner"

msgid "page"
msgstr "صفحة"

msgid "page_not_found"
msgstr "لم نستطع ايجاد تلك الصفحة!"

#, fuzzy
msgid "pair_with_teacher"
msgstr "I would like to be paired with another teacher for help"

msgid "parsons_title"
msgstr "الأحجية"

msgid "password"
msgstr "كلمة المرور"

msgid "password_change_not_allowed"
msgstr "لا يمكنك تغيير كلمة المرور لهذا المستخدم."

msgid "password_change_prompt"
msgstr "هل أنت متأكد أنك تريد تغيير كلمة المرور هذه؟"

msgid "password_change_success"
msgstr "تم تغيير كلمة المرور للتلميذ الخاص بك بنجاح."

msgid "password_invalid"
msgstr "كلمة المرور الخاصة بك غير صالحة."

msgid "password_repeat"
msgstr "اعادة كلمة المرور"

msgid "password_resetted"
msgstr "تم إعادة ضبط كلمة المرور الخاصة بك بنجاح، سيتم إعادة تحويلك إلى صفحة تسجيل الدخول."

msgid "password_six"
msgstr "كلمة المرور المختارة يجب أن تتكون من ستة أحرف على الأقل."

msgid "password_updated"
msgstr "تم تحديث كلمة المرور."

msgid "passwords_six"
msgstr "كلمة المرور يجب أن تتكون من ستة أحرف أو أكثر."

msgid "pending_invites"
msgstr "الدعوات قيد الإنتظار"

#, fuzzy
msgid "people_with_a_link"
msgstr "Other people with a link can see this program. It also can be found on the \"Explore\" page."

#, fuzzy
msgid "percentage"
msgstr "percentage"

msgid "percentage_achieved"
msgstr "أنجزه {percentage}{٪} من المستخدمين"

msgid "period"
msgstr "نقطة"

msgid "personal_text"
msgstr "النص الشخصي"

msgid "personal_text_invalid"
msgstr "النص الشخصي غير صالح."

#, fuzzy
msgid "postfix_classname"
msgstr "Postfix classname"

msgid "preferred_keyword_language"
msgstr "اللغة المفضلة للأوامر البرمجية"

msgid "preferred_language"
msgstr "اللغة المفضلة"

msgid "preview"
msgstr "معاينة"

#, fuzzy
msgid "previewing_adventure"
msgstr "Previewing adventure"

#, fuzzy
msgid "previewing_class"
msgstr "You are previewing class <em>{class_name}</em> as a teacher."

msgid "previous_campaigns"
msgstr "عرض الحملات السابقة"

msgid "print_logo"
msgstr "قول"

msgid "privacy_terms"
msgstr "شروط الخصوصية"

#, fuzzy
msgid "private"
msgstr "Private"

#, fuzzy
msgid "profile_logo_alt"
msgstr "تم تحديث الملف الشخصي."

msgid "profile_picture"
msgstr "الصورة الشخصية"

msgid "profile_updated"
msgstr "تم تحديث الملف الشخصي."

msgid "profile_updated_reload"
msgstr "تم تحديث الملف الشخصي، سيتم إعادة تحميل الصفحة."

msgid "program_contains_error"
msgstr "هذا البرنامج يحتوي على خطأ، هل أنت متأكد من أنك تريد مشاركة البرنامج؟"

msgid "program_header"
msgstr "برامجي"

#, fuzzy
msgid "program_too_large_exception"
msgstr "Programs too large"

msgid "programming_experience"
msgstr "هل لديك خبرة سابقة في البرمجة؟"

msgid "programming_invalid"
msgstr "الرجاء اختيار لغة برمجة بشكل صحيح."

msgid "programs"
msgstr "البرامج"

msgid "programs_created"
msgstr "البرامج المنشأة"

msgid "programs_saved"
msgstr "البرامج المحفوظة"

msgid "programs_submitted"
msgstr "البرامج التي تم تسليمها"

msgid "prompt_join_class"
msgstr "هل تريد الإنضمام الى هذا الصف؟"

#, fuzzy
msgid "public"
msgstr "Public"

msgid "public_adventures"
msgstr "تصفح المغامرات العامة"

msgid "public_invalid"
msgstr "اختيار الاتفاقية هذا غير صالح"

msgid "public_profile"
msgstr "الملف العام"

msgid "public_profile_info"
msgstr "بتحديد هذا الخانة أجعل ملفي الشخصي مرئيًا للجميع. انتبه على عدم مشاركة معلومات شخصية مثل اسمك أو عنوان منزلك ، لأن الجميع سيتمكن من رؤيتها!"

msgid "public_profile_updated"
msgstr "تم تحديث الملف الشخصي العام."

#, fuzzy
msgid "pygame_waiting_for_input"
msgstr "Waiting for a button press..."

msgid "question mark"
msgstr "علامة سؤال"

#, fuzzy
msgid "quiz_logo_alt"
msgstr "Quiz logo"

#, fuzzy
msgid "quiz_score"
msgstr "Quiz score"

msgid "quiz_tab"
msgstr "انهاء الفحص السريع"

#, fuzzy
msgid "quiz_threshold_not_reached"
msgstr "Quiz threshold not reached to unlock this level"

msgid "read_code_label"
msgstr "القراءة بصوت عال"

msgid "recent"
msgstr "برامجي الأخيرة"

msgid "recover_password"
msgstr "طلب إعادة ضبط كلمة المرور"

msgid "regress_button"
msgstr "الرجوع الى المستوى {level}"

msgid "remove"
msgstr "ازالة"

msgid "remove_customization"
msgstr "إزالة التخصيصات"

msgid "remove_customizations_prompt"
msgstr "هل أنت متأكد أنك تريد إزالة التخصيصات المتعلقة بهذا الصف؟"

msgid "remove_student_prompt"
msgstr "هل أنت متأكد أنك تريد ازالة التلميذ من الصف؟"

msgid "remove_user_prompt"
msgstr "هل تأكد حذف هذا المستخدم؟"

#, fuzzy
msgid "repair_program_logo_alt"
msgstr "Repair program icon"

#, fuzzy
msgid "repeat_dep"
msgstr "Starting in level 8, {repeat} needs to be used with indentation. You can see examples on the {repeat} tab in level 8."

msgid "repeat_match_password"
msgstr "كلمة المرور المكررة غير متطابقة."

msgid "repeat_new_password"
msgstr "أعد ادخال كلمة المرور"

#, fuzzy
msgid "report_failure"
msgstr "This program does not exist or is not public"

#, fuzzy
msgid "report_program"
msgstr "Are you sure you want to report this program?"

#, fuzzy
msgid "report_success"
msgstr "This program has been reported"

msgid "request_teacher"
msgstr "هل ترغب في التقدم بطلب للحصول على حساب المعلم؟"

#, fuzzy
msgid "request_teacher_account"
msgstr "Request teacher account"

msgid "required_field"
msgstr "مطلوب تعبئة الحقول مع علامة ال *"

msgid "reset_adventure_prompt"
msgstr "هل أنت متأكد أنك تريد إعادة ضبط كل المغامرات المختارة؟"

msgid "reset_adventures"
msgstr "إعادة ضبط المغامرات المختارة"

#, fuzzy
msgid "reset_button"
msgstr "Reset"

msgid "reset_password"
msgstr "اعادة ضبط كلمة المرور"

msgid "reset_view"
msgstr "اعادة ضبط"

msgid "retrieve_adventure_error"
msgstr "لا يسمح لك بعرض هذه المغامرة!"

msgid "retrieve_class_error"
msgstr "يمكن للمعلمين فقط استرجاع الصفوف"

#, fuzzy
msgid "retrieve_tag_error"
msgstr "Error retrieving tags"

msgid "role"
msgstr "منصب"

msgid "run_code_button"
msgstr "تنفيذ البرنامج"

#, fuzzy
msgid "runs_over_time"
msgstr "Runs over time"

msgid "save"
msgstr "حفظ"

msgid "save_parse_warning"
msgstr "هذا البرنامج يحتوي على خطأ، هل أنت متأكد أنك تريد حفظه؟"

msgid "save_prompt"
msgstr "يجب أن يكون لديك حساب لتتمكن من حفظ برنامجك. هل ترغب بتسجيل الدخول الآن؟"

msgid "save_success_detail"
msgstr "تم حفظ البرنامج بنجاح."

msgid "score"
msgstr "النتيجة"

msgid "search"
msgstr "ابحث..."

msgid "search_button"
msgstr "البحث"

msgid "second_teacher"
msgstr "معلم ثاني"

#, fuzzy
msgid "second_teacher_copy_prompt"
msgstr "Are you sure you want to copy this teacher?"

msgid "second_teacher_prompt"
msgstr "أدخل إسم المعلم لدعوته"

msgid "second_teacher_warning"
msgstr "كل معلم بهذا الصف يمكنه تعديل الخصائص جميعها."

#, fuzzy
msgid "see_certificate"
msgstr "See {username} certificate!"

msgid "select"
msgstr "اختر"

msgid "select_adventures"
msgstr "اختيار المغامرات"

#, fuzzy
msgid "select_all"
msgstr "Select all"

msgid "select_lang"
msgstr "اختر اللغة"

msgid "select_levels"
msgstr "Select levels"

msgid "select_tag"
msgstr "اختر العلامة"

#, fuzzy
msgid "selected"
msgstr "Selected"

msgid "self_removal_prompt"
msgstr "هل أنت متأكد أنك تريد مغادرة هذا الصف؟"

msgid "send_password_recovery"
msgstr "ارسال رابط لاسترجاع كلمة المرور"

msgid "sent_by"
msgstr "تم إرسال الدعوة من قبل"

msgid "sent_password_recovery"
msgstr "ستصلك على الفور رسالة على البريد الإلكتروني مع التعليمات الخاصة بإعادة ضبط كلمة المرور الخاصة بك."

msgid "settings"
msgstr "اعداداتي الشخصية"

#, fuzzy
msgid "share_by_giving_link"
msgstr "Show your program to other people by giving them the link below:"

#, fuzzy
msgid "share_your_program"
msgstr "Share your program"

#, fuzzy
msgid "signup_student_or_teacher"
msgstr "Are you a student or a teacher?"

msgid "single quotes"
msgstr "علامة اقتباس أحادية"

msgid "slash"
msgstr "علامة الخط المائل ناحية اليمين"

#, fuzzy
msgid "slides"
msgstr "Slides"

#, fuzzy
msgid "slides_info"
msgstr "For each level of Hedy, we have created slides to help you teach. The slides contain explanations of each level, and Hedy examples that you can run inside the slides. Just click the link and get started! the Introduction slides are a general explanation of Hedy before level 1 The slides were created using <a href=\"https://slides.com\">slides.com</a>. If you want to adapt them yourself, you can download them, and then upload the resulting zip file to <a href=\"https://slides.com\">slides.com</a>. You can find more information about the slides in the <a href=\"https://hedy.org/for-teachers/manual/features\">teacher's manual</a>."

#, fuzzy
msgid "social_media"
msgstr "Social media"

#, fuzzy
msgid "something_went_wrong_keyword_parsing"
msgstr "There is a mistake in your adventure, are all keywords correctly surrounded with { }?"

msgid "space"
msgstr "مسافة إزاحة"

msgid "star"
msgstr "علامة النجمة"

msgid "start_hedy_tutorial"
msgstr "بدء الدليل التوجيهي"

#, fuzzy
msgid "start_learning"
msgstr "Start learning"

msgid "start_programming"
msgstr "ابدأ البرمجة"

#, fuzzy
msgid "start_programming_logo_alt"
msgstr "ابدأ البرمجة"

msgid "start_quiz"
msgstr "بدء الفحص السريع"

msgid "start_teacher_tutorial"
msgstr "بدء الدليل التوجيهي للمعلم"

#, fuzzy
msgid "start_teaching"
msgstr "Start teaching"

msgid "step_title"
msgstr "المهمة"

msgid "stop_code_button"
msgstr "ايقاف البرنامج"

msgid "string"
msgstr "نص"

msgid "student"
msgstr "طالب"

msgid "student_already_in_class"
msgstr "هذا التلميذ بالفعل موجود في الصف الخاص بك."

msgid "student_already_invite"
msgstr "هذا التلميذ بالفعل لديه دعوة قيد الإنتظار."

#, fuzzy
msgid "student_details"
msgstr "Student details"

#, fuzzy
msgid "student_list"
msgstr "Student list"

#, fuzzy
msgid "student_not_allowed_in_class"
msgstr "Student not allowed in class"

msgid "student_not_existing"
msgstr "اسم المستخدم غير موجود."

#, fuzzy
msgid "student_signup_header"
msgstr "Student"

msgid "students"
msgstr "تلاميذ"

#, fuzzy
msgid "submission_time"
msgstr "Handed in at"

msgid "submit_answer"
msgstr "إجابة السؤال"

msgid "submit_program"
msgstr "ارسال"

msgid "submit_warning"
msgstr "هل أنت متأكد أنك تريد ارسال هذا البرنامج؟"

#, fuzzy
msgid "submitted"
msgstr "Submitted"

msgid "submitted_header"
msgstr "هذا برنامج تسليمه ولا يمكن نعديله."

msgid "subscribe"
msgstr "اشترك"

msgid "subscribe_newsletter"
msgstr "اشترك في النشرة الإخبارية"

#, fuzzy
msgid "suggestion_color"
msgstr "Try using another color"

#, fuzzy
msgid "suggestion_note"
msgstr "Use a note between C0 and B9 or a number between 1 and 70"

#, fuzzy
msgid "suggestion_number"
msgstr "Try changing the value to a number"

msgid "surname"
msgstr "الاسم الأول"

#, fuzzy
msgid "survey"
msgstr "Survey"

#, fuzzy
msgid "survey_completed"
msgstr "Survey completed"

#, fuzzy
msgid "survey_skip"
msgstr "Don't show this again"

#, fuzzy
msgid "survey_submit"
msgstr "Submit"

#, fuzzy
msgid "tag_in_adventure"
msgstr "Tag in adventure"

msgid "tag_input_placeholder"
msgstr "اكتب علامة جديدة"

msgid "tags"
msgstr "العلامات"

msgid "teacher"
msgstr "معلم"

#, fuzzy
msgid "teacher_account_request"
msgstr "You have a pending teacher account request"

#, fuzzy
msgid "teacher_account_success"
msgstr "You successfully requested a teacher account."

msgid "teacher_invalid"
msgstr "قيمة المعلم الخاصة بك غير صالحة."

msgid "teacher_invitation_require_login"
msgstr "لإعداد ملفك الشخصي كمعلم ، سنحتاج منك تسجيل الدخول. إذا لم يكن لديك حساب ، فالرجاء إنشاء حساب."

#, fuzzy
msgid "teacher_manual"
msgstr "Teacher manual"

#, fuzzy
msgid "teacher_signup_header"
msgstr "Teacher"

#, fuzzy
msgid "teacher_tutorial_logo_alt"
msgstr "اضغط على \"الخطوة التالية\" لتبدأ كمعلم أو معلمة في هيدي!"

msgid "teacher_welcome"
msgstr "مرحباً في هيدي! بكل فخر أنت الآن تمتلك حساباً كمعلم وذا يسمح لك بانشاء صفوف ودعوة تلاميذ."

msgid "teachers"
msgstr "المعلمون"

msgid "template_code"
msgstr ""
"هنا شرح المغامرة الخاصة بي!\n"
"\n"
"بهذه الطريقة يمكنني أن أعرض أمراً برمجياً: <code> قول</code>\n"
"\n"
"ولكن في بعض الأحيان ربما تريد أن تعرض مقتطفاً برمجياً، مثل هذا:\n"
"<pre>\n"
"اسأل ما اسمك؟\n"
"ردد اه اذن اسمك هو\n"
"</pre>"

#, fuzzy
msgid "this_turns_in_assignment"
msgstr "This turns in your assignment to your teacher."

msgid "title"
msgstr "العنوان"

msgid "title_achievements"
msgstr "هيدي - انجازاتي"

msgid "title_admin"
msgstr "هيدي - صفحة الإدارة"

#, fuzzy
msgid "title_class grid_overview"
msgstr "Hedy - Grid overview"

#, fuzzy
msgid "title_class live_statistics"
msgstr "Hedy - Live Statistics"

msgid "title_class-overview"
msgstr "هيدي - نظرة عامة على الصف"

msgid "title_customize-adventure"
msgstr "هيدي - تخصيص مغامرة"

msgid "title_customize-class"
msgstr "هيدي - تخصيص صف"

msgid "title_explore"
msgstr "هيدي - استكشف"

msgid "title_for-teacher"
msgstr "هيدي - للمعلمين"

msgid "title_join-class"
msgstr "هيدي - انضم الى صف"

msgid "title_landing-page"
msgstr "مرحباً في هيدي!"

msgid "title_learn-more"
msgstr "هيدي - اعرف أكثر"

msgid "title_login"
msgstr "هيدي - تسجيل الدخول"

msgid "title_my-profile"
msgstr "هيدي - حسابي"

msgid "title_privacy"
msgstr "هيدي - شروط الخصوصية"

msgid "title_programs"
msgstr "هيدي -برامجي"

msgid "title_public-adventures"
msgstr "هيدي - المغامرات العامة"

msgid "title_recover"
msgstr "هيدي - استرجاع الحساب"

msgid "title_reset"
msgstr "هيدي - اعادة ضبط كلمة المرور"

msgid "title_signup"
msgstr "هيدي - انشاء حساب"

msgid "title_start"
msgstr "هيدي - لغة برمجة متدرجة"

msgid "title_view-adventure"
msgstr "هيدي - عرض مغامرة"

msgid "token_invalid"
msgstr "الرمز الخاص بك غير صالح."

#, fuzzy
msgid "tooltip_level_locked"
msgstr "Your teacher disabled this level"

msgid "translate_error"
msgstr "حدث خطأ ما خلال ترجمة البرنامج. حاول تنفيذ البرنامج وافحص وجود خطأ فيه. البرنامج الذي يحتوي على خطأ لا يمكن أن تتم ترجمته."

#, fuzzy
msgid "translating_hedy"
msgstr "Translating Hedy"

#, fuzzy
msgid "translator"
msgstr "Translator"

#, fuzzy
msgid "tutorial"
msgstr "Tutorial"

msgid "tutorial_code_snippet"
msgstr ""
"{print} مرحباً أيها العالم!\n"
"{print} أنا أتعلم هيدي من خلال الدليل التوجيهي!"

#, fuzzy
msgid "tutorial_message_not_found"
msgstr "You have received an invitation to join class"

#, fuzzy
msgid "tutorial_title_not_found"
msgstr "We could not find that page!"

msgid "unauthorized"
msgstr "ليس لديك الصلاحيات اللازمة للوصول إلى هذه الصفحة"

msgid "unique_usernames"
msgstr "يجب أن تكون جميع أسماء المستخدمين لا نظير لها."

#, fuzzy
msgid "unlock_thresholds"
msgstr "Unlock level thresholds"

#, fuzzy
msgid "unsaved_class_changes"
msgstr "There are unsaved changes, are you sure you want to leave this page?"

msgid "update_adventure_prompt"
msgstr "هل أنت متأكد أنك تريد تعديل هذه المغامرة؟"

msgid "update_profile"
msgstr "تحديث الملف الشخصي"

msgid "update_public"
msgstr "تحديث الملف العام"

#, fuzzy
msgid "updating_indicator"
msgstr "Updating"

#, fuzzy
msgid "use_of_blanks_exception"
msgstr "Use of blanks in programs"

#, fuzzy
msgid "use_of_nested_functions_exception"
msgstr "Use of nested functions"

msgid "user"
msgstr "مستخدم"

#, fuzzy
msgid "user_inexistent"
msgstr "This user doesn't exist"

msgid "user_not_private"
msgstr "هذا الحساب إما غير موجود أو لا يوجد لديه ملف شخصي عام"

msgid "username"
msgstr "اسم المستخدم"

msgid "username_empty"
msgstr "لم تدخل اسم المستخدم!"

msgid "username_invalid"
msgstr "اسم المستخدم الخاص بك غير صالح."

msgid "username_special"
msgstr "اسم المستخدم لا يمكن أن يتضمن `:` أو `@`."

msgid "username_three"
msgstr "اسم المستخدم يجب أن يتكون من ثلاثة أحرف على الأقل."

msgid "usernames_exist"
msgstr "اسم مستخدم واحد أو أكثر قيد الاستخدام بالفعل."

#, fuzzy
msgid "value"
msgstr "Value"

msgid "variables"
msgstr "المتغيرات"

msgid "view_program"
msgstr "عرض البرنامج"

msgid "welcome"
msgstr "مرحباً"

msgid "welcome_back"
msgstr "مرحباً بعودتك"

#, fuzzy
msgid "what_is_your_role"
msgstr "What is your role?"

msgid "what_should_my_code_do"
msgstr "كيف تكتب هذا الكود؟"

#, fuzzy
msgid "whole_world"
msgstr "The world"

msgid "year_invalid"
msgstr "الرجاء ادخال سنة بين ١٩٩٠ و {current_year}."

msgid "yes"
msgstr "نعم"

msgid "your_account"
msgstr "ملفك الشخصي"

#, fuzzy
msgid "your_class"
msgstr "صفوفي"

msgid "your_last_program"
msgstr "آخر برنامج تم حفظه"

msgid "your_personal_text"
msgstr "نصّك الشخصي..."

#, fuzzy
msgid "your_program"
msgstr "Your program"

#~ msgid "create_account_explanation"
#~ msgstr "يسمح لك امتلاك حسابك الخاص بحفظ برامجك."

#~ msgid "only_teacher_create_class"
#~ msgstr "يمكن للمعلمين فقط انشاء صفوف!"

#~ msgid "keyword_support"
#~ msgstr "الأوامر البرمجية المترجمة"

#~ msgid "non_keyword_support"
#~ msgstr "المحتوى المترجم"

#~ msgid "try_button"
#~ msgstr "حاول"

#~ msgid "select_own_adventures"
#~ msgstr "اختيار المغامرات الذاتية"

#~ msgid "edit"
#~ msgstr "Edit"

#~ msgid "view"
#~ msgstr "عرض"

#~ msgid "class"
#~ msgstr "Class"

#~ msgid "save_code_button"
#~ msgstr "حفظ البرنامج"

#~ msgid "share_code_button"
#~ msgstr "حفظ ومشاركة البرنامج"

#~ msgid "classes_invalid"
#~ msgstr "The list of selected classes is invalid"

#~ msgid "directly_add_adventure_to_classes"
#~ msgstr "Do you want to add this adventure directly to one of your classes?"

#~ msgid "hand_in_assignment"
#~ msgstr "Hand in assignment"

#~ msgid "select_a_level"
#~ msgstr "Select a level"

#~ msgid "answer_invalid"
#~ msgstr "كلمة المرور الخاصة بك غير صالحة."

#~ msgid "available_adventures_level"
#~ msgstr "Available adventures level"

#~ msgid "customize_class_exp_1"
#~ msgstr "أهلاً! في هذه الصفحة يمكنك تخصيص الصف الدراسي التابع لك. من خلال اختيار المستويات والمغامرات، يمكنك تحديد ما يمكن أن يراه التلميذ. يمكنك أيضًا إضافة مغامراتك التي تم إنشاؤها إلى المستويات. سيتم إضافة جميع المستويات والمغامرات الأساسية بشكل افتراضي. <b> ملاحظة: </b> ليست كل المغامرات متاحة لكل المستويات! القيام بإعدادات التخصيصات الخاصة بك يكون على النحو التالي:"

#~ msgid "customize_class_exp_2"
#~ msgstr "يمكنك دائمًا تغيير هذه الإعدادات لاحقًا. على سبيل المثال ، يمكنك إتاحة مغامرات أو مستويات معينة أثناء التدريس في الصف. بهذه الطريقة يسهل عليك تحديد المستوى والمغامرات التي سيعمل عليها تلاميذك. إذا كنت تريد إتاحة كل شيء لصفك ، فمن الأسهل إزالة التخصيص بشكل كامل."

#~ msgid "customize_class_step_1"
#~ msgstr "حدد المستويات للصف الخاص بك من خلال الضغط على \"أزرار المستوى\""

#~ msgid "customize_class_step_2"
#~ msgstr "ستظهر \"صناديق الإختيار\" للمغامرات المتاحة للمستويات المختارة"

#~ msgid "customize_class_step_3"
#~ msgstr "حدد المغامرات التي تريد إتاحتها"

#~ msgid "customize_class_step_4"
#~ msgstr "انقر فوق اسم مغامرة لتحديد/عدم تحديد هذه المغامرة لجميع المستويات"

#~ msgid "customize_class_step_5"
#~ msgstr "اضافة مغامرات شخصية"

#~ msgid "customize_class_step_6"
#~ msgstr "تحديد تاريخ الافتتاح لكل مستوى (يمكنك أيضًا تركه فارغًا)"

#~ msgid "customize_class_step_7"
#~ msgstr "تحديد إعدادات أخرى"

#~ msgid "customize_class_step_8"
#~ msgstr "اختر \"حفظ\" -> لقد انتهيت!"

#~ msgid "example_code_header"
#~ msgstr "مثال توضيحي"

#~ msgid "feedback_failure"
#~ msgstr "إجابة خاطئة!"

#~ msgid "feedback_success"
#~ msgstr "أحسنت!"

#~ msgid "go_to_first_question"
#~ msgstr "الذهاب الى السؤال ١"

#~ msgid "question"
#~ msgstr "السؤال"

#~ msgid "question_doesnt_exist"
#~ msgstr "This question does not exist"

#~ msgid "question_invalid"
#~ msgstr "الرمز الخاص بك غير صالح."

#~ msgid "too_many_attempts"
#~ msgstr "Too many attempts"

#~ msgid "class_logs"
#~ msgstr "اخر تسجيل دخول"

#~ msgid "class_stats"
#~ msgstr "احصائيات الصف"

#~ msgid "visit_own_public_profile"
#~ msgstr "ليس لديك نص ملف شخصي عام حتى الآن ..."

#~ msgid "title_class logs"
#~ msgstr "هيدي - انضم الى صف"

#~ msgid "title_class statistics"
#~ msgstr "احصائياتي"

#~ msgid "disabled_button_locked"
#~ msgstr "Your teacher hasn't unlocked this level yet"

#~ msgid "duplicate_tag"
#~ msgstr "لديك بالفعل علامة بنفس هذا الإسم."

#~ msgid "tag_deleted"
#~ msgstr "لقد تم حذف العلامة"

#~ msgid "apply_filters"
#~ msgstr "فلترة"

#~ msgid "write_first_program"
#~ msgstr "اكتب أول برامجك!"

#~ msgid "adventure_exp_1"
#~ msgstr "اكتب مغامرتك المفضلة على الجانب الأيسر. بعد إنشاء مغامرتك ، يمكنك تضمينها في أحد الصفوف الخاصة بك من خلال \"التخصيصات\". إذا كنت تريد تضمين أمر برمجي في مغامرتك، فيرجى استخدام مرساة الكود مثل هذا:"

#~ msgid "adventure_exp_2"
#~ msgstr "إذا كنت تريد إظهار مقتطفات برمجيةفعلية ، على سبيل المثال لإعطاء التلاميذ قالبًا أو مثالاً على البرامج. الرجاء استخدام المراسي المسبقة مثل هذا:"

#~ msgid "adventures"
#~ msgstr "Available Adventures"

#~ msgid "hello_world"
#~ msgstr "Hello world!"

#~ msgid "share_confirm"
#~ msgstr "هل أنت متأكد من أنك تريد جعل البرنامج عاماً/علنياً؟"

#~ msgid "share_success_detail"
#~ msgstr "تم مشاركة البرنامج بنجاح."

#~ msgid "unshare_confirm"
#~ msgstr "هل أنت متأكد من أنك تريد جعل البرنامج خاصاً/سرّياً؟"

#~ msgid "unshare_success_detail"
#~ msgstr "تم التراجع عن مشاركة البرنامج بنجاح."

<<<<<<< HEAD
#~ msgid "back_to_teachers_page"
#~ msgstr "الرجوع الى صفحة المعلم"
=======
#~ msgid "hide_parsons"
#~ msgstr "Hide parsons"

#~ msgid "hide_quiz"
#~ msgstr "نهاية الفحص السريع"
>>>>>>> 428b9f23
<|MERGE_RESOLUTION|>--- conflicted
+++ resolved
@@ -7,15 +7,9 @@
 msgstr ""
 "Project-Id-Version: PROJECT VERSION\n"
 "Report-Msgid-Bugs-To: EMAIL@ADDRESS\n"
-<<<<<<< HEAD
-"POT-Creation-Date: 2024-02-29 15:38+0100\n"
-"PO-Revision-Date: 2024-02-19 01:12+0000\n"
-"Last-Translator: Snoring Parrot <snoring_parrot@users.noreply.hosted.weblate.org>\n"
-=======
 "POT-Creation-Date: 2000-01-01 00:00+0000\n"
 "PO-Revision-Date: 2000-01-01 00:00+0000\n"
 "Last-Translator: Someone <someone@example.com>\n"
->>>>>>> 428b9f23
 "Language: ar\n"
 "Language-Team: ar <LL@li.org>\n"
 "Plural-Forms: nplurals=6; plural=(n==0 ? 0 : n==1 ? 1 : n==2 ? 2 : n%100>=3 && n%100<=10 ? 3 : n%100>=0 && n%100<=2 ? 4 : 5);\n"
@@ -85,11 +79,7 @@
 msgstr "يبدو أنك نسيت استخدام أمر برمجي مع الجملة {command} التي استعملتها في السطر رقم {line_number}."
 
 msgid "Missing Square Brackets"
-<<<<<<< HEAD
-msgstr ""
-=======
 msgstr "It looks like you forgot to use square brackets [] around the list you were creating on line {line_number}."
->>>>>>> 428b9f23
 
 #, fuzzy
 msgid "Missing Variable"
@@ -196,20 +186,12 @@
 msgid "adventure_cloned"
 msgstr "المغامرة قد نُسخت"
 
-<<<<<<< HEAD
-msgid "adventure_code_button"
-msgstr ""
-
-msgid "adventure_codeblock_button"
-msgstr ""
-=======
 #, fuzzy
 msgid "adventure_code_button"
 msgstr "Adventure Code"
 
 msgid "adventure_codeblock_button"
 msgstr "استخدم هذه الكبسة لكتابة مجموعة كود لكي يستخدمها الطلاب. ملاحظة: لكي تخرج من المجموعة هذه, إنقر على <kbd>Enter</kbd> 3 مرات وأنت في نهاية الكود."
->>>>>>> 428b9f23
 
 msgid "adventure_duplicate"
 msgstr "لديك بالفعل مغامرة بنفس هذا الإسم."
@@ -221,11 +203,7 @@
 msgstr "يمكنك استخدام زر \"معاينة\" لعرض نسخة مصممة من مغامرتك. لعرض المغامرة على صفحة مخصصة ، اختر \"عرض\" من صفحة المعلمين."
 
 msgid "adventure_exp_classes"
-<<<<<<< HEAD
-msgstr ""
-=======
 msgstr "المغامرة هذه مُستخدمة في الصفوف التالية"
->>>>>>> 428b9f23
 
 msgid "adventure_id_invalid"
 msgstr "رمز المغامرة هذا غير صالح."
@@ -2265,13 +2243,8 @@
 #~ msgid "unshare_success_detail"
 #~ msgstr "تم التراجع عن مشاركة البرنامج بنجاح."
 
-<<<<<<< HEAD
-#~ msgid "back_to_teachers_page"
-#~ msgstr "الرجوع الى صفحة المعلم"
-=======
 #~ msgid "hide_parsons"
 #~ msgstr "Hide parsons"
 
 #~ msgid "hide_quiz"
 #~ msgstr "نهاية الفحص السريع"
->>>>>>> 428b9f23
