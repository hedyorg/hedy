# Arabic translations for PROJECT.
# Copyright (C) 2023 ORGANIZATION
# This file is distributed under the same license as the PROJECT project.
# FIRST AUTHOR <EMAIL@ADDRESS>, 2023.
#
msgid ""
msgstr ""
"Project-Id-Version: PROJECT VERSION\n"
"Report-Msgid-Bugs-To: EMAIL@ADDRESS\n"
<<<<<<< HEAD
"POT-Creation-Date: 2023-11-30 15:33+0100\n"
"PO-Revision-Date: YEAR-MO-DA HO:MI+ZONE\n"
"Last-Translator: FULL NAME <EMAIL@ADDRESS>\n"
=======
"POT-Creation-Date: 2023-12-19 19:41+0100\n"
"PO-Revision-Date: 2023-12-18 20:12+0000\n"
"Last-Translator: Prefill add-on <noreply-addon-prefill@weblate.org>\n"
>>>>>>> 546460e6
"Language: ar\n"
"Language-Team: ar <LL@li.org>\n"
"Plural-Forms: nplurals=6; plural=(n==0 ? 0 : n==1 ? 1 : n==2 ? 2 : n%100>=3 && n%100<=10 ? 3 : n%100>=0 && n%100<=2 ? 4 : 5);\n"
"MIME-Version: 1.0\n"
"Content-Type: text/plain; charset=utf-8\n"
"Content-Transfer-Encoding: 8bit\n"
"Generated-By: Babel 2.14.0\n"

#, fuzzy
msgid "Access Before Assign"
msgstr "لقد حاولت استخدام المتغير {name} في السطر {access_line_number}، لكنك قمت بتعيينه على السطر {definition_line_number}. قم بتعيين متغير قبل استخدامه."

msgid "Cyclic Var Definition"
msgstr "يجب أن تضبط قيمة المتغير {variable} قبل أن تستعمله على الجانب الأيسر من من الأمر هو."

msgid "Has Blanks"
msgstr "البرنامج الخاص بك غير مكتمل. عليك أن تستبدل الفراغات الموجودة وتضع مكانها الكود الذي تريد للحاسوب أن ينفذه."

msgid "Incomplete"
msgstr "أوه! لقد نسيت أن تكمل جزءاً من البرنامج! في السطر رقم {line_number}، عليك أن تكمل كتابة الكود بعد {incomplete_command}."

#, fuzzy
msgid "Incomplete Repeat"
msgstr "يبدو أنك نسيت إستخدام أمر مع أمر {repeat} الذي إستخدمته في السطر {line_number}."

msgid "Invalid"
msgstr "{invalid_command} ليس أمراً برمجياً ضمن المستوى {level} من هيدي. هل كنت تقصد الأمر {guessed_command}؟"

msgid "Invalid Argument"
msgstr "لا يمكن استعمال الأمر {command} مع {invalid_argument}. حاول تغيير {invalid_argument} الى {allowed_types}."

msgid "Invalid Argument Type"
msgstr "لا يمكن استعمال الأمر {command} مع {invalid_argument} وذلك بسبب كونها {invalid_type}. حاول تغيير {invalid_argument} الى {allowed_types}."

#, fuzzy
msgid "Invalid At Command"
msgstr "The {at} command may not be used from level 16 onward. You can use square brackets to use an element from a list, for example `friends[i]`, `lucky_numbers[{random}]`."

msgid "Invalid Space"
msgstr "أوه! يوجد مسافة زائدة في بداية السطر رقم {line_number}، المسافات تربك الحاسوب أحياناً. هل باستطاعتك أن تمسحها؟"

msgid "Invalid Type Combination"
msgstr "لا يمكن استعمال {invalid_argument} و{invalid_argument_2} مع الأمر {command} وذلك بسبب كون الأول{invalid_type} وكون الآخر {invalid_type_2}. حاول تغيير {invalid_argument} الى {invalid_type_2} أو {invalid_argument_2} الى {invalid_type}."

msgid "Locked Language Feature"
msgstr "أنت تستعمل {concept}! هذا مدهش، لكن {concept} غير متاح لك حالياً! سيتاح لك استعماله في مستوى لاحق."

msgid "Lonely Echo"
msgstr "لقد استعملت الأمر ردد قبل الأمر اسأل، أو استعملت الأمر ردد بدون استعمال الأمر اسأل. قم باستعمال الأمر اسأل للحصول على اجابة أولاً ثم استعمل الأمر ردد."

#, fuzzy
msgid "Lonely Text"
msgstr "It looks like you forgot to use a command with the text you put in line {line_number}"

msgid "Missing Command"
msgstr "يبدو أنك نسيت استخدام أمر برمجي في السطر رقم {line_number}."

msgid "Missing Inner Command"
msgstr "يبدو أنك نسيت استخدام أمر برمجي مع الجملة {command} التي استعملتها في السطر رقم {line_number}."

#, fuzzy
msgid "Misspelled At Command"
msgstr "It looks like you might have misspelled the {command} command, instead you wrote {invalid_argument} in line {line_number}."

msgid "No Indentation"
msgstr "لقد استخدمت عدداً غير كافي من الفراغات كإزاحة في السطر رقم {line_number}. لقد استخدمت {leading_spaces} إزاحات وهذا غير كافٍ. يجب عليك أن تبدأ كل مجموعة جديدة من الكود ب {indent_size} إزاحات أكثر من السطر الذي يسبقها."

#, fuzzy
msgid "Non Decimal Variable"
msgstr "At line {line_number}, you might have tried using a number which Hedy does not like very much! Try changing it to a decimal number like 2."

msgid "Parse"
msgstr "الكود الذي أدخلته ليس مطابقاً لبرمجيات هيدي. يوجد خطأفي في السطر رقم {location[0]} والموضع {location[1]}. لقد أدخلت الرمز {character_found} لكن هذا غير مسموح به."

#, fuzzy
msgid "Pressit Missing Else"
msgstr "You forgot to add what happens when you press a different key, add an {else} to your code"

msgid "Too Big"
msgstr "واو! برنامجك يحتوي على {lines_of_code} سطر برمجي! لكننا نستطيع معالجة {max_lines} سطر برمجي كحد أقصى في هذا المستوى. اجعل برنامجك أصغر وحاول مرة أخرى."

msgid "Unexpected Indentation"
msgstr "لقد استخدمت عدداً أكثر من اللازم من الفراغات كإزاحة في السطر رقم {line_number}. لقد استخدمت {leading_spaces} إزاحات وهذا أكثر من اللازم. يجب عليك أن تبدأ كل مجموعة جديدة من الكود ب {indent_size} إزاحات أكثر من السطر الذي يسبقها."

msgid "Unquoted Assignment"
msgstr "ابتداء من هذا المستوى عليك وضع النص على يسار `هو` بين علامات الاقتباس. لقد نسيت فعل ذلك مع النص {text}."

msgid "Unquoted Equality Check"
msgstr "اذا كنت تريد فحص ما اذا كان المتغير مساويا لنص من عدة كلمات، هذه الكلمات يجب أن تكون محاطة بعلامات الاقتباس!"

msgid "Unquoted Text"
msgstr "انتبه! عند استعمال الأوامر اسأل أو قول يجب أن يكون النص بين علامات الاقتباس \". على ما يبدو أنك نسيت اضافة واحدة منهم في مكان ما."

msgid "Unsupported Float"
msgstr "لا ندعم الأرقام غير الصحيحة (الأرقام العشرية)حتى الان، ولكنها ستكون مدعومة بعد عدة مستويات. في الوقت الحالي قم بتغيير {value} الر رقم صحيح."

msgid "Unsupported String Value"
msgstr "النصوص لا يمكن أن تحتوي على {invalid_value}."

#, fuzzy
msgid "Unused Variable"
msgstr "You defined the variable {variable_name} on line {line_number}, but you did not use it."

msgid "Var Undefined"
msgstr "لقد قمت باستعمال المتغير {name} لكنك لم تقم بضبط قيمته ابتداء. من الممكن أيضاً أنك كنت تريد استعمال الكلمة {name} ولكن نسيت وضع علامات الاقتباس."

msgid "Wrong Level"
msgstr "لقد أدخلت برنامج هيدي صحيحاً ولكن ليس في المستوى المناسب. لقد كتبت {offending_keyword} للمستوى {working_level}. تلميح: {tip}"

msgid "account_overview"
msgstr "نظرة عامة على الحساب"

msgid "accounts_created"
msgstr "تم إنشاء الحسابات بنجاح."

msgid "accounts_intro"
msgstr "في هذه الصفحة تستطيع انشاء حسابات لعدة تلاميذ في نفس الوقت. من الممكن أيضاً اضافتهم مباشرة إلى واحد من الصفوف الخاصة بك. عند الضغط على الزر الأخضر مع علامة ال +، يمكنك إضافة صفوف جديدة. يمكنك حذف صف معين عند الضغط على الإشارة الحمراء التابعة له. يجب عدم وجود صفوف فارغة عند الضغط على \"انشاء الحسابات\". الرجاء الإنتباه إلى أن كل اسم مستخدم و بريد إلكتروني يجب أن يكون لا نظير له، وأن كلمة المرور يجب أن تحتوي <b> على الأقل</b> على ستة أحرف."

msgid "achievement_earned"
msgstr "لقد ا حصلت على انجاز!"

msgid "achievements"
msgstr "انجازات"

#, fuzzy
msgid "achievements_check_icon_alt"
msgstr "لقد ا حصلت على انجاز!"

#, fuzzy
msgid "achievements_logo_alt"
msgstr "انجازات"

msgid "add"
msgstr "إضافة"

#, fuzzy
msgid "add_students"
msgstr "تلاميذ"

#, fuzzy
msgid "add_students_options"
msgstr "انشاء حسابات للتلاميذ"

#, fuzzy
msgid "admin"
msgstr "Admin"

msgid "advance_button"
msgstr "الذهاب الى المستوى {level}"

msgid "adventure"
msgstr "مغامرة"

msgid "adventure_cloned"
msgstr "المغامرة قد نُسخت"

msgid "adventure_duplicate"
msgstr "لديك بالفعل مغامرة بنفس هذا الإسم."

msgid "adventure_empty"
msgstr "لم تدخل اسم المغامرة!"

msgid "adventure_exp_1"
msgstr "اكتب مغامرتك المفضلة على الجانب الأيسر. بعد إنشاء مغامرتك ، يمكنك تضمينها في أحد الصفوف الخاصة بك من خلال \"التخصيصات\". إذا كنت تريد تضمين أمر برمجي في مغامرتك، فيرجى استخدام مرساة الكود مثل هذا:"

msgid "adventure_exp_2"
msgstr "إذا كنت تريد إظهار مقتطفات برمجيةفعلية ، على سبيل المثال لإعطاء التلاميذ قالبًا أو مثالاً على البرامج. الرجاء استخدام المراسي المسبقة مثل هذا:"

msgid "adventure_exp_3"
msgstr "يمكنك استخدام زر \"معاينة\" لعرض نسخة مصممة من مغامرتك. لعرض المغامرة على صفحة مخصصة ، اختر \"عرض\" من صفحة المعلمين."

msgid "adventure_id_invalid"
msgstr "رمز المغامرة هذا غير صالح."

msgid "adventure_length"
msgstr "المغامرة يجب أن تحتوي على ٢٠ حرفاً على الأقل."

msgid "adventure_name_invalid"
msgstr "اسم المغامرة غير صالح."

msgid "adventure_prompt"
msgstr "الرجاء إدخال اسم المغامرة"

msgid "adventure_terms"
msgstr "أوافق على أن مغامرتي قد تصير متاحة على العام على هيدي."

msgid "adventure_updated"
msgstr "تم تحديث المغامرة!"

#, fuzzy
msgid "adventures"
msgstr "Available Adventures"

#, fuzzy
msgid "adventures_info"
msgstr "Each Hedy level has built-in exercises for students, which we call adventures. You can create your own adventures and add them to your classes. With your own adventures you can create adventures that are relevant and interesting for your students. You can find more information about creating your own adventures <a href=\"https://hedy.org/for-teachers/manual/features\">here</a>."

#, fuzzy
msgid "adventures_restored"
msgstr "The default adventures have been restored!"

#, fuzzy
msgid "ago"
msgstr "{timestamp} ago"

msgid "agree_invalid"
msgstr "يجب أن توافق على شروط الخصوصية."

msgid "agree_with"
msgstr "أوافق على"

msgid "ajax_error"
msgstr "لقد حدث خطأ ما، يرجى المحاولة مرة أخرى."

#, fuzzy
msgid "all"
msgstr "All"

#, fuzzy
msgid "all_class_highscores"
msgstr "All students visible in class highscores"

msgid "already_account"
msgstr "هل لديك حساب بالفعل؟"

msgid "already_program_running"
msgstr "هناك بالفعل برنامج اخر تحت التنفيذ، قم بانهاء ذلك البرنامج أولاً."

#, fuzzy
msgid "already_teacher"
msgstr "You already have a teacher account."

#, fuzzy
msgid "already_teacher_request"
msgstr "You already have a pending teacher request."

msgid "amount_created"
msgstr "البرامج المنشأة"

msgid "amount_saved"
msgstr "البرامج المحفوظة"

msgid "amount_submitted"
msgstr "البرامج المرسلة"

msgid "apply_filters"
msgstr "فلترة"

msgid "are_you_sure"
msgstr "هل أنت متأكد؟ لا يمكنك التراجع عن هذا الإجراء."

msgid "ask_needs_var"
msgstr "ابتداء من المستوى الثاني، نستخدم الأمر اسأل مع متغير. مثال: الاسم هو اسأل ما اسمك؟"

msgid "back_to_class"
msgstr "الرجوع الى صف"

msgid "back_to_teachers_page"
msgstr "الرجوع الى صفحة المعلم"

#, fuzzy
msgid "become_a_sponsor"
msgstr "Become a sponsor"

msgid "birth_year"
msgstr "سنة الميلاد"

msgid "by"
msgstr "عند"

msgid "cancel"
msgstr "الغاء"

#, fuzzy
msgid "cant_parse_exception"
msgstr "Couldn't parse the program"

#, fuzzy
msgid "catch_index_exception"
msgstr "You tried to access the list {list_name} but it is either empty or the index is not there."

#, fuzzy
msgid "catch_value_exception"
msgstr "While running your program the command {command} received the value {value} which is not allowed. {suggestion}."

#, fuzzy
msgid "certificate"
msgstr "Certificate of Completion"

#, fuzzy
msgid "certified_teacher"
msgstr "Certified teacher"

msgid "change_password"
msgstr "تغيير كلمة المرور"

msgid "cheatsheet_title"
msgstr "ورقة غش"

msgid "class_already_joined"
msgstr "أنت بالفعل تلميذ في صف"

msgid "class_customize_success"
msgstr "تم انشاء التخصيصات للصف بنجاح."

#, fuzzy
msgid "class_live"
msgstr "Live statistics"

msgid "class_name_duplicate"
msgstr "لديك بالفعل صف بهذا الإسم."

msgid "class_name_empty"
msgstr "لم تدخل اسم الصف!"

msgid "class_name_invalid"
msgstr "اسم هذا الصف غير صالح."

msgid "class_name_prompt"
msgstr "أدخل اسم الصف رجاء"

#, fuzzy
msgid "class_overview"
msgstr "Class overview"

#, fuzzy
msgid "class_survey_description"
msgstr "We would like to get a better overview of our Hedy users. By providing these answers, you would help improve Hedy. Thank you!"

#, fuzzy
msgid "class_survey_later"
msgstr "Remind me tomorrow"

#, fuzzy
msgid "class_survey_question1"
msgstr "What is the age range in your class?"

#, fuzzy
msgid "class_survey_question2"
msgstr "What is the spoken language in your class?"

#, fuzzy
msgid "class_survey_question3"
msgstr "What is the gender balance in your class?"

#, fuzzy
msgid "class_survey_question4"
msgstr "What distinguishes your students from others?"

#, fuzzy
msgid "classes_info"
msgstr "Create a class to follow the progress of each student in dashboard, and to customize the adventures your students see, and even adding your own! You can create as many classes as you like, and each class can have multiple teachers each one with different roles. You can also add as many students as you want, but mind that each student can only be in one class at a time. You can find more information about classes in the <a href=\"https://hedy.org/for-teachers/manual/preparations#for-teachers\">teacher manual</a>."

msgid "clone"
msgstr "انسخ"

msgid "cloned_times"
msgstr "عدد النسخ"

#, fuzzy
msgid "close"
msgstr "Sluiten"

msgid "comma"
msgstr "فاصلة"

#, fuzzy
msgid "command_not_available_yet_exception"
msgstr "Command not available yet"

#, fuzzy
msgid "command_unavailable_exception"
msgstr "Command not correct anymore"

#, fuzzy
msgid "commands"
msgstr "Commands"

#, fuzzy
msgid "common_errors"
msgstr "Common errors"

#, fuzzy
msgid "congrats_message"
msgstr "Congratulations, {username}, you have completed Hedy!"

msgid "content_invalid"
msgstr "هذه المغامرة غير صالحة"

#, fuzzy
msgid "contributor"
msgstr "Contributor"

msgid "copy_clipboard"
msgstr "تم النسخ الى الحافظة (ذاكرة التخزين المؤقت) بنجاح"

#, fuzzy
msgid "copy_join_link"
msgstr "الرجاء نسخ هذا الرابط ولصقه في تبويبة جديدة:"

#, fuzzy
msgid "copy_link_success"
msgstr "انسخ الرابط لمشاركته"

msgid "copy_link_to_share"
msgstr "انسخ الرابط لمشاركته"

msgid "copy_mail_link"
msgstr "الرجاء نسخ هذا الرابط ولصقه في تبويبة جديدة:"

msgid "correct_answer"
msgstr "الإجابة الصحيحة هي"

msgid "country"
msgstr "البلد"

msgid "country_invalid"
msgstr "الرجاء اختيار بلد صحيح."

#, fuzzy
msgid "country_title"
msgstr "الرجاء اختيار بلد صحيح."

msgid "create_account"
msgstr "انشاء حساب"

msgid "create_accounts"
msgstr "انشاء عدة حسابات"

msgid "create_accounts_prompt"
msgstr "هل أنت متأكد أنك تريد انشاء هذه الحسابات؟"

msgid "create_adventure"
msgstr "انشاء مغامرة"

msgid "create_class"
msgstr "انشاء صف جديد"

msgid "create_multiple_accounts"
msgstr "انشاء عدة حسابات"

#, fuzzy
msgid "create_public_profile"
msgstr "الملف العام"

#, fuzzy
msgid "create_question"
msgstr "Do you want to create one?"

#, fuzzy
msgid "create_student_account"
msgstr "Create an account"

#, fuzzy
msgid "create_student_account_explanation"
msgstr "You can save your own programs with an account."

#, fuzzy
msgid "create_teacher_account"
msgstr "Create a teacher account"

#, fuzzy
msgid "create_teacher_account_explanation"
msgstr "With a teacher account, you can save your programs and see the results of your students."

msgid "creator"
msgstr "مبتكر"

#, fuzzy
msgid "current_password"
msgstr "Current password"

msgid "customization_deleted"
msgstr "تم حذف التخصيصات بنجاح."

msgid "customize_adventure"
msgstr "تخصيص مغامرة"

msgid "customize_class"
msgstr "تخصيص الصف"

msgid "dash"
msgstr "علامة الشرطة"

msgid "default_403"
msgstr "ليس مصرحاً لك الوصول على ما يبدو..."

msgid "default_404"
msgstr "لم نستطع إيجاد تلك الصفحة..."

msgid "default_500"
msgstr "حدث خطأ ما..."

msgid "delete"
msgstr "حذف"

msgid "delete_adventure_prompt"
msgstr "هل أنت متأكد أنك تريد حذف هذه المغامرة؟"

msgid "delete_class_prompt"
msgstr "هل أنت متأكد أنك تريدحذف الصف؟"

msgid "delete_confirm"
msgstr "هل أنت متأكد من أنك تريد حذف البرنامج؟"

msgid "delete_invite"
msgstr "حذف الدعوة"

msgid "delete_invite_prompt"
msgstr "هل أنت متأكد أنك تريد حذف الدعوة الى هذا الصف؟"

msgid "delete_public"
msgstr "حذف الملف العام"

msgid "delete_success"
msgstr "تم حذف البرنامج بنجاح."

msgid "destroy_profile"
msgstr "حذف الملف الشخصي"

msgid "developers_mode"
msgstr "وضع المبرمج"

msgid "directly_available"
msgstr "افتتح مباشرة"

#, fuzzy
msgid "disable"
msgstr "Disable"

#, fuzzy
msgid "disabled"
msgstr "Disabled"

#, fuzzy
msgid "disabled_button_quiz"
msgstr "Your quiz score is below the threshold, try again!"

#, fuzzy
msgid "discord_server"
msgstr "Discord server"

#, fuzzy
msgid "distinguished_user"
msgstr "Distinguished user"

msgid "double quotes"
msgstr "علامة اقتباس مزدوجة"

#, fuzzy
msgid "download"
msgstr "Download"

#, fuzzy
msgid "download_login_credentials"
msgstr "Do you want to download the login credentials after the accounts creation?"

#, fuzzy
msgid "duplicate"
msgstr "Duplicate"

#, fuzzy
msgid "echo_and_ask_mismatch_exception"
msgstr "Echo and ask mismatch"

msgid "echo_out"
msgstr "لم نعد بحاجة الى الأمر ردد ابتداء من المستوى الثاني. يمكنك أن تكرر اجابة سؤال ما من خلال استخدام الأمر اسأل والأمر قول. مثال: الاسم هو اسأل ما اسمك؟ قول مرحبا الاسم"

msgid "edit_adventure"
msgstr "عدّل المغامرة"

msgid "edit_code_button"
msgstr "تعديل البرنامج"

msgid "email"
msgstr "البريد الإلكتروني"

msgid "email_invalid"
msgstr "الرجاء ادخال بريد الكتروني صحيح."

msgid "end_quiz"
msgstr "نهاية الفحص السريع"

#, fuzzy
msgid "english"
msgstr "English"

msgid "enter"
msgstr "إدخال"

msgid "enter_password"
msgstr "أدخل كلمة سر جديدة ل"

msgid "enter_text"
msgstr "أدخل الإجابة هنا..."

#, fuzzy
msgid "error_logo_alt"
msgstr "Error logo"

msgid "exclamation mark"
msgstr "علامة تعجب"

msgid "exercise"
msgstr "تدريب"

#, fuzzy
msgid "exercise_doesnt_exist"
msgstr "This exercise doesn't exist"

msgid "exists_email"
msgstr "البريد الاإلكتروني هذا قيد الإستخدام بالفعل."

msgid "exists_username"
msgstr "اسم المستخدم هذا قيد الإستخدام بالفعل."

#, fuzzy
msgid "exit_preview_mode"
msgstr "Exit preview mode"

msgid "experience_invalid"
msgstr "الرجاء اختيار الخبرة بشكل صحيح (نعم ، لا)."

msgid "expiration_date"
msgstr "تاريخ انتهاء الصلاحية"

msgid "explore_explanation"
msgstr "في هذه الصفحة يمكنك البحث في البرامج التي تم إنشاؤها بواسطة مستخدمي هيدي الآخرين. يمكنك الإختيار بناء على مستوى هيدي والمغامرة. انقر فوق \"عرض البرنامج\" لفتح البرنامج وتشغيله. البرامج ذات الرأس الأحمر تحتوي على خطأ. لا يزال بإمكانك فتح البرنامج ، ولكن تشغيله سيؤدي إلى حدوث خطأ. يمكنك بالطبع محاولة إصلاحه! إذا كان المستخدم الذي أنشأ البرنامج لديه ملف تعريف عام ، فيمكنك النقر فوق اسم المستخدم الخاص به لزيارة ملفه الشخصي. ستجد هناك جميع برامجهم التي تم مشاركتها وأكثر من ذلك بكثير!"

msgid "explore_programs"
msgstr "استكشف البرامج"

#, fuzzy
msgid "explore_programs_logo_alt"
msgstr "استكشف البرامج"

#, fuzzy
msgid "favorite_program"
msgstr "Favorite program"

msgid "favourite_confirm"
msgstr "هل أنت متأكد أنك تريد تحديد هذا البرنامج كبرنامج المفضل؟"

msgid "favourite_program"
msgstr "البرامج المفضلة"

msgid "favourite_program_invalid"
msgstr "البرنامج المفضل الذي اخترته غير صالح."

msgid "favourite_success"
msgstr "تم ضبط البرنامج كمفضل."

msgid "female"
msgstr "بنت / أنثى"

msgid "float"
msgstr "رقم"

msgid "for_teachers"
msgstr "للمعلمين"

msgid "forgot_password"
msgstr "هل نسيت كلمة المرور؟"

#, fuzzy
msgid "from_another_teacher"
msgstr "From another teacher"

#, fuzzy
msgid "from_magazine_website"
msgstr "From a magazine or website"

#, fuzzy
msgid "from_video"
msgstr "From a video"

#, fuzzy
msgid "fun_statistics_msg"
msgstr "Here are some fun statistics!"

msgid "gender"
msgstr "الجنس"

msgid "gender_invalid"
msgstr "الرجاء تحديد جنس صالح واختيار (أنثى ، ذكر ، أخرى)."

msgid "general"
msgstr "عام"

msgid "general_settings"
msgstr "اعدادات عامة"

#, fuzzy
msgid "generate_passwords"
msgstr "Generate passwords"

#, fuzzy
msgid "get_certificate"
msgstr "Get your certificate!"

#, fuzzy
msgid "give_link_to_teacher"
msgstr "Give the following link to your teacher:"

msgid "go_back_to_main"
msgstr "الرجوع الى الصفحة الرئيسية"

msgid "go_to_question"
msgstr "الذهاب إلى السؤال"

msgid "go_to_quiz_result"
msgstr "الذهاب إلى نتيجة الفحص السريع"

msgid "goto_profile"
msgstr "الذهاب الى ملفي الشخصي"

#, fuzzy
msgid "grid_overview"
msgstr "Overview of programs per adventure"

#, fuzzy
msgid "hand_in"
msgstr "Hand in"

#, fuzzy
msgid "hand_in_exercise"
msgstr "Hand in exercise"

#, fuzzy
msgid "heard_about_hedy"
msgstr "How have you heard about Hedy?"

#, fuzzy
msgid "heard_about_invalid"
msgstr "Please select a valid way you heard about us."

msgid "hedy_achievements"
msgstr "انجازات هيدي"

msgid "hedy_choice_title"
msgstr "اختيار هيدي"

#, fuzzy
msgid "hedy_logo_alt"
msgstr "Hedy logo"

#, fuzzy
msgid "hedy_on_github"
msgstr "Hedy on Github"

#, fuzzy
msgid "hedy_tutorial_logo_alt"
msgstr "بدء الدليل التوجيهي"

msgid "hello_logo"
msgstr "مرحبا!"

#, fuzzy
msgid "hello_world"
msgstr "Hello world!"

msgid "hidden"
msgstr "مخفي"

msgid "hide_cheatsheet"
msgstr "اخفاء ورقة الغش"

msgid "hide_keyword_switcher"
msgstr "اخفاء تبديل الكلمات المفتاحية"

#, fuzzy
msgid "hide_parsons"
msgstr "Hide parsons"

msgid "hide_quiz"
msgstr "نهاية الفحص السريع"

msgid "highest_level_reached"
msgstr "أعلى مستوى تم الوصول له"

#, fuzzy
msgid "highest_quiz_score"
msgstr "Highest quiz score"

#, fuzzy
msgid "highscore_explanation"
msgstr "في هذه الصفحة يمكنك البحث في البرامج التي تم إنشاؤها بواسطة مستخدمي هيدي الآخرين. يمكنك الإختيار بناء على مستوى هيدي والمغامرة. انقر فوق \"عرض البرنامج\" لفتح البرنامج وتشغيله. البرامج ذات الرأس الأحمر تحتوي على خطأ. لا يزال بإمكانك فتح البرنامج ، ولكن تشغيله سيؤدي إلى حدوث خطأ. يمكنك بالطبع محاولة إصلاحه! إذا كان المستخدم الذي أنشأ البرنامج لديه ملف تعريف عام ، فيمكنك النقر فوق اسم المستخدم الخاص به لزيارة ملفه الشخصي. ستجد هناك جميع برامجهم التي تم مشاركتها وأكثر من ذلك بكثير!"

#, fuzzy
msgid "highscore_no_public_profile"
msgstr "You don't have a public profile and are therefore not listed on the highscores. Do you wish to create one?"

#, fuzzy
msgid "highscores"
msgstr "النتيجة"

msgid "hint"
msgstr "تلميح؟"

#, fuzzy
msgid "ill_work_some_more"
msgstr "I'll work on it a little longer"

msgid "image_invalid"
msgstr "الصورة التي اخترتها غير صالحة."

#, fuzzy
msgid "incomplete_command_exception"
msgstr "Incomplete Command"

#, fuzzy
msgid "incorrect_handling_of_quotes_exception"
msgstr "Incorrect handling of quotes"

#, fuzzy
msgid "incorrect_use_of_types_exception"
msgstr "Incorrect use of types"

#, fuzzy
msgid "incorrect_use_of_variable_exception"
msgstr "Incorrect use of variable"

#, fuzzy
msgid "indentation_exception"
msgstr "Incorrect Indentation"

msgid "input"
msgstr "اجابة باستخدام اسأل"

msgid "integer"
msgstr "رقم"

msgid "invalid_class_link"
msgstr "رابط الانضمام للصف غير صالح."

#, fuzzy
msgid "invalid_command_exception"
msgstr "Invalid command"

#, fuzzy
msgid "invalid_keyword_language_comment"
msgstr "# The provided keyword language is invalid, keyword language is set to English"

#, fuzzy
msgid "invalid_language_comment"
msgstr "# The provided language is invalid, language set to English"

#, fuzzy
msgid "invalid_level_comment"
msgstr "# The provided level is invalid, level is set to level 1"

#, fuzzy
msgid "invalid_program_comment"
msgstr "# The provided program is invalid, please try again"

msgid "invalid_teacher_invitation_code"
msgstr "رمز الدعوة للمعلم غير صالح. لتصبح معلماً أو معلمةً تواصل معنا على hello@hedy.org."

#, fuzzy
msgid "invalid_tutorial_step"
msgstr "Invalid tutorial step"

msgid "invalid_username_password"
msgstr "اسم المستخدم/كلمة المرور غير صحيحة."

#, fuzzy
msgid "invite_by_username"
msgstr "يجب أن تكون جميع أسماء المستخدمين لا نظير لها."

msgid "invite_date"
msgstr "تاريخ الدعوة"

msgid "invite_message"
msgstr "لقد تلقيت دعوة للإنضمام إلى الصف"

msgid "invite_prompt"
msgstr "أدخل اسم مستخدم"

msgid "invite_teacher"
msgstr "دعوة معلم"

msgid "join_class"
msgstr "انضم الى صف"

msgid "join_prompt"
msgstr "يجب أن يكون لديك حساب لتنضم الى صف. هل تريد تسجيل الدحول الآن؟"

msgid "keyword_language_invalid"
msgstr "الرجاء اختيار لغة صحيحة للكلمات المفتاحية (الأوامر البرمجية). اختر اللغة الإنجليزية أو لغتك الخاصة."

#, fuzzy
msgid "language"
msgstr "Language"

msgid "language_invalid"
msgstr "الرجاء اختيار لغة صحيحة."

msgid "languages"
msgstr "أي من لغات البرمجة التالية استخدمتها من قبل؟"

msgid "last_achievement"
msgstr "آخر انجاز تم تحقيقه"

msgid "last_edited"
msgstr "تاريخ آخر تعديل"

#, fuzzy
msgid "last_error"
msgstr "Last error"

msgid "last_login"
msgstr "اخر تسجيل دخول"

#, fuzzy
msgid "last_program"
msgstr "Last program"

msgid "last_update"
msgstr "اخر تحديث"

msgid "lastname"
msgstr "اسم العائلة"

msgid "leave_class"
msgstr "مغادرة الصف"

msgid "level"
msgstr "مستوى"

#, fuzzy
msgid "level_accessible"
msgstr "Level is open to students"

#, fuzzy
msgid "level_disabled"
msgstr "Level disabled"

#, fuzzy
msgid "level_future"
msgstr "This level will open automatically after the opening date"

msgid "level_invalid"
msgstr "هذا المستوى من هيدي غير صحيح."

msgid "level_not_class"
msgstr "هذا المستوى ليس متاحا لصفك الدراسي بعد"

msgid "level_title"
msgstr "مستوى"

msgid "levels"
msgstr ""

msgid "link"
msgstr "الرابط"

msgid "list"
msgstr "قائمة"

#, fuzzy
msgid "live_dashboard"
msgstr "Live Dashboard"

#, fuzzy
msgid "logged_in_to_share"
msgstr "You must be logged in to save and share a program."

msgid "login"
msgstr "تسجيل الدخول"

msgid "login_long"
msgstr "الدخول الى حسابك"

#, fuzzy
msgid "login_to_save_your_work"
msgstr "Log in to save your work"

msgid "logout"
msgstr "تسجيل الخروج"

#, fuzzy
msgid "longest_program"
msgstr "Longest program"

msgid "mail_change_password_body"
msgstr ""
"تم تغيير كلمة مرور هيدي الخاصة بك. إذا كنت أنت من قام/طلب هذا ، فكل شيء على ما يرام.\n"
"إذا لم تقم بطلب/بفعل تغيير كلمة المرور الخاصة بك ، فيرجى الاتصال بنا على الفور من خلال الرد على هذا البريد الإلكتروني."

msgid "mail_change_password_subject"
msgstr "تم تغيير كلمة مرور هيدي الخاصة بك"

#, fuzzy
msgid "mail_error_change_processed"
msgstr "Something went wrong when sending a validation mail, the changes are still correctly processed."

msgid "mail_goodbye"
msgstr ""
"شكراً لك!\n"
"فريق هيدي"

msgid "mail_hello"
msgstr "مرحباً {username}!"

msgid "mail_recover_password_body"
msgstr ""
"من خلال الضغط على هذا الرابط ، يمكنك ضبط كلمة مرور جديدة لـهيدي. هذا الرابط صالح لمدة <b> ٤ </b> ساعات.\n"
"إذا لم تطلب إعادة ضبط كلمة المرور ، فيرجى تجاهل هذا البريد الإلكتروني: {link}"

msgid "mail_recover_password_subject"
msgstr "طلب إعادة ضبط كلمة المرور."

msgid "mail_reset_password_body"
msgstr ""
"تمت إعادة ضبط كلمة مرور هيدي الخاصة بك إلى كلمة مرور جديدة. إذا كنت أنت من طلب/قام بهذا ، فكل شيء على ما يرام.\n"
"إذا لم تقم بطلب/بفعل تغيير كلمة المرور الخاصة بك ، فيرجى الاتصال بنا على الفور من خلال الرد على هذا البريد الإلكتروني."

msgid "mail_reset_password_subject"
msgstr "تم إعادة ضبط كلمة مرور هيدي الخاصة بك"

msgid "mail_welcome_teacher_body"
msgstr ""
"<strong>مرحبًا!</strong>\n"
"تهانينا على حساب المعلم الجديد الخاص بك من هيدي. مرحبًا بك في المجتمع العالمي لمعلمي هيدي!\n"
"\n"
"<strong> ما يمكن لحساب المعلم فعله </strong>\n"
"باستخدام حساب المعلم الخاص بك ، لديك خيار إنشاء الصفوف الدراسية. يمكن لتلاميذك الانضمام إلى صفوفك ويمكنك رؤية تقدمهم. يتم إنشاء الصفوف وإدارتها من خلال <a href=\"https://hedycode.com/for-teachers\">صفحةالمعلم</a>.\n"
"\n"
"<strong> كيفية مشاركة الأفكار </strong>\n"
"إذا كنت تستخدم هيدي في الصف ، فمن المحتمل أن يكون لديك أفكار للتحسين! يمكنك مشاركة هذه الأفكار معنا في <a href=\"https://github.com/hedyorg/hedy/discussions/categories/ideas\"> مناقشة الأفكار </a>.\n"
"\n"
"<strong> كيف تطلب المساعدة </strong>\n"
"إذا كان هناك أي شيء غير واضح ، فيمكنك النشر في <a href=\"https://github.com/hedyorg/hedy/discussions/categories/q-a\"> مناقشة الأسئلة والأجوبة </a> أو <a href = \"mailto:hello@hedy.org \"> أرسل إلينا بريدًا إلكترونيًا </a>.\n"
"\n"
"استمر في البرمجة!"

msgid "mail_welcome_teacher_subject"
msgstr "حساب هيدي الخاص بك كمعلم جاهز"

msgid "mail_welcome_verify_body"
msgstr ""
"تم انشاء حساب هيدي الخاص بك بنجاح. أهلاً بك!\n"
"الرجاء الضغط على هذا الرابط للتحقق من بريدك الإلكتروني: {link}"

msgid "mail_welcome_verify_subject"
msgstr "مرحباً بك في هيدي"

msgid "mailing_title"
msgstr "اشترك في نشرة هيدي الإخبارية"

msgid "main_subtitle"
msgstr "لغة برمجة متدرجة"

msgid "main_title"
msgstr "هيدي"

#, fuzzy
msgid "make_sure_you_are_done"
msgstr "Make sure you are done! You will not be able to change your program anymore after you click \"Hand in\"."

msgid "male"
msgstr "ولد / ذكر"

msgid "mandatory_mode"
msgstr "وضع المبرمج الإلزامي"

msgid "my_account"
msgstr "حسابي"

msgid "my_achievements"
msgstr "مغامراتي"

msgid "my_adventures"
msgstr "مغامراتي"

msgid "my_classes"
msgstr "صفوفي"

msgid "my_messages"
msgstr "رسائلي"

#, fuzzy
msgid "my_public_profile"
msgstr "My public profile"

msgid "name"
msgstr "الاسم"

msgid "nav_explore"
msgstr "استكشف"

msgid "nav_hedy"
msgstr "هيدي"

msgid "nav_learn_more"
msgstr "المزيد من المعلومات"

msgid "nav_start"
msgstr "صفحة البدأ"

msgid "nested blocks"
msgstr "مجموعة ضمن مجموعة"

msgid "new_password"
msgstr "كلمة المرور الجديدة"

#, fuzzy
msgid "new_password_repeat"
msgstr "Repeat new password"

msgid "newline"
msgstr "سطر جديد"

#, fuzzy
msgid "next_exercise"
msgstr "Next exercise"

#, fuzzy
msgid "next_page"
msgstr "Next page"

msgid "next_step_tutorial"
msgstr "الخطوة التالية >>>"

msgid "no"
msgstr "لا"

msgid "no_account"
msgstr "ليس لديك حساب؟"

msgid "no_accounts"
msgstr "لا يوجد حسابات ليتم انشاءها."

msgid "no_adventures_yet"
msgstr "لا يوجد مغامرات عامة بعد..."

#, fuzzy
msgid "no_certificate"
msgstr "This user hasn't earned the Hedy Certificate of Completion"

#, fuzzy
msgid "no_more_flat_if"
msgstr "Starting in level 8, the line after {if} needs to start with 4 spaces."

msgid "no_programs"
msgstr "ليس لديك أي برامج بعد."

msgid "no_public_profile"
msgstr "ليس لديك نص ملف شخصي عام حتى الآن ..."

msgid "no_shared_programs"
msgstr "ليس لديه برامج تم مشاركتها..."

msgid "no_such_adventure"
msgstr "هذه المغامرة غير موجودة!"

msgid "no_such_class"
msgstr "لا وجود لهذا الصف في هيدي"

#, fuzzy
msgid "no_such_highscore"
msgstr "لا يوجد هذا المستوى في هيدي!"

msgid "no_such_level"
msgstr "لا يوجد هذا المستوى في هيدي!"

msgid "no_such_program"
msgstr "لا يوجد هذا البرنامج في هيدي!"

msgid "no_tag"
msgstr "لم يتم تقديم أي علامة"

msgid "not_enrolled"
msgstr "يبدو أنك لست في هذا الصف!"

#, fuzzy
msgid "not_in_class_no_handin"
msgstr "You are not in a class, so there's no need for you to hand in anything."

#, fuzzy
msgid "not_logged_in_cantsave"
msgstr "Your program will not be saved."

#, fuzzy
msgid "not_logged_in_handin"
msgstr "You must be logged in to hand in an assignment."

msgid "not_teacher"
msgstr "يبدو أنك لست معلم أو معلمة!"

msgid "number"
msgstr "رقم"

#, fuzzy
msgid "number_achievements"
msgstr "Number of achievements"

#, fuzzy
msgid "number_lines"
msgstr "Number of lines"

msgid "number_programs"
msgstr "عدد البرامج"

msgid "ok"
msgstr "حسناً"

#, fuzzy
msgid "only_you_can_see"
msgstr "Only you can see this program."

msgid "open"
msgstr "افتح"

msgid "opening_date"
msgstr "تاريخ الافتتاح"

msgid "opening_dates"
msgstr "تواريخ الافتتاح"

msgid "option"
msgstr "خيار"

msgid "or"
msgstr "أو"

msgid "other"
msgstr "آخر"

msgid "other_block"
msgstr "لغة برمجة أخرى تستعمل اللبنات البرمجية"

msgid "other_settings"
msgstr "اعدادات أخرى"

#, fuzzy
msgid "other_source"
msgstr "Other"

msgid "other_text"
msgstr "لغة برمجية نصّية أخرى"

msgid "overwrite_warning"
msgstr "لديك برنامج بهذا اإسم بالفعل، سيؤدي حفظ هذا البرنامج إلى استبدال البرنامج القديم. هل أنت متأكد؟"

msgid "page"
msgstr "صفحة"

msgid "page_not_found"
msgstr "لم نستطع ايجاد تلك الصفحة!"

msgid "parsons_title"
msgstr "الأحجية"

msgid "password"
msgstr "كلمة المرور"

msgid "password_change_not_allowed"
msgstr "لا يمكنك تغيير كلمة المرور لهذا المستخدم."

msgid "password_change_prompt"
msgstr "هل أنت متأكد أنك تريد تغيير كلمة المرور هذه؟"

msgid "password_change_success"
msgstr "تم تغيير كلمة المرور للتلميذ الخاص بك بنجاح."

msgid "password_invalid"
msgstr "كلمة المرور الخاصة بك غير صالحة."

msgid "password_repeat"
msgstr "اعادة كلمة المرور"

msgid "password_resetted"
msgstr "تم إعادة ضبط كلمة المرور الخاصة بك بنجاح، سيتم إعادة تحويلك إلى صفحة تسجيل الدخول."

msgid "password_six"
msgstr "كلمة المرور المختارة يجب أن تتكون من ستة أحرف على الأقل."

msgid "password_updated"
msgstr "تم تحديث كلمة المرور."

msgid "passwords_six"
msgstr "كلمة المرور يجب أن تتكون من ستة أحرف أو أكثر."

msgid "pending_invites"
msgstr "الدعوات قيد الإنتظار"

#, fuzzy
msgid "people_with_a_link"
msgstr "Other people with a link can see this program. It also can be found on the \"Explore\" page."

#, fuzzy
msgid "percentage"
msgstr "percentage"

msgid "percentage_achieved"
msgstr "أنجزه {percentage}{٪} من المستخدمين"

msgid "period"
msgstr "نقطة"

msgid "personal_text"
msgstr "النص الشخصي"

msgid "personal_text_invalid"
msgstr "النص الشخصي غير صالح."

#, fuzzy
msgid "postfix_classname"
msgstr "Postfix classname"

msgid "preferred_keyword_language"
msgstr "اللغة المفضلة للأوامر البرمجية"

msgid "preferred_language"
msgstr "اللغة المفضلة"

msgid "preview"
msgstr "معاينة"

#, fuzzy
msgid "previewing_class"
msgstr "You are previewing class <em>{class_name}</em> as a teacher."

msgid "previous_campaigns"
msgstr "عرض الحملات السابقة"

msgid "print_logo"
msgstr "قول"

msgid "privacy_terms"
msgstr "شروط الخصوصية"

#, fuzzy
msgid "private"
msgstr "Private"

#, fuzzy
msgid "profile_logo_alt"
msgstr "تم تحديث الملف الشخصي."

msgid "profile_picture"
msgstr "الصورة الشخصية"

msgid "profile_updated"
msgstr "تم تحديث الملف الشخصي."

msgid "profile_updated_reload"
msgstr "تم تحديث الملف الشخصي، سيتم إعادة تحميل الصفحة."

msgid "program_contains_error"
msgstr "هذا البرنامج يحتوي على خطأ، هل أنت متأكد من أنك تريد مشاركة البرنامج؟"

msgid "program_header"
msgstr "برامجي"

#, fuzzy
msgid "program_too_large_exception"
msgstr "Programs too large"

msgid "programming_experience"
msgstr "هل لديك خبرة سابقة في البرمجة؟"

msgid "programming_invalid"
msgstr "الرجاء اختيار لغة برمجة بشكل صحيح."

msgid "programs"
msgstr "البرامج"

msgid "programs_created"
msgstr "البرامج المنشأة"

msgid "programs_saved"
msgstr "البرامج المحفوظة"

msgid "programs_submitted"
msgstr "البرامج التي تم تسليمها"

msgid "prompt_join_class"
msgstr "هل تريد الإنضمام الى هذا الصف؟"

#, fuzzy
msgid "public"
msgstr "Public"

msgid "public_invalid"
msgstr "اختيار الاتفاقية هذا غير صالح"

msgid "public_profile"
msgstr "الملف العام"

msgid "public_profile_info"
msgstr "بتحديد هذا الخانة أجعل ملفي الشخصي مرئيًا للجميع. انتبه على عدم مشاركة معلومات شخصية مثل اسمك أو عنوان منزلك ، لأن الجميع سيتمكن من رؤيتها!"

msgid "public_profile_updated"
msgstr "تم تحديث الملف الشخصي العام."

#, fuzzy
msgid "pygame_waiting_for_input"
msgstr "Waiting for a button press..."

msgid "question mark"
msgstr "علامة سؤال"

#, fuzzy
msgid "quiz_logo_alt"
msgstr "Quiz logo"

#, fuzzy
msgid "quiz_score"
msgstr "Quiz score"

msgid "quiz_tab"
msgstr "انهاء الفحص السريع"

#, fuzzy
msgid "quiz_threshold_not_reached"
msgstr "Quiz threshold not reached to unlock this level"

msgid "read_code_label"
msgstr "القراءة بصوت عال"

msgid "recent"
msgstr "برامجي الأخيرة"

msgid "recover_password"
msgstr "طلب إعادة ضبط كلمة المرور"

msgid "regress_button"
msgstr "الرجوع الى المستوى {level}"

msgid "remove"
msgstr "ازالة"

msgid "remove_customization"
msgstr "إزالة التخصيصات"

msgid "remove_customizations_prompt"
msgstr "هل أنت متأكد أنك تريد إزالة التخصيصات المتعلقة بهذا الصف؟"

msgid "remove_student_prompt"
msgstr "هل أنت متأكد أنك تريد ازالة التلميذ من الصف؟"

msgid "remove_user_prompt"
msgstr "هل تأكد حذف هذا المستخدم؟"

#, fuzzy
msgid "repair_program_logo_alt"
msgstr "Repair program icon"

msgid "repeat_match_password"
msgstr "كلمة المرور المكررة غير متطابقة."

msgid "repeat_new_password"
msgstr "أعد ادخال كلمة المرور"

#, fuzzy
msgid "report_failure"
msgstr "This program does not exist or is not public"

#, fuzzy
msgid "report_program"
msgstr "Are you sure you want to report this program?"

#, fuzzy
msgid "report_success"
msgstr "This program has been reported"

msgid "request_teacher"
msgstr "هل ترغب في التقدم بطلب للحصول على حساب المعلم؟"

#, fuzzy
msgid "request_teacher_account"
msgstr "Request teacher account"

msgid "required_field"
msgstr "مطلوب تعبئة الحقول مع علامة ال *"

msgid "reset_adventure_prompt"
msgstr "هل أنت متأكد أنك تريد إعادة ضبط كل المغامرات المختارة؟"

msgid "reset_adventures"
msgstr "إعادة ضبط المغامرات المختارة"

#, fuzzy
msgid "reset_button"
msgstr "Reset"

msgid "reset_password"
msgstr "اعادة ضبط كلمة المرور"

msgid "reset_view"
msgstr "اعادة ضبط"

msgid "retrieve_adventure_error"
msgstr "لا يسمح لك بعرض هذه المغامرة!"

msgid "retrieve_class_error"
msgstr "يمكن للمعلمين فقط استرجاع الصفوف"

msgid "retrieve_tag_error"
msgstr ""

msgid "role"
msgstr "منصب"

msgid "run_code_button"
msgstr "تنفيذ البرنامج"

#, fuzzy
msgid "runs_over_time"
msgstr "Runs over time"

msgid "save"
msgstr "حفظ"

msgid "save_parse_warning"
msgstr "هذا البرنامج يحتوي على خطأ، هل أنت متأكد أنك تريد حفظه؟"

msgid "save_prompt"
msgstr "يجب أن يكون لديك حساب لتتمكن من حفظ برنامجك. هل ترغب بتسجيل الدخول الآن؟"

msgid "save_success_detail"
msgstr "تم حفظ البرنامج بنجاح."

msgid "score"
msgstr "النتيجة"

msgid "search"
msgstr "ابحث..."

msgid "search_button"
msgstr "البحث"

msgid "second_teacher"
msgstr "معلم ثاني"

msgid "second_teacher_copy_prompt"
msgstr ""

msgid "second_teacher_prompt"
msgstr "أدخل إسم المعلم لدعوته"

msgid "second_teacher_warning"
msgstr "كل معلم بهذا الصف يمكنه تعديل الخصائص جميعها."

#, fuzzy
msgid "see_certificate"
msgstr "See {username} certificate!"

msgid "select"
msgstr "اختر"

msgid "select_adventures"
msgstr "اختيار المغامرات"

msgid "select_all"
msgstr ""

msgid "select_lang"
msgstr "اختر اللغة"

msgid "select_tag"
msgstr "اختر العلامة"

msgid "selected"
msgstr ""

msgid "self_removal_prompt"
msgstr "هل أنت متأكد أنك تريد مغادرة هذا الصف؟"

msgid "send_password_recovery"
msgstr "ارسال رابط لاسترجاع كلمة المرور"

msgid "sent_by"
msgstr "تم إرسال الدعوة من قبل"

msgid "sent_password_recovery"
msgstr "ستصلك على الفور رسالة على البريد الإلكتروني مع التعليمات الخاصة بإعادة ضبط كلمة المرور الخاصة بك."

msgid "settings"
msgstr "اعداداتي الشخصية"

msgid "share"
msgstr "مشاركة"

#, fuzzy
msgid "share_by_giving_link"
msgstr "Show your program to other people by giving them the link below:"

msgid "share_confirm"
msgstr "هل أنت متأكد من أنك تريد جعل البرنامج عاماً/علنياً؟"

msgid "share_success_detail"
msgstr "تم مشاركة البرنامج بنجاح."

#, fuzzy
msgid "share_your_program"
msgstr "Share your program"

#, fuzzy
msgid "signup_student_or_teacher"
msgstr "Are you a student or a teacher?"

msgid "single quotes"
msgstr "علامة اقتباس أحادية"

msgid "slash"
msgstr "علامة الخط المائل ناحية اليمين"

#, fuzzy
msgid "slides"
msgstr "Slides"

#, fuzzy
msgid "slides_info"
msgstr "For each level of Hedy, we have created slides to help you teach. The slides contain explanations of each level, and Hedy examples that you can run inside the slides. Just click the link and get started! the Introduction slides are a general explanation of Hedy before level 1 The slides were created using <a href=\"https://slides.com\">slides.com</a>. If you want to adapt them yourself, you can download them, and then upload the resulting zip file to <a href=\"https://slides.com\">slides.com</a>. You can find more information about the slides in the <a href=\"https://hedy.org/for-teachers/manual/features\">teacher's manual</a>."

#, fuzzy
msgid "social_media"
msgstr "Social media"

#, fuzzy
msgid "something_went_wrong_keyword_parsing"
msgstr "There is a mistake in your adventure, are all keywords correctly surrounded with { }?"

msgid "space"
msgstr "مسافة إزاحة"

msgid "star"
msgstr "علامة النجمة"

msgid "start_hedy_tutorial"
msgstr "بدء الدليل التوجيهي"

msgid "start_programming"
msgstr "ابدأ البرمجة"

#, fuzzy
msgid "start_programming_logo_alt"
msgstr "ابدأ البرمجة"

msgid "start_quiz"
msgstr "بدء الفحص السريع"

msgid "start_teacher_tutorial"
msgstr "بدء الدليل التوجيهي للمعلم"

msgid "step_title"
msgstr "المهمة"

msgid "stop_code_button"
msgstr "ايقاف البرنامج"

msgid "string"
msgstr "نص"

msgid "student"
msgstr "طالب"

msgid "student_already_in_class"
msgstr "هذا التلميذ بالفعل موجود في الصف الخاص بك."

msgid "student_already_invite"
msgstr "هذا التلميذ بالفعل لديه دعوة قيد الإنتظار."

msgid "student_details"
msgstr ""

#, fuzzy
msgid "student_list"
msgstr "Student list"

msgid "student_not_allowed_in_class"
msgstr ""

msgid "student_not_existing"
msgstr "اسم المستخدم غير موجود."

#, fuzzy
msgid "student_signup_header"
msgstr "Student"

msgid "students"
msgstr "تلاميذ"

#, fuzzy
msgid "submission_time"
msgstr "Handed in at"

msgid "submit_answer"
msgstr "إجابة السؤال"

msgid "submit_program"
msgstr "ارسال"

msgid "submit_warning"
msgstr "هل أنت متأكد أنك تريد ارسال هذا البرنامج؟"

#, fuzzy
msgid "submitted"
msgstr "Submitted"

msgid "submitted_header"
msgstr "هذا برنامج تسليمه ولا يمكن نعديله."

msgid "subscribe"
msgstr "اشترك"

msgid "subscribe_newsletter"
msgstr "اشترك في النشرة الإخبارية"

#, fuzzy
msgid "suggestion_color"
msgstr "Try using another color"

#, fuzzy
msgid "suggestion_number"
msgstr "Try changing the value to a number"

msgid "surname"
msgstr "الاسم الأول"

#, fuzzy
msgid "survey_skip"
msgstr "Don't show this again"

#, fuzzy
msgid "survey_submit"
msgstr "Submit"

msgid "tag_in_adventure"
msgstr ""

msgid "tag_input_placeholder"
msgstr "اكتب علامة جديدة"

msgid "tags"
msgstr "العلامات"

msgid "teacher"
msgstr "معلم"

#, fuzzy
msgid "teacher_account_request"
msgstr "You have a pending teacher account request"

#, fuzzy
msgid "teacher_account_success"
msgstr "You successfully requested a teacher account."

msgid "teacher_invalid"
msgstr "قيمة المعلم الخاصة بك غير صالحة."

msgid "teacher_invitation_require_login"
msgstr "لإعداد ملفك الشخصي كمعلم ، سنحتاج منك تسجيل الدخول. إذا لم يكن لديك حساب ، فالرجاء إنشاء حساب."

#, fuzzy
msgid "teacher_manual"
msgstr "Teacher manual"

#, fuzzy
msgid "teacher_signup_header"
msgstr "Teacher"

#, fuzzy
msgid "teacher_tutorial_logo_alt"
msgstr "اضغط على \"الخطوة التالية\" لتبدأ كمعلم أو معلمة في هيدي!"

msgid "teacher_welcome"
msgstr "مرحباً في هيدي! بكل فخر أنت الآن تمتلك حساباً كمعلم وذا يسمح لك بانشاء صفوف ودعوة تلاميذ."

msgid "teachers"
msgstr "المعلمون"

msgid "template_code"
msgstr ""
"هنا شرح المغامرة الخاصة بي!\n"
"\n"
"بهذه الطريقة يمكنني أن أعرض أمراً برمجياً: <code> قول</code>\n"
"\n"
"ولكن في بعض الأحيان ربما تريد أن تعرض مقتطفاً برمجياً، مثل هذا:\n"
"<pre>\n"
"اسأل ما اسمك؟\n"
"ردد اه اذن اسمك هو\n"
"</pre>"

#, fuzzy
msgid "this_turns_in_assignment"
msgstr "This turns in your assignment to your teacher."

msgid "title"
msgstr "العنوان"

msgid "title_achievements"
msgstr "هيدي - انجازاتي"

msgid "title_admin"
msgstr "هيدي - صفحة الإدارة"

#, fuzzy
msgid "title_class grid_overview"
msgstr "Hedy - Grid overview"

#, fuzzy
msgid "title_class live_statistics"
msgstr "Hedy - Live Statistics"

msgid "title_class-overview"
msgstr "هيدي - نظرة عامة على الصف"

msgid "title_customize-adventure"
msgstr "هيدي - تخصيص مغامرة"

msgid "title_customize-class"
msgstr "هيدي - تخصيص صف"

msgid "title_explore"
msgstr "هيدي - استكشف"

msgid "title_for-teacher"
msgstr "هيدي - للمعلمين"

msgid "title_join-class"
msgstr "هيدي - انضم الى صف"

msgid "title_landing-page"
msgstr "مرحباً في هيدي!"

msgid "title_learn-more"
msgstr "هيدي - اعرف أكثر"

msgid "title_login"
msgstr "هيدي - تسجيل الدخول"

msgid "title_my-profile"
msgstr "هيدي - حسابي"

msgid "title_privacy"
msgstr "هيدي - شروط الخصوصية"

msgid "title_programs"
msgstr "هيدي -برامجي"

msgid "title_public-adventures"
msgstr ""

msgid "title_recover"
msgstr "هيدي - استرجاع الحساب"

msgid "title_reset"
msgstr "هيدي - اعادة ضبط كلمة المرور"

msgid "title_signup"
msgstr "هيدي - انشاء حساب"

msgid "title_start"
msgstr "هيدي - لغة برمجة متدرجة"

msgid "title_view-adventure"
msgstr "هيدي - عرض مغامرة"

msgid "token_invalid"
msgstr "الرمز الخاص بك غير صالح."

#, fuzzy
msgid "tooltip_level_locked"
msgstr "Your teacher disabled this level"

msgid "translate_error"
msgstr "حدث خطأ ما خلال ترجمة البرنامج. حاول تنفيذ البرنامج وافحص وجود خطأ فيه. البرنامج الذي يحتوي على خطأ لا يمكن أن تتم ترجمته."

#, fuzzy
msgid "translating_hedy"
msgstr "Translating Hedy"

#, fuzzy
msgid "translator"
msgstr "Translator"

msgid "try_it"
msgstr "جرب ذلك"

#, fuzzy
msgid "tutorial"
msgstr "Tutorial"

msgid "tutorial_code_snippet"
msgstr ""
"{print} مرحباً أيها العالم!\n"
"{print} أنا أتعلم هيدي من خلال الدليل التوجيهي!"

#, fuzzy
msgid "tutorial_message_not_found"
msgstr "You have received an invitation to join class"

#, fuzzy
msgid "tutorial_title_not_found"
msgstr "We could not find that page!"

msgid "unauthorized"
msgstr "ليس لديك الصلاحيات اللازمة للوصول إلى هذه الصفحة"

msgid "unique_usernames"
msgstr "يجب أن تكون جميع أسماء المستخدمين لا نظير لها."

#, fuzzy
msgid "unlock_thresholds"
msgstr "Unlock level thresholds"

#, fuzzy
msgid "unsaved_class_changes"
msgstr "There are unsaved changes, are you sure you want to leave this page?"

msgid "unshare"
msgstr "الغاء المشاركة"

msgid "unshare_confirm"
msgstr "هل أنت متأكد من أنك تريد جعل البرنامج خاصاً/سرّياً؟"

msgid "unshare_success_detail"
msgstr "تم التراجع عن مشاركة البرنامج بنجاح."

msgid "update_adventure_prompt"
msgstr "هل أنت متأكد أنك تريد تعديل هذه المغامرة؟"

msgid "update_profile"
msgstr "تحديث الملف الشخصي"

msgid "update_public"
msgstr "تحديث الملف العام"

#, fuzzy
msgid "updating_indicator"
msgstr "Updating"

#, fuzzy
msgid "use_of_blanks_exception"
msgstr "Use of blanks in programs"

#, fuzzy
msgid "use_of_nested_functions_exception"
msgstr "Use of nested functions"

msgid "user"
msgstr "مستخدم"

#, fuzzy
msgid "user_inexistent"
msgstr "This user doesn't exist"

msgid "user_not_private"
msgstr "هذا الحساب إما غير موجود أو لا يوجد لديه ملف شخصي عام"

msgid "username"
msgstr "اسم المستخدم"

msgid "username_empty"
msgstr "لم تدخل اسم المستخدم!"

msgid "username_invalid"
msgstr "اسم المستخدم الخاص بك غير صالح."

msgid "username_special"
msgstr "اسم المستخدم لا يمكن أن يتضمن `:` أو `@`."

msgid "username_three"
msgstr "اسم المستخدم يجب أن يتكون من ثلاثة أحرف على الأقل."

msgid "usernames_exist"
msgstr "اسم مستخدم واحد أو أكثر قيد الاستخدام بالفعل."

#, fuzzy
msgid "value"
msgstr "Value"

msgid "variables"
msgstr "المتغيرات"

msgid "view_program"
msgstr "عرض البرنامج"

msgid "welcome"
msgstr "مرحباً"

msgid "welcome_back"
msgstr "مرحباً بعودتك"

#, fuzzy
msgid "what_is_your_role"
msgstr "What is your role?"

msgid "what_should_my_code_do"
msgstr "كيف تكتب هذا الكود؟"

#, fuzzy
msgid "whole_world"
msgstr "The world"

msgid "write_first_program"
msgstr "اكتب أول برامجك!"

msgid "year_invalid"
msgstr "الرجاء ادخال سنة بين ١٩٩٠ و {current_year}."

msgid "yes"
msgstr "نعم"

msgid "your_account"
msgstr "ملفك الشخصي"

#, fuzzy
msgid "your_class"
msgstr "صفوفي"

msgid "your_last_program"
msgstr "آخر برنامج تم حفظه"

msgid "your_personal_text"
msgstr "نصّك الشخصي..."

#, fuzzy
msgid "your_program"
msgstr "Your program"

#~ msgid "create_account_explanation"
#~ msgstr "يسمح لك امتلاك حسابك الخاص بحفظ برامجك."

#~ msgid "only_teacher_create_class"
#~ msgstr "يمكن للمعلمين فقط انشاء صفوف!"

#~ msgid "keyword_support"
#~ msgstr "الأوامر البرمجية المترجمة"

#~ msgid "non_keyword_support"
#~ msgstr "المحتوى المترجم"

#~ msgid "try_button"
#~ msgstr "حاول"

#~ msgid "select_own_adventures"
#~ msgstr "اختيار المغامرات الذاتية"

#~ msgid "edit"
#~ msgstr "Edit"

#~ msgid "view"
#~ msgstr "عرض"

#~ msgid "class"
#~ msgstr "Class"

#~ msgid "save_code_button"
#~ msgstr "حفظ البرنامج"

#~ msgid "share_code_button"
#~ msgstr "حفظ ومشاركة البرنامج"

#~ msgid "classes_invalid"
#~ msgstr "The list of selected classes is invalid"

#~ msgid "directly_add_adventure_to_classes"
#~ msgstr "Do you want to add this adventure directly to one of your classes?"

#~ msgid "hand_in_assignment"
#~ msgstr "Hand in assignment"

#~ msgid "select_a_level"
#~ msgstr "Select a level"

#~ msgid "answer_invalid"
#~ msgstr "كلمة المرور الخاصة بك غير صالحة."

#~ msgid "available_adventures_level"
#~ msgstr "Available adventures level"

#~ msgid "customize_class_exp_1"
#~ msgstr "أهلاً! في هذه الصفحة يمكنك تخصيص الصف الدراسي التابع لك. من خلال اختيار المستويات والمغامرات، يمكنك تحديد ما يمكن أن يراه التلميذ. يمكنك أيضًا إضافة مغامراتك التي تم إنشاؤها إلى المستويات. سيتم إضافة جميع المستويات والمغامرات الأساسية بشكل افتراضي. <b> ملاحظة: </b> ليست كل المغامرات متاحة لكل المستويات! القيام بإعدادات التخصيصات الخاصة بك يكون على النحو التالي:"

#~ msgid "customize_class_exp_2"
#~ msgstr "يمكنك دائمًا تغيير هذه الإعدادات لاحقًا. على سبيل المثال ، يمكنك إتاحة مغامرات أو مستويات معينة أثناء التدريس في الصف. بهذه الطريقة يسهل عليك تحديد المستوى والمغامرات التي سيعمل عليها تلاميذك. إذا كنت تريد إتاحة كل شيء لصفك ، فمن الأسهل إزالة التخصيص بشكل كامل."

#~ msgid "customize_class_step_1"
#~ msgstr "حدد المستويات للصف الخاص بك من خلال الضغط على \"أزرار المستوى\""

#~ msgid "customize_class_step_2"
#~ msgstr "ستظهر \"صناديق الإختيار\" للمغامرات المتاحة للمستويات المختارة"

#~ msgid "customize_class_step_3"
#~ msgstr "حدد المغامرات التي تريد إتاحتها"

#~ msgid "customize_class_step_4"
#~ msgstr "انقر فوق اسم مغامرة لتحديد/عدم تحديد هذه المغامرة لجميع المستويات"

#~ msgid "customize_class_step_5"
#~ msgstr "اضافة مغامرات شخصية"

#~ msgid "customize_class_step_6"
#~ msgstr "تحديد تاريخ الافتتاح لكل مستوى (يمكنك أيضًا تركه فارغًا)"

#~ msgid "customize_class_step_7"
#~ msgstr "تحديد إعدادات أخرى"

#~ msgid "customize_class_step_8"
#~ msgstr "اختر \"حفظ\" -> لقد انتهيت!"

#~ msgid "example_code_header"
#~ msgstr "مثال توضيحي"

#~ msgid "feedback_failure"
#~ msgstr "إجابة خاطئة!"

#~ msgid "feedback_success"
#~ msgstr "أحسنت!"

#~ msgid "go_to_first_question"
#~ msgstr "الذهاب الى السؤال ١"

#~ msgid "question"
#~ msgstr "السؤال"

#~ msgid "question_doesnt_exist"
#~ msgstr "This question does not exist"

#~ msgid "question_invalid"
#~ msgstr "الرمز الخاص بك غير صالح."

#~ msgid "select_levels"
#~ msgstr "Select levels"

#~ msgid "too_many_attempts"
#~ msgstr "Too many attempts"

#~ msgid "class_logs"
#~ msgstr "اخر تسجيل دخول"

#~ msgid "class_stats"
#~ msgstr "احصائيات الصف"

#~ msgid "visit_own_public_profile"
#~ msgstr "ليس لديك نص ملف شخصي عام حتى الآن ..."

#~ msgid "title_class logs"
#~ msgstr "هيدي - انضم الى صف"

#~ msgid "title_class statistics"
#~ msgstr "احصائياتي"

#~ msgid "disabled_button_locked"
#~ msgstr "Your teacher hasn't unlocked this level yet"

#~ msgid "duplicate_tag"
#~ msgstr "لديك بالفعل علامة بنفس هذا الإسم."

#~ msgid "tag_deleted"
#~ msgstr "لقد تم حذف العلامة"

<<<<<<< HEAD
#~ msgid "no_tags"
#~ msgstr "لا يوجد علامات"
=======
#~ msgid "public_adventures"
#~ msgstr "المغامرات العامة"
>>>>>>> 546460e6
<|MERGE_RESOLUTION|>--- conflicted
+++ resolved
@@ -7,15 +7,9 @@
 msgstr ""
 "Project-Id-Version: PROJECT VERSION\n"
 "Report-Msgid-Bugs-To: EMAIL@ADDRESS\n"
-<<<<<<< HEAD
-"POT-Creation-Date: 2023-11-30 15:33+0100\n"
-"PO-Revision-Date: YEAR-MO-DA HO:MI+ZONE\n"
-"Last-Translator: FULL NAME <EMAIL@ADDRESS>\n"
-=======
 "POT-Creation-Date: 2023-12-19 19:41+0100\n"
 "PO-Revision-Date: 2023-12-18 20:12+0000\n"
 "Last-Translator: Prefill add-on <noreply-addon-prefill@weblate.org>\n"
->>>>>>> 546460e6
 "Language: ar\n"
 "Language-Team: ar <LL@li.org>\n"
 "Plural-Forms: nplurals=6; plural=(n==0 ? 0 : n==1 ? 1 : n==2 ? 2 : n%100>=3 && n%100<=10 ? 3 : n%100>=0 && n%100<=2 ? 4 : 5);\n"
@@ -1553,9 +1547,6 @@
 msgid "second_teacher"
 msgstr "معلم ثاني"
 
-msgid "second_teacher_copy_prompt"
-msgstr ""
-
 msgid "second_teacher_prompt"
 msgstr "أدخل إسم المعلم لدعوته"
 
@@ -2173,10 +2164,5 @@
 #~ msgid "tag_deleted"
 #~ msgstr "لقد تم حذف العلامة"
 
-<<<<<<< HEAD
-#~ msgid "no_tags"
-#~ msgstr "لا يوجد علامات"
-=======
 #~ msgid "public_adventures"
 #~ msgstr "المغامرات العامة"
->>>>>>> 546460e6
