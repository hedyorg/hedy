# Estonian translations for PROJECT.
# Copyright (C) 2023 ORGANIZATION
# This file is distributed under the same license as the PROJECT project.
# FIRST AUTHOR <EMAIL@ADDRESS>, 2023.
#
msgid ""
msgstr ""
"Project-Id-Version: PROJECT VERSION\n"
"Report-Msgid-Bugs-To: EMAIL@ADDRESS\n"
"POT-Creation-Date: 2000-01-01 00:00+0000\n"
"PO-Revision-Date: 2024-07-08 10:20+0000\n"
"Last-Translator: Prefill add-on <noreply-addon-prefill@weblate.org>\n"
"Language-Team: et <LL@li.org>\n"
"Language: et\n"
"MIME-Version: 1.0\n"
"Content-Type: text/plain; charset=utf-8\n"
"Content-Transfer-Encoding: 8bit\n"
"Plural-Forms: nplurals=2; plural=n != 1;\n"
"X-Generator: Weblate 5.7-dev\n"
"Generated-By: Babel 2.14.0\n"

#, fuzzy
msgid "Access Before Assign"
msgstr "You tried to use the variable {name} on line {access_line_number}, but you set it on line {definition_line_number}. Set a variable before using it."

#, fuzzy
msgid "Cyclic Var Definition"
msgstr "The name `{variable}` needs to be set before you can use it on the right-hand side of the is command."

#, fuzzy
msgid "Else Without If Error"
msgstr "On line {line_number} you used an `{else}` but there is no `{if}` on the line before it."

#, fuzzy
msgid "Function Undefined"
msgstr "You tried to use the function {name}, but you didn't define it."

#, fuzzy
msgid "Has Blanks"
msgstr "Su kood ei ole veel valmis. Seal on veel tühjad kohad, kuhu sa pead koodi asemele panema."

#, fuzzy
msgid "Incomplete"
msgstr "Ups! Sa jätsid natukene koodi kirjutamata! {line_number} real pead sa pärast `{incomplete_command}` midagi kirjutama."

#, fuzzy
msgid "Incomplete Repeat"
msgstr "It looks like you forgot to use `{command}` with the repeat command you used on line {line_number}."

#, fuzzy
msgid "Invalid"
msgstr "`{invalid_command}` ei ole Hedy {level} taseme käsk. Kas sa tahtsid kasutada `{guessed_command}` käsku?"

#, fuzzy
msgid "Invalid Argument"
msgstr "You cannot use the command `{command}` with `{invalid_argument}`. Try changing `{invalid_argument}` to {allowed_types}."

#, fuzzy
msgid "Invalid Argument Type"
msgstr "You cannot use `{command}` with `{invalid_argument}` because it is {invalid_type}. Try changing `{invalid_argument}` to {allowed_types}."

#, fuzzy
msgid "Invalid At Command"
msgstr "The `{command}` command may not be used from level 16 onward. You can use square brackets to use an element from a list, for example `friends[i]`, `lucky_numbers[{random}]`."

#, fuzzy
msgid "Invalid Space"
msgstr "Ups! Sa alustasid rida tühikuga real {line_ number}. Tühikud ajavad arvuteid segadusse, kas sa saaksid selle eemaldada?"

#, fuzzy
msgid "Invalid Type Combination"
msgstr "You cannot use `{invalid_argument}` and `{invalid_argument_2}` with `{command}` because one is {invalid_type} and the other is {invalid_type_2}. Try changing `{invalid_argument}` to {invalid_type_2} or `{invalid_argument_2}` to {invalid_type}."

#, fuzzy
msgid "Lonely Echo"
msgstr "You used an echo before an ask, or an echo without an ask. First ask for input, then echo."

#, fuzzy
msgid "Lonely Text"
msgstr "It looks like you forgot to use a command with the text you put in line {line_number}"

#, fuzzy
msgid "Missing Additional Command"
msgstr "It looks like you forgot to complete writing `{command}` on line {line_number}."

#, fuzzy
msgid "Missing Colon Error"
msgstr "Starting at level 17, `{command}` needs a `:`. It looks like you forgot to use one at the end of line {line_number}."

#, fuzzy
msgid "Missing Command"
msgstr "It looks like you forgot to use a command on line {line_number}."

#, fuzzy
msgid "Missing Inner Command"
msgstr "It looks like you forgot to use a command with the `{command}` statement you used on line {line_number}."

#, fuzzy
msgid "Missing Square Brackets"
msgstr "It looks like you forgot to use square brackets `[]` around the list you were creating on line {line_number}."

#, fuzzy
msgid "Missing Variable"
msgstr "It looks like your `{command}` is missing a variable at the start of the line."

#, fuzzy
msgid "Misspelled At Command"
msgstr "It looks like you might have misspelled the `{command}` command, instead you wrote `{invalid_argument}` in line {line_number}."

#, fuzzy
msgid "No Indentation"
msgstr "You used too few spaces in line {line_number}. You used {leading_spaces} spaces, which is not enough. Start every new block with {indent_size} spaces more than the line before."

#, fuzzy
msgid "Non Decimal Variable"
msgstr "At line {line_number}, you might have tried using a number which Hedy does not like very much! Try changing it to a decimal number like 2."

#, fuzzy
msgid "Parse"
msgstr "The code you entered is not valid Hedy code. There is a mistake on line {location[0]}, at position {location[1]}. You typed `{character_found}`, but that is not allowed."

#, fuzzy
msgid "Pressit Missing Else"
msgstr "You forgot to add what happens when you press a different key, add an `{else}` to your code"

#, fuzzy
msgid "Runtime Index Error"
msgstr "You tried to access the list {name} but it is either empty or the index is not there."

#, fuzzy
msgid "Runtime Value Error"
msgstr "While running your program the command `{command}` received the value `{value}` which is not allowed. {tip}."

#, fuzzy
msgid "Runtime Values Error"
msgstr "While running your program the command `{command}` received the values `{value}` and `{value}` which are not allowed. {tip}."

#, fuzzy
msgid "Save Microbit code "
msgstr "Save Microbit code"

#, fuzzy
msgid "Too Big"
msgstr "Wow! Your program has an impressive {lines_of_code} lines of code! But we can only process {max_lines} lines in this level. Make your program smaller and try again."

#, fuzzy
msgid "Too Few Indents"
msgstr "You used too few leading spaces in line {line_number}. You used {leading_spaces} spaces, which is too few."

#, fuzzy
msgid "Too Many Indents"
msgstr "You used too many leading spaces in line {line_number}. You used {leading_spaces} spaces, which is too many."

#, fuzzy
msgid "Unexpected Indentation"
msgstr "You used too many spaces in line {line_number}. You used {leading_spaces} spaces, which is too much. Start every new block with {indent_size} spaces more than the line before."

#, fuzzy
msgid "Unquoted Assignment"
msgstr "From this level, you need to place texts to the right of the `is` between quotes. You forgot that for the text {text}."

#, fuzzy
msgid "Unquoted Equality Check"
msgstr "If you want to check if a variable is equal to multiple words, the words should be surrounded by quotation marks!"

#, fuzzy
msgid "Unquoted Text"
msgstr "Be careful. If you ask or print something, the text should start and finish with a quotation mark. You forgot one somewhere."

#, fuzzy
msgid "Unsupported Float"
msgstr "Non-integer numbers are not supported yet but they will be in a few levels. For now change `{value}` to an integer."

#, fuzzy
msgid "Unsupported String Value"
msgstr "Text values cannot contain `{invalid_value}`."

#, fuzzy
msgid "Unused Variable"
msgstr "You defined the variable {variable_name} on line {line_number}, but you did not use it."

#, fuzzy
msgid "Var Undefined"
msgstr "You tried to use the variable `{name}`, but you didn't set it. It is also possible that you were trying to use the word `{name}` but forgot quotation marks."

#, fuzzy
msgid "Wrong Level"
msgstr "See oli õige Hedy kood, aga mitte õigel tasemel. Sa kirjutasid `{offending_keyword}` tasemele {working_level}. Vihje: {tip}"

#, fuzzy
msgid "Wrong Number of Arguments"
msgstr "Your function used the wrong number of arguments. You provided {used_number} but the function {name} needs {defined_number}"

#, fuzzy
msgid "account_overview"
msgstr "Account overview"

#, fuzzy
msgid "accounts_created"
msgstr "Accounts where successfully created."

#, fuzzy
msgid "accounts_intro"
msgstr "On this page you can create accounts for multiple students at the same time. It's also possible to directly add them to one of your classes. By pressing the green + on the bottom right of the page you can add extra rows. You can delete a row by pressing the corresponding red cross. Make sure no rows are empty when you press \"Create accounts\". Please keep in mind that every username needs to be unique and the password needs to be <b>at least</b> 6 characters."

#, fuzzy
msgid "actions"
msgstr "Actions"

#, fuzzy
msgid "add"
msgstr "Add"

#, fuzzy
msgid "add_students"
msgstr "students"

#, fuzzy
msgid "add_your_language"
msgstr "Add your language!"

#, fuzzy
msgid "admin"
msgstr "Admin"

msgid "advance_button"
msgstr "Mine tasemele {level}"

#, fuzzy
msgid "adventure"
msgstr "Adventure"

#, fuzzy
msgid "adventure_cloned"
msgstr "Adventure is cloned"

#, fuzzy
msgid "adventure_code_button"
msgstr "Adventure Code"

#, fuzzy
msgid "adventure_codeblock_button"
msgstr "Use this button when you want to create a block of code that students can run in your adventure. Tip: put the selection at the end of the last line of the code block and <kbd>Enter</kbd> 3 times to type after a code block."

#, fuzzy
msgid "adventure_duplicate"
msgstr "You already have an adventure with this name."

#, fuzzy
msgid "adventure_empty"
msgstr "You didn't enter an adventure name!"

#, fuzzy
msgid "adventure_exp_3"
msgstr "You can use the \"preview\" button to view a styled version of your adventure. To view the adventure on a dedicated page, select \"view\" from the teachers page."

#, fuzzy
msgid "adventure_exp_classes"
msgstr "Your adventure is used within the following classes"

#, fuzzy
msgid "adventure_flagged"
msgstr "The adventure was flagged successfully."

#, fuzzy
msgid "adventure_id_invalid"
msgstr "This adventure id is invalid."

#, fuzzy
msgid "adventure_length"
msgstr "Your adventure has to be at least 20 characters."

#, fuzzy
msgid "adventure_name_invalid"
msgstr "This adventure name is invalid."

#, fuzzy
msgid "adventure_prompt"
msgstr "Please enter the name of the adventure"

#, fuzzy
msgid "adventure_terms"
msgstr "I agree that my adventure might be made publicly available on Hedy."

#, fuzzy
msgid "adventure_updated"
msgstr "The adventure has been updated!"

#, fuzzy
msgid "adventures"
msgstr "Adventures"

#, fuzzy
msgid "adventures_completed"
msgstr "Adventures completed: {number_of_adventures}"

#, fuzzy
msgid "adventures_info"
msgstr "Each Hedy level has built-in exercises for students, which we call adventures. You can create your own adventures and add them to your classes. With your own adventures you can create adventures that are relevant and interesting for your students. You can find more information about creating your own adventures <a href=\"https://hedy.org/for-teachers/manual/features\">here</a>."

#, fuzzy
msgid "adventures_restored"
msgstr "The default adventures have been restored!"

#, fuzzy
msgid "adventures_tried"
msgstr "Adventures tried"

#, fuzzy
msgid "ago"
msgstr "{timestamp} ago"

#, fuzzy
msgid "agree_invalid"
msgstr "You have to agree with the privacy terms."

#, fuzzy
msgid "agree_with"
msgstr "I agree to the"

msgid "ajax_error"
msgstr "Midagi läks valesti, palun proovi uuesti."

#, fuzzy
msgid "all"
msgstr "All"

#, fuzzy
msgid "all_class_highscores"
msgstr "All students visible in class highscores"

#, fuzzy
msgid "already_account"
msgstr "Already have an account?"

#, fuzzy
msgid "already_program_running"
msgstr "There is already a program running, finish that one first."

#, fuzzy
msgid "already_teacher"
msgstr "You already have a teacher account."

#, fuzzy
msgid "already_teacher_request"
msgstr "You already have a pending teacher request."

#, fuzzy
msgid "are_you_sure"
msgstr "Are you sure? You cannot revert this action."

#, fuzzy
msgid "ask_needs_var"
msgstr "Starting in level 2, ask needs to be used with a variable. Example: name is ask What are you called?"

msgid "available_in"
msgstr "Available in:"

#, fuzzy
msgid "become_a_sponsor"
msgstr "Become a sponsor"

#, fuzzy
msgid "birth_year"
msgstr "Birth year"

#, fuzzy
msgid "bug"
msgstr "Bug"

#, fuzzy
msgid "by"
msgstr "by"

#, fuzzy
msgid "cancel"
msgstr "Cancel"

#, fuzzy
msgid "cant_parse_exception"
msgstr "Couldn't parse the program"

#, fuzzy
msgid "certificate"
msgstr "Certificate of Completion"

#, fuzzy
msgid "certified_teacher"
msgstr "Certified teacher"

#, fuzzy
msgid "change_password"
msgstr "Change password"

#, fuzzy
msgid "cheatsheet_title"
msgstr "Cheatsheet"

#, fuzzy
msgid "class_already_joined"
msgstr "You are already a student of class"

#, fuzzy
msgid "class_customize_success"
msgstr "Class successfully customized."

#, fuzzy
msgid "class_graph_explanation"
msgstr "In this graph you can see represented the numbers of adventures your students have attempted (meaning they have done meaninful work in that adventure), with respect to the number of errors and successful runs."

#, fuzzy
msgid "class_name_duplicate"
msgstr "You already have a class with this name."

#, fuzzy
msgid "class_name_empty"
msgstr "You didn't enter a class name!"

#, fuzzy
msgid "class_name_invalid"
msgstr "This class name is invalid."

#, fuzzy
msgid "class_name_prompt"
msgstr "Please enter the name of the class"

#, fuzzy
msgid "class_performance_graph"
msgstr "Class performance graph"

#, fuzzy
msgid "class_survey_description"
msgstr "We would like to get a better overview of our Hedy users. By providing these answers, you would help improve Hedy. Thank you!"

#, fuzzy
msgid "class_survey_later"
msgstr "Remind me tomorrow"

#, fuzzy
msgid "class_survey_question1"
msgstr "What is the age range in your class?"

#, fuzzy
msgid "class_survey_question2"
msgstr "What is the spoken language in your class?"

#, fuzzy
msgid "class_survey_question3"
msgstr "What is the gender balance in your class?"

#, fuzzy
msgid "class_survey_question4"
msgstr "What distinguishes your students from others?"

#, fuzzy
msgid "classes"
msgstr "Classes"

#, fuzzy
msgid "classes_info"
msgstr "Create a class to follow the progress of each student in dashboard, and to customize the adventures your students see, and even adding your own! You can create as many classes as you like, and each class can have multiple teachers each one with different roles. You can also add as many students as you want, but mind that each student can only be in one class at a time. You can find more information about classes in the <a href=\"https://hedy.org/for-teachers/manual/preparations#for-teachers\">teacher manual</a>."

msgid "clear"
msgstr ""

#, fuzzy
msgid "clone"
msgstr "Clone"

#, fuzzy
msgid "cloned_times"
msgstr "Clones"

msgid "close"
msgstr ""

#, fuzzy
msgid "comma"
msgstr "a comma"

#, fuzzy
msgid "command_not_available_yet_exception"
msgstr "Command not available yet"

#, fuzzy
msgid "command_unavailable_exception"
msgstr "Command not correct anymore"

#, fuzzy
msgid "commands"
msgstr "Commands"

#, fuzzy
<<<<<<< HEAD
msgid "common_errors"
msgstr "Common errors"

msgid "complete"
msgstr ""

#, fuzzy
=======
>>>>>>> 3f9dd646
msgid "congrats_message"
msgstr "Congratulations, {username}, you have completed Hedy!"

#, fuzzy
msgid "connect_guest_teacher"
msgstr "I would like to be connected with a guest teacher who can give a few lessons"

#, fuzzy
msgid "constant_variable_role"
msgstr "constant"

#, fuzzy
msgid "content_invalid"
msgstr "This adventure is invalid."

msgid "continue"
msgstr ""

#, fuzzy
msgid "contributor"
msgstr "Contributor"

#, fuzzy
msgid "copy_clipboard"
msgstr "Successfully copied to clipboard"

#, fuzzy
msgid "copy_code"
msgstr "Copy code"

#, fuzzy
msgid "copy_join_link"
msgstr "Please copy and paste this link into a new tab:"

#, fuzzy
msgid "copy_link_success"
msgstr "Copy link to share"

#, fuzzy
msgid "copy_link_to_share"
msgstr "Copy link to share"

#, fuzzy
msgid "copy_mail_link"
msgstr "Please copy and paste this link into a new tab:"

#, fuzzy
msgid "correct_answer"
msgstr "The correct answer is"

#, fuzzy
msgid "country"
msgstr "Country"

#, fuzzy
msgid "country_invalid"
msgstr "Please select a valid country."

#, fuzzy
msgid "create_account"
msgstr "Create account"

#, fuzzy
msgid "create_accounts"
msgstr "Create multiple accounts"

#, fuzzy
msgid "create_accounts_prompt"
msgstr "Are you sure you want to create these accounts?"

#, fuzzy
msgid "create_adventure"
msgstr "Create adventure"

#, fuzzy
msgid "create_class"
msgstr "Create a new class"

#, fuzzy
msgid "create_multiple_accounts"
msgstr "Create multiple accounts"

#, fuzzy
msgid "create_question"
msgstr "Do you want to create one?"

#, fuzzy
msgid "create_student_account"
msgstr "Create an account"

#, fuzzy
msgid "create_student_account_explanation"
msgstr "You can save your own programs with an account."

#, fuzzy
msgid "create_teacher_account"
msgstr "Create a teacher account"

#, fuzzy
msgid "create_teacher_account_explanation"
msgstr "With a teacher account, you can save your programs and see the results of your students."

#, fuzzy
msgid "creator"
msgstr "Creator"

#, fuzzy
msgid "current_password"
msgstr "Current password"

#, fuzzy
msgid "customization_deleted"
msgstr "Customizations successfully deleted."

#, fuzzy
msgid "customize"
msgstr "Customize"

#, fuzzy
msgid "customize_adventure"
msgstr "Customize adventure"

#, fuzzy
msgid "customize_class"
msgstr "Customize class"

#, fuzzy
msgid "dash"
msgstr "a dash"

msgid "debug"
msgstr ""

msgid "default_401"
msgstr "Sul ei ole luba seda lehekülge näha..."

#, fuzzy
msgid "default_403"
msgstr "Looks like this action is forbidden..."

msgid "default_404"
msgstr "Seda lehekülge ei leitud..."

msgid "default_500"
msgstr "Midagi läks valesti..."

#, fuzzy
msgid "delete"
msgstr "Delete"

#, fuzzy
msgid "delete_adventure_prompt"
msgstr "Are you sure you want to remove this adventure?"

#, fuzzy
msgid "delete_class_prompt"
msgstr "Are you sure you want to delete the class?"

#, fuzzy
msgid "delete_confirm"
msgstr "Are you sure you want to delete the program?"

#, fuzzy
msgid "delete_invite"
msgstr "Delete invitation"

#, fuzzy
msgid "delete_invite_prompt"
msgstr "Are you sure you want to remove this class invitation?"

#, fuzzy
msgid "delete_public"
msgstr "Delete public profile"

#, fuzzy
msgid "delete_success"
msgstr "Program deleted successfully."

#, fuzzy
msgid "delete_tag_prompt"
msgstr "Are you sure you want to delete this tag?"

#, fuzzy
msgid "destroy_profile"
msgstr "Delete profile"

msgid "developers_mode"
msgstr "Programmeerimis režiim"

#, fuzzy
msgid "directly_available"
msgstr "Directly open"

#, fuzzy
msgid "disable"
msgstr "Disable"

#, fuzzy
msgid "disable_explore_page"
msgstr "Disable explore page"

#, fuzzy
msgid "disable_parsons"
msgstr "Disable all puzzles"

#, fuzzy
msgid "disable_quizes"
msgstr "Disable all quizes"

#, fuzzy
msgid "disabled"
msgstr "Disabled"

#, fuzzy
msgid "disabled_button_quiz"
msgstr "Your quiz score is below the threshold, try again!"

#, fuzzy
msgid "discord_server"
msgstr "Discord server"

#, fuzzy
msgid "distinguished_user"
msgstr "Distinguished user"

#, fuzzy
msgid "double quotes"
msgstr "double quotes"

#, fuzzy
msgid "download"
msgstr "Download"

#, fuzzy
msgid "download_login_credentials"
msgstr "Do you want to download the login credentials after the accounts creation?"

#, fuzzy
msgid "duplicate"
msgstr "Duplicate"

#, fuzzy
msgid "echo_and_ask_mismatch_exception"
msgstr "Echo and ask mismatch"

#, fuzzy
msgid "echo_out"
msgstr "Starting in level 2 echo is no longer needed. You can repeat an answer with ask and print now. Example: name is ask What are you called? printhello name"

#, fuzzy
msgid "edit_adventure"
msgstr "Edit adventure"

#, fuzzy
msgid "edit_code_button"
msgstr "Edit code"

#, fuzzy
msgid "email"
msgstr "Email"

#, fuzzy
msgid "email_invalid"
msgstr "Please enter a valid email."

#, fuzzy
msgid "end_quiz"
msgstr "Quiz end"

#, fuzzy
msgid "english"
msgstr "English"

#, fuzzy
msgid "enter"
msgstr "Enter"

#, fuzzy
msgid "enter_password"
msgstr "Enter a new password for"

#, fuzzy
msgid "enter_text"
msgstr "Enter your answer here..."

#, fuzzy
msgid "error_logo_alt"
msgstr "Error logo"

#, fuzzy
msgid "errors"
msgstr "Errors"

#, fuzzy
msgid "exclamation mark"
msgstr "an exclamation mark"

#, fuzzy
msgid "exercise"
msgstr "Exercise"

#, fuzzy
msgid "exercise_doesnt_exist"
msgstr "This exercise doesn't exist"

#, fuzzy
msgid "exists_email"
msgstr "That email is already in use."

#, fuzzy
msgid "exists_username"
msgstr "That username is already in use."

#, fuzzy
msgid "exit_preview_mode"
msgstr "Exit preview mode"

#, fuzzy
msgid "experience_invalid"
msgstr "Please select a valid experience, choose (Yes, No)."

#, fuzzy
msgid "expiration_date"
msgstr "Expiration date"

msgid "explore_programs"
msgstr "Uudista programme"

msgid "explore_programs_logo_alt"
msgstr "Avasta programme ikoon"

#, fuzzy
msgid "favorite_program"
msgstr "Favorite program"

#, fuzzy
msgid "favourite_confirm"
msgstr "Are you sure you want to set this program as your favourite?"

#, fuzzy
msgid "favourite_program"
msgstr "Favourite program"

msgid "favourite_program_invalid"
msgstr "Sinu valitud lemmikprogramm ei vasta nõuetele."

#, fuzzy
msgid "favourite_success"
msgstr "Your program is set as favourite."

#, fuzzy
msgid "feature"
msgstr "Feature"

#, fuzzy
msgid "feedback"
msgstr "Feedback"

#, fuzzy
msgid "feedback_message_error"
msgstr "Something went wrong, please try again later."

#, fuzzy
msgid "feedback_message_success"
msgstr "Thank you, we recieved your feedback and will contact you if needed."

#, fuzzy
msgid "feedback_modal_message"
msgstr "Please send us a message with a category. We appreciate your help to improve Hedy!"

#, fuzzy
msgid "female"
msgstr "Female"

#, fuzzy
msgid "flag_adventure_prompt"
msgstr "Do you want to flag this adventure so that we check its appropriateness?"

#, fuzzy
msgid "float"
msgstr "a number"

msgid "for_teachers"
msgstr "Õpetajatele"

#, fuzzy
msgid "forgot_password"
msgstr "Forgot your password?"

#, fuzzy
msgid "from_another_teacher"
msgstr "From another teacher"

#, fuzzy
msgid "from_magazine_website"
msgstr "From a magazine or website"

#, fuzzy
msgid "from_video"
msgstr "From a video"

#, fuzzy
msgid "fun_statistics_msg"
msgstr "Here are some fun statistics!"

#, fuzzy
msgid "gender"
msgstr "Gender"

#, fuzzy
msgid "gender_invalid"
msgstr "Please select a valid gender, choose (Female, Male, Other)."

msgid "general_settings"
msgstr "Üldised seaded"

#, fuzzy
msgid "generate_passwords"
msgstr "Generate passwords"

#, fuzzy
msgid "get_certificate"
msgstr "Get your certificate!"

#, fuzzy
msgid "give_link_to_teacher"
msgstr "Give the following link to your teacher:"

#, fuzzy
msgid "go_back"
msgstr "Go back"

#, fuzzy
msgid "go_back_to_main"
msgstr "Go back to main page"

#, fuzzy
msgid "go_to_question"
msgstr "Go to question"

#, fuzzy
msgid "go_to_quiz_result"
msgstr "Go to quiz result"

#, fuzzy
msgid "goto_profile"
msgstr "Go to my profile"

#, fuzzy
msgid "graph_title"
msgstr "Errors per adventure completed on level {level}"

#, fuzzy
msgid "hand_in"
msgstr "Hand in"

#, fuzzy
msgid "hand_in_exercise"
msgstr "Hand in exercise"

#, fuzzy
msgid "heard_about_hedy"
msgstr "How have you heard about Hedy?"

#, fuzzy
msgid "heard_about_invalid"
msgstr "Please select a valid way you heard about us."

#, fuzzy
msgid "hedy_choice_title"
msgstr "Hedy's Choice"

#, fuzzy
msgid "hedy_introduction_slides"
msgstr "Hedy Introduction Slides"

#, fuzzy
msgid "hedy_logo_alt"
msgstr "Hedy logo"

#, fuzzy
msgid "hedy_on_github"
msgstr "Hedy on Github"

#, fuzzy
msgid "hedy_tutorial_logo_alt"
msgstr "Start hedy tutorial"

msgid "hello_logo"
msgstr "Tere!"

#, fuzzy
msgid "hide_cheatsheet"
msgstr "Hide cheatsheet"

#, fuzzy
msgid "hide_keyword_switcher"
msgstr "Hide keyword switcher"

#, fuzzy
msgid "highest_level_reached"
msgstr "Highest level reached"

#, fuzzy
msgid "highest_quiz_score"
msgstr "Highest quiz score"

#, fuzzy
msgid "hint"
msgstr "Hint?"

#, fuzzy
msgid "ill_work_some_more"
msgstr "I'll work on it a little longer"

#, fuzzy
msgid "image_invalid"
msgstr "Sinu valitud profiilifoto ei vasta nõuetele."

#, fuzzy
msgid "incomplete_command_exception"
msgstr "Incomplete Command"

#, fuzzy
msgid "incorrect_handling_of_quotes_exception"
msgstr "Incorrect handling of quotes"

#, fuzzy
msgid "incorrect_use_of_types_exception"
msgstr "Incorrect use of types"

#, fuzzy
msgid "incorrect_use_of_variable_exception"
msgstr "Incorrect use of variable"

#, fuzzy
msgid "indentation_exception"
msgstr "Incorrect Indentation"

#, fuzzy
msgid "input"
msgstr "input from `{ask}`"

#, fuzzy
msgid "input_variable_role"
msgstr "input"

#, fuzzy
msgid "integer"
msgstr "a number"

#, fuzzy
msgid "invalid_class_link"
msgstr "Invalid link for joining the class."

#, fuzzy
msgid "invalid_command_exception"
msgstr "Invalid command"

#, fuzzy
msgid "invalid_keyword_language_comment"
msgstr "# The provided keyword language is invalid, keyword language is set to English"

#, fuzzy
msgid "invalid_language_comment"
msgstr "# The provided language is invalid, language set to English"

#, fuzzy
msgid "invalid_level_comment"
msgstr "# The provided level is invalid, level is set to level 1"

#, fuzzy
msgid "invalid_program_comment"
msgstr "# The provided program is invalid, please try again"

#, fuzzy
msgid "invalid_teacher_invitation_code"
msgstr "The teacher invitation code is invalid. To become a teacher, reach out to hello@hedy.org."

#, fuzzy
msgid "invalid_tutorial_step"
msgstr "Invalid tutorial step"

#, fuzzy
msgid "invalid_username_password"
msgstr "Invalid username/password."

#, fuzzy
msgid "invite_by_username"
msgstr "All usernames need to be unique."

#, fuzzy
msgid "invite_date"
msgstr "Invite date"

#, fuzzy
msgid "invite_message"
msgstr "You have received an invitation to join class"

#, fuzzy
msgid "invite_prompt"
msgstr "Enter a username"

#, fuzzy
msgid "invite_teacher"
msgstr "Invite a teacher"

#, fuzzy
msgid "join_class"
msgstr "Join class"

#, fuzzy
msgid "join_prompt"
msgstr "You need to have an account to join a class. Would you like to login now?"

#, fuzzy
msgid "keybinding_waiting_for_keypress"
msgstr "Waiting for a button press..."

#, fuzzy
msgid "keyword_language_invalid"
msgstr "Please select a valid keyword language (select English or your own language)."

#, fuzzy
msgid "landcode_phone_number"
msgstr "Please also add your country's landcode"

#, fuzzy
msgid "language"
msgstr "Language"

#, fuzzy
msgid "language_invalid"
msgstr "Please select a valid language."

#, fuzzy
msgid "languages"
msgstr "Which of these programming languages have you used before?"

#, fuzzy
msgid "last_edited"
msgstr "Last edited"

#, fuzzy
msgid "last_update"
msgstr "Last update"

#, fuzzy
msgid "lastname"
msgstr "Last Name"

#, fuzzy
msgid "leave_class"
msgstr "Leave class"

#, fuzzy
msgid "level"
msgstr "Level"

#, fuzzy
msgid "level_accessible"
msgstr "Level is open to students"

#, fuzzy
msgid "level_disabled"
msgstr "Level disabled"

#, fuzzy
msgid "level_future"
msgstr "This level will open automatically after the opening date"

#, fuzzy
msgid "level_invalid"
msgstr "This Hedy level in invalid."

msgid "level_not_class"
msgstr "See tase pole veel sinu klassile avatud"

#, fuzzy
msgid "level_title"
msgstr "Level"

#, fuzzy
msgid "levels"
msgstr "levels"

#, fuzzy
msgid "link"
msgstr "Link"

#, fuzzy
msgid "list"
msgstr "a list"

#, fuzzy
msgid "list_variable_role"
msgstr "list"

#, fuzzy
msgid "logged_in_to_share"
msgstr "You must be logged in to save and share a program."

#, fuzzy
msgid "login"
msgstr "Log in"

#, fuzzy
msgid "login_long"
msgstr "Log in to your account"

#, fuzzy
msgid "login_to_save_your_work"
msgstr "Log in to save your work"

#, fuzzy
msgid "logout"
msgstr "Log out"

#, fuzzy
msgid "longest_program"
msgstr "Longest program"

#, fuzzy
msgid "mail_change_password_body"
msgstr ""
"Your Hedy password has been changed. If you did this, all is good.\n"
"If you didn't change your password, please contact us immediately by replying to this email."

#, fuzzy
msgid "mail_change_password_subject"
msgstr "Your Hedy password has been changed"

#, fuzzy
msgid "mail_error_change_processed"
msgstr "Something went wrong when sending a validation mail, the changes are still correctly processed."

#, fuzzy
msgid "mail_goodbye"
msgstr ""
"Thank you!\n"
"The Hedy team"

#, fuzzy
msgid "mail_hello"
msgstr "Hi {username}!"

#, fuzzy
msgid "mail_recover_password_body"
msgstr ""
"By clicking on this link, you can set a new Hedy password. This link is valid for <b>4</b> hours.\n"
"If you haven't required a password reset, please ignore this email: {link}"

msgid "mail_recover_password_subject"
msgstr "Taotlege parooli lähtestamist."

#, fuzzy
msgid "mail_reset_password_body"
msgstr ""
"Your Hedy password has been reset to a new one. If you did this, all is good.\n"
"If you didn't change your password, please contact us immediately by replying to this email."

msgid "mail_reset_password_subject"
msgstr "Sinu Hedy salasõna on lähtestatud"

#, fuzzy
msgid "mail_welcome_teacher_body"
msgstr ""
"<strong>Welcome!</strong>\n"
"Congratulations on your brand new Hedy teachers account. Welcome to the world wide community of Hedy teachers!\n"
"\n"
"<strong>What teachers accounts can do</strong>\n"
"With your teacher account, you have the option to create classes. Your students can than join your classes and you can see their progress. Classes are made and managed though the for <a href=\"https://hedycode.com/for-teachers\">teachers page</a>.\n"
"\n"
"<strong>How to share ideas</strong>\n"
"If you are using Hedy in class, you probably have ideas for improvements! You can share those ideas with us on the <a href=\"https://github.com/hedyorg/hedy/discussions/categories/ideas\">Ideas Discussion</a>.\n"
"\n"
"<strong>How to ask for help</strong>\n"
"If anything is unclear, you can post in the <a href=\"https://github.com/hedyorg/hedy/discussions/categories/q-a\">Q&A discussion</a>, or <a href=\"mailto: hello@hedy.org\">send us an email</a>.\n"
"\n"
"Keep programming!"

#, fuzzy
msgid "mail_welcome_teacher_subject"
msgstr "Your Hedy teacher account is ready"

#, fuzzy
msgid "mail_welcome_verify_body"
msgstr ""
"Your Hedy account has been created successfully. Welcome!\n"
"Please click on this link to verify your email address: {link}"

#, fuzzy
msgid "mail_welcome_verify_subject"
msgstr "Welcome to Hedy"

#, fuzzy
msgid "mailing_title"
msgstr "Subscribe to the Hedy newsletter"

#, fuzzy
msgid "main_subtitle"
msgstr "A gradual programming language"

#, fuzzy
msgid "main_title"
msgstr "Hedy"

#, fuzzy
msgid "make_sure_you_are_done"
msgstr "Make sure you are done! You will not be able to change your program anymore after you click \"Hand in\"."

#, fuzzy
msgid "male"
msgstr "Male"

#, fuzzy
msgid "mandatory_mode"
msgstr "Mandatory developer's mode"

#, fuzzy
msgid "more_options"
msgstr "More options"

#, fuzzy
msgid "multiple_keywords_warning"
msgstr "You are trying to use the keyword {orig_keyword}, but this keyword might have several meanings. Please choose the one you're trying to use from this list and copy paste it in your code, curly braces included: {keyword_list}"

msgid "multiple_levels_warning"
msgstr "We've noticed you have both selected several levels and included code snippets in your adventure, this might cause issues with the syntax highlighter and the automatic translation of keywords"

#, fuzzy
msgid "my_account"
msgstr "My account"

#, fuzzy
msgid "my_adventures"
msgstr "My adventures"

#, fuzzy
msgid "my_classes"
msgstr "My classes"

#, fuzzy
msgid "my_messages"
msgstr "My messages"

#, fuzzy
msgid "my_public_profile"
msgstr "My public profile"

#, fuzzy
msgid "name"
msgstr "Name"

msgid "nav_explore"
msgstr "Avasta"

#, fuzzy
msgid "nav_hedy"
msgstr "Hedy"

msgid "nav_learn_more"
msgstr "Rohkem infot"

msgid "nav_start"
msgstr "Avaleht"

#, fuzzy
msgid "new_password"
msgstr "New password"

#, fuzzy
msgid "new_password_repeat"
msgstr "Repeat new password"

#, fuzzy
msgid "newline"
msgstr "a new line"

msgid "next_adventure"
msgstr ""

#, fuzzy
msgid "next_exercise"
msgstr "Next exercise"

#, fuzzy
msgid "next_page"
msgstr "Next page"

#, fuzzy
msgid "next_step_tutorial"
msgstr "Next step >>>"

#, fuzzy
msgid "no"
msgstr "No"

#, fuzzy
msgid "no_account"
msgstr "No account?"

#, fuzzy
msgid "no_accounts"
msgstr "There are no accounts to create."

#, fuzzy
msgid "no_adventures_yet"
msgstr "There are no public adventures yet..."

#, fuzzy
msgid "no_more_flat_if"
msgstr "Starting in level 8, the code after `{if}` needs to be placed on the next line and start with 4 spaces."

#, fuzzy
msgid "no_programs"
msgstr "You have no programs yet."

#, fuzzy
msgid "no_public_profile"
msgstr "You don't have a public profile text yet..."

#, fuzzy
msgid "no_shared_programs"
msgstr "has no shared programs..."

msgid "no_such_adventure"
msgstr "Seda seiklust ei ole olemas!"

#, fuzzy
msgid "no_such_class"
msgstr "No such Hedy class."

msgid "no_such_level"
msgstr "Sellist taset ei ole!"

msgid "no_such_program"
msgstr "Sellist programmi ei ole!"

#, fuzzy
msgid "no_tag"
msgstr "No tag provided!"

#, fuzzy
msgid "not_adventure_yet"
msgstr "You must fill in an adventure name first"

msgid "not_enrolled"
msgstr "Sa ei ole selles klassis!"

#, fuzzy
msgid "not_in_class_no_handin"
msgstr "You are not in a class, so there's no need for you to hand in anything."

#, fuzzy
msgid "not_logged_in_cantsave"
msgstr "Your program will not be saved."

#, fuzzy
msgid "not_logged_in_handin"
msgstr "You must be logged in to hand in an assignment."

msgid "not_teacher"
msgstr "Sa ei ole õpetaja!"

#, fuzzy
msgid "number"
msgstr "a number"

#, fuzzy
msgid "number_lines"
msgstr "Number of lines"

#, fuzzy
msgid "number_of_errors"
msgstr "Number of errors: {number_of_errors}"

#, fuzzy
msgid "number_programs"
msgstr "Number of programs"

#, fuzzy
msgid "ok"
msgstr "OK"

msgid "one_level_error"
msgstr ""

#, fuzzy
msgid "only_you_can_see"
msgstr "Only you can see this program."

#, fuzzy
msgid "open"
msgstr "Open"

#, fuzzy
msgid "opening_date"
msgstr "Opening date"

#, fuzzy
msgid "opening_dates"
msgstr "Opening dates"

#, fuzzy
msgid "option"
msgstr "Option"

#, fuzzy
msgid "or"
msgstr "or"

#, fuzzy
msgid "other"
msgstr "Other"

#, fuzzy
msgid "other_block"
msgstr "Another block language"

#, fuzzy
msgid "other_settings"
msgstr "Other settings"

#, fuzzy
msgid "other_source"
msgstr "Other"

#, fuzzy
msgid "other_text"
msgstr "Another text language"

#, fuzzy
msgid "overwrite_warning"
msgstr "You already have a program with this name, saving this program will replace the old one. Are you sure?"

#, fuzzy
msgid "owner"
msgstr "Owner"

msgid "page_not_found"
msgstr "Me ei leidnud seda lehte!"

#, fuzzy
msgid "pair_with_teacher"
msgstr "I would like to be paired with another teacher for help"

#, fuzzy
msgid "parsons_title"
msgstr "Dragging"

#, fuzzy
msgid "password"
msgstr "Password"

#, fuzzy
msgid "password_change_not_allowed"
msgstr "You're not allowed to change the password of this user."

#, fuzzy
msgid "password_change_prompt"
msgstr "Are you sure you want to change this password?"

#, fuzzy
msgid "password_change_success"
msgstr "Password of your student is successfully changed."

#, fuzzy
msgid "password_invalid"
msgstr "Your password is invalid."

#, fuzzy
msgid "password_repeat"
msgstr "Repeat password"

#, fuzzy
msgid "password_resetted"
msgstr "Your password has been successfully reset. You are being redirected to the login page."

#, fuzzy
msgid "password_six"
msgstr "Your password must contain at least six characters."

#, fuzzy
msgid "password_updated"
msgstr "Password updated."

#, fuzzy
msgid "passwords_six"
msgstr "All passwords need to be six characters or longer."

#, fuzzy
msgid "pending_invites"
msgstr "Pending invites"

#, fuzzy
msgid "people_with_a_link"
msgstr "Other people with a link can see this program. It also can be found on the \"Explore\" page."

#, fuzzy
msgid "percentage"
msgstr "percentage"

#, fuzzy
msgid "period"
msgstr "a period"

#, fuzzy
msgid "personal_text"
msgstr "Personal text"

#, fuzzy
msgid "personal_text_invalid"
msgstr "Your personal text is invalid."

#, fuzzy
msgid "phone_number"
msgstr "Phone number"

#, fuzzy
msgid "postfix_classname"
msgstr "Postfix classname"

#, fuzzy
msgid "preferred_keyword_language"
msgstr "Preferred keyword language"

#, fuzzy
msgid "preferred_language"
msgstr "Preferred language"

#, fuzzy
msgid "preview"
msgstr "Preview"

#, fuzzy
msgid "preview_teacher_mode"
msgstr "This account is for you to try out Hedy, note that you need to sign out and create an actual account to save your progress."

#, fuzzy
msgid "previewing_adventure"
msgstr "Previewing adventure"

#, fuzzy
msgid "previewing_class"
msgstr "You are previewing class <em>{class_name}</em> as a teacher."

#, fuzzy
msgid "previous_campaigns"
msgstr "View previous campaigns"

#, fuzzy
msgid "previous_page"
msgstr "Previous page"

msgid "print_logo"
msgstr "prindi"

#, fuzzy
msgid "privacy_terms"
msgstr "privacy terms"

#, fuzzy
msgid "private"
msgstr "Private"

#, fuzzy
msgid "profile_logo_alt"
msgstr "Profile updated."

#, fuzzy
msgid "profile_picture"
msgstr "Profile picture"

#, fuzzy
msgid "profile_updated"
msgstr "Profile updated."

#, fuzzy
msgid "profile_updated_reload"
msgstr "Profile updated, page will be re-loaded."

msgid "program_contains_error"
msgstr "Selles programmis on viga. Oled sa kindel, et sa tahad seda jagada?"

#, fuzzy
msgid "program_header"
msgstr "My programs"

#, fuzzy
msgid "program_too_large_exception"
msgstr "Programs too large"

#, fuzzy
msgid "programming_experience"
msgstr "Do you have programming experience?"

#, fuzzy
msgid "programming_invalid"
msgstr "Please select a valid programming language."

#, fuzzy
msgid "programs"
msgstr "Programs"

#, fuzzy
msgid "prompt_join_class"
msgstr "Do you want to join this class?"

#, fuzzy
msgid "public"
msgstr "Public"

msgid "public_adventures"
msgstr "Browse public adventures"

#, fuzzy
msgid "public_content"
msgstr "Public content"

#, fuzzy
msgid "public_content_info"
msgstr "You can also look for public adventures and use them as an example."

#, fuzzy
msgid "public_invalid"
msgstr "This agreement selection is invalid"

#, fuzzy
msgid "public_profile"
msgstr "Public profile"

#, fuzzy
msgid "public_profile_info"
msgstr "By selecting this box I make my profile visible for everyone. Be careful not to share personal information like your name or home address, because everyone will be able to see it!"

msgid "public_profile_updated"
msgstr "Sinu avalik profiil on uuendatud, lehekülg laetakse uuesti."

msgid "put"
msgstr ""

#, fuzzy
msgid "question mark"
msgstr "a question mark"

#, fuzzy
msgid "quiz_logo_alt"
msgstr "Quiz logo"

#, fuzzy
msgid "quiz_score"
msgstr "Quiz score"

#, fuzzy
msgid "quiz_tab"
msgstr "Quiz"

#, fuzzy
msgid "quiz_threshold_not_reached"
msgstr "Quiz threshold not reached to unlock this level"

#, fuzzy
msgid "read_code_label"
msgstr "Read aloud"

msgid "read_outloud"
msgstr ""

#, fuzzy
msgid "recent"
msgstr "My recent programs"

msgid "recover_password"
msgstr "Taotlege parooli lähtestamist"

msgid "regress_button"
msgstr ""

#, fuzzy
msgid "remove"
msgstr "Remove"

#, fuzzy
msgid "remove_customization"
msgstr "Remove customization"

#, fuzzy
msgid "remove_customizations_prompt"
msgstr "Are you sure you want to remove this class's customizations?"

#, fuzzy
msgid "remove_student_prompt"
msgstr "Are you sure you want to remove the student from the class?"

#, fuzzy
msgid "remove_user_prompt"
msgstr "Confirm removing this user from the class."

#, fuzzy
msgid "repair_program_logo_alt"
msgstr "Repair program icon"

#, fuzzy
msgid "repeat_dep"
msgstr "Starting in level 8, `{repeat}` needs to be used with indentation. You can see examples on the `{repeat}` tab in level 8."

#, fuzzy
msgid "repeat_match_password"
msgstr "The repeated password does not match."

#, fuzzy
msgid "repeat_new_password"
msgstr "Repeat new password"

#, fuzzy
msgid "report_failure"
msgstr "This program does not exist or is not public"

#, fuzzy
msgid "report_program"
msgstr "Are you sure you want to report this program?"

#, fuzzy
msgid "report_success"
msgstr "This program has been reported"

#, fuzzy
msgid "request_invalid"
msgstr "Request invalid"

#, fuzzy
msgid "request_teacher"
msgstr "Would you like to apply for a teacher's account?"

#, fuzzy
msgid "request_teacher_account"
msgstr "Request teacher account"

#, fuzzy
msgid "required_field"
msgstr "Fields marked with an * are required"

msgid "reset_adventure_prompt"
msgstr "Oled sa kindel, et sa tahad valitud seiklused lähtestada?"

msgid "reset_adventures"
msgstr "Lähtesta valitud seiklused"

#, fuzzy
msgid "reset_button"
msgstr "Reset"

msgid "reset_password"
msgstr "Lähtesta salasõna"

msgid "reset_view"
msgstr "Lähtesta"

msgid "restart"
msgstr ""

#, fuzzy
msgid "retrieve_adventure_error"
msgstr "You're not allowed to view this adventure!"

#, fuzzy
msgid "retrieve_class_error"
msgstr "Only teachers can retrieve classes"

#, fuzzy
msgid "retrieve_tag_error"
msgstr "Error retrieving tags"

#, fuzzy
msgid "role"
msgstr "Role"

msgid "run_code_button"
msgstr "Käivita kood"

#, fuzzy
msgid "save_parse_warning"
msgstr "This program contains an error, are you sure you want to save it?"

#, fuzzy
msgid "save_prompt"
msgstr "You need to have an account to save your program. Would you like to login now?"

#, fuzzy
msgid "save_success_detail"
msgstr "Program saved successfully."

#, fuzzy
msgid "score"
msgstr "Score"

#, fuzzy
msgid "search"
msgstr "Search..."

#, fuzzy
msgid "search_button"
msgstr "Search"

#, fuzzy
msgid "second_teacher"
msgstr "Second teacher"

#, fuzzy
msgid "second_teacher_copy_prompt"
msgstr "Are you sure you want to copy this teacher?"

#, fuzzy
msgid "second_teacher_prompt"
msgstr "Enter a teacher username to invite them."

#, fuzzy
msgid "second_teacher_warning"
msgstr "All teachers in this class can customize it."

#, fuzzy
msgid "see_certificate"
msgstr "See {username} certificate!"

#, fuzzy
msgid "select"
msgstr "Select"

msgid "select_adventure"
msgstr ""

#, fuzzy
msgid "select_adventures"
msgstr "Select adventures"

msgid "select_all"
msgstr "Select all"

#, fuzzy
msgid "select_lang"
msgstr "Select language"

msgid "select_levels"
msgstr "Select levels"

#, fuzzy
msgid "select_tag"
msgstr "Select tag"

msgid "selected"
msgstr "Selected"

#, fuzzy
msgid "self_removal_prompt"
msgstr "Are you sure you want to leave this class?"

#, fuzzy
msgid "send_password_recovery"
msgstr "Send me a password recovery link"

#, fuzzy
msgid "sent_by"
msgstr "This invitation is sent by"

#, fuzzy
msgid "sent_password_recovery"
msgstr "You should soon receive an email with instructions on how to reset your password."

#, fuzzy
msgid "settings"
msgstr "My personal settings"

msgid "share"
msgstr ""

#, fuzzy
msgid "share_by_giving_link"
msgstr "Show your program to other people by giving them the link below:"

#, fuzzy
msgid "share_your_program"
msgstr "Share your program"

#, fuzzy
msgid "signup_student_or_teacher"
msgstr "Are you a student or a teacher?"

#, fuzzy
msgid "single quotes"
msgstr "a single quote"

#, fuzzy
msgid "slash"
msgstr "a slash"

#, fuzzy
msgid "sleeping"
msgstr "Sleeping..."

#, fuzzy
msgid "slides"
msgstr "Slides"

#, fuzzy
msgid "slides_for_level"
msgstr "Slides for level"

#, fuzzy
msgid "slides_info"
msgstr "For each level of Hedy, we have created slides to help you teach. The slides contain explanations of each level, and Hedy examples that you can run inside the slides. Just click the link and get started! the Introduction slides are a general explanation of Hedy before level 1 The slides were created using <a href=\"https://slides.com\">slides.com</a>. If you want to adapt them yourself, you can download them, and then upload the resulting zip file to <a href=\"https://slides.com\">slides.com</a>. You can find more information about the slides in the <a href=\"https://hedy.org/for-teachers/manual/features\">teacher's manual</a>."

#, fuzzy
msgid "social_media"
msgstr "Social media"

#, fuzzy
msgid "solution_example"
msgstr "Solution Example"

#, fuzzy
msgid "solution_example_explanation"
msgstr "This is where the solution of your adventure goes. This can be used if you want to share this adventure with other teacher's, so they can know what your suggested solution is."

#, fuzzy
msgid "something_went_wrong_keyword_parsing"
msgstr "There is a mistake in your adventure, are all keywords correctly surrounded with { }?"

#, fuzzy
msgid "space"
msgstr "a space"

#, fuzzy
msgid "star"
msgstr "a star"

#, fuzzy
msgid "start_hedy_tutorial"
msgstr "Start hedy tutorial"

#, fuzzy
msgid "start_learning"
msgstr "Start learning"

#, fuzzy
msgid "start_programming"
msgstr "Start programming"

#, fuzzy
msgid "start_programming_logo_alt"
msgstr "Start programming"

#, fuzzy
msgid "start_quiz"
msgstr "Start quiz"

msgid "start_teacher_tutorial"
msgstr "Alusta õpetajate juhendi läbi käimist"

#, fuzzy
msgid "start_teaching"
msgstr "Start teaching"

#, fuzzy
msgid "step_title"
msgstr "Assignment"

#, fuzzy
msgid "stepper_variable_role"
msgstr "stepper"

msgid "stop"
msgstr ""

#, fuzzy
msgid "stop_code_button"
msgstr "Stop program"

#, fuzzy
msgid "string"
msgstr "text"

#, fuzzy
msgid "student"
msgstr "Student"

#, fuzzy
msgid "student_already_in_class"
msgstr "This student is already in your class."

#, fuzzy
msgid "student_already_invite"
msgstr "This student already has a pending invitation."

#, fuzzy
msgid "student_not_allowed_in_class"
msgstr "Student not allowed in class"

#, fuzzy
msgid "student_not_existing"
msgstr "This username doesn't exist."

#, fuzzy
msgid "student_signup_header"
msgstr "Student"

#, fuzzy
msgid "students"
msgstr "students"

#, fuzzy
msgid "submission_time"
msgstr "Handed in at"

#, fuzzy
msgid "submit_answer"
msgstr "Answer question"

#, fuzzy
msgid "submit_program"
msgstr "Submit"

#, fuzzy
msgid "submit_warning"
msgstr "Are you sure you want to submit this program?"

#, fuzzy
msgid "submitted"
msgstr "Submitted"

#, fuzzy
msgid "submitted_header"
msgstr "This is a submitted program and can't be altered."

#, fuzzy
msgid "subscribe"
msgstr "Subscribe"

#, fuzzy
msgid "subscribe_newsletter"
msgstr "Subscribe to the newsletter"

#, fuzzy
msgid "successful_runs"
msgstr "Successful runs: {successful_runs}"

#, fuzzy
msgid "suggestion_color"
msgstr "Try using another color"

#, fuzzy
msgid "suggestion_note"
msgstr "Use a note between C0 and B9 or a number between 1 and 70"

#, fuzzy
msgid "suggestion_number"
msgstr "Try changing the value to a number"

msgid "suggestion_numbers_or_strings"
msgstr "Try changing the values to be all text or all numbers"

#, fuzzy
msgid "surname"
msgstr "First Name"

#, fuzzy
msgid "survey"
msgstr "Survey"

#, fuzzy
msgid "survey_completed"
msgstr "Survey completed"

#, fuzzy
msgid "survey_skip"
msgstr "Don't show this again"

#, fuzzy
msgid "survey_submit"
msgstr "Submit"

#, fuzzy
msgid "tag_in_adventure"
msgstr "Tag in adventure"

#, fuzzy
msgid "tag_input_placeholder"
msgstr "Enter a new tag"

#, fuzzy
msgid "tags"
msgstr "Tags"

msgid "teacher"
msgstr "Õpetaja"

#, fuzzy
msgid "teacher_account_request"
msgstr "You have a pending teacher account request"

#, fuzzy
msgid "teacher_account_success"
msgstr "You successfully requested a teacher account."

#, fuzzy
msgid "teacher_invalid"
msgstr "Your teacher value is invalid."

#, fuzzy
msgid "teacher_invitation_require_login"
msgstr "To set up your profile as a teacher, we will need you to log in. If you don't have an account, please create one."

#, fuzzy
msgid "teacher_manual"
msgstr "Teacher manual"

#, fuzzy
msgid "teacher_signup_header"
msgstr "Teacher"

msgid "teacher_tutorial_logo_alt"
msgstr "Õpetajate juhendi ikoon"

msgid "teacher_welcome"
msgstr "Tere tulemast Hedy juurde! Sul on nüüd õpetaja konto. See annab sulle võimaluse klasse luua ja õpilasi ühinema kutsuda."

#, fuzzy
msgid "teachers"
msgstr "Teachers"

#, fuzzy
msgid "template_code"
msgstr ""
"This is the explanation of my adventure!\n"
"\n"
"This way I can show a command: <code>{print}</code>\n"
"\n"
"But sometimes I might want to show a piece of code, like this:\n"
"<pre>\n"
"ask What's your name?\n"
"echo so your name is \n"
"</pre>"

#, fuzzy
msgid "this_turns_in_assignment"
msgstr "This turns in your assignment to your teacher."

#, fuzzy
msgid "title"
msgstr "Title"

#, fuzzy
msgid "title_admin"
msgstr "Hedy - Administrator page"

#, fuzzy
msgid "title_class-overview"
msgstr "Hedy - Class overview"

#, fuzzy
msgid "title_customize-adventure"
msgstr "Hedy - Customize adventure"

#, fuzzy
msgid "title_customize-class"
msgstr "Hedy - Customize class"

msgid "title_explore"
msgstr "Hedy - Vaata ringi"

msgid "title_for-teacher"
msgstr "Hedy - Õpetajatele"

#, fuzzy
msgid "title_join-class"
msgstr "Hedy - Join class"

msgid "title_landing-page"
msgstr "Tere tulemast Hedy juurde!"

msgid "title_learn-more"
msgstr "Hedy - Rohkem infot"

msgid "title_login"
msgstr "Hedy - Logi sisse"

msgid "title_my-profile"
msgstr "Hedy - Minu konto"

msgid "title_privacy"
msgstr "Hedy - Privaatsus"

msgid "title_programs"
msgstr "Hedy - Minu programmid"

#, fuzzy
msgid "title_public-adventures"
msgstr "Hedy - Public adventures"

msgid "title_recover"
msgstr "Hedy - Taasta oma konto"

msgid "title_reset"
msgstr "Hedy - Unustasid parooli?"

msgid "title_signup"
msgstr "Hedy - Registreeru"

msgid "title_start"
msgstr "Hedy - Astmeline programmeerimiskeel"

#, fuzzy
msgid "title_view-adventure"
msgstr "Hedy - View adventure"

#, fuzzy
msgid "token_invalid"
msgstr "Your token is invalid."

#, fuzzy
msgid "tooltip_level_locked"
msgstr "Your teacher disabled this level"

msgid "translate_error"
msgstr "Midagi läks valesti koodi tõlkimisel. Proovi koodi käivitada, et näha kas seal on mingi viga sees. Vigast koodi ei saa tõlkida."

#, fuzzy
msgid "translating_hedy"
msgstr "Translating Hedy"

#, fuzzy
msgid "translator"
msgstr "Translator"

#, fuzzy
msgid "tutorial"
msgstr "Tutorial"

msgid "tutorial_code_snippet"
msgstr ""
"{print} Tere maailm!\n"
"{print} Ma õpin Hedy't!"

#, fuzzy
msgid "tutorial_message_not_found"
msgstr "We couldn't find the requested tutorial step..."

msgid "tutorial_title_not_found"
msgstr "Seda lehekülge ei leitud!"

msgid "unauthorized"
msgstr "Sul ei ole õigust seda lehte vaadata"

#, fuzzy
msgid "unfavourite_confirm"
msgstr "Are you sure you want to unfavourite this program?"

#, fuzzy
msgid "unfavourite_success"
msgstr "Your program is unfavourited."

#, fuzzy
msgid "unique_usernames"
msgstr "All usernames need to be unique."

#, fuzzy
msgid "unknown_variable_role"
msgstr "unknown"

#, fuzzy
msgid "unlock_thresholds"
msgstr "Unlock level thresholds"

#, fuzzy
msgid "unsaved_class_changes"
msgstr "There are unsaved changes, are you sure you want to leave this page?"

#, fuzzy
msgid "unsubmit_program"
msgstr "Unsubmit program"

#, fuzzy
msgid "unsubmit_warning"
msgstr "Are you sure you want to unsubmit this program?"

#, fuzzy
msgid "unsubmitted"
msgstr "Unsubmitted"

#, fuzzy
msgid "update_adventure_prompt"
msgstr "Are you sure you want to update this adventure?"

#, fuzzy
msgid "update_public"
msgstr "Update public profile"

#, fuzzy
msgid "updating_indicator"
msgstr "Updating"

#, fuzzy
msgid "use_of_blanks_exception"
msgstr "Use of blanks in programs"

#, fuzzy
msgid "use_of_nested_functions_exception"
msgstr "Use of nested functions"

#, fuzzy
msgid "used_in"
msgstr "Used in:"

#, fuzzy
msgid "user"
msgstr "user"

#, fuzzy
msgid "user_inexistent"
msgstr "This user doesn't exist"

msgid "user_not_private"
msgstr "Sellist kasutajat ei ole olemas või ta profiil ei ole avalik"

#, fuzzy
msgid "username"
msgstr "Username"

#, fuzzy
msgid "username_empty"
msgstr "You didn't enter an username!"

#, fuzzy
msgid "username_invalid"
msgstr "Your username is invalid."

#, fuzzy
msgid "username_special"
msgstr "Username cannot contain `:` or `@`."

#, fuzzy
msgid "username_three"
msgstr "Username must contain at least three characters."

#, fuzzy
msgid "usernames_exist"
msgstr "One or more usernames is already in use."

#, fuzzy
msgid "value"
msgstr "Value"

#, fuzzy
msgid "view_adventures"
msgstr "View adventures"

#, fuzzy
msgid "view_classes"
msgstr "View classes"

#, fuzzy
msgid "view_program"
msgstr "View program"

#, fuzzy
msgid "view_slides"
msgstr "View slides"

#, fuzzy
msgid "waiting_for_submit"
msgstr "Waiting for submit"

#, fuzzy
msgid "walker_variable_role"
msgstr "walker"

#, fuzzy
msgid "welcome"
msgstr "Welcome"

#, fuzzy
msgid "welcome_back"
msgstr "Welcome back"

#, fuzzy
msgid "what_is_your_role"
msgstr "What is your role?"

#, fuzzy
msgid "what_should_my_code_do"
msgstr "What should my code do?"

#, fuzzy
msgid "year_invalid"
msgstr "Please enter a year between 1900 and {current_year}."

#, fuzzy
msgid "yes"
msgstr "Yes"

#, fuzzy
msgid "your_account"
msgstr "Your profile"

#, fuzzy
msgid "your_last_program"
msgstr "Your last saved program"

#, fuzzy
msgid "your_personal_text"
msgstr "Your personal text..."

#, fuzzy
msgid "your_program"
msgstr "Your program"

#~ msgid "create_account_explanation"
#~ msgstr "Having your own account allows you to save your programs."

#~ msgid "only_teacher_create_class"
#~ msgstr "Only teachers are allowed to create classes!"

#~ msgid "keyword_support"
#~ msgstr "Translated keywords"

#~ msgid "non_keyword_support"
#~ msgstr "Translated content"

#~ msgid "try_button"
#~ msgstr "Try"

#~ msgid "select_own_adventures"
#~ msgstr "Select own adventures"

#~ msgid "view"
#~ msgstr "View"

#~ msgid "class"
#~ msgstr "Class"

#~ msgid "save_code_button"
#~ msgstr "Save code"

#~ msgid "share_code_button"
#~ msgstr "Save & share code"

#~ msgid "classes_invalid"
#~ msgstr "The list of selected classes is invalid"

#~ msgid "directly_add_adventure_to_classes"
#~ msgstr "Do you want to add this adventure directly to one of your classes?"

#~ msgid "hand_in_assignment"
#~ msgstr "Hand in assignment"

#~ msgid "select_a_level"
#~ msgstr "Select a level"

#~ msgid "answer_invalid"
#~ msgstr "Your password is invalid."

#~ msgid "available_adventures_level"
#~ msgstr "Available adventures level"

#~ msgid "customize_class_exp_1"
#~ msgstr "Hi! On this page you can customize your class. By selecting levels and adventures you can choose what your student can see. You can also add your own created adventures to levels. All levels and default adventures will be selected by default. <b>Notice:</b> Not every adventure is available for every level! Settings up your customizations goes as follows:"

#~ msgid "customize_class_exp_2"
#~ msgstr "You can always change these settings later on. For example, you can make specific adventures or levels available while teaching a class. This way it's easy for you to determine which level and adventures your students will be working on. If you want to make everything available for your class it is easiest to remove the customization all together."

#~ msgid "customize_class_step_1"
#~ msgstr "Select levels for your class by pressing the \"level buttons\""

#~ msgid "customize_class_step_2"
#~ msgstr "\"Checkboxes\" will appear for the adventures available for the chosen levels"

#~ msgid "customize_class_step_3"
#~ msgstr "Select the adventures you want to make available"

#~ msgid "customize_class_step_4"
#~ msgstr "Click the name of an adventure to (de)select for all levels"

#~ msgid "customize_class_step_5"
#~ msgstr "Add personal adventures"

#~ msgid "customize_class_step_6"
#~ msgstr "Selecting an opening date for each level (you can also leave it empty)"

#~ msgid "customize_class_step_7"
#~ msgstr "Selection other settings"

#~ msgid "customize_class_step_8"
#~ msgstr "Choose \"Save\" -> You're done!"

#~ msgid "example_code_header"
#~ msgstr "Näidiskood"

#~ msgid "feedback_failure"
#~ msgstr "Wrong!"

#~ msgid "feedback_success"
#~ msgstr "Good!"

#~ msgid "go_to_first_question"
#~ msgstr "Go to question 1"

#~ msgid "question"
#~ msgstr "Question"

#~ msgid "question_doesnt_exist"
#~ msgstr "This question does not exist"

#~ msgid "question_invalid"
#~ msgstr "Your token is invalid."

#~ msgid "too_many_attempts"
#~ msgstr "Too many attempts"

#~ msgid "class_logs"
#~ msgstr "Last login"

#~ msgid "class_stats"
#~ msgstr "Class statistics"

#~ msgid "visit_own_public_profile"
#~ msgstr "You don't have a public profile text yet..."

#~ msgid "title_class logs"
#~ msgstr "Hedy - Join class"

#~ msgid "title_class statistics"
#~ msgstr "My statistics"

#~ msgid "disabled_button_locked"
#~ msgstr "Your teacher hasn't unlocked this level yet"

#~ msgid "duplicate_tag"
#~ msgstr "You already have a tag with this name."

#~ msgid "tag_deleted"
#~ msgstr "This tag was successfully deleted."

#~ msgid "no_tags"
#~ msgstr "No tags yet."

#~ msgid "apply_filters"
#~ msgstr "Apply filters"

#~ msgid "write_first_program"
#~ msgstr "Write your first program!"

#~ msgid "adventure_exp_1"
#~ msgstr "Type your adventure of choice on the right-hand side. After creating your adventure you can include it in one of your classes under \"customizations\". If you want to include a command in your adventure please use code anchors like this:"

#~ msgid "adventure_exp_2"
#~ msgstr "If you want to show actual code snippets, for example to give student a template or example of the code. Please use pre anchors like this:"

#~ msgid "hello_world"
#~ msgstr "Hello world!"

#~ msgid "share_confirm"
#~ msgstr "Are you sure you want to make the program public?"

#~ msgid "share_success_detail"
#~ msgstr "Program shared successfully."

#~ msgid "try_it"
#~ msgstr "Try it"

#~ msgid "unshare_confirm"
#~ msgstr "Are you sure you want to make the program private?"

#~ msgid "unshare_success_detail"
#~ msgstr "Program unshared successfully."

#~ msgid "hide_parsons"
#~ msgstr "Hide parsons"

#~ msgid "hide_quiz"
#~ msgstr "Hide quiz"

#~ msgid "back_to_class"
#~ msgstr "Go back to class"

#~ msgid "Locked Language Feature"
#~ msgstr "You are using {concept}! That is awesome, but {concept} is not unlocked yet! It will be unlocked in a later level."

#~ msgid "nested blocks"
#~ msgstr "a block in a block"

#~ msgid "save"
#~ msgstr "Save"

#~ msgid "update_profile"
#~ msgstr "Update profile"

#~ msgid "variables"
#~ msgstr "Variables"

#~ msgid "add_students_options"
#~ msgstr "Create student accounts"

#~ msgid "class_live"
#~ msgstr "Live statistics"

#~ msgid "class_overview"
#~ msgstr "Class overview"

#~ msgid "last_login"
#~ msgstr "Last login"

#~ msgid "page"
#~ msgstr "page"

#~ msgid "student_list"
#~ msgstr "Student list"

#~ msgid "title_class grid_overview"
#~ msgstr "Hedy - Grid overview"

#~ msgid "title_class live_statistics"
#~ msgstr "Hedy - Live Statistics"

#~ msgid "amount_created"
#~ msgstr "programs created"

#~ msgid "amount_saved"
#~ msgstr "programs saved"

<<<<<<< HEAD
#~ msgid "regress_button"
#~ msgstr "Mine tagasi tasemele {level}"

#~ msgid "copy"
#~ msgstr ""

#~ msgid "previous_adventure"
#~ msgstr ""

#~ msgid "cheatsheet"
#~ msgstr ""

#~ msgid "hide"
#~ msgstr ""

#~ msgid "show"
#~ msgstr ""

#~ msgid "submit"
#~ msgstr ""
=======
#~ msgid "common_errors"
#~ msgstr "Common errors"

#~ msgid "grid_overview"
#~ msgstr "Overview of programs per adventure"

#~ msgid "last_error"
#~ msgstr "Last error"

#~ msgid "last_program"
#~ msgstr "Last program"

#~ msgid "live_dashboard"
#~ msgstr "Live Dashboard"

#~ msgid "runs_over_time"
#~ msgstr "Runs over time"

#~ msgid "student_details"
#~ msgstr "Student details"

#~ msgid "explore_explanation"
#~ msgstr "On this page you can look through programs created by other Hedy users. You can filter on both a Hedy level and adventure. Click on \"View program\" to open a program and run it. Programs with a red header contain a mistake. You can still open the program, but running it will result in an error. You can of course try to fix it! If the creator has a public profile you can click their username to visit their profile. There you will find all their shared programs and much more!"

#~ msgid "achievement_earned"
#~ msgstr "You've earned an achievement!"

#~ msgid "achievements"
#~ msgstr "saavutused"

#~ msgid "achievements_check_icon_alt"
#~ msgstr "You've earned an achievement!"

#~ msgid "achievements_logo_alt"
#~ msgstr "Saavutuste logo"

#~ msgid "amount_submitted"
#~ msgstr "programs submitted"

#~ msgid "country_title"
#~ msgstr "Please select a valid country."

#~ msgid "create_public_profile"
#~ msgstr "Create public profile"

#~ msgid "general"
#~ msgstr "Üldine"

#~ msgid "hedy_achievements"
#~ msgstr "Hedy saavutused"

#~ msgid "hidden"
#~ msgstr "Peidetud"

#~ msgid "highscore_explanation"
#~ msgstr "On this page you can look through programs created by other Hedy users. You can filter on both a Hedy level and adventure. Click on \"View program\" to open a program and run it. Programs with a red header contain a mistake. You can still open the program, but running it will result in an error. You can of course try to fix it! If the creator has a public profile you can click their username to visit their profile. There you will find all their shared programs and much more!"

#~ msgid "highscore_no_public_profile"
#~ msgstr "You don't have a public profile and are therefore not listed on the highscores. Do you wish to create one?"

#~ msgid "highscores"
#~ msgstr "Score"

#~ msgid "last_achievement"
#~ msgstr "Last earned achievement"

#~ msgid "my_achievements"
#~ msgstr "My achievements"

#~ msgid "no_certificate"
#~ msgstr "This user hasn't earned the Hedy Certificate of Completion"

#~ msgid "no_such_highscore"
#~ msgstr "Sellist taset ei ole!"

#~ msgid "number_achievements"
#~ msgstr "Number of achievements"

#~ msgid "percentage_achieved"
#~ msgstr "Achieved by {percentage}% of the users"

#~ msgid "programs_created"
#~ msgstr "Programs created"

#~ msgid "programs_saved"
#~ msgstr "Programs saved"

#~ msgid "programs_submitted"
#~ msgstr "Programs submitted"

#~ msgid "title_achievements"
#~ msgstr "Hedy - Minu saavutused"

#~ msgid "whole_world"
#~ msgstr "The world"

#~ msgid "your_class"
#~ msgstr "My classes"
>>>>>>> 3f9dd646
<|MERGE_RESOLUTION|>--- conflicted
+++ resolved
@@ -490,17 +490,10 @@
 msgid "commands"
 msgstr "Commands"
 
-#, fuzzy
-<<<<<<< HEAD
-msgid "common_errors"
-msgstr "Common errors"
-
 msgid "complete"
 msgstr ""
 
 #, fuzzy
-=======
->>>>>>> 3f9dd646
 msgid "congrats_message"
 msgstr "Congratulations, {username}, you have completed Hedy!"
 
@@ -2730,28 +2723,6 @@
 #~ msgid "amount_saved"
 #~ msgstr "programs saved"
 
-<<<<<<< HEAD
-#~ msgid "regress_button"
-#~ msgstr "Mine tagasi tasemele {level}"
-
-#~ msgid "copy"
-#~ msgstr ""
-
-#~ msgid "previous_adventure"
-#~ msgstr ""
-
-#~ msgid "cheatsheet"
-#~ msgstr ""
-
-#~ msgid "hide"
-#~ msgstr ""
-
-#~ msgid "show"
-#~ msgstr ""
-
-#~ msgid "submit"
-#~ msgstr ""
-=======
 #~ msgid "common_errors"
 #~ msgstr "Common errors"
 
@@ -2850,4 +2821,3 @@
 
 #~ msgid "your_class"
 #~ msgstr "My classes"
->>>>>>> 3f9dd646
