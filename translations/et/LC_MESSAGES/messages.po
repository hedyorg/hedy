# Estonian translations for PROJECT.
# Copyright (C) 2023 ORGANIZATION
# This file is distributed under the same license as the PROJECT project.
# FIRST AUTHOR <EMAIL@ADDRESS>, 2023.
#
msgid ""
msgstr ""
"Project-Id-Version: PROJECT VERSION\n"
"Report-Msgid-Bugs-To: EMAIL@ADDRESS\n"
"POT-Creation-Date: 2000-01-01 00:00+0000\n"
"PO-Revision-Date: 2024-07-08 10:20+0000\n"
"Last-Translator: Prefill add-on <noreply-addon-prefill@weblate.org>\n"
"Language-Team: et <LL@li.org>\n"
"Language: et\n"
"MIME-Version: 1.0\n"
"Content-Type: text/plain; charset=utf-8\n"
"Content-Transfer-Encoding: 8bit\n"
"Plural-Forms: nplurals=2; plural=n != 1;\n"
"X-Generator: Weblate 5.7-dev\n"
"Generated-By: Babel 2.14.0\n"

#, fuzzy
msgid "Access Before Assign"
msgstr "You tried to use the variable {name} on line {access_line_number}, but you set it on line {definition_line_number}. Set a variable before using it."

#, fuzzy
msgid "Cyclic Var Definition"
msgstr "The name `{variable}` needs to be set before you can use it on the right-hand side of the is command."

#, fuzzy
msgid "Else Without If Error"
msgstr "On line {line_number} you used an `{else}` but there is no `{if}` on the line before it."

#, fuzzy
msgid "Function Undefined"
msgstr "You tried to use the function {name}, but you didn't define it."

#, fuzzy
msgid "Has Blanks"
msgstr "Su kood ei ole veel valmis. Seal on veel tühjad kohad, kuhu sa pead koodi asemele panema."

#, fuzzy
msgid "Incomplete"
msgstr "Ups! Sa jätsid natukene koodi kirjutamata! {line_number} real pead sa pärast `{incomplete_command}` midagi kirjutama."

#, fuzzy
msgid "Incomplete Repeat"
msgstr "It looks like you forgot to use `{command}` with the repeat command you used on line {line_number}."

#, fuzzy
msgid "Invalid"
msgstr "`{invalid_command}` ei ole Hedy {level} taseme käsk. Kas sa tahtsid kasutada `{guessed_command}` käsku?"

#, fuzzy
msgid "Invalid Argument"
msgstr "You cannot use the command `{command}` with `{invalid_argument}`. Try changing `{invalid_argument}` to {allowed_types}."

#, fuzzy
msgid "Invalid Argument Type"
msgstr "You cannot use `{command}` with `{invalid_argument}` because it is {invalid_type}. Try changing `{invalid_argument}` to {allowed_types}."

#, fuzzy
msgid "Invalid At Command"
msgstr "The `{command}` command may not be used from level 16 onward. You can use square brackets to use an element from a list, for example `friends[i]`, `lucky_numbers[{random}]`."

#, fuzzy
msgid "Invalid Space"
msgstr "Ups! Sa alustasid rida tühikuga real {line_ number}. Tühikud ajavad arvuteid segadusse, kas sa saaksid selle eemaldada?"

#, fuzzy
msgid "Invalid Type Combination"
msgstr "You cannot use `{invalid_argument}` and `{invalid_argument_2}` with `{command}` because one is {invalid_type} and the other is {invalid_type_2}. Try changing `{invalid_argument}` to {invalid_type_2} or `{invalid_argument_2}` to {invalid_type}."

#, fuzzy
msgid "Lonely Echo"
msgstr "You used an echo before an ask, or an echo without an ask. First ask for input, then echo."

#, fuzzy
msgid "Lonely Text"
msgstr "It looks like you forgot to use a command with the text you put in line {line_number}"

#, fuzzy
msgid "Missing Additional Command"
msgstr "It looks like you forgot to complete writing `{command}` on line {line_number}."

#, fuzzy
msgid "Missing Colon Error"
msgstr "Starting at level 17, `{command}` needs a `:`. It looks like you forgot to use one at the end of line {line_number}."

#, fuzzy
msgid "Missing Command"
msgstr "It looks like you forgot to use a command on line {line_number}."

#, fuzzy
msgid "Missing Inner Command"
msgstr "It looks like you forgot to use a command with the `{command}` statement you used on line {line_number}."

#, fuzzy
msgid "Missing Square Brackets"
msgstr "It looks like you forgot to use square brackets `[]` around the list you were creating on line {line_number}."

#, fuzzy
msgid "Missing Variable"
msgstr "It looks like your `{command}` is missing a variable at the start of the line."

#, fuzzy
msgid "Misspelled At Command"
msgstr "It looks like you might have misspelled the `{command}` command, instead you wrote `{invalid_argument}` in line {line_number}."

#, fuzzy
msgid "No Indentation"
msgstr "You used too few spaces in line {line_number}. You used {leading_spaces} spaces, which is not enough. Start every new block with {indent_size} spaces more than the line before."

#, fuzzy
msgid "Non Decimal Variable"
msgstr "At line {line_number}, you might have tried using a number which Hedy does not like very much! Try changing it to a decimal number like 2."

#, fuzzy
msgid "Parse"
msgstr "The code you entered is not valid Hedy code. There is a mistake on line {location[0]}, at position {location[1]}. You typed `{character_found}`, but that is not allowed."

#, fuzzy
msgid "Pressit Missing Else"
msgstr "You forgot to add what happens when you press a different key, add an `{else}` to your code"

#, fuzzy
msgid "Runtime Index Error"
msgstr "You tried to access the list {name} but it is either empty or the index is not there."

#, fuzzy
msgid "Runtime Value Error"
msgstr "While running your program the command `{command}` received the value `{value}` which is not allowed. {tip}."

#, fuzzy
msgid "Runtime Values Error"
msgstr "While running your program the command `{command}` received the values `{value}` and `{value}` which are not allowed. {tip}."

#, fuzzy
msgid "Save Microbit code "
msgstr "Save Microbit code"

#, fuzzy
msgid "Too Big"
msgstr "Wow! Your program has an impressive {lines_of_code} lines of code! But we can only process {max_lines} lines in this level. Make your program smaller and try again."

#, fuzzy
msgid "Too Few Indents"
msgstr "You used too few leading spaces in line {line_number}. You used {leading_spaces} spaces, which is too few."

#, fuzzy
msgid "Too Many Indents"
msgstr "You used too many leading spaces in line {line_number}. You used {leading_spaces} spaces, which is too many."

#, fuzzy
msgid "Unexpected Indentation"
msgstr "You used too many spaces in line {line_number}. You used {leading_spaces} spaces, which is too much. Start every new block with {indent_size} spaces more than the line before."

#, fuzzy
msgid "Unquoted Assignment"
msgstr "From this level, you need to place texts to the right of the `is` between quotes. You forgot that for the text {text}."

#, fuzzy
msgid "Unquoted Equality Check"
msgstr "If you want to check if a variable is equal to multiple words, the words should be surrounded by quotation marks!"

#, fuzzy
msgid "Unquoted Text"
msgstr "Be careful. If you ask or print something, the text should start and finish with a quotation mark. You forgot one somewhere."

#, fuzzy
msgid "Unsupported Float"
msgstr "Non-integer numbers are not supported yet but they will be in a few levels. For now change `{value}` to an integer."

#, fuzzy
msgid "Unsupported String Value"
msgstr "Text values cannot contain `{invalid_value}`."

#, fuzzy
msgid "Unused Variable"
msgstr "You defined the variable {variable_name} on line {line_number}, but you did not use it."

#, fuzzy
msgid "Var Undefined"
msgstr "You tried to use the variable `{name}`, but you didn't set it. It is also possible that you were trying to use the word `{name}` but forgot quotation marks."

#, fuzzy
msgid "Wrong Level"
msgstr "See oli õige Hedy kood, aga mitte õigel tasemel. Sa kirjutasid `{offending_keyword}` tasemele {working_level}. Vihje: {tip}"

#, fuzzy
msgid "Wrong Number of Arguments"
msgstr "Your function used the wrong number of arguments. You provided {used_number} but the function {name} needs {defined_number}"

#, fuzzy
msgid "account_overview"
msgstr "Account overview"

#, fuzzy
msgid "accounts_created"
msgstr "Accounts where successfully created."

#, fuzzy
msgid "accounts_intro"
msgstr "On this page you can create accounts for multiple students at the same time. It's also possible to directly add them to one of your classes. By pressing the green + on the bottom right of the page you can add extra rows. You can delete a row by pressing the corresponding red cross. Make sure no rows are empty when you press \"Create accounts\". Please keep in mind that every username needs to be unique and the password needs to be <b>at least</b> 6 characters."

#, fuzzy
msgid "achievement_earned"
msgstr "You've earned an achievement!"

msgid "achievements"
msgstr "saavutused"

#, fuzzy
msgid "achievements_check_icon_alt"
msgstr "You've earned an achievement!"

msgid "achievements_logo_alt"
msgstr "Saavutuste logo"

#, fuzzy
msgid "actions"
msgstr "Actions"

#, fuzzy
msgid "add"
msgstr "Add"

#, fuzzy
msgid "add_students"
msgstr "students"

#, fuzzy
msgid "add_your_language"
msgstr "Add your language!"

#, fuzzy
msgid "admin"
msgstr "Admin"

msgid "advance_button"
msgstr "Mine tasemele {level}"

#, fuzzy
msgid "adventure"
msgstr "Adventure"

#, fuzzy
msgid "adventure_cloned"
msgstr "Adventure is cloned"

#, fuzzy
msgid "adventure_code_button"
msgstr "Adventure Code"

#, fuzzy
msgid "adventure_codeblock_button"
msgstr "Use this button when you want to create a block of code that students can run in your adventure. Tip: put the selection at the end of the last line of the code block and <kbd>Enter</kbd> 3 times to type after a code block."

#, fuzzy
msgid "adventure_duplicate"
msgstr "You already have an adventure with this name."

#, fuzzy
msgid "adventure_empty"
msgstr "You didn't enter an adventure name!"

#, fuzzy
msgid "adventure_exp_3"
msgstr "You can use the \"preview\" button to view a styled version of your adventure. To view the adventure on a dedicated page, select \"view\" from the teachers page."

#, fuzzy
msgid "adventure_exp_classes"
msgstr "Your adventure is used within the following classes"

#, fuzzy
msgid "adventure_flagged"
msgstr "The adventure was flagged successfully."

#, fuzzy
msgid "adventure_id_invalid"
msgstr "This adventure id is invalid."

#, fuzzy
msgid "adventure_length"
msgstr "Your adventure has to be at least 20 characters."

#, fuzzy
msgid "adventure_name_invalid"
msgstr "This adventure name is invalid."

#, fuzzy
msgid "adventure_prompt"
msgstr "Please enter the name of the adventure"

#, fuzzy
msgid "adventure_terms"
msgstr "I agree that my adventure might be made publicly available on Hedy."

#, fuzzy
msgid "adventure_updated"
msgstr "The adventure has been updated!"

#, fuzzy
msgid "adventures"
msgstr "Adventures"

#, fuzzy
msgid "adventures_completed"
msgstr "Adventures completed: {number_of_adventures}"

#, fuzzy
msgid "adventures_info"
msgstr "Each Hedy level has built-in exercises for students, which we call adventures. You can create your own adventures and add them to your classes. With your own adventures you can create adventures that are relevant and interesting for your students. You can find more information about creating your own adventures <a href=\"https://hedy.org/for-teachers/manual/features\">here</a>."

#, fuzzy
msgid "adventures_restored"
msgstr "The default adventures have been restored!"

#, fuzzy
msgid "adventures_tried"
msgstr "Adventures tried"

#, fuzzy
msgid "ago"
msgstr "{timestamp} ago"

#, fuzzy
msgid "agree_invalid"
msgstr "You have to agree with the privacy terms."

#, fuzzy
msgid "agree_with"
msgstr "I agree to the"

msgid "ajax_error"
msgstr "Midagi läks valesti, palun proovi uuesti."

#, fuzzy
msgid "all"
msgstr "All"

#, fuzzy
msgid "all_class_highscores"
msgstr "All students visible in class highscores"

#, fuzzy
msgid "already_account"
msgstr "Already have an account?"

#, fuzzy
msgid "already_program_running"
msgstr "There is already a program running, finish that one first."

#, fuzzy
msgid "already_teacher"
msgstr "You already have a teacher account."

#, fuzzy
msgid "already_teacher_request"
msgstr "You already have a pending teacher request."

#, fuzzy
msgid "amount_submitted"
msgstr "programs submitted"

#, fuzzy
msgid "are_you_sure"
msgstr "Are you sure? You cannot revert this action."

#, fuzzy
msgid "ask_needs_var"
msgstr "Starting in level 2, ask needs to be used with a variable. Example: name is ask What are you called?"

#, fuzzy
msgid "become_a_sponsor"
msgstr "Become a sponsor"

#, fuzzy
msgid "birth_year"
msgstr "Birth year"

#, fuzzy
msgid "bug"
msgstr "Bug"

#, fuzzy
msgid "by"
msgstr "by"

#, fuzzy
msgid "cancel"
msgstr "Cancel"

#, fuzzy
msgid "cant_parse_exception"
msgstr "Couldn't parse the program"

#, fuzzy
msgid "certificate"
msgstr "Certificate of Completion"

#, fuzzy
msgid "certified_teacher"
msgstr "Certified teacher"

#, fuzzy
msgid "change_password"
msgstr "Change password"

#, fuzzy
msgid "cheatsheet_title"
msgstr "Cheatsheet"

#, fuzzy
msgid "class_already_joined"
msgstr "You are already a student of class"

#, fuzzy
msgid "class_customize_success"
msgstr "Class successfully customized."

#, fuzzy
msgid "class_graph_explanation"
msgstr "In this graph you can see represented the numbers of adventures your students have attempted (meaning they have done meaninful work in that adventure), with respect to the number of errors and successful runs."

#, fuzzy
msgid "class_name_duplicate"
msgstr "You already have a class with this name."

#, fuzzy
msgid "class_name_empty"
msgstr "You didn't enter a class name!"

#, fuzzy
msgid "class_name_invalid"
msgstr "This class name is invalid."

#, fuzzy
msgid "class_name_prompt"
msgstr "Please enter the name of the class"

#, fuzzy
msgid "class_performance_graph"
msgstr "Class performance graph"

#, fuzzy
msgid "class_survey_description"
msgstr "We would like to get a better overview of our Hedy users. By providing these answers, you would help improve Hedy. Thank you!"

#, fuzzy
msgid "class_survey_later"
msgstr "Remind me tomorrow"

#, fuzzy
msgid "class_survey_question1"
msgstr "What is the age range in your class?"

#, fuzzy
msgid "class_survey_question2"
msgstr "What is the spoken language in your class?"

#, fuzzy
msgid "class_survey_question3"
msgstr "What is the gender balance in your class?"

#, fuzzy
msgid "class_survey_question4"
msgstr "What distinguishes your students from others?"

#, fuzzy
msgid "classes"
msgstr "Classes"

#, fuzzy
msgid "classes_info"
msgstr "Create a class to follow the progress of each student in dashboard, and to customize the adventures your students see, and even adding your own! You can create as many classes as you like, and each class can have multiple teachers each one with different roles. You can also add as many students as you want, but mind that each student can only be in one class at a time. You can find more information about classes in the <a href=\"https://hedy.org/for-teachers/manual/preparations#for-teachers\">teacher manual</a>."

#, fuzzy
msgid "clone"
msgstr "Clone"

#, fuzzy
msgid "cloned_times"
msgstr "Clones"

#, fuzzy
msgid "close"
msgstr "Sluiten"

#, fuzzy
msgid "comma"
msgstr "a comma"

#, fuzzy
msgid "command_not_available_yet_exception"
msgstr "Command not available yet"

#, fuzzy
msgid "command_unavailable_exception"
msgstr "Command not correct anymore"

#, fuzzy
msgid "commands"
msgstr "Commands"

#, fuzzy
msgid "common_errors"
msgstr "Common errors"

#, fuzzy
msgid "congrats_message"
msgstr "Congratulations, {username}, you have completed Hedy!"

#, fuzzy
msgid "connect_guest_teacher"
msgstr "I would like to be connected with a guest teacher who can give a few lessons"

#, fuzzy
msgid "constant_variable_role"
msgstr "constant"

#, fuzzy
msgid "content_invalid"
msgstr "This adventure is invalid."

#, fuzzy
msgid "contributor"
msgstr "Contributor"

#, fuzzy
msgid "copy_clipboard"
msgstr "Successfully copied to clipboard"

#, fuzzy
msgid "copy_code"
msgstr "Copy code"

#, fuzzy
msgid "copy_join_link"
msgstr "Please copy and paste this link into a new tab:"

#, fuzzy
msgid "copy_link_success"
msgstr "Copy link to share"

#, fuzzy
msgid "copy_link_to_share"
msgstr "Copy link to share"

#, fuzzy
msgid "copy_mail_link"
msgstr "Please copy and paste this link into a new tab:"

#, fuzzy
msgid "correct_answer"
msgstr "The correct answer is"

#, fuzzy
msgid "country"
msgstr "Country"

#, fuzzy
msgid "country_invalid"
msgstr "Please select a valid country."

#, fuzzy
msgid "country_title"
msgstr "Please select a valid country."

#, fuzzy
msgid "create_account"
msgstr "Create account"

#, fuzzy
msgid "create_accounts"
msgstr "Create multiple accounts"

#, fuzzy
msgid "create_accounts_prompt"
msgstr "Are you sure you want to create these accounts?"

#, fuzzy
msgid "create_adventure"
msgstr "Create adventure"

#, fuzzy
msgid "create_class"
msgstr "Create a new class"

#, fuzzy
msgid "create_multiple_accounts"
msgstr "Create multiple accounts"

#, fuzzy
msgid "create_public_profile"
msgstr "Create public profile"

#, fuzzy
msgid "create_question"
msgstr "Do you want to create one?"

#, fuzzy
msgid "create_student_account"
msgstr "Create an account"

#, fuzzy
msgid "create_student_account_explanation"
msgstr "You can save your own programs with an account."

#, fuzzy
msgid "create_teacher_account"
msgstr "Create a teacher account"

#, fuzzy
msgid "create_teacher_account_explanation"
msgstr "With a teacher account, you can save your programs and see the results of your students."

#, fuzzy
msgid "creator"
msgstr "Creator"

#, fuzzy
msgid "current_password"
msgstr "Current password"

#, fuzzy
msgid "customization_deleted"
msgstr "Customizations successfully deleted."

#, fuzzy
msgid "customize"
msgstr "Customize"

#, fuzzy
msgid "customize_adventure"
msgstr "Customize adventure"

#, fuzzy
msgid "customize_class"
msgstr "Customize class"

#, fuzzy
msgid "dash"
msgstr "a dash"

msgid "default_401"
msgstr "Sul ei ole luba seda lehekülge näha..."

#, fuzzy
msgid "default_403"
msgstr "Looks like this action is forbidden..."

msgid "default_404"
msgstr "Seda lehekülge ei leitud..."

msgid "default_500"
msgstr "Midagi läks valesti..."

#, fuzzy
msgid "delete"
msgstr "Delete"

#, fuzzy
msgid "delete_adventure_prompt"
msgstr "Are you sure you want to remove this adventure?"

#, fuzzy
msgid "delete_class_prompt"
msgstr "Are you sure you want to delete the class?"

#, fuzzy
msgid "delete_confirm"
msgstr "Are you sure you want to delete the program?"

#, fuzzy
msgid "delete_invite"
msgstr "Delete invitation"

#, fuzzy
msgid "delete_invite_prompt"
msgstr "Are you sure you want to remove this class invitation?"

#, fuzzy
msgid "delete_public"
msgstr "Delete public profile"

#, fuzzy
msgid "delete_success"
msgstr "Program deleted successfully."

#, fuzzy
msgid "delete_tag_prompt"
msgstr "Are you sure you want to delete this tag?"

#, fuzzy
msgid "destroy_profile"
msgstr "Delete profile"

msgid "developers_mode"
msgstr "Programmeerimis režiim"

#, fuzzy
msgid "directly_available"
msgstr "Directly open"

#, fuzzy
msgid "disable"
msgstr "Disable"

#, fuzzy
msgid "disable_explore_page"
msgstr "Disable explore page"

#, fuzzy
msgid "disable_parsons"
msgstr "Disable all puzzles"

#, fuzzy
msgid "disable_quizes"
msgstr "Disable all quizes"

#, fuzzy
msgid "disabled"
msgstr "Disabled"

#, fuzzy
msgid "disabled_button_quiz"
msgstr "Your quiz score is below the threshold, try again!"

#, fuzzy
msgid "discord_server"
msgstr "Discord server"

#, fuzzy
msgid "distinguished_user"
msgstr "Distinguished user"

#, fuzzy
msgid "double quotes"
msgstr "double quotes"

#, fuzzy
msgid "download"
msgstr "Download"

#, fuzzy
msgid "download_login_credentials"
msgstr "Do you want to download the login credentials after the accounts creation?"

#, fuzzy
msgid "duplicate"
msgstr "Duplicate"

#, fuzzy
msgid "echo_and_ask_mismatch_exception"
msgstr "Echo and ask mismatch"

#, fuzzy
msgid "echo_out"
msgstr "Starting in level 2 echo is no longer needed. You can repeat an answer with ask and print now. Example: name is ask What are you called? printhello name"

#, fuzzy
msgid "edit_adventure"
msgstr "Edit adventure"

#, fuzzy
msgid "edit_code_button"
msgstr "Edit code"

#, fuzzy
msgid "email"
msgstr "Email"

#, fuzzy
msgid "email_invalid"
msgstr "Please enter a valid email."

#, fuzzy
msgid "end_quiz"
msgstr "Quiz end"

#, fuzzy
msgid "english"
msgstr "English"

#, fuzzy
msgid "enter"
msgstr "Enter"

#, fuzzy
msgid "enter_password"
msgstr "Enter a new password for"

#, fuzzy
msgid "enter_text"
msgstr "Enter your answer here..."

#, fuzzy
msgid "error_logo_alt"
msgstr "Error logo"

#, fuzzy
msgid "errors"
msgstr "Errors"

#, fuzzy
msgid "exclamation mark"
msgstr "an exclamation mark"

#, fuzzy
msgid "exercise"
msgstr "Exercise"

#, fuzzy
msgid "exercise_doesnt_exist"
msgstr "This exercise doesn't exist"

#, fuzzy
msgid "exists_email"
msgstr "That email is already in use."

#, fuzzy
msgid "exists_username"
msgstr "That username is already in use."

#, fuzzy
msgid "exit_preview_mode"
msgstr "Exit preview mode"

#, fuzzy
msgid "experience_invalid"
msgstr "Please select a valid experience, choose (Yes, No)."

#, fuzzy
msgid "expiration_date"
msgstr "Expiration date"

msgid "explore_programs"
msgstr "Uudista programme"

msgid "explore_programs_logo_alt"
msgstr "Avasta programme ikoon"

#, fuzzy
msgid "favorite_program"
msgstr "Favorite program"

#, fuzzy
msgid "favourite_confirm"
msgstr "Are you sure you want to set this program as your favourite?"

#, fuzzy
msgid "favourite_program"
msgstr "Favourite program"

msgid "favourite_program_invalid"
msgstr "Sinu valitud lemmikprogramm ei vasta nõuetele."

#, fuzzy
msgid "favourite_success"
msgstr "Your program is set as favourite."

#, fuzzy
msgid "feature"
msgstr "Feature"

#, fuzzy
msgid "feedback"
msgstr "Feedback"

#, fuzzy
msgid "feedback_message_error"
msgstr "Something went wrong, please try again later."

#, fuzzy
msgid "feedback_message_success"
msgstr "Thank you, we recieved your feedback and will contact you if needed."

#, fuzzy
msgid "feedback_modal_message"
msgstr "Please send us a message with a category. We appreciate your help to improve Hedy!"

#, fuzzy
msgid "female"
msgstr "Female"

#, fuzzy
msgid "flag_adventure_prompt"
msgstr "Do you want to flag this adventure so that we check its appropriateness?"

#, fuzzy
msgid "float"
msgstr "a number"

msgid "for_teachers"
msgstr "Õpetajatele"

#, fuzzy
msgid "forgot_password"
msgstr "Forgot your password?"

#, fuzzy
msgid "from_another_teacher"
msgstr "From another teacher"

#, fuzzy
msgid "from_magazine_website"
msgstr "From a magazine or website"

#, fuzzy
msgid "from_video"
msgstr "From a video"

#, fuzzy
msgid "fun_statistics_msg"
msgstr "Here are some fun statistics!"

#, fuzzy
msgid "gender"
msgstr "Gender"

#, fuzzy
msgid "gender_invalid"
msgstr "Please select a valid gender, choose (Female, Male, Other)."

msgid "general"
msgstr "Üldine"

msgid "general_settings"
msgstr "Üldised seaded"

#, fuzzy
msgid "generate_passwords"
msgstr "Generate passwords"

#, fuzzy
msgid "get_certificate"
msgstr "Get your certificate!"

#, fuzzy
msgid "give_link_to_teacher"
msgstr "Give the following link to your teacher:"

#, fuzzy
msgid "go_back"
msgstr "Go back"

#, fuzzy
msgid "go_back_to_main"
msgstr "Go back to main page"

#, fuzzy
msgid "go_to_question"
msgstr "Go to question"

#, fuzzy
msgid "go_to_quiz_result"
msgstr "Go to quiz result"

#, fuzzy
msgid "goto_profile"
msgstr "Go to my profile"

#, fuzzy
msgid "graph_title"
msgstr "Errors per adventure completed on level {level}"

#, fuzzy
msgid "grid_overview"
msgstr "Overview of programs per adventure"

#, fuzzy
msgid "hand_in"
msgstr "Hand in"

#, fuzzy
msgid "hand_in_exercise"
msgstr "Hand in exercise"

#, fuzzy
msgid "heard_about_hedy"
msgstr "How have you heard about Hedy?"

#, fuzzy
msgid "heard_about_invalid"
msgstr "Please select a valid way you heard about us."

msgid "hedy_achievements"
msgstr "Hedy saavutused"

#, fuzzy
msgid "hedy_choice_title"
msgstr "Hedy's Choice"

#, fuzzy
msgid "hedy_introduction_slides"
msgstr "Hedy Introduction Slides"

#, fuzzy
msgid "hedy_logo_alt"
msgstr "Hedy logo"

#, fuzzy
msgid "hedy_on_github"
msgstr "Hedy on Github"

#, fuzzy
msgid "hedy_tutorial_logo_alt"
msgstr "Start hedy tutorial"

msgid "hello_logo"
msgstr "Tere!"

msgid "hidden"
msgstr "Peidetud"

#, fuzzy
msgid "hide_cheatsheet"
msgstr "Hide cheatsheet"

#, fuzzy
msgid "hide_keyword_switcher"
msgstr "Hide keyword switcher"

#, fuzzy
msgid "highest_level_reached"
msgstr "Highest level reached"

#, fuzzy
msgid "highest_quiz_score"
msgstr "Highest quiz score"

#, fuzzy
msgid "highscore_explanation"
msgstr "On this page you can look through programs created by other Hedy users. You can filter on both a Hedy level and adventure. Click on \"View program\" to open a program and run it. Programs with a red header contain a mistake. You can still open the program, but running it will result in an error. You can of course try to fix it! If the creator has a public profile you can click their username to visit their profile. There you will find all their shared programs and much more!"

#, fuzzy
msgid "highscore_no_public_profile"
msgstr "You don't have a public profile and are therefore not listed on the highscores. Do you wish to create one?"

#, fuzzy
msgid "highscores"
msgstr "Score"

#, fuzzy
msgid "hint"
msgstr "Hint?"

#, fuzzy
msgid "ill_work_some_more"
msgstr "I'll work on it a little longer"

#, fuzzy
msgid "image_invalid"
msgstr "Sinu valitud profiilifoto ei vasta nõuetele."

#, fuzzy
msgid "incomplete_command_exception"
msgstr "Incomplete Command"

#, fuzzy
msgid "incorrect_handling_of_quotes_exception"
msgstr "Incorrect handling of quotes"

#, fuzzy
msgid "incorrect_use_of_types_exception"
msgstr "Incorrect use of types"

#, fuzzy
msgid "incorrect_use_of_variable_exception"
msgstr "Incorrect use of variable"

#, fuzzy
msgid "indentation_exception"
msgstr "Incorrect Indentation"

#, fuzzy
msgid "input"
msgstr "input from `{ask}`"

#, fuzzy
msgid "input_variable_role"
msgstr "input"

#, fuzzy
msgid "integer"
msgstr "a number"

#, fuzzy
msgid "invalid_class_link"
msgstr "Invalid link for joining the class."

#, fuzzy
msgid "invalid_command_exception"
msgstr "Invalid command"

#, fuzzy
msgid "invalid_keyword_language_comment"
msgstr "# The provided keyword language is invalid, keyword language is set to English"

#, fuzzy
msgid "invalid_language_comment"
msgstr "# The provided language is invalid, language set to English"

#, fuzzy
msgid "invalid_level_comment"
msgstr "# The provided level is invalid, level is set to level 1"

#, fuzzy
msgid "invalid_program_comment"
msgstr "# The provided program is invalid, please try again"

#, fuzzy
msgid "invalid_teacher_invitation_code"
msgstr "The teacher invitation code is invalid. To become a teacher, reach out to hello@hedy.org."

#, fuzzy
msgid "invalid_tutorial_step"
msgstr "Invalid tutorial step"

#, fuzzy
msgid "invalid_username_password"
msgstr "Invalid username/password."

#, fuzzy
msgid "invite_by_username"
msgstr "All usernames need to be unique."

#, fuzzy
msgid "invite_date"
msgstr "Invite date"

#, fuzzy
msgid "invite_message"
msgstr "You have received an invitation to join class"

#, fuzzy
msgid "invite_prompt"
msgstr "Enter a username"

#, fuzzy
msgid "invite_teacher"
msgstr "Invite a teacher"

#, fuzzy
msgid "join_class"
msgstr "Join class"

#, fuzzy
msgid "join_prompt"
msgstr "You need to have an account to join a class. Would you like to login now?"

#, fuzzy
msgid "keybinding_waiting_for_keypress"
msgstr "Waiting for a button press..."

#, fuzzy
msgid "keyword_language_invalid"
msgstr "Please select a valid keyword language (select English or your own language)."

#, fuzzy
msgid "landcode_phone_number"
msgstr "Please also add your country's landcode"

#, fuzzy
msgid "language"
msgstr "Language"

#, fuzzy
msgid "language_invalid"
msgstr "Please select a valid language."

#, fuzzy
msgid "languages"
msgstr "Which of these programming languages have you used before?"

#, fuzzy
msgid "last_achievement"
msgstr "Last earned achievement"

#, fuzzy
msgid "last_edited"
msgstr "Last edited"

#, fuzzy
msgid "last_error"
msgstr "Last error"

#, fuzzy
msgid "last_program"
msgstr "Last program"

#, fuzzy
msgid "last_update"
msgstr "Last update"

#, fuzzy
msgid "lastname"
msgstr "Last Name"

#, fuzzy
msgid "leave_class"
msgstr "Leave class"

#, fuzzy
msgid "level"
msgstr "Level"

#, fuzzy
msgid "level_accessible"
msgstr "Level is open to students"

#, fuzzy
msgid "level_disabled"
msgstr "Level disabled"

#, fuzzy
msgid "level_future"
msgstr "This level will open automatically after the opening date"

#, fuzzy
msgid "level_invalid"
msgstr "This Hedy level in invalid."

msgid "level_not_class"
msgstr "See tase pole veel sinu klassile avatud"

#, fuzzy
msgid "level_title"
msgstr "Level"

#, fuzzy
msgid "levels"
msgstr "levels"

#, fuzzy
msgid "link"
msgstr "Link"

#, fuzzy
msgid "list"
msgstr "a list"

#, fuzzy
msgid "list_variable_role"
msgstr "list"

#, fuzzy
msgid "live_dashboard"
msgstr "Live Dashboard"

#, fuzzy
msgid "logged_in_to_share"
msgstr "You must be logged in to save and share a program."

#, fuzzy
msgid "login"
msgstr "Log in"

#, fuzzy
msgid "login_long"
msgstr "Log in to your account"

#, fuzzy
msgid "login_to_save_your_work"
msgstr "Log in to save your work"

#, fuzzy
msgid "logout"
msgstr "Log out"

#, fuzzy
msgid "longest_program"
msgstr "Longest program"

#, fuzzy
msgid "mail_change_password_body"
msgstr ""
"Your Hedy password has been changed. If you did this, all is good.\n"
"If you didn't change your password, please contact us immediately by replying to this email."

#, fuzzy
msgid "mail_change_password_subject"
msgstr "Your Hedy password has been changed"

#, fuzzy
msgid "mail_error_change_processed"
msgstr "Something went wrong when sending a validation mail, the changes are still correctly processed."

#, fuzzy
msgid "mail_goodbye"
msgstr ""
"Thank you!\n"
"The Hedy team"

#, fuzzy
msgid "mail_hello"
msgstr "Hi {username}!"

#, fuzzy
msgid "mail_recover_password_body"
msgstr ""
"By clicking on this link, you can set a new Hedy password. This link is valid for <b>4</b> hours.\n"
"If you haven't required a password reset, please ignore this email: {link}"

msgid "mail_recover_password_subject"
msgstr "Taotlege parooli lähtestamist."

#, fuzzy
msgid "mail_reset_password_body"
msgstr ""
"Your Hedy password has been reset to a new one. If you did this, all is good.\n"
"If you didn't change your password, please contact us immediately by replying to this email."

msgid "mail_reset_password_subject"
msgstr "Sinu Hedy salasõna on lähtestatud"

#, fuzzy
msgid "mail_welcome_teacher_body"
msgstr ""
"<strong>Welcome!</strong>\n"
"Congratulations on your brand new Hedy teachers account. Welcome to the world wide community of Hedy teachers!\n"
"\n"
"<strong>What teachers accounts can do</strong>\n"
"With your teacher account, you have the option to create classes. Your students can than join your classes and you can see their progress. Classes are made and managed though the for <a href=\"https://hedycode.com/for-teachers\">teachers page</a>.\n"
"\n"
"<strong>How to share ideas</strong>\n"
"If you are using Hedy in class, you probably have ideas for improvements! You can share those ideas with us on the <a href=\"https://github.com/hedyorg/hedy/discussions/categories/ideas\">Ideas Discussion</a>.\n"
"\n"
"<strong>How to ask for help</strong>\n"
"If anything is unclear, you can post in the <a href=\"https://github.com/hedyorg/hedy/discussions/categories/q-a\">Q&A discussion</a>, or <a href=\"mailto: hello@hedy.org\">send us an email</a>.\n"
"\n"
"Keep programming!"

#, fuzzy
msgid "mail_welcome_teacher_subject"
msgstr "Your Hedy teacher account is ready"

#, fuzzy
msgid "mail_welcome_verify_body"
msgstr ""
"Your Hedy account has been created successfully. Welcome!\n"
"Please click on this link to verify your email address: {link}"

#, fuzzy
msgid "mail_welcome_verify_subject"
msgstr "Welcome to Hedy"

#, fuzzy
msgid "mailing_title"
msgstr "Subscribe to the Hedy newsletter"

#, fuzzy
msgid "main_subtitle"
msgstr "A gradual programming language"

#, fuzzy
msgid "main_title"
msgstr "Hedy"

#, fuzzy
msgid "make_sure_you_are_done"
msgstr "Make sure you are done! You will not be able to change your program anymore after you click \"Hand in\"."

#, fuzzy
msgid "male"
msgstr "Male"

#, fuzzy
msgid "mandatory_mode"
msgstr "Mandatory developer's mode"

#, fuzzy
msgid "more_options"
msgstr "More options"

#, fuzzy
msgid "multiple_keywords_warning"
msgstr "You are trying to use the keyword {orig_keyword}, but this keyword might have several meanings. Please choose the one you're trying to use from this list and copy paste it in your code, curly braces included: {keyword_list}"

msgid "multiple_levels_warning"
msgstr "We've noticed you have both selected several levels and included code snippets in your adventure, this might cause issues with the syntax highlighter and the automatic translation of keywords"

#, fuzzy
msgid "my_account"
msgstr "My account"

#, fuzzy
msgid "my_achievements"
msgstr "My achievements"

#, fuzzy
msgid "my_adventures"
msgstr "My adventures"

#, fuzzy
msgid "my_classes"
msgstr "My classes"

#, fuzzy
msgid "my_messages"
msgstr "My messages"

#, fuzzy
msgid "my_public_profile"
msgstr "My public profile"

#, fuzzy
msgid "name"
msgstr "Name"

msgid "nav_explore"
msgstr "Avasta"

#, fuzzy
msgid "nav_hedy"
msgstr "Hedy"

msgid "nav_learn_more"
msgstr "Rohkem infot"

msgid "nav_start"
msgstr "Avaleht"

#, fuzzy
msgid "new_password"
msgstr "New password"

#, fuzzy
msgid "new_password_repeat"
msgstr "Repeat new password"

#, fuzzy
msgid "newline"
msgstr "a new line"

#, fuzzy
msgid "next_exercise"
msgstr "Next exercise"

#, fuzzy
msgid "next_page"
msgstr "Next page"

#, fuzzy
msgid "next_step_tutorial"
msgstr "Next step >>>"

#, fuzzy
msgid "no"
msgstr "No"

#, fuzzy
msgid "no_account"
msgstr "No account?"

#, fuzzy
msgid "no_accounts"
msgstr "There are no accounts to create."

#, fuzzy
msgid "no_adventures_yet"
msgstr "There are no public adventures yet..."

#, fuzzy
msgid "no_certificate"
msgstr "This user hasn't earned the Hedy Certificate of Completion"

#, fuzzy
msgid "no_more_flat_if"
msgstr "Starting in level 8, the code after `{if}` needs to be placed on the next line and start with 4 spaces."

#, fuzzy
msgid "no_programs"
msgstr "You have no programs yet."

#, fuzzy
msgid "no_public_profile"
msgstr "You don't have a public profile text yet..."

#, fuzzy
msgid "no_shared_programs"
msgstr "has no shared programs..."

msgid "no_such_adventure"
msgstr "Seda seiklust ei ole olemas!"

#, fuzzy
msgid "no_such_class"
msgstr "No such Hedy class."

#, fuzzy
msgid "no_such_highscore"
msgstr "Sellist taset ei ole!"

msgid "no_such_level"
msgstr "Sellist taset ei ole!"

msgid "no_such_program"
msgstr "Sellist programmi ei ole!"

#, fuzzy
msgid "no_tag"
msgstr "No tag provided!"

#, fuzzy
msgid "not_adventure_yet"
msgstr "You must fill in an adventure name first"

msgid "not_enrolled"
msgstr "Sa ei ole selles klassis!"

#, fuzzy
msgid "not_in_class_no_handin"
msgstr "You are not in a class, so there's no need for you to hand in anything."

#, fuzzy
msgid "not_logged_in_cantsave"
msgstr "Your program will not be saved."

#, fuzzy
msgid "not_logged_in_handin"
msgstr "You must be logged in to hand in an assignment."

msgid "not_teacher"
msgstr "Sa ei ole õpetaja!"

#, fuzzy
msgid "number"
msgstr "a number"

#, fuzzy
msgid "number_achievements"
msgstr "Number of achievements"

#, fuzzy
msgid "number_lines"
msgstr "Number of lines"

#, fuzzy
msgid "number_of_errors"
msgstr "Number of errors: {number_of_errors}"

#, fuzzy
msgid "number_programs"
msgstr "Number of programs"

#, fuzzy
msgid "ok"
msgstr "OK"

msgid "one_level_error"
msgstr ""

#, fuzzy
msgid "only_you_can_see"
msgstr "Only you can see this program."

#, fuzzy
msgid "open"
msgstr "Open"

#, fuzzy
msgid "opening_date"
msgstr "Opening date"

#, fuzzy
msgid "opening_dates"
msgstr "Opening dates"

#, fuzzy
msgid "option"
msgstr "Option"

#, fuzzy
msgid "or"
msgstr "or"

#, fuzzy
msgid "other"
msgstr "Other"

#, fuzzy
msgid "other_block"
msgstr "Another block language"

#, fuzzy
msgid "other_settings"
msgstr "Other settings"

#, fuzzy
msgid "other_source"
msgstr "Other"

#, fuzzy
msgid "other_text"
msgstr "Another text language"

#, fuzzy
msgid "overwrite_warning"
msgstr "You already have a program with this name, saving this program will replace the old one. Are you sure?"

#, fuzzy
msgid "owner"
msgstr "Owner"

msgid "page_not_found"
msgstr "Me ei leidnud seda lehte!"

#, fuzzy
msgid "pair_with_teacher"
msgstr "I would like to be paired with another teacher for help"

#, fuzzy
msgid "parsons_title"
msgstr "Dragging"

#, fuzzy
msgid "password"
msgstr "Password"

#, fuzzy
msgid "password_change_not_allowed"
msgstr "You're not allowed to change the password of this user."

#, fuzzy
msgid "password_change_prompt"
msgstr "Are you sure you want to change this password?"

#, fuzzy
msgid "password_change_success"
msgstr "Password of your student is successfully changed."

#, fuzzy
msgid "password_invalid"
msgstr "Your password is invalid."

#, fuzzy
msgid "password_repeat"
msgstr "Repeat password"

#, fuzzy
msgid "password_resetted"
msgstr "Your password has been successfully reset. You are being redirected to the login page."

#, fuzzy
msgid "password_six"
msgstr "Your password must contain at least six characters."

#, fuzzy
msgid "password_updated"
msgstr "Password updated."

#, fuzzy
msgid "passwords_six"
msgstr "All passwords need to be six characters or longer."

#, fuzzy
msgid "pending_invites"
msgstr "Pending invites"

#, fuzzy
msgid "people_with_a_link"
msgstr "Other people with a link can see this program. It also can be found on the \"Explore\" page."

#, fuzzy
msgid "percentage"
msgstr "percentage"

#, fuzzy
msgid "percentage_achieved"
msgstr "Achieved by {percentage}% of the users"

#, fuzzy
msgid "period"
msgstr "a period"

#, fuzzy
msgid "personal_text"
msgstr "Personal text"

#, fuzzy
msgid "personal_text_invalid"
msgstr "Your personal text is invalid."

#, fuzzy
msgid "phone_number"
msgstr "Phone number"

#, fuzzy
msgid "postfix_classname"
msgstr "Postfix classname"

#, fuzzy
msgid "preferred_keyword_language"
msgstr "Preferred keyword language"

#, fuzzy
msgid "preferred_language"
msgstr "Preferred language"

#, fuzzy
msgid "preview"
msgstr "Preview"

#, fuzzy
msgid "preview_teacher_mode"
msgstr "This account is for you to try out Hedy, note that you need to sign out and create an actual account to save your progress."

#, fuzzy
msgid "previewing_adventure"
msgstr "Previewing adventure"

#, fuzzy
msgid "previewing_class"
msgstr "You are previewing class <em>{class_name}</em> as a teacher."

#, fuzzy
msgid "previous_campaigns"
msgstr "View previous campaigns"

#, fuzzy
msgid "previous_page"
msgstr "Previous page"

msgid "print_logo"
msgstr "prindi"

#, fuzzy
msgid "privacy_terms"
msgstr "privacy terms"

#, fuzzy
msgid "private"
msgstr "Private"

#, fuzzy
msgid "profile_logo_alt"
msgstr "Profile updated."

#, fuzzy
msgid "profile_picture"
msgstr "Profile picture"

#, fuzzy
msgid "profile_updated"
msgstr "Profile updated."

#, fuzzy
msgid "profile_updated_reload"
msgstr "Profile updated, page will be re-loaded."

msgid "program_contains_error"
msgstr "Selles programmis on viga. Oled sa kindel, et sa tahad seda jagada?"

#, fuzzy
msgid "program_header"
msgstr "My programs"

#, fuzzy
msgid "program_too_large_exception"
msgstr "Programs too large"

#, fuzzy
msgid "programming_experience"
msgstr "Do you have programming experience?"

#, fuzzy
msgid "programming_invalid"
msgstr "Please select a valid programming language."

#, fuzzy
msgid "programs"
msgstr "Programs"

#, fuzzy
msgid "programs_created"
msgstr "Programs created"

#, fuzzy
msgid "programs_saved"
msgstr "Programs saved"

#, fuzzy
msgid "programs_submitted"
msgstr "Programs submitted"

#, fuzzy
msgid "prompt_join_class"
msgstr "Do you want to join this class?"

#, fuzzy
msgid "public"
msgstr "Public"

msgid "public_adventures"
msgstr "Browse public adventures"

#, fuzzy
msgid "public_content"
msgstr "Public content"

#, fuzzy
msgid "public_content_info"
msgstr "You can also look for public adventures and use them as an example."

#, fuzzy
msgid "public_invalid"
msgstr "This agreement selection is invalid"

#, fuzzy
msgid "public_profile"
msgstr "Public profile"

#, fuzzy
msgid "public_profile_info"
msgstr "By selecting this box I make my profile visible for everyone. Be careful not to share personal information like your name or home address, because everyone will be able to see it!"

msgid "public_profile_updated"
msgstr "Sinu avalik profiil on uuendatud, lehekülg laetakse uuesti."

#, fuzzy
msgid "question mark"
msgstr "a question mark"

#, fuzzy
msgid "quiz_logo_alt"
msgstr "Quiz logo"

#, fuzzy
msgid "quiz_score"
msgstr "Quiz score"

#, fuzzy
msgid "quiz_tab"
msgstr "Quiz"

#, fuzzy
msgid "quiz_threshold_not_reached"
msgstr "Quiz threshold not reached to unlock this level"

#, fuzzy
msgid "read_code_label"
msgstr "Read aloud"

#, fuzzy
msgid "recent"
msgstr "My recent programs"

msgid "recover_password"
msgstr "Taotlege parooli lähtestamist"

msgid "regress_button"
msgstr "Mine tagasi tasemele {level}"

#, fuzzy
msgid "remove"
msgstr "Remove"

#, fuzzy
msgid "remove_customization"
msgstr "Remove customization"

#, fuzzy
msgid "remove_customizations_prompt"
msgstr "Are you sure you want to remove this class's customizations?"

#, fuzzy
msgid "remove_student_prompt"
msgstr "Are you sure you want to remove the student from the class?"

#, fuzzy
msgid "remove_user_prompt"
msgstr "Confirm removing this user from the class."

#, fuzzy
msgid "repair_program_logo_alt"
msgstr "Repair program icon"

#, fuzzy
msgid "repeat_dep"
msgstr "Starting in level 8, `{repeat}` needs to be used with indentation. You can see examples on the `{repeat}` tab in level 8."

#, fuzzy
msgid "repeat_match_password"
msgstr "The repeated password does not match."

#, fuzzy
msgid "repeat_new_password"
msgstr "Repeat new password"

#, fuzzy
msgid "report_failure"
msgstr "This program does not exist or is not public"

#, fuzzy
msgid "report_program"
msgstr "Are you sure you want to report this program?"

#, fuzzy
msgid "report_success"
msgstr "This program has been reported"

#, fuzzy
msgid "request_invalid"
msgstr "Request invalid"

#, fuzzy
msgid "request_teacher"
msgstr "Would you like to apply for a teacher's account?"

#, fuzzy
msgid "request_teacher_account"
msgstr "Request teacher account"

#, fuzzy
msgid "required_field"
msgstr "Fields marked with an * are required"

msgid "reset_adventure_prompt"
msgstr "Oled sa kindel, et sa tahad valitud seiklused lähtestada?"

msgid "reset_adventures"
msgstr "Lähtesta valitud seiklused"

#, fuzzy
msgid "reset_button"
msgstr "Reset"

msgid "reset_password"
msgstr "Lähtesta salasõna"

msgid "reset_view"
msgstr "Lähtesta"

#, fuzzy
msgid "retrieve_adventure_error"
msgstr "You're not allowed to view this adventure!"

#, fuzzy
msgid "retrieve_class_error"
msgstr "Only teachers can retrieve classes"

#, fuzzy
msgid "retrieve_tag_error"
msgstr "Error retrieving tags"

#, fuzzy
msgid "role"
msgstr "Role"

msgid "run_code_button"
msgstr "Käivita kood"

#, fuzzy
msgid "runs_over_time"
msgstr "Runs over time"

#, fuzzy
msgid "save_parse_warning"
msgstr "This program contains an error, are you sure you want to save it?"

#, fuzzy
msgid "save_prompt"
msgstr "You need to have an account to save your program. Would you like to login now?"

#, fuzzy
msgid "save_success_detail"
msgstr "Program saved successfully."

#, fuzzy
msgid "score"
msgstr "Score"

#, fuzzy
msgid "search"
msgstr "Search..."

#, fuzzy
msgid "search_button"
msgstr "Search"

#, fuzzy
msgid "second_teacher"
msgstr "Second teacher"

#, fuzzy
msgid "second_teacher_copy_prompt"
msgstr "Are you sure you want to copy this teacher?"

#, fuzzy
msgid "second_teacher_prompt"
msgstr "Enter a teacher username to invite them."

#, fuzzy
msgid "second_teacher_warning"
msgstr "All teachers in this class can customize it."

#, fuzzy
msgid "see_certificate"
msgstr "See {username} certificate!"

#, fuzzy
msgid "select"
msgstr "Select"

#, fuzzy
msgid "select_adventures"
msgstr "Select adventures"

msgid "select_all"
msgstr "Select all"

#, fuzzy
msgid "select_lang"
msgstr "Select language"

msgid "select_levels"
msgstr "Select levels"

#, fuzzy
msgid "select_tag"
msgstr "Select tag"

msgid "selected"
msgstr "Selected"

#, fuzzy
msgid "self_removal_prompt"
msgstr "Are you sure you want to leave this class?"

#, fuzzy
msgid "send_password_recovery"
msgstr "Send me a password recovery link"

#, fuzzy
msgid "sent_by"
msgstr "This invitation is sent by"

#, fuzzy
msgid "sent_password_recovery"
msgstr "You should soon receive an email with instructions on how to reset your password."

#, fuzzy
msgid "settings"
msgstr "My personal settings"

#, fuzzy
msgid "share_by_giving_link"
msgstr "Show your program to other people by giving them the link below:"

#, fuzzy
msgid "share_your_program"
msgstr "Share your program"

#, fuzzy
msgid "signup_student_or_teacher"
msgstr "Are you a student or a teacher?"

#, fuzzy
msgid "single quotes"
msgstr "a single quote"

#, fuzzy
msgid "slash"
msgstr "a slash"

#, fuzzy
msgid "sleeping"
msgstr "Sleeping..."

#, fuzzy
msgid "slides"
msgstr "Slides"

#, fuzzy
msgid "slides_for_level"
msgstr "Slides for level"

#, fuzzy
msgid "slides_info"
msgstr "For each level of Hedy, we have created slides to help you teach. The slides contain explanations of each level, and Hedy examples that you can run inside the slides. Just click the link and get started! the Introduction slides are a general explanation of Hedy before level 1 The slides were created using <a href=\"https://slides.com\">slides.com</a>. If you want to adapt them yourself, you can download them, and then upload the resulting zip file to <a href=\"https://slides.com\">slides.com</a>. You can find more information about the slides in the <a href=\"https://hedy.org/for-teachers/manual/features\">teacher's manual</a>."

#, fuzzy
msgid "social_media"
msgstr "Social media"

#, fuzzy
msgid "solution_example"
msgstr "Solution Example"

#, fuzzy
msgid "solution_example_explanation"
msgstr "This is where the solution of your adventure goes. This can be used if you want to share this adventure with other teacher's, so they can know what your suggested solution is."

#, fuzzy
msgid "something_went_wrong_keyword_parsing"
msgstr "There is a mistake in your adventure, are all keywords correctly surrounded with { }?"

#, fuzzy
msgid "space"
msgstr "a space"

#, fuzzy
msgid "star"
msgstr "a star"

#, fuzzy
msgid "start_hedy_tutorial"
msgstr "Start hedy tutorial"

#, fuzzy
msgid "start_learning"
msgstr "Start learning"

#, fuzzy
msgid "start_programming"
msgstr "Start programming"

#, fuzzy
msgid "start_programming_logo_alt"
msgstr "Start programming"

#, fuzzy
msgid "start_quiz"
msgstr "Start quiz"

msgid "start_teacher_tutorial"
msgstr "Alusta õpetajate juhendi läbi käimist"

#, fuzzy
msgid "start_teaching"
msgstr "Start teaching"

#, fuzzy
msgid "step_title"
msgstr "Assignment"

#, fuzzy
msgid "stepper_variable_role"
msgstr "stepper"

#, fuzzy
msgid "stop_code_button"
msgstr "Stop program"

#, fuzzy
msgid "string"
msgstr "text"

#, fuzzy
msgid "student"
msgstr "Student"

#, fuzzy
msgid "student_already_in_class"
msgstr "This student is already in your class."

#, fuzzy
msgid "student_already_invite"
msgstr "This student already has a pending invitation."

#, fuzzy
msgid "student_details"
msgstr "Student details"

#, fuzzy
msgid "student_not_allowed_in_class"
msgstr "Student not allowed in class"

#, fuzzy
msgid "student_not_existing"
msgstr "This username doesn't exist."

#, fuzzy
msgid "student_signup_header"
msgstr "Student"

#, fuzzy
msgid "students"
msgstr "students"

#, fuzzy
msgid "submission_time"
msgstr "Handed in at"

#, fuzzy
msgid "submit_answer"
msgstr "Answer question"

#, fuzzy
msgid "submit_program"
msgstr "Submit"

#, fuzzy
msgid "submit_warning"
msgstr "Are you sure you want to submit this program?"

#, fuzzy
msgid "submitted"
msgstr "Submitted"

#, fuzzy
msgid "submitted_header"
msgstr "This is a submitted program and can't be altered."

#, fuzzy
msgid "subscribe"
msgstr "Subscribe"

#, fuzzy
msgid "subscribe_newsletter"
msgstr "Subscribe to the newsletter"

#, fuzzy
msgid "successful_runs"
msgstr "Successful runs: {successful_runs}"

#, fuzzy
msgid "suggestion_color"
msgstr "Try using another color"

#, fuzzy
msgid "suggestion_note"
msgstr "Use a note between C0 and B9 or a number between 1 and 70"

#, fuzzy
msgid "suggestion_number"
msgstr "Try changing the value to a number"

msgid "suggestion_numbers_or_strings"
msgstr "Try changing the values to be all text or all numbers"

#, fuzzy
msgid "surname"
msgstr "First Name"

#, fuzzy
msgid "survey"
msgstr "Survey"

#, fuzzy
msgid "survey_completed"
msgstr "Survey completed"

#, fuzzy
msgid "survey_skip"
msgstr "Don't show this again"

#, fuzzy
msgid "survey_submit"
msgstr "Submit"

#, fuzzy
msgid "tag_in_adventure"
msgstr "Tag in adventure"

#, fuzzy
msgid "tag_input_placeholder"
msgstr "Enter a new tag"

#, fuzzy
msgid "tags"
msgstr "Tags"

msgid "teacher"
msgstr "Õpetaja"

#, fuzzy
msgid "teacher_account_request"
msgstr "You have a pending teacher account request"

#, fuzzy
msgid "teacher_account_success"
msgstr "You successfully requested a teacher account."

#, fuzzy
msgid "teacher_invalid"
msgstr "Your teacher value is invalid."

#, fuzzy
msgid "teacher_invitation_require_login"
msgstr "To set up your profile as a teacher, we will need you to log in. If you don't have an account, please create one."

#, fuzzy
msgid "teacher_manual"
msgstr "Teacher manual"

#, fuzzy
msgid "teacher_signup_header"
msgstr "Teacher"

msgid "teacher_tutorial_logo_alt"
msgstr "Õpetajate juhendi ikoon"

msgid "teacher_welcome"
msgstr "Tere tulemast Hedy juurde! Sul on nüüd õpetaja konto. See annab sulle võimaluse klasse luua ja õpilasi ühinema kutsuda."

#, fuzzy
msgid "teachers"
msgstr "Teachers"

#, fuzzy
msgid "template_code"
msgstr ""
"This is the explanation of my adventure!\n"
"\n"
"This way I can show a command: <code>{print}</code>\n"
"\n"
"But sometimes I might want to show a piece of code, like this:\n"
"<pre>\n"
"ask What's your name?\n"
"echo so your name is \n"
"</pre>"

#, fuzzy
msgid "this_turns_in_assignment"
msgstr "This turns in your assignment to your teacher."

#, fuzzy
msgid "title"
msgstr "Title"

msgid "title_achievements"
msgstr "Hedy - Minu saavutused"

#, fuzzy
msgid "title_admin"
msgstr "Hedy - Administrator page"

#, fuzzy
msgid "title_class-overview"
msgstr "Hedy - Class overview"

#, fuzzy
msgid "title_customize-adventure"
msgstr "Hedy - Customize adventure"

#, fuzzy
msgid "title_customize-class"
msgstr "Hedy - Customize class"

msgid "title_explore"
msgstr "Hedy - Vaata ringi"

msgid "title_for-teacher"
msgstr "Hedy - Õpetajatele"

#, fuzzy
msgid "title_join-class"
msgstr "Hedy - Join class"

msgid "title_landing-page"
msgstr "Tere tulemast Hedy juurde!"

msgid "title_learn-more"
msgstr "Hedy - Rohkem infot"

msgid "title_login"
msgstr "Hedy - Logi sisse"

msgid "title_my-profile"
msgstr "Hedy - Minu konto"

msgid "title_privacy"
msgstr "Hedy - Privaatsus"

msgid "title_programs"
msgstr "Hedy - Minu programmid"

#, fuzzy
msgid "title_public-adventures"
msgstr "Hedy - Public adventures"

msgid "title_recover"
msgstr "Hedy - Taasta oma konto"

msgid "title_reset"
msgstr "Hedy - Unustasid parooli?"

msgid "title_signup"
msgstr "Hedy - Registreeru"

msgid "title_start"
msgstr "Hedy - Astmeline programmeerimiskeel"

#, fuzzy
msgid "title_view-adventure"
msgstr "Hedy - View adventure"

#, fuzzy
msgid "token_invalid"
msgstr "Your token is invalid."

#, fuzzy
msgid "tooltip_level_locked"
msgstr "Your teacher disabled this level"

msgid "translate_error"
msgstr "Midagi läks valesti koodi tõlkimisel. Proovi koodi käivitada, et näha kas seal on mingi viga sees. Vigast koodi ei saa tõlkida."

#, fuzzy
msgid "translating_hedy"
msgstr "Translating Hedy"

#, fuzzy
msgid "translator"
msgstr "Translator"

#, fuzzy
msgid "tutorial"
msgstr "Tutorial"

msgid "tutorial_code_snippet"
msgstr ""
"{print} Tere maailm!\n"
"{print} Ma õpin Hedy't!"

#, fuzzy
msgid "tutorial_message_not_found"
msgstr "We couldn't find the requested tutorial step..."

msgid "tutorial_title_not_found"
msgstr "Seda lehekülge ei leitud!"

msgid "unauthorized"
msgstr "Sul ei ole õigust seda lehte vaadata"

#, fuzzy
msgid "unfavourite_confirm"
msgstr "Are you sure you want to unfavourite this program?"

#, fuzzy
msgid "unfavourite_success"
msgstr "Your program is unfavourited."

#, fuzzy
msgid "unique_usernames"
msgstr "All usernames need to be unique."

#, fuzzy
msgid "unknown_variable_role"
msgstr "unknown"

#, fuzzy
msgid "unlock_thresholds"
msgstr "Unlock level thresholds"

#, fuzzy
msgid "unsaved_class_changes"
msgstr "There are unsaved changes, are you sure you want to leave this page?"

#, fuzzy
msgid "unsubmit_program"
msgstr "Unsubmit program"

#, fuzzy
msgid "unsubmit_warning"
msgstr "Are you sure you want to unsubmit this program?"

#, fuzzy
msgid "unsubmitted"
msgstr "Unsubmitted"

#, fuzzy
msgid "update_adventure_prompt"
msgstr "Are you sure you want to update this adventure?"

#, fuzzy
msgid "update_public"
msgstr "Update public profile"

#, fuzzy
msgid "updating_indicator"
msgstr "Updating"

#, fuzzy
msgid "use_of_blanks_exception"
msgstr "Use of blanks in programs"

#, fuzzy
msgid "use_of_nested_functions_exception"
msgstr "Use of nested functions"

#, fuzzy
msgid "used_in"
msgstr "Used in:"

#, fuzzy
msgid "user"
msgstr "user"

#, fuzzy
msgid "user_inexistent"
msgstr "This user doesn't exist"

msgid "user_not_private"
msgstr "Sellist kasutajat ei ole olemas või ta profiil ei ole avalik"

#, fuzzy
msgid "username"
msgstr "Username"

#, fuzzy
msgid "username_empty"
msgstr "You didn't enter an username!"

#, fuzzy
msgid "username_invalid"
msgstr "Your username is invalid."

#, fuzzy
msgid "username_special"
msgstr "Username cannot contain `:` or `@`."

#, fuzzy
msgid "username_three"
msgstr "Username must contain at least three characters."

#, fuzzy
msgid "usernames_exist"
msgstr "One or more usernames is already in use."

#, fuzzy
msgid "value"
msgstr "Value"

#, fuzzy
msgid "view_adventures"
msgstr "View adventures"

#, fuzzy
msgid "view_classes"
msgstr "View classes"

#, fuzzy
msgid "view_program"
msgstr "View program"

#, fuzzy
msgid "view_slides"
msgstr "View slides"

#, fuzzy
msgid "waiting_for_submit"
msgstr "Waiting for submit"

#, fuzzy
msgid "walker_variable_role"
msgstr "walker"

#, fuzzy
msgid "welcome"
msgstr "Welcome"

#, fuzzy
msgid "welcome_back"
msgstr "Welcome back"

#, fuzzy
msgid "what_is_your_role"
msgstr "What is your role?"

#, fuzzy
msgid "what_should_my_code_do"
msgstr "What should my code do?"

#, fuzzy
msgid "whole_world"
msgstr "The world"

#, fuzzy
msgid "year_invalid"
msgstr "Please enter a year between 1900 and {current_year}."

#, fuzzy
msgid "yes"
msgstr "Yes"

#, fuzzy
msgid "your_account"
msgstr "Your profile"

#, fuzzy
msgid "your_class"
msgstr "My classes"

#, fuzzy
msgid "your_last_program"
msgstr "Your last saved program"

#, fuzzy
msgid "your_personal_text"
msgstr "Your personal text..."

#, fuzzy
msgid "your_program"
msgstr "Your program"

#~ msgid "create_account_explanation"
#~ msgstr "Having your own account allows you to save your programs."

#~ msgid "only_teacher_create_class"
#~ msgstr "Only teachers are allowed to create classes!"

#~ msgid "keyword_support"
#~ msgstr "Translated keywords"

#~ msgid "non_keyword_support"
#~ msgstr "Translated content"

#~ msgid "try_button"
#~ msgstr "Try"

#~ msgid "select_own_adventures"
#~ msgstr "Select own adventures"

#~ msgid "view"
#~ msgstr "View"

#~ msgid "class"
#~ msgstr "Class"

#~ msgid "save_code_button"
#~ msgstr "Save code"

#~ msgid "share_code_button"
#~ msgstr "Save & share code"

#~ msgid "classes_invalid"
#~ msgstr "The list of selected classes is invalid"

#~ msgid "directly_add_adventure_to_classes"
#~ msgstr "Do you want to add this adventure directly to one of your classes?"

#~ msgid "hand_in_assignment"
#~ msgstr "Hand in assignment"

#~ msgid "select_a_level"
#~ msgstr "Select a level"

#~ msgid "answer_invalid"
#~ msgstr "Your password is invalid."

#~ msgid "available_adventures_level"
#~ msgstr "Available adventures level"

#~ msgid "customize_class_exp_1"
#~ msgstr "Hi! On this page you can customize your class. By selecting levels and adventures you can choose what your student can see. You can also add your own created adventures to levels. All levels and default adventures will be selected by default. <b>Notice:</b> Not every adventure is available for every level! Settings up your customizations goes as follows:"

#~ msgid "customize_class_exp_2"
#~ msgstr "You can always change these settings later on. For example, you can make specific adventures or levels available while teaching a class. This way it's easy for you to determine which level and adventures your students will be working on. If you want to make everything available for your class it is easiest to remove the customization all together."

#~ msgid "customize_class_step_1"
#~ msgstr "Select levels for your class by pressing the \"level buttons\""

#~ msgid "customize_class_step_2"
#~ msgstr "\"Checkboxes\" will appear for the adventures available for the chosen levels"

#~ msgid "customize_class_step_3"
#~ msgstr "Select the adventures you want to make available"

#~ msgid "customize_class_step_4"
#~ msgstr "Click the name of an adventure to (de)select for all levels"

#~ msgid "customize_class_step_5"
#~ msgstr "Add personal adventures"

#~ msgid "customize_class_step_6"
#~ msgstr "Selecting an opening date for each level (you can also leave it empty)"

#~ msgid "customize_class_step_7"
#~ msgstr "Selection other settings"

#~ msgid "customize_class_step_8"
#~ msgstr "Choose \"Save\" -> You're done!"

#~ msgid "example_code_header"
#~ msgstr "Näidiskood"

#~ msgid "feedback_failure"
#~ msgstr "Wrong!"

#~ msgid "feedback_success"
#~ msgstr "Good!"

#~ msgid "go_to_first_question"
#~ msgstr "Go to question 1"

#~ msgid "question"
#~ msgstr "Question"

#~ msgid "question_doesnt_exist"
#~ msgstr "This question does not exist"

#~ msgid "question_invalid"
#~ msgstr "Your token is invalid."

#~ msgid "too_many_attempts"
#~ msgstr "Too many attempts"

#~ msgid "class_logs"
#~ msgstr "Last login"

#~ msgid "class_stats"
#~ msgstr "Class statistics"

#~ msgid "visit_own_public_profile"
#~ msgstr "You don't have a public profile text yet..."

#~ msgid "title_class logs"
#~ msgstr "Hedy - Join class"

#~ msgid "title_class statistics"
#~ msgstr "My statistics"

#~ msgid "disabled_button_locked"
#~ msgstr "Your teacher hasn't unlocked this level yet"

#~ msgid "duplicate_tag"
#~ msgstr "You already have a tag with this name."

#~ msgid "tag_deleted"
#~ msgstr "This tag was successfully deleted."

#~ msgid "no_tags"
#~ msgstr "No tags yet."

#~ msgid "apply_filters"
#~ msgstr "Apply filters"

#~ msgid "write_first_program"
#~ msgstr "Write your first program!"

#~ msgid "adventure_exp_1"
#~ msgstr "Type your adventure of choice on the right-hand side. After creating your adventure you can include it in one of your classes under \"customizations\". If you want to include a command in your adventure please use code anchors like this:"

#~ msgid "adventure_exp_2"
#~ msgstr "If you want to show actual code snippets, for example to give student a template or example of the code. Please use pre anchors like this:"

#~ msgid "hello_world"
#~ msgstr "Hello world!"

#~ msgid "share_confirm"
#~ msgstr "Are you sure you want to make the program public?"

#~ msgid "share_success_detail"
#~ msgstr "Program shared successfully."

#~ msgid "try_it"
#~ msgstr "Try it"

#~ msgid "unshare_confirm"
#~ msgstr "Are you sure you want to make the program private?"

#~ msgid "unshare_success_detail"
#~ msgstr "Program unshared successfully."

#~ msgid "hide_parsons"
#~ msgstr "Hide parsons"

#~ msgid "hide_quiz"
#~ msgstr "Hide quiz"

#~ msgid "back_to_class"
#~ msgstr "Go back to class"

#~ msgid "Locked Language Feature"
#~ msgstr "You are using {concept}! That is awesome, but {concept} is not unlocked yet! It will be unlocked in a later level."

#~ msgid "nested blocks"
#~ msgstr "a block in a block"

#~ msgid "save"
#~ msgstr "Save"

#~ msgid "update_profile"
#~ msgstr "Update profile"

#~ msgid "variables"
#~ msgstr "Variables"

<<<<<<< HEAD
#~ msgid "explore_explanation"
#~ msgstr "On this page you can look through programs created by other Hedy users. You can filter on both a Hedy level and adventure. Click on \"View program\" to open a program and run it. Programs with a red header contain a mistake. You can still open the program, but running it will result in an error. You can of course try to fix it! If the creator has a public profile you can click their username to visit their profile. There you will find all their shared programs and much more!"
=======
#~ msgid "add_students_options"
#~ msgstr "Create student accounts"

#~ msgid "class_live"
#~ msgstr "Live statistics"

#~ msgid "class_overview"
#~ msgstr "Class overview"

#~ msgid "last_login"
#~ msgstr "Last login"

#~ msgid "page"
#~ msgstr "page"

#~ msgid "student_list"
#~ msgstr "Student list"

#~ msgid "title_class grid_overview"
#~ msgstr "Hedy - Grid overview"

#~ msgid "title_class live_statistics"
#~ msgstr "Hedy - Live Statistics"

#~ msgid "available_in"
#~ msgstr "Available in:"

#~ msgid "amount_created"
#~ msgstr "programs created"

#~ msgid "amount_saved"
#~ msgstr "programs saved"
>>>>>>> 5918eaf9
<|MERGE_RESOLUTION|>--- conflicted
+++ resolved
@@ -835,6 +835,10 @@
 msgid "expiration_date"
 msgstr "Expiration date"
 
+#, fuzzy
+msgid "explore_explanation"
+msgstr "On this page you can look through programs created by other Hedy users. You can filter on both a Hedy level and adventure. Click on \"View program\" to open a program and run it. Programs with a red header contain a mistake. You can still open the program, but running it will result in an error. You can of course try to fix it! If the creator has a public profile you can click their username to visit their profile. There you will find all their shared programs and much more!"
+
 msgid "explore_programs"
 msgstr "Uudista programme"
 
@@ -1549,9 +1553,6 @@
 msgid "ok"
 msgstr "OK"
 
-msgid "one_level_error"
-msgstr ""
-
 #, fuzzy
 msgid "only_you_can_see"
 msgstr "Only you can see this program."
@@ -2780,10 +2781,6 @@
 #~ msgid "variables"
 #~ msgstr "Variables"
 
-<<<<<<< HEAD
-#~ msgid "explore_explanation"
-#~ msgstr "On this page you can look through programs created by other Hedy users. You can filter on both a Hedy level and adventure. Click on \"View program\" to open a program and run it. Programs with a red header contain a mistake. You can still open the program, but running it will result in an error. You can of course try to fix it! If the creator has a public profile you can click their username to visit their profile. There you will find all their shared programs and much more!"
-=======
 #~ msgid "add_students_options"
 #~ msgstr "Create student accounts"
 
@@ -2816,4 +2813,3 @@
 
 #~ msgid "amount_saved"
 #~ msgstr "programs saved"
->>>>>>> 5918eaf9
