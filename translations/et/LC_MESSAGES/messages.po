--- conflicted
+++ resolved
@@ -7,21 +7,15 @@
 msgstr ""
 "Project-Id-Version: PROJECT VERSION\n"
 "Report-Msgid-Bugs-To: EMAIL@ADDRESS\n"
-<<<<<<< HEAD
-"POT-Creation-Date: 2023-05-03 19:59-0400\n"
-"PO-Revision-Date: 2023-05-12 19:35+0000\n"
-=======
 "POT-Creation-Date: 2023-05-15 11:37-0400\n"
 "PO-Revision-Date: 2023-04-06 07:18+0000\n"
->>>>>>> 26f1521b
 "Last-Translator: Anonymous <noreply@weblate.org>\n"
+"Language: et\n"
 "Language-Team: none\n"
-"Language: et\n"
+"Plural-Forms: nplurals=2; plural=n != 1;\n"
 "MIME-Version: 1.0\n"
 "Content-Type: text/plain; charset=utf-8\n"
 "Content-Transfer-Encoding: 8bit\n"
-"Plural-Forms: nplurals=2; plural=n != 1;\n"
-"X-Generator: Weblate 4.18-dev\n"
 "Generated-By: Babel 2.11.0\n"
 
 #, fuzzy
@@ -220,13 +214,11 @@
 msgid "adventure_updated"
 msgstr "The adventure has been updated!"
 
-#, fuzzy
 msgid "adventures"
-msgstr "Adventures"
-
-#, fuzzy
+msgstr ""
+
 msgid "adventures_restored"
-msgstr "The default adventures have been restored!"
+msgstr ""
 
 #, fuzzy
 msgid "ago"
@@ -553,9 +545,8 @@
 msgid "disable"
 msgstr ""
 
-#, fuzzy
 msgid "disabled"
-msgstr "Disabled"
+msgstr ""
 
 #, fuzzy
 msgid "disabled_button_locked"
@@ -1548,13 +1539,8 @@
 msgid "reset_adventure_prompt"
 msgstr "Oled sa kindel, et sa tahad valitud seiklused lähtestada?"
 
-#, fuzzy
 msgid "reset_adventures"
-<<<<<<< HEAD
-msgstr "Reset default adventures"
-=======
 msgstr "Lähtesta valitud seiklused"
->>>>>>> 26f1521b
 
 msgid "reset_password"
 msgstr "Lähtesta salasõna"
@@ -2173,13 +2159,5 @@
 #~ msgid "select_levels"
 #~ msgstr "Select levels"
 
-<<<<<<< HEAD
-#~ msgid "unlock_thresholds"
-#~ msgstr "Unlock level thresholds"
-
-#~ msgid "value"
-#~ msgstr "Value"
-=======
 #~ msgid "too_many_attempts"
 #~ msgstr "Too many attempts"
->>>>>>> 26f1521b
