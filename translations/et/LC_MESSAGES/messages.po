# Estonian translations for PROJECT.
# Copyright (C) 2022 ORGANIZATION
# This file is distributed under the same license as the PROJECT project.
# FIRST AUTHOR <EMAIL@ADDRESS>, 2022.
#
msgid ""
msgstr ""
"Project-Id-Version: PROJECT VERSION\n"
"Report-Msgid-Bugs-To: EMAIL@ADDRESS\n"
<<<<<<< HEAD
"POT-Creation-Date: 2022-08-19 15:20+0200\n"
=======
"POT-Creation-Date: 2022-08-18 14:10+0200\n"
>>>>>>> f46f6391
"PO-Revision-Date: 2022-08-10 08:50+0000\n"
"Last-Translator: Anonymous <noreply@weblate.org>\n"
"Language: et\n"
"Language-Team: none\n"
"Plural-Forms: nplurals=2; plural=n != 1;\n"
"MIME-Version: 1.0\n"
"Content-Type: text/plain; charset=utf-8\n"
"Content-Transfer-Encoding: 8bit\n"
"Generated-By: Babel 2.10.1\n"

#: app.py:425
msgid "program_contains_error"
msgstr "Selles programmis on viga. Oled sa kindel, et sa tahad seda jagada?"

#: app.py:635
msgid "title_achievements"
msgstr "Hedy - Minu saavutused"

#: app.py:652 app.py:756 app.py:1120 website/teacher.py:418
#: website/teacher.py:429
msgid "not_teacher"
msgstr "Sa ei ole õpetaja!"

#: app.py:655
msgid "not_enrolled"
msgstr "Sa ei ole selles klassis!"

#: app.py:692
msgid "title_programs"
msgstr "Hedy - Minu programmid"

#: app.py:702 app.py:712 app.py:716 app.py:731 app.py:1027 app.py:1561
#: website/admin.py:17 website/admin.py:24 website/admin.py:92
#: website/admin.py:111 website/admin.py:130 website/admin.py:137
<<<<<<< HEAD
#: website/admin.py:145 website/auth.py:741 website/auth.py:768
#: website/auth.py:808 website/auth.py:820 website/programs.py:210
#: website/statistics.py:100
=======
#: website/admin.py:145 website/auth.py:734 website/auth.py:761
#: website/programs.py:210 website/statistics.py:100
>>>>>>> f46f6391
msgid "unauthorized"
msgstr "Sul ei ole õigust seda lehte vaadata"

#: app.py:770 app.py:1137
msgid "title_for-teacher"
msgstr "Hedy - Õpetajatele"

#: app.py:787 app.py:789 app.py:945 app.py:967 app.py:969
msgid "no_such_level"
msgstr "Sellist taset ei ole!"

#: app.py:797 app.py:804 app.py:899 app.py:905
msgid "no_such_program"
msgstr "Sellist programmi ei ole!"

#: app.py:833
msgid "level_not_class"
msgstr "See tase pole veel sinu klassile avatud"

#: app.py:950 website/teacher.py:478 website/teacher.py:496
#: website/teacher.py:540 website/teacher.py:585
msgid "no_such_adventure"
msgstr "Seda seiklust ei ole olemas!"

#: app.py:978 app.py:1239
msgid "page_not_found"
msgstr "Me ei leidnud seda lehte!"

#: app.py:998
msgid "title_signup"
msgstr "Hedy - Registreeru"

#: app.py:1005
msgid "title_login"
msgstr "Hedy - Logi sisse"

#: app.py:1012
msgid "title_recover"
msgstr "Hedy - Taasta oma konto"

#: app.py:1028
msgid "title_reset"
msgstr "Hedy - Unustasid parooli?"

#: app.py:1058
msgid "title_my-profile"
msgstr "Hedy - Minu konto"

#: app.py:1078
msgid "title_learn-more"
msgstr "Hedy - Rohkem infot"

#: app.py:1084
msgid "title_privacy"
msgstr "Hedy - Privaatsus"

#: app.py:1094
msgid "title_start"
msgstr "Hedy - Astmeline programmeerimiskeel"

#: app.py:1112
msgid "title_landing-page"
msgstr "Tere tulemast Hedy juurde!"

#: app.py:1230
msgid "title_explore"
msgstr "Hedy - Vaata ringi"

#: app.py:1252 app.py:1257
#, fuzzy
msgid "no_such_highscore"
msgstr "Sellist taset ei ole!"

#: app.py:1287 app.py:1289
#, fuzzy
msgid "translate_error"
msgstr ""
"Something went wrong while translating the code. Try running the code to "
"see if it has an error. Code with errors can not be translated."

#: app.py:1297
#, fuzzy
msgid "tutorial_code_snippet"
msgstr ""
"print Hello world!\n"
"print I'm learning Hedy with the tutorial!"

#: app.py:1301
msgid "invalid_tutorial_step"
msgstr ""

#: app.py:1305
#, fuzzy
msgid "tutorial_title_not_found"
msgstr "We couldn't find that page!"

#: app.py:1305
msgid "tutorial_message_not_found"
msgstr ""

<<<<<<< HEAD
#: app.py:1493 website/auth.py:295 website/auth.py:350 website/auth.py:483
#: website/auth.py:508 website/auth.py:541 website/auth.py:655
#: website/auth.py:697 website/auth.py:747 website/auth.py:774
=======
#: app.py:1493 website/auth.py:288 website/auth.py:343 website/auth.py:476
#: website/auth.py:501 website/auth.py:534 website/auth.py:648
#: website/auth.py:690 website/auth.py:740 website/auth.py:767
>>>>>>> f46f6391
#: website/quiz.py:43 website/quiz.py:69 website/teacher.py:88
#: website/teacher.py:123 website/teacher.py:167 website/teacher.py:252
#: website/teacher.py:308 website/teacher.py:355 website/teacher.py:396
#: website/teacher.py:434 website/teacher.py:520 website/teacher.py:608
#, fuzzy
msgid "ajax_error"
msgstr "There was an error, please try again."

#: app.py:1496
#, fuzzy
msgid "image_invalid"
msgstr "The image you chose image is invalid."

#: app.py:1498
#, fuzzy
msgid "personal_text_invalid"
msgstr "Your personal text is invalid."

#: app.py:1500 app.py:1506
#, fuzzy
msgid "favourite_program_invalid"
msgstr "Your chosen favourite program is invalid."

#: app.py:1527 app.py:1528
#, fuzzy
msgid "public_profile_updated"
msgstr "Public profile updated."

#: app.py:1565 app.py:1590
#, fuzzy
msgid "user_not_private"
msgstr "This user either doesn't exist or doesn't have a public profile"

#: app.py:1598
#, fuzzy
msgid "invalid_teacher_invitation_code"
msgstr ""
"The teacher invitation code is invalid. To become a teacher, reach out to"
" hello@hedy.org."

#: utils.py:303
#, fuzzy
msgid "default_404"
msgstr "We could not find that page..."

#: utils.py:305
#, fuzzy
msgid "default_403"
msgstr "Looks like you aren't authorized..."

#: utils.py:307
#, fuzzy
msgid "default_500"
msgstr "Something went wrong..."

#: content/error-messages.txt:1
#, fuzzy
msgid "Wrong Level"
msgstr ""
"That was correct Hedy code, but not at the right level. You wrote "
"{offending_keyword} for level {working_level}. Tip: {tip}"

#: content/error-messages.txt:2
#, fuzzy
msgid "Incomplete"
msgstr ""
"Oops! You forgot a bit of code! On line {line_number}, you need to enter "
"text behind {incomplete_command}."

#: content/error-messages.txt:3
#, fuzzy
msgid "Invalid"
msgstr ""
"{invalid_command} is not a Hedy level {level} command. Did you mean "
"{guessed_command}?"

#: content/error-messages.txt:4
#, fuzzy
msgid "Invalid Space"
msgstr ""
"Oops! You started a line with a space on line {line_number}. Spaces "
"confuse computers, can you remove it?"

#: content/error-messages.txt:5
#, fuzzy
msgid "Has Blanks"
msgstr ""
"Your code is incomplete. It contains blanks that you have to replace with"
" code."

#: content/error-messages.txt:6
#, fuzzy
msgid "No Indentation"
msgstr ""
"You used too few spaces in line {line_number}. You used {leading_spaces} "
"spaces, which is not enough. Start every new block with {indent_size} "
"spaces more than the line before."

#: content/error-messages.txt:7
#, fuzzy
msgid "Unexpected Indentation"
msgstr ""
"You used too many spaces in line {line_number}. You used {leading_spaces}"
" spaces, which is too much. Start every new block with {indent_size} "
"spaces more than the line before."

#: content/error-messages.txt:8
#, fuzzy
msgid "Parse"
msgstr ""
"The code you entered is not valid Hedy code. There is a mistake on line "
"{location[0]}, at position {location[1]}. You typed {character_found}, "
"but that is not allowed."

#: content/error-messages.txt:9
#, fuzzy
msgid "Unquoted Text"
msgstr ""
"Be careful. If you ask or print something, the text should start and "
"finish with a quotation mark. You forgot one somewhere."

#: content/error-messages.txt:10
#, fuzzy
msgid "Unquoted Assignment"
msgstr ""
"From this level, you need to place texts to the right of the `is` between"
" quotes. You forgot that for the text {text}."

#: content/error-messages.txt:11
#, fuzzy
msgid "Unquoted Equality Check"
msgstr ""
"If you want to check if a variable is equal to multiple words, the words "
"should be surrounded by quotation marks!"

#: content/error-messages.txt:12
#, fuzzy
msgid "Var Undefined"
msgstr ""
"You tried to use the variable {name}, but you didn't set it. It is also "
"possible that you were trying to use the word {name} but forgot quotation"
" marks."

#: content/error-messages.txt:13
#, fuzzy
msgid "Cyclic Var Definition"
msgstr ""
"The name {variable} needs to be set before you can use it on the right-"
"hand side of the is command."

#: content/error-messages.txt:14
#, fuzzy
msgid "Lonely Echo"
msgstr ""
"You used an echo before an ask, or an echo without an ask. First ask for "
"input, then echo."

#: content/error-messages.txt:15
#, fuzzy
msgid "Too Big"
msgstr ""
"Wow! Your program has an impressive {lines_of_code} lines of code! But we"
" can only process {max_lines} lines in this level. Make your program "
"smaller and try again."

#: content/error-messages.txt:16
#, fuzzy
msgid "Invalid Argument Type"
msgstr ""
"You cannot use {command} with {invalid_argument} because it is "
"{invalid_type}. Try changing {invalid_argument} to {allowed_types}."

#: content/error-messages.txt:17
#, fuzzy
msgid "Invalid Argument"
msgstr ""
"You cannot use the command {command} with {invalid_argument}. Try "
"changing {invalid_argument} to {allowed_types}."

#: content/error-messages.txt:18
#, fuzzy
msgid "Invalid Type Combination"
msgstr ""
"You cannot use {invalid_argument} and {invalid_argument_2} with {command}"
" because one is {invalid_type} and the other is {invalid_type_2}. Try "
"changing {invalid_argument} to {invalid_type_2} or {invalid_argument_2} "
"to {invalid_type}."

#: content/error-messages.txt:19
#, fuzzy
msgid "Unsupported Float"
msgstr ""
"Non-integer numbers are not supported yet but they will be in a few "
"levels. For now change {value} to an integer."

#: content/error-messages.txt:20
#, fuzzy
msgid "Locked Language Feature"
msgstr ""
"You are using {concept}! That is awesome, but {concept} is not unlocked "
"yet! It will be unlocked in a later level."

#: content/error-messages.txt:21
#, fuzzy
msgid "Missing Command"
msgstr "It looks like you forgot to use a command on line {line_number}."

#: content/error-messages.txt:22
#, fuzzy
msgid "Missing Inner Command"
msgstr ""
"It looks like you forgot to use a command with the {command} statement "
"you used on line {line_number}."

#: content/error-messages.txt:23
#, fuzzy
msgid "Incomplete Repeat"
msgstr ""
"It looks like you forgot to use {command} with the repeat command you "
"used on line {line_number}."

#: content/error-messages.txt:24
#, fuzzy
msgid "Unsupported String Value"
msgstr "Text values cannot contain {invalid_value}."

#: content/error-messages.txt:25
#, fuzzy
msgid "ask_needs_var"
msgstr ""
"Starting in level 2, ask needs to be used with a variable. Example: name "
"is ask What are you called?"

#: content/error-messages.txt:26
#, fuzzy
msgid "echo_out"
msgstr ""
"Starting in level 2 echo is no longer needed. You can repeat an answer "
"with ask and print now. Example: name is ask What are you called? "
"printhello name"

#: content/error-messages.txt:27
#, fuzzy
msgid "space"
msgstr "a space"

#: content/error-messages.txt:28
#, fuzzy
msgid "comma"
msgstr "a comma"

#: content/error-messages.txt:29
#, fuzzy
msgid "question mark"
msgstr "a question mark"

#: content/error-messages.txt:30
#, fuzzy
msgid "newline"
msgstr "a new line"

#: content/error-messages.txt:31
#, fuzzy
msgid "period"
msgstr "a period"

#: content/error-messages.txt:32
#, fuzzy
msgid "exclamation mark"
msgstr "an exclamation mark"

#: content/error-messages.txt:33
#, fuzzy
msgid "dash"
msgstr "a dash"

#: content/error-messages.txt:34
#, fuzzy
msgid "star"
msgstr "a star"

#: content/error-messages.txt:35
#, fuzzy
msgid "single quotes"
msgstr "a single quote"

#: content/error-messages.txt:36
#, fuzzy
msgid "double quotes"
msgstr "double quotes"

#: content/error-messages.txt:37
#, fuzzy
msgid "slash"
msgstr "a slash"

#: content/error-messages.txt:38
#, fuzzy
msgid "string"
msgstr "text"

#: content/error-messages.txt:39
#, fuzzy
msgid "nested blocks"
msgstr "a block in a block"

#: content/error-messages.txt:40
#, fuzzy
msgid "or"
msgstr "or"

#: content/error-messages.txt:41
#, fuzzy
msgid "number"
msgstr "a number"

#: content/error-messages.txt:42
#, fuzzy
msgid "integer"
msgstr "a number"

#: content/error-messages.txt:43
#, fuzzy
msgid "float"
msgstr "a number"

#: content/error-messages.txt:44
#, fuzzy
msgid "list"
msgstr "a list"

#: content/error-messages.txt:45
#, fuzzy
msgid "input"
msgstr "input from ask"

#: templates/achievements.html:5
msgid "general"
msgstr "Üldine"

#: templates/achievements.html:9
#, fuzzy
msgid "programs_created"
msgstr "Programs created"

#: templates/achievements.html:10
#, fuzzy
msgid "programs_saved"
msgstr "Programs saved"

#: templates/achievements.html:11
#, fuzzy
msgid "programs_submitted"
msgstr "Programs submitted"

#: templates/achievements.html:13 templates/achievements.html:26
#: templates/public-page.html:18
msgid "teacher"
msgstr "Õpetaja"

#: templates/achievements.html:16 templates/achievements.html:54
msgid "hidden"
msgstr "Peidetud"

#: templates/achievements.html:23
msgid "hedy_achievements"
msgstr "Hedy saavutused"

#: templates/achievements.html:37 templates/achievements.html:51
#: templates/landing-page.html:89 templates/layout.html:92
#: templates/public-page.html:71
msgid "achievements_logo_alt"
msgstr "Saavutuste logo"

#: templates/achievements.html:38
#, fuzzy
msgid "achievements_check_icon_alt"
msgstr "You've earned an achievement!"

#: templates/cheatsheet.html:14
#, fuzzy
msgid "cheatsheet_title"
msgstr "Cheatsheet"

#: templates/cheatsheet.html:15 templates/incl-menubar.html:4
#, fuzzy
msgid "hedy_logo_alt"
msgstr "Hedy logo"

#: templates/class-logs.html:10 templates/class-stats.html:22
#: templates/create-accounts.html:41 templates/customize-class.html:166
#, fuzzy
msgid "back_to_class"
msgstr "Go back to class"

#: templates/class-overview.html:14 templates/for-teachers.html:34
#: templates/for-teachers.html:41
#, fuzzy
msgid "class_name_prompt"
msgstr "Please enter the name of the class"

#: templates/class-overview.html:20 templates/class-overview.html:70
#: templates/create-accounts.html:16 templates/highscores.html:37
#: templates/login.html:10 templates/profile.html:96 templates/recover.html:9
#: templates/signup.html:10
#, fuzzy
msgid "username"
msgstr "Username"

#: templates/class-overview.html:21
#, fuzzy
msgid "last_login"
msgstr "Last login"

#: templates/class-overview.html:22
#, fuzzy
msgid "highest_level_reached"
msgstr "Highest level reached"

#: templates/class-overview.html:23
#, fuzzy
msgid "number_programs"
msgstr "Number of programs"

#: templates/class-overview.html:24
#, fuzzy
msgid "programs"
msgstr "Programs"

#: templates/class-overview.html:25 templates/create-accounts.html:17
#: templates/login.html:14 templates/reset.html:9 templates/signup.html:18
#, fuzzy
msgid "password"
msgstr "Password"

#: templates/class-overview.html:26 templates/class-overview.html:73
#: templates/customize-adventure.html:69 templates/for-teachers.html:25
#: templates/for-teachers.html:54
#, fuzzy
msgid "remove"
msgstr "Remove"

#: templates/class-overview.html:36
#, fuzzy
msgid "page"
msgstr "page"

#: templates/class-overview.html:37
#, fuzzy
msgid "enter_password"
msgstr "Enter a new password for"

#: templates/class-overview.html:37
#, fuzzy
msgid "password_change_prompt"
msgstr "Are you sure you want to change this password?"

#: templates/class-overview.html:38
#, fuzzy
msgid "remove_student_prompt"
msgstr "Are you sure you want to remove the student from the class?"

#: templates/class-overview.html:46
#, fuzzy
msgid "add_students"
msgstr "students"

#: templates/class-overview.html:47 templates/customize-class.html:5
#, fuzzy
msgid "customize_class"
msgstr "Customize class"

#: templates/class-overview.html:48
#, fuzzy
msgid "class_stats"
msgstr "Class statistics"

#: templates/class-overview.html:49
#, fuzzy
msgid "class_logs"
msgstr "Last login"

#: templates/class-overview.html:52 templates/customize-adventure.html:74
msgid "back_to_teachers_page"
msgstr "Tagasi õpetajate lehele"

#: templates/class-overview.html:56
#, fuzzy
msgid "add_students_options"
msgstr "Create student accounts"

#: templates/class-overview.html:58
#, fuzzy
msgid "copy_link_success"
msgstr "Copy link to share"

#: templates/class-overview.html:58
#, fuzzy
msgid "copy_join_link"
msgstr "Please copy and paste this link into a new tab:"

#: templates/class-overview.html:59
#, fuzzy
msgid "invite_prompt"
msgstr "Enter a username"

#: templates/class-overview.html:59
#, fuzzy
msgid "invite_by_username"
msgstr "All usernames need to be unique."

#: templates/class-overview.html:60 templates/create-accounts.html:45
#, fuzzy
msgid "create_accounts"
msgstr "Create multiple accounts"

#: templates/class-overview.html:65
#, fuzzy
msgid "pending_invites"
msgstr "Pending invites"

#: templates/class-overview.html:71
#, fuzzy
msgid "invite_date"
msgstr "Invite date"

#: templates/class-overview.html:72
#, fuzzy
msgid "expiration_date"
msgstr "Expiration date"

#: templates/class-overview.html:82 templates/profile.html:23
#, fuzzy
msgid "delete_invite_prompt"
msgstr "Are you sure you want to remove this class invitation?"

#: templates/class-prejoin.html:7
#, fuzzy
msgid "class_already_joined"
msgstr "You are already a student of class"

#: templates/class-prejoin.html:9 templates/error-page.html:6
#, fuzzy
msgid "error_logo_alt"
msgstr "Error logo"

#: templates/class-prejoin.html:11
#, fuzzy
msgid "goto_profile"
msgstr "Go to my profile"

#: templates/class-prejoin.html:15 templates/profile.html:20
#, fuzzy
msgid "prompt_join_class"
msgstr "Do you want to join this class?"

#: templates/class-prejoin.html:17 website/teacher.py:232
#, fuzzy
msgid "join_prompt"
msgstr "You need to have an account to join a class. Would you like to login now?"

#: templates/class-prejoin.html:17 templates/profile.html:22
#, fuzzy
msgid "join_class"
msgstr "Join class"

#: templates/code-page.html:8 templates/for-teachers.html:9
#, fuzzy
msgid "next_step_tutorial"
msgstr "Next step >>>"

#: templates/code-page.html:34 templates/code-page.html:44
#: templates/customize-class.html:28 templates/customize-class.html:64
#: templates/customize-class.html:71 templates/customize-class.html:95
#: templates/level-page.html:6 templates/level-page.html:11
#: templates/quiz.html:8 templates/view-program-page.html:12
#: templates/view-program-page.html:28
#, fuzzy
msgid "level_title"
msgstr "Level"

#: templates/create-accounts.html:5
#, fuzzy
msgid "create_multiple_accounts"
msgstr "Create multiple accounts"

#: templates/create-accounts.html:7
#, fuzzy
msgid "accounts_intro"
msgstr ""
"On this page you can create accounts for multiple students at the same "
"time. It's also possible to directly add them to one of your classes. By "
"pressing the green + on the bottom right of the page you can add extra "
"rows. You can delete a row by pressing the corresponding red cross. Make "
"sure no rows are empty when you press \"Create accounts\". Please keep in"
" mind that every username needs to be unique and the password needs to be"
" <b>at least</b> 6 characters."

#: templates/create-accounts.html:10
#, fuzzy
msgid "create_accounts_prompt"
msgstr "Are you sure you want to create these accounts?"

#: templates/create-accounts.html:25
#, fuzzy
msgid "download_login_credentials"
msgstr "Do you want to download the login credentials after the accounts creation?"

#: templates/create-accounts.html:29 templates/layout.html:22
#: templates/signup.html:82
#, fuzzy
msgid "yes"
msgstr "Yes"

#: templates/create-accounts.html:33 templates/layout.html:23
#: templates/signup.html:86
#, fuzzy
msgid "no"
msgstr "No"

#: templates/create-accounts.html:44 templates/programs.html:23
msgid "reset_view"
msgstr "Lähtesta"

#: templates/customize-adventure.html:5
#, fuzzy
msgid "customize_adventure"
msgstr "Customize adventure"

#: templates/customize-adventure.html:7
#, fuzzy
msgid "update_adventure_prompt"
msgstr "Are you sure you want to update this adventure?"

#: templates/customize-adventure.html:10
msgid "general_settings"
msgstr "Üldised seaded"

#: templates/customize-adventure.html:12 templates/for-teachers.html:20
#: templates/for-teachers.html:49
#, fuzzy
msgid "name"
msgstr "Name"

#: templates/customize-adventure.html:16 templates/customize-adventure.html:18
#: templates/explore.html:28 templates/explore.html:57
#: templates/explore.html:86 templates/for-teachers.html:50
#: templates/programs.html:12 templates/programs.html:37
#: templates/programs.html:45
#, fuzzy
msgid "level"
msgstr "Level"

#: templates/customize-adventure.html:25
#, fuzzy
msgid "adventure_exp_1"
msgstr ""
"Type your adventure of choice on the right-hand side. After creating your"
" adventure you can include it in one of your classes under "
"\"customizations\". If you want to include a command in your adventure "
"please use code anchors like this:"

#: templates/customize-adventure.html:31
#, fuzzy
msgid "adventure_exp_2"
msgstr ""
"If you want to show actual code snippets, for example to give student a "
"template or example of the code. Please use pre anchors like this:"

#: templates/customize-adventure.html:33 templates/customize-adventure.html:36
#, fuzzy
msgid "hello_world"
msgstr "Hello world!"

#: templates/customize-adventure.html:39
#, fuzzy
msgid "adventure_exp_3"
msgstr ""
"You can use the \"preview\" button to view a styled version of your "
"adventure. To view the adventure on a dedicated page, select \"view\" "
"from the teachers page."

#: templates/customize-adventure.html:43 templates/customize-class.html:28
#: templates/customize-class.html:94 templates/explore.html:22
#: templates/programs.html:18 templates/programs.html:38
#: templates/view-adventure.html:6
#, fuzzy
msgid "adventure"
msgstr "Adventure"

#: templates/customize-adventure.html:44
#, fuzzy
msgid "template_code"
msgstr ""
"This is the explanation of my adventure!\n"
"\n"
"This way I can show a command: <code>print</code>\n"
"\n"
"But sometimes I might want to show a piece of code, like this:\n"
"<pre>\n"
"ask What's your name?\n"
"echo so your name is \n"
"</pre>"

#: templates/customize-adventure.html:47
#, fuzzy
msgid "adventure_terms"
msgstr "I agree that my adventure might be made publicly available on Hedy."

#: templates/customize-adventure.html:51
#, fuzzy
msgid "directly_add_adventure_to_classes"
msgstr "Do you want to add this adventure directly to one of your classes?"

#: templates/customize-adventure.html:67
#, fuzzy
msgid "preview"
msgstr "Preview"

#: templates/customize-adventure.html:68 templates/customize-class.html:161
#, fuzzy
msgid "save"
msgstr "Save"

#: templates/customize-adventure.html:69 templates/for-teachers.html:65
#, fuzzy
msgid "delete_adventure_prompt"
msgstr "Are you sure you want to remove this adventure?"

#: templates/customize-class.html:7
#, fuzzy
msgid "customize_class_exp_1"
msgstr ""
"Hi! On this page you can customize your class. By selecting levels and "
"adventures you can choose what your student can see. You can also add "
"your own created adventures to levels. All levels and default adventures "
"will be selected by default. <b>Notice:</b> Not every adventure is "
"available for every level! Settings up your customizations goes as "
"follows:"

#: templates/customize-class.html:10
#, fuzzy
msgid "customize_class_step_1"
msgstr "Select levels for your class by pressing the \"level buttons\""

#: templates/customize-class.html:11
#, fuzzy
msgid "customize_class_step_2"
msgstr ""
"\"Checkboxes\" will appear for the adventures available for the chosen "
"levels"

#: templates/customize-class.html:12
#, fuzzy
msgid "customize_class_step_3"
msgstr "Select the adventures you want to make available"

#: templates/customize-class.html:13
#, fuzzy
msgid "customize_class_step_4"
msgstr "Click the name of an adventure to (de)select for all levels"

#: templates/customize-class.html:14
#, fuzzy
msgid "customize_class_step_5"
msgstr "Add personal adventures"

#: templates/customize-class.html:15
#, fuzzy
msgid "customize_class_step_6"
msgstr "Selecting an opening date for each level (you can also leave it empty)"

#: templates/customize-class.html:16
#, fuzzy
msgid "customize_class_step_7"
msgstr "Selection other settings"

#: templates/customize-class.html:17
#, fuzzy
msgid "customize_class_step_8"
msgstr "Choose \"Save\" -> You're done!"

#: templates/customize-class.html:20
#, fuzzy
msgid "customize_class_exp_2"
msgstr ""
"You can always change these settings later on. For example, you can make "
"specific adventures or levels available while teaching a class. This way "
"it's easy for you to determine which level and adventures your students "
"will be working on. If you want to make everything available for your "
"class it is easiest to remove the customization all together."

#: templates/customize-class.html:23
#, fuzzy
msgid "select_adventures"
msgstr "Select adventures"

#: templates/customize-class.html:59
#, fuzzy
msgid "opening_dates"
msgstr "Opening dates"

#: templates/customize-class.html:65
#, fuzzy
msgid "opening_date"
msgstr "Opening date"

#: templates/customize-class.html:75 templates/customize-class.html:77
#, fuzzy
msgid "directly_available"
msgstr "Directly open"

#: templates/customize-class.html:89
#, fuzzy
msgid "select_own_adventures"
msgstr "Select own adventures"

#: templates/customize-class.html:96 templates/customize-class.html:120
#: templates/profile.html:57 templates/profile.html:132
#: templates/profile.html:141 templates/signup.html:40 templates/signup.html:62
#: templates/signup.html:71
#, fuzzy
msgid "select"
msgstr "Select"

#: templates/customize-class.html:114
#, fuzzy
msgid "other_settings"
msgstr "Other settings"

#: templates/customize-class.html:119
#, fuzzy
msgid "option"
msgstr "Option"

#: templates/customize-class.html:125
#, fuzzy
msgid "mandatory_mode"
msgstr "Mandatory developer's mode"

#: templates/customize-class.html:131
#, fuzzy
msgid "hide_cheatsheet"
msgstr "Hide cheatsheet"

#: templates/customize-class.html:137
#, fuzzy
msgid "hide_keyword_switcher"
msgstr "Hide keyword switcher"

#: templates/customize-class.html:143
#, fuzzy
msgid "hide_quiz"
msgstr "Hide quiz"

#: templates/customize-class.html:149
#, fuzzy
msgid "hide_parsons"
msgstr "Hide parsons"

#: templates/customize-class.html:160
msgid "reset_adventure_prompt"
msgstr "Oled sa kindel, et sa tahad valitud seiklused lähtestada?"

#: templates/customize-class.html:160
msgid "reset_adventures"
msgstr "Lähtesta valitud seiklused"

#: templates/customize-class.html:164
#, fuzzy
msgid "remove_customizations_prompt"
msgstr "Are you sure you want to remove this class's customizations?"

#: templates/customize-class.html:165
#, fuzzy
msgid "remove_customization"
msgstr "Remove customization"

#: templates/customize-class.html:182
#, fuzzy
msgid "unsaved_class_changes"
msgstr "There are unsaved changes, are you sure you want to leave this page?"

#: templates/error-page.html:12
#, fuzzy
msgid "go_back_to_main"
msgstr "Go back to main page"

#: templates/explore.html:12 templates/landing-page.html:33
#, fuzzy
msgid "explore_programs"
msgstr "Explore programs"

#: templates/explore.html:15
#, fuzzy
msgid "explore_explanation"
msgstr ""
"On this page you can look through programs created by other Hedy users. "
"You can filter on both a Hedy level and adventure. Click on \"View "
"program\" to open a program and run it. Programs with a red header "
"contain a mistake. You can still open the program, but running it will "
"result in an error. You can of course try to fix it! If the creator has a"
" public profile you can click their username to visit their profile. "
"There you will find all their shared programs and much more!"

#: templates/explore.html:34
#, fuzzy
msgid "language"
msgstr "Language"

#: templates/explore.html:41 templates/programs.html:24
#, fuzzy
msgid "search_button"
msgstr "Search"

#: templates/explore.html:48
#, fuzzy
msgid "hedy_choice_title"
msgstr "Hedy's Choice"

#: templates/explore.html:60 templates/explore.html:89
#, fuzzy
msgid "creator"
msgstr "Creator"

#: templates/explore.html:66 templates/explore.html:95
#, fuzzy
msgid "view_program"
msgstr "View program"

#: templates/explore.html:67 templates/explore.html:96
msgid "report_program"
msgstr ""

#: templates/for-teachers.html:15 templates/profile.html:78
#: templates/profile.html:80
#, fuzzy
msgid "my_classes"
msgstr "My classes"

#: templates/for-teachers.html:22
#, fuzzy
msgid "students"
msgstr "students"

#: templates/for-teachers.html:23 templates/for-teachers.html:52
#, fuzzy
msgid "view"
msgstr "View"

#: templates/for-teachers.html:24
#, fuzzy
msgid "duplicate"
msgstr "Duplicate"

#: templates/for-teachers.html:35
#, fuzzy
msgid "delete_class_prompt"
msgstr "Are you sure you want to delete the class?"

#: templates/for-teachers.html:41
#, fuzzy
msgid "create_class"
msgstr "Create a new class"

#: templates/for-teachers.html:44
#, fuzzy
msgid "my_adventures"
msgstr "My adventures"

#: templates/for-teachers.html:51
#, fuzzy
msgid "last_update"
msgstr "Last update"

#: templates/for-teachers.html:53
#, fuzzy
msgid "edit"
msgstr "Edit"

#: templates/for-teachers.html:71
#, fuzzy
msgid "adventure_prompt"
msgstr "Please enter the name of the adventure"

#: templates/for-teachers.html:71 website/teacher.py:603
#, fuzzy
msgid "create_adventure"
msgstr "Create adventure"

#: templates/for-teachers.html:129
msgid "teacher_welcome"
msgstr ""
"Tere tulemast Hedy juurde! Sul on nüüd õpetaja konto. See annab sulle "
"võimaluse klasse luua ja õpilasi ühinema kutsuda."

#: templates/highscores.html:5 templates/incl-menubar.html:23
#, fuzzy
msgid "highscores"
msgstr "Score"

#: templates/highscores.html:8
#, fuzzy
msgid "highscore_explanation"
msgstr ""
"On this page you can look through programs created by other Hedy users. "
"You can filter on both a Hedy level and adventure. Click on \"View "
"program\" to open a program and run it. Programs with a red header "
"contain a mistake. You can still open the program, but running it will "
"result in an error. You can of course try to fix it! If the creator has a"
" public profile you can click their username to visit their profile. "
"There you will find all their shared programs and much more!"

#: templates/highscores.html:14
#, fuzzy
msgid "highscore_no_public_profile"
msgstr ""
"You don't have a public profile and are therefore not listed on the "
"highscores. Do you wish to create one?"

#: templates/highscores.html:17
#, fuzzy
msgid "create_public_profile"
msgstr "Create public profile"

#: templates/highscores.html:23
#, fuzzy
msgid "whole_world"
msgstr "The world"

#: templates/highscores.html:28
#, fuzzy
msgid "your_class"
msgstr "My classes"

#: templates/highscores.html:38 templates/landing-page.html:52
#: templates/public-page.html:35
msgid "achievements"
msgstr "saavutused"

#: templates/highscores.html:39
#, fuzzy
msgid "country_title"
msgstr "Please select a valid country."

#: templates/highscores.html:40 templates/landing-page.html:88
#: templates/public-page.html:70
#, fuzzy
msgid "last_achievement"
msgstr "Last earned achievement"

#: templates/highscores.html:49 templates/programs.html:51
#, fuzzy
msgid "ago"
msgstr "{timestamp} ago"

#: templates/incl-adventure-tabs.html:14
#, fuzzy
msgid "parsons_title"
msgstr "Dragging"

#: templates/incl-adventure-tabs.html:25
#, fuzzy
msgid "quiz_tab"
msgstr "End quiz"

#: templates/incl-adventure-tabs.html:29
#, fuzzy
msgid "specific_adventure_mode"
msgstr ""
"You're currently in adventure '{adventure}', click on 'Hedy' to view all "
"adventures."

#: templates/incl-adventure-tabs.html:44 templates/incl-adventure-tabs.html:57
msgid "example_code_header"
msgstr "Example Hedy Code"

#: templates/incl-editor-and-output.html:109
#, fuzzy
msgid "variables"
msgstr "Variables"

#: templates/incl-editor-and-output.html:125
#, fuzzy
msgid "enter_text"
msgstr "Enter your answer here..."

#: templates/incl-editor-and-output.html:126
#, fuzzy
msgid "enter"
msgstr "Enter"

#: templates/incl-editor-and-output.html:136
#, fuzzy
msgid "already_program_running"
msgstr "There is already a program running, finish that one first."

#: templates/incl-editor-and-output.html:136
#, fuzzy
msgid "run_code_button"
msgstr "Run code"

#: templates/incl-editor-and-output.html:137
#, fuzzy
msgid "stop_code_button"
msgstr "Stop program"

#: templates/incl-editor-and-output.html:148
#, fuzzy
msgid "next_exercise"
msgstr "Next exercise"

#: templates/incl-editor-and-output.html:150
#, fuzzy
msgid "edit_code_button"
msgstr "Edit code"

#: templates/incl-editor-and-output.html:152
#, fuzzy
msgid "repair_program_logo_alt"
msgstr "Repair program icon"

#: templates/incl-editor-and-output.html:155 templates/programs.html:67
#: templates/programs.html:71
#, fuzzy
msgid "delete_confirm"
msgstr "Are you sure you want to delete the program?"

#: templates/incl-editor-and-output.html:155 templates/programs.html:67
#: templates/programs.html:71
#, fuzzy
msgid "delete"
msgstr "Delete"

#: templates/incl-editor-and-output.html:159
#, fuzzy
msgid "read_code_label"
msgstr "Read aloud"

#: templates/incl-editor-and-output.html:169
#: templates/incl-editor-and-output.html:178
#, fuzzy
msgid "regress_button"
msgstr "Go back to level {level}"

#: templates/incl-editor-and-output.html:172
#: templates/incl-editor-and-output.html:181 templates/quiz.html:153
#, fuzzy
msgid "advance_button"
msgstr "Go to level {level}"

#: templates/incl-editor-and-output.html:195
#, fuzzy
msgid "developers_mode"
msgstr "Programmer's mode"

#: templates/incl-menubar.html:5
#, fuzzy
msgid "nav_start"
msgstr "Home"

#: templates/incl-menubar.html:6
#, fuzzy
msgid "nav_hedy"
msgstr "Hedy"

#: templates/incl-menubar.html:7
#, fuzzy
msgid "nav_explore"
msgstr "Explore"

#: templates/incl-menubar.html:8
#, fuzzy
msgid "nav_learn_more"
msgstr "Learn more"

#: templates/incl-menubar.html:13 templates/public-page.html:76
#, fuzzy
msgid "program_header"
msgstr "My programs"

#: templates/incl-menubar.html:24
#, fuzzy
msgid "my_achievements"
msgstr "My achievements"

#: templates/incl-menubar.html:25
#, fuzzy
msgid "my_account"
msgstr "My account"

#: templates/incl-menubar.html:27
msgid "for_teachers"
msgstr "Õpetajatele"

#: templates/incl-menubar.html:29
#, fuzzy
msgid "logout"
msgstr "Log out"

#: templates/incl-menubar.html:34 templates/login.html:17
#: templates/signup.html:146
#, fuzzy
msgid "login"
msgstr "Log in"

#: templates/incl-menubar.html:46
#, fuzzy
msgid "search"
msgstr "Search..."

#: templates/incl-menubar.html:51
#, fuzzy
msgid "keyword_support"
msgstr "Translated keywords"

#: templates/incl-menubar.html:59
#, fuzzy
msgid "non_keyword_support"
msgstr "Translated content"

#: templates/landing-page.html:6
#, fuzzy
msgid "welcome"
msgstr "Welcome"

#: templates/landing-page.html:6
#, fuzzy
msgid "welcome_back"
msgstr "Welcome back"

#: templates/landing-page.html:11
msgid "teacher_tutorial_logo_alt"
msgstr "Õpetajate juhendi ikoon"

#: templates/landing-page.html:13
msgid "start_teacher_tutorial"
msgstr "Alusta õpetajate juhendi läbi käimist"

#: templates/landing-page.html:18
#, fuzzy
msgid "hedy_tutorial_logo_alt"
msgstr "Start hedy tutorial"

#: templates/landing-page.html:20
#, fuzzy
msgid "start_hedy_tutorial"
msgstr "Start hedy tutorial"

#: templates/landing-page.html:25
#, fuzzy
msgid "start_programming_logo_alt"
msgstr "Start programming"

#: templates/landing-page.html:27
#, fuzzy
msgid "start_programming"
msgstr "Start programming"

#: templates/landing-page.html:31
#, fuzzy
msgid "explore_programs_logo_alt"
msgstr "Explore programs"

#: templates/landing-page.html:39
#, fuzzy
msgid "your_account"
msgstr "Your profile"

#: templates/landing-page.html:43 templates/landing-page.html:45
#: templates/profile.html:43 templates/public-page.html:7
#: templates/public-page.html:9
#, fuzzy
msgid "profile_logo_alt"
msgstr "Profile updated."

#: templates/landing-page.html:59
#, fuzzy
msgid "no_public_profile"
msgstr "You don't have a public profile text yet..."

#: templates/landing-page.html:66 templates/landing-page.html:68
#: templates/public-page.html:47 templates/public-page.html:49
#, fuzzy
msgid "amount_created"
msgstr "programs created"

#: templates/landing-page.html:72 templates/landing-page.html:74
#: templates/public-page.html:53 templates/public-page.html:55
#, fuzzy
msgid "amount_saved"
msgstr "programs saved"

#: templates/landing-page.html:78 templates/landing-page.html:80
#: templates/public-page.html:59 templates/public-page.html:61
#, fuzzy
msgid "amount_submitted"
msgstr "programs submitted"

#: templates/landing-page.html:95
#, fuzzy
msgid "your_last_program"
msgstr "Your last saved program"

#: templates/layout.html:31
#, fuzzy
msgid "ok"
msgstr "OK"

#: templates/layout.html:32
#, fuzzy
msgid "cancel"
msgstr "Cancel"

#: templates/layout.html:45 templates/programs.html:66
#: templates/programs.html:74
#, fuzzy
msgid "copy_link_to_share"
msgstr "Copy link to share"

#: templates/layout.html:91
#, fuzzy
msgid "achievement_earned"
msgstr "You've earned an achievement!"

#: templates/learn-more.html:7
#, fuzzy
msgid "mailing_title"
msgstr "Subscribe to the Hedy newsletter"

#: templates/learn-more.html:9 templates/profile.html:99
#: templates/recover.html:9 templates/signup.html:14
#, fuzzy
msgid "email"
msgstr "Email"

#: templates/learn-more.html:13
#, fuzzy
msgid "surname"
msgstr "First Name"

#: templates/learn-more.html:17
#, fuzzy
msgid "lastname"
msgstr "Last Name"

#: templates/learn-more.html:21 templates/profile.html:139
#: templates/signup.html:69
#, fuzzy
msgid "country"
msgstr "Country"

#: templates/learn-more.html:30
#, fuzzy
msgid "subscribe"
msgstr "Subscribe"

#: templates/learn-more.html:31
#, fuzzy
msgid "required_field"
msgstr "Fields marked with an * are required"

#: templates/learn-more.html:33
#, fuzzy
msgid "previous_campaigns"
msgstr "View previous campaigns"

#: templates/level-page.html:8
#, fuzzy
msgid "step_title"
msgstr "Assignment"

#: templates/level-page.html:12
#, fuzzy
msgid "save_code_button"
msgstr "Save code"

#: templates/level-page.html:13
#, fuzzy
msgid "share_code_button"
msgstr "Save & share code"

#: templates/level-page.html:30
#, fuzzy
msgid "try_button"
msgstr "Try"

#: templates/level-page.html:44
#, fuzzy
msgid "commands"
msgstr "Commands"

#: templates/level-page.html:49
#, fuzzy
msgid "english"
msgstr "English"

#: templates/login.html:8
#, fuzzy
msgid "login_long"
msgstr "Log in to your account"

<<<<<<< HEAD
#: templates/login.html:21 website/auth.py:308
=======
#: templates/login.html:21 website/auth.py:301
>>>>>>> f46f6391
#, fuzzy
msgid "no_account"
msgstr "No account?"

#: templates/login.html:23 templates/signup.html:7 templates/signup.html:140
#, fuzzy
msgid "create_account"
msgstr "Create account"

#: templates/login.html:28
#, fuzzy
msgid "forgot_password"
msgstr "Forgot your password?"

#: templates/main-page.html:8
#, fuzzy
msgid "main_title"
msgstr "Hedy"

#: templates/main-page.html:9
#, fuzzy
msgid "main_subtitle"
msgstr "A gradual programming language"

#: templates/main-page.html:12
#, fuzzy
msgid "try_it"
msgstr "Try it"

#: templates/parsons.html:6 templates/parsons.html:8
#, fuzzy
msgid "exercise"
msgstr "Exercise"

#: templates/parsons.html:27
#, fuzzy
msgid "what_should_my_code_do"
msgstr "What should my code do?"

#: templates/profile.html:7
msgid "teacher_account_request"
msgstr ""

#: templates/profile.html:11
#, fuzzy
msgid "account_overview"
msgstr "Account overview"

#: templates/profile.html:14 templates/profile.html:16
#, fuzzy
msgid "my_messages"
msgstr "My messages"

#: templates/profile.html:19
#, fuzzy
msgid "invite_message"
msgstr "You have received an invitation to join class"

#: templates/profile.html:20
#, fuzzy
msgid "sent_by"
msgstr "This invitation is sent by"

#: templates/profile.html:23
#, fuzzy
msgid "delete_invite"
msgstr "Delete invitation"

#: templates/profile.html:29 templates/profile.html:31
#, fuzzy
msgid "public_profile"
msgstr "Public profile"

#: templates/profile.html:33
#, fuzzy
msgid "visit_own_public_profile"
msgstr "You don't have a public profile text yet..."

#: templates/profile.html:37
#, fuzzy
msgid "profile_picture"
msgstr "Profile picture"

#: templates/profile.html:50
#, fuzzy
msgid "personal_text"
msgstr "Personal text"

#: templates/profile.html:51
#, fuzzy
msgid "your_personal_text"
msgstr "Your personal text..."

#: templates/profile.html:55
#, fuzzy
msgid "favourite_program"
msgstr "Favourite program"

#: templates/profile.html:66
#, fuzzy
msgid "public_profile_info"
msgstr ""
"By selecting this box I make my profile visible for everyone. Be careful "
"not to share personal information like your name or home address, because"
" everyone will be able to see it!"

#: templates/profile.html:69
#, fuzzy
msgid "update_public"
msgstr "Update public profile"

#: templates/profile.html:71 templates/profile.html:151
#, fuzzy
msgid "are_you_sure"
msgstr "Are you sure? You cannot revert this action."

#: templates/profile.html:71
#, fuzzy
msgid "delete_public"
msgstr "Delete public profile"

#: templates/profile.html:85
#, fuzzy
msgid "self_removal_prompt"
msgstr "Are you sure you want to leave this class?"

#: templates/profile.html:85
#, fuzzy
msgid "leave_class"
msgstr "Leave class"

#: templates/profile.html:91 templates/profile.html:94
#, fuzzy
msgid "settings"
msgstr "My personal settings"

#: templates/profile.html:102 templates/signup.html:56
#, fuzzy
msgid "birth_year"
msgstr "Birth year"

#: templates/profile.html:106 templates/signup.html:38
#, fuzzy
msgid "preferred_language"
msgstr "Preferred language"

#: templates/profile.html:116 templates/signup.html:48
#, fuzzy
msgid "preferred_keyword_language"
msgstr "Preferred keyword language"

#: templates/profile.html:130 templates/signup.html:60
#, fuzzy
msgid "gender"
msgstr "Gender"

#: templates/profile.html:133 templates/signup.html:63
#, fuzzy
msgid "female"
msgstr "Female"

#: templates/profile.html:134 templates/signup.html:64
#, fuzzy
msgid "male"
msgstr "Male"

#: templates/profile.html:135 templates/signup.html:65
#, fuzzy
msgid "other"
msgstr "Other"

#: templates/profile.html:148
#, fuzzy
msgid "update_profile"
msgstr "Update profile"

#: templates/profile.html:151
#, fuzzy
msgid "destroy_profile"
msgstr "Delete profile"

#: templates/profile.html:153 templates/profile.html:156
#: templates/profile.html:169
#, fuzzy
msgid "change_password"
msgstr "Change password"

#: templates/profile.html:158 templates/profile.html:162
#, fuzzy
msgid "new_password"
msgstr "New password"

#: templates/profile.html:166
#, fuzzy
msgid "repeat_new_password"
msgstr "Repeat new password"

#: templates/programs.html:7
#, fuzzy
msgid "recent"
msgstr "My recent programs"

#: templates/programs.html:31 templates/view-program-page.html:7
#, fuzzy
msgid "submitted_header"
msgstr "This is a submitted program and can't be altered."

#: templates/programs.html:36
#, fuzzy
msgid "title"
msgstr "Title"

#: templates/programs.html:39 templates/view-program-page.html:8
#, fuzzy
msgid "last_edited"
msgstr "Last edited"

#: templates/programs.html:57
#, fuzzy
msgid "favourite_confirm"
msgstr "Are you sure you want to set this program as your favourite?"

#: templates/programs.html:65 templates/programs.html:70
#, fuzzy
msgid "open"
msgstr "Open"

#: templates/programs.html:66 templates/programs.html:74
#, fuzzy
msgid "copy_clipboard"
msgstr "Successfully copied to clipboard"

#: templates/programs.html:73
#, fuzzy
msgid "unshare_confirm"
msgstr "Are you sure you want to make the program private?"

#: templates/programs.html:73
#, fuzzy
msgid "unshare"
msgstr "Unshare"

#: templates/programs.html:75
#, fuzzy
msgid "submit_warning"
msgstr "Are you sure you want to submit this program?"

#: templates/programs.html:75
#, fuzzy
msgid "submit_program"
msgstr "Submit"

#: templates/programs.html:78
#, fuzzy
msgid "share_confirm"
msgstr "Are you sure you want to make the program public?"

#: templates/programs.html:78
#, fuzzy
msgid "share"
msgstr "Share"

#: templates/programs.html:84
#, fuzzy
msgid "no_programs"
msgstr "You have no programs yet."

#: templates/programs.html:86
#, fuzzy
msgid "write_first_program"
msgstr "Write your first program!"

#: templates/admin/admin-users.html:14 templates/public-page.html:20
msgid "certified_teacher"
msgstr ""

#: templates/public-page.html:22
msgid "admin"
msgstr ""

#: templates/admin/admin-users.html:18 templates/public-page.html:24
msgid "distinguished_user"
msgstr ""

#: templates/admin/admin-users.html:22 templates/public-page.html:26
msgid "contributor"
msgstr ""

#: templates/public-page.html:105
#, fuzzy
msgid "no_shared_programs"
msgstr "has no shared programs..."

#: templates/quiz.html:4
#, fuzzy
msgid "quiz_logo_alt"
msgstr "Quiz logo"

#: templates/quiz.html:7
#, fuzzy
msgid "start_quiz"
msgstr "Start quiz"

#: templates/quiz.html:13
#, fuzzy
msgid "go_to_first_question"
msgstr "Go to question 1"

#: templates/quiz.html:22 templates/quiz.html:24 templates/quiz.html:105
#, fuzzy
msgid "question"
msgstr "Question"

#: templates/quiz.html:39
#, fuzzy
msgid "hint"
msgstr "Hint?"

#: templates/quiz.html:51 templates/quiz.html:59 templates/quiz.html:69
#: templates/quiz.html:77 templates/quiz.html:87 templates/quiz.html:95
#, fuzzy
msgid "submit_answer"
msgstr "Answer question"

#: templates/quiz.html:112
#, fuzzy
msgid "feedback_success"
msgstr "Good!"

#: templates/quiz.html:117
#, fuzzy
msgid "feedback_failure"
msgstr "Wrong!"

#: templates/quiz.html:125
#, fuzzy
msgid "correct_answer"
msgstr "The correct answer is"

#: templates/quiz.html:134
#, fuzzy
msgid "go_to_question"
msgstr "Go to question"

#: templates/quiz.html:137
#, fuzzy
msgid "go_to_quiz_result"
msgstr "Go to quiz result"

#: templates/quiz.html:144
#, fuzzy
msgid "end_quiz"
msgstr "Quiz end"

#: templates/quiz.html:145
#, fuzzy
msgid "score"
msgstr "Score"

#: templates/recover.html:7
#, fuzzy
msgid "recover_password"
msgstr "Request a password reset"

#: templates/recover.html:12
#, fuzzy
msgid "send_password_recovery"
msgstr "Send me a password recovery link"

#: templates/reset.html:7 templates/reset.html:18
msgid "reset_password"
msgstr "Lähtesta salasõna"

#: templates/reset.html:13 templates/signup.html:28
#, fuzzy
msgid "password_repeat"
msgstr "Repeat password"

#: templates/signup.html:8
#, fuzzy
msgid "create_account_explanation"
msgstr "Having your own account allows you to save your programs."

#: templates/signup.html:78
#, fuzzy
msgid "programming_experience"
msgstr "Do you have programming experience?"

#: templates/signup.html:92
#, fuzzy
msgid "languages"
msgstr "Which of these programming languages have you used before?"

#: templates/signup.html:103
#, fuzzy
msgid "other_block"
msgstr "Another block language"

#: templates/signup.html:115
#, fuzzy
msgid "other_text"
msgstr "Another text language"

#: templates/signup.html:123
#, fuzzy
msgid "request_teacher"
msgstr "Would you like to apply for a teacher's account?"

#: templates/signup.html:127
#, fuzzy
msgid "subscribe_newsletter"
msgstr "Subscribe to the newsletter"

#: templates/signup.html:131
#, fuzzy
msgid "agree_with"
msgstr "I agree to the"

#: templates/signup.html:131
#, fuzzy
msgid "privacy_terms"
msgstr "privacy terms"

#: templates/signup.html:137
#, fuzzy
msgid "agree_third_party"
msgstr ""
"I consent to being contacted by partners of Leiden University with sales "
"opportunities (optional)"

#: templates/signup.html:145
#, fuzzy
msgid "already_account"
msgstr "Already have an account?"

#: templates/teacher-invitation.html:5
#, fuzzy
msgid "teacher_invitation_require_login"
msgstr ""
"To set up your profile as a teacher, we will need you to log in. If you "
"don't have an account, please create one."

#: templates/view-program-page.html:13
#, fuzzy
msgid "by"
msgstr "by"

#: website/achievements.py:170
#, fuzzy
msgid "percentage_achieved"
msgstr "Achieved by {percentage}% of the users"

#: website/admin.py:18 website/admin.py:84 website/admin.py:105
#: website/admin.py:124 website/admin.py:131 website/admin.py:138
#: website/admin.py:162
#, fuzzy
msgid "title_admin"
msgstr "Hedy - Administrator page"

<<<<<<< HEAD
#: website/auth.py:194 website/auth.py:208 website/auth.py:297
#: website/auth.py:432 website/auth.py:437 website/auth.py:485
#: website/auth.py:657 website/auth.py:666 website/auth.py:699
#: website/auth.py:749 website/auth.py:756 website/auth.py:776
=======
#: website/auth.py:187 website/auth.py:201 website/auth.py:290
#: website/auth.py:425 website/auth.py:430 website/auth.py:478
#: website/auth.py:650 website/auth.py:659 website/auth.py:692
#: website/auth.py:742 website/auth.py:749 website/auth.py:769
>>>>>>> f46f6391
#: website/teacher.py:357 website/teacher.py:398
#, fuzzy
msgid "username_invalid"
msgstr "Your username is invalid."

#: website/auth.py:196 website/auth.py:210
#, fuzzy
msgid "username_special"
msgstr "Username cannot contain `:` or `@`."

#: website/auth.py:198 website/auth.py:212
#, fuzzy
msgid "username_three"
msgstr "Username must contain at least three characters."

<<<<<<< HEAD
#: website/auth.py:200 website/auth.py:216 website/auth.py:299
#: website/auth.py:487 website/auth.py:510 website/auth.py:522
#: website/auth.py:703
=======
#: website/auth.py:193 website/auth.py:209 website/auth.py:292
#: website/auth.py:480 website/auth.py:503 website/auth.py:515
#: website/auth.py:696
>>>>>>> f46f6391
#, fuzzy
msgid "password_invalid"
msgstr "Your password is invalid."

#: website/auth.py:202 website/auth.py:218
#, fuzzy
msgid "passwords_six"
msgstr "All passwords need to be six characters or longer."

<<<<<<< HEAD
#: website/auth.py:214 website/auth.py:552 website/auth.py:778
#: website/auth.py:783
=======
#: website/auth.py:207 website/auth.py:545 website/auth.py:771
#: website/auth.py:776
>>>>>>> f46f6391
#, fuzzy
msgid "email_invalid"
msgstr "Please enter a valid email."

<<<<<<< HEAD
#: website/auth.py:269 website/auth.py:532 website/auth.py:688
#: website/auth.py:731 website/auth.py:800
=======
#: website/auth.py:262 website/auth.py:525 website/auth.py:681
#: website/auth.py:724 website/auth.py:793
>>>>>>> f46f6391
#, fuzzy
msgid "mail_error_change_processed"
msgstr ""
"Something went wrong when sending a validation mail, the changes are "
"still correctly processed."

<<<<<<< HEAD
#: website/auth.py:308
=======
#: website/auth.py:301
>>>>>>> f46f6391
#, fuzzy
msgid "invalid_username_password"
msgstr "Invalid username/password."

<<<<<<< HEAD
#: website/auth.py:359 website/auth.py:512 website/auth.py:516
#: website/auth.py:707
=======
#: website/auth.py:352 website/auth.py:505 website/auth.py:509
#: website/auth.py:700
>>>>>>> f46f6391
#, fuzzy
msgid "repeat_match_password"
msgstr "The repeated password does not match."

<<<<<<< HEAD
#: website/auth.py:361 website/auth.py:543
=======
#: website/auth.py:354 website/auth.py:536
>>>>>>> f46f6391
#, fuzzy
msgid "language_invalid"
msgstr "Please select a valid language."

<<<<<<< HEAD
#: website/auth.py:363
=======
#: website/auth.py:356
>>>>>>> f46f6391
#, fuzzy
msgid "agree_invalid"
msgstr "You have to agree with the privacy terms."

<<<<<<< HEAD
#: website/auth.py:365 website/auth.py:546
=======
#: website/auth.py:358 website/auth.py:539
>>>>>>> f46f6391
#, fuzzy
msgid "keyword_language_invalid"
msgstr ""
"Please select a valid keyword language (select English or your own "
"language)."

<<<<<<< HEAD
#: website/auth.py:373 website/auth.py:375 website/auth.py:560
#: website/auth.py:562
=======
#: website/auth.py:366 website/auth.py:368 website/auth.py:553
#: website/auth.py:555
>>>>>>> f46f6391
#, fuzzy
msgid "year_invalid"
msgstr "Please enter a year between 1900 and {current_year}."

<<<<<<< HEAD
#: website/auth.py:378 website/auth.py:565
=======
#: website/auth.py:371 website/auth.py:558
>>>>>>> f46f6391
#, fuzzy
msgid "gender_invalid"
msgstr "Please select a valid gender, choose (Female, Male, Other)."

<<<<<<< HEAD
#: website/auth.py:381 website/auth.py:568
=======
#: website/auth.py:374 website/auth.py:561
>>>>>>> f46f6391
#, fuzzy
msgid "country_invalid"
msgstr "Please select a valid country."

<<<<<<< HEAD
#: website/auth.py:383 website/auth.py:386
=======
#: website/auth.py:376 website/auth.py:379
>>>>>>> f46f6391
#, fuzzy
msgid "experience_invalid"
msgstr "Please select a valid experience, choose (Yes, No)."

<<<<<<< HEAD
#: website/auth.py:389
=======
#: website/auth.py:382
>>>>>>> f46f6391
#, fuzzy
msgid "programming_invalid"
msgstr "Please select a valid programming language."

<<<<<<< HEAD
#: website/auth.py:392
=======
#: website/auth.py:385
>>>>>>> f46f6391
#, fuzzy
msgid "exists_username"
msgstr "That username is already in use."

<<<<<<< HEAD
#: website/auth.py:394 website/auth.py:576
=======
#: website/auth.py:387 website/auth.py:569
>>>>>>> f46f6391
#, fuzzy
msgid "exists_email"
msgstr "That email is already in use."

<<<<<<< HEAD
#: website/auth.py:430 website/auth.py:445 website/auth.py:701
#: website/auth.py:711
=======
#: website/auth.py:423 website/auth.py:438 website/auth.py:694
#: website/auth.py:704
>>>>>>> f46f6391
#, fuzzy
msgid "token_invalid"
msgstr "Your token is invalid."

<<<<<<< HEAD
#: website/auth.py:489 website/auth.py:514 website/auth.py:705
=======
#: website/auth.py:482 website/auth.py:507 website/auth.py:698
>>>>>>> f46f6391
#, fuzzy
msgid "password_six"
msgstr "Your password must contain at least six characters."

<<<<<<< HEAD
#: website/auth.py:492 website/auth.py:495
=======
#: website/auth.py:485 website/auth.py:488
>>>>>>> f46f6391
#, fuzzy
msgid "password_change_not_allowed"
msgstr "You're not allowed to change the password of this user."

<<<<<<< HEAD
#: website/auth.py:500
=======
#: website/auth.py:493
>>>>>>> f46f6391
#, fuzzy
msgid "password_change_success"
msgstr "Password of your student is successfully changed."

<<<<<<< HEAD
#: website/auth.py:534
=======
#: website/auth.py:527
>>>>>>> f46f6391
#, fuzzy
msgid "password_updated"
msgstr "Password updated."

<<<<<<< HEAD
#: website/auth.py:623
=======
#: website/auth.py:616
>>>>>>> f46f6391
#, fuzzy
msgid "profile_updated_reload"
msgstr "Profile updated, page will be re-loaded."

<<<<<<< HEAD
#: website/auth.py:626
=======
#: website/auth.py:619
>>>>>>> f46f6391
#, fuzzy
msgid "profile_updated"
msgstr "Profile updated."

<<<<<<< HEAD
#: website/auth.py:690
=======
#: website/auth.py:683
>>>>>>> f46f6391
#, fuzzy
msgid "sent_password_recovery"
msgstr ""
"You should soon receive an email with instructions on how to reset your "
"password."

<<<<<<< HEAD
#: website/auth.py:733
=======
#: website/auth.py:726
>>>>>>> f46f6391
#, fuzzy
msgid "password_resetted"
msgstr ""
"Your password has been successfully reset. You are being redirected to "
"the login page."

<<<<<<< HEAD
#: website/auth.py:751
=======
#: website/auth.py:744
>>>>>>> f46f6391
#, fuzzy
msgid "teacher_invalid"
msgstr "Your teacher value is invalid."

<<<<<<< HEAD
#: website/auth.py:880
=======
#: website/auth.py:835
>>>>>>> f46f6391
#, fuzzy
msgid "mail_welcome_verify_body"
msgstr ""
"Your Hedy account has been created successfully. Welcome!\n"
"Please click on this link to verify your email address: {link}"

<<<<<<< HEAD
#: website/auth.py:882
=======
#: website/auth.py:837
>>>>>>> f46f6391
#, fuzzy
msgid "mail_change_password_body"
msgstr ""
"Your Hedy password has been changed. If you did this, all is good.\n"
"If you didn't change your password, please contact us immediately by "
"replying to this email."

<<<<<<< HEAD
#: website/auth.py:884
=======
#: website/auth.py:839
>>>>>>> f46f6391
#, fuzzy
msgid "mail_recover_password_body"
msgstr ""
"By clicking on this link, you can set a new Hedy password. This link is "
"valid for <b>4</b> hours.\n"
"If you haven't required a password reset, please ignore this email: {link}"

<<<<<<< HEAD
#: website/auth.py:886
=======
#: website/auth.py:841
>>>>>>> f46f6391
#, fuzzy
msgid "mail_reset_password_body"
msgstr ""
"Your Hedy password has been reset to a new one. If you did this, all is "
"good.\n"
"If you didn't change your password, please contact us immediately by "
"replying to this email."

<<<<<<< HEAD
#: website/auth.py:888
=======
#: website/auth.py:843
>>>>>>> f46f6391
#, fuzzy
msgid "mail_welcome_teacher_body"
msgstr ""
"<strong>Welcome!</strong>\n"
"Congratulations on your brand new Hedy teachers account. Welcome to the "
"world wide community of Hedy teachers!\n"
"\n"
"<strong>What teachers accounts can do</strong>\n"
"With your teacher account, you have the option to create classes. Your "
"students can than join your classes and you can see their progress. "
"Classes are made and managed though the for <a "
"href=\"https://hedycode.com/for-teachers\">teachers page</a>.\n"
"\n"
"<strong>How to share ideas</strong>\n"
"If you are using Hedy in class, you probably have ideas for improvements!"
" You can share those ideas with us on the <a "
"href=\"https://github.com/Felienne/hedy/discussions/categories/ideas\">Ideas"
" Discussion</a>.\n"
"\n"
"<strong>How to ask for help</strong>\n"
"If anything is unclear, you can post in the <a "
"href=\"https://github.com/Felienne/hedy/discussions/categories/q-a\">Q&A "
"discussion</a>, or <a href=\"mailto: hello@hedy.org\">send us an "
"email</a>.\n"
"\n"
"Keep programming!"

<<<<<<< HEAD
#: website/auth.py:894
=======
#: website/auth.py:849
>>>>>>> f46f6391
#, fuzzy
msgid "mail_welcome_verify_subject"
msgstr "Welcome to Hedy"

<<<<<<< HEAD
#: website/auth.py:896
=======
#: website/auth.py:851
>>>>>>> f46f6391
#, fuzzy
msgid "mail_change_password_subject"
msgstr "Your Hedy password has been changed"

<<<<<<< HEAD
#: website/auth.py:898
=======
#: website/auth.py:853
>>>>>>> f46f6391
#, fuzzy
msgid "mail_recover_password_subject"
msgstr "Request a password reset."

<<<<<<< HEAD
#: website/auth.py:900
msgid "mail_reset_password_subject"
msgstr "Sinu Hedy salasõna on lähtestatud"

#: website/auth.py:902
=======
#: website/auth.py:855
msgid "mail_reset_password_subject"
msgstr "Sinu Hedy salasõna on lähtestatud"

#: website/auth.py:857
>>>>>>> f46f6391
#, fuzzy
msgid "mail_welcome_teacher_subject"
msgstr "Your Hedy teacher account is ready"

<<<<<<< HEAD
#: website/auth.py:906
=======
#: website/auth.py:861
>>>>>>> f46f6391
#, fuzzy
msgid "user"
msgstr "user"

<<<<<<< HEAD
#: website/auth.py:911
=======
#: website/auth.py:866
>>>>>>> f46f6391
#, fuzzy
msgid "mail_hello"
msgstr "Hi {username}!"

<<<<<<< HEAD
#: website/auth.py:913
=======
#: website/auth.py:868
>>>>>>> f46f6391
#, fuzzy
msgid "mail_goodbye"
msgstr ""
"Thank you!\n"
"The Hedy team"

<<<<<<< HEAD
#: website/auth.py:921
=======
#: website/auth.py:876
>>>>>>> f46f6391
#, fuzzy
msgid "copy_mail_link"
msgstr "Please copy and paste this link into a new tab:"

<<<<<<< HEAD
#: website/auth.py:922
=======
#: website/auth.py:877
>>>>>>> f46f6391
#, fuzzy
msgid "link"
msgstr "Link"

#: website/parsons.py:20
#, fuzzy
msgid "exercise_doesnt_exist"
msgstr "This exercise doesn't exist"

#: website/programs.py:41
#, fuzzy
msgid "delete_success"
msgstr "Program deleted successfully."

#: website/programs.py:55
#, fuzzy
msgid "save_prompt"
msgstr ""
"You need to have an account to save your program. Would you like to login"
" now?"

#: website/programs.py:60
#, fuzzy
msgid "overwrite_warning"
msgstr ""
"You already have a program with this name, saving this program will "
"replace the old one. Are you sure?"

#: website/programs.py:87
#, fuzzy
msgid "save_parse_warning"
msgstr "This program contains an error, are you sure you want to save it?"

#: website/programs.py:131 website/programs.py:132
#, fuzzy
msgid "save_success_detail"
msgstr "Program saved successfully."

#: website/programs.py:160
#, fuzzy
msgid "share_success_detail"
msgstr "Program shared successfully."

#: website/programs.py:162
#, fuzzy
msgid "unshare_success_detail"
msgstr "Program unshared successfully."

#: website/programs.py:202
#, fuzzy
msgid "favourite_success"
msgstr "Your program is set as favourite."

#: website/programs.py:238
msgid "report_failure"
msgstr ""

#: website/programs.py:244
msgid "report_success"
msgstr ""

#: website/quiz.py:45 website/quiz.py:71 website/teacher.py:526
#, fuzzy
msgid "level_invalid"
msgstr "This Hedy level in invalid."

#: website/quiz.py:60 website/quiz.py:86
msgid "question_doesnt_exist"
msgstr ""

#: website/quiz.py:73
msgid "question_invalid"
msgstr ""

#: website/quiz.py:75
msgid "answer_invalid"
msgstr ""

#: website/quiz.py:83
msgid "too_many_attempts"
msgstr ""

#: website/statistics.py:37 website/statistics.py:51 website/teacher.py:27
#: website/teacher.py:35 website/teacher.py:266 website/teacher.py:288
#: website/teacher.py:300 website/teacher.py:367 website/teacher.py:406
#, fuzzy
msgid "retrieve_class_error"
msgstr "Only teachers can retrieve classes"

#: website/statistics.py:41 website/statistics.py:55 website/teacher.py:38
#: website/teacher.py:131 website/teacher.py:150 website/teacher.py:175
#: website/teacher.py:269 website/teacher.py:291 website/teacher.py:303
#: website/teacher.py:370 website/teacher.py:409 website/teacher.py:421
#, fuzzy
msgid "no_such_class"
msgstr "No such Hedy class."

#: website/statistics.py:45
#, fuzzy
msgid "title_class statistics"
msgstr "My statistics"

#: website/statistics.py:59
#, fuzzy
msgid "title_class logs"
msgstr "Hedy - Join class"

#: website/teacher.py:74
#, fuzzy
msgid "title_class-overview"
msgstr "Hedy - Class overview"

#: website/teacher.py:83 website/teacher.py:162
#, fuzzy
msgid "only_teacher_create_class"
msgstr "Only teachers are allowed to create classes!"

#: website/teacher.py:90 website/teacher.py:125 website/teacher.py:169
#, fuzzy
msgid "class_name_invalid"
msgstr "This class name is invalid."

#: website/teacher.py:92 website/teacher.py:127 website/teacher.py:171
#, fuzzy
msgid "class_name_empty"
msgstr "You didn't enter a class name!"

#: website/teacher.py:98 website/teacher.py:182
#, fuzzy
msgid "class_name_duplicate"
msgstr "You already have a class with this name."

#: website/teacher.py:213 website/teacher.py:229 website/teacher.py:635
#, fuzzy
msgid "invalid_class_link"
msgstr "Invalid link for joining the class."

#: website/teacher.py:217 website/teacher.py:219
#, fuzzy
msgid "title_join-class"
msgstr "Hedy - Join class"

#: website/teacher.py:279
#, fuzzy
msgid "title_customize-class"
msgstr "Hedy - Customize class"

#: website/teacher.py:294
#, fuzzy
msgid "customization_deleted"
msgstr "Customizations successfully deleted."

#: website/teacher.py:347
#, fuzzy
msgid "class_customize_success"
msgstr "Class successfully customized."

#: website/teacher.py:361
#, fuzzy
msgid "username_empty"
msgstr "You didn't enter an username!"

#: website/teacher.py:374
#, fuzzy
msgid "student_not_existing"
msgstr "This username doesn't exist."

#: website/teacher.py:376
#, fuzzy
msgid "student_already_in_class"
msgstr "This student is already in your class."

#: website/teacher.py:378
#, fuzzy
msgid "student_already_invite"
msgstr "This student already has a pending invitation."

#: website/teacher.py:439
#, fuzzy
msgid "no_accounts"
msgstr "There are no accounts to create."

#: website/teacher.py:449
#, fuzzy
msgid "unique_usernames"
msgstr "All usernames need to be unique."

#: website/teacher.py:458
#, fuzzy
msgid "usernames_exist"
msgstr "One or more usernames is already in use."

#: website/teacher.py:469
#, fuzzy
msgid "accounts_created"
msgstr "Accounts where successfully created."

#: website/teacher.py:475 website/teacher.py:480 website/teacher.py:493
#: website/teacher.py:537 website/teacher.py:582
#, fuzzy
msgid "retrieve_adventure_error"
msgstr "You're not allowed to view this adventure!"

#: website/teacher.py:487
#, fuzzy
msgid "title_view-adventure"
msgstr "Hedy - View adventure"

#: website/teacher.py:510
#, fuzzy
msgid "title_customize-adventure"
msgstr "Hedy - Customize adventure"

#: website/teacher.py:522
#, fuzzy
msgid "adventure_id_invalid"
msgstr "This adventure id is invalid."

#: website/teacher.py:524 website/teacher.py:610
#, fuzzy
msgid "adventure_name_invalid"
msgstr "This adventure name is invalid."

#: website/teacher.py:528
#, fuzzy
msgid "content_invalid"
msgstr "This adventure is invalid."

#: website/teacher.py:530
#, fuzzy
msgid "adventure_length"
msgstr "Your adventure has to be at least 20 characters."

#: website/teacher.py:532
#, fuzzy
msgid "public_invalid"
msgstr "This agreement selection is invalid"

#: website/teacher.py:534
#, fuzzy
msgid "classes_invalid"
msgstr "The list of selected classes is invalid"

#: website/teacher.py:545 website/teacher.py:617
#, fuzzy
msgid "adventure_duplicate"
msgstr "You already have an adventure with this name."

#: website/teacher.py:552 website/teacher.py:596
#, fuzzy
msgid "something_went_wrong_keyword_parsing"
msgstr ""

#: website/teacher.py:576
#, fuzzy
msgid "adventure_updated"
msgstr "The adventure has been updated!"

#: website/teacher.py:612
#, fuzzy
msgid "adventure_empty"
msgstr "You didn't enter an adventure name!"

#~ msgid "class_link"
#~ msgstr "Link to join class"

#~ msgid "invite_student"
#~ msgstr "Invite student"

#~ msgid "start_parsons"
#~ msgstr "Start dragging puzzles"

#~ msgid "go_to_first_exercise"
#~ msgstr "Go to exercise 1"

#~ msgid "select_class"
#~ msgstr "Select class"

#~ msgid "your_country"
#~ msgstr "Your profile"

#~ msgid "public_profile_visit"
#~ msgstr "You can visit your public profile! Click"

#~ msgid "public_profile_link"
#~ msgstr "here"

#~ msgid "email_repeat"
#~ msgstr "Repeat email"

#~ msgid "repeat_match_email"
#~ msgstr "The repeated email does not match."

#~ msgid "hello_world_snippet"
#~ msgstr "print Hello world!"

#~ msgid "current_password"
#~ msgstr "Current password"

#~ msgid "tutorial_start_title"
#~ msgstr "Tere tulemast Hedy juurde!"

#~ msgid "tutorial_start_message"
#~ msgstr "Siin me õpetame sulle Hedy't samm-sammu haaval."

#~ msgid "tutorial_editor_title"
#~ msgstr "Programmeerimiskeskkond"

#~ msgid "tutorial_editor_message"
#~ msgstr ""
#~ "Sellesse aknasse kirjutad sa oma koodi."
#~ " Proovi midagi allkriipsude kohale "
#~ "kirjutada!"

#~ msgid "tutorial_output_title"
#~ msgstr "Väljundi aken"

#~ msgid "tutorial_output_message"
#~ msgstr "Siia ilmub sinu programmi väljund. Selle oled sa just teinud!"

#~ msgid "tutorial_run_title"
#~ msgstr "Programmi käivitamise nupp"

#~ msgid "tutorial_run_message"
#~ msgstr ""
#~ "Selle nupuga saad sa oma programmi "
#~ "käivitada. Kas proovime järgmises ülesandes"
#~ " järgi?"

#~ msgid "tutorial_tryit_title"
#~ msgstr "Proovi järgi!"

#~ msgid "tutorial_tryit_message"
#~ msgstr ""
#~ "Käivita programm ning kui sa valmis "
#~ "oled, siis vajuta nupule 'Järgmine "
#~ "samm'."

#~ msgid "tutorial_speakaloud_title"
#~ msgstr "Lase programm tekst välja lugeda"

#~ msgid "tutorial_speakaloud_message"
#~ msgstr ""
#~ "Kui sa tahad, et sinu programm "
#~ "häälega välja loetakse, siis vali "
#~ "programmi käivitamise nupu alt üks hääl."

#~ msgid "tutorial_speakaloud_run_title"
#~ msgstr "Käivita ja kuula"

#~ msgid "tutorial_speakaloud_run_message"
#~ msgstr ""
#~ "Vali menüüst üks hääl ning käivita "
#~ "oma programm uuesti, et kuulda kuidas"
#~ " see välja loetakse."

#~ msgid "tutorial_nextlevel_title"
#~ msgstr "Järgmisele tasemele"

#~ msgid "tutorial_nextlevel_message"
#~ msgstr ""
#~ "Kui sa arvad, et saad kõigest "
#~ "hästi aru ja et oled piisavalt "
#~ "harjutanud, siis sa saad minna "
#~ "järgmisele tasemele. Kui eelmine tase on"
#~ " olemas, siis on alati olemas ka "
#~ "nupp, et tagasi minna."

#~ msgid "tutorial_leveldefault_title"
#~ msgstr "Taseme seletus"

#~ msgid "tutorial_leveldefault_message"
#~ msgstr ""
#~ "Esimeses vahekaardis on alati taseme "
#~ "seletus. Uusi käske tutvustatakse siin."

#~ msgid "tutorial_adventures_title"
#~ msgstr "Seiklused"

#~ msgid "tutorial_adventures_message"
#~ msgstr ""
#~ "Teistes vahekaartides on seiklused, mida "
#~ "sa igal tasemel teha saad. Nad "
#~ "algavad lihtsamatest ning lähevad raskemaks."

#~ msgid "tutorial_quiz_title"
#~ msgstr "Test"

#~ msgid "tutorial_quiz_message"
#~ msgstr ""
#~ "Iga taseme lõpus saad sa teha "
#~ "testi. See aitab sul näha kas sa"
#~ " oled kõigest õigesti aru saanud."

#~ msgid "tutorial_saveshare_title"
#~ msgstr "Salvesta ja jaga"

#~ msgid "tutorial_saveshare_message"
#~ msgstr ""
#~ "Sa saad kõiki oma kirjutatud programme"
#~ " salvestada ja teiste Hedy kasutajatega "
#~ "jagada."

#~ msgid "tutorial_cheatsheet_title"
#~ msgstr "Spikker"

#~ msgid "tutorial_cheatsheet_message"
#~ msgstr ""
#~ "Kui sa oled mingi käsu ära "
#~ "unustanud, siis sa saad alati spikrit"
#~ " kasutada. Spikker näitab kõiki käske, "
#~ "mida sa sellel tasemel kasutada saad."

#~ msgid "tutorial_end_title"
#~ msgstr "The end!"

#~ msgid "tutorial_end_message"
#~ msgstr "Click on 'next step' to really start coding with Hedy!"

#~ msgid "teacher_tutorial_start_message"
#~ msgstr "In this tutorial we will explain all the Hedy features step-by-step."

#~ msgid "tutorial_class_title"
#~ msgstr ""

#~ msgid "tutorial_class_message"
#~ msgstr ""
#~ "As a teacher you can created "
#~ "classes and invite student or let "
#~ "them join through a link. You can"
#~ " view the programs and statistics of"
#~ " all your students."

#~ msgid "tutorial_customize_class_title"
#~ msgstr "Customize classes"

#~ msgid "tutorial_customize_class_message"
#~ msgstr ""
#~ "You can customize classes by hiding "
#~ "specific levels and/or adventures as "
#~ "well as making them available on a"
#~ " specific date."

#~ msgid "tutorial_own_adventures_title"
#~ msgstr "Creating adventures"

#~ msgid "tutorial_own_adventures_message"
#~ msgstr ""
#~ "You can create your own adventures "
#~ "and use them as assignments for "
#~ "your students. Create them here and "
#~ "add them to your classes in the"
#~ " class customization section."

#~ msgid "tutorial_accounts_title"
#~ msgstr "Creating accounts"

#~ msgid "tutorial_accounts_message"
#~ msgstr ""
#~ "You can create multiple accounts at "
#~ "once, only needing to provide an "
#~ "username and password. You can also "
#~ "directly add these accounts to one "
#~ "of your classes."

#~ msgid "tutorial_documentation_title"
#~ msgstr "Hedy documentation"

#~ msgid "tutorial_documentation_message"
#~ msgstr ""

#~ msgid "teacher_tutorial_end_message"
#~ msgstr "Click on 'next step' to get started as a Hedy teacher!"

#~ msgid "Access Before Assign"
#~ msgstr ""
#~ "You tried to use the variable "
#~ "{name} on line {access_line_number}, but "
#~ "you set it on line "
#~ "{definition_line_number}. Set a variable "
#~ "before using it."
<|MERGE_RESOLUTION|>--- conflicted
+++ resolved
@@ -7,11 +7,7 @@
 msgstr ""
 "Project-Id-Version: PROJECT VERSION\n"
 "Report-Msgid-Bugs-To: EMAIL@ADDRESS\n"
-<<<<<<< HEAD
-"POT-Creation-Date: 2022-08-19 15:20+0200\n"
-=======
 "POT-Creation-Date: 2022-08-18 14:10+0200\n"
->>>>>>> f46f6391
 "PO-Revision-Date: 2022-08-10 08:50+0000\n"
 "Last-Translator: Anonymous <noreply@weblate.org>\n"
 "Language: et\n"
@@ -43,17 +39,11 @@
 msgid "title_programs"
 msgstr "Hedy - Minu programmid"
 
-#: app.py:702 app.py:712 app.py:716 app.py:731 app.py:1027 app.py:1561
+#: app.py:702 app.py:712 app.py:716 app.py:731 app.py:1027 app.py:1552
 #: website/admin.py:17 website/admin.py:24 website/admin.py:92
 #: website/admin.py:111 website/admin.py:130 website/admin.py:137
-<<<<<<< HEAD
-#: website/admin.py:145 website/auth.py:741 website/auth.py:768
-#: website/auth.py:808 website/auth.py:820 website/programs.py:210
-#: website/statistics.py:100
-=======
 #: website/admin.py:145 website/auth.py:734 website/auth.py:761
 #: website/programs.py:210 website/statistics.py:100
->>>>>>> f46f6391
 msgid "unauthorized"
 msgstr "Sul ei ole õigust seda lehte vaadata"
 
@@ -154,15 +144,9 @@
 msgid "tutorial_message_not_found"
 msgstr ""
 
-<<<<<<< HEAD
-#: app.py:1493 website/auth.py:295 website/auth.py:350 website/auth.py:483
-#: website/auth.py:508 website/auth.py:541 website/auth.py:655
-#: website/auth.py:697 website/auth.py:747 website/auth.py:774
-=======
 #: app.py:1493 website/auth.py:288 website/auth.py:343 website/auth.py:476
 #: website/auth.py:501 website/auth.py:534 website/auth.py:648
 #: website/auth.py:690 website/auth.py:740 website/auth.py:767
->>>>>>> f46f6391
 #: website/quiz.py:43 website/quiz.py:69 website/teacher.py:88
 #: website/teacher.py:123 website/teacher.py:167 website/teacher.py:252
 #: website/teacher.py:308 website/teacher.py:355 website/teacher.py:396
@@ -186,17 +170,17 @@
 msgid "favourite_program_invalid"
 msgstr "Your chosen favourite program is invalid."
 
-#: app.py:1527 app.py:1528
+#: app.py:1518 app.py:1519
 #, fuzzy
 msgid "public_profile_updated"
 msgstr "Public profile updated."
 
-#: app.py:1565 app.py:1590
+#: app.py:1556 app.py:1581
 #, fuzzy
 msgid "user_not_private"
 msgstr "This user either doesn't exist or doesn't have a public profile"
 
-#: app.py:1598
+#: app.py:1589
 #, fuzzy
 msgid "invalid_teacher_invitation_code"
 msgstr ""
@@ -519,7 +503,6 @@
 msgstr "Programs submitted"
 
 #: templates/achievements.html:13 templates/achievements.html:26
-#: templates/public-page.html:18
 msgid "teacher"
 msgstr "Õpetaja"
 
@@ -533,7 +516,7 @@
 
 #: templates/achievements.html:37 templates/achievements.html:51
 #: templates/landing-page.html:89 templates/layout.html:92
-#: templates/public-page.html:71
+#: templates/public-page.html:51
 msgid "achievements_logo_alt"
 msgstr "Saavutuste logo"
 
@@ -1199,7 +1182,7 @@
 msgstr "My classes"
 
 #: templates/highscores.html:38 templates/landing-page.html:52
-#: templates/public-page.html:35
+#: templates/public-page.html:16
 msgid "achievements"
 msgstr "saavutused"
 
@@ -1209,7 +1192,7 @@
 msgstr "Please select a valid country."
 
 #: templates/highscores.html:40 templates/landing-page.html:88
-#: templates/public-page.html:70
+#: templates/public-page.html:50
 #, fuzzy
 msgid "last_achievement"
 msgstr "Last earned achievement"
@@ -1339,7 +1322,7 @@
 msgid "nav_learn_more"
 msgstr "Learn more"
 
-#: templates/incl-menubar.html:13 templates/public-page.html:76
+#: templates/incl-menubar.html:13 templates/public-page.html:56
 #, fuzzy
 msgid "program_header"
 msgstr "My programs"
@@ -1445,19 +1428,19 @@
 msgstr "You don't have a public profile text yet..."
 
 #: templates/landing-page.html:66 templates/landing-page.html:68
-#: templates/public-page.html:47 templates/public-page.html:49
+#: templates/public-page.html:28 templates/public-page.html:30
 #, fuzzy
 msgid "amount_created"
 msgstr "programs created"
 
 #: templates/landing-page.html:72 templates/landing-page.html:74
-#: templates/public-page.html:53 templates/public-page.html:55
+#: templates/public-page.html:34 templates/public-page.html:36
 #, fuzzy
 msgid "amount_saved"
 msgstr "programs saved"
 
 #: templates/landing-page.html:78 templates/landing-page.html:80
-#: templates/public-page.html:59 templates/public-page.html:61
+#: templates/public-page.html:40 templates/public-page.html:42
 #, fuzzy
 msgid "amount_submitted"
 msgstr "programs submitted"
@@ -1565,11 +1548,7 @@
 msgid "login_long"
 msgstr "Log in to your account"
 
-<<<<<<< HEAD
-#: templates/login.html:21 website/auth.py:308
-=======
 #: templates/login.html:21 website/auth.py:301
->>>>>>> f46f6391
 #, fuzzy
 msgid "no_account"
 msgstr "No account?"
@@ -1842,23 +1821,7 @@
 msgid "write_first_program"
 msgstr "Write your first program!"
 
-#: templates/admin/admin-users.html:14 templates/public-page.html:20
-msgid "certified_teacher"
-msgstr ""
-
-#: templates/public-page.html:22
-msgid "admin"
-msgstr ""
-
-#: templates/admin/admin-users.html:18 templates/public-page.html:24
-msgid "distinguished_user"
-msgstr ""
-
-#: templates/admin/admin-users.html:22 templates/public-page.html:26
-msgid "contributor"
-msgstr ""
-
-#: templates/public-page.html:105
+#: templates/public-page.html:85
 #, fuzzy
 msgid "no_shared_programs"
 msgstr "has no shared programs..."
@@ -2029,300 +1992,178 @@
 msgid "title_admin"
 msgstr "Hedy - Administrator page"
 
-<<<<<<< HEAD
-#: website/auth.py:194 website/auth.py:208 website/auth.py:297
-#: website/auth.py:432 website/auth.py:437 website/auth.py:485
-#: website/auth.py:657 website/auth.py:666 website/auth.py:699
-#: website/auth.py:749 website/auth.py:756 website/auth.py:776
-=======
 #: website/auth.py:187 website/auth.py:201 website/auth.py:290
 #: website/auth.py:425 website/auth.py:430 website/auth.py:478
 #: website/auth.py:650 website/auth.py:659 website/auth.py:692
 #: website/auth.py:742 website/auth.py:749 website/auth.py:769
->>>>>>> f46f6391
 #: website/teacher.py:357 website/teacher.py:398
 #, fuzzy
 msgid "username_invalid"
 msgstr "Your username is invalid."
 
-#: website/auth.py:196 website/auth.py:210
+#: website/auth.py:189 website/auth.py:203
 #, fuzzy
 msgid "username_special"
 msgstr "Username cannot contain `:` or `@`."
 
-#: website/auth.py:198 website/auth.py:212
+#: website/auth.py:191 website/auth.py:205
 #, fuzzy
 msgid "username_three"
 msgstr "Username must contain at least three characters."
 
-<<<<<<< HEAD
-#: website/auth.py:200 website/auth.py:216 website/auth.py:299
-#: website/auth.py:487 website/auth.py:510 website/auth.py:522
-#: website/auth.py:703
-=======
 #: website/auth.py:193 website/auth.py:209 website/auth.py:292
 #: website/auth.py:480 website/auth.py:503 website/auth.py:515
 #: website/auth.py:696
->>>>>>> f46f6391
 #, fuzzy
 msgid "password_invalid"
 msgstr "Your password is invalid."
 
-#: website/auth.py:202 website/auth.py:218
+#: website/auth.py:195 website/auth.py:211
 #, fuzzy
 msgid "passwords_six"
 msgstr "All passwords need to be six characters or longer."
 
-<<<<<<< HEAD
-#: website/auth.py:214 website/auth.py:552 website/auth.py:778
-#: website/auth.py:783
-=======
 #: website/auth.py:207 website/auth.py:545 website/auth.py:771
 #: website/auth.py:776
->>>>>>> f46f6391
 #, fuzzy
 msgid "email_invalid"
 msgstr "Please enter a valid email."
 
-<<<<<<< HEAD
-#: website/auth.py:269 website/auth.py:532 website/auth.py:688
-#: website/auth.py:731 website/auth.py:800
-=======
 #: website/auth.py:262 website/auth.py:525 website/auth.py:681
 #: website/auth.py:724 website/auth.py:793
->>>>>>> f46f6391
 #, fuzzy
 msgid "mail_error_change_processed"
 msgstr ""
 "Something went wrong when sending a validation mail, the changes are "
 "still correctly processed."
 
-<<<<<<< HEAD
-#: website/auth.py:308
-=======
 #: website/auth.py:301
->>>>>>> f46f6391
 #, fuzzy
 msgid "invalid_username_password"
 msgstr "Invalid username/password."
 
-<<<<<<< HEAD
-#: website/auth.py:359 website/auth.py:512 website/auth.py:516
-#: website/auth.py:707
-=======
 #: website/auth.py:352 website/auth.py:505 website/auth.py:509
 #: website/auth.py:700
->>>>>>> f46f6391
 #, fuzzy
 msgid "repeat_match_password"
 msgstr "The repeated password does not match."
 
-<<<<<<< HEAD
-#: website/auth.py:361 website/auth.py:543
-=======
 #: website/auth.py:354 website/auth.py:536
->>>>>>> f46f6391
 #, fuzzy
 msgid "language_invalid"
 msgstr "Please select a valid language."
 
-<<<<<<< HEAD
-#: website/auth.py:363
-=======
 #: website/auth.py:356
->>>>>>> f46f6391
 #, fuzzy
 msgid "agree_invalid"
 msgstr "You have to agree with the privacy terms."
 
-<<<<<<< HEAD
-#: website/auth.py:365 website/auth.py:546
-=======
 #: website/auth.py:358 website/auth.py:539
->>>>>>> f46f6391
 #, fuzzy
 msgid "keyword_language_invalid"
 msgstr ""
 "Please select a valid keyword language (select English or your own "
 "language)."
 
-<<<<<<< HEAD
-#: website/auth.py:373 website/auth.py:375 website/auth.py:560
-#: website/auth.py:562
-=======
 #: website/auth.py:366 website/auth.py:368 website/auth.py:553
 #: website/auth.py:555
->>>>>>> f46f6391
 #, fuzzy
 msgid "year_invalid"
 msgstr "Please enter a year between 1900 and {current_year}."
 
-<<<<<<< HEAD
-#: website/auth.py:378 website/auth.py:565
-=======
 #: website/auth.py:371 website/auth.py:558
->>>>>>> f46f6391
 #, fuzzy
 msgid "gender_invalid"
 msgstr "Please select a valid gender, choose (Female, Male, Other)."
 
-<<<<<<< HEAD
-#: website/auth.py:381 website/auth.py:568
-=======
 #: website/auth.py:374 website/auth.py:561
->>>>>>> f46f6391
 #, fuzzy
 msgid "country_invalid"
 msgstr "Please select a valid country."
 
-<<<<<<< HEAD
-#: website/auth.py:383 website/auth.py:386
-=======
 #: website/auth.py:376 website/auth.py:379
->>>>>>> f46f6391
 #, fuzzy
 msgid "experience_invalid"
 msgstr "Please select a valid experience, choose (Yes, No)."
 
-<<<<<<< HEAD
-#: website/auth.py:389
-=======
 #: website/auth.py:382
->>>>>>> f46f6391
 #, fuzzy
 msgid "programming_invalid"
 msgstr "Please select a valid programming language."
 
-<<<<<<< HEAD
-#: website/auth.py:392
-=======
 #: website/auth.py:385
->>>>>>> f46f6391
 #, fuzzy
 msgid "exists_username"
 msgstr "That username is already in use."
 
-<<<<<<< HEAD
-#: website/auth.py:394 website/auth.py:576
-=======
 #: website/auth.py:387 website/auth.py:569
->>>>>>> f46f6391
 #, fuzzy
 msgid "exists_email"
 msgstr "That email is already in use."
 
-<<<<<<< HEAD
-#: website/auth.py:430 website/auth.py:445 website/auth.py:701
-#: website/auth.py:711
-=======
 #: website/auth.py:423 website/auth.py:438 website/auth.py:694
 #: website/auth.py:704
->>>>>>> f46f6391
 #, fuzzy
 msgid "token_invalid"
 msgstr "Your token is invalid."
 
-<<<<<<< HEAD
-#: website/auth.py:489 website/auth.py:514 website/auth.py:705
-=======
 #: website/auth.py:482 website/auth.py:507 website/auth.py:698
->>>>>>> f46f6391
 #, fuzzy
 msgid "password_six"
 msgstr "Your password must contain at least six characters."
 
-<<<<<<< HEAD
-#: website/auth.py:492 website/auth.py:495
-=======
 #: website/auth.py:485 website/auth.py:488
->>>>>>> f46f6391
 #, fuzzy
 msgid "password_change_not_allowed"
 msgstr "You're not allowed to change the password of this user."
 
-<<<<<<< HEAD
-#: website/auth.py:500
-=======
 #: website/auth.py:493
->>>>>>> f46f6391
 #, fuzzy
 msgid "password_change_success"
 msgstr "Password of your student is successfully changed."
 
-<<<<<<< HEAD
-#: website/auth.py:534
-=======
 #: website/auth.py:527
->>>>>>> f46f6391
 #, fuzzy
 msgid "password_updated"
 msgstr "Password updated."
 
-<<<<<<< HEAD
-#: website/auth.py:623
-=======
 #: website/auth.py:616
->>>>>>> f46f6391
 #, fuzzy
 msgid "profile_updated_reload"
 msgstr "Profile updated, page will be re-loaded."
 
-<<<<<<< HEAD
-#: website/auth.py:626
-=======
 #: website/auth.py:619
->>>>>>> f46f6391
 #, fuzzy
 msgid "profile_updated"
 msgstr "Profile updated."
 
-<<<<<<< HEAD
-#: website/auth.py:690
-=======
 #: website/auth.py:683
->>>>>>> f46f6391
 #, fuzzy
 msgid "sent_password_recovery"
 msgstr ""
 "You should soon receive an email with instructions on how to reset your "
 "password."
 
-<<<<<<< HEAD
-#: website/auth.py:733
-=======
 #: website/auth.py:726
->>>>>>> f46f6391
 #, fuzzy
 msgid "password_resetted"
 msgstr ""
 "Your password has been successfully reset. You are being redirected to "
 "the login page."
 
-<<<<<<< HEAD
-#: website/auth.py:751
-=======
 #: website/auth.py:744
->>>>>>> f46f6391
 #, fuzzy
 msgid "teacher_invalid"
 msgstr "Your teacher value is invalid."
 
-<<<<<<< HEAD
-#: website/auth.py:880
-=======
 #: website/auth.py:835
->>>>>>> f46f6391
 #, fuzzy
 msgid "mail_welcome_verify_body"
 msgstr ""
 "Your Hedy account has been created successfully. Welcome!\n"
 "Please click on this link to verify your email address: {link}"
 
-<<<<<<< HEAD
-#: website/auth.py:882
-=======
 #: website/auth.py:837
->>>>>>> f46f6391
 #, fuzzy
 msgid "mail_change_password_body"
 msgstr ""
@@ -2330,11 +2171,7 @@
 "If you didn't change your password, please contact us immediately by "
 "replying to this email."
 
-<<<<<<< HEAD
-#: website/auth.py:884
-=======
 #: website/auth.py:839
->>>>>>> f46f6391
 #, fuzzy
 msgid "mail_recover_password_body"
 msgstr ""
@@ -2342,11 +2179,7 @@
 "valid for <b>4</b> hours.\n"
 "If you haven't required a password reset, please ignore this email: {link}"
 
-<<<<<<< HEAD
-#: website/auth.py:886
-=======
 #: website/auth.py:841
->>>>>>> f46f6391
 #, fuzzy
 msgid "mail_reset_password_body"
 msgstr ""
@@ -2355,11 +2188,7 @@
 "If you didn't change your password, please contact us immediately by "
 "replying to this email."
 
-<<<<<<< HEAD
-#: website/auth.py:888
-=======
 #: website/auth.py:843
->>>>>>> f46f6391
 #, fuzzy
 msgid "mail_welcome_teacher_body"
 msgstr ""
@@ -2387,93 +2216,53 @@
 "\n"
 "Keep programming!"
 
-<<<<<<< HEAD
-#: website/auth.py:894
-=======
 #: website/auth.py:849
->>>>>>> f46f6391
 #, fuzzy
 msgid "mail_welcome_verify_subject"
 msgstr "Welcome to Hedy"
 
-<<<<<<< HEAD
-#: website/auth.py:896
-=======
 #: website/auth.py:851
->>>>>>> f46f6391
 #, fuzzy
 msgid "mail_change_password_subject"
 msgstr "Your Hedy password has been changed"
 
-<<<<<<< HEAD
-#: website/auth.py:898
-=======
 #: website/auth.py:853
->>>>>>> f46f6391
 #, fuzzy
 msgid "mail_recover_password_subject"
 msgstr "Request a password reset."
 
-<<<<<<< HEAD
-#: website/auth.py:900
-msgid "mail_reset_password_subject"
-msgstr "Sinu Hedy salasõna on lähtestatud"
-
-#: website/auth.py:902
-=======
 #: website/auth.py:855
 msgid "mail_reset_password_subject"
 msgstr "Sinu Hedy salasõna on lähtestatud"
 
 #: website/auth.py:857
->>>>>>> f46f6391
 #, fuzzy
 msgid "mail_welcome_teacher_subject"
 msgstr "Your Hedy teacher account is ready"
 
-<<<<<<< HEAD
-#: website/auth.py:906
-=======
 #: website/auth.py:861
->>>>>>> f46f6391
 #, fuzzy
 msgid "user"
 msgstr "user"
 
-<<<<<<< HEAD
-#: website/auth.py:911
-=======
 #: website/auth.py:866
->>>>>>> f46f6391
 #, fuzzy
 msgid "mail_hello"
 msgstr "Hi {username}!"
 
-<<<<<<< HEAD
-#: website/auth.py:913
-=======
 #: website/auth.py:868
->>>>>>> f46f6391
 #, fuzzy
 msgid "mail_goodbye"
 msgstr ""
 "Thank you!\n"
 "The Hedy team"
 
-<<<<<<< HEAD
-#: website/auth.py:921
-=======
 #: website/auth.py:876
->>>>>>> f46f6391
 #, fuzzy
 msgid "copy_mail_link"
 msgstr "Please copy and paste this link into a new tab:"
 
-<<<<<<< HEAD
-#: website/auth.py:922
-=======
 #: website/auth.py:877
->>>>>>> f46f6391
 #, fuzzy
 msgid "link"
 msgstr "Link"
@@ -2773,6 +2562,12 @@
 #~ msgid "current_password"
 #~ msgstr "Current password"
 
+#: content/error-messages.txt:9
+#, fuzzy
+msgid "Access Before Assign"
+msgstr ""
+"You tried to use the variable {name} on line {access_line_number}, but you "
+"set it on line {definition_line_number}. Set a variable before using it."
 #~ msgid "tutorial_start_title"
 #~ msgstr "Tere tulemast Hedy juurde!"
 
@@ -2946,12 +2741,4 @@
 #~ msgstr ""
 
 #~ msgid "teacher_tutorial_end_message"
-#~ msgstr "Click on 'next step' to get started as a Hedy teacher!"
-
-#~ msgid "Access Before Assign"
-#~ msgstr ""
-#~ "You tried to use the variable "
-#~ "{name} on line {access_line_number}, but "
-#~ "you set it on line "
-#~ "{definition_line_number}. Set a variable "
-#~ "before using it."
+#~ msgstr "Click on 'next step' to get started as a Hedy teacher!"