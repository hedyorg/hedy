# Estonian translations for PROJECT.
# Copyright (C) 2022 ORGANIZATION
# This file is distributed under the same license as the PROJECT project.
# FIRST AUTHOR <EMAIL@ADDRESS>, 2022.
#
msgid ""
msgstr ""
"Project-Id-Version: PROJECT VERSION\n"
"Report-Msgid-Bugs-To: EMAIL@ADDRESS\n"
"Language: et\n"
"POT-Creation-Date: 2022-06-29 14:20+0200\n"
"PO-Revision-Date: 2022-07-03 15:51+0000\n"
"Last-Translator: Anonymous <noreply@weblate.org>\n"
"Language-Team: none\n"
"Language: et\n"
"MIME-Version: 1.0\n"
"Content-Type: text/plain; charset=utf-8\n"
"Content-Transfer-Encoding: 8bit\n"
"Plural-Forms: nplurals=2; plural=n != 1;\n"
"X-Generator: Weblate 4.13.1-dev\n"
"Generated-By: Babel 2.10.1\n"

#: app.py:417
msgid "program_contains_error"
msgstr "Selles programmis on viga. Oled sa kindel, et sa tahad seda jagada?"

#: app.py:627
msgid "title_achievements"
msgstr "Hedy - Minu saavutused"

#: app.py:644 app.py:746 app.py:1088 website/teacher.py:361
#: website/teacher.py:372
msgid "not_teacher"
msgstr "Sa ei ole õpetaja!"

#: app.py:647
msgid "not_enrolled"
msgstr "Sa ei ole selles klassis!"

#: app.py:684
msgid "title_programs"
msgstr "Hedy - Minu programmid"

#: app.py:694 app.py:704 app.py:708 app.py:723 app.py:1003 app.py:1550
#: website/admin.py:17 website/admin.py:24 website/admin.py:92
#: website/admin.py:111 website/admin.py:129 website/admin.py:136
#: website/admin.py:144 website/auth.py:716 website/auth.py:743
#: website/programs.py:210 website/statistics.py:100
msgid "unauthorized"
msgstr "Sul ei ole õigust seda lehte vaadata"

#: app.py:760 app.py:1105
msgid "title_for-teacher"
msgstr "Hedy - Õpetajatele"

#: app.py:777 app.py:779 app.py:921 app.py:943 app.py:945
msgid "no_such_level"
msgstr "Sellist taset ei ole!"

#: app.py:787 app.py:794 app.py:875 app.py:881
msgid "no_such_program"
msgstr "Sellist programmi ei ole!"

#: app.py:817
msgid "level_not_class"
msgstr "See tase pole veel sinu klassile avatud"

#: app.py:926 website/teacher.py:421 website/teacher.py:437
#: website/teacher.py:466 website/teacher.py:492
msgid "no_such_adventure"
msgstr "Seda seiklust ei ole olemas!"

#: app.py:954 app.py:1207
msgid "page_not_found"
msgstr "Me ei leidnud seda lehte!"

#: app.py:974
msgid "title_signup"
msgstr "Hedy - Registreeru"

#: app.py:981
msgid "title_login"
msgstr "Hedy - Logi sisse"

#: app.py:988
msgid "title_recover"
msgstr "Hedy - Taasta oma konto"

#: app.py:1004
msgid "title_reset"
msgstr "Hedy - Unustasid parooli?"

#: app.py:1030
msgid "title_my-profile"
msgstr "Hedy - Minu konto"

#: app.py:1046
msgid "title_learn-more"
msgstr "Hedy - Rohkem infot"

#: app.py:1052
msgid "title_privacy"
msgstr "Hedy - Privaatsus"

#: app.py:1062
msgid "title_start"
msgstr "Hedy - Astmeline programmeerimiskeel"

#: app.py:1080
msgid "title_landing-page"
msgstr "Tere tulemast Hedy juurde!"

#: app.py:1198
msgid "title_explore"
msgstr "Hedy - Vaata ringi"

#: app.py:1220 app.py:1225
#, fuzzy
msgid "no_such_highscore"
msgstr "Sellist taset ei ole!"

#: app.py:1255 app.py:1257
#, fuzzy
msgid "translate_error"
msgstr ""
"Something went wrong while translating the code. Try running the code to "
"see if it has an error. Code with errors can not be translated."

#: app.py:1262 app.py:1296
msgid "tutorial_start_title"
msgstr "Tere tulemast Hedy juurde!"

#: app.py:1262
msgid "tutorial_start_message"
msgstr "Siin me õpetame sulle Hedy't samm-sammu haaval."

#: app.py:1264
msgid "tutorial_editor_title"
msgstr "Programmeerimiskeskkond"

#: app.py:1264
msgid "tutorial_editor_message"
msgstr ""
"Sellesse aknasse kirjutad sa oma koodi. Proovi midagi allkriipsude kohale"
" kirjutada!"

#: app.py:1266
msgid "tutorial_output_title"
msgstr "Väljundi aken"

#: app.py:1266
msgid "tutorial_output_message"
msgstr "Siia ilmub sinu programmi väljund. Selle oled sa just teinud!"

#: app.py:1268
msgid "tutorial_run_title"
msgstr "Programmi käivitamise nupp"

#: app.py:1268
msgid "tutorial_run_message"
msgstr ""
"Selle nupuga saad sa oma programmi käivitada. Kas proovime järgmises "
"ülesandes järgi?"

#: app.py:1270
msgid "tutorial_tryit_title"
msgstr "Proovi järgi!"

#: app.py:1270
msgid "tutorial_tryit_message"
msgstr ""
"Käivita programm ning kui sa valmis oled, siis vajuta nupule 'Järgmine "
"samm'."

#: app.py:1272
msgid "tutorial_speakaloud_title"
msgstr "Lase programm tekst välja lugeda"

#: app.py:1272
msgid "tutorial_speakaloud_message"
msgstr ""
"Kui sa tahad, et sinu programm häälega välja loetakse, siis vali "
"programmi käivitamise nupu alt üks hääl."

#: app.py:1274
msgid "tutorial_speakaloud_run_title"
msgstr "Käivita ja kuula"

#: app.py:1274
msgid "tutorial_speakaloud_run_message"
msgstr ""
"Vali menüüst üks hääl ning käivita oma programm uuesti, et kuulda kuidas "
"see välja loetakse."

#: app.py:1276
msgid "tutorial_nextlevel_title"
msgstr "Järgmisele tasemele"

#: app.py:1276
msgid "tutorial_nextlevel_message"
msgstr ""
"Kui sa arvad, et saad kõigest hästi aru ja et oled piisavalt harjutanud, "
"siis sa saad minna järgmisele tasemele. Kui eelmine tase on olemas, siis "
"on alati olemas ka nupp, et tagasi minna."

#: app.py:1278
msgid "tutorial_leveldefault_title"
msgstr "Taseme seletus"

#: app.py:1278
msgid "tutorial_leveldefault_message"
msgstr ""
"Esimeses vahekaardis on alati taseme seletus. Uusi käske tutvustatakse "
"siin."

#: app.py:1280
msgid "tutorial_adventures_title"
msgstr "Seiklused"

#: app.py:1280
msgid "tutorial_adventures_message"
msgstr ""
"Teistes vahekaartides on seiklused, mida sa igal tasemel teha saad. Nad "
"algavad lihtsamatest ning lähevad raskemaks."

#: app.py:1282
msgid "tutorial_quiz_title"
msgstr "Test"

#: app.py:1282
msgid "tutorial_quiz_message"
msgstr ""
"Iga taseme lõpus saad sa teha testi. See aitab sul näha kas sa oled "
"kõigest õigesti aru saanud."

#: app.py:1284
msgid "tutorial_saveshare_title"
msgstr "Salvesta ja jaga"

#: app.py:1284
msgid "tutorial_saveshare_message"
msgstr ""
"Sa saad kõiki oma kirjutatud programme salvestada ja teiste Hedy "
"kasutajatega jagada."

#: app.py:1286
msgid "tutorial_cheatsheet_title"
msgstr "Spikker"

#: app.py:1286
msgid "tutorial_cheatsheet_message"
msgstr ""
"Kui sa oled mingi käsu ära unustanud, siis sa saad alati spikrit "
"kasutada. Spikker näitab kõiki käske, mida sa sellel tasemel kasutada "
"saad."

#: app.py:1288 app.py:1308
#, fuzzy
msgid "tutorial_end_title"
msgstr "The end!"

#: app.py:1288
#, fuzzy
msgid "tutorial_end_message"
msgstr "Click on 'next step' to really start coding with Hedy!"

<<<<<<< HEAD
#: app.py:1290 app.py:1310
=======
#: app.py:1288 app.py:1308
#, fuzzy
>>>>>>> 907b87dc
msgid "tutorial_title_not_found"
msgstr "We couldn't find that page!"

#: app.py:1290 app.py:1310
msgid "tutorial_message_not_found"
msgstr ""

<<<<<<< HEAD
#: app.py:1296
=======
#: app.py:1294
#, fuzzy
>>>>>>> 907b87dc
msgid "teacher_tutorial_start_message"
msgstr "In this tutorial we will explain all the Hedy features step-by-step."

#: app.py:1298
msgid "tutorial_class_title"
msgstr ""

#: app.py:1298
#, fuzzy
msgid "tutorial_class_message"
msgstr ""
"As a teacher you can created classes and invite student or let them join "
"through a link. You can view the programs and statistics of all your "
"students."

#: app.py:1300
#, fuzzy
msgid "tutorial_customize_class_title"
msgstr "Customize classes"

#: app.py:1300
#, fuzzy
msgid "tutorial_customize_class_message"
msgstr ""
"You can customize classes by hiding specific levels and/or adventures as "
"well as making them available on a specific date."

#: app.py:1302
#, fuzzy
msgid "tutorial_own_adventures_title"
msgstr "Creating adventures"

#: app.py:1302
#, fuzzy
msgid "tutorial_own_adventures_message"
msgstr ""
"You can create your own adventures and use them as assignments for your "
"students. Create them here and add them to your classes in the class "
"customization section."

#: app.py:1304
#, fuzzy
msgid "tutorial_accounts_title"
msgstr "Creating accounts"

#: app.py:1304
#, fuzzy
msgid "tutorial_accounts_message"
msgstr ""
"You can create multiple accounts at once, only needing to provide an "
"username and password. You can also directly add these accounts to one of"
" your classes."

#: app.py:1306
#, fuzzy
msgid "tutorial_documentation_title"
msgstr "Hedy documentation"

#: app.py:1306
msgid "tutorial_documentation_message"
msgstr ""

#: app.py:1308
#, fuzzy
msgid "teacher_tutorial_end_message"
msgstr "Click on 'next step' to get started as a Hedy teacher!"

#: app.py:1318
#, fuzzy
msgid "tutorial_code_snippet"
msgstr ""
"print Hello world!\n"
"print I'm learning Hedy with the tutorial!"

#: app.py:1322 app.py:1332
msgid "invalid_tutorial_step"
msgstr ""

#: app.py:1489 website/auth.py:278 website/auth.py:333 website/auth.py:469
#: website/auth.py:494 website/auth.py:524 website/auth.py:637
#: website/auth.py:675 website/auth.py:722 website/auth.py:749
#: website/quiz.py:43 website/quiz.py:69 website/teacher.py:88
#: website/teacher.py:123 website/teacher.py:195 website/teacher.py:251
#: website/teacher.py:298 website/teacher.py:339 website/teacher.py:377
#: website/teacher.py:448 website/teacher.py:506
#, fuzzy
msgid "ajax_error"
msgstr "There was an error, please try again."

#: app.py:1492
#, fuzzy
msgid "image_invalid"
msgstr "The image you chose image is invalid."

#: app.py:1494
#, fuzzy
msgid "personal_text_invalid"
msgstr "Your personal text is invalid."

#: app.py:1496 app.py:1502
#, fuzzy
msgid "favourite_program_invalid"
msgstr "Your chosen favourite program is invalid."

#: app.py:1516 app.py:1517
#, fuzzy
msgid "public_profile_updated"
msgstr "Public profile updated."

#: app.py:1554 app.py:1579
#, fuzzy
msgid "user_not_private"
msgstr "This user either doesn't exist or doesn't have a public profile"

#: app.py:1587
#, fuzzy
msgid "invalid_teacher_invitation_code"
msgstr ""
"The teacher invitation code is invalid. To become a teacher, reach out to"
" hedy@felienne.com."

#: utils.py:292
#, fuzzy
msgid "default_404"
msgstr "We could not find that page..."

#: utils.py:294
#, fuzzy
msgid "default_403"
msgstr "Looks like you aren't authorized..."

#: utils.py:296
#, fuzzy
msgid "default_500"
msgstr "Something went wrong..."

#: content/error-messages.txt:1
#, fuzzy
msgid "Wrong Level"
msgstr ""
"That was correct Hedy code, but not at the right level. You wrote "
"{offending_keyword} for level {working_level}. Tip: {tip}"

#: content/error-messages.txt:2
#, fuzzy
msgid "Incomplete"
msgstr ""
"Oops! You forgot a bit of code! On line {line_number}, you need to enter "
"text behind {incomplete_command}."

#: content/error-messages.txt:3
#, fuzzy
msgid "Invalid"
msgstr ""
"{invalid_command} is not a Hedy level {level} command. Did you mean "
"{guessed_command}?"

#: content/error-messages.txt:4
#, fuzzy
msgid "Invalid Space"
msgstr ""
"Oops! You started a line with a space on line {line_number}. Spaces "
"confuse computers, can you remove it?"

#: content/error-messages.txt:5
#, fuzzy
msgid "Has Blanks"
msgstr ""
"Your code is incomplete. It contains blanks that you have to replace with"
" code."

#: content/error-messages.txt:6
#, fuzzy
msgid "No Indentation"
msgstr ""
"You used too few spaces in line {line_number}. You used {leading_spaces} "
"spaces, which is not enough. Start every new block with {indent_size} "
"spaces more than the line before."

#: content/error-messages.txt:7
#, fuzzy
msgid "Unexpected Indentation"
msgstr ""
"You used too many spaces in line {line_number}. You used {leading_spaces}"
" spaces, which is too much. Start every new block with {indent_size} "
"spaces more than the line before."

#: content/error-messages.txt:8
#, fuzzy
msgid "Parse"
msgstr ""
"The code you entered is not valid Hedy code. There is a mistake on line "
"{location[0]}, at position {location[1]}. You typed {character_found}, "
"but that is not allowed."

#: content/error-messages.txt:9
#, fuzzy
msgid "Unquoted Text"
msgstr ""
"Be careful. If you ask or print something, the text should start and "
"finish with a quotation mark. You forgot one somewhere."

#: content/error-messages.txt:10
#, fuzzy
msgid "Unquoted Assignment"
msgstr ""
"From this level, you need to place texts to the right of the `is` between"
" quotes. You forgot that for the text {text}."

#: content/error-messages.txt:11
#, fuzzy
msgid "Unquoted Equality Check"
msgstr ""
"If you want to check if a variable is equal to multiple words, the words "
"should be surrounded by quotation marks!"

#: content/error-messages.txt:12
#, fuzzy
msgid "Var Undefined"
msgstr ""
"You tried to use the variable {name}, but you didn't set it. It is also "
"possible that you were trying to use the word {name} but forgot quotation"
" marks."

#: content/error-messages.txt:13
#, fuzzy
msgid "Cyclic Var Definition"
msgstr ""
"The name {variable} needs to be set before you can use it on the right-"
"hand side of the is command."

#: content/error-messages.txt:14
#, fuzzy
msgid "Lonely Echo"
msgstr ""
"You used an echo before an ask, or an echo without an ask. First ask for "
"input, then echo."

#: content/error-messages.txt:15
#, fuzzy
msgid "Too Big"
msgstr ""
"Wow! Your program has an impressive {lines_of_code} lines of code! But we"
" can only process {max_lines} lines in this level. Make your program "
"smaller and try again."

#: content/error-messages.txt:16
#, fuzzy
msgid "Invalid Argument Type"
msgstr ""
"You cannot use {command} with {invalid_argument} because it is "
"{invalid_type}. Try changing {invalid_argument} to {allowed_types}."

#: content/error-messages.txt:17
#, fuzzy
msgid "Invalid Argument"
msgstr ""
"You cannot use the command {command} with {invalid_argument}. Try "
"changing {invalid_argument} to {allowed_types}."

#: content/error-messages.txt:18
#, fuzzy
msgid "Invalid Type Combination"
msgstr ""
"You cannot use {invalid_argument} and {invalid_argument_2} with {command}"
" because one is {invalid_type} and the other is {invalid_type_2}. Try "
"changing {invalid_argument} to {invalid_type_2} or {invalid_argument_2} "
"to {invalid_type}."

#: content/error-messages.txt:19
#, fuzzy
msgid "Unsupported Float"
msgstr ""
"Non-integer numbers are not supported yet but they will be in a few "
"levels. For now change {value} to an integer."

#: content/error-messages.txt:20
#, fuzzy
msgid "Locked Language Feature"
msgstr ""
"You are using {concept}! That is awesome, but {concept} is not unlocked "
"yet! It will be unlocked in a later level."

#: content/error-messages.txt:21
#, fuzzy
msgid "Missing Command"
msgstr "It looks like you forgot to use a command on line {line_number}."

#: content/error-messages.txt:22
#, fuzzy
msgid "Missing Inner Command"
msgstr ""
"It looks like you forgot to use a command with the {command} statement "
"you used on line {line_number}."

#: content/error-messages.txt:23
#, fuzzy
msgid "Unsupported String Value"
msgstr "Text values cannot contain {invalid_value}."

#: content/error-messages.txt:24
#, fuzzy
msgid "ask_needs_var"
msgstr ""
"Starting in level 2, ask needs to be used with a variable. Example: name "
"is ask What are you called?"

#: content/error-messages.txt:25
#, fuzzy
msgid "echo_out"
msgstr ""
"Starting in level 2 echo is no longer needed. You can repeat an answer "
"with ask and print now. Example: name is ask What are you called? "
"printhello name"

#: content/error-messages.txt:26
#, fuzzy
msgid "space"
msgstr "a space"

#: content/error-messages.txt:27
#, fuzzy
msgid "comma"
msgstr "a comma"

#: content/error-messages.txt:28
#, fuzzy
msgid "question mark"
msgstr "a question mark"

#: content/error-messages.txt:29
#, fuzzy
msgid "newline"
msgstr "a new line"

#: content/error-messages.txt:30
#, fuzzy
msgid "period"
msgstr "a period"

#: content/error-messages.txt:31
#, fuzzy
msgid "exclamation mark"
msgstr "an exclamation mark"

#: content/error-messages.txt:32
#, fuzzy
msgid "dash"
msgstr "a dash"

#: content/error-messages.txt:33
#, fuzzy
msgid "star"
msgstr "a star"

#: content/error-messages.txt:34
#, fuzzy
msgid "single quotes"
msgstr "a single quote"

#: content/error-messages.txt:35
#, fuzzy
msgid "double quotes"
msgstr "double quotes"

#: content/error-messages.txt:36
#, fuzzy
msgid "slash"
msgstr "a slash"

#: content/error-messages.txt:37
#, fuzzy
msgid "string"
msgstr "text"

#: content/error-messages.txt:38
#, fuzzy
msgid "nested blocks"
msgstr "a block in a block"

#: content/error-messages.txt:39
#, fuzzy
msgid "or"
msgstr "or"

#: content/error-messages.txt:40
#, fuzzy
msgid "number"
msgstr "a number"

#: content/error-messages.txt:41
#, fuzzy
msgid "integer"
msgstr "a number"

#: content/error-messages.txt:42
#, fuzzy
msgid "float"
msgstr "a number"

#: content/error-messages.txt:43
#, fuzzy
msgid "list"
msgstr "a list"

#: content/error-messages.txt:44
#, fuzzy
msgid "input"
msgstr "input from ask"

#: templates/achievements.html:5
msgid "general"
msgstr "Üldine"

#: templates/achievements.html:9
#, fuzzy
msgid "programs_created"
msgstr "Programs created"

#: templates/achievements.html:10
#, fuzzy
msgid "programs_saved"
msgstr "Programs saved"

#: templates/achievements.html:11
#, fuzzy
msgid "programs_submitted"
msgstr "Programs submitted"

#: templates/achievements.html:13 templates/achievements.html:26
msgid "teacher"
msgstr "Õpetaja"

#: templates/achievements.html:16 templates/achievements.html:54
msgid "hidden"
msgstr "Peidetud"

#: templates/achievements.html:23
msgid "hedy_achievements"
msgstr "Hedy saavutused"

#: templates/achievements.html:37 templates/achievements.html:51
#: templates/landing-page.html:89 templates/layout.html:92
#: templates/public-page.html:51
msgid "achievements_logo_alt"
msgstr "Saavutuste logo"

#: templates/achievements.html:38
#, fuzzy
msgid "achievements_check_icon_alt"
msgstr "You've earned an achievement!"

#: templates/base_email.html:3 templates/cheatsheet.html:15
#: templates/incl-menubar.html:4
#, fuzzy
msgid "hedy_logo_alt"
msgstr "Hedy logo"

#: templates/cheatsheet.html:14
#, fuzzy
msgid "cheatsheet_title"
msgstr "Cheatsheet"

#: templates/class-logs.html:10 templates/class-stats.html:22
#: templates/create-accounts.html:41 templates/customize-class.html:166
#, fuzzy
msgid "back_to_class"
msgstr "Go back to class"

#: templates/class-overview.html:14 templates/for-teachers.html:35
#, fuzzy
msgid "class_name_prompt"
msgstr "Please enter the name of the class"

#: templates/class-overview.html:20 templates/class-overview.html:71
#: templates/create-accounts.html:16 templates/highscores.html:35
#: templates/login.html:12 templates/profile.html:89 templates/recover.html:8
#: templates/signup.html:10
#, fuzzy
msgid "username"
msgstr "Username"

#: templates/class-overview.html:21
#, fuzzy
msgid "last_login"
msgstr "Last login"

#: templates/class-overview.html:22
#, fuzzy
msgid "highest_level_reached"
msgstr "Highest level reached"

#: templates/class-overview.html:23
#, fuzzy
msgid "number_programs"
msgstr "Number of programs"

#: templates/class-overview.html:24
#, fuzzy
msgid "programs"
msgstr "Programs"

#: templates/class-overview.html:25 templates/create-accounts.html:17
#: templates/login.html:15 templates/reset.html:8 templates/signup.html:19
#, fuzzy
msgid "password"
msgstr "Password"

#: templates/class-overview.html:26 templates/class-overview.html:74
#: templates/customize-adventure.html:52 templates/for-teachers.html:46
#: templates/for-teachers.html:56
#, fuzzy
msgid "remove"
msgstr "Remove"

#: templates/class-overview.html:36
#, fuzzy
msgid "page"
msgstr "page"

#: templates/class-overview.html:37
#, fuzzy
msgid "enter_password"
msgstr "Enter a new password for"

#: templates/class-overview.html:37
#, fuzzy
msgid "password_change_prompt"
msgstr "Are you sure you want to change this password?"

#: templates/class-overview.html:38
#, fuzzy
msgid "remove_student_prompt"
msgstr "Are you sure you want to remove the student from the class?"

#: templates/class-overview.html:46
#, fuzzy
msgid "add_students"
msgstr "students"

#: templates/class-overview.html:47 templates/customize-class.html:5
#, fuzzy
msgid "customize_class"
msgstr "Customize class"

#: templates/class-overview.html:48
#, fuzzy
msgid "class_stats"
msgstr "Class statistics"

#: templates/class-overview.html:49
#, fuzzy
msgid "class_logs"
msgstr "Last login"

#: templates/class-overview.html:52 templates/customize-adventure.html:59
msgid "back_to_teachers_page"
msgstr "Tagasi õpetajate lehele"

#: templates/class-overview.html:53
#, fuzzy
msgid "delete_class_prompt"
msgstr "Are you sure you want to delete the class?"

#: templates/class-overview.html:53
#, fuzzy
msgid "delete_class"
msgstr "Delete class permanently"

#: templates/class-overview.html:57
#, fuzzy
msgid "add_students_options"
msgstr "Create student accounts"

#: templates/class-overview.html:59
#, fuzzy
msgid "copy_link_success"
msgstr "Copy link to share"

#: templates/class-overview.html:59
#, fuzzy
msgid "copy_join_link"
msgstr "Please copy and paste this link into a new tab:"

#: templates/class-overview.html:60
#, fuzzy
msgid "invite_prompt"
msgstr "Enter a username"

#: templates/class-overview.html:60
#, fuzzy
msgid "invite_by_username"
msgstr "All usernames need to be unique."

#: templates/class-overview.html:61 templates/create-accounts.html:45
#, fuzzy
msgid "create_accounts"
msgstr "Create multiple accounts"

#: templates/class-overview.html:66
#, fuzzy
msgid "pending_invites"
msgstr "Pending invites"

#: templates/class-overview.html:72
#, fuzzy
msgid "invite_date"
msgstr "Invite date"

#: templates/class-overview.html:73
#, fuzzy
msgid "expiration_date"
msgstr "Expiration date"

#: templates/class-overview.html:83 templates/profile.html:16
#, fuzzy
msgid "delete_invite_prompt"
msgstr "Are you sure you want to remove this class invitation?"

#: templates/class-prejoin.html:7
#, fuzzy
msgid "class_already_joined"
msgstr "You are already a student of class"

#: templates/class-prejoin.html:9 templates/error-page.html:6
#, fuzzy
msgid "error_logo_alt"
msgstr "Error logo"

#: templates/class-prejoin.html:11
#, fuzzy
msgid "goto_profile"
msgstr "Go to my profile"

#: templates/class-prejoin.html:15 templates/profile.html:13
#, fuzzy
msgid "prompt_join_class"
msgstr "Do you want to join this class?"

#: templates/class-prejoin.html:17 website/teacher.py:181
#, fuzzy
msgid "join_prompt"
msgstr "You need to have an account to join a class. Would you like to login now?"

#: templates/class-prejoin.html:17 templates/profile.html:15
#, fuzzy
msgid "join_class"
msgstr "Join class"

#: templates/code-page.html:8 templates/for-teachers.html:9
#, fuzzy
msgid "next_step_tutorial"
msgstr "Next step >>>"

#: templates/code-page.html:34 templates/code-page.html:44
#: templates/customize-class.html:28 templates/customize-class.html:64
#: templates/customize-class.html:71 templates/customize-class.html:95
#: templates/level-page.html:6 templates/level-page.html:11
#: templates/quiz.html:8 templates/view-program-page.html:12
#: templates/view-program-page.html:28
#, fuzzy
msgid "level_title"
msgstr "Level"

#: templates/create-accounts.html:5
#, fuzzy
msgid "create_multiple_accounts"
msgstr "Create multiple accounts"

#: templates/create-accounts.html:7
#, fuzzy
msgid "accounts_intro"
msgstr ""
"On this page you can create accounts for multiple students at the same "
"time. It's also possible to directly add them to one of your classes. By "
"pressing the green + on the bottom right of the page you can add extra "
"rows. You can delete a row by pressing the corresponding red cross. Make "
"sure no rows are empty when you press \"Create accounts\". Please keep in"
" mind that every username needs to be unique and the password needs to be"
" <b>at least</b> 6 characters."

#: templates/create-accounts.html:10
#, fuzzy
msgid "create_accounts_prompt"
msgstr "Are you sure you want to create these accounts?"

#: templates/create-accounts.html:25
#, fuzzy
msgid "download_login_credentials"
msgstr "Do you want to download the login credentials after the accounts creation?"

#: templates/create-accounts.html:29 templates/layout.html:22
#: templates/signup.html:64
#, fuzzy
msgid "yes"
msgstr "Yes"

#: templates/create-accounts.html:33 templates/layout.html:23
#: templates/signup.html:68
#, fuzzy
msgid "no"
msgstr "No"

#: templates/create-accounts.html:44 templates/programs.html:23
msgid "reset_view"
msgstr "Lähtesta"

#: templates/customize-adventure.html:5
#, fuzzy
msgid "customize_adventure"
msgstr "Customize adventure"

#: templates/customize-adventure.html:7
#, fuzzy
msgid "update_adventure_prompt"
msgstr "Are you sure you want to update this adventure?"

#: templates/customize-adventure.html:10
msgid "general_settings"
msgstr "Üldised seaded"

#: templates/customize-adventure.html:12 templates/for-teachers.html:20
#: templates/for-teachers.html:42
#, fuzzy
msgid "name"
msgstr "Name"

#: templates/customize-adventure.html:16 templates/customize-adventure.html:18
#: templates/explore.html:28 templates/explore.html:57
#: templates/explore.html:85 templates/for-teachers.html:43
#: templates/programs.html:12 templates/programs.html:37
#: templates/programs.html:45
#, fuzzy
msgid "level"
msgstr "Level"

#: templates/customize-adventure.html:25
#, fuzzy
msgid "adventure_exp_1"
msgstr ""
"Type your adventure of choice on the right-hand side. After creating your"
" adventure you can include it in one of your classes under "
"\"customizations\". If you want to include a command in your adventure "
"please use code anchors like this:"

#: templates/customize-adventure.html:31
#, fuzzy
msgid "adventure_exp_2"
msgstr ""
"If you want to show actual code snippets, for example to give student a "
"template or example of the code. Please use pre anchors like this:"

#: templates/customize-adventure.html:36
#, fuzzy
msgid "hello_world_snippet"
msgstr "print Hello world!"

#: templates/customize-adventure.html:39
#, fuzzy
msgid "adventure_exp_3"
msgstr ""
"You can use the \"preview\" button to view a styled version of your "
"adventure. To view the adventure on a dedicated page, select \"view\" "
"from the teachers page."

#: templates/customize-adventure.html:43 templates/customize-class.html:28
#: templates/customize-class.html:94 templates/explore.html:22
#: templates/programs.html:18 templates/programs.html:38
#: templates/view-adventure.html:6
#, fuzzy
msgid "adventure"
msgstr "Adventure"

#: templates/customize-adventure.html:44
#, fuzzy
msgid "template_code"
msgstr ""
"This is the explanation of my adventure!\n"
"\n"
"This way I can show a command: <code>print</code>\n"
"\n"
"But sometimes I might want to show a piece of code, like this:\n"
"<pre>\n"
"ask What's your name?\n"
"echo so your name is \n"
"</pre>"

#: templates/customize-adventure.html:47
#, fuzzy
msgid "adventure_terms"
msgstr "I agree that my adventure might be made publicly available on Hedy."

#: templates/customize-adventure.html:50
#, fuzzy
msgid "preview"
msgstr "Preview"

#: templates/customize-adventure.html:51 templates/customize-class.html:161
#, fuzzy
msgid "save"
msgstr "Save"

#: templates/customize-adventure.html:52 templates/for-teachers.html:56
#, fuzzy
msgid "delete_adventure_prompt"
msgstr "Are you sure you want to remove this adventure?"

#: templates/customize-class.html:7
#, fuzzy
msgid "customize_class_exp_1"
msgstr ""
"Hi! On this page you can customize your class. By selecting levels and "
"adventures you can choose what your student can see. You can also add "
"your own created adventures to levels. All levels and default adventures "
"will be selected by default. <b>Notice:</b> Not every adventure is "
"available for every level! Settings up your customizations goes as "
"follows:"

#: templates/customize-class.html:10
#, fuzzy
msgid "customize_class_step_1"
msgstr "Select levels for your class by pressing the \"level buttons\""

#: templates/customize-class.html:11
#, fuzzy
msgid "customize_class_step_2"
msgstr ""
"\"Checkboxes\" will appear for the adventures available for the chosen "
"levels"

#: templates/customize-class.html:12
#, fuzzy
msgid "customize_class_step_3"
msgstr "Select the adventures you want to make available"

#: templates/customize-class.html:13
#, fuzzy
msgid "customize_class_step_4"
msgstr "Click the name of an adventure to (de)select for all levels"

#: templates/customize-class.html:14
#, fuzzy
msgid "customize_class_step_5"
msgstr "Add personal adventures"

#: templates/customize-class.html:15
#, fuzzy
msgid "customize_class_step_6"
msgstr "Selecting an opening date for each level (you can also leave it empty)"

#: templates/customize-class.html:16
#, fuzzy
msgid "customize_class_step_7"
msgstr "Selection other settings"

#: templates/customize-class.html:17
#, fuzzy
msgid "customize_class_step_8"
msgstr "Choose \"Save\" -> You're done!"

#: templates/customize-class.html:20
#, fuzzy
msgid "customize_class_exp_2"
msgstr ""
"You can always change these settings later on. For example, you can make "
"specific adventures or levels available while teaching a class. This way "
"it's easy for you to determine which level and adventures your students "
"will be working on. If you want to make everything available for your "
"class it is easiest to remove the customization all together."

#: templates/customize-class.html:23
#, fuzzy
msgid "select_adventures"
msgstr "Select adventures"

#: templates/customize-class.html:59
#, fuzzy
msgid "opening_dates"
msgstr "Opening dates"

#: templates/customize-class.html:65
#, fuzzy
msgid "opening_date"
msgstr "Opening date"

#: templates/customize-class.html:75 templates/customize-class.html:77
#, fuzzy
msgid "directly_available"
msgstr "Directly open"

#: templates/customize-class.html:89
#, fuzzy
msgid "select_own_adventures"
msgstr "Select own adventures"

#: templates/customize-class.html:96 templates/customize-class.html:120
#: templates/profile.html:50 templates/profile.html:124
#: templates/profile.html:133 templates/signup.html:26 templates/signup.html:45
#: templates/signup.html:53
#, fuzzy
msgid "select"
msgstr "Select"

#: templates/customize-class.html:114
#, fuzzy
msgid "other_settings"
msgstr "Other settings"

#: templates/customize-class.html:119
#, fuzzy
msgid "option"
msgstr "Option"

#: templates/customize-class.html:125
#, fuzzy
msgid "mandatory_mode"
msgstr "Mandatory developer's mode"

#: templates/customize-class.html:131
#, fuzzy
msgid "hide_cheatsheet"
msgstr "Hide cheatsheet"

#: templates/customize-class.html:137
#, fuzzy
msgid "hide_keyword_switcher"
msgstr "Hide keyword switcher"

#: templates/customize-class.html:143
#, fuzzy
msgid "hide_quiz"
msgstr "Hide quiz"

#: templates/customize-class.html:149
#, fuzzy
msgid "hide_parsons"
msgstr "Hide parsons"

#: templates/customize-class.html:160
msgid "reset_adventure_prompt"
msgstr "Oled sa kindel, et sa tahad valitud seiklused lähtestada?"

#: templates/customize-class.html:160
msgid "reset_adventures"
msgstr "Lähtesta valitud seiklused"

#: templates/customize-class.html:164
#, fuzzy
msgid "remove_customizations_prompt"
msgstr "Are you sure you want to remove this class's customizations?"

#: templates/customize-class.html:165
#, fuzzy
msgid "remove_customization"
msgstr "Remove customization"

#: templates/customize-class.html:182
#, fuzzy
msgid "unsaved_class_changes"
msgstr "There are unsaved changes, are you sure you want to leave this page?"

#: templates/error-page.html:12
#, fuzzy
msgid "go_back_to_main"
msgstr "Go back to main page"

#: templates/explore.html:12 templates/landing-page.html:33
#, fuzzy
msgid "explore_programs"
msgstr "Explore programs"

#: templates/explore.html:15
#, fuzzy
msgid "explore_explanation"
msgstr ""
"On this page you can look through programs created by other Hedy users. "
"You can filter on both a Hedy level and adventure. Click on \"View "
"program\" to open a program and run it. Programs with a red header "
"contain a mistake. You can still open the program, but running it will "
"result in an error. You can of course try to fix it! If the creator has a"
" public profile you can click their username to visit their profile. "
"There you will find all their shared programs and much more!"

#: templates/explore.html:34
#, fuzzy
msgid "language"
msgstr "Language"

#: templates/explore.html:41 templates/programs.html:24
#, fuzzy
msgid "search_button"
msgstr "Search"

#: templates/explore.html:48
#, fuzzy
msgid "hedy_choice_title"
msgstr "Hedy's Choice"

#: templates/explore.html:60 templates/explore.html:88
#, fuzzy
msgid "creator"
msgstr "Creator"

#: templates/explore.html:66 templates/explore.html:94
#, fuzzy
msgid "view_program"
msgstr "View program"

#: templates/for-teachers.html:15 templates/profile.html:71
#: templates/profile.html:73
#, fuzzy
msgid "my_classes"
msgstr "My classes"

#: templates/for-teachers.html:22
#, fuzzy
msgid "students"
msgstr "students"

#: templates/for-teachers.html:35
#, fuzzy
msgid "create_class"
msgstr "Create a new class"

#: templates/for-teachers.html:38
#, fuzzy
msgid "my_adventures"
msgstr "My adventures"

#: templates/for-teachers.html:44
#, fuzzy
msgid "last_update"
msgstr "Last update"

#: templates/for-teachers.html:45 templates/for-teachers.html:55
#, fuzzy
msgid "view"
msgstr "View"

#: templates/for-teachers.html:62
#, fuzzy
msgid "adventure_prompt"
msgstr "Please enter the name of the adventure"

#: templates/for-teachers.html:62 website/teacher.py:501
#, fuzzy
msgid "create_adventure"
msgstr "Create adventure"

#: templates/for-teachers.html:120
msgid "teacher_welcome"
msgstr ""
"Tere tulemast Hedy juurde! Sul on nüüd õpetaja konto. See annab sulle "
"võimaluse klasse luua ja õpilasi ühinema kutsuda."

#: templates/highscores.html:7
#, fuzzy
msgid "highscore_explanation"
msgstr ""
"On this page you can look through programs created by other Hedy users. "
"You can filter on both a Hedy level and adventure. Click on \"View "
"program\" to open a program and run it. Programs with a red header "
"contain a mistake. You can still open the program, but running it will "
"result in an error. You can of course try to fix it! If the creator has a"
" public profile you can click their username to visit their profile. "
"There you will find all their shared programs and much more!"

#: templates/highscores.html:12 templates/landing-page.html:59
#, fuzzy
msgid "no_public_profile"
msgstr "You don't have a public profile text yet..."

#: templates/highscores.html:15
#, fuzzy
msgid "create_public_profile"
msgstr "Public profile"

#: templates/highscores.html:21
#, fuzzy
msgid "whole_world"
msgstr "The world"

#: templates/highscores.html:26
#, fuzzy
msgid "your_class"
msgstr "My classes"

#: templates/highscores.html:36 templates/landing-page.html:52
#: templates/public-page.html:16
msgid "achievements"
msgstr "saavutused"

#: templates/highscores.html:37
#, fuzzy
msgid "country_title"
msgstr "Please select a valid country."

#: templates/highscores.html:38 templates/landing-page.html:88
#: templates/public-page.html:50
#, fuzzy
msgid "last_achievement"
msgstr "Last earned achievement"

#: templates/highscores.html:47 templates/programs.html:51
#, fuzzy
msgid "ago"
msgstr "{timestamp} ago"

#: templates/incl-adventure-tabs.html:14
#, fuzzy
msgid "parsons_title"
msgstr "Dragging"

#: templates/incl-adventure-tabs.html:25
#, fuzzy
msgid "quiz_tab"
msgstr "End quiz"

#: templates/incl-adventure-tabs.html:29
#, fuzzy
msgid "specific_adventure_mode"
msgstr ""
"You're currently in adventure '{adventure}', click on 'Hedy' to view all "
"adventures."

#: templates/incl-adventure-tabs.html:44 templates/incl-adventure-tabs.html:57
msgid "example_code_header"
msgstr "Example Hedy Code"

#: templates/incl-editor-and-output.html:103
#, fuzzy
msgid "variables"
msgstr "Variables"

#: templates/incl-editor-and-output.html:119
#, fuzzy
msgid "enter_text"
msgstr "Enter your answer here..."

#: templates/incl-editor-and-output.html:120
#, fuzzy
msgid "enter"
msgstr "Enter"

#: templates/incl-editor-and-output.html:130
#, fuzzy
msgid "already_program_running"
msgstr "There is already a program running, finish that one first."

#: templates/incl-editor-and-output.html:130
#, fuzzy
msgid "run_code_button"
msgstr "Run code"

#: templates/incl-editor-and-output.html:131
#, fuzzy
msgid "stop_code_button"
msgstr "Stop program"

#: templates/incl-editor-and-output.html:142
#, fuzzy
msgid "next_exercise"
msgstr "Next exercise"

#: templates/incl-editor-and-output.html:144
#, fuzzy
msgid "edit_code_button"
msgstr "Edit code"

#: templates/incl-editor-and-output.html:146
#, fuzzy
msgid "repair_program_logo_alt"
msgstr "Repair program icon"

#: templates/incl-editor-and-output.html:150
#, fuzzy
msgid "read_code_label"
msgstr "Read aloud"

#: templates/incl-editor-and-output.html:160
#: templates/incl-editor-and-output.html:169
#, fuzzy
msgid "regress_button"
msgstr "Go back to level {level}"

#: templates/incl-editor-and-output.html:163
#: templates/incl-editor-and-output.html:172 templates/quiz.html:153
#, fuzzy
msgid "advance_button"
msgstr "Go to level {level}"

#: templates/incl-editor-and-output.html:186
#, fuzzy
msgid "developers_mode"
msgstr "Programmer's mode"

#: templates/incl-menubar.html:5
#, fuzzy
msgid "nav_start"
msgstr "Home"

#: templates/incl-menubar.html:6
#, fuzzy
msgid "nav_hedy"
msgstr "Hedy"

#: templates/incl-menubar.html:7
#, fuzzy
msgid "nav_explore"
msgstr "Explore"

#: templates/incl-menubar.html:8
#, fuzzy
msgid "nav_learn_more"
msgstr "Learn more"

#: templates/incl-menubar.html:10 templates/public-page.html:56
#, fuzzy
msgid "program_header"
msgstr "My programs"

#: templates/incl-menubar.html:16
#, fuzzy
msgid "highscores"
msgstr "Score"

#: templates/incl-menubar.html:17
#, fuzzy
msgid "my_achievements"
msgstr "My achievements"

#: templates/incl-menubar.html:18
#, fuzzy
msgid "my_account"
msgstr "My account"

#: templates/incl-menubar.html:20
msgid "for_teachers"
msgstr "Õpetajatele"

#: templates/incl-menubar.html:22
#, fuzzy
msgid "logout"
msgstr "Log out"

#: templates/incl-menubar.html:26 templates/login.html:19
#: templates/signup.html:109
#, fuzzy
msgid "login"
msgstr "Log in"

#: templates/incl-menubar.html:38
#, fuzzy
msgid "search"
msgstr "Search..."

#: templates/incl-menubar.html:43
#, fuzzy
msgid "keyword_support"
msgstr "Translated keywords"

#: templates/incl-menubar.html:51
#, fuzzy
msgid "non_keyword_support"
msgstr "Translated content"

#: templates/landing-page.html:6
#, fuzzy
msgid "welcome"
msgstr "Welcome"

#: templates/landing-page.html:6
#, fuzzy
msgid "welcome_back"
msgstr "Welcome back"

#: templates/landing-page.html:11
msgid "teacher_tutorial_logo_alt"
msgstr "Õpetajate juhendi ikoon"

#: templates/landing-page.html:13
msgid "start_teacher_tutorial"
msgstr "Alusta õpetajate juhendi läbi käimist"

#: templates/landing-page.html:18
#, fuzzy
msgid "hedy_tutorial_logo_alt"
msgstr "Start hedy tutorial"

#: templates/landing-page.html:20
#, fuzzy
msgid "start_hedy_tutorial"
msgstr "Start hedy tutorial"

#: templates/landing-page.html:25
#, fuzzy
msgid "start_programming_logo_alt"
msgstr "Start programming"

#: templates/landing-page.html:27
#, fuzzy
msgid "start_programming"
msgstr "Start programming"

#: templates/landing-page.html:31
#, fuzzy
msgid "explore_programs_logo_alt"
msgstr "Explore programs"

#: templates/landing-page.html:39
#, fuzzy
msgid "your_account"
msgstr "Your profile"

#: templates/landing-page.html:43 templates/landing-page.html:45
#: templates/profile.html:36 templates/public-page.html:7
#: templates/public-page.html:9
#, fuzzy
msgid "profile_logo_alt"
msgstr "Profile updated."

#: templates/landing-page.html:66 templates/landing-page.html:68
#: templates/public-page.html:28 templates/public-page.html:30
#, fuzzy
msgid "amount_created"
msgstr "programs created"

#: templates/landing-page.html:72 templates/landing-page.html:74
#: templates/public-page.html:34 templates/public-page.html:36
#, fuzzy
msgid "amount_saved"
msgstr "programs saved"

#: templates/landing-page.html:78 templates/landing-page.html:80
#: templates/public-page.html:40 templates/public-page.html:42
#, fuzzy
msgid "amount_submitted"
msgstr "programs submitted"

#: templates/landing-page.html:95
#, fuzzy
msgid "your_last_program"
msgstr "Your last saved program"

#: templates/layout.html:31
#, fuzzy
msgid "ok"
msgstr "OK"

#: templates/layout.html:32
#, fuzzy
msgid "cancel"
msgstr "Cancel"

#: templates/layout.html:45 templates/programs.html:66
#: templates/programs.html:74
#, fuzzy
msgid "copy_link_to_share"
msgstr "Copy link to share"

#: templates/layout.html:91
#, fuzzy
msgid "achievement_earned"
msgstr "You've earned an achievement!"

#: templates/learn-more.html:7
#, fuzzy
msgid "mailing_title"
msgstr "Subscribe to the Hedy newsletter"

#: templates/learn-more.html:10 templates/profile.html:92
#: templates/recover.html:8 templates/signup.html:13
#, fuzzy
msgid "email"
msgstr "Email"

#: templates/learn-more.html:14
#, fuzzy
msgid "surname"
msgstr "First Name"

#: templates/learn-more.html:18
#, fuzzy
msgid "lastname"
msgstr "Last Name"

#: templates/learn-more.html:22 templates/profile.html:131
#: templates/signup.html:52
#, fuzzy
msgid "country"
msgstr "Country"

#: templates/learn-more.html:31
#, fuzzy
msgid "subscribe"
msgstr "Subscribe"

#: templates/learn-more.html:32
#, fuzzy
msgid "required_field"
msgstr "Fields marked with an * are required"

#: templates/learn-more.html:35
#, fuzzy
msgid "previous_campaigns"
msgstr "View previous campaigns"

#: templates/level-page.html:8
#, fuzzy
msgid "step_title"
msgstr "Assignment"

#: templates/level-page.html:12
#, fuzzy
msgid "save_code_button"
msgstr "Save code"

#: templates/level-page.html:13
#, fuzzy
msgid "share_code_button"
msgstr "Save & share code"

#: templates/level-page.html:31
#, fuzzy
msgid "try_button"
msgstr "Try"

#: templates/login.html:10
#, fuzzy
msgid "login_long"
msgstr "Log in to your account"

#: templates/login.html:26 website/auth.py:291
#, fuzzy
msgid "no_account"
msgstr "No account?"

#: templates/login.html:28 templates/signup.html:6 templates/signup.html:105
#, fuzzy
msgid "create_account"
msgstr "Create account"

#: templates/login.html:33
#, fuzzy
msgid "forgot_password"
msgstr "Forgot your password?"

#: templates/main-page.html:10
#, fuzzy
msgid "main_title"
msgstr "Hedy"

#: templates/main-page.html:11
#, fuzzy
msgid "main_subtitle"
msgstr "A gradual programming language"

#: templates/main-page.html:14
#, fuzzy
msgid "try_it"
msgstr "Try it"

#: templates/parsons.html:6 templates/parsons.html:8
#, fuzzy
msgid "exercise"
msgstr "Exercise"

#: templates/parsons.html:27
#, fuzzy
msgid "what_should_my_code_do"
msgstr "What should my code do?"

#: templates/profile.html:4
#, fuzzy
msgid "account_overview"
msgstr "Account overview"

#: templates/profile.html:7 templates/profile.html:9
#, fuzzy
msgid "my_messages"
msgstr "My messages"

#: templates/profile.html:12
#, fuzzy
msgid "invite_message"
msgstr "You have received an invitation to join class"

#: templates/profile.html:13
#, fuzzy
msgid "sent_by"
msgstr "This invitation is sent by"

#: templates/profile.html:16
#, fuzzy
msgid "delete_invite"
msgstr "Delete invitation"

#: templates/profile.html:22 templates/profile.html:24
#, fuzzy
msgid "public_profile"
msgstr "Public profile"

#: templates/profile.html:26
#, fuzzy
msgid "visit_own_public_profile"
msgstr "You don't have a public profile text yet..."

#: templates/profile.html:30
#, fuzzy
msgid "profile_picture"
msgstr "Profile picture"

#: templates/profile.html:43
#, fuzzy
msgid "personal_text"
msgstr "Personal text"

#: templates/profile.html:44
#, fuzzy
msgid "your_personal_text"
msgstr "Your personal text..."

#: templates/profile.html:48
#, fuzzy
msgid "favourite_program"
msgstr "Favourite program"

#: templates/profile.html:59
#, fuzzy
msgid "public_profile_info"
msgstr ""
"By selecting this box I make my profile visible for everyone. Be careful "
"not to share personal information like your name or home address, because"
" everyone will be able to see it!"

#: templates/profile.html:62
#, fuzzy
msgid "update_public"
msgstr "Update public profile"

#: templates/profile.html:64 templates/profile.html:143
#, fuzzy
msgid "are_you_sure"
msgstr "Are you sure? You cannot revert this action."

#: templates/profile.html:64
#, fuzzy
msgid "delete_public"
msgstr "Delete public profile"

#: templates/profile.html:78
#, fuzzy
msgid "self_removal_prompt"
msgstr "Are you sure you want to leave this class?"

#: templates/profile.html:78
#, fuzzy
msgid "leave_class"
msgstr "Leave class"

#: templates/profile.html:84 templates/profile.html:87
#, fuzzy
msgid "settings"
msgstr "My personal settings"

#: templates/profile.html:95 templates/signup.html:41
#, fuzzy
msgid "birth_year"
msgstr "Birth year"

#: templates/profile.html:98 templates/signup.html:25
#, fuzzy
msgid "preferred_language"
msgstr "Preferred language"

#: templates/profile.html:108 templates/signup.html:34
#, fuzzy
msgid "preferred_keyword_language"
msgstr "Preferred keyword language"

#: templates/profile.html:122 templates/signup.html:44
#, fuzzy
msgid "gender"
msgstr "Gender"

#: templates/profile.html:125 templates/signup.html:46
#, fuzzy
msgid "female"
msgstr "Female"

#: templates/profile.html:126 templates/signup.html:47
#, fuzzy
msgid "male"
msgstr "Male"

#: templates/profile.html:127 templates/signup.html:48
#, fuzzy
msgid "other"
msgstr "Other"

#: templates/profile.html:140
#, fuzzy
msgid "update_profile"
msgstr "Update profile"

#: templates/profile.html:143
#, fuzzy
msgid "destroy_profile"
msgstr "Delete profile"

#: templates/profile.html:145 templates/profile.html:147
#: templates/profile.html:160
#, fuzzy
msgid "change_password"
msgstr "Change password"

#: templates/profile.html:149
#, fuzzy
msgid "current_password"
msgstr "Current password"

#: templates/profile.html:153
#, fuzzy
msgid "new_password"
msgstr "New password"

#: templates/profile.html:157
#, fuzzy
msgid "repeat_new_password"
msgstr "Repeat new password"

#: templates/programs.html:7
#, fuzzy
msgid "recent"
msgstr "My recent programs"

#: templates/programs.html:31 templates/view-program-page.html:7
#, fuzzy
msgid "submitted_header"
msgstr "This is a submitted program and can't be altered."

#: templates/programs.html:36
#, fuzzy
msgid "title"
msgstr "Title"

#: templates/programs.html:39 templates/view-program-page.html:8
#, fuzzy
msgid "last_edited"
msgstr "Last edited"

#: templates/programs.html:57
#, fuzzy
msgid "favourite_confirm"
msgstr "Are you sure you want to set this program as your favourite?"

#: templates/programs.html:65 templates/programs.html:70
#, fuzzy
msgid "open"
msgstr "Open"

#: templates/programs.html:66 templates/programs.html:74
#, fuzzy
msgid "copy_clipboard"
msgstr "Successfully copied to clipboard"

#: templates/programs.html:67 templates/programs.html:71
#, fuzzy
msgid "delete_confirm"
msgstr "Are you sure you want to delete the program?"

#: templates/programs.html:67 templates/programs.html:71
#, fuzzy
msgid "delete"
msgstr "Delete"

#: templates/programs.html:73
#, fuzzy
msgid "unshare_confirm"
msgstr "Are you sure you want to make the program private?"

#: templates/programs.html:73
#, fuzzy
msgid "unshare"
msgstr "Unshare"

#: templates/programs.html:75
#, fuzzy
msgid "submit_warning"
msgstr "Are you sure you want to submit this program?"

#: templates/programs.html:75
#, fuzzy
msgid "submit_program"
msgstr "Submit"

#: templates/programs.html:78
#, fuzzy
msgid "share_confirm"
msgstr "Are you sure you want to make the program public?"

#: templates/programs.html:78
#, fuzzy
msgid "share"
msgstr "Share"

#: templates/programs.html:84
#, fuzzy
msgid "no_programs"
msgstr "You have no programs yet."

#: templates/programs.html:86
#, fuzzy
msgid "write_first_program"
msgstr "Write your first program!"

#: templates/public-page.html:85
#, fuzzy
msgid "no_shared_programs"
msgstr "has no shared programs..."

#: templates/quiz.html:4
#, fuzzy
msgid "quiz_logo_alt"
msgstr "Quiz logo"

#: templates/quiz.html:7
#, fuzzy
msgid "start_quiz"
msgstr "Start quiz"

#: templates/quiz.html:13
#, fuzzy
msgid "go_to_first_question"
msgstr "Go to question 1"

#: templates/quiz.html:22 templates/quiz.html:24 templates/quiz.html:105
#, fuzzy
msgid "question"
msgstr "Question"

#: templates/quiz.html:39
#, fuzzy
msgid "hint"
msgstr "Hint?"

#: templates/quiz.html:51 templates/quiz.html:59 templates/quiz.html:69
#: templates/quiz.html:77 templates/quiz.html:87 templates/quiz.html:95
#, fuzzy
msgid "submit_answer"
msgstr "Answer question"

#: templates/quiz.html:112
#, fuzzy
msgid "feedback_success"
msgstr "Good!"

#: templates/quiz.html:117
#, fuzzy
msgid "feedback_failure"
msgstr "Wrong!"

#: templates/quiz.html:125
#, fuzzy
msgid "correct_answer"
msgstr "The correct answer is"

#: templates/quiz.html:134
#, fuzzy
msgid "go_to_question"
msgstr "Go to question"

#: templates/quiz.html:137
#, fuzzy
msgid "go_to_quiz_result"
msgstr "Go to quiz result"

#: templates/quiz.html:144
#, fuzzy
msgid "end_quiz"
msgstr "Quiz end"

#: templates/quiz.html:145
#, fuzzy
msgid "score"
msgstr "Score"

#: templates/recover.html:6
#, fuzzy
msgid "recover_password"
msgstr "Request a password reset"

#: templates/recover.html:11
#, fuzzy
msgid "send_password_recovery"
msgstr "Send me a password recovery link"

#: templates/reset.html:6 templates/reset.html:19
msgid "reset_password"
msgstr "Lähtesta salasõna"

#: templates/reset.html:12 templates/signup.html:22
#, fuzzy
msgid "password_repeat"
msgstr "Repeat password"

#: templates/signup.html:7
#, fuzzy
msgid "create_account_explanation"
msgstr "Having your own account allows you to save your programs."

#: templates/signup.html:16
#, fuzzy
msgid "email_repeat"
msgstr "Repeat email"

#: templates/signup.html:60
#, fuzzy
msgid "programming_experience"
msgstr "Do you have programming experience?"

#: templates/signup.html:74
#, fuzzy
msgid "languages"
msgstr "Which of these programming languages have you used before?"

#: templates/signup.html:79
#, fuzzy
msgid "other_block"
msgstr "Another block language"

#: templates/signup.html:85
#, fuzzy
msgid "other_text"
msgstr "Another text language"

#: templates/signup.html:91
#, fuzzy
msgid "request_teacher"
msgstr "Would you like to apply for a teacher's account?"

#: templates/signup.html:94
#, fuzzy
msgid "subscribe_newsletter"
msgstr "Subscribe to the newsletter"

#: templates/signup.html:99
#, fuzzy
msgid "agree_with"
msgstr "I agree to the"

#: templates/signup.html:99
#, fuzzy
msgid "privacy_terms"
msgstr "privacy terms"

#: templates/signup.html:102
#, fuzzy
msgid "agree_third_party"
msgstr ""
"I consent to being contacted by partners of Leiden University with sales "
"opportunities (optional)"

#: templates/signup.html:109
#, fuzzy
msgid "already_account"
msgstr "Already have an account?"

#: templates/teacher-invitation.html:5
#, fuzzy
msgid "teacher_invitation_require_login"
msgstr ""
"To set up your profile as a teacher, we will need you to log in. If you "
"don't have an account, please create one."

#: templates/view-program-page.html:13
#, fuzzy
msgid "by"
msgstr "by"

#: website/achievements.py:170
#, fuzzy
msgid "percentage_achieved"
msgstr "Achieved by {percentage}% of the users"

#: website/admin.py:18 website/admin.py:84 website/admin.py:105
#: website/admin.py:123 website/admin.py:130 website/admin.py:137
#: website/admin.py:161
#, fuzzy
msgid "title_admin"
msgstr "Hedy - Administrator page"

#: website/auth.py:182 website/auth.py:195 website/auth.py:280
#: website/auth.py:418 website/auth.py:423 website/auth.py:471
#: website/auth.py:639 website/auth.py:648 website/auth.py:677
#: website/auth.py:724 website/auth.py:731 website/auth.py:751
#: website/teacher.py:300 website/teacher.py:341
#, fuzzy
msgid "username_invalid"
msgstr "Your username is invalid."

#: website/auth.py:184 website/auth.py:197
#, fuzzy
msgid "username_special"
msgstr "Username cannot contain `:` or `@`."

#: website/auth.py:186 website/auth.py:199
#, fuzzy
msgid "username_three"
msgstr "Username must contain at least three characters."

#: website/auth.py:188 website/auth.py:203 website/auth.py:282
#: website/auth.py:473 website/auth.py:496 website/auth.py:508
#: website/auth.py:681
#, fuzzy
msgid "password_invalid"
msgstr "Your password is invalid."

#: website/auth.py:190 website/auth.py:205
#, fuzzy
msgid "passwords_six"
msgstr "All passwords need to be six characters or longer."

#: website/auth.py:201 website/auth.py:535 website/auth.py:753
#: website/auth.py:758
#, fuzzy
msgid "email_invalid"
msgstr "Please enter a valid email."

#: website/auth.py:291
#, fuzzy
msgid "invalid_username_password"
msgstr "Invalid username/password."

#: website/auth.py:342 website/auth.py:344
#, fuzzy
msgid "repeat_match_email"
msgstr "The repeated email does not match."

#: website/auth.py:346 website/auth.py:498 website/auth.py:502
#: website/auth.py:685
#, fuzzy
msgid "repeat_match_password"
msgstr "The repeated password does not match."

#: website/auth.py:348 website/auth.py:526
#, fuzzy
msgid "language_invalid"
msgstr "Please select a valid language."

#: website/auth.py:350
#, fuzzy
msgid "agree_invalid"
msgstr "You have to agree with the privacy terms."

#: website/auth.py:352 website/auth.py:529
#, fuzzy
msgid "keyword_language_invalid"
msgstr ""
"Please select a valid keyword language (select English or your own "
"language)."

#: website/auth.py:357 website/auth.py:540
#, fuzzy
msgid "year_invalid"
msgstr "Please enter a year between 1900 and {year}."

#: website/auth.py:360 website/auth.py:543
#, fuzzy
msgid "gender_invalid"
msgstr "Please select a valid gender, choose (Female, Male, Other)."

#: website/auth.py:363 website/auth.py:546
#, fuzzy
msgid "country_invalid"
msgstr "Please select a valid country."

#: website/auth.py:365 website/auth.py:368 website/auth.py:548
#: website/auth.py:551
#, fuzzy
msgid "experience_invalid"
msgstr "Please select a valid experience, choose (Yes, No)."

#: website/auth.py:371 website/auth.py:554
#, fuzzy
msgid "programming_invalid"
msgstr "Please select a valid programming language."

#: website/auth.py:374
#, fuzzy
msgid "exists_username"
msgstr "That username is already in use."

#: website/auth.py:376 website/auth.py:562
#, fuzzy
msgid "exists_email"
msgstr "That email is already in use."

#: website/auth.py:416 website/auth.py:431 website/auth.py:679
#: website/auth.py:689
#, fuzzy
msgid "token_invalid"
msgstr "Your token is invalid."

#: website/auth.py:475 website/auth.py:500 website/auth.py:683
#, fuzzy
msgid "password_six"
msgstr "Your password must contain at least six characters."

#: website/auth.py:478 website/auth.py:481
#, fuzzy
msgid "password_change_not_allowed"
msgstr "You're not allowed to change the password of this user."

#: website/auth.py:486
#, fuzzy
msgid "password_change_success"
msgstr "Password of your student is successfully changed."

#: website/auth.py:517
#, fuzzy
msgid "password_updated"
msgstr "Password updated."

#: website/auth.py:605
#, fuzzy
msgid "profile_updated"
msgstr "Profile updated."

#: website/auth.py:608
#, fuzzy
msgid "profile_updated_reload"
msgstr "Profile updated, page will be re-loaded."

#: website/auth.py:668
#, fuzzy
msgid "sent_password_recovery"
msgstr ""
"You should soon receive an email with instructions on how to reset your "
"password."

#: website/auth.py:708
#, fuzzy
msgid "password_resetted"
msgstr ""
"Your password has been successfully reset. You are being redirected to "
"the login page."

#: website/auth.py:726
#, fuzzy
msgid "teacher_invalid"
msgstr "Your teacher value is invalid."

#: website/auth.py:814
#, fuzzy
msgid "mail_welcome_verify_body"
msgstr ""
"Your Hedy account has been created successfully. Welcome!\n"
"Please click on this link to verify your email address: {link}"

#: website/auth.py:816
#, fuzzy
msgid "mail_change_password_body"
msgstr ""
"Your Hedy password has been changed. If you did this, all is good.\n"
"If you didn't change your password, please contact us immediately by "
"replying to this email."

#: website/auth.py:818
#, fuzzy
msgid "mail_recover_password_body"
msgstr ""
"By clicking on this link, you can set a new Hedy password. This link is "
"valid for <b>4</b> hours.\n"
"If you haven't required a password reset, please ignore this email: {link}"

#: website/auth.py:820
#, fuzzy
msgid "mail_reset_password_body"
msgstr ""
"Your Hedy password has been reset to a new one. If you did this, all is "
"good.\n"
"If you didn't change your password, please contact us immediately by "
"replying to this email."

#: website/auth.py:822
#, fuzzy
msgid "mail_welcome_teacher_body"
msgstr ""
"<strong>Welcome!</strong>\n"
"Congratulations on your brand new Hedy teachers account. Welcome to the "
"world wide community of Hedy teachers!\n"
"\n"
"<strong>What teachers accounts can do</strong>\n"
"With your teacher account, you have the option to create classes. Your "
"students can than join your classes and you can see their progress. "
"Classes are made and managed though the for <a "
"href=\"https://hedycode.com/for-teachers\">teachers page</a>.\n"
"\n"
"<strong>How to share ideas</strong>\n"
"If you are using Hedy in class, you probably have ideas for improvements!"
" You can share those ideas with us on the <a "
"href=\"https://github.com/Felienne/hedy/discussions/categories/ideas\">Ideas"
" Discussion</a>.\n"
"\n"
"<strong>How to ask for help</strong>\n"
"If anything is unclear, you can post in the <a "
"href=\"https://github.com/Felienne/hedy/discussions/categories/q-a\">Q&A "
"discussion</a>, or <a href=\"mailto: hedy@felienne.com\">send us an "
"email</a>.\n"
"\n"
"Keep programming!"

#: website/auth.py:828
#, fuzzy
msgid "mail_welcome_verify_subject"
msgstr "Welcome to Hedy"

#: website/auth.py:830
#, fuzzy
msgid "mail_change_password_subject"
msgstr "Your Hedy password has been changed"

#: website/auth.py:832
#, fuzzy
msgid "mail_recover_password_subject"
msgstr "Request a password reset."

#: website/auth.py:834
msgid "mail_reset_password_subject"
msgstr "Sinu Hedy salasõna on lähtestatud"

#: website/auth.py:836
#, fuzzy
msgid "mail_welcome_teacher_subject"
msgstr "Your Hedy teacher account is ready"

#: website/auth.py:840
#, fuzzy
msgid "user"
msgstr "user"

#: website/auth.py:845
#, fuzzy
msgid "mail_hello"
msgstr "Hi {username}!"

#: website/auth.py:847
#, fuzzy
msgid "mail_goodbye"
msgstr ""
"Thank you!\n"
"The Hedy team"

#: website/auth.py:855
#, fuzzy
msgid "copy_mail_link"
msgstr "Please copy and paste this link into a new tab:"

#: website/auth.py:856
#, fuzzy
msgid "link"
msgstr "Link"

#: website/parsons.py:20
#, fuzzy
msgid "exercise_doesnt_exist"
msgstr "This exercise doesn't exist"

#: website/programs.py:41
#, fuzzy
msgid "delete_success"
msgstr "Program deleted successfully."

#: website/programs.py:55
#, fuzzy
msgid "save_prompt"
msgstr ""
"You need to have an account to save your program. Would you like to login"
" now?"

#: website/programs.py:60
#, fuzzy
msgid "overwrite_warning"
msgstr ""
"You already have a program with this name, saving this program will "
"replace the old one. Are you sure?"

#: website/programs.py:87
#, fuzzy
msgid "save_parse_warning"
msgstr "This program contains an error, are you sure you want to save it?"

#: website/programs.py:131 website/programs.py:132
#, fuzzy
msgid "save_success_detail"
msgstr "Program saved successfully."

#: website/programs.py:160
#, fuzzy
msgid "share_success_detail"
msgstr "Program shared successfully."

#: website/programs.py:162
#, fuzzy
msgid "unshare_success_detail"
msgstr "Program unshared successfully."

#: website/programs.py:202
#, fuzzy
msgid "favourite_success"
msgstr "Your program is set as favourite."

#: website/quiz.py:45 website/quiz.py:71 website/teacher.py:454
#, fuzzy
msgid "level_invalid"
msgstr "This Hedy level in invalid."

#: website/quiz.py:60 website/quiz.py:86
msgid "question_doesnt_exist"
msgstr ""

#: website/quiz.py:73
msgid "question_invalid"
msgstr ""

#: website/quiz.py:75
msgid "answer_invalid"
msgstr ""

#: website/quiz.py:83
msgid "too_many_attempts"
msgstr ""

#: website/statistics.py:37 website/statistics.py:51 website/teacher.py:27
#: website/teacher.py:35 website/teacher.py:209 website/teacher.py:231
#: website/teacher.py:243 website/teacher.py:310 website/teacher.py:349
#, fuzzy
msgid "retrieve_class_error"
msgstr "Only teachers can retrieve classes"

#: website/statistics.py:41 website/statistics.py:55 website/teacher.py:38
#: website/teacher.py:131 website/teacher.py:150 website/teacher.py:212
#: website/teacher.py:234 website/teacher.py:246 website/teacher.py:313
#: website/teacher.py:352 website/teacher.py:364
#, fuzzy
msgid "no_such_class"
msgstr "No such Hedy class."

#: website/statistics.py:45
#, fuzzy
msgid "title_class statistics"
msgstr "My statistics"

#: website/statistics.py:59
#, fuzzy
msgid "title_class logs"
msgstr "Hedy - Join class"

#: website/teacher.py:74
#, fuzzy
msgid "title_class-overview"
msgstr "Hedy - Class overview"

#: website/teacher.py:83
#, fuzzy
msgid "only_teacher_create_class"
msgstr "Only teachers are allowed to create classes!"

#: website/teacher.py:90 website/teacher.py:125
#, fuzzy
msgid "class_name_invalid"
msgstr "This class name is invalid."

#: website/teacher.py:92 website/teacher.py:127
#, fuzzy
msgid "class_name_empty"
msgstr "You didn't enter a class name!"

#: website/teacher.py:98
#, fuzzy
msgid "class_name_duplicate"
msgstr "You already have a class with this name."

#: website/teacher.py:162 website/teacher.py:178 website/teacher.py:533
#, fuzzy
msgid "invalid_class_link"
msgstr "Invalid link for joining the class."

#: website/teacher.py:166 website/teacher.py:168
#, fuzzy
msgid "title_join-class"
msgstr "Hedy - Join class"

#: website/teacher.py:222
#, fuzzy
msgid "title_customize-class"
msgstr "Hedy - Customize class"

#: website/teacher.py:237
#, fuzzy
msgid "customization_deleted"
msgstr "Customizations successfully deleted."

#: website/teacher.py:290
#, fuzzy
msgid "class_customize_success"
msgstr "Class successfully customized."

#: website/teacher.py:304
#, fuzzy
msgid "username_empty"
msgstr "You didn't enter an username!"

#: website/teacher.py:317
#, fuzzy
msgid "student_not_existing"
msgstr "This username doesn't exist."

#: website/teacher.py:319
#, fuzzy
msgid "student_already_in_class"
msgstr "This student is already in your class."

#: website/teacher.py:321
#, fuzzy
msgid "student_already_invite"
msgstr "This student already has a pending invitation."

#: website/teacher.py:382
#, fuzzy
msgid "no_accounts"
msgstr "There are no accounts to create."

#: website/teacher.py:392
#, fuzzy
msgid "unique_usernames"
msgstr "All usernames need to be unique."

#: website/teacher.py:401
#, fuzzy
msgid "usernames_exist"
msgstr "One or more usernames is already in use."

#: website/teacher.py:412
#, fuzzy
msgid "accounts_created"
msgstr "Accounts where successfully created."

#: website/teacher.py:418 website/teacher.py:423 website/teacher.py:434
#: website/teacher.py:463 website/teacher.py:489
#, fuzzy
msgid "retrieve_adventure_error"
msgstr "You're not allowed to view this adventure!"

#: website/teacher.py:428
#, fuzzy
msgid "title_view-adventure"
msgstr "Hedy - View adventure"

#: website/teacher.py:439
#, fuzzy
msgid "title_customize-adventure"
msgstr "Hedy - Customize adventure"

#: website/teacher.py:450
#, fuzzy
msgid "adventure_id_invalid"
msgstr "This adventure id is invalid."

#: website/teacher.py:452 website/teacher.py:508
#, fuzzy
msgid "adventure_name_invalid"
msgstr "This adventure name is invalid."

#: website/teacher.py:456
#, fuzzy
msgid "content_invalid"
msgstr "This adventure is invalid."

#: website/teacher.py:458
#, fuzzy
msgid "adventure_length"
msgstr "Your adventure has to be at least 20 characters."

#: website/teacher.py:460
#, fuzzy
msgid "public_invalid"
msgstr "This agreement selection is invalid"

#: website/teacher.py:471 website/teacher.py:515
#, fuzzy
msgid "adventure_duplicate"
msgstr "You already have an adventure with this name."

#: website/teacher.py:483
#, fuzzy
msgid "adventure_updated"
msgstr "The adventure has been updated!"

#: website/teacher.py:510
#, fuzzy
msgid "adventure_empty"
msgstr "You didn't enter an adventure name!"

#~ msgid "class_link"
#~ msgstr "Link to join class"

#~ msgid "invite_student"
#~ msgstr "Invite student"

#~ msgid "start_parsons"
#~ msgstr "Start dragging puzzles"

#~ msgid "go_to_first_exercise"
#~ msgstr "Go to exercise 1"

#~ msgid "select_class"
#~ msgstr "Select class"

#~ msgid "your_country"
#~ msgstr "Your profile"

#~ msgid "public_profile_visit"
#~ msgstr "You can visit your public profile! Click"

#~ msgid "public_profile_link"
#~ msgstr "here"<|MERGE_RESOLUTION|>--- conflicted
+++ resolved
@@ -7,7 +7,6 @@
 msgstr ""
 "Project-Id-Version: PROJECT VERSION\n"
 "Report-Msgid-Bugs-To: EMAIL@ADDRESS\n"
-"Language: et\n"
 "POT-Creation-Date: 2022-06-29 14:20+0200\n"
 "PO-Revision-Date: 2022-07-03 15:51+0000\n"
 "Last-Translator: Anonymous <noreply@weblate.org>\n"
@@ -41,7 +40,7 @@
 msgid "title_programs"
 msgstr "Hedy - Minu programmid"
 
-#: app.py:694 app.py:704 app.py:708 app.py:723 app.py:1003 app.py:1550
+#: app.py:694 app.py:704 app.py:708 app.py:723 app.py:1003 app.py:1548
 #: website/admin.py:17 website/admin.py:24 website/admin.py:92
 #: website/admin.py:111 website/admin.py:129 website/admin.py:136
 #: website/admin.py:144 website/auth.py:716 website/auth.py:743
@@ -114,183 +113,175 @@
 msgid "title_explore"
 msgstr "Hedy - Vaata ringi"
 
-#: app.py:1220 app.py:1225
+#: app.py:1219 app.py:1224
 #, fuzzy
 msgid "no_such_highscore"
 msgstr "Sellist taset ei ole!"
 
-#: app.py:1255 app.py:1257
+#: app.py:1253 app.py:1255
 #, fuzzy
 msgid "translate_error"
 msgstr ""
 "Something went wrong while translating the code. Try running the code to "
 "see if it has an error. Code with errors can not be translated."
 
-#: app.py:1262 app.py:1296
+#: app.py:1260 app.py:1294
 msgid "tutorial_start_title"
 msgstr "Tere tulemast Hedy juurde!"
 
-#: app.py:1262
+#: app.py:1260
 msgid "tutorial_start_message"
 msgstr "Siin me õpetame sulle Hedy't samm-sammu haaval."
 
-#: app.py:1264
+#: app.py:1262
 msgid "tutorial_editor_title"
 msgstr "Programmeerimiskeskkond"
 
-#: app.py:1264
+#: app.py:1262
 msgid "tutorial_editor_message"
 msgstr ""
 "Sellesse aknasse kirjutad sa oma koodi. Proovi midagi allkriipsude kohale"
 " kirjutada!"
 
-#: app.py:1266
+#: app.py:1264
 msgid "tutorial_output_title"
 msgstr "Väljundi aken"
 
-#: app.py:1266
+#: app.py:1264
 msgid "tutorial_output_message"
 msgstr "Siia ilmub sinu programmi väljund. Selle oled sa just teinud!"
 
-#: app.py:1268
+#: app.py:1266
 msgid "tutorial_run_title"
 msgstr "Programmi käivitamise nupp"
 
-#: app.py:1268
+#: app.py:1266
 msgid "tutorial_run_message"
 msgstr ""
 "Selle nupuga saad sa oma programmi käivitada. Kas proovime järgmises "
 "ülesandes järgi?"
 
-#: app.py:1270
+#: app.py:1268
 msgid "tutorial_tryit_title"
 msgstr "Proovi järgi!"
 
-#: app.py:1270
+#: app.py:1268
 msgid "tutorial_tryit_message"
 msgstr ""
 "Käivita programm ning kui sa valmis oled, siis vajuta nupule 'Järgmine "
 "samm'."
 
-#: app.py:1272
+#: app.py:1270
 msgid "tutorial_speakaloud_title"
 msgstr "Lase programm tekst välja lugeda"
 
-#: app.py:1272
+#: app.py:1270
 msgid "tutorial_speakaloud_message"
 msgstr ""
 "Kui sa tahad, et sinu programm häälega välja loetakse, siis vali "
 "programmi käivitamise nupu alt üks hääl."
 
-#: app.py:1274
+#: app.py:1272
 msgid "tutorial_speakaloud_run_title"
 msgstr "Käivita ja kuula"
 
-#: app.py:1274
+#: app.py:1272
 msgid "tutorial_speakaloud_run_message"
 msgstr ""
 "Vali menüüst üks hääl ning käivita oma programm uuesti, et kuulda kuidas "
 "see välja loetakse."
 
-#: app.py:1276
+#: app.py:1274
 msgid "tutorial_nextlevel_title"
 msgstr "Järgmisele tasemele"
 
-#: app.py:1276
+#: app.py:1274
 msgid "tutorial_nextlevel_message"
 msgstr ""
 "Kui sa arvad, et saad kõigest hästi aru ja et oled piisavalt harjutanud, "
 "siis sa saad minna järgmisele tasemele. Kui eelmine tase on olemas, siis "
 "on alati olemas ka nupp, et tagasi minna."
 
-#: app.py:1278
+#: app.py:1276
 msgid "tutorial_leveldefault_title"
 msgstr "Taseme seletus"
 
-#: app.py:1278
+#: app.py:1276
 msgid "tutorial_leveldefault_message"
 msgstr ""
 "Esimeses vahekaardis on alati taseme seletus. Uusi käske tutvustatakse "
 "siin."
 
-#: app.py:1280
+#: app.py:1278
 msgid "tutorial_adventures_title"
 msgstr "Seiklused"
 
-#: app.py:1280
+#: app.py:1278
 msgid "tutorial_adventures_message"
 msgstr ""
 "Teistes vahekaartides on seiklused, mida sa igal tasemel teha saad. Nad "
 "algavad lihtsamatest ning lähevad raskemaks."
 
-#: app.py:1282
+#: app.py:1280
 msgid "tutorial_quiz_title"
 msgstr "Test"
 
-#: app.py:1282
+#: app.py:1280
 msgid "tutorial_quiz_message"
 msgstr ""
 "Iga taseme lõpus saad sa teha testi. See aitab sul näha kas sa oled "
 "kõigest õigesti aru saanud."
 
-#: app.py:1284
+#: app.py:1282
 msgid "tutorial_saveshare_title"
 msgstr "Salvesta ja jaga"
 
-#: app.py:1284
+#: app.py:1282
 msgid "tutorial_saveshare_message"
 msgstr ""
 "Sa saad kõiki oma kirjutatud programme salvestada ja teiste Hedy "
 "kasutajatega jagada."
 
-#: app.py:1286
+#: app.py:1284
 msgid "tutorial_cheatsheet_title"
 msgstr "Spikker"
 
-#: app.py:1286
+#: app.py:1284
 msgid "tutorial_cheatsheet_message"
 msgstr ""
 "Kui sa oled mingi käsu ära unustanud, siis sa saad alati spikrit "
 "kasutada. Spikker näitab kõiki käske, mida sa sellel tasemel kasutada "
 "saad."
 
-#: app.py:1288 app.py:1308
+#: app.py:1286 app.py:1306
 #, fuzzy
 msgid "tutorial_end_title"
 msgstr "The end!"
 
-#: app.py:1288
+#: app.py:1286
 #, fuzzy
 msgid "tutorial_end_message"
 msgstr "Click on 'next step' to really start coding with Hedy!"
 
-<<<<<<< HEAD
-#: app.py:1290 app.py:1310
-=======
 #: app.py:1288 app.py:1308
 #, fuzzy
->>>>>>> 907b87dc
 msgid "tutorial_title_not_found"
 msgstr "We couldn't find that page!"
 
-#: app.py:1290 app.py:1310
+#: app.py:1288 app.py:1308
 msgid "tutorial_message_not_found"
 msgstr ""
 
-<<<<<<< HEAD
-#: app.py:1296
-=======
 #: app.py:1294
 #, fuzzy
->>>>>>> 907b87dc
 msgid "teacher_tutorial_start_message"
 msgstr "In this tutorial we will explain all the Hedy features step-by-step."
 
-#: app.py:1298
+#: app.py:1296
 msgid "tutorial_class_title"
 msgstr ""
 
-#: app.py:1298
+#: app.py:1296
 #, fuzzy
 msgid "tutorial_class_message"
 msgstr ""
@@ -298,24 +289,24 @@
 "through a link. You can view the programs and statistics of all your "
 "students."
 
-#: app.py:1300
+#: app.py:1298
 #, fuzzy
 msgid "tutorial_customize_class_title"
 msgstr "Customize classes"
 
-#: app.py:1300
+#: app.py:1298
 #, fuzzy
 msgid "tutorial_customize_class_message"
 msgstr ""
 "You can customize classes by hiding specific levels and/or adventures as "
 "well as making them available on a specific date."
 
-#: app.py:1302
+#: app.py:1300
 #, fuzzy
 msgid "tutorial_own_adventures_title"
 msgstr "Creating adventures"
 
-#: app.py:1302
+#: app.py:1300
 #, fuzzy
 msgid "tutorial_own_adventures_message"
 msgstr ""
@@ -323,12 +314,12 @@
 "students. Create them here and add them to your classes in the class "
 "customization section."
 
-#: app.py:1304
+#: app.py:1302
 #, fuzzy
 msgid "tutorial_accounts_title"
 msgstr "Creating accounts"
 
-#: app.py:1304
+#: app.py:1302
 #, fuzzy
 msgid "tutorial_accounts_message"
 msgstr ""
@@ -336,32 +327,32 @@
 "username and password. You can also directly add these accounts to one of"
 " your classes."
 
-#: app.py:1306
+#: app.py:1304
 #, fuzzy
 msgid "tutorial_documentation_title"
 msgstr "Hedy documentation"
 
+#: app.py:1304
+msgid "tutorial_documentation_message"
+msgstr ""
+
 #: app.py:1306
-msgid "tutorial_documentation_message"
-msgstr ""
-
-#: app.py:1308
 #, fuzzy
 msgid "teacher_tutorial_end_message"
 msgstr "Click on 'next step' to get started as a Hedy teacher!"
 
-#: app.py:1318
+#: app.py:1316
 #, fuzzy
 msgid "tutorial_code_snippet"
 msgstr ""
 "print Hello world!\n"
 "print I'm learning Hedy with the tutorial!"
 
-#: app.py:1322 app.py:1332
+#: app.py:1320 app.py:1330
 msgid "invalid_tutorial_step"
 msgstr ""
 
-#: app.py:1489 website/auth.py:278 website/auth.py:333 website/auth.py:469
+#: app.py:1487 website/auth.py:278 website/auth.py:333 website/auth.py:469
 #: website/auth.py:494 website/auth.py:524 website/auth.py:637
 #: website/auth.py:675 website/auth.py:722 website/auth.py:749
 #: website/quiz.py:43 website/quiz.py:69 website/teacher.py:88
@@ -372,32 +363,32 @@
 msgid "ajax_error"
 msgstr "There was an error, please try again."
 
-#: app.py:1492
+#: app.py:1490
 #, fuzzy
 msgid "image_invalid"
 msgstr "The image you chose image is invalid."
 
-#: app.py:1494
+#: app.py:1492
 #, fuzzy
 msgid "personal_text_invalid"
 msgstr "Your personal text is invalid."
 
-#: app.py:1496 app.py:1502
+#: app.py:1494 app.py:1500
 #, fuzzy
 msgid "favourite_program_invalid"
 msgstr "Your chosen favourite program is invalid."
 
-#: app.py:1516 app.py:1517
+#: app.py:1514 app.py:1515
 #, fuzzy
 msgid "public_profile_updated"
 msgstr "Public profile updated."
 
-#: app.py:1554 app.py:1579
+#: app.py:1552 app.py:1577
 #, fuzzy
 msgid "user_not_private"
 msgstr "This user either doesn't exist or doesn't have a public profile"
 
-#: app.py:1587
+#: app.py:1585
 #, fuzzy
 msgid "invalid_teacher_invitation_code"
 msgstr ""
@@ -758,7 +749,7 @@
 msgstr "Please enter the name of the class"
 
 #: templates/class-overview.html:20 templates/class-overview.html:71
-#: templates/create-accounts.html:16 templates/highscores.html:35
+#: templates/create-accounts.html:16 templates/highscores.html:25
 #: templates/login.html:12 templates/profile.html:89 templates/recover.html:8
 #: templates/signup.html:10
 #, fuzzy
@@ -1350,43 +1341,33 @@
 " public profile you can click their username to visit their profile. "
 "There you will find all their shared programs and much more!"
 
-#: templates/highscores.html:12 templates/landing-page.html:59
-#, fuzzy
-msgid "no_public_profile"
-msgstr "You don't have a public profile text yet..."
-
-#: templates/highscores.html:15
-#, fuzzy
-msgid "create_public_profile"
-msgstr "Public profile"
-
-#: templates/highscores.html:21
+#: templates/highscores.html:11
 #, fuzzy
 msgid "whole_world"
 msgstr "The world"
 
-#: templates/highscores.html:26
+#: templates/highscores.html:16
 #, fuzzy
 msgid "your_class"
 msgstr "My classes"
 
-#: templates/highscores.html:36 templates/landing-page.html:52
+#: templates/highscores.html:26 templates/landing-page.html:52
 #: templates/public-page.html:16
 msgid "achievements"
 msgstr "saavutused"
 
-#: templates/highscores.html:37
+#: templates/highscores.html:27
 #, fuzzy
 msgid "country_title"
 msgstr "Please select a valid country."
 
-#: templates/highscores.html:38 templates/landing-page.html:88
+#: templates/highscores.html:28 templates/landing-page.html:88
 #: templates/public-page.html:50
 #, fuzzy
 msgid "last_achievement"
 msgstr "Last earned achievement"
 
-#: templates/highscores.html:47 templates/programs.html:51
+#: templates/highscores.html:37 templates/programs.html:51
 #, fuzzy
 msgid "ago"
 msgstr "{timestamp} ago"
@@ -1603,6 +1584,11 @@
 #, fuzzy
 msgid "profile_logo_alt"
 msgstr "Profile updated."
+
+#: templates/landing-page.html:59
+#, fuzzy
+msgid "no_public_profile"
+msgstr "You don't have a public profile text yet..."
 
 #: templates/landing-page.html:66 templates/landing-page.html:68
 #: templates/public-page.html:28 templates/public-page.html:30
