# Estonian translations for PROJECT.
# Copyright (C) 2023 ORGANIZATION
# This file is distributed under the same license as the PROJECT project.
# FIRST AUTHOR <EMAIL@ADDRESS>, 2023.
#
msgid ""
msgstr ""
"Project-Id-Version: PROJECT VERSION\n"
"Report-Msgid-Bugs-To: EMAIL@ADDRESS\n"
"POT-Creation-Date: 2024-02-26 13:05+0100\n"
"PO-Revision-Date: 2024-02-17 18:18+0000\n"
"Last-Translator: Snoring Parrot <snoring_parrot@users.noreply.hosted.weblate.org>\n"
"Language: et\n"
"Language-Team: et <LL@li.org>\n"
"Plural-Forms: nplurals=2; plural=n != 1;\n"
"MIME-Version: 1.0\n"
"Content-Type: text/plain; charset=utf-8\n"
"Content-Transfer-Encoding: 8bit\n"
"Generated-By: Babel 2.14.0\n"

#, fuzzy
msgid "Access Before Assign"
msgstr "You tried to use the variable {name} on line {access_line_number}, but you set it on line {definition_line_number}. Set a variable before using it."

#, fuzzy
msgid "Cyclic Var Definition"
msgstr "The name {variable} needs to be set before you can use it on the right-hand side of the is command."

#, fuzzy
msgid "Function Undefined"
msgstr "You tried to use the function {name}, but you didn't define it."

msgid "Has Blanks"
msgstr "Su kood ei ole veel valmis. Seal on veel tühjad kohad, kuhu sa pead koodi asemele panema."

msgid "Incomplete"
msgstr "Ups! Sa jätsid natukene koodi kirjutamata! {line_number} real pead sa pärast {incomplete_command} midagi kirjutama."

#, fuzzy
msgid "Incomplete Repeat"
msgstr "It looks like you forgot to use {command} with the repeat command you used on line {line_number}."

msgid "Invalid"
msgstr "{invalid_command} ei ole Hedy {level} taseme käsk. Kas sa tahtsid kasutada {guessed_command} käsku?"

#, fuzzy
msgid "Invalid Argument"
msgstr "You cannot use the command {command} with {invalid_argument}. Try changing {invalid_argument} to {allowed_types}."

#, fuzzy
msgid "Invalid Argument Type"
msgstr "You cannot use {command} with {invalid_argument} because it is {invalid_type}. Try changing {invalid_argument} to {allowed_types}."

#, fuzzy
msgid "Invalid At Command"
msgstr "The {at} command may not be used from level 16 onward. You can use square brackets to use an element from a list, for example `friends[i]`, `lucky_numbers[{random}]`."

msgid "Invalid Space"
msgstr "Ups! Sa alustasid rida tühikuga real {line_ number}. Tühikud ajavad arvuteid segadusse, kas sa saaksid selle eemaldada?"

#, fuzzy
msgid "Invalid Type Combination"
msgstr "You cannot use {invalid_argument} and {invalid_argument_2} with {command} because one is {invalid_type} and the other is {invalid_type_2}. Try changing {invalid_argument} to {invalid_type_2} or {invalid_argument_2} to {invalid_type}."

#, fuzzy
msgid "Locked Language Feature"
msgstr "You are using {concept}! That is awesome, but {concept} is not unlocked yet! It will be unlocked in a later level."

#, fuzzy
msgid "Lonely Echo"
msgstr "You used an echo before an ask, or an echo without an ask. First ask for input, then echo."

#, fuzzy
msgid "Lonely Text"
msgstr "It looks like you forgot to use a command with the text you put in line {line_number}"

#, fuzzy
msgid "Missing Additional Command"
msgstr "It looks like you forgot to complete writing {command} on line {line_number}."

msgid "Missing Square Brackets"
msgstr ""

#, fuzzy
msgid "Missing Command"
msgstr "It looks like you forgot to use a command on line {line_number}."

#, fuzzy
msgid "Missing Inner Command"
msgstr "It looks like you forgot to use a command with the {command} statement you used on line {line_number}."

#, fuzzy
msgid "Missing Variable"
msgstr "It looks like your {command} is missing a variable at the start of the line."

#, fuzzy
msgid "Misspelled At Command"
msgstr "It looks like you might have misspelled the {command} command, instead you wrote {invalid_argument} in line {line_number}."

#, fuzzy
msgid "No Indentation"
msgstr "You used too few spaces in line {line_number}. You used {leading_spaces} spaces, which is not enough. Start every new block with {indent_size} spaces more than the line before."

#, fuzzy
msgid "Non Decimal Variable"
msgstr "At line {line_number}, you might have tried using a number which Hedy does not like very much! Try changing it to a decimal number like 2."

#, fuzzy
msgid "Parse"
msgstr "The code you entered is not valid Hedy code. There is a mistake on line {location[0]}, at position {location[1]}. You typed {character_found}, but that is not allowed."

#, fuzzy
msgid "Pressit Missing Else"
msgstr "You forgot to add what happens when you press a different key, add an {else} to your code"

#, fuzzy
msgid "Too Big"
msgstr "Wow! Your program has an impressive {lines_of_code} lines of code! But we can only process {max_lines} lines in this level. Make your program smaller and try again."

#, fuzzy
msgid "Unexpected Indentation"
msgstr "You used too many spaces in line {line_number}. You used {leading_spaces} spaces, which is too much. Start every new block with {indent_size} spaces more than the line before."

#, fuzzy
msgid "Unquoted Assignment"
msgstr "From this level, you need to place texts to the right of the `is` between quotes. You forgot that for the text {text}."

#, fuzzy
msgid "Unquoted Equality Check"
msgstr "If you want to check if a variable is equal to multiple words, the words should be surrounded by quotation marks!"

#, fuzzy
msgid "Unquoted Text"
msgstr "Be careful. If you ask or print something, the text should start and finish with a quotation mark. You forgot one somewhere."

#, fuzzy
msgid "Unsupported Float"
msgstr "Non-integer numbers are not supported yet but they will be in a few levels. For now change {value} to an integer."

#, fuzzy
msgid "Unsupported String Value"
msgstr "Text values cannot contain {invalid_value}."

#, fuzzy
msgid "Unused Variable"
msgstr "You defined the variable {variable_name} on line {line_number}, but you did not use it."

#, fuzzy
msgid "Var Undefined"
msgstr "You tried to use the variable {name}, but you didn't set it. It is also possible that you were trying to use the word {name} but forgot quotation marks."

msgid "Wrong Level"
msgstr "See oli õige Hedy kood, aga mitte õigel tasemel. Sa kirjutasid {offending_keyword} tasemele {working_level}. Vihje: {tip}"

#, fuzzy
msgid "Wrong Number of Arguments"
msgstr "Your function used the wrong number of arguments. You provided {used_number} but the function {name} needs {defined_number}"

#, fuzzy
msgid "account_overview"
msgstr "Account overview"

#, fuzzy
msgid "accounts_created"
msgstr "Accounts where successfully created."

#, fuzzy
msgid "accounts_intro"
msgstr "On this page you can create accounts for multiple students at the same time. It's also possible to directly add them to one of your classes. By pressing the green + on the bottom right of the page you can add extra rows. You can delete a row by pressing the corresponding red cross. Make sure no rows are empty when you press \"Create accounts\". Please keep in mind that every username needs to be unique and the password needs to be <b>at least</b> 6 characters."

#, fuzzy
msgid "achievement_earned"
msgstr "You've earned an achievement!"

msgid "achievements"
msgstr "saavutused"

#, fuzzy
msgid "achievements_check_icon_alt"
msgstr "You've earned an achievement!"

msgid "achievements_logo_alt"
msgstr "Saavutuste logo"

#, fuzzy
msgid "add"
msgstr "Add"

#, fuzzy
msgid "add_students"
msgstr "students"

#, fuzzy
msgid "add_students_options"
msgstr "Create student accounts"

#, fuzzy
msgid "admin"
msgstr "Admin"

msgid "advance_button"
msgstr "Mine tasemele {level}"

#, fuzzy
msgid "adventure"
msgstr "Adventure"

#, fuzzy
msgid "adventure_cloned"
msgstr "Adventure is cloned"

#, fuzzy
msgid "adventure_duplicate"
msgstr "You already have an adventure with this name."

#, fuzzy
msgid "adventure_empty"
msgstr "You didn't enter an adventure name!"

#, fuzzy
msgid "adventure_exp_1"
msgstr "Type your adventure of choice on the right-hand side. After creating your adventure you can include it in one of your classes under \"customizations\". If you want to include a command in your adventure please use code anchors like this:"

#, fuzzy
msgid "adventure_exp_2"
msgstr "If you want to show actual code snippets, for example to give student a template or example of the code. Please use pre anchors like this:"

#, fuzzy
msgid "adventure_exp_3"
msgstr "You can use the \"preview\" button to view a styled version of your adventure. To view the adventure on a dedicated page, select \"view\" from the teachers page."

#, fuzzy
msgid "adventure_id_invalid"
msgstr "This adventure id is invalid."

#, fuzzy
msgid "adventure_length"
msgstr "Your adventure has to be at least 20 characters."

#, fuzzy
msgid "adventure_name_invalid"
msgstr "This adventure name is invalid."

#, fuzzy
msgid "adventure_prompt"
msgstr "Please enter the name of the adventure"

#, fuzzy
msgid "adventure_terms"
msgstr "I agree that my adventure might be made publicly available on Hedy."

#, fuzzy
msgid "adventure_updated"
msgstr "The adventure has been updated!"

#, fuzzy
msgid "adventures"
msgstr "Available Adventures"

#, fuzzy
msgid "adventures_info"
msgstr "Each Hedy level has built-in exercises for students, which we call adventures. You can create your own adventures and add them to your classes. With your own adventures you can create adventures that are relevant and interesting for your students. You can find more information about creating your own adventures <a href=\"https://hedy.org/for-teachers/manual/features\">here</a>."

#, fuzzy
msgid "adventures_restored"
msgstr "The default adventures have been restored!"

#, fuzzy
msgid "ago"
msgstr "{timestamp} ago"

#, fuzzy
msgid "agree_invalid"
msgstr "You have to agree with the privacy terms."

#, fuzzy
msgid "agree_with"
msgstr "I agree to the"

msgid "ajax_error"
msgstr "Midagi läks valesti, palun proovi uuesti."

#, fuzzy
msgid "all"
msgstr "All"

#, fuzzy
msgid "all_class_highscores"
msgstr "All students visible in class highscores"

#, fuzzy
msgid "already_account"
msgstr "Already have an account?"

#, fuzzy
msgid "already_program_running"
msgstr "There is already a program running, finish that one first."

#, fuzzy
msgid "already_teacher"
msgstr "You already have a teacher account."

#, fuzzy
msgid "already_teacher_request"
msgstr "You already have a pending teacher request."

#, fuzzy
msgid "amount_created"
msgstr "programs created"

#, fuzzy
msgid "amount_saved"
msgstr "programs saved"

#, fuzzy
msgid "amount_submitted"
msgstr "programs submitted"

#, fuzzy
msgid "are_you_sure"
msgstr "Are you sure? You cannot revert this action."

#, fuzzy
msgid "ask_needs_var"
msgstr "Starting in level 2, ask needs to be used with a variable. Example: name is ask What are you called?"

#, fuzzy
msgid "back_to_class"
msgstr "Go back to class"

msgid "back_to_teachers_page"
msgstr "Tagasi õpetajate lehele"

#, fuzzy
msgid "become_a_sponsor"
msgstr "Become a sponsor"

#, fuzzy
msgid "birth_year"
msgstr "Birth year"

#, fuzzy
msgid "by"
msgstr "by"

#, fuzzy
msgid "cancel"
msgstr "Cancel"

#, fuzzy
msgid "cant_parse_exception"
msgstr "Couldn't parse the program"

#, fuzzy
msgid "catch_index_exception"
msgstr "You tried to access the list {list_name} but it is either empty or the index is not there."

#, fuzzy
msgid "catch_value_exception"
msgstr "While running your program the command {command} received the value {value} which is not allowed. {suggestion}."

#, fuzzy
msgid "certificate"
msgstr "Certificate of Completion"

#, fuzzy
msgid "certified_teacher"
msgstr "Certified teacher"

#, fuzzy
msgid "change_password"
msgstr "Change password"

#, fuzzy
msgid "cheatsheet_title"
msgstr "Cheatsheet"

#, fuzzy
msgid "class_already_joined"
msgstr "You are already a student of class"

#, fuzzy
msgid "class_customize_success"
msgstr "Class successfully customized."

#, fuzzy
msgid "class_live"
msgstr "Live statistics"

#, fuzzy
msgid "class_name_duplicate"
msgstr "You already have a class with this name."

#, fuzzy
msgid "class_name_empty"
msgstr "You didn't enter a class name!"

#, fuzzy
msgid "class_name_invalid"
msgstr "This class name is invalid."

#, fuzzy
msgid "class_name_prompt"
msgstr "Please enter the name of the class"

#, fuzzy
msgid "class_overview"
msgstr "Class overview"

#, fuzzy
msgid "class_survey_description"
msgstr "We would like to get a better overview of our Hedy users. By providing these answers, you would help improve Hedy. Thank you!"

#, fuzzy
msgid "class_survey_later"
msgstr "Remind me tomorrow"

#, fuzzy
msgid "class_survey_question1"
msgstr "What is the age range in your class?"

#, fuzzy
msgid "class_survey_question2"
msgstr "What is the spoken language in your class?"

#, fuzzy
msgid "class_survey_question3"
msgstr "What is the gender balance in your class?"

#, fuzzy
msgid "class_survey_question4"
msgstr "What distinguishes your students from others?"

#, fuzzy
msgid "classes_info"
msgstr "Create a class to follow the progress of each student in dashboard, and to customize the adventures your students see, and even adding your own! You can create as many classes as you like, and each class can have multiple teachers each one with different roles. You can also add as many students as you want, but mind that each student can only be in one class at a time. You can find more information about classes in the <a href=\"https://hedy.org/for-teachers/manual/preparations#for-teachers\">teacher manual</a>."

#, fuzzy
msgid "clone"
msgstr "Clone"

#, fuzzy
msgid "cloned_times"
msgstr "Clones"

#, fuzzy
msgid "close"
msgstr "Sluiten"

#, fuzzy
msgid "comma"
msgstr "a comma"

#, fuzzy
msgid "command_not_available_yet_exception"
msgstr "Command not available yet"

#, fuzzy
msgid "command_unavailable_exception"
msgstr "Command not correct anymore"

#, fuzzy
msgid "commands"
msgstr "Commands"

#, fuzzy
msgid "common_errors"
msgstr "Common errors"

#, fuzzy
msgid "congrats_message"
msgstr "Congratulations, {username}, you have completed Hedy!"

#, fuzzy
msgid "content_invalid"
msgstr "This adventure is invalid."

#, fuzzy
msgid "contributor"
msgstr "Contributor"

#, fuzzy
msgid "copy_clipboard"
msgstr "Successfully copied to clipboard"

#, fuzzy
msgid "copy_code"
msgstr "Copy code"

#, fuzzy
msgid "copy_join_link"
msgstr "Please copy and paste this link into a new tab:"

#, fuzzy
msgid "copy_link_success"
msgstr "Copy link to share"

#, fuzzy
msgid "copy_link_to_share"
msgstr "Copy link to share"

#, fuzzy
msgid "copy_mail_link"
msgstr "Please copy and paste this link into a new tab:"

#, fuzzy
msgid "correct_answer"
msgstr "The correct answer is"

#, fuzzy
msgid "country"
msgstr "Country"

#, fuzzy
msgid "country_invalid"
msgstr "Please select a valid country."

#, fuzzy
msgid "country_title"
msgstr "Please select a valid country."

#, fuzzy
msgid "create_account"
msgstr "Create account"

#, fuzzy
msgid "create_accounts"
msgstr "Create multiple accounts"

#, fuzzy
msgid "create_accounts_prompt"
msgstr "Are you sure you want to create these accounts?"

#, fuzzy
msgid "create_adventure"
msgstr "Create adventure"

#, fuzzy
msgid "create_class"
msgstr "Create a new class"

#, fuzzy
msgid "create_multiple_accounts"
msgstr "Create multiple accounts"

#, fuzzy
msgid "create_public_profile"
msgstr "Create public profile"

#, fuzzy
msgid "create_question"
msgstr "Do you want to create one?"

#, fuzzy
msgid "create_student_account"
msgstr "Create an account"

#, fuzzy
msgid "create_student_account_explanation"
msgstr "You can save your own programs with an account."

#, fuzzy
msgid "create_teacher_account"
msgstr "Create a teacher account"

#, fuzzy
msgid "create_teacher_account_explanation"
msgstr "With a teacher account, you can save your programs and see the results of your students."

#, fuzzy
msgid "creator"
msgstr "Creator"

#, fuzzy
msgid "current_password"
msgstr "Current password"

#, fuzzy
msgid "customization_deleted"
msgstr "Customizations successfully deleted."

#, fuzzy
msgid "customize_adventure"
msgstr "Customize adventure"

#, fuzzy
msgid "customize_class"
msgstr "Customize class"

#, fuzzy
msgid "dash"
msgstr "a dash"

msgid "default_403"
msgstr "Sul ei ole luba seda lehekülge näha..."

msgid "default_404"
msgstr "Seda lehekülge ei leitud..."

msgid "default_500"
msgstr "Midagi läks valesti..."

#, fuzzy
msgid "delete"
msgstr "Delete"

#, fuzzy
msgid "delete_adventure_prompt"
msgstr "Are you sure you want to remove this adventure?"

#, fuzzy
msgid "delete_class_prompt"
msgstr "Are you sure you want to delete the class?"

#, fuzzy
msgid "delete_confirm"
msgstr "Are you sure you want to delete the program?"

#, fuzzy
msgid "delete_invite"
msgstr "Delete invitation"

#, fuzzy
msgid "delete_invite_prompt"
msgstr "Are you sure you want to remove this class invitation?"

#, fuzzy
msgid "delete_public"
msgstr "Delete public profile"

#, fuzzy
msgid "delete_success"
msgstr "Program deleted successfully."

#, fuzzy
msgid "destroy_profile"
msgstr "Delete profile"

msgid "developers_mode"
msgstr "Programmeerimis režiim"

#, fuzzy
msgid "directly_available"
msgstr "Directly open"

#, fuzzy
msgid "disable"
msgstr "Disable"

#, fuzzy
msgid "disabled"
msgstr "Disabled"

#, fuzzy
msgid "disabled_button_quiz"
msgstr "Your quiz score is below the threshold, try again!"

#, fuzzy
msgid "discord_server"
msgstr "Discord server"

#, fuzzy
msgid "distinguished_user"
msgstr "Distinguished user"

#, fuzzy
msgid "double quotes"
msgstr "double quotes"

#, fuzzy
msgid "download"
msgstr "Download"

#, fuzzy
msgid "download_login_credentials"
msgstr "Do you want to download the login credentials after the accounts creation?"

#, fuzzy
msgid "duplicate"
msgstr "Duplicate"

#, fuzzy
msgid "echo_and_ask_mismatch_exception"
msgstr "Echo and ask mismatch"

#, fuzzy
msgid "echo_out"
msgstr "Starting in level 2 echo is no longer needed. You can repeat an answer with ask and print now. Example: name is ask What are you called? printhello name"

#, fuzzy
msgid "edit_adventure"
msgstr "Edit adventure"

#, fuzzy
msgid "edit_code_button"
msgstr "Edit code"

#, fuzzy
msgid "email"
msgstr "Email"

#, fuzzy
msgid "email_invalid"
msgstr "Please enter a valid email."

#, fuzzy
msgid "end_quiz"
msgstr "Quiz end"

#, fuzzy
msgid "english"
msgstr "English"

#, fuzzy
msgid "enter"
msgstr "Enter"

#, fuzzy
msgid "enter_password"
msgstr "Enter a new password for"

#, fuzzy
msgid "enter_text"
msgstr "Enter your answer here..."

#, fuzzy
msgid "error_logo_alt"
msgstr "Error logo"

#, fuzzy
msgid "exclamation mark"
msgstr "an exclamation mark"

#, fuzzy
msgid "exercise"
msgstr "Exercise"

#, fuzzy
msgid "exercise_doesnt_exist"
msgstr "This exercise doesn't exist"

#, fuzzy
msgid "exists_email"
msgstr "That email is already in use."

#, fuzzy
msgid "exists_username"
msgstr "That username is already in use."

#, fuzzy
msgid "exit_preview_mode"
msgstr "Exit preview mode"

#, fuzzy
msgid "experience_invalid"
msgstr "Please select a valid experience, choose (Yes, No)."

#, fuzzy
msgid "expiration_date"
msgstr "Expiration date"

#, fuzzy
msgid "explore_explanation"
msgstr "On this page you can look through programs created by other Hedy users. You can filter on both a Hedy level and adventure. Click on \"View program\" to open a program and run it. Programs with a red header contain a mistake. You can still open the program, but running it will result in an error. You can of course try to fix it! If the creator has a public profile you can click their username to visit their profile. There you will find all their shared programs and much more!"

msgid "explore_programs"
msgstr "Uudista programme"

msgid "explore_programs_logo_alt"
msgstr "Avasta programme ikoon"

#, fuzzy
msgid "favorite_program"
msgstr "Favorite program"

#, fuzzy
msgid "favourite_confirm"
msgstr "Are you sure you want to set this program as your favourite?"

#, fuzzy
msgid "favourite_program"
msgstr "Favourite program"

msgid "favourite_program_invalid"
msgstr "Sinu valitud lemmikprogramm ei vasta nõuetele."

#, fuzzy
msgid "favourite_success"
msgstr "Your program is set as favourite."

#, fuzzy
msgid "female"
msgstr "Female"

#, fuzzy
msgid "float"
msgstr "a number"

msgid "for_teachers"
msgstr "Õpetajatele"

#, fuzzy
msgid "forgot_password"
msgstr "Forgot your password?"

#, fuzzy
msgid "from_another_teacher"
msgstr "From another teacher"

#, fuzzy
msgid "from_magazine_website"
msgstr "From a magazine or website"

#, fuzzy
msgid "from_video"
msgstr "From a video"

#, fuzzy
msgid "fun_statistics_msg"
msgstr "Here are some fun statistics!"

#, fuzzy
msgid "gender"
msgstr "Gender"

#, fuzzy
msgid "gender_invalid"
msgstr "Please select a valid gender, choose (Female, Male, Other)."

msgid "general"
msgstr "Üldine"

msgid "general_settings"
msgstr "Üldised seaded"

#, fuzzy
msgid "generate_passwords"
msgstr "Generate passwords"

#, fuzzy
msgid "get_certificate"
msgstr "Get your certificate!"

#, fuzzy
msgid "give_link_to_teacher"
msgstr "Give the following link to your teacher:"

#, fuzzy
msgid "go_back_to_main"
msgstr "Go back to main page"

#, fuzzy
msgid "go_to_question"
msgstr "Go to question"

#, fuzzy
msgid "go_to_quiz_result"
msgstr "Go to quiz result"

#, fuzzy
msgid "goto_profile"
msgstr "Go to my profile"

#, fuzzy
msgid "grid_overview"
msgstr "Overview of programs per adventure"

#, fuzzy
msgid "hand_in"
msgstr "Hand in"

#, fuzzy
msgid "hand_in_exercise"
msgstr "Hand in exercise"

#, fuzzy
msgid "heard_about_hedy"
msgstr "How have you heard about Hedy?"

#, fuzzy
msgid "heard_about_invalid"
msgstr "Please select a valid way you heard about us."

msgid "hedy_achievements"
msgstr "Hedy saavutused"

#, fuzzy
msgid "hedy_choice_title"
msgstr "Hedy's Choice"

#, fuzzy
msgid "hedy_logo_alt"
msgstr "Hedy logo"

#, fuzzy
msgid "hedy_on_github"
msgstr "Hedy on Github"

#, fuzzy
msgid "hedy_tutorial_logo_alt"
msgstr "Start hedy tutorial"

msgid "hello_logo"
msgstr "Tere!"

#, fuzzy
msgid "hello_world"
msgstr "Hello world!"

msgid "hidden"
msgstr "Peidetud"

#, fuzzy
msgid "hide_cheatsheet"
msgstr "Hide cheatsheet"

#, fuzzy
msgid "hide_keyword_switcher"
msgstr "Hide keyword switcher"

#, fuzzy
msgid "hide_parsons"
msgstr "Hide parsons"

#, fuzzy
msgid "hide_quiz"
msgstr "Hide quiz"

#, fuzzy
msgid "highest_level_reached"
msgstr "Highest level reached"

#, fuzzy
msgid "highest_quiz_score"
msgstr "Highest quiz score"

#, fuzzy
msgid "highscore_explanation"
msgstr "On this page you can look through programs created by other Hedy users. You can filter on both a Hedy level and adventure. Click on \"View program\" to open a program and run it. Programs with a red header contain a mistake. You can still open the program, but running it will result in an error. You can of course try to fix it! If the creator has a public profile you can click their username to visit their profile. There you will find all their shared programs and much more!"

#, fuzzy
msgid "highscore_no_public_profile"
msgstr "You don't have a public profile and are therefore not listed on the highscores. Do you wish to create one?"

#, fuzzy
msgid "highscores"
msgstr "Score"

#, fuzzy
msgid "hint"
msgstr "Hint?"

#, fuzzy
msgid "ill_work_some_more"
msgstr "I'll work on it a little longer"

#, fuzzy
msgid "image_invalid"
msgstr "Sinu valitud profiilifoto ei vasta nõuetele."

#, fuzzy
msgid "incomplete_command_exception"
msgstr "Incomplete Command"

#, fuzzy
msgid "incorrect_handling_of_quotes_exception"
msgstr "Incorrect handling of quotes"

#, fuzzy
msgid "incorrect_use_of_types_exception"
msgstr "Incorrect use of types"

#, fuzzy
msgid "incorrect_use_of_variable_exception"
msgstr "Incorrect use of variable"

#, fuzzy
msgid "indentation_exception"
msgstr "Incorrect Indentation"

#, fuzzy
msgid "input"
msgstr "input from ask"

#, fuzzy
msgid "integer"
msgstr "a number"

#, fuzzy
msgid "invalid_class_link"
msgstr "Invalid link for joining the class."

#, fuzzy
msgid "invalid_command_exception"
msgstr "Invalid command"

#, fuzzy
msgid "invalid_keyword_language_comment"
msgstr "# The provided keyword language is invalid, keyword language is set to English"

#, fuzzy
msgid "invalid_language_comment"
msgstr "# The provided language is invalid, language set to English"

#, fuzzy
msgid "invalid_level_comment"
msgstr "# The provided level is invalid, level is set to level 1"

#, fuzzy
msgid "invalid_program_comment"
msgstr "# The provided program is invalid, please try again"

#, fuzzy
msgid "invalid_teacher_invitation_code"
msgstr "The teacher invitation code is invalid. To become a teacher, reach out to hello@hedy.org."

#, fuzzy
msgid "invalid_tutorial_step"
msgstr "Invalid tutorial step"

#, fuzzy
msgid "invalid_username_password"
msgstr "Invalid username/password."

#, fuzzy
msgid "invite_by_username"
msgstr "All usernames need to be unique."

#, fuzzy
msgid "invite_date"
msgstr "Invite date"

#, fuzzy
msgid "invite_message"
msgstr "You have received an invitation to join class"

#, fuzzy
msgid "invite_prompt"
msgstr "Enter a username"

#, fuzzy
msgid "invite_teacher"
msgstr "Invite a teacher"

#, fuzzy
msgid "join_class"
msgstr "Join class"

#, fuzzy
msgid "join_prompt"
msgstr "You need to have an account to join a class. Would you like to login now?"

#, fuzzy
msgid "keyword_language_invalid"
msgstr "Please select a valid keyword language (select English or your own language)."

#, fuzzy
msgid "language"
msgstr "Language"

#, fuzzy
msgid "language_invalid"
msgstr "Please select a valid language."

#, fuzzy
msgid "languages"
msgstr "Which of these programming languages have you used before?"

#, fuzzy
msgid "last_achievement"
msgstr "Last earned achievement"

#, fuzzy
msgid "last_edited"
msgstr "Last edited"

#, fuzzy
msgid "last_error"
msgstr "Last error"

#, fuzzy
msgid "last_login"
msgstr "Last login"

#, fuzzy
msgid "last_program"
msgstr "Last program"

#, fuzzy
msgid "last_update"
msgstr "Last update"

#, fuzzy
msgid "lastname"
msgstr "Last Name"

#, fuzzy
msgid "leave_class"
msgstr "Leave class"

#, fuzzy
msgid "level"
msgstr "Level"

#, fuzzy
msgid "level_accessible"
msgstr "Level is open to students"

#, fuzzy
msgid "level_disabled"
msgstr "Level disabled"

#, fuzzy
msgid "level_future"
msgstr "This level will open automatically after the opening date"

#, fuzzy
msgid "level_invalid"
msgstr "This Hedy level in invalid."

msgid "level_not_class"
msgstr "See tase pole veel sinu klassile avatud"

#, fuzzy
msgid "level_title"
msgstr "Level"

#, fuzzy
msgid "levels"
msgstr "levels"

#, fuzzy
msgid "link"
msgstr "Link"

#, fuzzy
msgid "list"
msgstr "a list"

#, fuzzy
msgid "live_dashboard"
msgstr "Live Dashboard"

#, fuzzy
msgid "logged_in_to_share"
msgstr "You must be logged in to save and share a program."

#, fuzzy
msgid "login"
msgstr "Log in"

#, fuzzy
msgid "login_long"
msgstr "Log in to your account"

#, fuzzy
msgid "login_to_save_your_work"
msgstr "Log in to save your work"

#, fuzzy
msgid "logout"
msgstr "Log out"

#, fuzzy
msgid "longest_program"
msgstr "Longest program"

#, fuzzy
msgid "mail_change_password_body"
msgstr ""
"Your Hedy password has been changed. If you did this, all is good.\n"
"If you didn't change your password, please contact us immediately by replying to this email."

#, fuzzy
msgid "mail_change_password_subject"
msgstr "Your Hedy password has been changed"

#, fuzzy
msgid "mail_error_change_processed"
msgstr "Something went wrong when sending a validation mail, the changes are still correctly processed."

#, fuzzy
msgid "mail_goodbye"
msgstr ""
"Thank you!\n"
"The Hedy team"

#, fuzzy
msgid "mail_hello"
msgstr "Hi {username}!"

#, fuzzy
msgid "mail_recover_password_body"
msgstr ""
"By clicking on this link, you can set a new Hedy password. This link is valid for <b>4</b> hours.\n"
"If you haven't required a password reset, please ignore this email: {link}"

msgid "mail_recover_password_subject"
msgstr "Taotlege parooli lähtestamist."

#, fuzzy
msgid "mail_reset_password_body"
msgstr ""
"Your Hedy password has been reset to a new one. If you did this, all is good.\n"
"If you didn't change your password, please contact us immediately by replying to this email."

msgid "mail_reset_password_subject"
msgstr "Sinu Hedy salasõna on lähtestatud"

#, fuzzy
msgid "mail_welcome_teacher_body"
msgstr ""
"<strong>Welcome!</strong>\n"
"Congratulations on your brand new Hedy teachers account. Welcome to the world wide community of Hedy teachers!\n"
"\n"
"<strong>What teachers accounts can do</strong>\n"
"With your teacher account, you have the option to create classes. Your students can than join your classes and you can see their progress. Classes are made and managed though the for <a href=\"https://hedycode.com/for-teachers\">teachers page</a>.\n"
"\n"
"<strong>How to share ideas</strong>\n"
"If you are using Hedy in class, you probably have ideas for improvements! You can share those ideas with us on the <a href=\"https://github.com/hedyorg/hedy/discussions/categories/ideas\">Ideas Discussion</a>.\n"
"\n"
"<strong>How to ask for help</strong>\n"
"If anything is unclear, you can post in the <a href=\"https://github.com/hedyorg/hedy/discussions/categories/q-a\">Q&A discussion</a>, or <a href=\"mailto: hello@hedy.org\">send us an email</a>.\n"
"\n"
"Keep programming!"

#, fuzzy
msgid "mail_welcome_teacher_subject"
msgstr "Your Hedy teacher account is ready"

#, fuzzy
msgid "mail_welcome_verify_body"
msgstr ""
"Your Hedy account has been created successfully. Welcome!\n"
"Please click on this link to verify your email address: {link}"

#, fuzzy
msgid "mail_welcome_verify_subject"
msgstr "Welcome to Hedy"

#, fuzzy
msgid "mailing_title"
msgstr "Subscribe to the Hedy newsletter"

#, fuzzy
msgid "main_subtitle"
msgstr "A gradual programming language"

#, fuzzy
msgid "main_title"
msgstr "Hedy"

#, fuzzy
msgid "make_sure_you_are_done"
msgstr "Make sure you are done! You will not be able to change your program anymore after you click \"Hand in\"."

#, fuzzy
msgid "male"
msgstr "Male"

#, fuzzy
msgid "mandatory_mode"
msgstr "Mandatory developer's mode"

msgid "more_options"
msgstr ""

#, fuzzy
msgid "my_account"
msgstr "My account"

#, fuzzy
msgid "my_achievements"
msgstr "My achievements"

#, fuzzy
msgid "my_adventures"
msgstr "My adventures"

#, fuzzy
msgid "my_classes"
msgstr "My classes"

#, fuzzy
msgid "my_messages"
msgstr "My messages"

#, fuzzy
msgid "my_public_profile"
msgstr "My public profile"

#, fuzzy
msgid "name"
msgstr "Name"

msgid "nav_explore"
msgstr "Avasta"

#, fuzzy
msgid "nav_hedy"
msgstr "Hedy"

msgid "nav_learn_more"
msgstr "Rohkem infot"

msgid "nav_start"
msgstr "Avaleht"

#, fuzzy
msgid "nested blocks"
msgstr "a block in a block"

#, fuzzy
msgid "new_password"
msgstr "New password"

#, fuzzy
msgid "new_password_repeat"
msgstr "Repeat new password"

#, fuzzy
msgid "newline"
msgstr "a new line"

#, fuzzy
msgid "next_exercise"
msgstr "Next exercise"

#, fuzzy
msgid "next_page"
msgstr "Next page"

#, fuzzy
msgid "next_step_tutorial"
msgstr "Next step >>>"

#, fuzzy
msgid "no"
msgstr "No"

#, fuzzy
msgid "no_account"
msgstr "No account?"

#, fuzzy
msgid "no_accounts"
msgstr "There are no accounts to create."

#, fuzzy
msgid "no_adventures_yet"
msgstr "There are no public adventures yet..."

#, fuzzy
msgid "no_certificate"
msgstr "This user hasn't earned the Hedy Certificate of Completion"

#, fuzzy
msgid "no_more_flat_if"
msgstr "Starting in level 8, the code after {if} needs to be placed on the next line and start with 4 spaces."

#, fuzzy
msgid "no_programs"
msgstr "You have no programs yet."

#, fuzzy
msgid "no_public_profile"
msgstr "You don't have a public profile text yet..."

#, fuzzy
msgid "no_shared_programs"
msgstr "has no shared programs..."

msgid "no_such_adventure"
msgstr "Seda seiklust ei ole olemas!"

#, fuzzy
msgid "no_such_class"
msgstr "No such Hedy class."

#, fuzzy
msgid "no_such_highscore"
msgstr "Sellist taset ei ole!"

msgid "no_such_level"
msgstr "Sellist taset ei ole!"

msgid "no_such_program"
msgstr "Sellist programmi ei ole!"

#, fuzzy
msgid "no_tag"
msgstr "No tag provided!"

msgid "not_enrolled"
msgstr "Sa ei ole selles klassis!"

#, fuzzy
msgid "not_in_class_no_handin"
msgstr "You are not in a class, so there's no need for you to hand in anything."

#, fuzzy
msgid "not_logged_in_cantsave"
msgstr "Your program will not be saved."

#, fuzzy
msgid "not_logged_in_handin"
msgstr "You must be logged in to hand in an assignment."

msgid "not_teacher"
msgstr "Sa ei ole õpetaja!"

#, fuzzy
msgid "number"
msgstr "a number"

#, fuzzy
msgid "number_achievements"
msgstr "Number of achievements"

#, fuzzy
msgid "number_lines"
msgstr "Number of lines"

#, fuzzy
msgid "number_programs"
msgstr "Number of programs"

#, fuzzy
msgid "ok"
msgstr "OK"

#, fuzzy
msgid "only_you_can_see"
msgstr "Only you can see this program."

#, fuzzy
msgid "open"
msgstr "Open"

#, fuzzy
msgid "opening_date"
msgstr "Opening date"

#, fuzzy
msgid "opening_dates"
msgstr "Opening dates"

#, fuzzy
msgid "option"
msgstr "Option"

#, fuzzy
msgid "or"
msgstr "or"

#, fuzzy
msgid "other"
msgstr "Other"

#, fuzzy
msgid "other_block"
msgstr "Another block language"

#, fuzzy
msgid "other_settings"
msgstr "Other settings"

#, fuzzy
msgid "other_source"
msgstr "Other"

#, fuzzy
msgid "other_text"
msgstr "Another text language"

#, fuzzy
msgid "overwrite_warning"
msgstr "You already have a program with this name, saving this program will replace the old one. Are you sure?"

#, fuzzy
msgid "owner"
msgstr "Owner"

#, fuzzy
msgid "page"
msgstr "page"

msgid "page_not_found"
msgstr "Me ei leidnud seda lehte!"

#, fuzzy
msgid "parsons_title"
msgstr "Dragging"

#, fuzzy
msgid "password"
msgstr "Password"

#, fuzzy
msgid "password_change_not_allowed"
msgstr "You're not allowed to change the password of this user."

#, fuzzy
msgid "password_change_prompt"
msgstr "Are you sure you want to change this password?"

#, fuzzy
msgid "password_change_success"
msgstr "Password of your student is successfully changed."

#, fuzzy
msgid "password_invalid"
msgstr "Your password is invalid."

#, fuzzy
msgid "password_repeat"
msgstr "Repeat password"

#, fuzzy
msgid "password_resetted"
msgstr "Your password has been successfully reset. You are being redirected to the login page."

#, fuzzy
msgid "password_six"
msgstr "Your password must contain at least six characters."

#, fuzzy
msgid "password_updated"
msgstr "Password updated."

#, fuzzy
msgid "passwords_six"
msgstr "All passwords need to be six characters or longer."

#, fuzzy
msgid "pending_invites"
msgstr "Pending invites"

#, fuzzy
msgid "people_with_a_link"
msgstr "Other people with a link can see this program. It also can be found on the \"Explore\" page."

#, fuzzy
msgid "percentage"
msgstr "percentage"

#, fuzzy
msgid "percentage_achieved"
msgstr "Achieved by {percentage}% of the users"

#, fuzzy
msgid "period"
msgstr "a period"

#, fuzzy
msgid "personal_text"
msgstr "Personal text"

#, fuzzy
msgid "personal_text_invalid"
msgstr "Your personal text is invalid."

#, fuzzy
msgid "postfix_classname"
msgstr "Postfix classname"

#, fuzzy
msgid "preferred_keyword_language"
msgstr "Preferred keyword language"

#, fuzzy
msgid "preferred_language"
msgstr "Preferred language"

#, fuzzy
msgid "preview"
msgstr "Preview"

#, fuzzy
msgid "previewing_adventure"
msgstr "Previewing adventure"

#, fuzzy
msgid "previewing_class"
msgstr "You are previewing class <em>{class_name}</em> as a teacher."

#, fuzzy
msgid "previous_campaigns"
msgstr "View previous campaigns"

msgid "print_logo"
msgstr "prindi"

#, fuzzy
msgid "privacy_terms"
msgstr "privacy terms"

#, fuzzy
msgid "private"
msgstr "Private"

#, fuzzy
msgid "profile_logo_alt"
msgstr "Profile updated."

#, fuzzy
msgid "profile_picture"
msgstr "Profile picture"

#, fuzzy
msgid "profile_updated"
msgstr "Profile updated."

#, fuzzy
msgid "profile_updated_reload"
msgstr "Profile updated, page will be re-loaded."

msgid "program_contains_error"
msgstr "Selles programmis on viga. Oled sa kindel, et sa tahad seda jagada?"

#, fuzzy
msgid "program_header"
msgstr "My programs"

#, fuzzy
msgid "program_too_large_exception"
msgstr "Programs too large"

#, fuzzy
msgid "programming_experience"
msgstr "Do you have programming experience?"

#, fuzzy
msgid "programming_invalid"
msgstr "Please select a valid programming language."

#, fuzzy
msgid "programs"
msgstr "Programs"

#, fuzzy
msgid "programs_created"
msgstr "Programs created"

#, fuzzy
msgid "programs_saved"
msgstr "Programs saved"

#, fuzzy
msgid "programs_submitted"
msgstr "Programs submitted"

#, fuzzy
msgid "prompt_join_class"
msgstr "Do you want to join this class?"

#, fuzzy
msgid "public"
msgstr "Public"

msgid "public_adventures"
msgstr "Browse public adventures"

#, fuzzy
msgid "public_invalid"
msgstr "This agreement selection is invalid"

#, fuzzy
msgid "public_profile"
msgstr "Public profile"

#, fuzzy
msgid "public_profile_info"
msgstr "By selecting this box I make my profile visible for everyone. Be careful not to share personal information like your name or home address, because everyone will be able to see it!"

msgid "public_profile_updated"
msgstr "Sinu avalik profiil on uuendatud, lehekülg laetakse uuesti."

#, fuzzy
msgid "pygame_waiting_for_input"
msgstr "Waiting for a button press..."

#, fuzzy
msgid "question mark"
msgstr "a question mark"

#, fuzzy
msgid "quiz_logo_alt"
msgstr "Quiz logo"

#, fuzzy
msgid "quiz_score"
msgstr "Quiz score"

#, fuzzy
msgid "quiz_tab"
msgstr "Quiz"

#, fuzzy
msgid "quiz_threshold_not_reached"
msgstr "Quiz threshold not reached to unlock this level"

#, fuzzy
msgid "read_code_label"
msgstr "Read aloud"

#, fuzzy
msgid "recent"
msgstr "My recent programs"

msgid "recover_password"
msgstr "Taotlege parooli lähtestamist"

msgid "regress_button"
msgstr "Mine tagasi tasemele {level}"

#, fuzzy
msgid "remove"
msgstr "Remove"

#, fuzzy
msgid "remove_customization"
msgstr "Remove customization"

#, fuzzy
msgid "remove_customizations_prompt"
msgstr "Are you sure you want to remove this class's customizations?"

#, fuzzy
msgid "remove_student_prompt"
msgstr "Are you sure you want to remove the student from the class?"

#, fuzzy
msgid "remove_user_prompt"
msgstr "Confirm removing this user from the class."

#, fuzzy
msgid "repair_program_logo_alt"
msgstr "Repair program icon"

#, fuzzy
msgid "repeat_dep"
msgstr "Starting in level 8, {repeat} needs to be used with indentation. You can see examples on the {repeat} tab in level 8."

#, fuzzy
msgid "repeat_match_password"
msgstr "The repeated password does not match."

#, fuzzy
msgid "repeat_new_password"
msgstr "Repeat new password"

#, fuzzy
msgid "report_failure"
msgstr "This program does not exist or is not public"

#, fuzzy
msgid "report_program"
msgstr "Are you sure you want to report this program?"

#, fuzzy
msgid "report_success"
msgstr "This program has been reported"

#, fuzzy
msgid "request_teacher"
msgstr "Would you like to apply for a teacher's account?"

#, fuzzy
msgid "request_teacher_account"
msgstr "Request teacher account"

#, fuzzy
msgid "required_field"
msgstr "Fields marked with an * are required"

msgid "reset_adventure_prompt"
msgstr "Oled sa kindel, et sa tahad valitud seiklused lähtestada?"

msgid "reset_adventures"
msgstr "Lähtesta valitud seiklused"

#, fuzzy
msgid "reset_button"
msgstr "Reset"

msgid "reset_password"
msgstr "Lähtesta salasõna"

msgid "reset_view"
msgstr "Lähtesta"

#, fuzzy
msgid "retrieve_adventure_error"
msgstr "You're not allowed to view this adventure!"

#, fuzzy
msgid "retrieve_class_error"
msgstr "Only teachers can retrieve classes"

#, fuzzy
msgid "retrieve_tag_error"
msgstr "Error retrieving tags"

#, fuzzy
msgid "role"
msgstr "Role"

msgid "run_code_button"
msgstr "Käivita kood"

#, fuzzy
msgid "runs_over_time"
msgstr "Runs over time"

#, fuzzy
msgid "save"
msgstr "Save"

#, fuzzy
msgid "save_parse_warning"
msgstr "This program contains an error, are you sure you want to save it?"

#, fuzzy
msgid "save_prompt"
msgstr "You need to have an account to save your program. Would you like to login now?"

#, fuzzy
msgid "save_success_detail"
msgstr "Program saved successfully."

#, fuzzy
msgid "score"
msgstr "Score"

#, fuzzy
msgid "search"
msgstr "Search..."

#, fuzzy
msgid "search_button"
msgstr "Search"

#, fuzzy
msgid "second_teacher"
msgstr "Second teacher"

#, fuzzy
msgid "second_teacher_copy_prompt"
msgstr "Are you sure you want to copy this teacher?"

#, fuzzy
msgid "second_teacher_prompt"
msgstr "Enter a teacher username to invite them."

#, fuzzy
msgid "second_teacher_warning"
msgstr "All teachers in this class can customize it."

#, fuzzy
msgid "see_certificate"
msgstr "See {username} certificate!"

#, fuzzy
msgid "select"
msgstr "Select"

#, fuzzy
msgid "select_adventures"
msgstr "Select adventures"

#, fuzzy
msgid "select_all"
msgstr "Select all"

#, fuzzy
msgid "select_lang"
msgstr "Select language"

#, fuzzy
msgid "select_tag"
msgstr "Select tag"

#, fuzzy
msgid "selected"
msgstr "Selected"

#, fuzzy
msgid "self_removal_prompt"
msgstr "Are you sure you want to leave this class?"

#, fuzzy
msgid "send_password_recovery"
msgstr "Send me a password recovery link"

#, fuzzy
msgid "sent_by"
msgstr "This invitation is sent by"

#, fuzzy
msgid "sent_password_recovery"
msgstr "You should soon receive an email with instructions on how to reset your password."

#, fuzzy
msgid "settings"
msgstr "My personal settings"

#, fuzzy
msgid "share_by_giving_link"
msgstr "Show your program to other people by giving them the link below:"

#, fuzzy
msgid "share_confirm"
msgstr "Are you sure you want to make the program public?"

#, fuzzy
msgid "share_success_detail"
msgstr "Program shared successfully."

#, fuzzy
msgid "share_your_program"
msgstr "Share your program"

#, fuzzy
msgid "signup_student_or_teacher"
msgstr "Are you a student or a teacher?"

#, fuzzy
msgid "single quotes"
msgstr "a single quote"

#, fuzzy
msgid "slash"
msgstr "a slash"

#, fuzzy
msgid "slides"
msgstr "Slides"

#, fuzzy
msgid "slides_info"
msgstr "For each level of Hedy, we have created slides to help you teach. The slides contain explanations of each level, and Hedy examples that you can run inside the slides. Just click the link and get started! the Introduction slides are a general explanation of Hedy before level 1 The slides were created using <a href=\"https://slides.com\">slides.com</a>. If you want to adapt them yourself, you can download them, and then upload the resulting zip file to <a href=\"https://slides.com\">slides.com</a>. You can find more information about the slides in the <a href=\"https://hedy.org/for-teachers/manual/features\">teacher's manual</a>."

#, fuzzy
msgid "social_media"
msgstr "Social media"

#, fuzzy
msgid "something_went_wrong_keyword_parsing"
msgstr "There is a mistake in your adventure, are all keywords correctly surrounded with { }?"

#, fuzzy
msgid "space"
msgstr "a space"

#, fuzzy
msgid "star"
msgstr "a star"

#, fuzzy
msgid "start_hedy_tutorial"
msgstr "Start hedy tutorial"

#, fuzzy
msgid "start_programming"
msgstr "Start programming"

#, fuzzy
msgid "start_programming_logo_alt"
msgstr "Start programming"

#, fuzzy
msgid "start_quiz"
msgstr "Start quiz"

msgid "start_teacher_tutorial"
msgstr "Alusta õpetajate juhendi läbi käimist"

#, fuzzy
msgid "step_title"
msgstr "Assignment"

#, fuzzy
msgid "stop_code_button"
msgstr "Stop program"

#, fuzzy
msgid "string"
msgstr "text"

#, fuzzy
msgid "student"
msgstr "Student"

#, fuzzy
msgid "student_already_in_class"
msgstr "This student is already in your class."

#, fuzzy
msgid "student_already_invite"
msgstr "This student already has a pending invitation."

#, fuzzy
msgid "student_details"
msgstr "Student details"

#, fuzzy
msgid "student_list"
msgstr "Student list"

#, fuzzy
msgid "student_not_allowed_in_class"
msgstr "Student not allowed in class"

#, fuzzy
msgid "student_not_existing"
msgstr "This username doesn't exist."

#, fuzzy
msgid "student_signup_header"
msgstr "Student"

#, fuzzy
msgid "students"
msgstr "students"

#, fuzzy
msgid "submission_time"
msgstr "Handed in at"

#, fuzzy
msgid "submit_answer"
msgstr "Answer question"

#, fuzzy
msgid "submit_program"
msgstr "Submit"

#, fuzzy
msgid "submit_warning"
msgstr "Are you sure you want to submit this program?"

#, fuzzy
msgid "submitted"
msgstr "Submitted"

#, fuzzy
msgid "submitted_header"
msgstr "This is a submitted program and can't be altered."

#, fuzzy
msgid "subscribe"
msgstr "Subscribe"

#, fuzzy
msgid "subscribe_newsletter"
msgstr "Subscribe to the newsletter"

#, fuzzy
msgid "suggestion_color"
msgstr "Try using another color"

#, fuzzy
msgid "suggestion_note"
msgstr "Use a note between C0 and B9 or a number between 1 and 70"

#, fuzzy
msgid "suggestion_number"
msgstr "Try changing the value to a number"

#, fuzzy
msgid "surname"
msgstr "First Name"

#, fuzzy
msgid "survey"
msgstr "Survey"

#, fuzzy
msgid "survey_completed"
msgstr "Survey completed"

#, fuzzy
msgid "survey_skip"
msgstr "Don't show this again"

#, fuzzy
msgid "survey_submit"
msgstr "Submit"

#, fuzzy
msgid "tag_in_adventure"
msgstr "Tag in adventure"

#, fuzzy
msgid "tag_input_placeholder"
msgstr "Enter a new tag"

#, fuzzy
msgid "tags"
msgstr "Tags"

msgid "teacher"
msgstr "Õpetaja"

#, fuzzy
msgid "teacher_account_request"
msgstr "You have a pending teacher account request"

#, fuzzy
msgid "teacher_account_success"
msgstr "You successfully requested a teacher account."

#, fuzzy
msgid "teacher_invalid"
msgstr "Your teacher value is invalid."

#, fuzzy
msgid "teacher_invitation_require_login"
msgstr "To set up your profile as a teacher, we will need you to log in. If you don't have an account, please create one."

#, fuzzy
msgid "teacher_manual"
msgstr "Teacher manual"

#, fuzzy
msgid "teacher_signup_header"
msgstr "Teacher"

msgid "teacher_tutorial_logo_alt"
msgstr "Õpetajate juhendi ikoon"

msgid "teacher_welcome"
msgstr "Tere tulemast Hedy juurde! Sul on nüüd õpetaja konto. See annab sulle võimaluse klasse luua ja õpilasi ühinema kutsuda."

#, fuzzy
msgid "teachers"
msgstr "Teachers"

#, fuzzy
msgid "template_code"
msgstr ""
"This is the explanation of my adventure!\n"
"\n"
"This way I can show a command: <code>print</code>\n"
"\n"
"But sometimes I might want to show a piece of code, like this:\n"
"<pre>\n"
"ask What's your name?\n"
"echo so your name is \n"
"</pre>"

#, fuzzy
msgid "this_turns_in_assignment"
msgstr "This turns in your assignment to your teacher."

#, fuzzy
msgid "title"
msgstr "Title"

msgid "title_achievements"
msgstr "Hedy - Minu saavutused"

#, fuzzy
msgid "title_admin"
msgstr "Hedy - Administrator page"

#, fuzzy
msgid "title_class grid_overview"
msgstr "Hedy - Grid overview"

#, fuzzy
msgid "title_class live_statistics"
msgstr "Hedy - Live Statistics"

#, fuzzy
msgid "title_class-overview"
msgstr "Hedy - Class overview"

#, fuzzy
msgid "title_customize-adventure"
msgstr "Hedy - Customize adventure"

#, fuzzy
msgid "title_customize-class"
msgstr "Hedy - Customize class"

msgid "title_explore"
msgstr "Hedy - Vaata ringi"

msgid "title_for-teacher"
msgstr "Hedy - Õpetajatele"

#, fuzzy
msgid "title_join-class"
msgstr "Hedy - Join class"

msgid "title_landing-page"
msgstr "Tere tulemast Hedy juurde!"

msgid "title_learn-more"
msgstr "Hedy - Rohkem infot"

msgid "title_login"
msgstr "Hedy - Logi sisse"

msgid "title_my-profile"
msgstr "Hedy - Minu konto"

msgid "title_privacy"
msgstr "Hedy - Privaatsus"

msgid "title_programs"
msgstr "Hedy - Minu programmid"

#, fuzzy
msgid "title_public-adventures"
msgstr "Hedy - Public adventures"

msgid "title_recover"
msgstr "Hedy - Taasta oma konto"

msgid "title_reset"
msgstr "Hedy - Unustasid parooli?"

msgid "title_signup"
msgstr "Hedy - Registreeru"

msgid "title_start"
msgstr "Hedy - Astmeline programmeerimiskeel"

#, fuzzy
msgid "title_view-adventure"
msgstr "Hedy - View adventure"

#, fuzzy
msgid "token_invalid"
msgstr "Your token is invalid."

#, fuzzy
msgid "tooltip_level_locked"
msgstr "Your teacher disabled this level"

msgid "translate_error"
msgstr "Midagi läks valesti koodi tõlkimisel. Proovi koodi käivitada, et näha kas seal on mingi viga sees. Vigast koodi ei saa tõlkida."

#, fuzzy
msgid "translating_hedy"
msgstr "Translating Hedy"

#, fuzzy
msgid "translator"
msgstr "Translator"

#, fuzzy
msgid "try_it"
msgstr "Try it"

#, fuzzy
msgid "tutorial"
msgstr "Tutorial"

msgid "tutorial_code_snippet"
msgstr ""
"print Tere maailm!\n"
"print Ma õpin Hedy't!"

#, fuzzy
msgid "tutorial_message_not_found"
msgstr "We couldn't find the requested tutorial step..."

msgid "tutorial_title_not_found"
msgstr "Seda lehekülge ei leitud!"

msgid "unauthorized"
msgstr "Sul ei ole õigust seda lehte vaadata"

#, fuzzy
msgid "unique_usernames"
msgstr "All usernames need to be unique."

#, fuzzy
msgid "unlock_thresholds"
msgstr "Unlock level thresholds"

#, fuzzy
msgid "unsaved_class_changes"
msgstr "There are unsaved changes, are you sure you want to leave this page?"

#, fuzzy
msgid "unshare_confirm"
msgstr "Are you sure you want to make the program private?"

#, fuzzy
msgid "unshare_success_detail"
msgstr "Program unshared successfully."

#, fuzzy
msgid "update_adventure_prompt"
msgstr "Are you sure you want to update this adventure?"

#, fuzzy
msgid "update_profile"
msgstr "Update profile"

#, fuzzy
msgid "update_public"
msgstr "Update public profile"

#, fuzzy
msgid "updating_indicator"
msgstr "Updating"

#, fuzzy
msgid "use_of_blanks_exception"
msgstr "Use of blanks in programs"

#, fuzzy
msgid "use_of_nested_functions_exception"
msgstr "Use of nested functions"

#, fuzzy
msgid "user"
msgstr "user"

#, fuzzy
msgid "user_inexistent"
msgstr "This user doesn't exist"

msgid "user_not_private"
msgstr "Sellist kasutajat ei ole olemas või ta profiil ei ole avalik"

#, fuzzy
msgid "username"
msgstr "Username"

#, fuzzy
msgid "username_empty"
msgstr "You didn't enter an username!"

#, fuzzy
msgid "username_invalid"
msgstr "Your username is invalid."

#, fuzzy
msgid "username_special"
msgstr "Username cannot contain `:` or `@`."

#, fuzzy
msgid "username_three"
msgstr "Username must contain at least three characters."

#, fuzzy
msgid "usernames_exist"
msgstr "One or more usernames is already in use."

#, fuzzy
msgid "value"
msgstr "Value"

#, fuzzy
msgid "variables"
msgstr "Variables"

#, fuzzy
msgid "view_program"
msgstr "View program"

#, fuzzy
msgid "welcome"
msgstr "Welcome"

#, fuzzy
msgid "welcome_back"
msgstr "Welcome back"

#, fuzzy
msgid "what_is_your_role"
msgstr "What is your role?"

#, fuzzy
msgid "what_should_my_code_do"
msgstr "What should my code do?"

#, fuzzy
msgid "whole_world"
msgstr "The world"

#, fuzzy
msgid "year_invalid"
msgstr "Please enter a year between 1900 and {current_year}."

#, fuzzy
msgid "yes"
msgstr "Yes"

#, fuzzy
msgid "your_account"
msgstr "Your profile"

#, fuzzy
msgid "your_class"
msgstr "My classes"

#, fuzzy
msgid "your_last_program"
msgstr "Your last saved program"

#, fuzzy
msgid "your_personal_text"
msgstr "Your personal text..."

#, fuzzy
msgid "your_program"
msgstr "Your program"

#~ msgid "create_account_explanation"
#~ msgstr "Having your own account allows you to save your programs."

#~ msgid "only_teacher_create_class"
#~ msgstr "Only teachers are allowed to create classes!"

#~ msgid "keyword_support"
#~ msgstr "Translated keywords"

#~ msgid "non_keyword_support"
#~ msgstr "Translated content"

#~ msgid "try_button"
#~ msgstr "Try"

#~ msgid "select_own_adventures"
#~ msgstr "Select own adventures"

#~ msgid "edit"
#~ msgstr "Edit"

#~ msgid "view"
#~ msgstr "View"

#~ msgid "class"
#~ msgstr "Class"

#~ msgid "save_code_button"
#~ msgstr "Save code"

#~ msgid "share_code_button"
#~ msgstr "Save & share code"

#~ msgid "classes_invalid"
#~ msgstr "The list of selected classes is invalid"

#~ msgid "directly_add_adventure_to_classes"
#~ msgstr "Do you want to add this adventure directly to one of your classes?"

#~ msgid "hand_in_assignment"
#~ msgstr "Hand in assignment"

#~ msgid "select_a_level"
#~ msgstr "Select a level"

#~ msgid "answer_invalid"
#~ msgstr "Your password is invalid."

#~ msgid "available_adventures_level"
#~ msgstr "Available adventures level"

#~ msgid "customize_class_exp_1"
#~ msgstr "Hi! On this page you can customize your class. By selecting levels and adventures you can choose what your student can see. You can also add your own created adventures to levels. All levels and default adventures will be selected by default. <b>Notice:</b> Not every adventure is available for every level! Settings up your customizations goes as follows:"

#~ msgid "customize_class_exp_2"
#~ msgstr "You can always change these settings later on. For example, you can make specific adventures or levels available while teaching a class. This way it's easy for you to determine which level and adventures your students will be working on. If you want to make everything available for your class it is easiest to remove the customization all together."

#~ msgid "customize_class_step_1"
#~ msgstr "Select levels for your class by pressing the \"level buttons\""

#~ msgid "customize_class_step_2"
#~ msgstr "\"Checkboxes\" will appear for the adventures available for the chosen levels"

#~ msgid "customize_class_step_3"
#~ msgstr "Select the adventures you want to make available"

#~ msgid "customize_class_step_4"
#~ msgstr "Click the name of an adventure to (de)select for all levels"

#~ msgid "customize_class_step_5"
#~ msgstr "Add personal adventures"

#~ msgid "customize_class_step_6"
#~ msgstr "Selecting an opening date for each level (you can also leave it empty)"

#~ msgid "customize_class_step_7"
#~ msgstr "Selection other settings"

#~ msgid "customize_class_step_8"
#~ msgstr "Choose \"Save\" -> You're done!"

#~ msgid "example_code_header"
#~ msgstr "Näidiskood"

#~ msgid "feedback_failure"
#~ msgstr "Wrong!"

#~ msgid "feedback_success"
#~ msgstr "Good!"

#~ msgid "go_to_first_question"
#~ msgstr "Go to question 1"

#~ msgid "question"
#~ msgstr "Question"

#~ msgid "question_doesnt_exist"
#~ msgstr "This question does not exist"

#~ msgid "question_invalid"
#~ msgstr "Your token is invalid."

#~ msgid "select_levels"
#~ msgstr "Select levels"

#~ msgid "too_many_attempts"
#~ msgstr "Too many attempts"

#~ msgid "class_logs"
#~ msgstr "Last login"

#~ msgid "class_stats"
#~ msgstr "Class statistics"

#~ msgid "visit_own_public_profile"
#~ msgstr "You don't have a public profile text yet..."

#~ msgid "title_class logs"
#~ msgstr "Hedy - Join class"

#~ msgid "title_class statistics"
#~ msgstr "My statistics"

#~ msgid "disabled_button_locked"
#~ msgstr "Your teacher hasn't unlocked this level yet"

#~ msgid "duplicate_tag"
#~ msgstr "You already have a tag with this name."

#~ msgid "tag_deleted"
#~ msgstr "This tag was successfully deleted."

#~ msgid "no_tags"
#~ msgstr "No tags yet."

#~ msgid "apply_filters"
#~ msgstr "Apply filters"

#~ msgid "write_first_program"
#~ msgstr "Write your first program!"
<<<<<<< HEAD

#~ msgid "share"
#~ msgstr "Share"

#~ msgid "unshare"
#~ msgstr "Unshare"
=======
>>>>>>> 43313793
<|MERGE_RESOLUTION|>--- conflicted
+++ resolved
@@ -2553,13 +2553,4 @@
 #~ msgstr "Apply filters"
 
 #~ msgid "write_first_program"
-#~ msgstr "Write your first program!"
-<<<<<<< HEAD
-
-#~ msgid "share"
-#~ msgstr "Share"
-
-#~ msgid "unshare"
-#~ msgstr "Unshare"
-=======
->>>>>>> 43313793
+#~ msgstr "Write your first program!"