--- conflicted
+++ resolved
@@ -371,9 +371,6 @@
 msgid "ask_needs_var"
 msgstr "Starting in level 2, ask needs to be used with a variable. Example: name is ask What are you called?"
 
-msgid "available_in"
-msgstr "Available in:"
-
 #, fuzzy
 msgid "become_a_sponsor"
 msgstr "Become a sponsor"
@@ -833,6 +830,10 @@
 #, fuzzy
 msgid "expiration_date"
 msgstr "Expiration date"
+
+#, fuzzy
+msgid "explore_explanation"
+msgstr "On this page you can look through programs created by other Hedy users. You can filter on both a Hedy level and adventure. Click on \"View program\" to open a program and run it. Programs with a red header contain a mistake. You can still open the program, but running it will result in an error. You can of course try to fix it! If the creator has a public profile you can click their username to visit their profile. There you will find all their shared programs and much more!"
 
 msgid "explore_programs"
 msgstr "Uudista programme"
@@ -1532,9 +1533,6 @@
 msgid "ok"
 msgstr "OK"
 
-msgid "one_level_error"
-msgstr ""
-
 #, fuzzy
 msgid "only_you_can_see"
 msgstr "Only you can see this program."
@@ -2779,16 +2777,15 @@
 #~ msgid "title_class live_statistics"
 #~ msgstr "Hedy - Live Statistics"
 
+#~ msgid "available_in"
+#~ msgstr "Available in:"
+
 #~ msgid "amount_created"
 #~ msgstr "programs created"
 
 #~ msgid "amount_saved"
 #~ msgstr "programs saved"
 
-<<<<<<< HEAD
-#~ msgid "explore_explanation"
-#~ msgstr "On this page you can look through programs created by other Hedy users. You can filter on both a Hedy level and adventure. Click on \"View program\" to open a program and run it. Programs with a red header contain a mistake. You can still open the program, but running it will result in an error. You can of course try to fix it! If the creator has a public profile you can click their username to visit their profile. There you will find all their shared programs and much more!"
-=======
 #~ msgid "common_errors"
 #~ msgstr "Common errors"
 
@@ -2809,4 +2806,3 @@
 
 #~ msgid "student_details"
 #~ msgstr "Student details"
->>>>>>> ee1b94aa
