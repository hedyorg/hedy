--- conflicted
+++ resolved
@@ -2978,7 +2978,6 @@
 #~ msgid "classes"
 #~ msgstr ""
 
-<<<<<<< HEAD
 #~ msgid "Adventure"
 #~ msgstr ""
 
@@ -2992,7 +2991,7 @@
 #~ msgstr ""
 
 #~ msgid "Delete"
-=======
+#~ msgstr ""
+
 #~ msgid "select_class"
->>>>>>> 8eb9a26c
 #~ msgstr ""
