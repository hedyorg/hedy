# Estonian translations for PROJECT.
# Copyright (C) 2023 ORGANIZATION
# This file is distributed under the same license as the PROJECT project.
# FIRST AUTHOR <EMAIL@ADDRESS>, 2023.
#
msgid ""
msgstr ""
"Project-Id-Version: PROJECT VERSION\n"
"Report-Msgid-Bugs-To: EMAIL@ADDRESS\n"
<<<<<<< HEAD
"POT-Creation-Date: 2024-02-28 13:55+0100\n"
"PO-Revision-Date: 2024-02-17 18:18+0000\n"
"Last-Translator: Snoring Parrot <snoring_parrot@users.noreply.hosted.weblate.org>\n"
"Language: et\n"
=======
"POT-Creation-Date: 2024-02-26 13:05+0100\n"
"PO-Revision-Date: 2024-02-29 13:29+0000\n"
"Last-Translator: Prefill add-on <noreply-addon-prefill@weblate.org>\n"
>>>>>>> a9bfdfaf
"Language-Team: et <LL@li.org>\n"
"Language: et\n"
"MIME-Version: 1.0\n"
"Content-Type: text/plain; charset=utf-8\n"
"Content-Transfer-Encoding: 8bit\n"
"Plural-Forms: nplurals=2; plural=n != 1;\n"
"X-Generator: Weblate 5.5-dev\n"
"Generated-By: Babel 2.14.0\n"

#, fuzzy
msgid "Access Before Assign"
msgstr "You tried to use the variable {name} on line {access_line_number}, but you set it on line {definition_line_number}. Set a variable before using it."

#, fuzzy
msgid "Cyclic Var Definition"
msgstr "The name {variable} needs to be set before you can use it on the right-hand side of the is command."

#, fuzzy
msgid "Function Undefined"
msgstr "You tried to use the function {name}, but you didn't define it."

msgid "Has Blanks"
msgstr "Su kood ei ole veel valmis. Seal on veel tühjad kohad, kuhu sa pead koodi asemele panema."

msgid "Incomplete"
msgstr "Ups! Sa jätsid natukene koodi kirjutamata! {line_number} real pead sa pärast {incomplete_command} midagi kirjutama."

#, fuzzy
msgid "Incomplete Repeat"
msgstr "It looks like you forgot to use {command} with the repeat command you used on line {line_number}."

msgid "Invalid"
msgstr "{invalid_command} ei ole Hedy {level} taseme käsk. Kas sa tahtsid kasutada {guessed_command} käsku?"

#, fuzzy
msgid "Invalid Argument"
msgstr "You cannot use the command {command} with {invalid_argument}. Try changing {invalid_argument} to {allowed_types}."

#, fuzzy
msgid "Invalid Argument Type"
msgstr "You cannot use {command} with {invalid_argument} because it is {invalid_type}. Try changing {invalid_argument} to {allowed_types}."

#, fuzzy
msgid "Invalid At Command"
msgstr "The {at} command may not be used from level 16 onward. You can use square brackets to use an element from a list, for example `friends[i]`, `lucky_numbers[{random}]`."

msgid "Invalid Space"
msgstr "Ups! Sa alustasid rida tühikuga real {line_ number}. Tühikud ajavad arvuteid segadusse, kas sa saaksid selle eemaldada?"

#, fuzzy
msgid "Invalid Type Combination"
msgstr "You cannot use {invalid_argument} and {invalid_argument_2} with {command} because one is {invalid_type} and the other is {invalid_type_2}. Try changing {invalid_argument} to {invalid_type_2} or {invalid_argument_2} to {invalid_type}."

#, fuzzy
msgid "Locked Language Feature"
msgstr "You are using {concept}! That is awesome, but {concept} is not unlocked yet! It will be unlocked in a later level."

#, fuzzy
msgid "Lonely Echo"
msgstr "You used an echo before an ask, or an echo without an ask. First ask for input, then echo."

#, fuzzy
msgid "Lonely Text"
msgstr "It looks like you forgot to use a command with the text you put in line {line_number}"

#, fuzzy
msgid "Missing Additional Command"
msgstr "It looks like you forgot to complete writing {command} on line {line_number}."

<<<<<<< HEAD
=======
#, fuzzy
msgid "Missing Square Brackets"
msgstr "It looks like you forgot to use square brackets [] around the list you were creating on line {line_number}."

>>>>>>> a9bfdfaf
#, fuzzy
msgid "Missing Command"
msgstr "It looks like you forgot to use a command on line {line_number}."

#, fuzzy
msgid "Missing Inner Command"
msgstr "It looks like you forgot to use a command with the {command} statement you used on line {line_number}."

msgid "Missing Square Brackets"
msgstr ""

#, fuzzy
msgid "Missing Variable"
msgstr "It looks like your {command} is missing a variable at the start of the line."

#, fuzzy
msgid "Misspelled At Command"
msgstr "It looks like you might have misspelled the {command} command, instead you wrote {invalid_argument} in line {line_number}."

#, fuzzy
msgid "No Indentation"
msgstr "You used too few spaces in line {line_number}. You used {leading_spaces} spaces, which is not enough. Start every new block with {indent_size} spaces more than the line before."

#, fuzzy
msgid "Non Decimal Variable"
msgstr "At line {line_number}, you might have tried using a number which Hedy does not like very much! Try changing it to a decimal number like 2."

#, fuzzy
msgid "Parse"
msgstr "The code you entered is not valid Hedy code. There is a mistake on line {location[0]}, at position {location[1]}. You typed {character_found}, but that is not allowed."

#, fuzzy
msgid "Pressit Missing Else"
msgstr "You forgot to add what happens when you press a different key, add an {else} to your code"

#, fuzzy
msgid "Too Big"
msgstr "Wow! Your program has an impressive {lines_of_code} lines of code! But we can only process {max_lines} lines in this level. Make your program smaller and try again."

#, fuzzy
msgid "Unexpected Indentation"
msgstr "You used too many spaces in line {line_number}. You used {leading_spaces} spaces, which is too much. Start every new block with {indent_size} spaces more than the line before."

#, fuzzy
msgid "Unquoted Assignment"
msgstr "From this level, you need to place texts to the right of the `is` between quotes. You forgot that for the text {text}."

#, fuzzy
msgid "Unquoted Equality Check"
msgstr "If you want to check if a variable is equal to multiple words, the words should be surrounded by quotation marks!"

#, fuzzy
msgid "Unquoted Text"
msgstr "Be careful. If you ask or print something, the text should start and finish with a quotation mark. You forgot one somewhere."

#, fuzzy
msgid "Unsupported Float"
msgstr "Non-integer numbers are not supported yet but they will be in a few levels. For now change {value} to an integer."

#, fuzzy
msgid "Unsupported String Value"
msgstr "Text values cannot contain {invalid_value}."

#, fuzzy
msgid "Unused Variable"
msgstr "You defined the variable {variable_name} on line {line_number}, but you did not use it."

#, fuzzy
msgid "Var Undefined"
msgstr "You tried to use the variable {name}, but you didn't set it. It is also possible that you were trying to use the word {name} but forgot quotation marks."

msgid "Wrong Level"
msgstr "See oli õige Hedy kood, aga mitte õigel tasemel. Sa kirjutasid {offending_keyword} tasemele {working_level}. Vihje: {tip}"

#, fuzzy
msgid "Wrong Number of Arguments"
msgstr "Your function used the wrong number of arguments. You provided {used_number} but the function {name} needs {defined_number}"

#, fuzzy
msgid "account_overview"
msgstr "Account overview"

#, fuzzy
msgid "accounts_created"
msgstr "Accounts where successfully created."

#, fuzzy
msgid "accounts_intro"
msgstr "On this page you can create accounts for multiple students at the same time. It's also possible to directly add them to one of your classes. By pressing the green + on the bottom right of the page you can add extra rows. You can delete a row by pressing the corresponding red cross. Make sure no rows are empty when you press \"Create accounts\". Please keep in mind that every username needs to be unique and the password needs to be <b>at least</b> 6 characters."

#, fuzzy
msgid "achievement_earned"
msgstr "You've earned an achievement!"

msgid "achievements"
msgstr "saavutused"

#, fuzzy
msgid "achievements_check_icon_alt"
msgstr "You've earned an achievement!"

msgid "achievements_logo_alt"
msgstr "Saavutuste logo"

#, fuzzy
msgid "add"
msgstr "Add"

#, fuzzy
msgid "add_students"
msgstr "students"

#, fuzzy
msgid "add_students_options"
msgstr "Create student accounts"

#, fuzzy
msgid "admin"
msgstr "Admin"

msgid "advance_button"
msgstr "Mine tasemele {level}"

#, fuzzy
msgid "adventure"
msgstr "Adventure"

#, fuzzy
msgid "adventure_cloned"
msgstr "Adventure is cloned"

msgid "adventure_code_button"
msgstr ""

msgid "adventure_codeblock_button"
msgstr ""

#, fuzzy
msgid "adventure_duplicate"
msgstr "You already have an adventure with this name."

#, fuzzy
msgid "adventure_empty"
msgstr "You didn't enter an adventure name!"

#, fuzzy
msgid "adventure_exp_3"
msgstr "You can use the \"preview\" button to view a styled version of your adventure. To view the adventure on a dedicated page, select \"view\" from the teachers page."

msgid "adventure_exp_classes"
msgstr ""

#, fuzzy
msgid "adventure_id_invalid"
msgstr "This adventure id is invalid."

#, fuzzy
msgid "adventure_length"
msgstr "Your adventure has to be at least 20 characters."

#, fuzzy
msgid "adventure_name_invalid"
msgstr "This adventure name is invalid."

#, fuzzy
msgid "adventure_prompt"
msgstr "Please enter the name of the adventure"

#, fuzzy
msgid "adventure_terms"
msgstr "I agree that my adventure might be made publicly available on Hedy."

#, fuzzy
msgid "adventure_updated"
msgstr "The adventure has been updated!"

#, fuzzy
msgid "adventures_info"
msgstr "Each Hedy level has built-in exercises for students, which we call adventures. You can create your own adventures and add them to your classes. With your own adventures you can create adventures that are relevant and interesting for your students. You can find more information about creating your own adventures <a href=\"https://hedy.org/for-teachers/manual/features\">here</a>."

#, fuzzy
msgid "adventures_restored"
msgstr "The default adventures have been restored!"

#, fuzzy
msgid "ago"
msgstr "{timestamp} ago"

#, fuzzy
msgid "agree_invalid"
msgstr "You have to agree with the privacy terms."

#, fuzzy
msgid "agree_with"
msgstr "I agree to the"

msgid "ajax_error"
msgstr "Midagi läks valesti, palun proovi uuesti."

#, fuzzy
msgid "all"
msgstr "All"

#, fuzzy
msgid "all_class_highscores"
msgstr "All students visible in class highscores"

#, fuzzy
msgid "already_account"
msgstr "Already have an account?"

#, fuzzy
msgid "already_program_running"
msgstr "There is already a program running, finish that one first."

#, fuzzy
msgid "already_teacher"
msgstr "You already have a teacher account."

#, fuzzy
msgid "already_teacher_request"
msgstr "You already have a pending teacher request."

#, fuzzy
msgid "amount_created"
msgstr "programs created"

#, fuzzy
msgid "amount_saved"
msgstr "programs saved"

#, fuzzy
msgid "amount_submitted"
msgstr "programs submitted"

#, fuzzy
msgid "are_you_sure"
msgstr "Are you sure? You cannot revert this action."

#, fuzzy
msgid "ask_needs_var"
msgstr "Starting in level 2, ask needs to be used with a variable. Example: name is ask What are you called?"

#, fuzzy
msgid "back_to_class"
msgstr "Go back to class"

msgid "back_to_teachers_page"
msgstr "Tagasi õpetajate lehele"

#, fuzzy
msgid "become_a_sponsor"
msgstr "Become a sponsor"

#, fuzzy
msgid "birth_year"
msgstr "Birth year"

#, fuzzy
msgid "by"
msgstr "by"

#, fuzzy
msgid "cancel"
msgstr "Cancel"

#, fuzzy
msgid "cant_parse_exception"
msgstr "Couldn't parse the program"

#, fuzzy
msgid "catch_index_exception"
msgstr "You tried to access the list {list_name} but it is either empty or the index is not there."

#, fuzzy
msgid "catch_value_exception"
msgstr "While running your program the command {command} received the value {value} which is not allowed. {suggestion}."

#, fuzzy
msgid "certificate"
msgstr "Certificate of Completion"

#, fuzzy
msgid "certified_teacher"
msgstr "Certified teacher"

#, fuzzy
msgid "change_password"
msgstr "Change password"

#, fuzzy
msgid "cheatsheet_title"
msgstr "Cheatsheet"

#, fuzzy
msgid "class_already_joined"
msgstr "You are already a student of class"

#, fuzzy
msgid "class_customize_success"
msgstr "Class successfully customized."

#, fuzzy
msgid "class_live"
msgstr "Live statistics"

#, fuzzy
msgid "class_name_duplicate"
msgstr "You already have a class with this name."

#, fuzzy
msgid "class_name_empty"
msgstr "You didn't enter a class name!"

#, fuzzy
msgid "class_name_invalid"
msgstr "This class name is invalid."

#, fuzzy
msgid "class_name_prompt"
msgstr "Please enter the name of the class"

#, fuzzy
msgid "class_overview"
msgstr "Class overview"

#, fuzzy
msgid "class_survey_description"
msgstr "We would like to get a better overview of our Hedy users. By providing these answers, you would help improve Hedy. Thank you!"

#, fuzzy
msgid "class_survey_later"
msgstr "Remind me tomorrow"

#, fuzzy
msgid "class_survey_question1"
msgstr "What is the age range in your class?"

#, fuzzy
msgid "class_survey_question2"
msgstr "What is the spoken language in your class?"

#, fuzzy
msgid "class_survey_question3"
msgstr "What is the gender balance in your class?"

#, fuzzy
msgid "class_survey_question4"
msgstr "What distinguishes your students from others?"

#, fuzzy
msgid "classes_info"
msgstr "Create a class to follow the progress of each student in dashboard, and to customize the adventures your students see, and even adding your own! You can create as many classes as you like, and each class can have multiple teachers each one with different roles. You can also add as many students as you want, but mind that each student can only be in one class at a time. You can find more information about classes in the <a href=\"https://hedy.org/for-teachers/manual/preparations#for-teachers\">teacher manual</a>."

#, fuzzy
msgid "clone"
msgstr "Clone"

#, fuzzy
msgid "cloned_times"
msgstr "Clones"

#, fuzzy
msgid "close"
msgstr "Sluiten"

#, fuzzy
msgid "comma"
msgstr "a comma"

#, fuzzy
msgid "command_not_available_yet_exception"
msgstr "Command not available yet"

#, fuzzy
msgid "command_unavailable_exception"
msgstr "Command not correct anymore"

#, fuzzy
msgid "commands"
msgstr "Commands"

#, fuzzy
msgid "common_errors"
msgstr "Common errors"

#, fuzzy
msgid "congrats_message"
msgstr "Congratulations, {username}, you have completed Hedy!"

#, fuzzy
msgid "content_invalid"
msgstr "This adventure is invalid."

#, fuzzy
msgid "contributor"
msgstr "Contributor"

#, fuzzy
msgid "copy_clipboard"
msgstr "Successfully copied to clipboard"

#, fuzzy
msgid "copy_code"
msgstr "Copy code"

#, fuzzy
msgid "copy_join_link"
msgstr "Please copy and paste this link into a new tab:"

#, fuzzy
msgid "copy_link_success"
msgstr "Copy link to share"

#, fuzzy
msgid "copy_link_to_share"
msgstr "Copy link to share"

#, fuzzy
msgid "copy_mail_link"
msgstr "Please copy and paste this link into a new tab:"

#, fuzzy
msgid "correct_answer"
msgstr "The correct answer is"

#, fuzzy
msgid "country"
msgstr "Country"

#, fuzzy
msgid "country_invalid"
msgstr "Please select a valid country."

#, fuzzy
msgid "country_title"
msgstr "Please select a valid country."

#, fuzzy
msgid "create_account"
msgstr "Create account"

#, fuzzy
msgid "create_accounts"
msgstr "Create multiple accounts"

#, fuzzy
msgid "create_accounts_prompt"
msgstr "Are you sure you want to create these accounts?"

#, fuzzy
msgid "create_adventure"
msgstr "Create adventure"

#, fuzzy
msgid "create_class"
msgstr "Create a new class"

#, fuzzy
msgid "create_multiple_accounts"
msgstr "Create multiple accounts"

#, fuzzy
msgid "create_public_profile"
msgstr "Create public profile"

#, fuzzy
msgid "create_question"
msgstr "Do you want to create one?"

#, fuzzy
msgid "create_student_account"
msgstr "Create an account"

#, fuzzy
msgid "create_student_account_explanation"
msgstr "You can save your own programs with an account."

#, fuzzy
msgid "create_teacher_account"
msgstr "Create a teacher account"

#, fuzzy
msgid "create_teacher_account_explanation"
msgstr "With a teacher account, you can save your programs and see the results of your students."

#, fuzzy
msgid "creator"
msgstr "Creator"

#, fuzzy
msgid "current_password"
msgstr "Current password"

#, fuzzy
msgid "customization_deleted"
msgstr "Customizations successfully deleted."

#, fuzzy
msgid "customize_adventure"
msgstr "Customize adventure"

#, fuzzy
msgid "customize_class"
msgstr "Customize class"

#, fuzzy
msgid "dash"
msgstr "a dash"

msgid "default_403"
msgstr "Sul ei ole luba seda lehekülge näha..."

msgid "default_404"
msgstr "Seda lehekülge ei leitud..."

msgid "default_500"
msgstr "Midagi läks valesti..."

#, fuzzy
msgid "delete"
msgstr "Delete"

#, fuzzy
msgid "delete_adventure_prompt"
msgstr "Are you sure you want to remove this adventure?"

#, fuzzy
msgid "delete_class_prompt"
msgstr "Are you sure you want to delete the class?"

#, fuzzy
msgid "delete_confirm"
msgstr "Are you sure you want to delete the program?"

#, fuzzy
msgid "delete_invite"
msgstr "Delete invitation"

#, fuzzy
msgid "delete_invite_prompt"
msgstr "Are you sure you want to remove this class invitation?"

#, fuzzy
msgid "delete_public"
msgstr "Delete public profile"

#, fuzzy
msgid "delete_success"
msgstr "Program deleted successfully."

#, fuzzy
msgid "destroy_profile"
msgstr "Delete profile"

msgid "developers_mode"
msgstr "Programmeerimis režiim"

#, fuzzy
msgid "directly_available"
msgstr "Directly open"

#, fuzzy
msgid "disable"
msgstr "Disable"

msgid "disable_parsons"
msgstr ""

msgid "disable_quizes"
msgstr ""

#, fuzzy
msgid "disabled"
msgstr "Disabled"

#, fuzzy
msgid "disabled_button_quiz"
msgstr "Your quiz score is below the threshold, try again!"

#, fuzzy
msgid "discord_server"
msgstr "Discord server"

#, fuzzy
msgid "distinguished_user"
msgstr "Distinguished user"

#, fuzzy
msgid "double quotes"
msgstr "double quotes"

#, fuzzy
msgid "download"
msgstr "Download"

#, fuzzy
msgid "download_login_credentials"
msgstr "Do you want to download the login credentials after the accounts creation?"

#, fuzzy
msgid "duplicate"
msgstr "Duplicate"

#, fuzzy
msgid "echo_and_ask_mismatch_exception"
msgstr "Echo and ask mismatch"

#, fuzzy
msgid "echo_out"
msgstr "Starting in level 2 echo is no longer needed. You can repeat an answer with ask and print now. Example: name is ask What are you called? printhello name"

#, fuzzy
msgid "edit_adventure"
msgstr "Edit adventure"

#, fuzzy
msgid "edit_code_button"
msgstr "Edit code"

#, fuzzy
msgid "email"
msgstr "Email"

#, fuzzy
msgid "email_invalid"
msgstr "Please enter a valid email."

#, fuzzy
msgid "end_quiz"
msgstr "Quiz end"

#, fuzzy
msgid "english"
msgstr "English"

#, fuzzy
msgid "enter"
msgstr "Enter"

#, fuzzy
msgid "enter_password"
msgstr "Enter a new password for"

#, fuzzy
msgid "enter_text"
msgstr "Enter your answer here..."

#, fuzzy
msgid "error_logo_alt"
msgstr "Error logo"

#, fuzzy
msgid "exclamation mark"
msgstr "an exclamation mark"

#, fuzzy
msgid "exercise"
msgstr "Exercise"

#, fuzzy
msgid "exercise_doesnt_exist"
msgstr "This exercise doesn't exist"

#, fuzzy
msgid "exists_email"
msgstr "That email is already in use."

#, fuzzy
msgid "exists_username"
msgstr "That username is already in use."

#, fuzzy
msgid "exit_preview_mode"
msgstr "Exit preview mode"

#, fuzzy
msgid "experience_invalid"
msgstr "Please select a valid experience, choose (Yes, No)."

#, fuzzy
msgid "expiration_date"
msgstr "Expiration date"

#, fuzzy
msgid "explore_explanation"
msgstr "On this page you can look through programs created by other Hedy users. You can filter on both a Hedy level and adventure. Click on \"View program\" to open a program and run it. Programs with a red header contain a mistake. You can still open the program, but running it will result in an error. You can of course try to fix it! If the creator has a public profile you can click their username to visit their profile. There you will find all their shared programs and much more!"

msgid "explore_programs"
msgstr "Uudista programme"

msgid "explore_programs_logo_alt"
msgstr "Avasta programme ikoon"

#, fuzzy
msgid "favorite_program"
msgstr "Favorite program"

#, fuzzy
msgid "favourite_confirm"
msgstr "Are you sure you want to set this program as your favourite?"

#, fuzzy
msgid "favourite_program"
msgstr "Favourite program"

msgid "favourite_program_invalid"
msgstr "Sinu valitud lemmikprogramm ei vasta nõuetele."

#, fuzzy
msgid "favourite_success"
msgstr "Your program is set as favourite."

#, fuzzy
msgid "female"
msgstr "Female"

#, fuzzy
msgid "float"
msgstr "a number"

msgid "for_teachers"
msgstr "Õpetajatele"

#, fuzzy
msgid "forgot_password"
msgstr "Forgot your password?"

#, fuzzy
msgid "from_another_teacher"
msgstr "From another teacher"

#, fuzzy
msgid "from_magazine_website"
msgstr "From a magazine or website"

#, fuzzy
msgid "from_video"
msgstr "From a video"

#, fuzzy
msgid "fun_statistics_msg"
msgstr "Here are some fun statistics!"

#, fuzzy
msgid "gender"
msgstr "Gender"

#, fuzzy
msgid "gender_invalid"
msgstr "Please select a valid gender, choose (Female, Male, Other)."

msgid "general"
msgstr "Üldine"

msgid "general_settings"
msgstr "Üldised seaded"

#, fuzzy
msgid "generate_passwords"
msgstr "Generate passwords"

#, fuzzy
msgid "get_certificate"
msgstr "Get your certificate!"

#, fuzzy
msgid "give_link_to_teacher"
msgstr "Give the following link to your teacher:"

#, fuzzy
msgid "go_back_to_main"
msgstr "Go back to main page"

#, fuzzy
msgid "go_to_question"
msgstr "Go to question"

#, fuzzy
msgid "go_to_quiz_result"
msgstr "Go to quiz result"

#, fuzzy
msgid "goto_profile"
msgstr "Go to my profile"

#, fuzzy
msgid "grid_overview"
msgstr "Overview of programs per adventure"

#, fuzzy
msgid "hand_in"
msgstr "Hand in"

#, fuzzy
msgid "hand_in_exercise"
msgstr "Hand in exercise"

#, fuzzy
msgid "heard_about_hedy"
msgstr "How have you heard about Hedy?"

#, fuzzy
msgid "heard_about_invalid"
msgstr "Please select a valid way you heard about us."

msgid "hedy_achievements"
msgstr "Hedy saavutused"

#, fuzzy
msgid "hedy_choice_title"
msgstr "Hedy's Choice"

#, fuzzy
msgid "hedy_logo_alt"
msgstr "Hedy logo"

#, fuzzy
msgid "hedy_on_github"
msgstr "Hedy on Github"

#, fuzzy
msgid "hedy_tutorial_logo_alt"
msgstr "Start hedy tutorial"

msgid "hello_logo"
msgstr "Tere!"

msgid "hidden"
msgstr "Peidetud"

#, fuzzy
msgid "hide_cheatsheet"
msgstr "Hide cheatsheet"

#, fuzzy
msgid "hide_keyword_switcher"
msgstr "Hide keyword switcher"

#, fuzzy
msgid "highest_level_reached"
msgstr "Highest level reached"

#, fuzzy
msgid "highest_quiz_score"
msgstr "Highest quiz score"

#, fuzzy
msgid "highscore_explanation"
msgstr "On this page you can look through programs created by other Hedy users. You can filter on both a Hedy level and adventure. Click on \"View program\" to open a program and run it. Programs with a red header contain a mistake. You can still open the program, but running it will result in an error. You can of course try to fix it! If the creator has a public profile you can click their username to visit their profile. There you will find all their shared programs and much more!"

#, fuzzy
msgid "highscore_no_public_profile"
msgstr "You don't have a public profile and are therefore not listed on the highscores. Do you wish to create one?"

#, fuzzy
msgid "highscores"
msgstr "Score"

#, fuzzy
msgid "hint"
msgstr "Hint?"

#, fuzzy
msgid "ill_work_some_more"
msgstr "I'll work on it a little longer"

#, fuzzy
msgid "image_invalid"
msgstr "Sinu valitud profiilifoto ei vasta nõuetele."

#, fuzzy
msgid "incomplete_command_exception"
msgstr "Incomplete Command"

#, fuzzy
msgid "incorrect_handling_of_quotes_exception"
msgstr "Incorrect handling of quotes"

#, fuzzy
msgid "incorrect_use_of_types_exception"
msgstr "Incorrect use of types"

#, fuzzy
msgid "incorrect_use_of_variable_exception"
msgstr "Incorrect use of variable"

#, fuzzy
msgid "indentation_exception"
msgstr "Incorrect Indentation"

#, fuzzy
msgid "input"
msgstr "input from ask"

#, fuzzy
msgid "integer"
msgstr "a number"

#, fuzzy
msgid "invalid_class_link"
msgstr "Invalid link for joining the class."

#, fuzzy
msgid "invalid_command_exception"
msgstr "Invalid command"

#, fuzzy
msgid "invalid_keyword_language_comment"
msgstr "# The provided keyword language is invalid, keyword language is set to English"

#, fuzzy
msgid "invalid_language_comment"
msgstr "# The provided language is invalid, language set to English"

#, fuzzy
msgid "invalid_level_comment"
msgstr "# The provided level is invalid, level is set to level 1"

#, fuzzy
msgid "invalid_program_comment"
msgstr "# The provided program is invalid, please try again"

#, fuzzy
msgid "invalid_teacher_invitation_code"
msgstr "The teacher invitation code is invalid. To become a teacher, reach out to hello@hedy.org."

#, fuzzy
msgid "invalid_tutorial_step"
msgstr "Invalid tutorial step"

#, fuzzy
msgid "invalid_username_password"
msgstr "Invalid username/password."

#, fuzzy
msgid "invite_by_username"
msgstr "All usernames need to be unique."

#, fuzzy
msgid "invite_date"
msgstr "Invite date"

#, fuzzy
msgid "invite_message"
msgstr "You have received an invitation to join class"

#, fuzzy
msgid "invite_prompt"
msgstr "Enter a username"

#, fuzzy
msgid "invite_teacher"
msgstr "Invite a teacher"

#, fuzzy
msgid "join_class"
msgstr "Join class"

#, fuzzy
msgid "join_prompt"
msgstr "You need to have an account to join a class. Would you like to login now?"

#, fuzzy
msgid "keyword_language_invalid"
msgstr "Please select a valid keyword language (select English or your own language)."

#, fuzzy
msgid "language"
msgstr "Language"

#, fuzzy
msgid "language_invalid"
msgstr "Please select a valid language."

#, fuzzy
msgid "languages"
msgstr "Which of these programming languages have you used before?"

#, fuzzy
msgid "last_achievement"
msgstr "Last earned achievement"

#, fuzzy
msgid "last_edited"
msgstr "Last edited"

#, fuzzy
msgid "last_error"
msgstr "Last error"

#, fuzzy
msgid "last_login"
msgstr "Last login"

#, fuzzy
msgid "last_program"
msgstr "Last program"

#, fuzzy
msgid "last_update"
msgstr "Last update"

#, fuzzy
msgid "lastname"
msgstr "Last Name"

#, fuzzy
msgid "leave_class"
msgstr "Leave class"

#, fuzzy
msgid "level"
msgstr "Level"

#, fuzzy
msgid "level_accessible"
msgstr "Level is open to students"

#, fuzzy
msgid "level_disabled"
msgstr "Level disabled"

#, fuzzy
msgid "level_future"
msgstr "This level will open automatically after the opening date"

#, fuzzy
msgid "level_invalid"
msgstr "This Hedy level in invalid."

msgid "level_not_class"
msgstr "See tase pole veel sinu klassile avatud"

#, fuzzy
msgid "level_title"
msgstr "Level"

#, fuzzy
msgid "levels"
msgstr "levels"

#, fuzzy
msgid "link"
msgstr "Link"

#, fuzzy
msgid "list"
msgstr "a list"

#, fuzzy
msgid "live_dashboard"
msgstr "Live Dashboard"

#, fuzzy
msgid "logged_in_to_share"
msgstr "You must be logged in to save and share a program."

#, fuzzy
msgid "login"
msgstr "Log in"

#, fuzzy
msgid "login_long"
msgstr "Log in to your account"

#, fuzzy
msgid "login_to_save_your_work"
msgstr "Log in to save your work"

#, fuzzy
msgid "logout"
msgstr "Log out"

#, fuzzy
msgid "longest_program"
msgstr "Longest program"

#, fuzzy
msgid "mail_change_password_body"
msgstr ""
"Your Hedy password has been changed. If you did this, all is good.\n"
"If you didn't change your password, please contact us immediately by replying to this email."

#, fuzzy
msgid "mail_change_password_subject"
msgstr "Your Hedy password has been changed"

#, fuzzy
msgid "mail_error_change_processed"
msgstr "Something went wrong when sending a validation mail, the changes are still correctly processed."

#, fuzzy
msgid "mail_goodbye"
msgstr ""
"Thank you!\n"
"The Hedy team"

#, fuzzy
msgid "mail_hello"
msgstr "Hi {username}!"

#, fuzzy
msgid "mail_recover_password_body"
msgstr ""
"By clicking on this link, you can set a new Hedy password. This link is valid for <b>4</b> hours.\n"
"If you haven't required a password reset, please ignore this email: {link}"

msgid "mail_recover_password_subject"
msgstr "Taotlege parooli lähtestamist."

#, fuzzy
msgid "mail_reset_password_body"
msgstr ""
"Your Hedy password has been reset to a new one. If you did this, all is good.\n"
"If you didn't change your password, please contact us immediately by replying to this email."

msgid "mail_reset_password_subject"
msgstr "Sinu Hedy salasõna on lähtestatud"

#, fuzzy
msgid "mail_welcome_teacher_body"
msgstr ""
"<strong>Welcome!</strong>\n"
"Congratulations on your brand new Hedy teachers account. Welcome to the world wide community of Hedy teachers!\n"
"\n"
"<strong>What teachers accounts can do</strong>\n"
"With your teacher account, you have the option to create classes. Your students can than join your classes and you can see their progress. Classes are made and managed though the for <a href=\"https://hedycode.com/for-teachers\">teachers page</a>.\n"
"\n"
"<strong>How to share ideas</strong>\n"
"If you are using Hedy in class, you probably have ideas for improvements! You can share those ideas with us on the <a href=\"https://github.com/hedyorg/hedy/discussions/categories/ideas\">Ideas Discussion</a>.\n"
"\n"
"<strong>How to ask for help</strong>\n"
"If anything is unclear, you can post in the <a href=\"https://github.com/hedyorg/hedy/discussions/categories/q-a\">Q&A discussion</a>, or <a href=\"mailto: hello@hedy.org\">send us an email</a>.\n"
"\n"
"Keep programming!"

#, fuzzy
msgid "mail_welcome_teacher_subject"
msgstr "Your Hedy teacher account is ready"

#, fuzzy
msgid "mail_welcome_verify_body"
msgstr ""
"Your Hedy account has been created successfully. Welcome!\n"
"Please click on this link to verify your email address: {link}"

#, fuzzy
msgid "mail_welcome_verify_subject"
msgstr "Welcome to Hedy"

#, fuzzy
msgid "mailing_title"
msgstr "Subscribe to the Hedy newsletter"

#, fuzzy
msgid "main_subtitle"
msgstr "A gradual programming language"

#, fuzzy
msgid "main_title"
msgstr "Hedy"

#, fuzzy
msgid "make_sure_you_are_done"
msgstr "Make sure you are done! You will not be able to change your program anymore after you click \"Hand in\"."

#, fuzzy
msgid "male"
msgstr "Male"

#, fuzzy
msgid "mandatory_mode"
msgstr "Mandatory developer's mode"

#, fuzzy
msgid "more_options"
msgstr "More options"

#, fuzzy
msgid "my_account"
msgstr "My account"

#, fuzzy
msgid "my_achievements"
msgstr "My achievements"

#, fuzzy
msgid "my_adventures"
msgstr "My adventures"

#, fuzzy
msgid "my_classes"
msgstr "My classes"

#, fuzzy
msgid "my_messages"
msgstr "My messages"

#, fuzzy
msgid "my_public_profile"
msgstr "My public profile"

#, fuzzy
msgid "name"
msgstr "Name"

msgid "nav_explore"
msgstr "Avasta"

#, fuzzy
msgid "nav_hedy"
msgstr "Hedy"

msgid "nav_learn_more"
msgstr "Rohkem infot"

msgid "nav_start"
msgstr "Avaleht"

#, fuzzy
msgid "nested blocks"
msgstr "a block in a block"

#, fuzzy
msgid "new_password"
msgstr "New password"

#, fuzzy
msgid "new_password_repeat"
msgstr "Repeat new password"

#, fuzzy
msgid "newline"
msgstr "a new line"

#, fuzzy
msgid "next_exercise"
msgstr "Next exercise"

#, fuzzy
msgid "next_page"
msgstr "Next page"

#, fuzzy
msgid "next_step_tutorial"
msgstr "Next step >>>"

#, fuzzy
msgid "no"
msgstr "No"

#, fuzzy
msgid "no_account"
msgstr "No account?"

#, fuzzy
msgid "no_accounts"
msgstr "There are no accounts to create."

#, fuzzy
msgid "no_adventures_yet"
msgstr "There are no public adventures yet..."

#, fuzzy
msgid "no_certificate"
msgstr "This user hasn't earned the Hedy Certificate of Completion"

#, fuzzy
msgid "no_more_flat_if"
msgstr "Starting in level 8, the code after {if} needs to be placed on the next line and start with 4 spaces."

#, fuzzy
msgid "no_programs"
msgstr "You have no programs yet."

#, fuzzy
msgid "no_public_profile"
msgstr "You don't have a public profile text yet..."

#, fuzzy
msgid "no_shared_programs"
msgstr "has no shared programs..."

msgid "no_such_adventure"
msgstr "Seda seiklust ei ole olemas!"

#, fuzzy
msgid "no_such_class"
msgstr "No such Hedy class."

#, fuzzy
msgid "no_such_highscore"
msgstr "Sellist taset ei ole!"

msgid "no_such_level"
msgstr "Sellist taset ei ole!"

msgid "no_such_program"
msgstr "Sellist programmi ei ole!"

#, fuzzy
msgid "no_tag"
msgstr "No tag provided!"

msgid "not_enrolled"
msgstr "Sa ei ole selles klassis!"

#, fuzzy
msgid "not_in_class_no_handin"
msgstr "You are not in a class, so there's no need for you to hand in anything."

#, fuzzy
msgid "not_logged_in_cantsave"
msgstr "Your program will not be saved."

#, fuzzy
msgid "not_logged_in_handin"
msgstr "You must be logged in to hand in an assignment."

msgid "not_teacher"
msgstr "Sa ei ole õpetaja!"

#, fuzzy
msgid "number"
msgstr "a number"

#, fuzzy
msgid "number_achievements"
msgstr "Number of achievements"

#, fuzzy
msgid "number_lines"
msgstr "Number of lines"

#, fuzzy
msgid "number_programs"
msgstr "Number of programs"

#, fuzzy
msgid "ok"
msgstr "OK"

#, fuzzy
msgid "only_you_can_see"
msgstr "Only you can see this program."

#, fuzzy
msgid "open"
msgstr "Open"

#, fuzzy
msgid "opening_date"
msgstr "Opening date"

#, fuzzy
msgid "opening_dates"
msgstr "Opening dates"

#, fuzzy
msgid "option"
msgstr "Option"

#, fuzzy
msgid "or"
msgstr "or"

#, fuzzy
msgid "other"
msgstr "Other"

#, fuzzy
msgid "other_block"
msgstr "Another block language"

#, fuzzy
msgid "other_settings"
msgstr "Other settings"

#, fuzzy
msgid "other_source"
msgstr "Other"

#, fuzzy
msgid "other_text"
msgstr "Another text language"

#, fuzzy
msgid "overwrite_warning"
msgstr "You already have a program with this name, saving this program will replace the old one. Are you sure?"

#, fuzzy
msgid "owner"
msgstr "Owner"

#, fuzzy
msgid "page"
msgstr "page"

msgid "page_not_found"
msgstr "Me ei leidnud seda lehte!"

#, fuzzy
msgid "parsons_title"
msgstr "Dragging"

#, fuzzy
msgid "password"
msgstr "Password"

#, fuzzy
msgid "password_change_not_allowed"
msgstr "You're not allowed to change the password of this user."

#, fuzzy
msgid "password_change_prompt"
msgstr "Are you sure you want to change this password?"

#, fuzzy
msgid "password_change_success"
msgstr "Password of your student is successfully changed."

#, fuzzy
msgid "password_invalid"
msgstr "Your password is invalid."

#, fuzzy
msgid "password_repeat"
msgstr "Repeat password"

#, fuzzy
msgid "password_resetted"
msgstr "Your password has been successfully reset. You are being redirected to the login page."

#, fuzzy
msgid "password_six"
msgstr "Your password must contain at least six characters."

#, fuzzy
msgid "password_updated"
msgstr "Password updated."

#, fuzzy
msgid "passwords_six"
msgstr "All passwords need to be six characters or longer."

#, fuzzy
msgid "pending_invites"
msgstr "Pending invites"

#, fuzzy
msgid "people_with_a_link"
msgstr "Other people with a link can see this program. It also can be found on the \"Explore\" page."

#, fuzzy
msgid "percentage"
msgstr "percentage"

#, fuzzy
msgid "percentage_achieved"
msgstr "Achieved by {percentage}% of the users"

#, fuzzy
msgid "period"
msgstr "a period"

#, fuzzy
msgid "personal_text"
msgstr "Personal text"

#, fuzzy
msgid "personal_text_invalid"
msgstr "Your personal text is invalid."

#, fuzzy
msgid "postfix_classname"
msgstr "Postfix classname"

#, fuzzy
msgid "preferred_keyword_language"
msgstr "Preferred keyword language"

#, fuzzy
msgid "preferred_language"
msgstr "Preferred language"

#, fuzzy
msgid "preview"
msgstr "Preview"

#, fuzzy
msgid "previewing_adventure"
msgstr "Previewing adventure"

#, fuzzy
msgid "previewing_class"
msgstr "You are previewing class <em>{class_name}</em> as a teacher."

#, fuzzy
msgid "previous_campaigns"
msgstr "View previous campaigns"

msgid "print_logo"
msgstr "prindi"

#, fuzzy
msgid "privacy_terms"
msgstr "privacy terms"

#, fuzzy
msgid "private"
msgstr "Private"

#, fuzzy
msgid "profile_logo_alt"
msgstr "Profile updated."

#, fuzzy
msgid "profile_picture"
msgstr "Profile picture"

#, fuzzy
msgid "profile_updated"
msgstr "Profile updated."

#, fuzzy
msgid "profile_updated_reload"
msgstr "Profile updated, page will be re-loaded."

msgid "program_contains_error"
msgstr "Selles programmis on viga. Oled sa kindel, et sa tahad seda jagada?"

#, fuzzy
msgid "program_header"
msgstr "My programs"

#, fuzzy
msgid "program_too_large_exception"
msgstr "Programs too large"

#, fuzzy
msgid "programming_experience"
msgstr "Do you have programming experience?"

#, fuzzy
msgid "programming_invalid"
msgstr "Please select a valid programming language."

#, fuzzy
msgid "programs"
msgstr "Programs"

#, fuzzy
msgid "programs_created"
msgstr "Programs created"

#, fuzzy
msgid "programs_saved"
msgstr "Programs saved"

#, fuzzy
msgid "programs_submitted"
msgstr "Programs submitted"

#, fuzzy
msgid "prompt_join_class"
msgstr "Do you want to join this class?"

#, fuzzy
msgid "public"
msgstr "Public"

msgid "public_adventures"
msgstr "Browse public adventures"

#, fuzzy
msgid "public_invalid"
msgstr "This agreement selection is invalid"

#, fuzzy
msgid "public_profile"
msgstr "Public profile"

#, fuzzy
msgid "public_profile_info"
msgstr "By selecting this box I make my profile visible for everyone. Be careful not to share personal information like your name or home address, because everyone will be able to see it!"

msgid "public_profile_updated"
msgstr "Sinu avalik profiil on uuendatud, lehekülg laetakse uuesti."

#, fuzzy
msgid "pygame_waiting_for_input"
msgstr "Waiting for a button press..."

#, fuzzy
msgid "question mark"
msgstr "a question mark"

#, fuzzy
msgid "quiz_logo_alt"
msgstr "Quiz logo"

#, fuzzy
msgid "quiz_score"
msgstr "Quiz score"

#, fuzzy
msgid "quiz_tab"
msgstr "Quiz"

#, fuzzy
msgid "quiz_threshold_not_reached"
msgstr "Quiz threshold not reached to unlock this level"

#, fuzzy
msgid "read_code_label"
msgstr "Read aloud"

#, fuzzy
msgid "recent"
msgstr "My recent programs"

msgid "recover_password"
msgstr "Taotlege parooli lähtestamist"

msgid "regress_button"
msgstr "Mine tagasi tasemele {level}"

#, fuzzy
msgid "remove"
msgstr "Remove"

#, fuzzy
msgid "remove_customization"
msgstr "Remove customization"

#, fuzzy
msgid "remove_customizations_prompt"
msgstr "Are you sure you want to remove this class's customizations?"

#, fuzzy
msgid "remove_student_prompt"
msgstr "Are you sure you want to remove the student from the class?"

#, fuzzy
msgid "remove_user_prompt"
msgstr "Confirm removing this user from the class."

#, fuzzy
msgid "repair_program_logo_alt"
msgstr "Repair program icon"

#, fuzzy
msgid "repeat_dep"
msgstr "Starting in level 8, {repeat} needs to be used with indentation. You can see examples on the {repeat} tab in level 8."

#, fuzzy
msgid "repeat_match_password"
msgstr "The repeated password does not match."

#, fuzzy
msgid "repeat_new_password"
msgstr "Repeat new password"

#, fuzzy
msgid "report_failure"
msgstr "This program does not exist or is not public"

#, fuzzy
msgid "report_program"
msgstr "Are you sure you want to report this program?"

#, fuzzy
msgid "report_success"
msgstr "This program has been reported"

#, fuzzy
msgid "request_teacher"
msgstr "Would you like to apply for a teacher's account?"

#, fuzzy
msgid "request_teacher_account"
msgstr "Request teacher account"

#, fuzzy
msgid "required_field"
msgstr "Fields marked with an * are required"

msgid "reset_adventure_prompt"
msgstr "Oled sa kindel, et sa tahad valitud seiklused lähtestada?"

msgid "reset_adventures"
msgstr "Lähtesta valitud seiklused"

#, fuzzy
msgid "reset_button"
msgstr "Reset"

msgid "reset_password"
msgstr "Lähtesta salasõna"

msgid "reset_view"
msgstr "Lähtesta"

#, fuzzy
msgid "retrieve_adventure_error"
msgstr "You're not allowed to view this adventure!"

#, fuzzy
msgid "retrieve_class_error"
msgstr "Only teachers can retrieve classes"

#, fuzzy
msgid "retrieve_tag_error"
msgstr "Error retrieving tags"

#, fuzzy
msgid "role"
msgstr "Role"

msgid "run_code_button"
msgstr "Käivita kood"

#, fuzzy
msgid "runs_over_time"
msgstr "Runs over time"

#, fuzzy
msgid "save"
msgstr "Save"

#, fuzzy
msgid "save_parse_warning"
msgstr "This program contains an error, are you sure you want to save it?"

#, fuzzy
msgid "save_prompt"
msgstr "You need to have an account to save your program. Would you like to login now?"

#, fuzzy
msgid "save_success_detail"
msgstr "Program saved successfully."

#, fuzzy
msgid "score"
msgstr "Score"

#, fuzzy
msgid "search"
msgstr "Search..."

#, fuzzy
msgid "search_button"
msgstr "Search"

#, fuzzy
msgid "second_teacher"
msgstr "Second teacher"

#, fuzzy
msgid "second_teacher_copy_prompt"
msgstr "Are you sure you want to copy this teacher?"

#, fuzzy
msgid "second_teacher_prompt"
msgstr "Enter a teacher username to invite them."

#, fuzzy
msgid "second_teacher_warning"
msgstr "All teachers in this class can customize it."

#, fuzzy
msgid "see_certificate"
msgstr "See {username} certificate!"

#, fuzzy
msgid "select"
msgstr "Select"

#, fuzzy
msgid "select_adventures"
msgstr "Select adventures"

#, fuzzy
msgid "select_all"
msgstr "Select all"

#, fuzzy
msgid "select_lang"
msgstr "Select language"

#, fuzzy
msgid "select_tag"
msgstr "Select tag"

#, fuzzy
msgid "selected"
msgstr "Selected"

#, fuzzy
msgid "self_removal_prompt"
msgstr "Are you sure you want to leave this class?"

#, fuzzy
msgid "send_password_recovery"
msgstr "Send me a password recovery link"

#, fuzzy
msgid "sent_by"
msgstr "This invitation is sent by"

#, fuzzy
msgid "sent_password_recovery"
msgstr "You should soon receive an email with instructions on how to reset your password."

#, fuzzy
msgid "settings"
msgstr "My personal settings"

#, fuzzy
msgid "share_by_giving_link"
msgstr "Show your program to other people by giving them the link below:"

#, fuzzy
msgid "share_confirm"
msgstr "Are you sure you want to make the program public?"

#, fuzzy
msgid "share_success_detail"
msgstr "Program shared successfully."

#, fuzzy
msgid "share_your_program"
msgstr "Share your program"

#, fuzzy
msgid "signup_student_or_teacher"
msgstr "Are you a student or a teacher?"

#, fuzzy
msgid "single quotes"
msgstr "a single quote"

#, fuzzy
msgid "slash"
msgstr "a slash"

#, fuzzy
msgid "slides"
msgstr "Slides"

#, fuzzy
msgid "slides_info"
msgstr "For each level of Hedy, we have created slides to help you teach. The slides contain explanations of each level, and Hedy examples that you can run inside the slides. Just click the link and get started! the Introduction slides are a general explanation of Hedy before level 1 The slides were created using <a href=\"https://slides.com\">slides.com</a>. If you want to adapt them yourself, you can download them, and then upload the resulting zip file to <a href=\"https://slides.com\">slides.com</a>. You can find more information about the slides in the <a href=\"https://hedy.org/for-teachers/manual/features\">teacher's manual</a>."

#, fuzzy
msgid "social_media"
msgstr "Social media"

#, fuzzy
msgid "something_went_wrong_keyword_parsing"
msgstr "There is a mistake in your adventure, are all keywords correctly surrounded with { }?"

#, fuzzy
msgid "space"
msgstr "a space"

#, fuzzy
msgid "star"
msgstr "a star"

#, fuzzy
msgid "start_hedy_tutorial"
msgstr "Start hedy tutorial"

#, fuzzy
msgid "start_programming"
msgstr "Start programming"

#, fuzzy
msgid "start_programming_logo_alt"
msgstr "Start programming"

#, fuzzy
msgid "start_quiz"
msgstr "Start quiz"

msgid "start_teacher_tutorial"
msgstr "Alusta õpetajate juhendi läbi käimist"

#, fuzzy
msgid "step_title"
msgstr "Assignment"

#, fuzzy
msgid "stop_code_button"
msgstr "Stop program"

#, fuzzy
msgid "string"
msgstr "text"

#, fuzzy
msgid "student"
msgstr "Student"

#, fuzzy
msgid "student_already_in_class"
msgstr "This student is already in your class."

#, fuzzy
msgid "student_already_invite"
msgstr "This student already has a pending invitation."

#, fuzzy
msgid "student_details"
msgstr "Student details"

#, fuzzy
msgid "student_list"
msgstr "Student list"

#, fuzzy
msgid "student_not_allowed_in_class"
msgstr "Student not allowed in class"

#, fuzzy
msgid "student_not_existing"
msgstr "This username doesn't exist."

#, fuzzy
msgid "student_signup_header"
msgstr "Student"

#, fuzzy
msgid "students"
msgstr "students"

#, fuzzy
msgid "submission_time"
msgstr "Handed in at"

#, fuzzy
msgid "submit_answer"
msgstr "Answer question"

#, fuzzy
msgid "submit_program"
msgstr "Submit"

#, fuzzy
msgid "submit_warning"
msgstr "Are you sure you want to submit this program?"

#, fuzzy
msgid "submitted"
msgstr "Submitted"

#, fuzzy
msgid "submitted_header"
msgstr "This is a submitted program and can't be altered."

#, fuzzy
msgid "subscribe"
msgstr "Subscribe"

#, fuzzy
msgid "subscribe_newsletter"
msgstr "Subscribe to the newsletter"

#, fuzzy
msgid "suggestion_color"
msgstr "Try using another color"

#, fuzzy
msgid "suggestion_note"
msgstr "Use a note between C0 and B9 or a number between 1 and 70"

#, fuzzy
msgid "suggestion_number"
msgstr "Try changing the value to a number"

#, fuzzy
msgid "surname"
msgstr "First Name"

#, fuzzy
msgid "survey"
msgstr "Survey"

#, fuzzy
msgid "survey_completed"
msgstr "Survey completed"

#, fuzzy
msgid "survey_skip"
msgstr "Don't show this again"

#, fuzzy
msgid "survey_submit"
msgstr "Submit"

#, fuzzy
msgid "tag_in_adventure"
msgstr "Tag in adventure"

#, fuzzy
msgid "tag_input_placeholder"
msgstr "Enter a new tag"

#, fuzzy
msgid "tags"
msgstr "Tags"

msgid "teacher"
msgstr "Õpetaja"

#, fuzzy
msgid "teacher_account_request"
msgstr "You have a pending teacher account request"

#, fuzzy
msgid "teacher_account_success"
msgstr "You successfully requested a teacher account."

#, fuzzy
msgid "teacher_invalid"
msgstr "Your teacher value is invalid."

#, fuzzy
msgid "teacher_invitation_require_login"
msgstr "To set up your profile as a teacher, we will need you to log in. If you don't have an account, please create one."

#, fuzzy
msgid "teacher_manual"
msgstr "Teacher manual"

#, fuzzy
msgid "teacher_signup_header"
msgstr "Teacher"

msgid "teacher_tutorial_logo_alt"
msgstr "Õpetajate juhendi ikoon"

msgid "teacher_welcome"
msgstr "Tere tulemast Hedy juurde! Sul on nüüd õpetaja konto. See annab sulle võimaluse klasse luua ja õpilasi ühinema kutsuda."

#, fuzzy
msgid "teachers"
msgstr "Teachers"

#, fuzzy
msgid "template_code"
msgstr ""
"This is the explanation of my adventure!\n"
"\n"
"This way I can show a command: <code>print</code>\n"
"\n"
"But sometimes I might want to show a piece of code, like this:\n"
"<pre>\n"
"ask What's your name?\n"
"echo so your name is \n"
"</pre>"

#, fuzzy
msgid "this_turns_in_assignment"
msgstr "This turns in your assignment to your teacher."

#, fuzzy
msgid "title"
msgstr "Title"

msgid "title_achievements"
msgstr "Hedy - Minu saavutused"

#, fuzzy
msgid "title_admin"
msgstr "Hedy - Administrator page"

#, fuzzy
msgid "title_class grid_overview"
msgstr "Hedy - Grid overview"

#, fuzzy
msgid "title_class live_statistics"
msgstr "Hedy - Live Statistics"

#, fuzzy
msgid "title_class-overview"
msgstr "Hedy - Class overview"

#, fuzzy
msgid "title_customize-adventure"
msgstr "Hedy - Customize adventure"

#, fuzzy
msgid "title_customize-class"
msgstr "Hedy - Customize class"

msgid "title_explore"
msgstr "Hedy - Vaata ringi"

msgid "title_for-teacher"
msgstr "Hedy - Õpetajatele"

#, fuzzy
msgid "title_join-class"
msgstr "Hedy - Join class"

msgid "title_landing-page"
msgstr "Tere tulemast Hedy juurde!"

msgid "title_learn-more"
msgstr "Hedy - Rohkem infot"

msgid "title_login"
msgstr "Hedy - Logi sisse"

msgid "title_my-profile"
msgstr "Hedy - Minu konto"

msgid "title_privacy"
msgstr "Hedy - Privaatsus"

msgid "title_programs"
msgstr "Hedy - Minu programmid"

#, fuzzy
msgid "title_public-adventures"
msgstr "Hedy - Public adventures"

msgid "title_recover"
msgstr "Hedy - Taasta oma konto"

msgid "title_reset"
msgstr "Hedy - Unustasid parooli?"

msgid "title_signup"
msgstr "Hedy - Registreeru"

msgid "title_start"
msgstr "Hedy - Astmeline programmeerimiskeel"

#, fuzzy
msgid "title_view-adventure"
msgstr "Hedy - View adventure"

#, fuzzy
msgid "token_invalid"
msgstr "Your token is invalid."

#, fuzzy
msgid "tooltip_level_locked"
msgstr "Your teacher disabled this level"

msgid "translate_error"
msgstr "Midagi läks valesti koodi tõlkimisel. Proovi koodi käivitada, et näha kas seal on mingi viga sees. Vigast koodi ei saa tõlkida."

#, fuzzy
msgid "translating_hedy"
msgstr "Translating Hedy"

#, fuzzy
msgid "translator"
msgstr "Translator"

#, fuzzy
msgid "try_it"
msgstr "Try it"

#, fuzzy
msgid "tutorial"
msgstr "Tutorial"

msgid "tutorial_code_snippet"
msgstr ""
"print Tere maailm!\n"
"print Ma õpin Hedy't!"

#, fuzzy
msgid "tutorial_message_not_found"
msgstr "We couldn't find the requested tutorial step..."

msgid "tutorial_title_not_found"
msgstr "Seda lehekülge ei leitud!"

msgid "unauthorized"
msgstr "Sul ei ole õigust seda lehte vaadata"

#, fuzzy
msgid "unique_usernames"
msgstr "All usernames need to be unique."

#, fuzzy
msgid "unlock_thresholds"
msgstr "Unlock level thresholds"

#, fuzzy
msgid "unsaved_class_changes"
msgstr "There are unsaved changes, are you sure you want to leave this page?"

#, fuzzy
msgid "unshare_confirm"
msgstr "Are you sure you want to make the program private?"

#, fuzzy
msgid "unshare_success_detail"
msgstr "Program unshared successfully."

#, fuzzy
msgid "update_adventure_prompt"
msgstr "Are you sure you want to update this adventure?"

#, fuzzy
msgid "update_profile"
msgstr "Update profile"

#, fuzzy
msgid "update_public"
msgstr "Update public profile"

#, fuzzy
msgid "updating_indicator"
msgstr "Updating"

#, fuzzy
msgid "use_of_blanks_exception"
msgstr "Use of blanks in programs"

#, fuzzy
msgid "use_of_nested_functions_exception"
msgstr "Use of nested functions"

#, fuzzy
msgid "user"
msgstr "user"

#, fuzzy
msgid "user_inexistent"
msgstr "This user doesn't exist"

msgid "user_not_private"
msgstr "Sellist kasutajat ei ole olemas või ta profiil ei ole avalik"

#, fuzzy
msgid "username"
msgstr "Username"

#, fuzzy
msgid "username_empty"
msgstr "You didn't enter an username!"

#, fuzzy
msgid "username_invalid"
msgstr "Your username is invalid."

#, fuzzy
msgid "username_special"
msgstr "Username cannot contain `:` or `@`."

#, fuzzy
msgid "username_three"
msgstr "Username must contain at least three characters."

#, fuzzy
msgid "usernames_exist"
msgstr "One or more usernames is already in use."

#, fuzzy
msgid "value"
msgstr "Value"

#, fuzzy
msgid "variables"
msgstr "Variables"

#, fuzzy
msgid "view_program"
msgstr "View program"

#, fuzzy
msgid "welcome"
msgstr "Welcome"

#, fuzzy
msgid "welcome_back"
msgstr "Welcome back"

#, fuzzy
msgid "what_is_your_role"
msgstr "What is your role?"

#, fuzzy
msgid "what_should_my_code_do"
msgstr "What should my code do?"

#, fuzzy
msgid "whole_world"
msgstr "The world"

#, fuzzy
msgid "year_invalid"
msgstr "Please enter a year between 1900 and {current_year}."

#, fuzzy
msgid "yes"
msgstr "Yes"

#, fuzzy
msgid "your_account"
msgstr "Your profile"

#, fuzzy
msgid "your_class"
msgstr "My classes"

#, fuzzy
msgid "your_last_program"
msgstr "Your last saved program"

#, fuzzy
msgid "your_personal_text"
msgstr "Your personal text..."

#, fuzzy
msgid "your_program"
msgstr "Your program"

#~ msgid "create_account_explanation"
#~ msgstr "Having your own account allows you to save your programs."

#~ msgid "only_teacher_create_class"
#~ msgstr "Only teachers are allowed to create classes!"

#~ msgid "keyword_support"
#~ msgstr "Translated keywords"

#~ msgid "non_keyword_support"
#~ msgstr "Translated content"

#~ msgid "try_button"
#~ msgstr "Try"

#~ msgid "select_own_adventures"
#~ msgstr "Select own adventures"

#~ msgid "edit"
#~ msgstr "Edit"

#~ msgid "view"
#~ msgstr "View"

#~ msgid "class"
#~ msgstr "Class"

#~ msgid "save_code_button"
#~ msgstr "Save code"

#~ msgid "share_code_button"
#~ msgstr "Save & share code"

#~ msgid "classes_invalid"
#~ msgstr "The list of selected classes is invalid"

#~ msgid "directly_add_adventure_to_classes"
#~ msgstr "Do you want to add this adventure directly to one of your classes?"

#~ msgid "hand_in_assignment"
#~ msgstr "Hand in assignment"

#~ msgid "select_a_level"
#~ msgstr "Select a level"

#~ msgid "answer_invalid"
#~ msgstr "Your password is invalid."

#~ msgid "available_adventures_level"
#~ msgstr "Available adventures level"

#~ msgid "customize_class_exp_1"
#~ msgstr "Hi! On this page you can customize your class. By selecting levels and adventures you can choose what your student can see. You can also add your own created adventures to levels. All levels and default adventures will be selected by default. <b>Notice:</b> Not every adventure is available for every level! Settings up your customizations goes as follows:"

#~ msgid "customize_class_exp_2"
#~ msgstr "You can always change these settings later on. For example, you can make specific adventures or levels available while teaching a class. This way it's easy for you to determine which level and adventures your students will be working on. If you want to make everything available for your class it is easiest to remove the customization all together."

#~ msgid "customize_class_step_1"
#~ msgstr "Select levels for your class by pressing the \"level buttons\""

#~ msgid "customize_class_step_2"
#~ msgstr "\"Checkboxes\" will appear for the adventures available for the chosen levels"

#~ msgid "customize_class_step_3"
#~ msgstr "Select the adventures you want to make available"

#~ msgid "customize_class_step_4"
#~ msgstr "Click the name of an adventure to (de)select for all levels"

#~ msgid "customize_class_step_5"
#~ msgstr "Add personal adventures"

#~ msgid "customize_class_step_6"
#~ msgstr "Selecting an opening date for each level (you can also leave it empty)"

#~ msgid "customize_class_step_7"
#~ msgstr "Selection other settings"

#~ msgid "customize_class_step_8"
#~ msgstr "Choose \"Save\" -> You're done!"

#~ msgid "example_code_header"
#~ msgstr "Näidiskood"

#~ msgid "feedback_failure"
#~ msgstr "Wrong!"

#~ msgid "feedback_success"
#~ msgstr "Good!"

#~ msgid "go_to_first_question"
#~ msgstr "Go to question 1"

#~ msgid "question"
#~ msgstr "Question"

#~ msgid "question_doesnt_exist"
#~ msgstr "This question does not exist"

#~ msgid "question_invalid"
#~ msgstr "Your token is invalid."

#~ msgid "select_levels"
#~ msgstr "Select levels"

#~ msgid "too_many_attempts"
#~ msgstr "Too many attempts"

#~ msgid "class_logs"
#~ msgstr "Last login"

#~ msgid "class_stats"
#~ msgstr "Class statistics"

#~ msgid "visit_own_public_profile"
#~ msgstr "You don't have a public profile text yet..."

#~ msgid "title_class logs"
#~ msgstr "Hedy - Join class"

#~ msgid "title_class statistics"
#~ msgstr "My statistics"

#~ msgid "disabled_button_locked"
#~ msgstr "Your teacher hasn't unlocked this level yet"

#~ msgid "duplicate_tag"
#~ msgstr "You already have a tag with this name."

#~ msgid "tag_deleted"
#~ msgstr "This tag was successfully deleted."

#~ msgid "no_tags"
#~ msgstr "No tags yet."

#~ msgid "apply_filters"
#~ msgstr "Apply filters"

#~ msgid "write_first_program"
<<<<<<< HEAD
#~ msgstr "Write your first program!"

#~ msgid "adventure_exp_1"
#~ msgstr "Type your adventure of choice on the right-hand side. After creating your adventure you can include it in one of your classes under \"customizations\". If you want to include a command in your adventure please use code anchors like this:"

#~ msgid "adventure_exp_2"
#~ msgstr "If you want to show actual code snippets, for example to give student a template or example of the code. Please use pre anchors like this:"

#~ msgid "adventures"
#~ msgstr "Available Adventures"

#~ msgid "hello_world"
#~ msgstr "Hello world!"

#~ msgid "hide_parsons"
#~ msgstr "Hide parsons"

#~ msgid "hide_quiz"
#~ msgstr "Hide quiz"
=======
#~ msgstr "Write your first program!"
>>>>>>> a9bfdfaf
<|MERGE_RESOLUTION|>--- conflicted
+++ resolved
@@ -7,16 +7,9 @@
 msgstr ""
 "Project-Id-Version: PROJECT VERSION\n"
 "Report-Msgid-Bugs-To: EMAIL@ADDRESS\n"
-<<<<<<< HEAD
-"POT-Creation-Date: 2024-02-28 13:55+0100\n"
-"PO-Revision-Date: 2024-02-17 18:18+0000\n"
-"Last-Translator: Snoring Parrot <snoring_parrot@users.noreply.hosted.weblate.org>\n"
-"Language: et\n"
-=======
 "POT-Creation-Date: 2024-02-26 13:05+0100\n"
 "PO-Revision-Date: 2024-02-29 13:29+0000\n"
 "Last-Translator: Prefill add-on <noreply-addon-prefill@weblate.org>\n"
->>>>>>> a9bfdfaf
 "Language-Team: et <LL@li.org>\n"
 "Language: et\n"
 "MIME-Version: 1.0\n"
@@ -86,13 +79,10 @@
 msgid "Missing Additional Command"
 msgstr "It looks like you forgot to complete writing {command} on line {line_number}."
 
-<<<<<<< HEAD
-=======
 #, fuzzy
 msgid "Missing Square Brackets"
 msgstr "It looks like you forgot to use square brackets [] around the list you were creating on line {line_number}."
 
->>>>>>> a9bfdfaf
 #, fuzzy
 msgid "Missing Command"
 msgstr "It looks like you forgot to use a command on line {line_number}."
@@ -100,9 +90,6 @@
 #, fuzzy
 msgid "Missing Inner Command"
 msgstr "It looks like you forgot to use a command with the {command} statement you used on line {line_number}."
-
-msgid "Missing Square Brackets"
-msgstr ""
 
 #, fuzzy
 msgid "Missing Variable"
@@ -2560,7 +2547,6 @@
 #~ msgstr "Apply filters"
 
 #~ msgid "write_first_program"
-<<<<<<< HEAD
 #~ msgstr "Write your first program!"
 
 #~ msgid "adventure_exp_1"
@@ -2580,6 +2566,3 @@
 
 #~ msgid "hide_quiz"
 #~ msgstr "Hide quiz"
-=======
-#~ msgstr "Write your first program!"
->>>>>>> a9bfdfaf
