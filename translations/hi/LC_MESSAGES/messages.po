# Hindi translations for PROJECT.
# Copyright (C) 2023 ORGANIZATION
# This file is distributed under the same license as the PROJECT project.
# FIRST AUTHOR <EMAIL@ADDRESS>, 2023.
#
msgid ""
msgstr ""
"Project-Id-Version: PROJECT VERSION\n"
"Report-Msgid-Bugs-To: EMAIL@ADDRESS\n"
"POT-Creation-Date: 2000-01-01 00:00+0000\n"
"PO-Revision-Date: 2024-05-06 09:22+0000\n"
"Last-Translator: Prefill add-on <noreply-addon-prefill@weblate.org>\n"
"Language-Team: hi <LL@li.org>\n"
"Language: hi\n"
"MIME-Version: 1.0\n"
"Content-Type: text/plain; charset=utf-8\n"
"Content-Transfer-Encoding: 8bit\n"
"Plural-Forms: nplurals=2; plural=n != 1;\n"
"X-Generator: Weblate 5.5.3\n"
"Generated-By: Babel 2.14.0\n"

msgid "Access Before Assign"
msgstr "आपने लाइन {access_line_number} पर वेरिएबल {name} का उपयोग करने का प्रयास किया, लेकिन आपने इसे लाइन {definition_line_number} पर सेट कर दिया। उपयोग करने से पहले एक वेरिएबल सेट करें।"

msgid "Cyclic Var Definition"
msgstr "नाम `{variable}` को is कमांड के दाईं ओर उपयोग करने से पहले सेट करने की आवश्यकता है"

#, fuzzy
msgid "Else Without If Error"
msgstr "On line {line_number} you used an `{else}` but there is no `{if}` on the line before it।"

msgid "Function Undefined"
msgstr "आपने फ़ंक्शन {name} का उपयोग करने का प्रयास किया, लेकिन आपने इसे परिभाषित नहीं किया।"

msgid "Has Blanks"
msgstr "आपका कोड अधूरा है। इसमें रिक्त स्थान हैं जिन्हें आपको कोड से बदलना होगा।"

msgid "Incomplete"
msgstr "उफ़! आप थोड़ा सा कोड भूल गए! लाइन {line_number} पर, आपको `{incomplete_command}` के पीछे टेक्स्ट डालना होगा|"

msgid "Incomplete Repeat"
msgstr "ऐसा लगता है कि आप लाइन {line_number} पर उपयोग किए गए `{repeat}` कमांड के साथ एक कमांड का उपयोग करना भूल गए हैं।"

msgid "Invalid"
msgstr "`{invalid_command}` हेडी स्तर  {level} आदेश नहीं है। क्या आपका मतलब `{guessed_command}` था?"

msgid "Invalid Argument"
msgstr "आप `{invalid_argument}` के साथ `{command}` कमांड का उपयोग नहीं कर सकते। `{invalid_argument}` को {allowed_types} में बदलने का प्रयास करें।"

msgid "Invalid Argument Type"
msgstr "आप `{invalid_argument}` के साथ `{command}` कमांड का उपयोग नहीं कर सकते क्योंकि यह {invalid_type} है। `{invalid_argument}` को {allowed_types} में बदलने का प्रयास करें।"

msgid "Invalid At Command"
msgstr "लेवल 16 के बाद से `{command}` कमांड का उपयोग नहीं किया जा सकता है। आप किसी सूची से किसी तत्व का उपयोग करने के लिए वर्गाकार कोष्ठक का उपयोग कर सकते हैं, उदाहरण के लिए `friends[i]`, `lucky_numbers[{random}]`।"

msgid "Invalid Space"
msgstr "ओह! आपने {line_number} लाइन पर रिक्त स्थान के साथ एक लाइन शुरू की है। रिक्त स्थान कंप्यूटर को भ्रमित करते हैं, क्या आप इसे हटा सकते हैं?"

msgid "Invalid Type Combination"
msgstr "आप `{command}` में `{invalid_argument}` और `{invalid_argument_2}` का उपयोग नहीं कर सकते क्योंकि एक {invalid_type} है और दूसरा {invalid_type_2} है। `{invalid_argument}` को {invalid_type_2} या `{invalid_argument_2}` को {invalid_type} में बदलने की कोशिश करें।"

#, fuzzy
msgid "Lonely Echo"
msgstr "आपने ask से पहले एक echo का उपयोग किया, या बिना ask के एक echo का उपयोग किया। पहले इनपुट के लिए ask, फिर echo का उपयोग करें।"

#, fuzzy
msgid "Lonely Text"
msgstr "It looks like you forgot to use a command with the text you put in line {line_number}"

#, fuzzy
msgid "Missing Additional Command"
msgstr "It looks like you forgot to complete writing `{command}` on line {line_number}।"

#, fuzzy
msgid "Missing Colon Error"
msgstr "Starting at level 17, `{command}` needs a `:`. It looks like you forgot to use one at the end of line {line_number}।"

msgid "Missing Command"
msgstr "ऐसा लगता है कि आप {line_number} लाइन पर कमांड का उपयोग करना भूल गए हैं।"

#, fuzzy
msgid "Missing Inner Command"
msgstr "ऐसा लगता है कि आप {line_number} लाइन पर कमांड का उपयोग करना भूल गए हैं।"

msgid "Missing Square Brackets"
msgstr "It looks like you forgot to use square brackets `[]` around the list you were creating on line {line_number}।"

#, fuzzy
msgid "Missing Variable"
msgstr "It looks like your `{command}` is missing a variable at the start of the line."

#, fuzzy
msgid "Misspelled At Command"
msgstr "It looks like you might have misspelled the `{command}` command, instead you wrote `{invalid_argument}` in line {line_number}।"

msgid "No Indentation"
msgstr "आपने लाइन {line_number} में बहुत कम रिक्त स्थान का उपयोग किया है। आपने {leading_spaces} रिक्त स्थान का उपयोग किया है, जो पर्याप्त नहीं है। प्रत्येक नए ब्लॉक को {indent_size} रिक्त स्थान के साथ शुरू करें जो पहले की पंक्ति से अधिक है।"

#, fuzzy
msgid "Non Decimal Variable"
msgstr "At line {line_number}, you might have tried using a number which Hedy does not like very much! Try changing it to a decimal number like 2।"

msgid "Parse"
msgstr "आपके द्वारा दर्ज किया गया कोड मान्य Hedy कोड नहीं है। लाइन {location[0]}, स्थिति {location[1]} पर एक गलती है। आपने `{character_found}` टाइप किया, लेकिन इसकी अनुमति नहीं है|"

#, fuzzy
msgid "Pressit Missing Else"
msgstr "You forgot to add what happens when you press a different key, add an `{else}` to your code"

#, fuzzy
msgid "Runtime Index Error"
msgstr "You tried to access the list {name} but it is either empty or the index is not there."

#, fuzzy
msgid "Runtime Value Error"
msgstr "While running your program the command `{command}` received the value `{value}` which is not allowed. {tip}।"

msgid "Runtime Values Error"
msgstr "While running your program the command `{command}` received the values `{value}` and `{value}` which are not allowed. {tip}."

#, fuzzy
msgid "Save Microbit code "
msgstr "Save Microbit code"

msgid "Too Big"
msgstr "वाह! आपके प्रोग्राम में कोड की प्रभावशाली {lines_of_code} पंक्तियाँ हैं! लेकिन हम इस स्तर पर केवल {max_lines} पंक्तियों को संसाधित कर सकते हैं। अपने प्रोग्राम को छोटा करें और पुनः प्रयास करें।"

#, fuzzy
msgid "Too Few Indents"
msgstr "You used too few leading spaces in line {line_number}. You used {leading_spaces} spaces, which is too few।"

#, fuzzy
msgid "Too Many Indents"
msgstr "You used too many leading spaces in line {line_number}. You used {leading_spaces} spaces, which is too many।"

msgid "Unexpected Indentation"
msgstr "आपने लाइन {line_number} में बहुत अधिक रिक्त स्थान का उपयोग किया है। आपने {leading_spaces} स्पेस का इस्तेमाल किया, जो बहुत अधिक है। प्रत्येक नए ब्लॉक को पहले की पंक्ति से अधिक {indent_size} रिक्त स्थान के साथ प्रारंभ करें।"

#, fuzzy
msgid "Unquoted Assignment"
msgstr "इस स्तर से, आपको टेक्स्ट को उद्धरणों के बीच `is` के दाईं ओर रखना होगा। आप इसे {text} टेक्स्ट के लिए भूल गए।"

#, fuzzy
msgid "Unquoted Equality Check"
msgstr "If you want to check if a variable is equal to multiple words, the words should be surrounded by quotation marks!"

#, fuzzy
msgid "Unquoted Text"
msgstr "सावधान रहे। यदि आप कुछ पूछते या प्रिंट करते हैं, तो पाठ एक उद्धरण चिह्न के साथ शुरू और समाप्त होना चाहिए। आप एक को कहीं भूल गए।"

msgid "Unsupported Float"
msgstr "गैर-पूर्णांक संख्याएं अभी तक समर्थित नहीं हैं लेकिन वे कुछ स्तरों में होंगी। अभी के लिए `{value}` को एक पूर्णांक में बदलें।"

#, fuzzy
msgid "Unsupported String Value"
msgstr "Text values cannot contain `{invalid_value}`."

#, fuzzy
msgid "Unused Variable"
msgstr "You defined the variable {variable_name} on line {line_number}, but you did not use it।"

msgid "Var Undefined"
msgstr "आपने वेरिएबल `{name}` का उपयोग करने का प्रयास किया, लेकिन आपने इसे सेट नहीं किया। यह भी संभव है कि आप `{name}` शब्द का उपयोग करने की कोशिश कर रहे थे लेकिन उद्धरण चिह्नों को भूल गए।"

msgid "Wrong Level"
msgstr "वह सही हैडी कोड था, लेकिन सही स्तर पर नहीं। आपने `{offending_keyword}`  स्तर  {working_level} के लिए लिखा है। युक्ति: {tip}"

#, fuzzy
msgid "Wrong Number of Arguments"
msgstr "Your function used the wrong number of arguments. You provided {used_number} but the function {name} needs {defined_number}"

msgid "account_overview"
msgstr "खाता निरीक्षण"

#, fuzzy
msgid "accounts_created"
msgstr "Accounts where successfully created."

#, fuzzy
msgid "accounts_intro"
msgstr "On this page you can create accounts for multiple students at the same time. It is also possible to directly add them to one of your classes. By pressing the green + on the bottom right of the page you can add extra rows. You can delete a row by pressing the corresponding red cross. Make sure no rows are empty when you press \"Create accounts\". Please keep in mind that every username and mail address needs to be unique and the password needs to be <b>at least</b> 6 characters."

msgid "achievement_earned"
msgstr "आपने एक उपलब्धि अर्जित की है!"

msgid "achievements"
msgstr "उपलब्धियां"

#, fuzzy
msgid "achievements_check_icon_alt"
msgstr "आपने एक उपलब्धि अर्जित की है!"

#, fuzzy
msgid "achievements_logo_alt"
msgstr "उपलब्धियां"

#, fuzzy
msgid "actions"
msgstr "Actions"

#, fuzzy
msgid "add"
msgstr "Add"

#, fuzzy
msgid "add_students"
msgstr "छात्र"

#, fuzzy
msgid "add_students_options"
msgstr "Create student accounts"

#, fuzzy
msgid "admin"
msgstr "Admin"

msgid "advance_button"
msgstr "स्तर {level} पर जाएँ"

msgid "adventure"
msgstr "साहसिक कार्य "

#, fuzzy
msgid "adventure_cloned"
msgstr "Adventure is cloned"

#, fuzzy
msgid "adventure_code_button"
msgstr "Adventure Code"

#, fuzzy
msgid "adventure_codeblock_button"
msgstr "Use this button when you want to create a block of code that students can run in your adventure. Tip: put the selection at the end of the last line of the code block and <kbd>Enter</kbd> 3 times to type after a code block।"

msgid "adventure_duplicate"
msgstr "आपके पास पहले से ही इस नाम का एक adventure है"

msgid "adventure_empty"
msgstr "आपने एक adventure नाम दर्ज नहीं किया!"

#, fuzzy
msgid "adventure_exp_3"
msgstr "आप अपने रोमांच का स्टाइल संस्करण देखने के लिए \"पूर्वावलोकन\" बटन का उपयोग कर सकते हैं। रोमांच को एक समर्पित पृष्ठ पर देखने के लिए, शिक्षक पृष्ठ से \"दृश्य\" चुनें।"

#, fuzzy
msgid "adventure_exp_classes"
msgstr "Your adventure is used within the following classes"

msgid "adventure_id_invalid"
msgstr "यह adventure आईडी अमान्य है"

msgid "adventure_length"
msgstr "आपका adventure कम से कम 20 वर्णों का होना चाहिए"

msgid "adventure_name_invalid"
msgstr "यह adventure नाम अमान्य है"

msgid "adventure_terms"
msgstr "मैं सहमत हूं कि मेरे रोमांच को हेडी पर सार्वजनिक रूप से उपलब्ध कराया जा सकता है।"

msgid "adventure_updated"
msgstr "adventure अद्यतन किया गया है!"

#, fuzzy
msgid "adventures"
msgstr "Adventures"

#, fuzzy
msgid "adventures_info"
msgstr "Each Hedy level has built-in exercises for students, which we call adventures. You can create your own adventures and add them to your classes. With your own adventures you can create adventures that are relevant and interesting for your students. You can find more information about creating your own adventures <a href=\"https://hedy.org/for-teachers/manual/features\">here</a>।"

#, fuzzy
msgid "adventures_restored"
msgstr "The default adventures have been restored!"

#, fuzzy
msgid "ago"
msgstr "{timestamp} ago"

#, fuzzy
msgid "agree_invalid"
msgstr "You have to agree with the privacy terms."

#, fuzzy
msgid "agree_with"
msgstr "I agree to the"

msgid "ajax_error"
msgstr "एक त्रुटि थी, कृपया पुनः प्रयास करें।"

#, fuzzy
msgid "all"
msgstr "All"

#, fuzzy
msgid "all_class_highscores"
msgstr "All students visible in class highscores"

msgid "already_account"
msgstr "पहले से ही एक खाता है?"

#, fuzzy
msgid "already_program_running"
msgstr "प्रोग्रामिंग शुरू करें"

#, fuzzy
msgid "already_teacher"
msgstr "You already have a teacher account."

#, fuzzy
msgid "already_teacher_request"
msgstr "You already have a pending teacher request."

msgid "amount_created"
msgstr "प्रोग्राम बनाया"

msgid "amount_saved"
msgstr "प्रोग्राम सहेजे गए"

msgid "amount_submitted"
msgstr "्रस्तुत प्रोग्राम "

msgid "are_you_sure"
msgstr "क्या आपको यकीन है? आप इस क्रिया को लौटा नहीं सकते| "

#, fuzzy
msgid "ask_needs_var"
msgstr "स्तर 2 से शुरू होकर, ask को एक variable के साथ उपयोग करने की आवश्यकता है। उदाहरण: name is ask आपको क्या कहा जाता है?"

#, fuzzy
msgid "available_in"
msgstr "Available in:"

#, fuzzy
msgid "become_a_sponsor"
msgstr "Become a sponsor"

msgid "birth_year"
msgstr "जन्म वर्ष"

#, fuzzy
msgid "bug"
msgstr "Bug"

msgid "by"
msgstr "से"

msgid "cancel"
msgstr "रद्द करें"

#, fuzzy
msgid "cant_parse_exception"
msgstr "Couldn't parse the program"

#, fuzzy
msgid "certificate"
msgstr "Certificate of Completion"

#, fuzzy
msgid "certified_teacher"
msgstr "Certified teacher"

msgid "change_password"
msgstr "सांकेतिक शब्द बदलें"

#, fuzzy
msgid "cheatsheet_title"
msgstr "Hide cheatsheet"

msgid "class_already_joined"
msgstr "आप पहले से ही कक्षा के छात्र हैं"

msgid "class_customize_success"
msgstr "कक्षा को सफलतापूर्वक अनुकूलित किया गया।"

#, fuzzy
msgid "class_live"
msgstr "Live statistics"

msgid "class_name_duplicate"
msgstr "आपके पास पहले से ही इस नाम की एक कक्षा है!"

msgid "class_name_empty"
msgstr "आपने कक्षा का नाम नहीं डाला!"

#, fuzzy
msgid "class_name_invalid"
msgstr "This class name is invalid."

msgid "class_name_prompt"
msgstr "कृपया कक्षा का नाम दर्ज करें"

#, fuzzy
msgid "class_overview"
msgstr "Class overview"

#, fuzzy
msgid "class_survey_description"
msgstr "We would like to get a better overview of our Hedy users. By providing these answers, you would help improve Hedy. Thank you!"

#, fuzzy
msgid "class_survey_later"
msgstr "Remind me tomorrow"

#, fuzzy
msgid "class_survey_question1"
msgstr "What is the age range in your class?"

#, fuzzy
msgid "class_survey_question2"
msgstr "What is the spoken language in your class?"

#, fuzzy
msgid "class_survey_question3"
msgstr "What is the gender balance in your class?"

#, fuzzy
msgid "class_survey_question4"
msgstr "What distinguishes your students from others?"

#, fuzzy
msgid "classes"
msgstr "Classes"

#, fuzzy
msgid "classes_info"
msgstr "Create a class to follow the progress of each student in dashboard, and to customize the adventures your students see, and even adding your own! You can create as many classes as you like, and each class can have multiple teachers each one with different roles. You can also add as many students as you want, but mind that each student can only be in one class at a time. You can find more information about classes in the <a href=\"https://hedy.org/for-teachers/manual/preparations#for-teachers\">teacher manual</a>।"

#, fuzzy
msgid "clone"
msgstr "Clone"

#, fuzzy
msgid "cloned_times"
msgstr "Clones"

#, fuzzy
msgid "close"
msgstr "Sluiten"

msgid "comma"
msgstr "एक अल्पविराम"

#, fuzzy
msgid "command_not_available_yet_exception"
msgstr "Command not available yet"

#, fuzzy
msgid "command_unavailable_exception"
msgstr "Command not correct anymore"

#, fuzzy
msgid "commands"
msgstr "Commands"

#, fuzzy
msgid "common_errors"
msgstr "Common errors"

#, fuzzy
msgid "congrats_message"
msgstr "Congratulations, {username}, you have completed Hedy!"

#, fuzzy
msgid "connect_guest_teacher"
msgstr "I would like to be connected with a guest teacher who can give a few lessons"

msgid "content_invalid"
msgstr "यह adventure अमान्य है"

#, fuzzy
msgid "contributor"
msgstr "Contributor"

msgid "copy_clipboard"
msgstr "क्लिपबोर्ड पर सफलतापूर्वक कॉपी किया गया"

#, fuzzy
msgid "copy_code"
msgstr "Copy code"

#, fuzzy
msgid "copy_join_link"
msgstr "Please copy and paste this link into a new tab:"

#, fuzzy
msgid "copy_link_success"
msgstr "शेयर करने के लिए लिंक कॉपी करें"

msgid "copy_link_to_share"
msgstr "शेयर करने के लिए लिंक कॉपी करें"

#, fuzzy
msgid "copy_mail_link"
msgstr "Please copy and paste this link into a new tab:"

msgid "correct_answer"
msgstr "सही उत्तर है:"

msgid "country"
msgstr "देश"

#, fuzzy
msgid "country_invalid"
msgstr "Please select a valid country."

#, fuzzy
msgid "country_title"
msgstr "Please select a valid country."

msgid "create_account"
msgstr "खाता बनाएं"

#, fuzzy
msgid "create_accounts"
msgstr "Create multiple accounts"

#, fuzzy
msgid "create_accounts_prompt"
msgstr "Are you sure you want to create these accounts?"

msgid "create_adventure"
msgstr "adventure बनाएं"

msgid "create_class"
msgstr "नई कक्षा बनाएं"

#, fuzzy
msgid "create_multiple_accounts"
msgstr "Create multiple accounts"

#, fuzzy
msgid "create_public_profile"
msgstr "सार्वजानिक पार्श्वचित्र"

#, fuzzy
msgid "create_question"
msgstr "Do you want to create one?"

#, fuzzy
msgid "create_student_account"
msgstr "Create an account"

#, fuzzy
msgid "create_student_account_explanation"
msgstr "You can save your own programs with an account."

#, fuzzy
msgid "create_teacher_account"
msgstr "Create a teacher account"

#, fuzzy
msgid "create_teacher_account_explanation"
msgstr "With a teacher account, you can save your programs and see the results of your students."

msgid "creator"
msgstr "बनाने वाला"

#, fuzzy
msgid "current_password"
msgstr "Current password"

msgid "customization_deleted"
msgstr "अनुकूलन सफलतापूर्वक हटा दिए गए।"

#, fuzzy
msgid "customize"
msgstr "Customize"

msgid "customize_adventure"
msgstr "adventures अनुकूलित करें"

msgid "customize_class"
msgstr "कक्षा को अनुकूलित करें"

msgid "dash"
msgstr "एक निर्देशक चिन्ह"

msgid "default_401"
msgstr "ऐसा लगता है कि आप अधिकृत नहीं हैं..."

#, fuzzy
msgid "default_403"
msgstr "Looks like this action is forbidden..।"

msgid "default_404"
msgstr "हमें वह पृष्ठ नहीं मिला..."

msgid "default_500"
msgstr "कुछ गलत हो गया…"

msgid "delete"
msgstr "हटाएँ"

msgid "delete_adventure_prompt"
msgstr "क्या आप वाकई इस adventure को हटाना चाहते हैं?"

msgid "delete_class_prompt"
msgstr "क्या आप वाकई कक्षा को हटाना चाहते हैं?"

msgid "delete_confirm"
msgstr "क्या आप वाकई प्रोग्राम को हटाना चाहते हैं?"

msgid "delete_invite"
msgstr "आमंत्रण हटाएं"

msgid "delete_invite_prompt"
msgstr "क्या आप वाकई इस कक्षा आमंत्रण को हटाना चाहते हैं?"

msgid "delete_public"
msgstr "सार्वजनिक प्रोफ़ाइल हटाएं"

msgid "delete_success"
msgstr "प्रोग्राम सफलतापूर्वक हटाया गया"

msgid "destroy_profile"
msgstr "खाता स्थायी रूप से हटाएं"

msgid "developers_mode"
msgstr "प्रोग्रामर की तरह"

#, fuzzy
msgid "directly_available"
msgstr "Directly open"

#, fuzzy
msgid "disable"
msgstr "Disable"

#, fuzzy
msgid "disable_explore_page"
msgstr "Disable explore page"

#, fuzzy
msgid "disable_parsons"
msgstr "Disable all puzzles"

#, fuzzy
msgid "disable_quizes"
msgstr "Disable all quizes"

#, fuzzy
msgid "disabled"
msgstr "Disabled"

#, fuzzy
msgid "disabled_button_quiz"
msgstr "Your quiz score is below the threshold, try again!"

#, fuzzy
msgid "discord_server"
msgstr "Discord server"

#, fuzzy
msgid "distinguished_user"
msgstr "Distinguished user"

msgid "double quotes"
msgstr "उद्धरण चिन्ह"

#, fuzzy
msgid "download"
msgstr "Download"

#, fuzzy
msgid "download_login_credentials"
msgstr "Do you want to download the login credentials after the accounts creation?"

#, fuzzy
msgid "duplicate"
msgstr "Duplicate"

#, fuzzy
msgid "echo_and_ask_mismatch_exception"
msgstr "Echo and ask mismatch"

msgid "echo_out"
msgstr "स्तर 2  में शुरू करने पर  अब echo की आवश्यकता नहीं है। आप एक उत्तर को ask के साथ दोहरा सकते हैं और अभी प्रिंट कर सकते हैं। उदाहरण: name is ask आपको क्या कहा जाता है? print हैलो name"

#, fuzzy
msgid "edit_adventure"
msgstr "Edit adventure"

msgid "edit_code_button"
msgstr "कोड को संपादित करें"

msgid "email"
msgstr "ईमेल"

msgid "email_invalid"
msgstr "कृपया एक मान्य ईमेल डालें|"

msgid "end_quiz"
msgstr "प्रश्नोत्तरी अंत"

#, fuzzy
msgid "english"
msgstr "English"

msgid "enter"
msgstr "दर्ज करें"

msgid "enter_password"
msgstr "एक नया सांकेतिक शब्द दर्ज करें इस के लिए "

msgid "enter_text"
msgstr "msgstr अपना उत्तर यहाँ दर्ज करें "

#, fuzzy
msgid "error_logo_alt"
msgstr "Error logo"

msgid "exclamation mark"
msgstr "एक विस्मयादिबोधक चिह्न"

#, fuzzy
msgid "exercise"
msgstr "Exercise"

#, fuzzy
msgid "exercise_doesnt_exist"
msgstr "This exercise doesn't exist"

msgid "exists_email"
msgstr "वह ईमेल पहले से ही उपयोग में है|"

msgid "exists_username"
msgstr "वह उपयोगकर्तानाम पहले से ही उपयोग में है|"

#, fuzzy
msgid "exit_preview_mode"
msgstr "Exit preview mode"

msgid "experience_invalid"
msgstr "कृपया एक मान्य अनुभव चुनें, चुनें (हां, नहीं)"

#, fuzzy
msgid "expiration_date"
msgstr "Expiration date"

#, fuzzy
msgid "explore_explanation"
msgstr "On this page you can look through programs created by other Hedy users. You can filter on both a Hedy level and adventure. Click on \"View program\" to open a program and run it. Programs with a red header contain a mistake. You can still open the program, but running it will result in an error. You can of course try to fix it! If the creator has a public profile you can click their username to visit their profile. There you will find all their shared programs and much more!"

msgid "explore_programs"
msgstr "्रोग्राम्स का अन्वेषण करें"

#, fuzzy
msgid "explore_programs_logo_alt"
msgstr "्रोग्राम्स का अन्वेषण करें"

#, fuzzy
msgid "favorite_program"
msgstr "Favorite program"

msgid "favourite_confirm"
msgstr "क्या आप वाकई इस प्रोग्राम को अपने पसंदीदा के रूप में सेट करना चाहते हैं?"

msgid "favourite_program"
msgstr "पसंदीदा प्रोग्राम "

msgid "favourite_program_invalid"
msgstr "आपका पसंदीदा प्रोग्राम अमान्य है"

msgid "favourite_success"
msgstr "आपका प्रोग्राम पसंदीदा के रूप में सेट है"

#, fuzzy
msgid "feature"
msgstr "Feature"

#, fuzzy
msgid "feedback"
msgstr "Feedback"

#, fuzzy
msgid "feedback_message_error"
msgstr "Something went wrong, please try again later।"

#, fuzzy
msgid "feedback_message_success"
msgstr "Thank you, we recieved your feedback and will contact you if needed।"

#, fuzzy
msgid "feedback_modal_message"
msgstr "Please send us a message with a category. We appreciate your help to improve Hedy!"

msgid "female"
msgstr "महिला"

msgid "float"
msgstr "एक संख्या"

msgid "for_teachers"
msgstr "शिक्षकों के लिए"

msgid "forgot_password"
msgstr "आपका सांकेतिक शब्द भूल गए?"

#, fuzzy
msgid "from_another_teacher"
msgstr "From another teacher"

#, fuzzy
msgid "from_magazine_website"
msgstr "From a magazine or website"

#, fuzzy
msgid "from_video"
msgstr "From a video"

#, fuzzy
msgid "fun_statistics_msg"
msgstr "Here are some fun statistics!"

msgid "gender"
msgstr "लिंग"

msgid "gender_invalid"
msgstr "कृपया एक मान्य लिंग चुनें, चुनें (महिला, पुरुष, अन्य)"

#, fuzzy
msgid "general"
msgstr "लिंग"

msgid "general_settings"
msgstr "सामान्य सेटिंग्स"

#, fuzzy
msgid "generate_passwords"
msgstr "Generate passwords"

#, fuzzy
msgid "get_certificate"
msgstr "Get your certificate!"

#, fuzzy
msgid "give_link_to_teacher"
msgstr "Give the following link to your teacher:"

#, fuzzy
msgid "go_back"
msgstr "Go back"

msgid "go_back_to_main"
msgstr "मुख्य पृष्ठ पर वापस जाएं"

msgid "go_to_question"
msgstr "्रश्न पर जाएं"

msgid "go_to_quiz_result"
msgstr "प्रश्नोत्तरी परिणाम पर जाएं"

msgid "goto_profile"
msgstr "मेरी प्रोफ़ाइल पर जाएँ"

#, fuzzy
msgid "grid_overview"
msgstr "Overview of programs per adventure"

#, fuzzy
msgid "hand_in"
msgstr "Hand in"

#, fuzzy
msgid "hand_in_exercise"
msgstr "Hand in exercise"

#, fuzzy
msgid "heard_about_hedy"
msgstr "How have you heard about Hedy?"

#, fuzzy
msgid "heard_about_invalid"
msgstr "Please select a valid way you heard about us."

#, fuzzy
msgid "hedy_achievements"
msgstr "मेरी उपलब्धियां"

#, fuzzy
msgid "hedy_choice_title"
msgstr "Hedy's Choice"

#, fuzzy
msgid "hedy_introduction_slides"
msgstr "Hedy Introduction Slides"

#, fuzzy
msgid "hedy_logo_alt"
msgstr "Hedy logo"

#, fuzzy
msgid "hedy_on_github"
msgstr "Hedy on Github"

#, fuzzy
msgid "hedy_tutorial_logo_alt"
msgstr "Start hedy tutorial"

msgid "hello_logo"
msgstr "हेलो"

#, fuzzy
msgid "hidden"
msgstr "संकेत?"

#, fuzzy
msgid "hide_cheatsheet"
msgstr "Hide cheatsheet"

#, fuzzy
msgid "hide_keyword_switcher"
msgstr "Hide keyword switcher"

msgid "highest_level_reached"
msgstr "पहुंचा गया उच्चतम स्तर"

#, fuzzy
msgid "highest_quiz_score"
msgstr "Highest quiz score"

#, fuzzy
msgid "highscore_explanation"
msgstr "On this page you can look through programs created by other Hedy users. You can filter on both a Hedy level and adventure. Click on \"View program\" to open a program and run it. Programs with a red header contain a mistake. You can still open the program, but running it will result in an error. You can of course try to fix it! If the creator has a public profile you can click their username to visit their profile. There you will find all their shared programs and much more!"

#, fuzzy
msgid "highscore_no_public_profile"
msgstr "You don't have a public profile and are therefore not listed on the highscores. Do you wish to create one?"

#, fuzzy
msgid "highscores"
msgstr "गणना"

msgid "hint"
msgstr "संकेत?"

#, fuzzy
msgid "ill_work_some_more"
msgstr "I'll work on it a little longer"

#, fuzzy
msgid "image_invalid"
msgstr "आपकी फोटो अमान्य है"

#, fuzzy
msgid "incomplete_command_exception"
msgstr "Incomplete Command"

#, fuzzy
msgid "incorrect_handling_of_quotes_exception"
msgstr "Incorrect handling of quotes"

#, fuzzy
msgid "incorrect_use_of_types_exception"
msgstr "Incorrect use of types"

#, fuzzy
msgid "incorrect_use_of_variable_exception"
msgstr "Incorrect use of variable"

#, fuzzy
msgid "indentation_exception"
msgstr "Incorrect Indentation"

msgid "input"
msgstr "`{ask}` से input"

msgid "integer"
msgstr "एक संख्या"

msgid "invalid_class_link"
msgstr "कक्षा में शामिल होने के लिए अमान्य लिंक|"

#, fuzzy
msgid "invalid_command_exception"
msgstr "Invalid command"

#, fuzzy
msgid "invalid_keyword_language_comment"
msgstr "# The provided keyword language is invalid, keyword language is set to English"

#, fuzzy
msgid "invalid_language_comment"
msgstr "# The provided language is invalid, language set to English"

#, fuzzy
msgid "invalid_level_comment"
msgstr "# The provided level is invalid, level is set to level 1"

#, fuzzy
msgid "invalid_program_comment"
msgstr "# The provided program is invalid, please try again"

msgid "invalid_teacher_invitation_code"
msgstr "िक्षक आमंत्रण कोड अमान्य है| शिक्षक बनने के लिए, hello@hedy.org पर संपर्क करें|"

#, fuzzy
msgid "invalid_tutorial_step"
msgstr "Invalid tutorial step"

msgid "invalid_username_password"
msgstr "अमान्य उपयोगकर्तानाम/सांकेतिक शब्द"

#, fuzzy
msgid "invite_by_username"
msgstr "All usernames need to be unique."

msgid "invite_date"
msgstr "आमंत्रण तिथि"

msgid "invite_message"
msgstr "आपको कक्षा में शामिल होने का निमंत्रण मिला है"

msgid "invite_prompt"
msgstr "एक उपयोगकर्ता नाम दर्ज करें"

#, fuzzy
msgid "invite_teacher"
msgstr "Invite a teacher"

msgid "join_class"
msgstr "कक्षा में शामिल हों"

msgid "join_prompt"
msgstr "कक्षा में शामिल होने के लिए आपके पास एक खाता होना चाहिए। क्या आप अभी लॉग इन करना चाहेंगे?"

#, fuzzy
msgid "keybinding_waiting_for_keypress"
msgstr "Waiting for a button press..."

#, fuzzy
msgid "keyword_language_invalid"
msgstr "Please select a valid keyword language (select English or your own language)."

#, fuzzy
msgid "landcode_phone_number"
msgstr "Please also add your country's landcode"

#, fuzzy
msgid "language"
msgstr "Language"

msgid "language_invalid"
msgstr "कृपया एक मान्य भाषा चुनें"

msgid "languages"
msgstr "आपने इनमें से किस प्रोग्रामिंग भाषा का पहले उपयोग किया है?"

msgid "last_achievement"
msgstr "पिछली अर्जित उपलब्धि"

msgid "last_edited"
msgstr "पिछला संपादित"

#, fuzzy
msgid "last_error"
msgstr "Last error"

msgid "last_login"
msgstr "आखरी लॉगइन"

#, fuzzy
msgid "last_program"
msgstr "Last program"

msgid "last_update"
msgstr "आखिरी अपडेट"

#, fuzzy
msgid "lastname"
msgstr "नाम"

msgid "leave_class"
msgstr "कक्षा छोड़ें"

msgid "level"
msgstr "स्तर"

#, fuzzy
msgid "level_accessible"
msgstr "Level is open to students"

#, fuzzy
msgid "level_disabled"
msgstr "Level disabled"

#, fuzzy
msgid "level_future"
msgstr "This level will open automatically after the opening date"

#, fuzzy
msgid "level_invalid"
msgstr "यह हेडी स्तर अमान्य है"

#, fuzzy
msgid "level_not_class"
msgstr "You're in a class where this level has not been made available yet"

msgid "level_title"
msgstr "स्तर"

#, fuzzy
msgid "levels"
msgstr "levels"

#, fuzzy
msgid "link"
msgstr "लॉगिन"

msgid "list"
msgstr "एक सूची"

#, fuzzy
msgid "live_dashboard"
msgstr "Live Dashboard"

#, fuzzy
msgid "logged_in_to_share"
msgstr "You must be logged in to save and share a program."

msgid "login"
msgstr "लॉगिन"

msgid "login_long"
msgstr "आपके खाते में लॉगिन करें"

#, fuzzy
msgid "login_to_save_your_work"
msgstr "Log in to save your work"

msgid "logout"
msgstr "लॉग आउट"

#, fuzzy
msgid "longest_program"
msgstr "Longest program"

#, fuzzy
msgid "mail_change_password_body"
msgstr "सांकेतिक शब्द बदलें"

#, fuzzy
msgid "mail_change_password_subject"
msgstr "सांकेतिक शब्द बदलें"

#, fuzzy
msgid "mail_error_change_processed"
msgstr "Something went wrong when sending a validation mail, the changes are still correctly processed."

#, fuzzy
msgid "mail_goodbye"
msgstr ""
"Thank you!\n"
"The Hedy team"

#, fuzzy
msgid "mail_hello"
msgstr "Hi {username}!"

#, fuzzy
msgid "mail_recover_password_body"
msgstr ""
"By clicking on this link, you can set a new Hedy password. This link is valid for <b>4</b> hours.\n"
"If you haven't required a password reset, please ignore this email: {link}"

msgid "mail_recover_password_subject"
msgstr "सांकेतिक शब्द को फिर से कायम करने अनुरोध करें।"

#, fuzzy
msgid "mail_reset_password_body"
msgstr "सांकेतिक शब्द को फिर से कायम करें"

#, fuzzy
msgid "mail_reset_password_subject"
msgstr "सांकेतिक शब्द को फिर से कायम करें"

#, fuzzy
msgid "mail_welcome_teacher_body"
msgstr ""
"<strong>Welcome!</strong>\n"
"Congratulations on your brand new Hedy teachers account. Welcome to the world wide community of Hedy teachers!\n"
"<strong>What teachers accounts can do</strong>\n"
"With your teacher account, you have the option to create classes. Your students can than join your classes and you can see their progress. Classes are made and managed though the for <a href=\"https://hedycode.com/for-teachers\">teachers page</a>.\n"
"<strong>How to share ideas</strong>\n"
"If you are using Hedy in class, you probably have ideas for improvements! You can share those ideas with us on the <a href=\"https://github.com/hedyorg/hedy/discussions/categories/ideas\">Ideas Discussion</a>.\n"
"<strong>How to ask for help</strong>\n"
"If anything is unclear, you can post in the <a href=\"https://github.com/hedyorg/hedy/discussions/categories/q-a\">Q&A discussion</a>, or <a href=\"mailto: hello@hedy.org\">send us an email</a>.\n"
"Keep programming!"

#, fuzzy
msgid "mail_welcome_teacher_subject"
msgstr "Your Hedy teacher account is ready"

#, fuzzy
msgid "mail_welcome_verify_body"
msgstr ""
"Your Hedy account has been created successfully. Welcome!\n"
"Please click on this link to verify your email address: {link}"

#, fuzzy
msgid "mail_welcome_verify_subject"
msgstr "Welcome to Hedy"

#, fuzzy
msgid "mailing_title"
msgstr "शीर्षक"

#, fuzzy
msgid "main_subtitle"
msgstr "्रस्तुत प्रोग्राम "

#, fuzzy
msgid "main_title"
msgstr "शीर्षक"

#, fuzzy
msgid "make_sure_you_are_done"
msgstr "Make sure you are done! You will not be able to change your program anymore after you click \"Hand in\"."

msgid "male"
msgstr "पुरुष"

#, fuzzy
msgid "mandatory_mode"
msgstr "Mandatory developer's mode"

#, fuzzy
msgid "more_options"
msgstr "More options"

#, fuzzy
msgid "multiple_keywords_warning"
msgstr "You are trying to use the keyword {orig_keyword}, but this keyword might have several meanings. Please choose the one you're trying to use from this list and copy paste it in your code, curly braces included: {keyword_list}"

msgid "multiple_levels_warning"
msgstr "We've noticed you have both selected several levels and included code snippets in your adventure, this might cause issues with the syntax highlighter and the automatic translation of keywords"

msgid "my_account"
msgstr "मेरा खाता"

msgid "my_achievements"
msgstr "मेरी उपलब्धियां"

msgid "my_adventures"
msgstr "मेरे रोमांच"

msgid "my_classes"
msgstr "मेरी कक्षाएँ"

msgid "my_messages"
msgstr "मेरे संदेश"

#, fuzzy
msgid "my_public_profile"
msgstr "My public profile"

msgid "name"
msgstr "नाम"

#, fuzzy
msgid "nav_explore"
msgstr "Explore"

#, fuzzy
msgid "nav_hedy"
msgstr "Hedy"

#, fuzzy
msgid "nav_learn_more"
msgstr "Learn more"

#, fuzzy
msgid "nav_start"
msgstr "Home"

msgid "new_password"
msgstr "नया सांकेतिक शब्द"

msgid "new_password_repeat"
msgstr "नए सांकेतिक शब्द को दोहराएं"

msgid "newline"
msgstr "एक नई पंक्ति"

#, fuzzy
msgid "next_exercise"
msgstr "Next exercise"

#, fuzzy
msgid "next_page"
msgstr "Next page"

#, fuzzy
msgid "next_step_tutorial"
msgstr "Next step >>>"

msgid "no"
msgstr "नहीं"

msgid "no_account"
msgstr "अभी तक कोई खाता नहीं?"

#, fuzzy
msgid "no_accounts"
msgstr "There are no accounts to create."

#, fuzzy
msgid "no_adventures_yet"
msgstr "There are no public adventures yet..।"

#, fuzzy
msgid "no_certificate"
msgstr "This user hasn't earned the Hedy Certificate of Completion"

#, fuzzy
msgid "no_more_flat_if"
msgstr "Starting in level 8, the line after `{if}` needs to start with 4 spaces."

#, fuzzy
msgid "no_programs"
msgstr "आपका अभी तक कोई प्रोग्राम नहीं है।"

#, fuzzy
msgid "no_public_profile"
msgstr "सार्वजानिक पार्श्वचित्र"

msgid "no_shared_programs"
msgstr "कोई साझा प्रोग्राम नहीं है ..."

#, fuzzy
msgid "no_such_adventure"
msgstr "This adventure doesn't exist!"

msgid "no_such_class"
msgstr "ऐसी कोई हेडी कक्षा नहीं!"

#, fuzzy
msgid "no_such_highscore"
msgstr "ऐसा कोई हेडी स्तर नहीं!"

msgid "no_such_level"
msgstr "ऐसा कोई हेडी स्तर नहीं!"

msgid "no_such_program"
msgstr "ऐसा कोई हेडी प्रोग्राम नहीं!"

#, fuzzy
msgid "no_tag"
msgstr "No tag provided!"

msgid "not_enrolled"
msgstr "ऐसा लगता है कि आप इस कक्षा में नहीं हैं!"

#, fuzzy
msgid "not_in_class_no_handin"
msgstr "You are not in a class, so there's no need for you to hand in anything."

#, fuzzy
msgid "not_logged_in_cantsave"
msgstr "Your program will not be saved।"

#, fuzzy
msgid "not_logged_in_handin"
msgstr "You must be logged in to hand in an assignment."

msgid "not_teacher"
msgstr "लगता है आप शिक्षक नहीं हैं!"

msgid "number"
msgstr "एक संख्या"

#, fuzzy
msgid "number_achievements"
msgstr "Number of achievements"

#, fuzzy
msgid "number_lines"
msgstr "Number of lines"

msgid "number_programs"
msgstr "प्रोग्राम्स की संख्या"

msgid "ok"
msgstr "ठीक है"

#, fuzzy
msgid "only_you_can_see"
msgstr "Only you can see this program."

msgid "open"
msgstr "खुला"

#, fuzzy
msgid "opening_date"
msgstr "Opening date"

#, fuzzy
msgid "opening_dates"
msgstr "Opening dates"

#, fuzzy
msgid "option"
msgstr "Option"

msgid "or"
msgstr "या"

msgid "other"
msgstr "अन्य"

msgid "other_block"
msgstr "एक और ब्लॉक भाषा"

#, fuzzy
msgid "other_settings"
msgstr "Other settings"

#, fuzzy
msgid "other_source"
msgstr "Other"

msgid "other_text"
msgstr "एक और पाठ भाषा"

msgid "overwrite_warning"
msgstr "आपके पास पहले से ही इस नाम का एक प्रोग्राम है, इस प्रोग्राम को सहेजने से पुराना प्रोग्राम अधिलेखित हो जाएगा। क्या आपको यकीन है?"

#, fuzzy
msgid "owner"
msgstr "Owner"

msgid "page"
msgstr "पृष्ठ"

msgid "page_not_found"
msgstr "हमें वह पृष्ठ नहीं मिला!"

#, fuzzy
msgid "pair_with_teacher"
msgstr "I would like to be paired with another teacher for help"

#, fuzzy
msgid "parsons_title"
msgstr "शीर्षक"

msgid "password"
msgstr "सांकेतिक शब्द"

msgid "password_change_not_allowed"
msgstr "आपको इस उपयोगकर्ता का पासवर्ड बदलने की अनुमति नहीं है"

msgid "password_change_prompt"
msgstr "क्या आप वाकई इस सांकेतिक शब्द को बदलना चाहते हैं?"

msgid "password_change_success"
msgstr "आपके छात्र का पासवर्ड सफलतापूर्वक बदल दिया गया है"

msgid "password_invalid"
msgstr "आपका पासवर्ड अमान्य है"

msgid "password_repeat"
msgstr "सांकेतिक शब्द को दोहराएं"

msgid "password_resetted"
msgstr "आपका सांकेतिक शब्द सफलतापूर्वक कायम हो गया है| कृपया लॉगिन करें|"

msgid "password_six"
msgstr "सांकेतिक शब्द में कम से कम छह वर्ण होना चाहिए|"

msgid "password_updated"
msgstr "सांकेतिक शब्द अद्यतन किया गया|"

#, fuzzy
msgid "passwords_six"
msgstr "All passwords need to be six characters or longer."

msgid "pending_invites"
msgstr "लंबित आमंत्रण"

#, fuzzy
msgid "people_with_a_link"
msgstr "Other people with a link can see this program. It also can be found on the \"Explore\" page."

#, fuzzy
msgid "percentage"
msgstr "percentage"

#, fuzzy
msgid "percentage_achieved"
msgstr "Achieved by {percentage}% of the users"

msgid "period"
msgstr "एक लाघव चिन्ह"

msgid "personal_text"
msgstr "व्यक्तिगत पाठ"

msgid "personal_text_invalid"
msgstr "आपका व्यक्तिगत पाठ अमान्य है"

#, fuzzy
msgid "phone_number"
msgstr "Phone number"

#, fuzzy
msgid "postfix_classname"
msgstr "Postfix classname"

#, fuzzy
msgid "preferred_keyword_language"
msgstr "Preferred keyword language"

msgid "preferred_language"
msgstr "पसंदीदा भाषा"

msgid "preview"
msgstr "पूर्वावलोकन"

#, fuzzy
msgid "previewing_adventure"
msgstr "Previewing adventure"

#, fuzzy
msgid "previewing_class"
msgstr "You are previewing class <em>{class_name}</em> as a teacher।"

#, fuzzy
msgid "previous_campaigns"
msgstr "View previous campaigns"

msgid "print_logo"
msgstr "प्रिंट"

#, fuzzy
msgid "privacy_terms"
msgstr "privacy terms"

#, fuzzy
msgid "private"
msgstr "Private"

#, fuzzy
msgid "profile_logo_alt"
msgstr "प्रोफ़ाइल अद्यतन की गई|"

msgid "profile_picture"
msgstr "प्रोफ़ाइल फोटो"

msgid "profile_updated"
msgstr "प्रोफ़ाइल अद्यतन की गई|"

#, fuzzy
msgid "profile_updated_reload"
msgstr "Profile updated, page will be re-loaded."

#, fuzzy
msgid "program_contains_error"
msgstr "This program contains an error, are you sure you want to share it?"

msgid "program_header"
msgstr "मेरे प्रोग्राम्स"

#, fuzzy
msgid "program_too_large_exception"
msgstr "Programs too large"

msgid "programming_experience"
msgstr "क्या आपके पास प्रोग्रामिंग का अनुभव है?"

msgid "programming_invalid"
msgstr "कृपया एक मान्य प्रोग्रामिंग भाषा चुनें"

msgid "programs"
msgstr "प्रोग्राम्स"

#, fuzzy
msgid "programs_created"
msgstr "मेरे प्रोग्राम्स"

#, fuzzy
msgid "programs_saved"
msgstr "प्रोग्राम्स"

#, fuzzy
msgid "programs_submitted"
msgstr "्रस्तुत प्रोग्राम "

msgid "prompt_join_class"
msgstr "क्या आप इस कक्षा में शामिल होना चाहते हैं?"

#, fuzzy
msgid "public"
msgstr "Public"

msgid "public_adventures"
msgstr "Browse public adventures"

#, fuzzy
msgid "public_content"
msgstr "Public content"

#, fuzzy
msgid "public_content_info"
msgstr "You can also look for public adventures and use them as an example।"

msgid "public_invalid"
msgstr "यह अनुबंध चयन अमान्य है"

msgid "public_profile"
msgstr "सार्वजानिक पार्श्वचित्र"

msgid "public_profile_info"
msgstr "इस बॉक्स को चुनकर मैं अपनी प्रोफ़ाइल को सभी के लिए दृश्यमान बनाता हूं। अपना नाम या घर का पता जैसी व्यक्तिगत जानकारी साझा न करने के लिए सावधान रहें, क्योंकि हर कोई इसे देख सकेगा!"

msgid "public_profile_updated"
msgstr "सार्वजनिक प्रोफ़ाइल अद्यतन की गई।"

msgid "question mark"
msgstr "एक प्रश्न चिह्न"

#, fuzzy
msgid "quiz_logo_alt"
msgstr "Quiz logo"

#, fuzzy
msgid "quiz_score"
msgstr "Quiz score"

#, fuzzy
msgid "quiz_tab"
msgstr "Quiz"

#, fuzzy
msgid "quiz_threshold_not_reached"
msgstr "Quiz threshold not reached to unlock this level"

msgid "read_code_label"
msgstr "ज़ोर से पढ़ें"

msgid "recent"
msgstr "मेरे हाल के प्रोग्राम्स"

msgid "recover_password"
msgstr "सांकेतिक शब्द को फिर से कायम करने अनुरोध करें"

msgid "regress_button"
msgstr "्तर {level} पर वापस जाएँ"

msgid "remove"
msgstr "हटा दें"

msgid "remove_customization"
msgstr "अनुकूलन निकालें"

msgid "remove_customizations_prompt"
msgstr "क्या आप वाकई इस वर्ग के अनुकूलन को हटाना चाहते हैं?"

msgid "remove_student_prompt"
msgstr "क्या आप वाकई छात्र को कक्षा से बाहर निकलना चाहते हैं?"

#, fuzzy
msgid "remove_user_prompt"
msgstr "Confirm removing this user from the class।"

#, fuzzy
msgid "repair_program_logo_alt"
msgstr "Repair program icon"

#, fuzzy
msgid "repeat_dep"
msgstr "Starting in level 8, `{repeat}` needs to be used with indentation. You can see examples on the `{repeat}` tab in level 8।"

msgid "repeat_match_password"
msgstr "दोहराया हुआ सांकेतिक शब्द मेल नहीं खाता|"

msgid "repeat_new_password"
msgstr "नया सांकेतिक शब्द दोहराएं"

#, fuzzy
msgid "report_failure"
msgstr "This program does not exist or is not public"

#, fuzzy
msgid "report_program"
msgstr "Are you sure you want to report this program?"

#, fuzzy
msgid "report_success"
msgstr "This program has been reported"

msgid "request_teacher"
msgstr "मैं एक शिक्षक हूं और मैं एक शिक्षक के खाते के लिए आवेदन करना चाहता/चाहती हूं"

#, fuzzy
msgid "request_teacher_account"
msgstr "Request teacher account"

#, fuzzy
msgid "required_field"
msgstr "Fields marked with an * are required"

msgid "reset_adventure_prompt"
msgstr "क्या आप वाकई सभी चयनित adventures को रीसेट करना चाहते हैं?"

msgid "reset_adventures"
msgstr "चयनित adventures रीसेट करें"

#, fuzzy
msgid "reset_button"
msgstr "Reset"

msgid "reset_password"
msgstr "सांकेतिक शब्द को फिर से कायम करें"

#, fuzzy
msgid "reset_view"
msgstr "Reset"

#, fuzzy
msgid "retrieve_adventure_error"
msgstr "You're not allowed to view this adventure!"

msgid "retrieve_class_error"
msgstr "केवल शिक्षक ही कक्षाएं पुनः प्राप्त कर सकते हैं"

#, fuzzy
msgid "retrieve_tag_error"
msgstr "Error retrieving tags"

#, fuzzy
msgid "role"
msgstr "Role"

msgid "run_code_button"
msgstr "कोड को चलाएं"

#, fuzzy
msgid "runs_over_time"
msgstr "Runs over time"

#, fuzzy
msgid "save_parse_warning"
msgstr "आपके पास पहले से ही इस नाम का एक प्रोग्राम है, इस प्रोग्राम को सहेजने से पुराना प्रोग्राम अधिलेखित हो जाएगा। क्या आपको यकीन है?"

msgid "save_prompt"
msgstr "अपने प्रोग्राम को सहेजने के लिए आपके पास एक खाता होना चाहिए। क्या आप अभी लॉग इन करना चाहेंगे?"

msgid "save_success_detail"
msgstr "प्रोग्राम सफलतापूर्वक सहेजा गया"

msgid "score"
msgstr "गणना"

msgid "search"
msgstr "ढूंढें..."

#, fuzzy
msgid "search_button"
msgstr "कोड को सहेजें और साझा करें"

#, fuzzy
msgid "second_teacher"
msgstr "Second teacher"

#, fuzzy
msgid "second_teacher_copy_prompt"
msgstr "Are you sure you want to copy this teacher?"

#, fuzzy
msgid "second_teacher_prompt"
msgstr "Enter a teacher username to invite them।"

#, fuzzy
msgid "second_teacher_warning"
msgstr "All teachers in this class can customize it।"

#, fuzzy
msgid "see_certificate"
msgstr "See {username} certificate!"

msgid "select"
msgstr "चुनें"

msgid "select_adventures"
msgstr "adventures का चयन करें"

msgid "select_all"
msgstr "Select all"

#, fuzzy
msgid "select_lang"
msgstr "Select language"

msgid "select_levels"
msgstr "Select levels"

#, fuzzy
msgid "select_tag"
msgstr "Select tag"

msgid "selected"
msgstr "Selected"

msgid "self_removal_prompt"
msgstr "क्या आप वाकई इस कक्षा को छोड़ना चाहते हैं?"

msgid "send_password_recovery"
msgstr "मुझे एक सांकेतिक शब्द पुनर्प्राप्ति लिंक भेजें"

msgid "sent_by"
msgstr "यह आमंत्रण इनके द्वारा भेजा गया है"

msgid "sent_password_recovery"
msgstr "आपको जल्द ही अपना सांकेतिक शब्द फिर से कायम करने के निर्देशों के साथ एक ईमेल प्राप्त होना चाहिए|"

msgid "settings"
msgstr "ेरी व्यक्तिगत सेटिंग"

#, fuzzy
msgid "share_by_giving_link"
msgstr "Show your program to other people by giving them the link below:"

#, fuzzy
msgid "share_your_program"
msgstr "Share your program"

#, fuzzy
msgid "signup_student_or_teacher"
msgstr "Are you a student or a teacher?"

msgid "single quotes"
msgstr "एक उद्धरण चिन्ह"

msgid "slash"
msgstr "एक स्लैश"

#, fuzzy
msgid "sleeping"
msgstr "Sleeping..।"

#, fuzzy
msgid "slides"
msgstr "Slides"

#, fuzzy
msgid "slides_for_level"
msgstr "Slides for level"

#, fuzzy
msgid "slides_info"
msgstr "For each level of Hedy, we have created slides to help you teach. The slides contain explanations of each level, and Hedy examples that you can run inside the slides. Just click the link and get started! the Introduction slides are a general explanation of Hedy before level 1 The slides were created using <a href=\"https://slides.com\">slides.com</a>. If you want to adapt them yourself, you can download them, and then upload the resulting zip file to <a href=\"https://slides.com\">slides.com</a>. You can find more information about the slides in the <a href=\"https://hedy.org/for-teachers/manual/features\">teacher's manual</a>।"

#, fuzzy
msgid "social_media"
msgstr "Social media"

#, fuzzy
msgid "something_went_wrong_keyword_parsing"
msgstr "There is a mistake in your adventure, are all keywords correctly surrounded with { }?"

msgid "space"
msgstr "एक रिक्त स्थान"

msgid "star"
msgstr "एक तारा चिन्ह"

#, fuzzy
msgid "start_hedy_tutorial"
msgstr "Start hedy tutorial"

#, fuzzy
msgid "start_learning"
msgstr "Start learning"

#, fuzzy
msgid "start_programming"
msgstr "Directly start programming"

#, fuzzy
msgid "start_programming_logo_alt"
msgstr "Directly start programming"

msgid "start_quiz"
msgstr "्रश्नोत्तरी शुरू करें"

#, fuzzy
msgid "start_teacher_tutorial"
msgstr "Start teacher tutorial"

#, fuzzy
msgid "start_teaching"
msgstr "Start teaching"

msgid "step_title"
msgstr "कार्यभार"

#, fuzzy
msgid "stop_code_button"
msgstr "कोड को सहेजें"

msgid "string"
msgstr "टेक्स्ट"

#, fuzzy
msgid "student"
msgstr "Student"

msgid "student_already_in_class"
msgstr "यह छात्र पहले से ही आपकी कक्षा में है"

msgid "student_already_invite"
msgstr "इस छात्र के पास पहले से ही एक आमंत्रण लंबित है"

#, fuzzy
msgid "student_details"
msgstr "Student details"

#, fuzzy
msgid "student_list"
msgstr "Student list"

#, fuzzy
msgid "student_not_allowed_in_class"
msgstr "Student not allowed in class"

msgid "student_not_existing"
msgstr "यह उपयोगकर्ता नाम मौजूद नहीं है"

#, fuzzy
msgid "student_signup_header"
msgstr "Student"

msgid "students"
msgstr "छात्र"

#, fuzzy
msgid "submission_time"
msgstr "Handed in at"

msgid "submit_answer"
msgstr "प्रश्न का उत्तर दें"

msgid "submit_program"
msgstr "प्रस्तुत"

msgid "submit_warning"
msgstr "क्या आप वाकई इस प्रोग्राम को प्रस्तुत करना चाहते हैं?"

#, fuzzy
msgid "submitted"
msgstr "Submitted"

msgid "submitted_header"
msgstr "यह एक प्रस्तुत किया गया प्रोग्राम है और इसे बदला नहीं जा सकता"

#, fuzzy
msgid "subscribe"
msgstr "समाचार पत्रिका की सदस्यता लें"

msgid "subscribe_newsletter"
msgstr "समाचार पत्रिका की सदस्यता लें"

#, fuzzy
msgid "suggestion_color"
msgstr "Try using another color"

#, fuzzy
msgid "suggestion_note"
msgstr "Use a note between C0 and B9 or a number between 1 and 70"

#, fuzzy
msgid "suggestion_number"
msgstr "Try changing the value to a number"

msgid "suggestion_numbers_or_strings"
msgstr "Try changing the values to be all text or all numbers"

#, fuzzy
msgid "surname"
msgstr "उपयोगकर्ता नाम"

#, fuzzy
msgid "survey"
msgstr "Survey"

#, fuzzy
msgid "survey_completed"
msgstr "Survey completed"

#, fuzzy
msgid "survey_skip"
msgstr "Don't show this again"

#, fuzzy
msgid "survey_submit"
msgstr "Submit"

#, fuzzy
msgid "tag_in_adventure"
msgstr "Tag in adventure"

#, fuzzy
msgid "tag_input_placeholder"
msgstr "Enter a new tag"

#, fuzzy
msgid "tags"
msgstr "Tags"

#, fuzzy
msgid "teacher"
msgstr "लगता है आप शिक्षक नहीं हैं!"

#, fuzzy
msgid "teacher_account_request"
msgstr "You have a pending teacher account request"

#, fuzzy
msgid "teacher_account_success"
msgstr "You successfully requested a teacher account."

msgid "teacher_invalid"
msgstr "आपका शिक्षक मान अमान्य है"

msgid "teacher_invitation_require_login"
msgstr "एक शिक्षक के रूप में आपकी प्रोफ़ाइल सेट करने के लिए हमें आपको लॉग इन करने की आवश्यकता होगी। यदि आपके पास कोई खाता नहीं है, तो कृपया एक बनाएं।"

#, fuzzy
msgid "teacher_manual"
msgstr "Teacher manual"

#, fuzzy
msgid "teacher_signup_header"
msgstr "Teacher"

#, fuzzy
msgid "teacher_tutorial_logo_alt"
msgstr "आपको कक्षा में शामिल होने का निमंत्रण मिला है"

msgid "teacher_welcome"
msgstr "हेडी में आपका स्वागत है! अब आप एक शिक्षक खाते के गर्वित स्वामी हैं जो आपको कक्षाएं बनाने और छात्रों को आमंत्रित करने की अनुमति देता है।"

#, fuzzy
msgid "teachers"
msgstr "Teachers"

#, fuzzy
msgid "template_code"
msgstr ""
"This is the explanation of my adventure!\n"
"\n"
"This way I can show a command: <code>{print}</code>\n"
"\n"
"But sometimes I might want to show a piece of code, like this:\n"
"<pre>\n"
"ask What's your name?\n"
"echo so your name is \n"
"</pre>"

#, fuzzy
msgid "this_turns_in_assignment"
msgstr "This turns in your assignment to your teacher."

msgid "title"
msgstr "शीर्षक"

#, fuzzy
msgid "title_achievements"
msgstr "Hedy - My achievements"

#, fuzzy
msgid "title_admin"
msgstr "Hedy - Administrator page"

#, fuzzy
msgid "title_class grid_overview"
msgstr "Hedy - Grid overview"

#, fuzzy
msgid "title_class live_statistics"
msgstr "Hedy - Live Statistics"

#, fuzzy
msgid "title_class-overview"
msgstr "Hedy - Class overview"

#, fuzzy
msgid "title_customize-adventure"
msgstr "Hedy - Customize adventure"

#, fuzzy
msgid "title_customize-class"
msgstr "Hedy - Customize class"

#, fuzzy
msgid "title_explore"
msgstr "Hedy - Explore"

#, fuzzy
msgid "title_for-teacher"
msgstr "Hedy - For teachers"

#, fuzzy
msgid "title_join-class"
msgstr "Hedy - Join class"

#, fuzzy
msgid "title_landing-page"
msgstr "Welcome to Hedy!"

#, fuzzy
msgid "title_learn-more"
msgstr "Hedy - Learn more"

#, fuzzy
msgid "title_login"
msgstr "Hedy - Login"

#, fuzzy
msgid "title_my-profile"
msgstr "Hedy - My account"

#, fuzzy
msgid "title_privacy"
msgstr "Hedy - Privacy terms"

#, fuzzy
msgid "title_programs"
msgstr "Hedy - My programs"

#, fuzzy
msgid "title_public-adventures"
msgstr "Hedy - Public adventures"

#, fuzzy
msgid "title_recover"
msgstr "Hedy - Recover account"

#, fuzzy
msgid "title_reset"
msgstr "Hedy - Reset password"

#, fuzzy
msgid "title_signup"
msgstr "Hedy - Create an account"

#, fuzzy
msgid "title_start"
msgstr "Hedy - A gradual programming language"

#, fuzzy
msgid "title_view-adventure"
msgstr "Hedy - View adventure"

msgid "token_invalid"
msgstr "आपका टोकन अमान्य है"

#, fuzzy
msgid "tooltip_level_locked"
msgstr "Your teacher disabled this level"

#, fuzzy
msgid "translate_error"
msgstr "Something went wrong while translating the code. Try running the code to see if it has an error. Code with errors can not be translated."

#, fuzzy
msgid "translating_hedy"
msgstr "Translating Hedy"

#, fuzzy
msgid "translator"
msgstr "Translator"

#, fuzzy
msgid "tutorial"
msgstr "Tutorial"

#, fuzzy
msgid "tutorial_code_snippet"
msgstr ""
"{print} Hello world!\n"
"{print} I'm learning Hedy with the tutorial!"

#, fuzzy
msgid "tutorial_message_not_found"
msgstr "आपको कक्षा में शामिल होने का निमंत्रण मिला है"

#, fuzzy
msgid "tutorial_title_not_found"
msgstr "हमें वह पृष्ठ नहीं मिला!"

#, fuzzy
msgid "unauthorized"
msgstr "You don't have access rights for this page"

#, fuzzy
msgid "unfavourite_confirm"
msgstr "Are you sure you want to unfavourite this program?"

#, fuzzy
msgid "unfavourite_success"
msgstr "Your program is unfavourited।"

#, fuzzy
msgid "unique_usernames"
msgstr "All usernames need to be unique."

#, fuzzy
msgid "unlock_thresholds"
msgstr "Unlock level thresholds"

#, fuzzy
msgid "unsaved_class_changes"
msgstr "There are unsaved changes, are you sure you want to leave this page?"

#, fuzzy
msgid "unsubmit_program"
msgstr "Unsubmit program"

#, fuzzy
msgid "unsubmit_warning"
msgstr "Are you sure you want to unsubmit this program?"

#, fuzzy
msgid "unsubmitted"
msgstr "Unsubmitted"

msgid "update_adventure_prompt"
msgstr "क्या आप वाकई इस adventure को अद्यतन करना चाहते हैं?"

msgid "update_public"
msgstr "सार्वजनिक प्रोफ़ाइल अद्यतन करें"

#, fuzzy
msgid "updating_indicator"
msgstr "Updating"

#, fuzzy
msgid "use_of_blanks_exception"
msgstr "Use of blanks in programs"

#, fuzzy
msgid "use_of_nested_functions_exception"
msgstr "Use of nested functions"

#, fuzzy
msgid "used_in"
msgstr "Used in:"

#, fuzzy
msgid "user"
msgstr "उपयोगकर्ता नाम"

#, fuzzy
msgid "user_inexistent"
msgstr "This user doesn't exist"

msgid "user_not_private"
msgstr "यह उपयोगकर्ता मौजूद नहीं है या उसकी कोई सार्वजनिक प्रोफ़ाइल नहीं है"

msgid "username"
msgstr "उपयोगकर्ता नाम"

msgid "username_empty"
msgstr "आपने उपयोगकर्ता नाम दर्ज नहीं किया!"

msgid "username_invalid"
msgstr "आपका उपयोगकर्ता नाम अमान्य है"

msgid "username_special"
msgstr "उपयोगकर्तानाम में  `:` या  `@` नहीं हो सकता| "

msgid "username_three"
msgstr "उपयोगकर्तानाम में कम से कम तीन वर्ण होने चाहिए| "

#, fuzzy
msgid "usernames_exist"
msgstr "One or more usernames is already in use."

#, fuzzy
msgid "value"
msgstr "Value"

#, fuzzy
msgid "view_adventures"
msgstr "View adventures"

#, fuzzy
msgid "view_classes"
msgstr "View classes"

msgid "view_program"
msgstr "प्रोग्राम देखें"

#, fuzzy
msgid "view_slides"
msgstr "View slides"

#, fuzzy
msgid "welcome"
msgstr "हेडी में आपका स्वागत है! अब आप एक शिक्षक खाते के गर्वित स्वामी हैं जो आपको कक्षाएं बनाने और छात्रों को आमंत्रित करने की अनुमति देता है।"

#, fuzzy
msgid "welcome_back"
msgstr "हेडी में आपका स्वागत है! अब आप एक शिक्षक खाते के गर्वित स्वामी हैं जो आपको कक्षाएं बनाने और छात्रों को आमंत्रित करने की अनुमति देता है।"

#, fuzzy
msgid "what_is_your_role"
msgstr "What is your role?"

#, fuzzy
msgid "what_should_my_code_do"
msgstr "What should my code do?"

#, fuzzy
msgid "whole_world"
msgstr "The world"

msgid "year_invalid"
msgstr "कृपया एक वर्ष डालें जो इनके बीच में हो १९०० और {current_year}"

msgid "yes"
msgstr "हां"

#, fuzzy
msgid "your_account"
msgstr "अभी तक कोई खाता नहीं?"

#, fuzzy
msgid "your_class"
msgstr "मेरी कक्षाएँ"

#, fuzzy
msgid "your_last_program"
msgstr "पसंदीदा प्रोग्राम "

msgid "your_personal_text"
msgstr "आपका व्यक्तिगत पाठ..."

#, fuzzy
msgid "your_program"
msgstr "Your program"

#~ msgid "create_account_explanation"
#~ msgstr "आपका अपना खाता होने से आप अपने प्रोग्राम्स को सहेज सकते हैं।"

#~ msgid "only_teacher_create_class"
#~ msgstr "Only teachers are allowed to create classes!"

#~ msgid "keyword_support"
#~ msgstr "Translated keywords"

#~ msgid "non_keyword_support"
#~ msgstr "Translated content"

#~ msgid "try_button"
#~ msgstr "कोशिश करें"

#~ msgid "select_own_adventures"
#~ msgstr "खुद के adventures चुनें"

#~ msgid "view"
#~ msgstr "नज़र डालें"

#~ msgid "class"
#~ msgstr "Class"

#~ msgid "save_code_button"
#~ msgstr "कोड को सहेजें"

#~ msgid "share_code_button"
#~ msgstr "कोड को सहेजें और साझा करें"

#~ msgid "classes_invalid"
#~ msgstr "The list of selected classes is invalid"

#~ msgid "directly_add_adventure_to_classes"
#~ msgstr "Do you want to add this adventure directly to one of your classes?"

#~ msgid "hand_in_assignment"
#~ msgstr "Hand in assignment"

#~ msgid "select_a_level"
#~ msgstr "Select a level"

#~ msgid "answer_invalid"
#~ msgstr "आपका पासवर्ड अमान्य है"

#~ msgid "available_adventures_level"
#~ msgstr "Available adventures level"

#~ msgid "customize_class_exp_1"
#~ msgstr "कक्षा को अनुकूलित करें"

#~ msgid "customize_class_exp_2"
#~ msgstr "कक्षा को अनुकूलित करें"

#~ msgid "customize_class_step_1"
#~ msgstr "कक्षा को अनुकूलित करें"

#~ msgid "customize_class_step_2"
#~ msgstr "कक्षा को अनुकूलित करें"

#~ msgid "customize_class_step_3"
#~ msgstr "कक्षा को अनुकूलित करें"

#~ msgid "customize_class_step_4"
#~ msgstr "कक्षा को अनुकूलित करें"

#~ msgid "customize_class_step_5"
#~ msgstr "कक्षा को अनुकूलित करें"

#~ msgid "customize_class_step_6"
#~ msgstr "कक्षा को अनुकूलित करें"

#~ msgid "customize_class_step_7"
#~ msgstr "कक्षा को अनुकूलित करें"

#~ msgid "customize_class_step_8"
#~ msgstr "कक्षा को अनुकूलित करें"

#~ msgid "example_code_header"
#~ msgstr "उदाहरण हेडी कोड"

#~ msgid "feedback_failure"
#~ msgstr "गलत!"

#~ msgid "feedback_success"
#~ msgstr "अच्छा!"

#~ msgid "go_to_first_question"
#~ msgstr "प्रश्न 1 पर जाएं"

#~ msgid "question"
#~ msgstr "प्रश्न"

#~ msgid "question_doesnt_exist"
#~ msgstr "This question does not exist"

#~ msgid "question_invalid"
#~ msgstr "आपका टोकन अमान्य है"

#~ msgid "too_many_attempts"
#~ msgstr "Too many attempts"

#~ msgid "class_logs"
#~ msgstr "आखरी लॉगइन"

#~ msgid "class_stats"
#~ msgstr "कक्षा के आँकड़े दिखाएँ"

#~ msgid "visit_own_public_profile"
#~ msgstr "सार्वजानिक पार्श्वचित्र"

#~ msgid "title_class logs"
#~ msgstr "Hedy - Join class"

#~ msgid "title_class statistics"
#~ msgstr "मेरे आंकड़े"

#~ msgid "disabled_button_locked"
#~ msgstr "Your teacher hasn't unlocked this level yet"

#~ msgid "duplicate_tag"
#~ msgstr "You already have a tag with this name।"

#~ msgid "tag_deleted"
#~ msgstr "This tag was successfully deleted।"

#~ msgid "no_tags"
#~ msgstr "No tags yet।"

#~ msgid "apply_filters"
#~ msgstr "Apply filters"

#~ msgid "write_first_program"
#~ msgstr "अपना पहला प्रोग्राम लिखें!"

#~ msgid "adventure_exp_1"
#~ msgstr "अपनी पसंद के साहसिक कार्य को दाईं ओर टाइप करें। अपने साहसिक कार्य को बनाने के बाद आप इसे \"कस्टमाइज़ेशन\" के अंतर्गत अपनी किसी एक कक्षा में शामिल कर सकते हैं। यदि आप अपने साहसिक कार्य में एक कमांड शामिल करना चाहते हैं तो कृपया इस तरह कोड एंकर का उपयोग करें:"

#~ msgid "adventure_exp_2"
#~ msgstr "यदि आप वास्तविक कोड स्निपेट दिखाना चाहते हैं, उदाहरण के लिए छात्र को कोड का टेम्प्लेट या उदाहरण देना। कृपया इस तरह प्री एंकर का उपयोग करें:"

#~ msgid "hello_world"
#~ msgstr "Hello world!"

#~ msgid "share_confirm"
#~ msgstr "क्या आप वाकई प्रोग्राम को सार्वजनिक करना चाहते हैं?"

#~ msgid "share_success_detail"
#~ msgstr "प्रोग्राम सफलतापूर्वक साझा किया गया"

#~ msgid "try_it"
#~ msgstr "कोशिश करें"

#~ msgid "unshare_confirm"
#~ msgstr "क्या आप वाकई प्रोग्राम को निजी बनाना चाहते हैं?"

#~ msgid "unshare_success_detail"
#~ msgstr "प्रोग्राम सफलतापूर्वक साझा नहीं किया गया"

#~ msgid "hide_parsons"
#~ msgstr "Hide parsons"

#~ msgid "hide_quiz"
#~ msgstr "प्रश्नोत्तरी अंत"

#~ msgid "back_to_class"
#~ msgstr "कक्षा में वापस जाएं"

#~ msgid "Locked Language Feature"
#~ msgstr "आप {concept} का उपयोग कर रहे हैं! यह बहुत बढ़िया है, लेकिन {concept} अभी तक खुला नहीं है! इसे बाद के स्तर पर अनलॉक किया जाएगा।"

#~ msgid "nested blocks"
#~ msgstr "एक ब्लॉक में एक ब्लॉक"

#~ msgid "save"
#~ msgstr "सहेजें"

#~ msgid "update_profile"
#~ msgstr "्रोफ़ाइल अपडेट करें"

<<<<<<< HEAD
#~ msgid "multiple_levels_warning"
#~ msgstr "We've noticed you have both selected several levels and included code snippets in your adventure, this might cause issues with the syntax highlighter and the automatic translation of keywords"

#~ msgid "adventure_prompt"
#~ msgstr "कृपया adventure का नाम दर्ज करें"
=======
#~ msgid "variables"
#~ msgstr "Variables"
>>>>>>> df9b34a7
<|MERGE_RESOLUTION|>--- conflicted
+++ resolved
@@ -2522,13 +2522,8 @@
 #~ msgid "update_profile"
 #~ msgstr "्रोफ़ाइल अपडेट करें"
 
-<<<<<<< HEAD
-#~ msgid "multiple_levels_warning"
-#~ msgstr "We've noticed you have both selected several levels and included code snippets in your adventure, this might cause issues with the syntax highlighter and the automatic translation of keywords"
+#~ msgid "variables"
+#~ msgstr "Variables"
 
 #~ msgid "adventure_prompt"
 #~ msgstr "कृपया adventure का नाम दर्ज करें"
-=======
-#~ msgid "variables"
-#~ msgstr "Variables"
->>>>>>> df9b34a7
