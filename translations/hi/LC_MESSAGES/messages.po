--- conflicted
+++ resolved
@@ -1,28 +1,17 @@
-
 msgid ""
 msgstr ""
 "Project-Id-Version: PACKAGE VERSION\n"
 "Report-Msgid-Bugs-To: \n"
-<<<<<<< HEAD
-"POT-Creation-Date: 2022-08-25 14:50+0200\n"
-"PO-Revision-Date: 2022-08-25 09:56+0000\n"
-=======
 "POT-Creation-Date: 2022-08-25 10:29+0200\n"
 "PO-Revision-Date: 2022-08-28 13:54+0000\n"
->>>>>>> b809cf9f
 "Last-Translator: Anonymous <noreply@weblate.org>\n"
+"Language-Team: hi <LL@li.org>\n"
 "Language: hi\n"
-"Language-Team: hi <LL@li.org>\n"
-"Plural-Forms: nplurals=2; plural=n > 1;\n"
 "MIME-Version: 1.0\n"
 "Content-Type: text/plain; charset=utf-8\n"
 "Content-Transfer-Encoding: 8bit\n"
-<<<<<<< HEAD
-"Generated-By: Babel 2.10.1\n"
-=======
 "Plural-Forms: nplurals=2; plural=n > 1;\n"
 "X-Generator: Weblate 4.14.1-dev\n"
->>>>>>> b809cf9f
 
 #, fuzzy
 msgid "program_contains_error"
@@ -477,9 +466,6 @@
 msgid "create_accounts_prompt"
 msgstr "Are you sure you want to create these accounts?"
 
-msgid "class"
-msgstr ""
-
 #, fuzzy
 msgid "download_login_credentials"
 msgstr ""
@@ -489,9 +475,6 @@
 
 msgid "no"
 msgstr "नहीं"
-
-msgid "generate_passwords"
-msgstr ""
 
 #, fuzzy
 msgid "reset_view"
@@ -1678,11 +1661,6 @@
 msgid "all"
 msgstr "All"
 
-<<<<<<< HEAD
-#~ msgid "teacher_tutorial_end_message"
-#~ msgstr "आपको कक्षा में शामिल होने का निमंत्रण मिला है"
-=======
 #, fuzzy
 msgid "submitted"
-msgstr "Submitted"
->>>>>>> b809cf9f
+msgstr "Submitted"