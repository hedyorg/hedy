--- conflicted
+++ resolved
@@ -2462,15 +2462,9 @@
 
 #~ msgid "back_to_class"
 #~ msgstr "कक्षा में वापस जाएं"
-<<<<<<< HEAD
-=======
-
-#~ msgid "classes"
-#~ msgstr ""
 
 #~ msgid "Locked Language Feature"
 #~ msgstr "आप {concept} का उपयोग कर रहे हैं! यह बहुत बढ़िया है, लेकिन {concept} अभी तक खुला नहीं है! इसे बाद के स्तर पर अनलॉक किया जाएगा।"
 
 #~ msgid "nested blocks"
 #~ msgstr "एक ब्लॉक में एक ब्लॉक"
->>>>>>> 675af909
