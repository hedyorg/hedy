--- conflicted
+++ resolved
@@ -3,11 +3,7 @@
 msgstr ""
 "Project-Id-Version: PROJECT VERSION\n"
 "Report-Msgid-Bugs-To: EMAIL@ADDRESS\n"
-<<<<<<< HEAD
-"POT-Creation-Date: 2022-03-22 14:43+0100\n"
-=======
 "POT-Creation-Date: 2022-03-23 10:42+0100\n"
->>>>>>> 509e6959
 "PO-Revision-Date: YEAR-MO-DA HO:MI+ZONE\n"
 "Last-Translator: FULL NAME <EMAIL@ADDRESS>\n"
 "Language: hi\n"
@@ -828,41 +824,37 @@
 msgid "go_to_quiz"
 msgstr "प्रश्नोत्तरी पर जाएं"
 
-#: templates/incl-editor-and-output.html:95
-msgid "variables"
-msgstr ""
-
-#: templates/incl-editor-and-output.html:111
+#: templates/incl-editor-and-output.html:100
 msgid "enter_text"
 msgstr "msgstr अपना उत्तर यहाँ दर्ज करें "
 
-#: templates/incl-editor-and-output.html:112
+#: templates/incl-editor-and-output.html:101
 msgid "enter"
 msgstr "दर्ज करें"
 
-#: templates/incl-editor-and-output.html:121
+#: templates/incl-editor-and-output.html:110
 msgid "run_code_button"
 msgstr "कोड को चलाएं"
 
-#: templates/incl-editor-and-output.html:123
+#: templates/incl-editor-and-output.html:112
 msgid "edit_code_button"
 msgstr "कोड को संपादित करें"
 
-#: templates/incl-editor-and-output.html:129
+#: templates/incl-editor-and-output.html:118
 msgid "read_code_label"
 msgstr "ज़ोर से पढ़ें"
 
-#: templates/incl-editor-and-output.html:139
-#: templates/incl-editor-and-output.html:148
+#: templates/incl-editor-and-output.html:128
+#: templates/incl-editor-and-output.html:137
 msgid "regress_button"
 msgstr "्तर {level} पर वापस जाएँ"
 
-#: templates/incl-editor-and-output.html:142
-#: templates/incl-editor-and-output.html:151
+#: templates/incl-editor-and-output.html:131
+#: templates/incl-editor-and-output.html:140
 msgid "advance_button"
 msgstr "स्तर {level} पर जाएँ"
 
-#: templates/incl-editor-and-output.html:165
+#: templates/incl-editor-and-output.html:154
 msgid "developers_mode"
 msgstr "प्रोग्रामर की तरह"
 
@@ -992,12 +984,6 @@
 msgid "save_code_button"
 msgstr "कोड को सहेजें"
 
-#: templates/level-page.html:12
-msgid "save_prompt"
-msgstr ""
-"अपने प्रोग्राम को सहेजने के लिए आपके पास एक खाता होना चाहिए। क्या आप अभी "
-"लॉग इन करना चाहेंगे?"
-
 #: templates/level-page.html:13
 msgid "share_code_button"
 msgstr "कोड को सहेजें और साझा करें"
@@ -1181,7 +1167,7 @@
 msgid "open"
 msgstr "खुला"
 
-#: templates/programs.html:68 templates/programs.html:76
+#: templates/programs.html:68
 msgid "copy_clipboard"
 msgstr "क्लिपबोर्ड पर सफलतापूर्वक कॉपी किया गया"
 
@@ -1532,29 +1518,42 @@
 msgid "teacher_invalid"
 msgstr "आपका शिक्षक मान अमान्य है"
 
-#: website/programs.py:40
+#: website/programs.py:41
 msgid "delete_success"
 msgstr "प्रोग्राम सफलतापूर्वक हटाया गया"
 
-#: website/programs.py:59
+#: website/programs.py:55
+msgid "save_prompt"
+msgstr ""
+"अपने प्रोग्राम को सहेजने के लिए आपके पास एक खाता होना चाहिए। क्या आप अभी "
+"लॉग इन करना चाहेंगे?"
+
+#: website/programs.py:60
 msgid "overwrite_warning"
 msgstr ""
 "आपके पास पहले से ही इस नाम का एक प्रोग्राम है, इस प्रोग्राम को सहेजने से "
 "पुराना प्रोग्राम अधिलेखित हो जाएगा। क्या आपको यकीन है?"
 
-#: website/programs.py:117 website/programs.py:118
+#: website/programs.py:87
+#, fuzzy
+msgid "save_parse_warning"
+msgstr ""
+"आपके पास पहले से ही इस नाम का एक प्रोग्राम है, इस प्रोग्राम को सहेजने से "
+"पुराना प्रोग्राम अधिलेखित हो जाएगा। क्या आपको यकीन है?"
+
+#: website/programs.py:131 website/programs.py:132
 msgid "save_success_detail"
 msgstr "प्रोग्राम सफलतापूर्वक सहेजा गया"
 
-#: website/programs.py:146
+#: website/programs.py:160
 msgid "share_success_detail"
 msgstr "प्रोग्राम सफलतापूर्वक साझा किया गया"
 
-#: website/programs.py:148
+#: website/programs.py:162
 msgid "unshare_success_detail"
 msgstr "प्रोग्राम सफलतापूर्वक साझा नहीं किया गया"
 
-#: website/programs.py:188
+#: website/programs.py:202
 msgid "favourite_success"
 msgstr "आपका प्रोग्राम पसंदीदा के रूप में सेट है"
 
