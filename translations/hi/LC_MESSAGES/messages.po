# Hindi translations for PROJECT.
# Copyright (C) 2023 ORGANIZATION
# This file is distributed under the same license as the PROJECT project.
# FIRST AUTHOR <EMAIL@ADDRESS>, 2023.
#
msgid ""
msgstr ""
"Project-Id-Version: PROJECT VERSION\n"
"Report-Msgid-Bugs-To: EMAIL@ADDRESS\n"
"POT-Creation-Date: 2024-02-26 13:05+0100\n"
"PO-Revision-Date: 2024-02-17 18:18+0000\n"
"Last-Translator: Snoring Parrot <snoring_parrot@users.noreply.hosted.weblate.org>\n"
"Language: hi\n"
"Language-Team: hi <LL@li.org>\n"
"Plural-Forms: nplurals=2; plural=n != 1;\n"
"MIME-Version: 1.0\n"
"Content-Type: text/plain; charset=utf-8\n"
"Content-Transfer-Encoding: 8bit\n"
"Generated-By: Babel 2.14.0\n"

#, fuzzy
msgid "Access Before Assign"
msgstr "You tried to use the variable {name} on line {access_line_number}, but you set it on line {definition_line_number}. Set a variable before using it."

msgid "Cyclic Var Definition"
msgstr "नाम {variable} को is कमांड के दाईं ओर उपयोग करने से पहले सेट करने की आवश्यकता है"

#, fuzzy
msgid "Function Undefined"
msgstr "You tried to use the function {name}, but you didn't define it।"

msgid "Has Blanks"
msgstr "आपका कोड अधूरा है। इसमें रिक्त स्थान हैं जिन्हें आपको कोड से बदलना होगा।"

msgid "Incomplete"
msgstr "उफ़! आप थोड़ा सा कोड भूल गए! लाइन {line_number} पर, आपको {incomplete_command} के पीछे टेक्स्ट डालना होगा|"

#, fuzzy
msgid "Incomplete Repeat"
msgstr "It looks like you forgot to use {command} with the repeat command you used on line {line_number}."

msgid "Invalid"
msgstr "{invalid_command} हेडी स्तर  {level} आदेश नहीं है। क्या आपका मतलब {guessed_command} था?"

msgid "Invalid Argument"
msgstr "आप {invalid_argument} के साथ {command} कमांड का उपयोग नहीं कर सकते। {invalid_argument} को {allowed_types} में बदलने का प्रयास करें।"

msgid "Invalid Argument Type"
msgstr "आप {invalid_argument} के साथ {command} कमांड का उपयोग नहीं कर सकते क्योंकि यह {invalid_type} है। {invalid_argument} को {allowed_types} में बदलने का प्रयास करें।"

#, fuzzy
msgid "Invalid At Command"
msgstr "The {at} command may not be used from level 16 onward. You can use square brackets to use an element from a list, for example `friends[i]`, `lucky_numbers[{random}]`."

msgid "Invalid Space"
msgstr "ओह! आपने {line_number} लाइन पर रिक्त स्थान के साथ एक लाइन शुरू की है। रिक्त स्थान कंप्यूटर को भ्रमित करते हैं, क्या आप इसे हटा सकते हैं?"

msgid "Invalid Type Combination"
msgstr "आप {command} में {invalid_argument} और {invalid_argument_2} का उपयोग नहीं कर सकते क्योंकि एक {invalid_type} है और दूसरा {invalid_type_2} है। {invalid_argument} को {invalid_type_2} या {invalid_argument_2} को {invalid_type} में बदलने की कोशिश करें।"

msgid "Locked Language Feature"
msgstr "आप {concept} का उपयोग कर रहे हैं! यह बहुत बढ़िया है, लेकिन {concept} अभी तक खुला नहीं है! इसे बाद के स्तर पर अनलॉक किया जाएगा।"

msgid "Lonely Echo"
msgstr "आपने ask से पहले एक echo का उपयोग किया, या बिना ask के एक echo का उपयोग किया। पहले इनपुट के लिए ask, फिर echo का उपयोग करें।"

#, fuzzy
msgid "Lonely Text"
msgstr "It looks like you forgot to use a command with the text you put in line {line_number}"

#, fuzzy
msgid "Missing Additional Command"
msgstr "It looks like you forgot to complete writing {command} on line {line_number}।"

msgid "Missing Square Brackets"
msgstr ""

msgid "Missing Command"
msgstr "ऐसा लगता है कि आप {line_number} लाइन पर कमांड का उपयोग करना भूल गए हैं।"

#, fuzzy
msgid "Missing Inner Command"
msgstr "ऐसा लगता है कि आप {line_number} लाइन पर कमांड का उपयोग करना भूल गए हैं।"

#, fuzzy
msgid "Missing Variable"
msgstr "It looks like your {command} is missing a variable at the start of the line."

#, fuzzy
msgid "Misspelled At Command"
msgstr "It looks like you might have misspelled the {command} command, instead you wrote {invalid_argument} in line {line_number}।"

msgid "No Indentation"
msgstr "आपने लाइन {line_number} में बहुत कम रिक्त स्थान का उपयोग किया है। आपने {leading_spaces} रिक्त स्थान का उपयोग किया है, जो पर्याप्त नहीं है। प्रत्येक नए ब्लॉक को {indent_size} रिक्त स्थान के साथ शुरू करें जो पहले की पंक्ति से अधिक है।"

#, fuzzy
msgid "Non Decimal Variable"
msgstr "At line {line_number}, you might have tried using a number which Hedy does not like very much! Try changing it to a decimal number like 2।"

msgid "Parse"
msgstr "आपके द्वारा दर्ज किया गया कोड मान्य Hedy कोड नहीं है। लाइन {location[0]}, स्थिति {location[1]} पर एक गलती है। आपने {character_found} टाइप किया, लेकिन इसकी अनुमति नहीं है|"

#, fuzzy
msgid "Pressit Missing Else"
msgstr "You forgot to add what happens when you press a different key, add an {else} to your code"

msgid "Too Big"
msgstr "वाह! आपके प्रोग्राम में कोड की प्रभावशाली {lines_of_code} पंक्तियाँ हैं! लेकिन हम इस स्तर पर केवल {max_lines} पंक्तियों को संसाधित कर सकते हैं। अपने प्रोग्राम को छोटा करें और पुनः प्रयास करें।"

msgid "Unexpected Indentation"
msgstr "आपने लाइन {line_number} में बहुत अधिक रिक्त स्थान का उपयोग किया है। आपने {leading_spaces} स्पेस का इस्तेमाल किया, जो बहुत अधिक है। प्रत्येक नए ब्लॉक को पहले की पंक्ति से अधिक {indent_size} रिक्त स्थान के साथ प्रारंभ करें।"

msgid "Unquoted Assignment"
msgstr "इस स्तर से, आपको टेक्स्ट को उद्धरणों के बीच `is` के दाईं ओर रखना होगा। आप इसे {text} टेक्स्ट के लिए भूल गए।"

#, fuzzy
msgid "Unquoted Equality Check"
msgstr "If you want to check if a variable is equal to multiple words, the words should be surrounded by quotation marks!"

msgid "Unquoted Text"
msgstr "सावधान रहे। यदि आप कुछ पूछते या प्रिंट करते हैं, तो पाठ एक उद्धरण चिह्न के साथ शुरू और समाप्त होना चाहिए। आप एक को कहीं भूल गए।"

msgid "Unsupported Float"
msgstr "गैर-पूर्णांक संख्याएं अभी तक समर्थित नहीं हैं लेकिन वे कुछ स्तरों में होंगी। अभी के लिए {value} को एक पूर्णांक में बदलें।"

#, fuzzy
msgid "Unsupported String Value"
msgstr "Text values cannot contain {invalid_value}."

#, fuzzy
msgid "Unused Variable"
msgstr "You defined the variable {variable_name} on line {line_number}, but you did not use it।"

msgid "Var Undefined"
msgstr "आपने वेरिएबल {name} का उपयोग करने का प्रयास किया, लेकिन आपने इसे सेट नहीं किया। यह भी संभव है कि आप {name} शब्द का उपयोग करने की कोशिश कर रहे थे लेकिन उद्धरण चिह्नों को भूल गए।"

msgid "Wrong Level"
msgstr "वह सही हैडी कोड था, लेकिन सही स्तर पर नहीं। आपने {offending_keyword}  स्तर  {working_level} के लिए लिखा है। युक्ति: {tip}"

#, fuzzy
msgid "Wrong Number of Arguments"
msgstr "Your function used the wrong number of arguments. You provided {used_number} but the function {name} needs {defined_number}"

msgid "account_overview"
msgstr "खाता निरीक्षण"

#, fuzzy
msgid "accounts_created"
msgstr "Accounts where successfully created."

#, fuzzy
msgid "accounts_intro"
msgstr "On this page you can create accounts for multiple students at the same time. It is also possible to directly add them to one of your classes. By pressing the green + on the bottom right of the page you can add extra rows. You can delete a row by pressing the corresponding red cross. Make sure no rows are empty when you press \"Create accounts\". Please keep in mind that every username and mail address needs to be unique and the password needs to be <b>at least</b> 6 characters."

msgid "achievement_earned"
msgstr "आपने एक उपलब्धि अर्जित की है!"

msgid "achievements"
msgstr "उपलब्धियां"

#, fuzzy
msgid "achievements_check_icon_alt"
msgstr "आपने एक उपलब्धि अर्जित की है!"

#, fuzzy
msgid "achievements_logo_alt"
msgstr "उपलब्धियां"

#, fuzzy
msgid "add"
msgstr "Add"

#, fuzzy
msgid "add_students"
msgstr "छात्र"

#, fuzzy
msgid "add_students_options"
msgstr "Create student accounts"

#, fuzzy
msgid "admin"
msgstr "Admin"

msgid "advance_button"
msgstr "स्तर {level} पर जाएँ"

msgid "adventure"
msgstr "साहसिक कार्य "

#, fuzzy
msgid "adventure_cloned"
msgstr "Adventure is cloned"

msgid "adventure_duplicate"
msgstr "आपके पास पहले से ही इस नाम का एक adventure है"

msgid "adventure_empty"
msgstr "आपने एक adventure नाम दर्ज नहीं किया!"

msgid "adventure_exp_1"
msgstr "अपनी पसंद के साहसिक कार्य को दाईं ओर टाइप करें। अपने साहसिक कार्य को बनाने के बाद आप इसे \"कस्टमाइज़ेशन\" के अंतर्गत अपनी किसी एक कक्षा में शामिल कर सकते हैं। यदि आप अपने साहसिक कार्य में एक कमांड शामिल करना चाहते हैं तो कृपया इस तरह कोड एंकर का उपयोग करें:"

msgid "adventure_exp_2"
msgstr "यदि आप वास्तविक कोड स्निपेट दिखाना चाहते हैं, उदाहरण के लिए छात्र को कोड का टेम्प्लेट या उदाहरण देना। कृपया इस तरह प्री एंकर का उपयोग करें:"

msgid "adventure_exp_3"
msgstr "आप अपने रोमांच का स्टाइल संस्करण देखने के लिए \"पूर्वावलोकन\" बटन का उपयोग कर सकते हैं। रोमांच को एक समर्पित पृष्ठ पर देखने के लिए, शिक्षक पृष्ठ से \"दृश्य\" चुनें।"

msgid "adventure_id_invalid"
msgstr "यह adventure आईडी अमान्य है"

msgid "adventure_length"
msgstr "आपका adventure कम से कम 20 वर्णों का होना चाहिए"

msgid "adventure_name_invalid"
msgstr "यह adventure नाम अमान्य है"

msgid "adventure_prompt"
msgstr "कृपया adventure का नाम दर्ज करें"

msgid "adventure_terms"
msgstr "मैं सहमत हूं कि मेरे रोमांच को हेडी पर सार्वजनिक रूप से उपलब्ध कराया जा सकता है।"

msgid "adventure_updated"
msgstr "adventure अद्यतन किया गया है!"

#, fuzzy
msgid "adventures"
msgstr "Available Adventures"

#, fuzzy
msgid "adventures_info"
msgstr "Each Hedy level has built-in exercises for students, which we call adventures. You can create your own adventures and add them to your classes. With your own adventures you can create adventures that are relevant and interesting for your students. You can find more information about creating your own adventures <a href=\"https://hedy.org/for-teachers/manual/features\">here</a>।"

#, fuzzy
msgid "adventures_restored"
msgstr "The default adventures have been restored!"

#, fuzzy
msgid "ago"
msgstr "{timestamp} ago"

#, fuzzy
msgid "agree_invalid"
msgstr "You have to agree with the privacy terms."

#, fuzzy
msgid "agree_with"
msgstr "I agree to the"

msgid "ajax_error"
msgstr "एक त्रुटि थी, कृपया पुनः प्रयास करें।"

#, fuzzy
msgid "all"
msgstr "All"

#, fuzzy
msgid "all_class_highscores"
msgstr "All students visible in class highscores"

msgid "already_account"
msgstr "पहले से ही एक खाता है?"

#, fuzzy
msgid "already_program_running"
msgstr "प्रोग्रामिंग शुरू करें"

#, fuzzy
msgid "already_teacher"
msgstr "You already have a teacher account."

#, fuzzy
msgid "already_teacher_request"
msgstr "You already have a pending teacher request."

msgid "amount_created"
msgstr "प्रोग्राम बनाया"

msgid "amount_saved"
msgstr "प्रोग्राम सहेजे गए"

msgid "amount_submitted"
msgstr "्रस्तुत प्रोग्राम "

msgid "are_you_sure"
msgstr "क्या आपको यकीन है? आप इस क्रिया को लौटा नहीं सकते| "

msgid "ask_needs_var"
msgstr "स्तर 2 से शुरू होकर, ask को एक variable के साथ उपयोग करने की आवश्यकता है। उदाहरण: name is ask आपको क्या कहा जाता है?"

msgid "back_to_class"
msgstr "कक्षा में वापस जाएं"

msgid "back_to_teachers_page"
msgstr "शिक्षक पृष्ठ पर वापस जाएं"

#, fuzzy
msgid "become_a_sponsor"
msgstr "Become a sponsor"

msgid "birth_year"
msgstr "जन्म वर्ष"

msgid "by"
msgstr "से"

msgid "cancel"
msgstr "रद्द करें"

#, fuzzy
msgid "cant_parse_exception"
msgstr "Couldn't parse the program"

#, fuzzy
msgid "catch_index_exception"
msgstr "You tried to access the list {list_name} but it is either empty or the index is not there."

#, fuzzy
msgid "catch_value_exception"
msgstr "While running your program the command {command} received the value {value} which is not allowed. {suggestion}।"

#, fuzzy
msgid "certificate"
msgstr "Certificate of Completion"

#, fuzzy
msgid "certified_teacher"
msgstr "Certified teacher"

msgid "change_password"
msgstr "सांकेतिक शब्द बदलें"

#, fuzzy
msgid "cheatsheet_title"
msgstr "Hide cheatsheet"

msgid "class_already_joined"
msgstr "आप पहले से ही कक्षा के छात्र हैं"

msgid "class_customize_success"
msgstr "कक्षा को सफलतापूर्वक अनुकूलित किया गया।"

#, fuzzy
msgid "class_live"
msgstr "Live statistics"

msgid "class_name_duplicate"
msgstr "आपके पास पहले से ही इस नाम की एक कक्षा है!"

msgid "class_name_empty"
msgstr "आपने कक्षा का नाम नहीं डाला!"

#, fuzzy
msgid "class_name_invalid"
msgstr "This class name is invalid."

msgid "class_name_prompt"
msgstr "कृपया कक्षा का नाम दर्ज करें"

#, fuzzy
msgid "class_overview"
msgstr "Class overview"

#, fuzzy
msgid "class_survey_description"
msgstr "We would like to get a better overview of our Hedy users. By providing these answers, you would help improve Hedy. Thank you!"

#, fuzzy
msgid "class_survey_later"
msgstr "Remind me tomorrow"

#, fuzzy
msgid "class_survey_question1"
msgstr "What is the age range in your class?"

#, fuzzy
msgid "class_survey_question2"
msgstr "What is the spoken language in your class?"

#, fuzzy
msgid "class_survey_question3"
msgstr "What is the gender balance in your class?"

#, fuzzy
msgid "class_survey_question4"
msgstr "What distinguishes your students from others?"

#, fuzzy
msgid "classes_info"
msgstr "Create a class to follow the progress of each student in dashboard, and to customize the adventures your students see, and even adding your own! You can create as many classes as you like, and each class can have multiple teachers each one with different roles. You can also add as many students as you want, but mind that each student can only be in one class at a time. You can find more information about classes in the <a href=\"https://hedy.org/for-teachers/manual/preparations#for-teachers\">teacher manual</a>।"

#, fuzzy
msgid "clone"
msgstr "Clone"

#, fuzzy
msgid "cloned_times"
msgstr "Clones"

#, fuzzy
msgid "close"
msgstr "Sluiten"

msgid "comma"
msgstr "एक अल्पविराम"

#, fuzzy
msgid "command_not_available_yet_exception"
msgstr "Command not available yet"

#, fuzzy
msgid "command_unavailable_exception"
msgstr "Command not correct anymore"

#, fuzzy
msgid "commands"
msgstr "Commands"

#, fuzzy
msgid "common_errors"
msgstr "Common errors"

#, fuzzy
msgid "congrats_message"
msgstr "Congratulations, {username}, you have completed Hedy!"

msgid "content_invalid"
msgstr "यह adventure अमान्य है"

#, fuzzy
msgid "contributor"
msgstr "Contributor"

msgid "copy_clipboard"
msgstr "क्लिपबोर्ड पर सफलतापूर्वक कॉपी किया गया"

#, fuzzy
msgid "copy_code"
msgstr "Copy code"

#, fuzzy
msgid "copy_join_link"
msgstr "Please copy and paste this link into a new tab:"

#, fuzzy
msgid "copy_link_success"
msgstr "शेयर करने के लिए लिंक कॉपी करें"

msgid "copy_link_to_share"
msgstr "शेयर करने के लिए लिंक कॉपी करें"

#, fuzzy
msgid "copy_mail_link"
msgstr "Please copy and paste this link into a new tab:"

msgid "correct_answer"
msgstr "सही उत्तर है:"

msgid "country"
msgstr "देश"

#, fuzzy
msgid "country_invalid"
msgstr "Please select a valid country."

#, fuzzy
msgid "country_title"
msgstr "Please select a valid country."

msgid "create_account"
msgstr "खाता बनाएं"

#, fuzzy
msgid "create_accounts"
msgstr "Create multiple accounts"

#, fuzzy
msgid "create_accounts_prompt"
msgstr "Are you sure you want to create these accounts?"

msgid "create_adventure"
msgstr "adventure बनाएं"

msgid "create_class"
msgstr "नई कक्षा बनाएं"

#, fuzzy
msgid "create_multiple_accounts"
msgstr "Create multiple accounts"

#, fuzzy
msgid "create_public_profile"
msgstr "सार्वजानिक पार्श्वचित्र"

#, fuzzy
msgid "create_question"
msgstr "Do you want to create one?"

#, fuzzy
msgid "create_student_account"
msgstr "Create an account"

#, fuzzy
msgid "create_student_account_explanation"
msgstr "You can save your own programs with an account."

#, fuzzy
msgid "create_teacher_account"
msgstr "Create a teacher account"

#, fuzzy
msgid "create_teacher_account_explanation"
msgstr "With a teacher account, you can save your programs and see the results of your students."

msgid "creator"
msgstr "बनाने वाला"

#, fuzzy
msgid "current_password"
msgstr "Current password"

msgid "customization_deleted"
msgstr "अनुकूलन सफलतापूर्वक हटा दिए गए।"

msgid "customize_adventure"
msgstr "adventures अनुकूलित करें"

msgid "customize_class"
msgstr "कक्षा को अनुकूलित करें"

msgid "dash"
msgstr "एक निर्देशक चिन्ह"

msgid "default_403"
msgstr "ऐसा लगता है कि आप अधिकृत नहीं हैं..."

msgid "default_404"
msgstr "हमें वह पृष्ठ नहीं मिला..."

msgid "default_500"
msgstr "कुछ गलत हो गया…"

msgid "delete"
msgstr "हटाएँ"

msgid "delete_adventure_prompt"
msgstr "क्या आप वाकई इस adventure को हटाना चाहते हैं?"

msgid "delete_class_prompt"
msgstr "क्या आप वाकई कक्षा को हटाना चाहते हैं?"

msgid "delete_confirm"
msgstr "क्या आप वाकई प्रोग्राम को हटाना चाहते हैं?"

msgid "delete_invite"
msgstr "आमंत्रण हटाएं"

msgid "delete_invite_prompt"
msgstr "क्या आप वाकई इस कक्षा आमंत्रण को हटाना चाहते हैं?"

msgid "delete_public"
msgstr "सार्वजनिक प्रोफ़ाइल हटाएं"

msgid "delete_success"
msgstr "प्रोग्राम सफलतापूर्वक हटाया गया"

msgid "destroy_profile"
msgstr "खाता स्थायी रूप से हटाएं"

msgid "developers_mode"
msgstr "प्रोग्रामर की तरह"

#, fuzzy
msgid "directly_available"
msgstr "Directly open"

#, fuzzy
msgid "disable"
msgstr "Disable"

#, fuzzy
msgid "disabled"
msgstr "Disabled"

#, fuzzy
msgid "disabled_button_quiz"
msgstr "Your quiz score is below the threshold, try again!"

#, fuzzy
msgid "discord_server"
msgstr "Discord server"

#, fuzzy
msgid "distinguished_user"
msgstr "Distinguished user"

msgid "double quotes"
msgstr "उद्धरण चिन्ह"

#, fuzzy
msgid "download"
msgstr "Download"

#, fuzzy
msgid "download_login_credentials"
msgstr "Do you want to download the login credentials after the accounts creation?"

#, fuzzy
msgid "duplicate"
msgstr "Duplicate"

#, fuzzy
msgid "echo_and_ask_mismatch_exception"
msgstr "Echo and ask mismatch"

msgid "echo_out"
msgstr "स्तर 2  में शुरू करने पर  अब echo की आवश्यकता नहीं है। आप एक उत्तर को ask के साथ दोहरा सकते हैं और अभी प्रिंट कर सकते हैं। उदाहरण: name is ask आपको क्या कहा जाता है? print हैलो name"

#, fuzzy
msgid "edit_adventure"
msgstr "Edit adventure"

msgid "edit_code_button"
msgstr "कोड को संपादित करें"

msgid "email"
msgstr "ईमेल"

msgid "email_invalid"
msgstr "कृपया एक मान्य ईमेल डालें|"

msgid "end_quiz"
msgstr "प्रश्नोत्तरी अंत"

#, fuzzy
msgid "english"
msgstr "English"

msgid "enter"
msgstr "दर्ज करें"

msgid "enter_password"
msgstr "एक नया सांकेतिक शब्द दर्ज करें इस के लिए "

msgid "enter_text"
msgstr "msgstr अपना उत्तर यहाँ दर्ज करें "

#, fuzzy
msgid "error_logo_alt"
msgstr "Error logo"

msgid "exclamation mark"
msgstr "एक विस्मयादिबोधक चिह्न"

#, fuzzy
msgid "exercise"
msgstr "Exercise"

#, fuzzy
msgid "exercise_doesnt_exist"
msgstr "This exercise doesn't exist"

msgid "exists_email"
msgstr "वह ईमेल पहले से ही उपयोग में है|"

msgid "exists_username"
msgstr "वह उपयोगकर्तानाम पहले से ही उपयोग में है|"

#, fuzzy
msgid "exit_preview_mode"
msgstr "Exit preview mode"

msgid "experience_invalid"
msgstr "कृपया एक मान्य अनुभव चुनें, चुनें (हां, नहीं)"

#, fuzzy
msgid "expiration_date"
msgstr "Expiration date"

#, fuzzy
msgid "explore_explanation"
msgstr "On this page you can look through programs created by other Hedy users. You can filter on both a Hedy level and adventure. Click on \"View program\" to open a program and run it. Programs with a red header contain a mistake. You can still open the program, but running it will result in an error. You can of course try to fix it! If the creator has a public profile you can click their username to visit their profile. There you will find all their shared programs and much more!"

msgid "explore_programs"
msgstr "्रोग्राम्स का अन्वेषण करें"

#, fuzzy
msgid "explore_programs_logo_alt"
msgstr "्रोग्राम्स का अन्वेषण करें"

#, fuzzy
msgid "favorite_program"
msgstr "Favorite program"

msgid "favourite_confirm"
msgstr "क्या आप वाकई इस प्रोग्राम को अपने पसंदीदा के रूप में सेट करना चाहते हैं?"

msgid "favourite_program"
msgstr "पसंदीदा प्रोग्राम "

msgid "favourite_program_invalid"
msgstr "आपका पसंदीदा प्रोग्राम अमान्य है"

msgid "favourite_success"
msgstr "आपका प्रोग्राम पसंदीदा के रूप में सेट है"

msgid "female"
msgstr "महिला"

msgid "float"
msgstr "एक संख्या"

msgid "for_teachers"
msgstr "शिक्षकों के लिए"

msgid "forgot_password"
msgstr "आपका सांकेतिक शब्द भूल गए?"

#, fuzzy
msgid "from_another_teacher"
msgstr "From another teacher"

#, fuzzy
msgid "from_magazine_website"
msgstr "From a magazine or website"

#, fuzzy
msgid "from_video"
msgstr "From a video"

#, fuzzy
msgid "fun_statistics_msg"
msgstr "Here are some fun statistics!"

msgid "gender"
msgstr "लिंग"

msgid "gender_invalid"
msgstr "कृपया एक मान्य लिंग चुनें, चुनें (महिला, पुरुष, अन्य)"

#, fuzzy
msgid "general"
msgstr "लिंग"

msgid "general_settings"
msgstr "सामान्य सेटिंग्स"

#, fuzzy
msgid "generate_passwords"
msgstr "Generate passwords"

#, fuzzy
msgid "get_certificate"
msgstr "Get your certificate!"

#, fuzzy
msgid "give_link_to_teacher"
msgstr "Give the following link to your teacher:"

msgid "go_back_to_main"
msgstr "मुख्य पृष्ठ पर वापस जाएं"

msgid "go_to_question"
msgstr "्रश्न पर जाएं"

msgid "go_to_quiz_result"
msgstr "प्रश्नोत्तरी परिणाम पर जाएं"

msgid "goto_profile"
msgstr "मेरी प्रोफ़ाइल पर जाएँ"

#, fuzzy
msgid "grid_overview"
msgstr "Overview of programs per adventure"

#, fuzzy
msgid "hand_in"
msgstr "Hand in"

#, fuzzy
msgid "hand_in_exercise"
msgstr "Hand in exercise"

#, fuzzy
msgid "heard_about_hedy"
msgstr "How have you heard about Hedy?"

#, fuzzy
msgid "heard_about_invalid"
msgstr "Please select a valid way you heard about us."

#, fuzzy
msgid "hedy_achievements"
msgstr "मेरी उपलब्धियां"

#, fuzzy
msgid "hedy_choice_title"
msgstr "Hedy's Choice"

#, fuzzy
msgid "hedy_logo_alt"
msgstr "Hedy logo"

#, fuzzy
msgid "hedy_on_github"
msgstr "Hedy on Github"

#, fuzzy
msgid "hedy_tutorial_logo_alt"
msgstr "Start hedy tutorial"

msgid "hello_logo"
msgstr "हेलो"

#, fuzzy
msgid "hello_world"
msgstr "Hello world!"

#, fuzzy
msgid "hidden"
msgstr "संकेत?"

#, fuzzy
msgid "hide_cheatsheet"
msgstr "Hide cheatsheet"

#, fuzzy
msgid "hide_keyword_switcher"
msgstr "Hide keyword switcher"

#, fuzzy
msgid "hide_parsons"
msgstr "Hide parsons"

#, fuzzy
msgid "hide_quiz"
msgstr "प्रश्नोत्तरी अंत"

msgid "highest_level_reached"
msgstr "पहुंचा गया उच्चतम स्तर"

#, fuzzy
msgid "highest_quiz_score"
msgstr "Highest quiz score"

#, fuzzy
msgid "highscore_explanation"
msgstr "On this page you can look through programs created by other Hedy users. You can filter on both a Hedy level and adventure. Click on \"View program\" to open a program and run it. Programs with a red header contain a mistake. You can still open the program, but running it will result in an error. You can of course try to fix it! If the creator has a public profile you can click their username to visit their profile. There you will find all their shared programs and much more!"

#, fuzzy
msgid "highscore_no_public_profile"
msgstr "You don't have a public profile and are therefore not listed on the highscores. Do you wish to create one?"

#, fuzzy
msgid "highscores"
msgstr "गणना"

msgid "hint"
msgstr "संकेत?"

#, fuzzy
msgid "ill_work_some_more"
msgstr "I'll work on it a little longer"

#, fuzzy
msgid "image_invalid"
msgstr "आपकी फोटो अमान्य है"

#, fuzzy
msgid "incomplete_command_exception"
msgstr "Incomplete Command"

#, fuzzy
msgid "incorrect_handling_of_quotes_exception"
msgstr "Incorrect handling of quotes"

#, fuzzy
msgid "incorrect_use_of_types_exception"
msgstr "Incorrect use of types"

#, fuzzy
msgid "incorrect_use_of_variable_exception"
msgstr "Incorrect use of variable"

#, fuzzy
msgid "indentation_exception"
msgstr "Incorrect Indentation"

msgid "input"
msgstr "ask से input"

msgid "integer"
msgstr "एक संख्या"

msgid "invalid_class_link"
msgstr "कक्षा में शामिल होने के लिए अमान्य लिंक|"

#, fuzzy
msgid "invalid_command_exception"
msgstr "Invalid command"

#, fuzzy
msgid "invalid_keyword_language_comment"
msgstr "# The provided keyword language is invalid, keyword language is set to English"

#, fuzzy
msgid "invalid_language_comment"
msgstr "# The provided language is invalid, language set to English"

#, fuzzy
msgid "invalid_level_comment"
msgstr "# The provided level is invalid, level is set to level 1"

#, fuzzy
msgid "invalid_program_comment"
msgstr "# The provided program is invalid, please try again"

msgid "invalid_teacher_invitation_code"
msgstr "िक्षक आमंत्रण कोड अमान्य है| शिक्षक बनने के लिए, hello@hedy.org पर संपर्क करें|"

#, fuzzy
msgid "invalid_tutorial_step"
msgstr "Invalid tutorial step"

msgid "invalid_username_password"
msgstr "अमान्य उपयोगकर्तानाम/सांकेतिक शब्द"

#, fuzzy
msgid "invite_by_username"
msgstr "All usernames need to be unique."

msgid "invite_date"
msgstr "आमंत्रण तिथि"

msgid "invite_message"
msgstr "आपको कक्षा में शामिल होने का निमंत्रण मिला है"

msgid "invite_prompt"
msgstr "एक उपयोगकर्ता नाम दर्ज करें"

#, fuzzy
msgid "invite_teacher"
msgstr "Invite a teacher"

msgid "join_class"
msgstr "कक्षा में शामिल हों"

msgid "join_prompt"
msgstr "कक्षा में शामिल होने के लिए आपके पास एक खाता होना चाहिए। क्या आप अभी लॉग इन करना चाहेंगे?"

#, fuzzy
msgid "keyword_language_invalid"
msgstr "Please select a valid keyword language (select English or your own language)."

#, fuzzy
msgid "language"
msgstr "Language"

msgid "language_invalid"
msgstr "कृपया एक मान्य भाषा चुनें"

msgid "languages"
msgstr "आपने इनमें से किस प्रोग्रामिंग भाषा का पहले उपयोग किया है?"

msgid "last_achievement"
msgstr "पिछली अर्जित उपलब्धि"

msgid "last_edited"
msgstr "पिछला संपादित"

#, fuzzy
msgid "last_error"
msgstr "Last error"

msgid "last_login"
msgstr "आखरी लॉगइन"

#, fuzzy
msgid "last_program"
msgstr "Last program"

msgid "last_update"
msgstr "आखिरी अपडेट"

#, fuzzy
msgid "lastname"
msgstr "नाम"

msgid "leave_class"
msgstr "कक्षा छोड़ें"

msgid "level"
msgstr "स्तर"

#, fuzzy
msgid "level_accessible"
msgstr "Level is open to students"

#, fuzzy
msgid "level_disabled"
msgstr "Level disabled"

#, fuzzy
msgid "level_future"
msgstr "This level will open automatically after the opening date"

msgid "level_invalid"
msgstr "यह हेडी स्तर अमान्य है"

#, fuzzy
msgid "level_not_class"
msgstr "You're in a class where this level has not been made available yet"

msgid "level_title"
msgstr "स्तर"

#, fuzzy
msgid "levels"
msgstr "levels"

#, fuzzy
msgid "link"
msgstr "लॉगिन"

msgid "list"
msgstr "एक सूची"

#, fuzzy
msgid "live_dashboard"
msgstr "Live Dashboard"

#, fuzzy
msgid "logged_in_to_share"
msgstr "You must be logged in to save and share a program."

msgid "login"
msgstr "लॉगिन"

msgid "login_long"
msgstr "आपके खाते में लॉगिन करें"

#, fuzzy
msgid "login_to_save_your_work"
msgstr "Log in to save your work"

msgid "logout"
msgstr "लॉग आउट"

#, fuzzy
msgid "longest_program"
msgstr "Longest program"

#, fuzzy
msgid "mail_change_password_body"
msgstr "सांकेतिक शब्द बदलें"

#, fuzzy
msgid "mail_change_password_subject"
msgstr "सांकेतिक शब्द बदलें"

#, fuzzy
msgid "mail_error_change_processed"
msgstr "Something went wrong when sending a validation mail, the changes are still correctly processed."

#, fuzzy
msgid "mail_goodbye"
msgstr ""
"Thank you!\n"
"The Hedy team"

#, fuzzy
msgid "mail_hello"
msgstr "Hi {username}!"

#, fuzzy
msgid "mail_recover_password_body"
msgstr ""
"By clicking on this link, you can set a new Hedy password. This link is valid for <b>4</b> hours.\n"
"If you haven't required a password reset, please ignore this email: {link}"

msgid "mail_recover_password_subject"
msgstr "सांकेतिक शब्द को फिर से कायम करने अनुरोध करें।"

#, fuzzy
msgid "mail_reset_password_body"
msgstr "सांकेतिक शब्द को फिर से कायम करें"

#, fuzzy
msgid "mail_reset_password_subject"
msgstr "सांकेतिक शब्द को फिर से कायम करें"

#, fuzzy
msgid "mail_welcome_teacher_body"
msgstr ""
"<strong>Welcome!</strong>\n"
"Congratulations on your brand new Hedy teachers account. Welcome to the world wide community of Hedy teachers!\n"
"<strong>What teachers accounts can do</strong>\n"
"With your teacher account, you have the option to create classes. Your students can than join your classes and you can see their progress. Classes are made and managed though the for <a href=\"https://hedycode.com/for-teachers\">teachers page</a>.\n"
"<strong>How to share ideas</strong>\n"
"If you are using Hedy in class, you probably have ideas for improvements! You can share those ideas with us on the <a href=\"https://github.com/hedyorg/hedy/discussions/categories/ideas\">Ideas Discussion</a>.\n"
"<strong>How to ask for help</strong>\n"
"If anything is unclear, you can post in the <a href=\"https://github.com/hedyorg/hedy/discussions/categories/q-a\">Q&A discussion</a>, or <a href=\"mailto: hello@hedy.org\">send us an email</a>.\n"
"Keep programming!"

#, fuzzy
msgid "mail_welcome_teacher_subject"
msgstr "Your Hedy teacher account is ready"

#, fuzzy
msgid "mail_welcome_verify_body"
msgstr ""
"Your Hedy account has been created successfully. Welcome!\n"
"Please click on this link to verify your email address: {link}"

#, fuzzy
msgid "mail_welcome_verify_subject"
msgstr "Welcome to Hedy"

#, fuzzy
msgid "mailing_title"
msgstr "शीर्षक"

#, fuzzy
msgid "main_subtitle"
msgstr "्रस्तुत प्रोग्राम "

#, fuzzy
msgid "main_title"
msgstr "शीर्षक"

#, fuzzy
msgid "make_sure_you_are_done"
msgstr "Make sure you are done! You will not be able to change your program anymore after you click \"Hand in\"."

msgid "male"
msgstr "पुरुष"

#, fuzzy
msgid "mandatory_mode"
msgstr "Mandatory developer's mode"

msgid "more_options"
msgstr ""

msgid "my_account"
msgstr "मेरा खाता"

msgid "my_achievements"
msgstr "मेरी उपलब्धियां"

msgid "my_adventures"
msgstr "मेरे रोमांच"

msgid "my_classes"
msgstr "मेरी कक्षाएँ"

msgid "my_messages"
msgstr "मेरे संदेश"

#, fuzzy
msgid "my_public_profile"
msgstr "My public profile"

msgid "name"
msgstr "नाम"

#, fuzzy
msgid "nav_explore"
msgstr "Explore"

#, fuzzy
msgid "nav_hedy"
msgstr "Hedy"

#, fuzzy
msgid "nav_learn_more"
msgstr "Learn more"

#, fuzzy
msgid "nav_start"
msgstr "Home"

msgid "nested blocks"
msgstr "एक ब्लॉक में एक ब्लॉक"

msgid "new_password"
msgstr "नया सांकेतिक शब्द"

msgid "new_password_repeat"
msgstr "नए सांकेतिक शब्द को दोहराएं"

msgid "newline"
msgstr "एक नई पंक्ति"

#, fuzzy
msgid "next_exercise"
msgstr "Next exercise"

#, fuzzy
msgid "next_page"
msgstr "Next page"

#, fuzzy
msgid "next_step_tutorial"
msgstr "Next step >>>"

msgid "no"
msgstr "नहीं"

msgid "no_account"
msgstr "अभी तक कोई खाता नहीं?"

#, fuzzy
msgid "no_accounts"
msgstr "There are no accounts to create."

#, fuzzy
msgid "no_adventures_yet"
msgstr "There are no public adventures yet..।"

#, fuzzy
msgid "no_certificate"
msgstr "This user hasn't earned the Hedy Certificate of Completion"

#, fuzzy
msgid "no_more_flat_if"
msgstr "Starting in level 8, the line after {if} needs to start with 4 spaces."

#, fuzzy
msgid "no_programs"
msgstr "आपका अभी तक कोई प्रोग्राम नहीं है।"

#, fuzzy
msgid "no_public_profile"
msgstr "सार्वजानिक पार्श्वचित्र"

msgid "no_shared_programs"
msgstr "कोई साझा प्रोग्राम नहीं है ..."

#, fuzzy
msgid "no_such_adventure"
msgstr "This adventure doesn't exist!"

msgid "no_such_class"
msgstr "ऐसी कोई हेडी कक्षा नहीं!"

#, fuzzy
msgid "no_such_highscore"
msgstr "ऐसा कोई हेडी स्तर नहीं!"

msgid "no_such_level"
msgstr "ऐसा कोई हेडी स्तर नहीं!"

msgid "no_such_program"
msgstr "ऐसा कोई हेडी प्रोग्राम नहीं!"

#, fuzzy
msgid "no_tag"
msgstr "No tag provided!"

msgid "not_enrolled"
msgstr "ऐसा लगता है कि आप इस कक्षा में नहीं हैं!"

#, fuzzy
msgid "not_in_class_no_handin"
msgstr "You are not in a class, so there's no need for you to hand in anything."

#, fuzzy
msgid "not_logged_in_cantsave"
msgstr "Your program will not be saved।"

#, fuzzy
msgid "not_logged_in_handin"
msgstr "You must be logged in to hand in an assignment."

msgid "not_teacher"
msgstr "लगता है आप शिक्षक नहीं हैं!"

msgid "number"
msgstr "एक संख्या"

#, fuzzy
msgid "number_achievements"
msgstr "Number of achievements"

#, fuzzy
msgid "number_lines"
msgstr "Number of lines"

msgid "number_programs"
msgstr "प्रोग्राम्स की संख्या"

msgid "ok"
msgstr "ठीक है"

#, fuzzy
msgid "only_you_can_see"
msgstr "Only you can see this program."

msgid "open"
msgstr "खुला"

#, fuzzy
msgid "opening_date"
msgstr "Opening date"

#, fuzzy
msgid "opening_dates"
msgstr "Opening dates"

#, fuzzy
msgid "option"
msgstr "Option"

msgid "or"
msgstr "या"

msgid "other"
msgstr "अन्य"

msgid "other_block"
msgstr "एक और ब्लॉक भाषा"

#, fuzzy
msgid "other_settings"
msgstr "Other settings"

#, fuzzy
msgid "other_source"
msgstr "Other"

msgid "other_text"
msgstr "एक और पाठ भाषा"

msgid "overwrite_warning"
msgstr "आपके पास पहले से ही इस नाम का एक प्रोग्राम है, इस प्रोग्राम को सहेजने से पुराना प्रोग्राम अधिलेखित हो जाएगा। क्या आपको यकीन है?"

#, fuzzy
msgid "owner"
msgstr "Owner"

msgid "page"
msgstr "पृष्ठ"

msgid "page_not_found"
msgstr "हमें वह पृष्ठ नहीं मिला!"

#, fuzzy
msgid "parsons_title"
msgstr "शीर्षक"

msgid "password"
msgstr "सांकेतिक शब्द"

msgid "password_change_not_allowed"
msgstr "आपको इस उपयोगकर्ता का पासवर्ड बदलने की अनुमति नहीं है"

msgid "password_change_prompt"
msgstr "क्या आप वाकई इस सांकेतिक शब्द को बदलना चाहते हैं?"

msgid "password_change_success"
msgstr "आपके छात्र का पासवर्ड सफलतापूर्वक बदल दिया गया है"

msgid "password_invalid"
msgstr "आपका पासवर्ड अमान्य है"

msgid "password_repeat"
msgstr "सांकेतिक शब्द को दोहराएं"

msgid "password_resetted"
msgstr "आपका सांकेतिक शब्द सफलतापूर्वक कायम हो गया है| कृपया लॉगिन करें|"

msgid "password_six"
msgstr "सांकेतिक शब्द में कम से कम छह वर्ण होना चाहिए|"

msgid "password_updated"
msgstr "सांकेतिक शब्द अद्यतन किया गया|"

#, fuzzy
msgid "passwords_six"
msgstr "All passwords need to be six characters or longer."

msgid "pending_invites"
msgstr "लंबित आमंत्रण"

#, fuzzy
msgid "people_with_a_link"
msgstr "Other people with a link can see this program. It also can be found on the \"Explore\" page."

#, fuzzy
msgid "percentage"
msgstr "percentage"

#, fuzzy
msgid "percentage_achieved"
msgstr "Achieved by {percentage}% of the users"

msgid "period"
msgstr "एक लाघव चिन्ह"

msgid "personal_text"
msgstr "व्यक्तिगत पाठ"

msgid "personal_text_invalid"
msgstr "आपका व्यक्तिगत पाठ अमान्य है"

#, fuzzy
msgid "postfix_classname"
msgstr "Postfix classname"

#, fuzzy
msgid "preferred_keyword_language"
msgstr "Preferred keyword language"

msgid "preferred_language"
msgstr "पसंदीदा भाषा"

msgid "preview"
msgstr "पूर्वावलोकन"

#, fuzzy
msgid "previewing_adventure"
msgstr "Previewing adventure"

#, fuzzy
msgid "previewing_class"
msgstr "You are previewing class <em>{class_name}</em> as a teacher।"

#, fuzzy
msgid "previous_campaigns"
msgstr "View previous campaigns"

msgid "print_logo"
msgstr "प्रिंट"

#, fuzzy
msgid "privacy_terms"
msgstr "privacy terms"

#, fuzzy
msgid "private"
msgstr "Private"

#, fuzzy
msgid "profile_logo_alt"
msgstr "प्रोफ़ाइल अद्यतन की गई|"

msgid "profile_picture"
msgstr "प्रोफ़ाइल फोटो"

msgid "profile_updated"
msgstr "प्रोफ़ाइल अद्यतन की गई|"

#, fuzzy
msgid "profile_updated_reload"
msgstr "Profile updated, page will be re-loaded."

#, fuzzy
msgid "program_contains_error"
msgstr "This program contains an error, are you sure you want to share it?"

msgid "program_header"
msgstr "मेरे प्रोग्राम्स"

#, fuzzy
msgid "program_too_large_exception"
msgstr "Programs too large"

msgid "programming_experience"
msgstr "क्या आपके पास प्रोग्रामिंग का अनुभव है?"

msgid "programming_invalid"
msgstr "कृपया एक मान्य प्रोग्रामिंग भाषा चुनें"

msgid "programs"
msgstr "प्रोग्राम्स"

#, fuzzy
msgid "programs_created"
msgstr "मेरे प्रोग्राम्स"

#, fuzzy
msgid "programs_saved"
msgstr "प्रोग्राम्स"

#, fuzzy
msgid "programs_submitted"
msgstr "्रस्तुत प्रोग्राम "

msgid "prompt_join_class"
msgstr "क्या आप इस कक्षा में शामिल होना चाहते हैं?"

#, fuzzy
msgid "public"
msgstr "Public"

msgid "public_adventures"
msgstr "Browse public adventures"

msgid "public_invalid"
msgstr "यह अनुबंध चयन अमान्य है"

msgid "public_profile"
msgstr "सार्वजानिक पार्श्वचित्र"

msgid "public_profile_info"
msgstr "इस बॉक्स को चुनकर मैं अपनी प्रोफ़ाइल को सभी के लिए दृश्यमान बनाता हूं। अपना नाम या घर का पता जैसी व्यक्तिगत जानकारी साझा न करने के लिए सावधान रहें, क्योंकि हर कोई इसे देख सकेगा!"

msgid "public_profile_updated"
msgstr "सार्वजनिक प्रोफ़ाइल अद्यतन की गई।"

#, fuzzy
msgid "pygame_waiting_for_input"
msgstr "Waiting for a button press..."

msgid "question mark"
msgstr "एक प्रश्न चिह्न"

#, fuzzy
msgid "quiz_logo_alt"
msgstr "Quiz logo"

#, fuzzy
msgid "quiz_score"
msgstr "Quiz score"

#, fuzzy
msgid "quiz_tab"
msgstr "Quiz"

#, fuzzy
msgid "quiz_threshold_not_reached"
msgstr "Quiz threshold not reached to unlock this level"

msgid "read_code_label"
msgstr "ज़ोर से पढ़ें"

msgid "recent"
msgstr "मेरे हाल के प्रोग्राम्स"

msgid "recover_password"
msgstr "सांकेतिक शब्द को फिर से कायम करने अनुरोध करें"

msgid "regress_button"
msgstr "्तर {level} पर वापस जाएँ"

msgid "remove"
msgstr "हटा दें"

msgid "remove_customization"
msgstr "अनुकूलन निकालें"

msgid "remove_customizations_prompt"
msgstr "क्या आप वाकई इस वर्ग के अनुकूलन को हटाना चाहते हैं?"

msgid "remove_student_prompt"
msgstr "क्या आप वाकई छात्र को कक्षा से बाहर निकलना चाहते हैं?"

#, fuzzy
msgid "remove_user_prompt"
msgstr "Confirm removing this user from the class।"

#, fuzzy
msgid "repair_program_logo_alt"
msgstr "Repair program icon"

#, fuzzy
msgid "repeat_dep"
msgstr "Starting in level 8, {repeat} needs to be used with indentation. You can see examples on the {repeat} tab in level 8।"

msgid "repeat_match_password"
msgstr "दोहराया हुआ सांकेतिक शब्द मेल नहीं खाता|"

msgid "repeat_new_password"
msgstr "नया सांकेतिक शब्द दोहराएं"

#, fuzzy
msgid "report_failure"
msgstr "This program does not exist or is not public"

#, fuzzy
msgid "report_program"
msgstr "Are you sure you want to report this program?"

#, fuzzy
msgid "report_success"
msgstr "This program has been reported"

msgid "request_teacher"
msgstr "मैं एक शिक्षक हूं और मैं एक शिक्षक के खाते के लिए आवेदन करना चाहता/चाहती हूं"

#, fuzzy
msgid "request_teacher_account"
msgstr "Request teacher account"

#, fuzzy
msgid "required_field"
msgstr "Fields marked with an * are required"

msgid "reset_adventure_prompt"
msgstr "क्या आप वाकई सभी चयनित adventures को रीसेट करना चाहते हैं?"

msgid "reset_adventures"
msgstr "चयनित adventures रीसेट करें"

#, fuzzy
msgid "reset_button"
msgstr "Reset"

msgid "reset_password"
msgstr "सांकेतिक शब्द को फिर से कायम करें"

#, fuzzy
msgid "reset_view"
msgstr "Reset"

#, fuzzy
msgid "retrieve_adventure_error"
msgstr "You're not allowed to view this adventure!"

msgid "retrieve_class_error"
msgstr "केवल शिक्षक ही कक्षाएं पुनः प्राप्त कर सकते हैं"

#, fuzzy
msgid "retrieve_tag_error"
msgstr "Error retrieving tags"

#, fuzzy
msgid "role"
msgstr "Role"

msgid "run_code_button"
msgstr "कोड को चलाएं"

#, fuzzy
msgid "runs_over_time"
msgstr "Runs over time"

msgid "save"
msgstr "सहेजें"

#, fuzzy
msgid "save_parse_warning"
msgstr "आपके पास पहले से ही इस नाम का एक प्रोग्राम है, इस प्रोग्राम को सहेजने से पुराना प्रोग्राम अधिलेखित हो जाएगा। क्या आपको यकीन है?"

msgid "save_prompt"
msgstr "अपने प्रोग्राम को सहेजने के लिए आपके पास एक खाता होना चाहिए। क्या आप अभी लॉग इन करना चाहेंगे?"

msgid "save_success_detail"
msgstr "प्रोग्राम सफलतापूर्वक सहेजा गया"

msgid "score"
msgstr "गणना"

msgid "search"
msgstr "ढूंढें..."

#, fuzzy
msgid "search_button"
msgstr "कोड को सहेजें और साझा करें"

#, fuzzy
msgid "second_teacher"
msgstr "Second teacher"

#, fuzzy
msgid "second_teacher_copy_prompt"
msgstr "Are you sure you want to copy this teacher?"

#, fuzzy
msgid "second_teacher_prompt"
msgstr "Enter a teacher username to invite them।"

#, fuzzy
msgid "second_teacher_warning"
msgstr "All teachers in this class can customize it।"

#, fuzzy
msgid "see_certificate"
msgstr "See {username} certificate!"

msgid "select"
msgstr "चुनें"

msgid "select_adventures"
msgstr "adventures का चयन करें"

#, fuzzy
msgid "select_all"
msgstr "Select all"

#, fuzzy
msgid "select_lang"
msgstr "Select language"

#, fuzzy
msgid "select_tag"
msgstr "Select tag"

#, fuzzy
msgid "selected"
msgstr "Selected"

msgid "self_removal_prompt"
msgstr "क्या आप वाकई इस कक्षा को छोड़ना चाहते हैं?"

msgid "send_password_recovery"
msgstr "मुझे एक सांकेतिक शब्द पुनर्प्राप्ति लिंक भेजें"

msgid "sent_by"
msgstr "यह आमंत्रण इनके द्वारा भेजा गया है"

msgid "sent_password_recovery"
msgstr "आपको जल्द ही अपना सांकेतिक शब्द फिर से कायम करने के निर्देशों के साथ एक ईमेल प्राप्त होना चाहिए|"

msgid "settings"
msgstr "ेरी व्यक्तिगत सेटिंग"

#, fuzzy
msgid "share_by_giving_link"
msgstr "Show your program to other people by giving them the link below:"

msgid "share_confirm"
msgstr "क्या आप वाकई प्रोग्राम को सार्वजनिक करना चाहते हैं?"

msgid "share_success_detail"
msgstr "प्रोग्राम सफलतापूर्वक साझा किया गया"

#, fuzzy
msgid "share_your_program"
msgstr "Share your program"

#, fuzzy
msgid "signup_student_or_teacher"
msgstr "Are you a student or a teacher?"

msgid "single quotes"
msgstr "एक उद्धरण चिन्ह"

msgid "slash"
msgstr "एक स्लैश"

#, fuzzy
msgid "slides"
msgstr "Slides"

#, fuzzy
msgid "slides_info"
msgstr "For each level of Hedy, we have created slides to help you teach. The slides contain explanations of each level, and Hedy examples that you can run inside the slides. Just click the link and get started! the Introduction slides are a general explanation of Hedy before level 1 The slides were created using <a href=\"https://slides.com\">slides.com</a>. If you want to adapt them yourself, you can download them, and then upload the resulting zip file to <a href=\"https://slides.com\">slides.com</a>. You can find more information about the slides in the <a href=\"https://hedy.org/for-teachers/manual/features\">teacher's manual</a>।"

#, fuzzy
msgid "social_media"
msgstr "Social media"

#, fuzzy
msgid "something_went_wrong_keyword_parsing"
msgstr "There is a mistake in your adventure, are all keywords correctly surrounded with { }?"

msgid "space"
msgstr "एक रिक्त स्थान"

msgid "star"
msgstr "एक तारा चिन्ह"

#, fuzzy
msgid "start_hedy_tutorial"
msgstr "Start hedy tutorial"

#, fuzzy
msgid "start_programming"
msgstr "Directly start programming"

#, fuzzy
msgid "start_programming_logo_alt"
msgstr "Directly start programming"

msgid "start_quiz"
msgstr "्रश्नोत्तरी शुरू करें"

#, fuzzy
msgid "start_teacher_tutorial"
msgstr "Start teacher tutorial"

msgid "step_title"
msgstr "कार्यभार"

#, fuzzy
msgid "stop_code_button"
msgstr "कोड को सहेजें"

msgid "string"
msgstr "टेक्स्ट"

#, fuzzy
msgid "student"
msgstr "Student"

msgid "student_already_in_class"
msgstr "यह छात्र पहले से ही आपकी कक्षा में है"

msgid "student_already_invite"
msgstr "इस छात्र के पास पहले से ही एक आमंत्रण लंबित है"

#, fuzzy
msgid "student_details"
msgstr "Student details"

#, fuzzy
msgid "student_list"
msgstr "Student list"

#, fuzzy
msgid "student_not_allowed_in_class"
msgstr "Student not allowed in class"

msgid "student_not_existing"
msgstr "यह उपयोगकर्ता नाम मौजूद नहीं है"

#, fuzzy
msgid "student_signup_header"
msgstr "Student"

msgid "students"
msgstr "छात्र"

#, fuzzy
msgid "submission_time"
msgstr "Handed in at"

msgid "submit_answer"
msgstr "प्रश्न का उत्तर दें"

msgid "submit_program"
msgstr "प्रस्तुत"

msgid "submit_warning"
msgstr "क्या आप वाकई इस प्रोग्राम को प्रस्तुत करना चाहते हैं?"

#, fuzzy
msgid "submitted"
msgstr "Submitted"

msgid "submitted_header"
msgstr "यह एक प्रस्तुत किया गया प्रोग्राम है और इसे बदला नहीं जा सकता"

#, fuzzy
msgid "subscribe"
msgstr "समाचार पत्रिका की सदस्यता लें"

msgid "subscribe_newsletter"
msgstr "समाचार पत्रिका की सदस्यता लें"

#, fuzzy
msgid "suggestion_color"
msgstr "Try using another color"

#, fuzzy
msgid "suggestion_note"
msgstr "Use a note between C0 and B9 or a number between 1 and 70"

#, fuzzy
msgid "suggestion_number"
msgstr "Try changing the value to a number"

#, fuzzy
msgid "surname"
msgstr "उपयोगकर्ता नाम"

#, fuzzy
msgid "survey"
msgstr "Survey"

#, fuzzy
msgid "survey_completed"
msgstr "Survey completed"

#, fuzzy
msgid "survey_skip"
msgstr "Don't show this again"

#, fuzzy
msgid "survey_submit"
msgstr "Submit"

#, fuzzy
msgid "tag_in_adventure"
msgstr "Tag in adventure"

#, fuzzy
msgid "tag_input_placeholder"
msgstr "Enter a new tag"

#, fuzzy
msgid "tags"
msgstr "Tags"

#, fuzzy
msgid "teacher"
msgstr "लगता है आप शिक्षक नहीं हैं!"

#, fuzzy
msgid "teacher_account_request"
msgstr "You have a pending teacher account request"

#, fuzzy
msgid "teacher_account_success"
msgstr "You successfully requested a teacher account."

msgid "teacher_invalid"
msgstr "आपका शिक्षक मान अमान्य है"

msgid "teacher_invitation_require_login"
msgstr "एक शिक्षक के रूप में आपकी प्रोफ़ाइल सेट करने के लिए हमें आपको लॉग इन करने की आवश्यकता होगी। यदि आपके पास कोई खाता नहीं है, तो कृपया एक बनाएं।"

#, fuzzy
msgid "teacher_manual"
msgstr "Teacher manual"

#, fuzzy
msgid "teacher_signup_header"
msgstr "Teacher"

#, fuzzy
msgid "teacher_tutorial_logo_alt"
msgstr "आपको कक्षा में शामिल होने का निमंत्रण मिला है"

msgid "teacher_welcome"
msgstr "हेडी में आपका स्वागत है! अब आप एक शिक्षक खाते के गर्वित स्वामी हैं जो आपको कक्षाएं बनाने और छात्रों को आमंत्रित करने की अनुमति देता है।"

#, fuzzy
msgid "teachers"
msgstr "Teachers"

#, fuzzy
msgid "template_code"
msgstr ""
"This is the explanation of my adventure!\n"
"\n"
"This way I can show a command: <code>print</code>\n"
"\n"
"But sometimes I might want to show a piece of code, like this:\n"
"<pre>\n"
"ask What's your name?\n"
"echo so your name is \n"
"</pre>"

#, fuzzy
msgid "this_turns_in_assignment"
msgstr "This turns in your assignment to your teacher."

msgid "title"
msgstr "शीर्षक"

#, fuzzy
msgid "title_achievements"
msgstr "Hedy - My achievements"

#, fuzzy
msgid "title_admin"
msgstr "Hedy - Administrator page"

#, fuzzy
msgid "title_class grid_overview"
msgstr "Hedy - Grid overview"

#, fuzzy
msgid "title_class live_statistics"
msgstr "Hedy - Live Statistics"

#, fuzzy
msgid "title_class-overview"
msgstr "Hedy - Class overview"

#, fuzzy
msgid "title_customize-adventure"
msgstr "Hedy - Customize adventure"

#, fuzzy
msgid "title_customize-class"
msgstr "Hedy - Customize class"

#, fuzzy
msgid "title_explore"
msgstr "Hedy - Explore"

#, fuzzy
msgid "title_for-teacher"
msgstr "Hedy - For teachers"

#, fuzzy
msgid "title_join-class"
msgstr "Hedy - Join class"

#, fuzzy
msgid "title_landing-page"
msgstr "Welcome to Hedy!"

#, fuzzy
msgid "title_learn-more"
msgstr "Hedy - Learn more"

#, fuzzy
msgid "title_login"
msgstr "Hedy - Login"

#, fuzzy
msgid "title_my-profile"
msgstr "Hedy - My account"

#, fuzzy
msgid "title_privacy"
msgstr "Hedy - Privacy terms"

#, fuzzy
msgid "title_programs"
msgstr "Hedy - My programs"

#, fuzzy
msgid "title_public-adventures"
msgstr "Hedy - Public adventures"

#, fuzzy
msgid "title_recover"
msgstr "Hedy - Recover account"

#, fuzzy
msgid "title_reset"
msgstr "Hedy - Reset password"

#, fuzzy
msgid "title_signup"
msgstr "Hedy - Create an account"

#, fuzzy
msgid "title_start"
msgstr "Hedy - A gradual programming language"

#, fuzzy
msgid "title_view-adventure"
msgstr "Hedy - View adventure"

msgid "token_invalid"
msgstr "आपका टोकन अमान्य है"

#, fuzzy
msgid "tooltip_level_locked"
msgstr "Your teacher disabled this level"

#, fuzzy
msgid "translate_error"
msgstr "Something went wrong while translating the code. Try running the code to see if it has an error. Code with errors can not be translated."

#, fuzzy
msgid "translating_hedy"
msgstr "Translating Hedy"

#, fuzzy
msgid "translator"
msgstr "Translator"

#, fuzzy
msgid "try_it"
msgstr "कोशिश करें"

#, fuzzy
msgid "tutorial"
msgstr "Tutorial"

#, fuzzy
msgid "tutorial_code_snippet"
msgstr "Hide cheatsheet"

#, fuzzy
msgid "tutorial_message_not_found"
msgstr "आपको कक्षा में शामिल होने का निमंत्रण मिला है"

#, fuzzy
msgid "tutorial_title_not_found"
msgstr "हमें वह पृष्ठ नहीं मिला!"

#, fuzzy
msgid "unauthorized"
msgstr "You don't have access rights for this page"

#, fuzzy
msgid "unique_usernames"
msgstr "All usernames need to be unique."

#, fuzzy
msgid "unlock_thresholds"
msgstr "Unlock level thresholds"

#, fuzzy
msgid "unsaved_class_changes"
msgstr "There are unsaved changes, are you sure you want to leave this page?"

msgid "unshare_confirm"
msgstr "क्या आप वाकई प्रोग्राम को निजी बनाना चाहते हैं?"

msgid "unshare_success_detail"
msgstr "प्रोग्राम सफलतापूर्वक साझा नहीं किया गया"

msgid "update_adventure_prompt"
msgstr "क्या आप वाकई इस adventure को अद्यतन करना चाहते हैं?"

msgid "update_profile"
msgstr "्रोफ़ाइल अपडेट करें"

msgid "update_public"
msgstr "सार्वजनिक प्रोफ़ाइल अद्यतन करें"

#, fuzzy
msgid "updating_indicator"
msgstr "Updating"

#, fuzzy
msgid "use_of_blanks_exception"
msgstr "Use of blanks in programs"

#, fuzzy
msgid "use_of_nested_functions_exception"
msgstr "Use of nested functions"

#, fuzzy
msgid "user"
msgstr "उपयोगकर्ता नाम"

#, fuzzy
msgid "user_inexistent"
msgstr "This user doesn't exist"

msgid "user_not_private"
msgstr "यह उपयोगकर्ता मौजूद नहीं है या उसकी कोई सार्वजनिक प्रोफ़ाइल नहीं है"

msgid "username"
msgstr "उपयोगकर्ता नाम"

msgid "username_empty"
msgstr "आपने उपयोगकर्ता नाम दर्ज नहीं किया!"

msgid "username_invalid"
msgstr "आपका उपयोगकर्ता नाम अमान्य है"

msgid "username_special"
msgstr "उपयोगकर्तानाम में  `:` या  `@` नहीं हो सकता| "

msgid "username_three"
msgstr "उपयोगकर्तानाम में कम से कम तीन वर्ण होने चाहिए| "

#, fuzzy
msgid "usernames_exist"
msgstr "One or more usernames is already in use."

#, fuzzy
msgid "value"
msgstr "Value"

#, fuzzy
msgid "variables"
msgstr "Variables"

msgid "view_program"
msgstr "प्रोग्राम देखें"

#, fuzzy
msgid "welcome"
msgstr "हेडी में आपका स्वागत है! अब आप एक शिक्षक खाते के गर्वित स्वामी हैं जो आपको कक्षाएं बनाने और छात्रों को आमंत्रित करने की अनुमति देता है।"

#, fuzzy
msgid "welcome_back"
msgstr "हेडी में आपका स्वागत है! अब आप एक शिक्षक खाते के गर्वित स्वामी हैं जो आपको कक्षाएं बनाने और छात्रों को आमंत्रित करने की अनुमति देता है।"

#, fuzzy
msgid "what_is_your_role"
msgstr "What is your role?"

#, fuzzy
msgid "what_should_my_code_do"
msgstr "What should my code do?"

#, fuzzy
msgid "whole_world"
msgstr "The world"

msgid "year_invalid"
msgstr "कृपया एक वर्ष डालें जो इनके बीच में हो १९०० और {current_year}"

msgid "yes"
msgstr "हां"

#, fuzzy
msgid "your_account"
msgstr "अभी तक कोई खाता नहीं?"

#, fuzzy
msgid "your_class"
msgstr "मेरी कक्षाएँ"

#, fuzzy
msgid "your_last_program"
msgstr "पसंदीदा प्रोग्राम "

msgid "your_personal_text"
msgstr "आपका व्यक्तिगत पाठ..."

#, fuzzy
msgid "your_program"
msgstr "Your program"

#~ msgid "create_account_explanation"
#~ msgstr "आपका अपना खाता होने से आप अपने प्रोग्राम्स को सहेज सकते हैं।"

#~ msgid "only_teacher_create_class"
#~ msgstr "Only teachers are allowed to create classes!"

#~ msgid "keyword_support"
#~ msgstr "Translated keywords"

#~ msgid "non_keyword_support"
#~ msgstr "Translated content"

#~ msgid "try_button"
#~ msgstr "कोशिश करें"

#~ msgid "select_own_adventures"
#~ msgstr "खुद के adventures चुनें"

#~ msgid "edit"
#~ msgstr "Edit"

#~ msgid "view"
#~ msgstr "नज़र डालें"

#~ msgid "class"
#~ msgstr "Class"

#~ msgid "save_code_button"
#~ msgstr "कोड को सहेजें"

#~ msgid "share_code_button"
#~ msgstr "कोड को सहेजें और साझा करें"

#~ msgid "classes_invalid"
#~ msgstr "The list of selected classes is invalid"

#~ msgid "directly_add_adventure_to_classes"
#~ msgstr "Do you want to add this adventure directly to one of your classes?"

#~ msgid "hand_in_assignment"
#~ msgstr "Hand in assignment"

#~ msgid "select_a_level"
#~ msgstr "Select a level"

#~ msgid "answer_invalid"
#~ msgstr "आपका पासवर्ड अमान्य है"

#~ msgid "available_adventures_level"
#~ msgstr "Available adventures level"

#~ msgid "customize_class_exp_1"
#~ msgstr "कक्षा को अनुकूलित करें"

#~ msgid "customize_class_exp_2"
#~ msgstr "कक्षा को अनुकूलित करें"

#~ msgid "customize_class_step_1"
#~ msgstr "कक्षा को अनुकूलित करें"

#~ msgid "customize_class_step_2"
#~ msgstr "कक्षा को अनुकूलित करें"

#~ msgid "customize_class_step_3"
#~ msgstr "कक्षा को अनुकूलित करें"

#~ msgid "customize_class_step_4"
#~ msgstr "कक्षा को अनुकूलित करें"

#~ msgid "customize_class_step_5"
#~ msgstr "कक्षा को अनुकूलित करें"

#~ msgid "customize_class_step_6"
#~ msgstr "कक्षा को अनुकूलित करें"

#~ msgid "customize_class_step_7"
#~ msgstr "कक्षा को अनुकूलित करें"

#~ msgid "customize_class_step_8"
#~ msgstr "कक्षा को अनुकूलित करें"

#~ msgid "example_code_header"
#~ msgstr "उदाहरण हेडी कोड"

#~ msgid "feedback_failure"
#~ msgstr "गलत!"

#~ msgid "feedback_success"
#~ msgstr "अच्छा!"

#~ msgid "go_to_first_question"
#~ msgstr "प्रश्न 1 पर जाएं"

#~ msgid "question"
#~ msgstr "प्रश्न"

#~ msgid "question_doesnt_exist"
#~ msgstr "This question does not exist"

#~ msgid "question_invalid"
#~ msgstr "आपका टोकन अमान्य है"

#~ msgid "select_levels"
#~ msgstr "Select levels"

#~ msgid "too_many_attempts"
#~ msgstr "Too many attempts"

#~ msgid "class_logs"
#~ msgstr "आखरी लॉगइन"

#~ msgid "class_stats"
#~ msgstr "कक्षा के आँकड़े दिखाएँ"

#~ msgid "visit_own_public_profile"
#~ msgstr "सार्वजानिक पार्श्वचित्र"

#~ msgid "title_class logs"
#~ msgstr "Hedy - Join class"

#~ msgid "title_class statistics"
#~ msgstr "मेरे आंकड़े"

#~ msgid "disabled_button_locked"
#~ msgstr "Your teacher hasn't unlocked this level yet"

#~ msgid "duplicate_tag"
#~ msgstr "You already have a tag with this name।"

#~ msgid "tag_deleted"
#~ msgstr "This tag was successfully deleted।"

#~ msgid "no_tags"
#~ msgstr "No tags yet।"

#~ msgid "apply_filters"
#~ msgstr "Apply filters"

#~ msgid "write_first_program"
#~ msgstr "अपना पहला प्रोग्राम लिखें!"
<<<<<<< HEAD

#~ msgid "share"
#~ msgstr "साझा करें"

#~ msgid "unshare"
#~ msgstr "साझेदारी से हटाएँ"
=======
>>>>>>> 43313793
<|MERGE_RESOLUTION|>--- conflicted
+++ resolved
@@ -2348,13 +2348,4 @@
 #~ msgstr "Apply filters"
 
 #~ msgid "write_first_program"
-#~ msgstr "अपना पहला प्रोग्राम लिखें!"
-<<<<<<< HEAD
-
-#~ msgid "share"
-#~ msgstr "साझा करें"
-
-#~ msgid "unshare"
-#~ msgstr "साझेदारी से हटाएँ"
-=======
->>>>>>> 43313793
+#~ msgstr "अपना पहला प्रोग्राम लिखें!"