# Hindi translations for PROJECT.
# Copyright (C) 2023 ORGANIZATION
# This file is distributed under the same license as the PROJECT project.
# FIRST AUTHOR <EMAIL@ADDRESS>, 2023.
#
msgid ""
msgstr ""
"Project-Id-Version: PROJECT VERSION\n"
"Report-Msgid-Bugs-To: EMAIL@ADDRESS\n"
"POT-Creation-Date: 2000-01-01 00:00+0000\n"
"PO-Revision-Date: 2025-01-31 06:48+0000\n"
"Last-Translator: Anonymous <noreply@weblate.org>\n"
"Language-Team: hi <LL@li.org>\n"
"Language: hi\n"
"MIME-Version: 1.0\n"
"Content-Type: text/plain; charset=utf-8\n"
"Content-Transfer-Encoding: 8bit\n"
"Plural-Forms: nplurals=2; plural=n != 1;\n"
"X-Generator: Weblate 5.10-dev\n"
"Generated-By: Babel 2.14.0\n"

#, fuzzy
msgid "Access Before Assign"
msgstr "आपने लाइन {access_line_number} पर वेरिएबल {name} का उपयोग करने का प्रयास किया, लेकिन आपने इसे लाइन {definition_line_number} पर सेट कर दिया। उपयोग करने से पहले एक वेरिएबल सेट करें।"

#, fuzzy
msgid "Cyclic Var Definition"
msgstr "नाम `{variable}` को is कमांड के दाईं ओर उपयोग करने से पहले सेट करने की आवश्यकता है"

#, fuzzy
msgid "Else Without If Error"
msgstr ""

#, fuzzy
msgid "Function Undefined"
msgstr "आपने फ़ंक्शन {name} का उपयोग करने का प्रयास किया, लेकिन आपने इसे परिभाषित नहीं किया।"

#, fuzzy
msgid "Has Blanks"
msgstr "आपका कोड अधूरा है। इसमें रिक्त स्थान हैं जिन्हें आपको कोड से बदलना होगा।"

#, fuzzy
msgid "Incomplete"
msgstr ""

#, fuzzy
msgid "Incomplete Repeat"
msgstr "ऐसा लगता है कि आप लाइन {line_number} पर उपयोग किए गए `{repeat}` कमांड के साथ एक कमांड का उपयोग करना भूल गए हैं।"

#, fuzzy
msgid "Invalid"
msgstr "`{invalid_command}` हेडी स्तर  {level} आदेश नहीं है। क्या आपका मतलब `{guessed_command}` था?"

#, fuzzy
msgid "Invalid Argument"
msgstr "आप `{invalid_argument}` के साथ `{command}` कमांड का उपयोग नहीं कर सकते। `{invalid_argument}` को {allowed_types} में बदलने का प्रयास करें।"

#, fuzzy
msgid "Invalid Argument Type"
msgstr "आप `{invalid_argument}` के साथ `{command}` कमांड का उपयोग नहीं कर सकते क्योंकि यह {invalid_type} है। `{invalid_argument}` को {allowed_types} में बदलने का प्रयास करें।"

#, fuzzy
msgid "Invalid At Command"
msgstr "लेवल 16 के बाद से `{command}` कमांड का उपयोग नहीं किया जा सकता है। आप किसी सूची से किसी तत्व का उपयोग करने के लिए वर्गाकार कोष्ठक का उपयोग कर सकते हैं, उदाहरण के लिए `friends[i]`, `lucky_numbers[{random}]`।"

#, fuzzy
msgid "Invalid Space"
msgstr "ओह! आपने {line_number} लाइन पर रिक्त स्थान के साथ एक लाइन शुरू की है। रिक्त स्थान कंप्यूटर को भ्रमित करते हैं, क्या आप इसे हटा सकते हैं?"

#, fuzzy
msgid "Invalid Type Combination"
msgstr "आप `{command}` में `{invalid_argument}` और `{invalid_argument_2}` का उपयोग नहीं कर सकते क्योंकि एक {invalid_type} है और दूसरा {invalid_type_2} है। `{invalid_argument}` को {invalid_type_2} या `{invalid_argument_2}` को {invalid_type} में बदलने की कोशिश करें।"

#, fuzzy
msgid "Lonely Echo"
msgstr "आपने ask से पहले एक echo का उपयोग किया, या बिना ask के एक echo का उपयोग किया। पहले इनपुट के लिए ask, फिर echo का उपयोग करें।"

#, fuzzy
msgid "Lonely Text"
msgstr ""

#, fuzzy
msgid "Missing Additional Command"
msgstr ""

#, fuzzy
msgid "Missing Colon Error"
msgstr ""

#, fuzzy
msgid "Missing Command"
msgstr "ऐसा लगता है कि आप {line_number} लाइन पर कमांड का उपयोग करना भूल गए हैं।"

#, fuzzy
msgid "Missing Inner Command"
msgstr "ऐसा लगता है कि आप {line_number} लाइन पर कमांड का उपयोग करना भूल गए हैं।"

#, fuzzy
msgid "Missing Square Brackets"
msgstr ""

#, fuzzy
msgid "Missing Variable"
msgstr ""

#, fuzzy
msgid "Misspelled At Command"
msgstr ""

#, fuzzy
msgid "No Indentation"
msgstr "आपने लाइन {line_number} में बहुत कम रिक्त स्थान का उपयोग किया है। आपने {leading_spaces} रिक्त स्थान का उपयोग किया है, जो पर्याप्त नहीं है। प्रत्येक नए ब्लॉक को {indent_size} रिक्त स्थान के साथ शुरू करें जो पहले की पंक्ति से अधिक है।"

#, fuzzy
msgid "Non Decimal Variable"
msgstr ""

#, fuzzy
msgid "Parse"
msgstr "आपके द्वारा दर्ज किया गया कोड मान्य Hedy कोड नहीं है। लाइन {location[0]}, स्थिति {location[1]} पर एक गलती है। आपने `{character_found}` टाइप किया, लेकिन इसकी अनुमति नहीं है|"

#, fuzzy
msgid "Pressit Missing Else"
msgstr ""

#, fuzzy
msgid "Runtime Index Error"
msgstr ""

#, fuzzy
msgid "Runtime Value Error"
msgstr ""

#, fuzzy
msgid "Runtime Values Error"
msgstr ""

#, fuzzy
msgid "Save Microbit code "
msgstr ""

#, fuzzy
msgid "Too Big"
msgstr "वाह! आपके प्रोग्राम में कोड की प्रभावशाली {lines_of_code} पंक्तियाँ हैं! लेकिन हम इस स्तर पर केवल {max_lines} पंक्तियों को संसाधित कर सकते हैं। अपने प्रोग्राम को छोटा करें और पुनः प्रयास करें।"

#, fuzzy
msgid "Too Few Indents"
msgstr ""

#, fuzzy
msgid "Too Many Indents"
msgstr ""

#, fuzzy
msgid "Unexpected Indentation"
msgstr "आपने लाइन {line_number} में बहुत अधिक रिक्त स्थान का उपयोग किया है। आपने {leading_spaces} स्पेस का इस्तेमाल किया, जो बहुत अधिक है। प्रत्येक नए ब्लॉक को पहले की पंक्ति से अधिक {indent_size} रिक्त स्थान के साथ प्रारंभ करें।"

#, fuzzy
msgid "Unquoted Assignment"
msgstr "इस स्तर से, आपको टेक्स्ट को उद्धरणों के बीच `is` के दाईं ओर रखना होगा। आप इसे {text} टेक्स्ट के लिए भूल गए।"

#, fuzzy
msgid "Unquoted Equality Check"
msgstr ""

#, fuzzy
msgid "Unquoted Text"
msgstr "सावधान रहे। यदि आप कुछ पूछते या प्रिंट करते हैं, तो पाठ एक उद्धरण चिह्न के साथ शुरू और समाप्त होना चाहिए। आप एक को कहीं भूल गए।"

#, fuzzy
msgid "Unsupported Float"
msgstr "गैर-पूर्णांक संख्याएं अभी तक समर्थित नहीं हैं लेकिन वे कुछ स्तरों में होंगी। अभी के लिए `{value}` को एक पूर्णांक में बदलें।"

#, fuzzy
msgid "Unsupported String Value"
msgstr ""

#, fuzzy
msgid "Unused Variable"
msgstr ""

#, fuzzy
msgid "Var Undefined"
msgstr "आपने वेरिएबल `{name}` का उपयोग करने का प्रयास किया, लेकिन आपने इसे सेट नहीं किया। यह भी संभव है कि आप `{name}` शब्द का उपयोग करने की कोशिश कर रहे थे लेकिन उद्धरण चिह्नों को भूल गए।"

#, fuzzy
msgid "Wrong Level"
msgstr "वह सही हैडी कोड था, लेकिन सही स्तर पर नहीं। आपने `{offending_keyword}`  स्तर  {working_level} के लिए लिखा है। युक्ति: {tip}"

#, fuzzy
msgid "Wrong Number of Arguments"
msgstr ""

msgid "about_this_adventure"
msgstr ""

msgid "account_overview"
msgstr "खाता निरीक्षण"

#, fuzzy
msgid "actions"
msgstr ""

#, fuzzy
msgid "add"
msgstr ""

#, fuzzy
msgid "add_students"
msgstr "छात्र"

#, fuzzy
msgid "add_your_language"
msgstr ""

#, fuzzy
msgid "admin"
msgstr ""

msgid "advance_button"
msgstr "स्तर {level} पर जाएँ"

msgid "adventure"
msgstr "साहसिक कार्य "

#, fuzzy
msgid "adventure_cloned"
msgstr ""

#, fuzzy
msgid "adventure_code_button"
msgstr ""

#, fuzzy
msgid "adventure_codeblock_button"
msgstr ""

msgid "adventure_duplicate"
msgstr "आपके पास पहले से ही इस नाम का एक adventure है"

msgid "adventure_empty"
msgstr "आपने एक adventure नाम दर्ज नहीं किया!"

#, fuzzy
msgid "adventure_exp_3"
msgstr "आप अपने रोमांच का स्टाइल संस्करण देखने के लिए \"पूर्वावलोकन\" बटन का उपयोग कर सकते हैं। रोमांच को एक समर्पित पृष्ठ पर देखने के लिए, शिक्षक पृष्ठ से \"दृश्य\" चुनें।"

#, fuzzy
msgid "adventure_exp_classes"
msgstr ""

#, fuzzy
msgid "adventure_flagged"
msgstr ""

msgid "adventure_id_invalid"
msgstr "यह adventure आईडी अमान्य है"

msgid "adventure_length"
msgstr "आपका adventure कम से कम 20 वर्णों का होना चाहिए"

msgid "adventure_name_invalid"
msgstr "यह adventure नाम अमान्य है"

msgid "adventure_terms"
msgstr "मैं सहमत हूं कि मेरे रोमांच को हेडी पर सार्वजनिक रूप से उपलब्ध कराया जा सकता है।"

msgid "adventure_updated"
msgstr "adventure अद्यतन किया गया है!"

#, fuzzy
msgid "adventures_completed"
msgstr ""

#, fuzzy
msgid "adventures_info"
msgstr "Each Hedy level has built-in exercises for students, which we call adventures. You can create your own adventures and add them to your classes. With your own adventures you can create adventures that are relevant and interesting for your students. You can find more information about creating your own adventures <a href=\"https://hedy.org/for-teachers/manual/features\">here</a>।"

#, fuzzy
msgid "adventures_restored"
msgstr ""

#, fuzzy
msgid "adventures_ticked"
msgstr ""

#, fuzzy
msgid "adventures_tried"
msgstr ""

#, fuzzy
msgid "ago"
msgstr ""

#, fuzzy
msgid "agree_invalid"
msgstr ""

#, fuzzy
msgid "agree_with"
msgstr ""

msgid "ajax_error"
msgstr "एक त्रुटि थी, कृपया पुनः प्रयास करें।"

#, fuzzy
msgid "all"
msgstr ""

#, fuzzy
msgid "all_class_highscores"
msgstr ""

#, fuzzy
msgid "all_rows_missing_separator"
msgstr ""

msgid "already_account"
msgstr "पहले से ही एक खाता है?"

#, fuzzy
msgid "already_program_running"
msgstr "प्रोग्रामिंग शुरू करें"

msgid "are_you_sure"
msgstr "क्या आपको यकीन है? आप इस क्रिया को लौटा नहीं सकते| "

#, fuzzy
msgid "ask_needs_var"
msgstr "स्तर 2 से शुरू होकर, ask को एक variable के साथ उपयोग करने की आवश्यकता है। उदाहरण: name is ask आपको क्या कहा जाता है?"

msgid "available_in"
msgstr ""

msgid "back_to_class"
msgstr "कक्षा में वापस जाएं"

#, fuzzy
msgid "become_a_sponsor"
msgstr ""

msgid "birth_year"
msgstr "जन्म वर्ष"

msgid "by"
msgstr "से"

msgid "cancel"
msgstr "रद्द करें"

#, fuzzy
msgid "cant_parse_exception"
msgstr ""

#, fuzzy
msgid "certificate"
msgstr ""

#, fuzzy
msgid "certified_teacher"
msgstr ""

msgid "change_password"
msgstr "सांकेतिक शब्द बदलें"

#, fuzzy
msgid "cheatsheet_title"
msgstr ""

msgid "class_already_joined"
msgstr "आप पहले से ही कक्षा के छात्र हैं"

msgid "class_customize_success"
msgstr "कक्षा को सफलतापूर्वक अनुकूलित किया गया।"

#, fuzzy
msgid "class_graph_explanation"
msgstr ""

msgid "class_logs"
msgstr "आखरी लॉगइन"

msgid "class_name_duplicate"
msgstr "आपके पास पहले से ही इस नाम की एक कक्षा है!"

msgid "class_name_empty"
msgstr "आपने कक्षा का नाम नहीं डाला!"

#, fuzzy
msgid "class_name_invalid"
msgstr ""

msgid "class_name_prompt"
msgstr "कृपया कक्षा का नाम दर्ज करें"

#, fuzzy
msgid "class_performance_graph"
msgstr ""

#, fuzzy
msgid "class_survey_description"
msgstr ""

#, fuzzy
msgid "class_survey_later"
msgstr ""

#, fuzzy
msgid "class_survey_question1"
msgstr ""

#, fuzzy
msgid "class_survey_question2"
msgstr ""

#, fuzzy
msgid "class_survey_question3"
msgstr ""

#, fuzzy
msgid "class_survey_question4"
msgstr ""

#, fuzzy
msgid "classes_info"
msgstr "Create a class to follow the progress of each student in dashboard, and to customize the adventures your students see, and even adding your own! You can create as many classes as you like, and each class can have multiple teachers each one with different roles. You can also add as many students as you want, but mind that each student can only be in one class at a time. You can find more information about classes in the <a href=\"https://hedy.org/for-teachers/manual/preparations#for-teachers\">teacher manual</a>।"

#, fuzzy
msgid "clone"
msgstr ""

#, fuzzy
msgid "cloned_times"
msgstr ""

#, fuzzy
msgid "close"
msgstr ""

msgid "comma"
msgstr "एक अल्पविराम"

#, fuzzy
msgid "command_not_available_yet_exception"
msgstr ""

#, fuzzy
msgid "command_unavailable_exception"
msgstr ""

#, fuzzy
msgid "commands"
msgstr ""

#, fuzzy
msgid "congrats_message"
msgstr ""

#, fuzzy
msgid "connect_guest_teacher"
msgstr ""

#, fuzzy
msgid "constant_variable_role"
msgstr ""

msgid "containing"
msgstr ""

msgid "content_invalid"
msgstr "यह adventure अमान्य है"

#, fuzzy
msgid "continue"
msgstr ""

#, fuzzy
msgid "contributor"
msgstr ""

#, fuzzy
msgid "copy_accounts_to_clipboard"
msgstr ""

msgid "copy_clipboard"
msgstr "क्लिपबोर्ड पर सफलतापूर्वक कॉपी किया गया"

#, fuzzy
msgid "copy_code"
msgstr ""

#, fuzzy
msgid "copy_join_link"
msgstr ""

#, fuzzy
msgid "copy_link_success"
msgstr "शेयर करने के लिए लिंक कॉपी करें"

msgid "copy_link_to_share"
msgstr "शेयर करने के लिए लिंक कॉपी करें"

#, fuzzy
msgid "copy_mail_link"
msgstr ""

msgid "correct_answer"
msgstr "सही उत्तर है:"

msgid "country"
msgstr "देश"

#, fuzzy
msgid "country_invalid"
msgstr ""

msgid "create_account"
msgstr "खाता बनाएं"

#, fuzzy
msgid "create_accounts"
msgstr ""

#, fuzzy
msgid "create_accounts_placeholder"
msgstr ""

#, fuzzy
msgid "create_accounts_prompt"
msgstr ""

msgid "create_adventure"
msgstr "adventure बनाएं"

msgid "create_class"
msgstr "नई कक्षा बनाएं"

#, fuzzy
msgid "create_student_account"
msgstr ""

#, fuzzy
msgid "create_student_account_explanation"
msgstr ""

#, fuzzy
msgid "create_student_accounts"
msgstr ""

#, fuzzy
msgid "create_teacher_account"
msgstr ""

#, fuzzy
msgid "create_teacher_account_explanation"
msgstr ""

#, fuzzy
msgid "create_usernames_and_passwords_desc"
msgstr "Enter one username and password per line, separated by a semicolon. Or, if you have the data in a two-column spreadsheet, copy the file content and paste here।"

#, fuzzy
msgid "create_usernames_and_passwords_title"
msgstr ""

#, fuzzy
msgid "create_usernames_desc"
msgstr "Enter one username per line or paste them from a spreadsheet।"

#, fuzzy
msgid "create_usernames_title"
msgstr ""

msgid "creator"
msgstr "बनाने वाला"

#, fuzzy
msgid "current_password"
msgstr ""

msgid "customization_deleted"
msgstr "अनुकूलन सफलतापूर्वक हटा दिए गए।"

#, fuzzy
msgid "customize"
msgstr ""

msgid "customize_adventure"
msgstr "adventures अनुकूलित करें"

msgid "customize_class"
msgstr "कक्षा को अनुकूलित करें"

msgid "danger_zone"
msgstr ""

msgid "dash"
msgstr "एक निर्देशक चिन्ह"

#, fuzzy
msgid "debug"
msgstr ""

msgid "default_401"
msgstr "ऐसा लगता है कि आप अधिकृत नहीं हैं..."

#, fuzzy
msgid "default_403"
msgstr ""

msgid "default_404"
msgstr "हमें वह पृष्ठ नहीं मिला..."

msgid "default_500"
msgstr "कुछ गलत हो गया…"

msgid "delete"
msgstr "हटाएँ"

msgid "delete_adventure_prompt"
msgstr "क्या आप वाकई इस adventure को हटाना चाहते हैं?"

msgid "delete_class_prompt"
msgstr "क्या आप वाकई कक्षा को हटाना चाहते हैं?"

msgid "delete_confirm"
msgstr "क्या आप वाकई प्रोग्राम को हटाना चाहते हैं?"

msgid "delete_invite"
msgstr "आमंत्रण हटाएं"

msgid "delete_invite_prompt"
msgstr "क्या आप वाकई इस कक्षा आमंत्रण को हटाना चाहते हैं?"

msgid "delete_public"
msgstr "सार्वजनिक प्रोफ़ाइल हटाएं"

msgid "delete_success"
msgstr "प्रोग्राम सफलतापूर्वक हटाया गया"

#, fuzzy
msgid "delete_tag_prompt"
msgstr ""

msgid "destroy_account"
msgstr "खाता स्थायी रूप से हटाएं"

msgid "destroy_account_message"
msgstr ""

msgid "developers_mode"
msgstr "प्रोग्रामर की तरह"

#, fuzzy
msgid "directly_available"
msgstr ""

#, fuzzy
msgid "disable"
msgstr ""

#, fuzzy
msgid "disable_parsons"
msgstr ""

#, fuzzy
msgid "disable_quizes"
msgstr ""

#, fuzzy
msgid "disabled"
msgstr ""

#, fuzzy
msgid "disabled_button_quiz"
msgstr ""

#, fuzzy
msgid "discord_server"
msgstr ""

#, fuzzy
msgid "distinguished_user"
msgstr ""

msgid "double quotes"
msgstr "उद्धरण चिन्ह"

#, fuzzy
msgid "download"
msgstr ""

#, fuzzy
msgid "duplicate"
msgstr ""

#, fuzzy
msgid "echo_and_ask_mismatch_exception"
msgstr ""

#, fuzzy
msgid "echo_out"
msgstr "स्तर 2  में शुरू करने पर  अब echo की आवश्यकता नहीं है। आप एक उत्तर को ask के साथ दोहरा सकते हैं और अभी प्रिंट कर सकते हैं। उदाहरण: name is ask आपको क्या कहा जाता है? print हैलो name"

#, fuzzy
msgid "edit_adventure"
msgstr ""

msgid "edit_code_button"
msgstr "कोड को संपादित करें"

msgid "email"
msgstr "ईमेल"

msgid "email_invalid"
msgstr "कृपया एक मान्य ईमेल डालें|"

msgid "end_quiz"
msgstr "प्रश्नोत्तरी अंत"

#, fuzzy
msgid "english"
msgstr ""

msgid "enter"
msgstr "दर्ज करें"

msgid "enter_password"
msgstr "एक नया सांकेतिक शब्द दर्ज करें इस के लिए "

msgid "enter_text"
msgstr "msgstr अपना उत्तर यहाँ दर्ज करें "

#, fuzzy
msgid "error_logo_alt"
msgstr ""

#, fuzzy
msgid "errors"
msgstr ""

msgid "exclamation mark"
msgstr "एक विस्मयादिबोधक चिह्न"

#, fuzzy
msgid "exercise"
msgstr ""

#, fuzzy
msgid "exercise_doesnt_exist"
msgstr ""

msgid "exists_email"
msgstr "वह ईमेल पहले से ही उपयोग में है|"

msgid "exists_username"
msgstr "वह उपयोगकर्तानाम पहले से ही उपयोग में है|"

#, fuzzy
msgid "exit_preview_mode"
msgstr ""

msgid "experience_invalid"
msgstr "कृपया एक मान्य अनुभव चुनें, चुनें (हां, नहीं)"

#, fuzzy
msgid "expiration_date"
msgstr ""

#, fuzzy
msgid "favorite_program"
msgstr ""

msgid "favourite_confirm"
msgstr "क्या आप वाकई इस प्रोग्राम को अपने पसंदीदा के रूप में सेट करना चाहते हैं?"

msgid "favourite_program"
msgstr "पसंदीदा प्रोग्राम "

msgid "favourite_program_invalid"
msgstr "आपका पसंदीदा प्रोग्राम अमान्य है"

msgid "favourite_success"
msgstr "आपका प्रोग्राम पसंदीदा के रूप में सेट है"

#, fuzzy
msgid "feedback_message_error"
msgstr ""

msgid "female"
msgstr "महिला"

#, fuzzy
msgid "flag_adventure_prompt"
msgstr ""

msgid "float"
msgstr "एक संख्या"

msgid "for_teachers"
msgstr "शिक्षकों के लिए"

msgid "forgot_password"
msgstr "आपका सांकेतिक शब्द भूल गए?"

#, fuzzy
msgid "from_another_teacher"
msgstr ""

#, fuzzy
msgid "from_magazine_website"
msgstr ""

#, fuzzy
msgid "from_video"
msgstr ""

#, fuzzy
msgid "fun_statistics_msg"
msgstr ""

msgid "gender"
msgstr "लिंग"

msgid "gender_invalid"
msgstr "कृपया एक मान्य लिंग चुनें, चुनें (महिला, पुरुष, अन्य)"

msgid "general_settings"
msgstr "सामान्य सेटिंग्स"

#, fuzzy
msgid "get_certificate"
msgstr ""

#, fuzzy
msgid "give_link_to_teacher"
msgstr ""

#, fuzzy
msgid "go_back"
msgstr ""

msgid "go_back_to_main"
msgstr "मुख्य पृष्ठ पर वापस जाएं"

msgid "go_to_question"
msgstr "्रश्न पर जाएं"

msgid "go_to_quiz_result"
msgstr "प्रश्नोत्तरी परिणाम पर जाएं"

msgid "go_to_your_clone"
msgstr ""

msgid "goto_profile"
msgstr "मेरी प्रोफ़ाइल पर जाएँ"

#, fuzzy
msgid "graph_title"
msgstr ""

#, fuzzy
msgid "hand_in"
msgstr ""

#, fuzzy
msgid "hand_in_exercise"
msgstr ""

#, fuzzy
msgid "heard_about_hedy"
msgstr ""

#, fuzzy
msgid "heard_about_invalid"
msgstr ""

#, fuzzy
msgid "hedy_introduction_slides"
msgstr ""

#, fuzzy
msgid "hedy_logo_alt"
msgstr ""

#, fuzzy
msgid "hedy_on_github"
msgstr ""

msgid "hello_logo"
msgstr "हेलो"

#, fuzzy
msgid "hide_adventures"
msgstr ""

#, fuzzy
msgid "hide_cheatsheet"
msgstr ""

#, fuzzy
msgid "hide_classes"
msgstr ""

#, fuzzy
msgid "hide_keyword_switcher"
msgstr ""

#, fuzzy
msgid "hide_slides"
msgstr ""

msgid "highest_level_reached"
msgstr "पहुंचा गया उच्चतम स्तर"

#, fuzzy
msgid "highest_quiz_score"
msgstr ""

msgid "hint"
msgstr "संकेत?"

#, fuzzy
msgid "ill_work_some_more"
msgstr ""

#, fuzzy
msgid "image_invalid"
msgstr "आपकी फोटो अमान्य है"

#, fuzzy
msgid "incomplete_command_exception"
msgstr ""

#, fuzzy
msgid "incorrect_handling_of_quotes_exception"
msgstr ""

#, fuzzy
msgid "incorrect_use_of_types_exception"
msgstr ""

#, fuzzy
msgid "incorrect_use_of_variable_exception"
msgstr ""

#, fuzzy
msgid "indentation_exception"
msgstr ""

msgid "input"
msgstr "`{ask}` से input"

#, fuzzy
msgid "input_variable_role"
msgstr ""

msgid "integer"
msgstr "एक संख्या"

msgid "invalid_class_link"
msgstr "कक्षा में शामिल होने के लिए अमान्य लिंक|"

#, fuzzy
msgid "invalid_command_exception"
msgstr ""

#, fuzzy
msgid "invalid_keyword_language_comment"
msgstr ""

#, fuzzy
msgid "invalid_language_comment"
msgstr ""

#, fuzzy
msgid "invalid_level_comment"
msgstr ""

#, fuzzy
msgid "invalid_program_comment"
msgstr ""

msgid "invalid_teacher_invitation_code"
msgstr "िक्षक आमंत्रण कोड अमान्य है| शिक्षक बनने के लिए, hello@hedy.org पर संपर्क करें|"

msgid "invalid_username_password"
msgstr "अमान्य उपयोगकर्तानाम/सांकेतिक शब्द"

msgid "invitations_sent"
msgstr ""

msgid "invite"
msgstr ""

#, fuzzy
msgid "invite_by_username"
msgstr ""

msgid "invite_date"
msgstr "आमंत्रण तिथि"

msgid "invite_message"
msgstr "आपको कक्षा में शामिल होने का निमंत्रण मिला है"

msgid "invite_prompt"
msgstr "एक उपयोगकर्ता नाम दर्ज करें"

#, fuzzy
msgid "invite_teacher"
msgstr ""

msgid "join_class"
msgstr "कक्षा में शामिल हों"

msgid "join_prompt"
msgstr "कक्षा में शामिल होने के लिए आपके पास एक खाता होना चाहिए। क्या आप अभी लॉग इन करना चाहेंगे?"

#, fuzzy
msgid "keybinding_waiting_for_keypress"
msgstr ""

#, fuzzy
msgid "keyword_language_invalid"
msgstr ""

#, fuzzy
msgid "landcode_phone_number"
msgstr ""

#, fuzzy
msgid "language"
msgstr ""

msgid "language_invalid"
msgstr "कृपया एक मान्य भाषा चुनें"

msgid "languages"
msgstr "आपने इनमें से किस प्रोग्रामिंग भाषा का पहले उपयोग किया है?"

msgid "last_edited"
msgstr "पिछला संपादित"

msgid "last_update"
msgstr "आखिरी अपडेट"

#, fuzzy
msgid "lastname"
msgstr "नाम"

msgid "leave_class"
msgstr "कक्षा छोड़ें"

msgid "level"
msgstr "स्तर"

#, fuzzy
msgid "level_accessible"
msgstr ""

#, fuzzy
msgid "level_disabled"
msgstr ""

#, fuzzy
msgid "level_future"
msgstr ""

#, fuzzy
msgid "level_invalid"
msgstr "यह हेडी स्तर अमान्य है"

#, fuzzy
msgid "level_not_class"
msgstr ""

msgid "level_title"
msgstr "स्तर"

#, fuzzy
msgid "levels"
msgstr ""

#, fuzzy
msgid "link"
msgstr "लॉगिन"

msgid "list"
msgstr "एक सूची"

#, fuzzy
msgid "list_variable_role"
msgstr ""

#, fuzzy
msgid "logged_in_to_share"
msgstr ""

msgid "login"
msgstr "लॉगिन"

msgid "login_long"
msgstr "आपके खाते में लॉगिन करें"

#, fuzzy
msgid "login_to_save_your_work"
msgstr ""

msgid "logout"
msgstr "लॉग आउट"

#, fuzzy
msgid "longest_program"
msgstr ""

#, fuzzy
msgid "mail_change_password_body"
msgstr "सांकेतिक शब्द बदलें"

#, fuzzy
msgid "mail_change_password_subject"
msgstr "सांकेतिक शब्द बदलें"

#, fuzzy
msgid "mail_error_change_processed"
msgstr ""

#, fuzzy
msgid "mail_goodbye"
msgstr ""
"Thank you!\n"
"The Hedy team"

#, fuzzy
msgid "mail_hello"
msgstr ""

#, fuzzy
msgid "mail_recover_password_body"
msgstr ""

msgid "mail_recover_password_subject"
msgstr "सांकेतिक शब्द को फिर से कायम करने अनुरोध करें।"

#, fuzzy
msgid "mail_reset_password_body"
msgstr "सांकेतिक शब्द को फिर से कायम करें"

#, fuzzy
msgid "mail_reset_password_subject"
msgstr "सांकेतिक शब्द को फिर से कायम करें"

#, fuzzy
msgid "mail_welcome_teacher_body"
msgstr ""
"<strong>Welcome!</strong>\n"
"Congratulations on your brand new Hedy teachers account. Welcome to the world wide community of Hedy teachers!\n"
"<strong>What teachers accounts can do</strong>\n"
"With your teacher account, you have the option to create classes. Your students can than join your classes and you can see their progress. Classes are made and managed though the for <a href=\"https://hedycode.com/for-teachers\">teachers page</a>.\n"
"<strong>How to share ideas</strong>\n"
"If you are using Hedy in class, you probably have ideas for improvements! You can share those ideas with us on the <a href=\"https://github.com/hedyorg/hedy/discussions/categories/ideas\">Ideas Discussion</a>.\n"
"<strong>How to ask for help</strong>\n"
"If anything is unclear, you can post in the <a href=\"https://github.com/hedyorg/hedy/discussions/categories/q-a\">Q&A discussion</a>, or <a href=\"mailto: hello@hedy.org\">send us an email</a>.\n"
"Keep programming!"

#, fuzzy
msgid "mail_welcome_teacher_subject"
msgstr ""

#, fuzzy
msgid "mail_welcome_verify_body"
msgstr ""

#, fuzzy
msgid "mail_welcome_verify_subject"
msgstr ""

#, fuzzy
msgid "mailing_title"
msgstr "शीर्षक"

#, fuzzy
msgid "main_subtitle"
msgstr "्रस्तुत प्रोग्राम "

#, fuzzy
msgid "main_title"
msgstr "शीर्षक"

#, fuzzy
msgid "make_sure_you_are_done"
msgstr ""

msgid "male"
msgstr "पुरुष"

#, fuzzy
msgid "mandatory_mode"
msgstr ""

#, fuzzy
msgid "more_info"
msgstr ""

#, fuzzy
msgid "more_options"
msgstr ""

#, fuzzy
msgid "multiple_keywords_warning"
msgstr ""

msgid "multiple_levels_warning"
msgstr ""

msgid "my_account"
msgstr "मेरा खाता"

msgid "my_adventures"
msgstr "मेरे रोमांच"

msgid "my_classes"
msgstr "मेरी कक्षाएँ"

msgid "my_messages"
msgstr "मेरे संदेश"

#, fuzzy
msgid "my_public_profile"
msgstr ""

msgid "name"
msgstr "नाम"

#, fuzzy
msgid "nav_hedy"
msgstr ""

#, fuzzy
msgid "nav_learn_more"
msgstr ""

#, fuzzy
msgid "nav_start"
msgstr ""

msgid "new_password"
msgstr "नया सांकेतिक शब्द"

msgid "new_password_repeat"
msgstr "नए सांकेतिक शब्द को दोहराएं"

msgid "newline"
msgstr "एक नई पंक्ति"

msgid "newsletter"
msgstr ""

#, fuzzy
msgid "next_adventure"
msgstr ""

#, fuzzy
msgid "next_exercise"
msgstr ""

#, fuzzy
msgid "next_page"
msgstr ""

#, fuzzy
msgid "next_student"
msgstr ""

msgid "no"
msgstr "नहीं"

msgid "no_account"
msgstr "अभी तक कोई खाता नहीं?"

#, fuzzy
msgid "no_accounts"
msgstr ""

#, fuzzy
msgid "no_adventures_yet"
msgstr ""

#, fuzzy
msgid "no_more_flat_if"
msgstr ""

#, fuzzy
msgid "no_programs"
msgstr "आपका अभी तक कोई प्रोग्राम नहीं है।"

msgid "no_shared_programs"
msgstr "कोई साझा प्रोग्राम नहीं है ..."

#, fuzzy
msgid "no_students"
msgstr ""

#, fuzzy
msgid "no_such_adventure"
msgstr ""

msgid "no_such_class"
msgstr "ऐसी कोई हेडी कक्षा नहीं!"

msgid "no_such_level"
msgstr "ऐसा कोई हेडी स्तर नहीं!"

msgid "no_such_program"
msgstr "ऐसा कोई हेडी प्रोग्राम नहीं!"

#, fuzzy
msgid "no_tag"
msgstr ""

msgid "no_usernames_found"
msgstr ""

#, fuzzy
msgid "not_adventure_yet"
msgstr ""

msgid "not_enrolled"
msgstr "ऐसा लगता है कि आप इस कक्षा में नहीं हैं!"

#, fuzzy
msgid "not_in_class_no_handin"
msgstr ""

#, fuzzy
msgid "not_logged_in_cantsave"
msgstr ""

#, fuzzy
msgid "not_logged_in_handin"
msgstr ""

msgid "not_teacher"
msgstr "लगता है आप शिक्षक नहीं हैं!"

msgid "number"
msgstr "एक संख्या"

#, fuzzy
msgid "number_lines"
msgstr ""

#, fuzzy
msgid "number_of_errors"
msgstr ""

msgid "number_programs"
msgstr "प्रोग्राम्स की संख्या"

msgid "ok"
msgstr "ठीक है"

#, fuzzy
msgid "one_level_error"
msgstr ""

#, fuzzy
msgid "only_you_can_see"
msgstr ""

msgid "open"
msgstr "खुला"

#, fuzzy
msgid "opening_date"
msgstr ""

#, fuzzy
msgid "opening_dates"
msgstr ""

#, fuzzy
msgid "option"
msgstr ""

msgid "or"
msgstr "या"

msgid "other"
msgstr "अन्य"

msgid "other_block"
msgstr "एक और ब्लॉक भाषा"

#, fuzzy
msgid "other_settings"
msgstr ""

#, fuzzy
msgid "other_source"
msgstr ""

msgid "other_text"
msgstr "एक और पाठ भाषा"

msgid "overwrite_warning"
msgstr "आपके पास पहले से ही इस नाम का एक प्रोग्राम है, इस प्रोग्राम को सहेजने से पुराना प्रोग्राम अधिलेखित हो जाएगा। क्या आपको यकीन है?"

#, fuzzy
msgid "owner"
msgstr ""

msgid "page_not_found"
msgstr "हमें वह पृष्ठ नहीं मिला!"

#, fuzzy
msgid "pair_with_teacher"
msgstr ""

#, fuzzy
msgid "parsons_title"
msgstr "शीर्षक"

msgid "password"
msgstr "सांकेतिक शब्द"

msgid "password_change_not_allowed"
msgstr "आपको इस उपयोगकर्ता का पासवर्ड बदलने की अनुमति नहीं है"

msgid "password_change_prompt"
msgstr "क्या आप वाकई इस सांकेतिक शब्द को बदलना चाहते हैं?"

msgid "password_change_success"
msgstr "आपके छात्र का पासवर्ड सफलतापूर्वक बदल दिया गया है"

msgid "password_invalid"
msgstr "आपका पासवर्ड अमान्य है"

msgid "password_repeat"
msgstr "सांकेतिक शब्द को दोहराएं"

msgid "password_resetted"
msgstr "आपका सांकेतिक शब्द सफलतापूर्वक कायम हो गया है| कृपया लॉगिन करें|"

msgid "password_six"
msgstr "सांकेतिक शब्द में कम से कम छह वर्ण होना चाहिए|"

msgid "password_updated"
msgstr "सांकेतिक शब्द अद्यतन किया गया|"

#, fuzzy
msgid "passwords_six"
msgstr ""

#, fuzzy
msgid "passwords_too_short"
msgstr ""

msgid "pending_invites"
msgstr "लंबित आमंत्रण"

#, fuzzy
msgid "people_with_a_link"
msgstr ""

#, fuzzy
msgid "percentage"
msgstr ""

msgid "period"
msgstr "एक लाघव चिन्ह"

msgid "personal_text"
msgstr "व्यक्तिगत पाठ"

msgid "personal_text_invalid"
msgstr "आपका व्यक्तिगत पाठ अमान्य है"

#, fuzzy
msgid "phone_number"
msgstr ""

#, fuzzy
msgid "preferred_keyword_language"
msgstr ""

msgid "preferred_language"
msgstr "पसंदीदा भाषा"

msgid "preview"
msgstr "पूर्वावलोकन"

#, fuzzy
msgid "preview_teacher_mode"
msgstr ""

#, fuzzy
msgid "previewing_adventure"
msgstr ""

#, fuzzy
msgid "previewing_class"
msgstr ""

#, fuzzy
msgid "previous_campaigns"
msgstr ""

#, fuzzy
msgid "previous_page"
msgstr ""

#, fuzzy
msgid "print_accounts"
msgstr ""

msgid "print_accounts_title"
msgstr ""

msgid "print_logo"
msgstr "प्रिंट"

#, fuzzy
msgid "privacy_terms"
msgstr ""

#, fuzzy
msgid "private"
msgstr ""

#, fuzzy
msgid "profile_logo_alt"
msgstr "प्रोफ़ाइल अद्यतन की गई|"

msgid "profile_picture"
msgstr "प्रोफ़ाइल फोटो"

msgid "profile_updated"
msgstr "प्रोफ़ाइल अद्यतन की गई|"

#, fuzzy
msgid "profile_updated_reload"
msgstr ""

#, fuzzy
msgid "program_contains_error"
msgstr ""

msgid "program_header"
msgstr "मेरे प्रोग्राम्स"

#, fuzzy
msgid "program_too_large_exception"
msgstr ""

msgid "programming_experience"
msgstr "क्या आपके पास प्रोग्रामिंग का अनुभव है?"

msgid "programming_invalid"
msgstr "कृपया एक मान्य प्रोग्रामिंग भाषा चुनें"

msgid "programs"
msgstr "प्रोग्राम्स"

msgid "prompt_join_class"
msgstr "क्या आप इस कक्षा में शामिल होना चाहते हैं?"

#, fuzzy
msgid "provided_username_duplicates"
msgstr ""

#, fuzzy
msgid "public"
msgstr ""

msgid "public_adventures"
msgstr ""

#, fuzzy
msgid "public_content"
msgstr ""

#, fuzzy
msgid "public_content_info"
msgstr ""

msgid "public_invalid"
msgstr "यह अनुबंध चयन अमान्य है"

msgid "public_profile"
msgstr "सार्वजानिक पार्श्वचित्र"

msgid "public_profile_info"
msgstr "इस बॉक्स को चुनकर मैं अपनी प्रोफ़ाइल को सभी के लिए दृश्यमान बनाता हूं। अपना नाम या घर का पता जैसी व्यक्तिगत जानकारी साझा न करने के लिए सावधान रहें, क्योंकि हर कोई इसे देख सकेगा!"

msgid "public_profile_updated"
msgstr "सार्वजनिक प्रोफ़ाइल अद्यतन की गई।"

#, fuzzy
msgid "put"
msgstr ""

msgid "question mark"
msgstr "एक प्रश्न चिह्न"

#, fuzzy
msgid "quiz_logo_alt"
msgstr ""

#, fuzzy
msgid "quiz_score"
msgstr ""

#, fuzzy
msgid "quiz_tab"
msgstr ""

#, fuzzy
msgid "quiz_threshold_not_reached"
msgstr ""

msgid "read_code_label"
msgstr "ज़ोर से पढ़ें"

msgid "recent"
msgstr "मेरे हाल के प्रोग्राम्स"

msgid "recover_password"
msgstr "सांकेतिक शब्द को फिर से कायम करने अनुरोध करें"

msgid "regress_button"
msgstr "्तर {level} पर वापस जाएँ"

msgid "remove"
msgstr "हटा दें"

msgid "remove_customization"
msgstr "अनुकूलन निकालें"

msgid "remove_customizations_prompt"
msgstr "क्या आप वाकई इस वर्ग के अनुकूलन को हटाना चाहते हैं?"

msgid "remove_student_prompt"
msgstr "क्या आप वाकई छात्र को कक्षा से बाहर निकलना चाहते हैं?"

#, fuzzy
msgid "remove_user_prompt"
msgstr ""

msgid "rename_class"
msgstr ""

msgid "rename_class_prompt"
msgstr ""

#, fuzzy
msgid "repair_program_logo_alt"
msgstr ""

#, fuzzy
msgid "repeat_dep"
msgstr ""

msgid "repeat_match_password"
msgstr "दोहराया हुआ सांकेतिक शब्द मेल नहीं खाता|"

msgid "repeat_new_password"
msgstr "नया सांकेतिक शब्द दोहराएं"

#, fuzzy
msgid "report_failure"
msgstr ""

#, fuzzy
msgid "report_program"
msgstr ""

#, fuzzy
msgid "report_success"
msgstr ""

#, fuzzy
msgid "request_invalid"
msgstr ""

msgid "request_teacher"
msgstr "मैं एक शिक्षक हूं और मैं एक शिक्षक के खाते के लिए आवेदन करना चाहता/चाहती हूं"

#, fuzzy
msgid "request_teacher_account"
msgstr ""

#, fuzzy
msgid "required_field"
msgstr ""

msgid "reset_adventure_prompt"
msgstr "क्या आप वाकई सभी चयनित adventures को रीसेट करना चाहते हैं?"

msgid "reset_adventures"
msgstr "चयनित adventures रीसेट करें"

#, fuzzy
msgid "reset_button"
msgstr ""

msgid "reset_password"
msgstr "सांकेतिक शब्द को फिर से कायम करें"

#, fuzzy
msgid "restart"
msgstr ""

#, fuzzy
msgid "retrieve_adventure_error"
msgstr ""

msgid "retrieve_class_error"
msgstr "केवल शिक्षक ही कक्षाएं पुनः प्राप्त कर सकते हैं"

#, fuzzy
msgid "retrieve_tag_error"
msgstr ""

#, fuzzy
msgid "role"
msgstr ""

msgid "run_code_button"
msgstr "कोड को चलाएं"

#, fuzzy
msgid "save_parse_warning"
msgstr "आपके पास पहले से ही इस नाम का एक प्रोग्राम है, इस प्रोग्राम को सहेजने से पुराना प्रोग्राम अधिलेखित हो जाएगा। क्या आपको यकीन है?"

msgid "save_prompt"
msgstr "अपने प्रोग्राम को सहेजने के लिए आपके पास एक खाता होना चाहिए। क्या आप अभी लॉग इन करना चाहेंगे?"

msgid "save_success_detail"
msgstr "प्रोग्राम सफलतापूर्वक सहेजा गया"

msgid "score"
msgstr "गणना"

msgid "search"
msgstr "ढूंढें..."

#, fuzzy
msgid "search_button"
msgstr "कोड को सहेजें और साझा करें"

#, fuzzy
msgid "second_teacher"
msgstr ""

#, fuzzy
msgid "second_teacher_copy_prompt"
msgstr ""

#, fuzzy
msgid "second_teacher_prompt"
msgstr ""

#, fuzzy
msgid "second_teacher_warning"
msgstr ""

msgid "see_adventure_shared_class"
msgstr ""

#, fuzzy
msgid "see_certificate"
msgstr ""

msgid "select"
msgstr "चुनें"

msgid "select_adventures"
msgstr "adventures का चयन करें"

msgid "select_all"
msgstr ""

msgid "select_classes"
msgstr ""

#, fuzzy
msgid "select_lang"
msgstr ""

msgid "select_levels"
msgstr ""

msgid "selected"
msgstr ""

msgid "self_removal_prompt"
msgstr "क्या आप वाकई इस कक्षा को छोड़ना चाहते हैं?"

msgid "send_password_recovery"
msgstr "मुझे एक सांकेतिक शब्द पुनर्प्राप्ति लिंक भेजें"

msgid "sent_by"
msgstr "यह आमंत्रण इनके द्वारा भेजा गया है"

msgid "sent_password_recovery"
msgstr "आपको जल्द ही अपना सांकेतिक शब्द फिर से कायम करने के निर्देशों के साथ एक ईमेल प्राप्त होना चाहिए|"

msgid "settings"
msgstr "ेरी व्यक्तिगत सेटिंग"

#, fuzzy
msgid "share_by_giving_link"
msgstr ""

#, fuzzy
msgid "share_your_program"
msgstr ""

#, fuzzy
msgid "signup_student_or_teacher"
msgstr ""

msgid "single quotes"
msgstr "एक उद्धरण चिन्ह"

msgid "slash"
msgstr "एक स्लैश"

#, fuzzy
msgid "sleeping"
msgstr ""

#, fuzzy
msgid "slides"
msgstr ""

#, fuzzy
msgid "slides_for_level"
msgstr ""

#, fuzzy
msgid "slides_info"
msgstr "For each level of Hedy, we have created slides to help you teach. The slides contain explanations of each level, and Hedy examples that you can run inside the slides. Just click the link and get started! the Introduction slides are a general explanation of Hedy before level 1 The slides were created using <a href=\"https://slides.com\">slides.com</a>. If you want to adapt them yourself, you can download them, and then upload the resulting zip file to <a href=\"https://slides.com\">slides.com</a>. You can find more information about the slides in the <a href=\"https://hedy.org/for-teachers/manual/features\">teacher's manual</a>।"

#, fuzzy
msgid "social_media"
msgstr ""

#, fuzzy
msgid "solution_example"
msgstr ""

#, fuzzy
msgid "solution_example_explanation"
msgstr ""

#, fuzzy
msgid "some_rows_missing_separator"
msgstr ""

#, fuzzy
msgid "something_went_wrong_keyword_parsing"
msgstr ""

msgid "space"
msgstr "एक रिक्त स्थान"

msgid "star"
msgstr "एक तारा चिन्ह"

#, fuzzy
msgid "start_learning"
msgstr ""

msgid "start_quiz"
msgstr "्रश्नोत्तरी शुरू करें"

#, fuzzy
msgid "start_teaching"
msgstr ""

msgid "step_title"
msgstr "कार्यभार"

#, fuzzy
msgid "stepper_variable_role"
msgstr ""

#, fuzzy
msgid "stop"
msgstr ""

#, fuzzy
msgid "stop_code_button"
msgstr "कोड को सहेजें"

msgid "string"
msgstr "टेक्स्ट"

#, fuzzy
msgid "student_accounts_created"
msgstr ""

#, fuzzy
msgid "student_adventures_table"
msgstr ""

#, fuzzy
msgid "student_adventures_table_explanation"
msgstr ""

msgid "student_already_invite"
msgstr "इस छात्र के पास पहले से ही एक आमंत्रण लंबित है"

#, fuzzy
msgid "student_in_another_class"
msgstr "This student is in another class. Ask the student to leave all classes and try again।"

#, fuzzy
msgid "student_information"
msgstr ""

#, fuzzy
msgid "student_information_explanation"
msgstr ""

#, fuzzy
msgid "student_signup_header"
msgstr ""

msgid "students"
msgstr "छात्र"

#, fuzzy
msgid "submission_time"
msgstr ""

msgid "submit_answer"
msgstr "प्रश्न का उत्तर दें"

msgid "submit_program"
msgstr "प्रस्तुत"

msgid "submit_warning"
msgstr "क्या आप वाकई इस प्रोग्राम को प्रस्तुत करना चाहते हैं?"

#, fuzzy
msgid "submitted"
msgstr ""

msgid "submitted_header"
msgstr "यह एक प्रस्तुत किया गया प्रोग्राम है और इसे बदला नहीं जा सकता"

#, fuzzy
msgid "subscribe"
msgstr "समाचार पत्रिका की सदस्यता लें"

msgid "subscribe_message"
msgstr ""

msgid "subscribe_newsletter"
msgstr "समाचार पत्रिका की सदस्यता लें"

msgid "subscribed_header"
msgstr ""

msgid "subscribed_message"
msgstr ""

#, fuzzy
msgid "successful_runs"
msgstr ""

msgid "successfully_subscribed"
msgstr ""

#, fuzzy
msgid "suggestion_color"
msgstr ""

#, fuzzy
msgid "suggestion_note"
msgstr ""

#, fuzzy
msgid "suggestion_number"
msgstr ""

msgid "suggestion_numbers_or_strings"
msgstr ""

#, fuzzy
msgid "surname"
msgstr "उपयोगकर्ता नाम"

#, fuzzy
msgid "survey_skip"
msgstr ""

#, fuzzy
msgid "survey_submit"
msgstr ""

#, fuzzy
msgid "tag_in_adventure"
msgstr ""

#, fuzzy
msgid "tag_input_placeholder"
msgstr ""

#, fuzzy
msgid "tags"
msgstr ""

#, fuzzy
msgid "teacher"
msgstr "लगता है आप शिक्षक नहीं हैं!"

msgid "teacher_invalid"
msgstr "आपका शिक्षक मान अमान्य है"

msgid "teacher_invitation_require_login"
msgstr "एक शिक्षक के रूप में आपकी प्रोफ़ाइल सेट करने के लिए हमें आपको लॉग इन करने की आवश्यकता होगी। यदि आपके पास कोई खाता नहीं है, तो कृपया एक बनाएं।"

#, fuzzy
msgid "teacher_manual"
msgstr ""

#, fuzzy
msgid "teacher_signup_header"
msgstr ""

msgid "teacher_welcome"
msgstr "हेडी में आपका स्वागत है! अब आप एक शिक्षक खाते के गर्वित स्वामी हैं जो आपको कक्षाएं बनाने और छात्रों को आमंत्रित करने की अनुमति देता है।"

#, fuzzy
msgid "teachers"
msgstr ""

#, fuzzy
msgid "template_code"
msgstr ""
"This is the explanation of my adventure!\n"
"\n"
"This way I can show a command: <code>{print}</code>\n"
"\n"
"But sometimes I might want to show a piece of code, like this:\n"
"<pre>\n"
"ask What's your name?\n"
"echo so your name is \n"
"</pre>"

msgid "this_adventure_has_an_example_solution"
msgstr ""

#, fuzzy
msgid "this_turns_in_assignment"
msgstr ""

msgid "title"
msgstr "शीर्षक"

#, fuzzy
msgid "title_admin"
msgstr ""

#, fuzzy
msgid "title_class-overview"
msgstr ""

#, fuzzy
msgid "title_customize-adventure"
msgstr ""

#, fuzzy
msgid "title_customize-class"
msgstr ""

#, fuzzy
msgid "title_for-teacher"
msgstr ""

#, fuzzy
msgid "title_join-class"
msgstr ""

#, fuzzy
msgid "title_learn-more"
msgstr ""

#, fuzzy
msgid "title_login"
msgstr ""

#, fuzzy
msgid "title_my-profile"
msgstr ""

#, fuzzy
msgid "title_privacy"
msgstr ""

#, fuzzy
msgid "title_programs"
msgstr ""

#, fuzzy
msgid "title_public-adventures"
msgstr ""

#, fuzzy
msgid "title_recover"
msgstr ""

#, fuzzy
msgid "title_reset"
msgstr ""

#, fuzzy
msgid "title_signup"
msgstr ""

#, fuzzy
msgid "title_start"
msgstr ""

#, fuzzy
msgid "title_view-adventure"
msgstr ""

msgid "token_invalid"
msgstr "आपका टोकन अमान्य है"

#, fuzzy
msgid "too_many_accounts"
msgstr "You cannot create more than 100 student accounts।"

msgid "tooltip_level_locked"
msgstr ""

#, fuzzy
msgid "translate_error"
msgstr ""

#, fuzzy
msgid "translating_hedy"
msgstr ""

#, fuzzy
msgid "translator"
msgstr ""

#, fuzzy
msgid "turned_into_teacher"
msgstr ""

#, fuzzy
msgid "unauthorized"
msgstr ""

#, fuzzy
msgid "unfavourite_confirm"
msgstr ""

#, fuzzy
msgid "unfavourite_success"
msgstr ""

#, fuzzy
msgid "unknown_variable_role"
msgstr ""

#, fuzzy
msgid "unlock_thresholds"
msgstr ""

#, fuzzy
msgid "unsaved_class_changes"
msgstr ""

#, fuzzy
msgid "unsubmit_program"
msgstr ""

#, fuzzy
msgid "unsubmit_warning"
msgstr ""

#, fuzzy
msgid "unsubmitted"
msgstr ""

msgid "unsubscribed_header"
msgstr ""

msgid "unsubscribed_message"
msgstr ""

msgid "update_adventure_prompt"
msgstr "क्या आप वाकई इस adventure को अद्यतन करना चाहते हैं?"

msgid "update_public"
msgstr "सार्वजनिक प्रोफ़ाइल अद्यतन करें"

#, fuzzy
msgid "updating_indicator"
msgstr ""

#, fuzzy
msgid "use_custom_passwords"
msgstr ""

#, fuzzy
msgid "use_generated_passwords"
msgstr ""

#, fuzzy
msgid "use_of_blanks_exception"
msgstr ""

#, fuzzy
msgid "use_of_nested_functions_exception"
msgstr ""

#, fuzzy
msgid "used_in"
msgstr ""

#, fuzzy
msgid "user"
msgstr "उपयोगकर्ता नाम"

#, fuzzy
msgid "user_inexistent"
msgstr ""

msgid "user_not_private"
msgstr "यह उपयोगकर्ता मौजूद नहीं है या उसकी कोई सार्वजनिक प्रोफ़ाइल नहीं है"

msgid "username"
msgstr "उपयोगकर्ता नाम"

#, fuzzy
msgid "username_contains_invalid_symbol"
msgstr ""

#, fuzzy
msgid "username_contains_separator"
msgstr ""

msgid "username_empty"
msgstr "आपने उपयोगकर्ता नाम दर्ज नहीं किया!"

msgid "username_invalid"
msgstr "आपका उपयोगकर्ता नाम अमान्य है"

msgid "username_special"
msgstr "उपयोगकर्तानाम में  `:` या  `@` नहीं हो सकता| "

msgid "username_three"
msgstr "उपयोगकर्तानाम में कम से कम तीन वर्ण होने चाहिए| "

#, fuzzy
msgid "usernames_too_short"
msgstr ""

#, fuzzy
msgid "usernames_unavailable"
msgstr "The following usernames are not available: {usernames}. You can create similar accounts, for example, by appending an underscore or your class name।"

#, fuzzy
msgid "value"
msgstr ""

#, fuzzy
msgid "view_adventures"
msgstr ""

#, fuzzy
msgid "view_classes"
msgstr ""

msgid "view_program"
msgstr "प्रोग्राम देखें"

#, fuzzy
msgid "view_slides"
msgstr ""

#, fuzzy
msgid "waiting_for_submit"
msgstr ""

#, fuzzy
msgid "walker_variable_role"
msgstr ""

msgid "website"
msgstr ""

#, fuzzy
msgid "what_is_your_role"
msgstr ""

#, fuzzy
msgid "what_should_my_code_do"
msgstr ""

msgid "workbook_circle_question_text"
msgstr ""

msgid "workbook_circle_question_title"
msgstr ""

msgid "workbook_define_question_text"
msgstr ""

msgid "workbook_define_question_title"
msgstr ""

msgid "workbook_input_question_text"
msgstr ""

msgid "workbook_input_question_title"
msgstr ""

msgid "workbook_multiple_choice_question_text"
msgstr ""

msgid "workbook_multiple_choice_question_title"
msgstr ""

msgid "workbook_open_question_title"
msgstr ""

msgid "workbook_output_question_text"
msgstr ""

msgid "workbook_output_question_title"
msgstr ""

msgid "year_invalid"
msgstr "कृपया एक वर्ष डालें जो इनके बीच में हो १९०० और {current_year}"

msgid "yes"
msgstr "हां"

msgid "your_personal_text"
msgstr "आपका व्यक्तिगत पाठ..."

#, fuzzy
msgid "your_program"
msgstr ""

#~ msgid "create_account_explanation"
#~ msgstr "आपका अपना खाता होने से आप अपने प्रोग्राम्स को सहेज सकते हैं।"

#~ msgid "only_teacher_create_class"
#~ msgstr "Only teachers are allowed to create classes!"

#~ msgid "keyword_support"
#~ msgstr "Translated keywords"

#~ msgid "non_keyword_support"
#~ msgstr "Translated content"

#~ msgid "try_button"
#~ msgstr "कोशिश करें"

#~ msgid "select_own_adventures"
#~ msgstr "खुद के adventures चुनें"

#~ msgid "view"
#~ msgstr "नज़र डालें"

#~ msgid "class"
#~ msgstr "Class"

#~ msgid "save_code_button"
#~ msgstr "कोड को सहेजें"

#~ msgid "share_code_button"
#~ msgstr "कोड को सहेजें और साझा करें"

#~ msgid "classes_invalid"
#~ msgstr "The list of selected classes is invalid"

#~ msgid "directly_add_adventure_to_classes"
#~ msgstr "Do you want to add this adventure directly to one of your classes?"

#~ msgid "hand_in_assignment"
#~ msgstr "Hand in assignment"

#~ msgid "select_a_level"
#~ msgstr "Select a level"

#~ msgid "answer_invalid"
#~ msgstr "आपका पासवर्ड अमान्य है"

#~ msgid "available_adventures_level"
#~ msgstr "Available adventures level"

#~ msgid "customize_class_exp_1"
#~ msgstr "कक्षा को अनुकूलित करें"

#~ msgid "customize_class_exp_2"
#~ msgstr "कक्षा को अनुकूलित करें"

#~ msgid "customize_class_step_1"
#~ msgstr "कक्षा को अनुकूलित करें"

#~ msgid "customize_class_step_2"
#~ msgstr "कक्षा को अनुकूलित करें"

#~ msgid "customize_class_step_3"
#~ msgstr "कक्षा को अनुकूलित करें"

#~ msgid "customize_class_step_4"
#~ msgstr "कक्षा को अनुकूलित करें"

#~ msgid "customize_class_step_5"
#~ msgstr "कक्षा को अनुकूलित करें"

#~ msgid "customize_class_step_6"
#~ msgstr "कक्षा को अनुकूलित करें"

#~ msgid "customize_class_step_7"
#~ msgstr "कक्षा को अनुकूलित करें"

#~ msgid "customize_class_step_8"
#~ msgstr "कक्षा को अनुकूलित करें"

#~ msgid "example_code_header"
#~ msgstr "उदाहरण हेडी कोड"

#~ msgid "feedback_failure"
#~ msgstr "गलत!"

#~ msgid "feedback_success"
#~ msgstr "अच्छा!"

#~ msgid "go_to_first_question"
#~ msgstr "प्रश्न 1 पर जाएं"

#~ msgid "question"
#~ msgstr "प्रश्न"

#~ msgid "question_doesnt_exist"
#~ msgstr "This question does not exist"

#~ msgid "question_invalid"
#~ msgstr "आपका टोकन अमान्य है"

#~ msgid "too_many_attempts"
#~ msgstr "Too many attempts"

#~ msgid "class_stats"
#~ msgstr "कक्षा के आँकड़े दिखाएँ"

#~ msgid "visit_own_public_profile"
#~ msgstr "सार्वजानिक पार्श्वचित्र"

#~ msgid "title_class logs"
#~ msgstr "Hedy - Join class"

#~ msgid "title_class statistics"
#~ msgstr "मेरे आंकड़े"

#~ msgid "disabled_button_locked"
#~ msgstr "Your teacher hasn't unlocked this level yet"

#~ msgid "duplicate_tag"
#~ msgstr "You already have a tag with this name।"

#~ msgid "tag_deleted"
#~ msgstr "This tag was successfully deleted।"

#~ msgid "no_tags"
#~ msgstr "No tags yet।"

#~ msgid "apply_filters"
#~ msgstr "Apply filters"

#~ msgid "write_first_program"
#~ msgstr "अपना पहला प्रोग्राम लिखें!"

#~ msgid "adventure_exp_1"
#~ msgstr "अपनी पसंद के साहसिक कार्य को दाईं ओर टाइप करें। अपने साहसिक कार्य को बनाने के बाद आप इसे \"कस्टमाइज़ेशन\" के अंतर्गत अपनी किसी एक कक्षा में शामिल कर सकते हैं। यदि आप अपने साहसिक कार्य में एक कमांड शामिल करना चाहते हैं तो कृपया इस तरह कोड एंकर का उपयोग करें:"

#~ msgid "adventure_exp_2"
#~ msgstr "यदि आप वास्तविक कोड स्निपेट दिखाना चाहते हैं, उदाहरण के लिए छात्र को कोड का टेम्प्लेट या उदाहरण देना। कृपया इस तरह प्री एंकर का उपयोग करें:"

#~ msgid "hello_world"
#~ msgstr "Hello world!"

#~ msgid "share_confirm"
#~ msgstr "क्या आप वाकई प्रोग्राम को सार्वजनिक करना चाहते हैं?"

#~ msgid "share_success_detail"
#~ msgstr "प्रोग्राम सफलतापूर्वक साझा किया गया"

#~ msgid "try_it"
#~ msgstr "कोशिश करें"

#~ msgid "unshare_confirm"
#~ msgstr "क्या आप वाकई प्रोग्राम को निजी बनाना चाहते हैं?"

#~ msgid "unshare_success_detail"
#~ msgstr "प्रोग्राम सफलतापूर्वक साझा नहीं किया गया"

#~ msgid "hide_parsons"
#~ msgstr "Hide parsons"

#~ msgid "hide_quiz"
#~ msgstr "प्रश्नोत्तरी अंत"

#~ msgid "Locked Language Feature"
#~ msgstr "आप {concept} का उपयोग कर रहे हैं! यह बहुत बढ़िया है, लेकिन {concept} अभी तक खुला नहीं है! इसे बाद के स्तर पर अनलॉक किया जाएगा।"

#~ msgid "nested blocks"
#~ msgstr "एक ब्लॉक में एक ब्लॉक"

#~ msgid "save"
#~ msgstr "सहेजें"

#~ msgid "update_profile"
#~ msgstr "्रोफ़ाइल अपडेट करें"

#~ msgid "variables"
#~ msgstr "Variables"

#~ msgid "add_students_options"
#~ msgstr "Create student accounts"

#~ msgid "class_live"
#~ msgstr "Live statistics"

#~ msgid "class_overview"
#~ msgstr "Class overview"

#~ msgid "student_list"
#~ msgstr "Student list"

#~ msgid "title_class grid_overview"
#~ msgstr "Hedy - Grid overview"

#~ msgid "title_class live_statistics"
#~ msgstr "Hedy - Live Statistics"

#~ msgid "explore_explanation"
#~ msgstr "On this page you can look through programs created by other Hedy users. You can filter on both a Hedy level and adventure. Click on \"View program\" to open a program and run it. Programs with a red header contain a mistake. You can still open the program, but running it will result in an error. You can of course try to fix it! If the creator has a public profile you can click their username to visit their profile. There you will find all their shared programs and much more!"

#~ msgid "common_errors"
#~ msgstr "Common errors"

#~ msgid "grid_overview"
#~ msgstr "Overview of programs per adventure"

#~ msgid "last_error"
#~ msgstr "Last error"

#~ msgid "last_program"
#~ msgstr "Last program"

#~ msgid "live_dashboard"
#~ msgstr "Live Dashboard"

#~ msgid "runs_over_time"
#~ msgstr "Runs over time"

#~ msgid "student_details"
#~ msgstr "Student details"

#~ msgid "achievements_check_icon_alt"
#~ msgstr "आपने एक उपलब्धि अर्जित की है!"

#~ msgid "country_title"
#~ msgstr "Please select a valid country."

#~ msgid "create_public_profile"
#~ msgstr "सार्वजानिक पार्श्वचित्र"

#~ msgid "general"
#~ msgstr "लिंग"

#~ msgid "hedy_achievements"
#~ msgstr "मेरी उपलब्धियां"

#~ msgid "hidden"
#~ msgstr "संकेत?"

#~ msgid "highscore_explanation"
#~ msgstr "On this page you can look through programs created by other Hedy users. You can filter on both a Hedy level and adventure. Click on \"View program\" to open a program and run it. Programs with a red header contain a mistake. You can still open the program, but running it will result in an error. You can of course try to fix it! If the creator has a public profile you can click their username to visit their profile. There you will find all their shared programs and much more!"

#~ msgid "highscore_no_public_profile"
#~ msgstr "You don't have a public profile and are therefore not listed on the highscores. Do you wish to create one?"

#~ msgid "highscores"
#~ msgstr "गणना"

#~ msgid "my_achievements"
#~ msgstr "मेरी उपलब्धियां"

#~ msgid "no_such_highscore"
#~ msgstr "ऐसा कोई हेडी स्तर नहीं!"

#~ msgid "programs_created"
#~ msgstr "मेरे प्रोग्राम्स"

#~ msgid "programs_saved"
#~ msgstr "प्रोग्राम्स"

#~ msgid "programs_submitted"
#~ msgstr "्रस्तुत प्रोग्राम "

#~ msgid "title_achievements"
#~ msgstr "Hedy - My achievements"

#~ msgid "whole_world"
#~ msgstr "The world"

#~ msgid "your_class"
#~ msgstr "मेरी कक्षाएँ"

#~ msgid "achievement_earned"
#~ msgstr "आपने एक उपलब्धि अर्जित की है!"

#~ msgid "percentage_achieved"
#~ msgstr "Achieved by {percentage}% of the users"

#~ msgid "achievements"
#~ msgstr "उपलब्धियां"

#~ msgid "achievements_logo_alt"
#~ msgstr "उपलब्धियां"

#~ msgid "amount_submitted"
#~ msgstr "्रस्तुत प्रोग्राम "

#~ msgid "last_achievement"
#~ msgstr "पिछली अर्जित उपलब्धि"

#~ msgid "no_certificate"
#~ msgstr "This user hasn't earned the Hedy Certificate of Completion"

#~ msgid "number_achievements"
#~ msgstr "Number of achievements"

#~ msgid "create_question"
#~ msgstr "Do you want to create one?"

#~ msgid "explore_programs"
#~ msgstr "्रोग्राम्स का अन्वेषण करें"

#~ msgid "explore_programs_logo_alt"
#~ msgstr "्रोग्राम्स का अन्वेषण करें"

#~ msgid "hedy_tutorial_logo_alt"
#~ msgstr "Start hedy tutorial"

#~ msgid "no_public_profile"
#~ msgstr "सार्वजानिक पार्श्वचित्र"

#~ msgid "start_hedy_tutorial"
#~ msgstr "Start hedy tutorial"

#~ msgid "start_programming"
#~ msgstr "Directly start programming"

#~ msgid "start_programming_logo_alt"
#~ msgstr "Directly start programming"

#~ msgid "start_teacher_tutorial"
#~ msgstr "Start teacher tutorial"

#~ msgid "teacher_tutorial_logo_alt"
#~ msgstr "आपको कक्षा में शामिल होने का निमंत्रण मिला है"

#~ msgid "title_landing-page"
#~ msgstr "Welcome to Hedy!"

#~ msgid "welcome"
#~ msgstr "हेडी में आपका स्वागत है! अब आप एक शिक्षक खाते के गर्वित स्वामी हैं जो आपको कक्षाएं बनाने और छात्रों को आमंत्रित करने की अनुमति देता है।"

#~ msgid "welcome_back"
#~ msgstr "हेडी में आपका स्वागत है! अब आप एक शिक्षक खाते के गर्वित स्वामी हैं जो आपको कक्षाएं बनाने और छात्रों को आमंत्रित करने की अनुमति देता है।"

#~ msgid "your_account"
#~ msgstr "अभी तक कोई खाता नहीं?"

#~ msgid "your_last_program"
#~ msgstr "पसंदीदा प्रोग्राम "

#~ msgid "already_teacher"
#~ msgstr "You already have a teacher account."

#~ msgid "already_teacher_request"
#~ msgstr "You already have a pending teacher request."

#~ msgid "teacher_account_request"
#~ msgstr "You have a pending teacher account request"

#~ msgid "teacher_account_success"
#~ msgstr "You successfully requested a teacher account."

#~ msgid "student_not_allowed_in_class"
#~ msgstr "Student not allowed in class"

#~ msgid "accounts_created"
#~ msgstr "Accounts where successfully created."

#~ msgid "accounts_intro"
#~ msgstr "On this page you can create accounts for multiple students at the same time. It is also possible to directly add them to one of your classes. By pressing the green + on the bottom right of the page you can add extra rows. You can delete a row by pressing the corresponding red cross. Make sure no rows are empty when you press \"Create accounts\". Please keep in mind that every username and mail address needs to be unique and the password needs to be <b>at least</b> 6 characters."

#~ msgid "create_multiple_accounts"
#~ msgstr "Create multiple accounts"

#~ msgid "download_login_credentials"
#~ msgstr "Do you want to download the login credentials after the accounts creation?"

#~ msgid "generate_passwords"
#~ msgstr "Generate passwords"

#~ msgid "postfix_classname"
#~ msgstr "Postfix classname"

#~ msgid "reset_view"
#~ msgstr "Reset"

#~ msgid "unique_usernames"
#~ msgstr "All usernames need to be unique."

#~ msgid "usernames_exist"
#~ msgstr "One or more usernames is already in use."

#~ msgid "**Question**: What is the output of this code?"
#~ msgstr ""

#~ msgid "Output"
#~ msgstr ""

#~ msgid "clear"
#~ msgstr ""

#~ msgid "bug"
#~ msgstr ""

#~ msgid "feature"
#~ msgstr ""

#~ msgid "feedback"
#~ msgstr ""

#~ msgid "feedback_message_success"
#~ msgstr ""

#~ msgid "feedback_modal_message"
#~ msgstr ""

#~ msgid "adventures"
#~ msgstr ""

#~ msgid "classes"
#~ msgstr ""

#~ msgid "Adventure"
#~ msgstr ""

#~ msgid "Answer"
#~ msgstr ""

#~ msgid "adventure_prompt"
#~ msgstr "कृपया adventure का नाम दर्ज करें"

#~ msgid "select_tag"
#~ msgstr ""

#~ msgid "Delete"
#~ msgstr ""

#~ msgid "select_class"
#~ msgstr ""

#~ msgid "survey"
#~ msgstr ""

#~ msgid "survey_completed"
#~ msgstr ""

#~ msgid "invalid_tutorial_step"
#~ msgstr ""

#~ msgid "next_step_tutorial"
#~ msgstr ""

#~ msgid "tutorial"
#~ msgstr ""

#~ msgid "tutorial_code_snippet"
#~ msgstr ""

#~ msgid "tutorial_message_not_found"
#~ msgstr "आपको कक्षा में शामिल होने का निमंत्रण मिला है"

#~ msgid "tutorial_title_not_found"
#~ msgstr "हमें वह पृष्ठ नहीं मिला!"

<<<<<<< HEAD
#~ msgid "complete"
#~ msgstr ""

#~ msgid "share"
=======
#~ msgid "disable_explore_page"
#~ msgstr ""

#~ msgid "hedy_choice_title"
#~ msgstr ""

#~ msgid "nav_explore"
#~ msgstr ""

#~ msgid "title_explore"
>>>>>>> 8dee6c69
#~ msgstr ""
<|MERGE_RESOLUTION|>--- conflicted
+++ resolved
@@ -2807,12 +2807,6 @@
 #~ msgid "tutorial_title_not_found"
 #~ msgstr "हमें वह पृष्ठ नहीं मिला!"
 
-<<<<<<< HEAD
-#~ msgid "complete"
-#~ msgstr ""
-
-#~ msgid "share"
-=======
 #~ msgid "disable_explore_page"
 #~ msgstr ""
 
@@ -2823,5 +2817,4 @@
 #~ msgstr ""
 
 #~ msgid "title_explore"
->>>>>>> 8dee6c69
 #~ msgstr ""
