
msgid ""
msgstr ""
"Project-Id-Version: PACKAGE VERSION\n"
"Report-Msgid-Bugs-To: \n"
<<<<<<< HEAD
"POT-Creation-Date: 2022-06-10 12:20+0200\n"
"PO-Revision-Date: 2022-06-09 15:18+0000\n"
=======
"POT-Creation-Date: 2022-06-15 11:11+0200\n"
"PO-Revision-Date: 2022-06-18 14:19+0000\n"
>>>>>>> 7c096306
"Last-Translator: Anonymous <noreply@weblate.org>\n"
"Language: hi\n"
"Language-Team: hi <LL@li.org>\n"
"Plural-Forms: nplurals=2; plural=n > 1;\n"
"MIME-Version: 1.0\n"
"Content-Type: text/plain; charset=utf-8\n"
"Content-Transfer-Encoding: 8bit\n"
<<<<<<< HEAD
"Generated-By: Babel 2.10.1\n"

#: app.py:430
=======
"Plural-Forms: nplurals=2; plural=n > 1;\n"
"X-Generator: Weblate 4.13.1-dev\n"
"Generated-By: Babel 2.10.1\n"

#: app.py:412
>>>>>>> 7c096306
#, fuzzy
msgid "program_contains_error"
msgstr "This program contains an error, are you sure you want to share it?"

<<<<<<< HEAD
#: app.py:600
=======
#: app.py:622
>>>>>>> 7c096306
#, fuzzy
msgid "title_achievements"
msgstr "Hedy - My achievements"

<<<<<<< HEAD
#: app.py:617 app.py:721 app.py:1055 website/teacher.py:361
=======
#: app.py:639 app.py:743 app.py:1085 website/teacher.py:361
>>>>>>> 7c096306
#: website/teacher.py:370
msgid "not_teacher"
msgstr "लगता है आप शिक्षक नहीं हैं!"

<<<<<<< HEAD
#: app.py:620
msgid "not_enrolled"
msgstr "ऐसा लगता है कि आप इस कक्षा में नहीं हैं!"

#: app.py:659
=======
#: app.py:642
msgid "not_enrolled"
msgstr "ऐसा लगता है कि आप इस कक्षा में नहीं हैं!"

#: app.py:681
>>>>>>> 7c096306
#, fuzzy
msgid "title_programs"
msgstr "Hedy - My programs"

<<<<<<< HEAD
#: app.py:669 app.py:679 app.py:683 app.py:698 app.py:970 app.py:1462
#: website/admin.py:18 website/admin.py:25 website/admin.py:90
#: website/admin.py:109 website/admin.py:127 website/admin.py:134
=======
#: app.py:691 app.py:701 app.py:705 app.py:720 app.py:1000 app.py:1492
#: website/admin.py:17 website/admin.py:24 website/admin.py:92
#: website/admin.py:110 website/admin.py:128 website/admin.py:135
>>>>>>> 7c096306
#: website/auth.py:712 website/auth.py:739 website/programs.py:210
#: website/statistics.py:86
#, fuzzy
msgid "unauthorized"
msgstr "You don't have access rights for this page"

<<<<<<< HEAD
#: app.py:735 app.py:1072
=======
#: app.py:757 app.py:1102
>>>>>>> 7c096306
#, fuzzy
msgid "title_for-teacher"
msgstr "Hedy - For teachers"

<<<<<<< HEAD
#: app.py:752 app.py:754 app.py:888 app.py:910 app.py:912
msgid "no_such_level"
msgstr "ऐसा कोई हेडी स्तर नहीं!"

#: app.py:762 app.py:769 app.py:842 app.py:848
msgid "no_such_program"
msgstr "ऐसा कोई हेडी प्रोग्राम नहीं!"

#: app.py:792
=======
#: app.py:774 app.py:776 app.py:918 app.py:940 app.py:942
msgid "example_code_header"
msgstr "उदाहरण हेडी कोड"

#: app.py:752 app.py:754 app.py:894 app.py:916 app.py:918
msgid "no_such_level"
msgstr "ऐसा कोई हेडी स्तर नहीं!"

#: app.py:784 app.py:791 app.py:872 app.py:878
msgid "no_such_program"
msgstr "ऐसा कोई हेडी प्रोग्राम नहीं!"

#: app.py:814
>>>>>>> 7c096306
#, fuzzy
msgid "level_not_class"
msgstr "You're in a class where this level has not been made available yet"

<<<<<<< HEAD
#: app.py:893 website/teacher.py:419 website/teacher.py:435
=======
#: app.py:923 website/teacher.py:419 website/teacher.py:435
>>>>>>> 7c096306
#: website/teacher.py:464 website/teacher.py:490
#, fuzzy
msgid "no_such_adventure"
msgstr "This adventure doesn't exist!"

<<<<<<< HEAD
#: app.py:921
msgid "page_not_found"
msgstr "हमें वह पृष्ठ नहीं मिला!"

#: app.py:941
=======
#: app.py:951
msgid "page_not_found"
msgstr "हमें वह पृष्ठ नहीं मिला!"

#: app.py:971
>>>>>>> 7c096306
#, fuzzy
msgid "title_signup"
msgstr "Hedy - Create an account"

<<<<<<< HEAD
#: app.py:948
=======
#: app.py:978
>>>>>>> 7c096306
#, fuzzy
msgid "title_login"
msgstr "Hedy - Login"

<<<<<<< HEAD
#: app.py:955
=======
#: app.py:985
>>>>>>> 7c096306
#, fuzzy
msgid "title_recover"
msgstr "Hedy - Recover account"

<<<<<<< HEAD
#: app.py:971
=======
#: app.py:1001
>>>>>>> 7c096306
#, fuzzy
msgid "title_reset"
msgstr "Hedy - Reset password"

<<<<<<< HEAD
#: app.py:997
=======
#: app.py:1027
>>>>>>> 7c096306
#, fuzzy
msgid "title_my-profile"
msgstr "Hedy - My account"

<<<<<<< HEAD
#: app.py:1013
=======
#: app.py:1043
>>>>>>> 7c096306
#, fuzzy
msgid "title_learn-more"
msgstr "Hedy - Learn more"

<<<<<<< HEAD
#: app.py:1019
=======
#: app.py:1049
>>>>>>> 7c096306
#, fuzzy
msgid "title_privacy"
msgstr "Hedy - Privacy terms"

<<<<<<< HEAD
#: app.py:1029
=======
#: app.py:1059
>>>>>>> 7c096306
#, fuzzy
msgid "title_start"
msgstr "Hedy - A gradual programming language"

<<<<<<< HEAD
#: app.py:1047
=======
#: app.py:1077
>>>>>>> 7c096306
#, fuzzy
msgid "title_landing-page"
msgstr "Welcome to Hedy!"

<<<<<<< HEAD
#: app.py:1154
=======
#: app.py:1184
>>>>>>> 7c096306
#, fuzzy
msgid "title_explore"
msgstr "Hedy - Explore"

<<<<<<< HEAD
#: app.py:1174 app.py:1176
=======
#: app.py:1204 app.py:1206
>>>>>>> 7c096306
#, fuzzy
msgid "translate_error"
msgstr ""
"Something went wrong while translating the code. Try running the code to "
"see if it has an error. Code with errors can not be translated."

<<<<<<< HEAD
#: app.py:1181 app.py:1215
=======
#: app.py:1211 app.py:1245
>>>>>>> 7c096306
#, fuzzy
msgid "tutorial_start_title"
msgstr "Welcome to Hedy!"

<<<<<<< HEAD
#: app.py:1181
=======
#: app.py:1211
>>>>>>> 7c096306
#, fuzzy
msgid "tutorial_start_message"
msgstr "In this tutorial we will explain all the Hedy features step-by-step."

<<<<<<< HEAD
#: app.py:1183
=======
#: app.py:1213
>>>>>>> 7c096306
#, fuzzy
msgid "tutorial_editor_title"
msgstr "The code editor"

<<<<<<< HEAD
#: app.py:1183
=======
#: app.py:1213
>>>>>>> 7c096306
#, fuzzy
msgid "tutorial_editor_message"
msgstr "In this window you write all the code, try typing something!"

<<<<<<< HEAD
#: app.py:1185
=======
#: app.py:1215
>>>>>>> 7c096306
#, fuzzy
msgid "tutorial_output_title"
msgstr "The output window"

<<<<<<< HEAD
#: app.py:1185
=======
#: app.py:1215
>>>>>>> 7c096306
#, fuzzy
msgid "tutorial_output_message"
msgstr "The result of the code you execute will be shown here"

<<<<<<< HEAD
#: app.py:1187
=======
#: app.py:1217
>>>>>>> 7c096306
#, fuzzy
msgid "tutorial_run_title"
msgstr "The run button"

<<<<<<< HEAD
#: app.py:1187
=======
#: app.py:1217
>>>>>>> 7c096306
#, fuzzy
msgid "tutorial_run_message"
msgstr "With this button you can run your program! Shall we give it a try?"

<<<<<<< HEAD
#: app.py:1189
=======
#: app.py:1219
>>>>>>> 7c096306
#, fuzzy
msgid "tutorial_tryit_title"
msgstr "Try it out!"

<<<<<<< HEAD
#: app.py:1189
=======
#: app.py:1219
>>>>>>> 7c096306
#, fuzzy
msgid "tutorial_tryit_message"
msgstr "आपको कक्षा में शामिल होने का निमंत्रण मिला है"

<<<<<<< HEAD
#: app.py:1191
=======
#: app.py:1221
>>>>>>> 7c096306
#, fuzzy
msgid "tutorial_speakaloud_title"
msgstr "The end!"

<<<<<<< HEAD
#: app.py:1191
=======
#: app.py:1221
>>>>>>> 7c096306
#, fuzzy
msgid "tutorial_speakaloud_message"
msgstr "Click on 'next step' to really start coding with Hedy!"

<<<<<<< HEAD
#: app.py:1193
=======
#: app.py:1223
>>>>>>> 7c096306
#, fuzzy
msgid "tutorial_speakaloud_run_title"
msgstr "The end!"

<<<<<<< HEAD
#: app.py:1193
=======
#: app.py:1223
>>>>>>> 7c096306
#, fuzzy
msgid "tutorial_speakaloud_run_message"
msgstr "Click on 'next step' to really start coding with Hedy!"

<<<<<<< HEAD
#: app.py:1195
=======
#: app.py:1225
>>>>>>> 7c096306
#, fuzzy
msgid "tutorial_nextlevel_title"
msgstr "Hide cheatsheet"

<<<<<<< HEAD
#: app.py:1195
=======
#: app.py:1225
>>>>>>> 7c096306
#, fuzzy
msgid "tutorial_nextlevel_message"
msgstr "आपको कक्षा में शामिल होने का निमंत्रण मिला है"

<<<<<<< HEAD
#: app.py:1197
=======
#: app.py:1227
>>>>>>> 7c096306
#, fuzzy
msgid "tutorial_leveldefault_title"
msgstr "Level explanation"

<<<<<<< HEAD
#: app.py:1197
=======
#: app.py:1227
>>>>>>> 7c096306
#, fuzzy
msgid "tutorial_leveldefault_message"
msgstr ""
"The first tab always contains the level explanation. In each level new "
"commands will be explained here."

<<<<<<< HEAD
#: app.py:1199
=======
#: app.py:1229
>>>>>>> 7c096306
#, fuzzy
msgid "tutorial_adventures_title"
msgstr "adventures अनुकूलित करें"

<<<<<<< HEAD
#: app.py:1199
=======
#: app.py:1229
>>>>>>> 7c096306
#, fuzzy
msgid "tutorial_adventures_message"
msgstr "adventures अनुकूलित करें"

<<<<<<< HEAD
#: app.py:1201
=======
#: app.py:1231
>>>>>>> 7c096306
#, fuzzy
msgid "tutorial_quiz_title"
msgstr "Quiz"

<<<<<<< HEAD
#: app.py:1201
=======
#: app.py:1231
>>>>>>> 7c096306
#, fuzzy
msgid "tutorial_quiz_message"
msgstr ""
"At the end of each level you can make the quiz. This way you can verify "
"if you understand everything."

<<<<<<< HEAD
#: app.py:1203
=======
#: app.py:1233
>>>>>>> 7c096306
#, fuzzy
msgid "tutorial_saveshare_title"
msgstr "Saving & sharing"

<<<<<<< HEAD
#: app.py:1203
=======
#: app.py:1233
>>>>>>> 7c096306
#, fuzzy
msgid "tutorial_saveshare_message"
msgstr "You can save and share all your created programs with other Hedy users."

<<<<<<< HEAD
#: app.py:1205
=======
#: app.py:1235
>>>>>>> 7c096306
#, fuzzy
msgid "tutorial_cheatsheet_title"
msgstr "Hide cheatsheet"

<<<<<<< HEAD
#: app.py:1205
=======
#: app.py:1235
>>>>>>> 7c096306
#, fuzzy
msgid "tutorial_cheatsheet_message"
msgstr ""
"If you forgot a command you can always use the cheatsheet. It shows a "
"list of all commands you can use in the current level."

<<<<<<< HEAD
#: app.py:1207 app.py:1227
=======
#: app.py:1237 app.py:1257
>>>>>>> 7c096306
#, fuzzy
msgid "tutorial_end_title"
msgstr "The end!"

<<<<<<< HEAD
#: app.py:1207
=======
#: app.py:1237
>>>>>>> 7c096306
#, fuzzy
msgid "tutorial_end_message"
msgstr "Click on 'next step' to really start coding with Hedy!"

<<<<<<< HEAD
#: app.py:1209 app.py:1229
=======
#: app.py:1239 app.py:1259
>>>>>>> 7c096306
#, fuzzy
msgid "tutorial_title_not_found"
msgstr "हमें वह पृष्ठ नहीं मिला!"

<<<<<<< HEAD
#: app.py:1209 app.py:1229
=======
#: app.py:1239 app.py:1259
>>>>>>> 7c096306
#, fuzzy
msgid "tutorial_message_not_found"
msgstr "आपको कक्षा में शामिल होने का निमंत्रण मिला है"

<<<<<<< HEAD
#: app.py:1215
=======
#: app.py:1245
>>>>>>> 7c096306
#, fuzzy
msgid "teacher_tutorial_start_message"
msgstr "आपको कक्षा में शामिल होने का निमंत्रण मिला है"

<<<<<<< HEAD
#: app.py:1217
=======
#: app.py:1247
>>>>>>> 7c096306
#, fuzzy
msgid "tutorial_class_title"
msgstr "Hide cheatsheet"

<<<<<<< HEAD
#: app.py:1217
=======
#: app.py:1247
>>>>>>> 7c096306
#, fuzzy
msgid "tutorial_class_message"
msgstr "adventures अनुकूलित करें"

<<<<<<< HEAD
#: app.py:1219
=======
#: app.py:1249
>>>>>>> 7c096306
#, fuzzy
msgid "tutorial_customize_class_title"
msgstr "Hide cheatsheet"

<<<<<<< HEAD
#: app.py:1219
=======
#: app.py:1249
>>>>>>> 7c096306
#, fuzzy
msgid "tutorial_customize_class_message"
msgstr "adventures अनुकूलित करें"

<<<<<<< HEAD
#: app.py:1221
=======
#: app.py:1251
>>>>>>> 7c096306
#, fuzzy
msgid "tutorial_own_adventures_title"
msgstr "adventures अनुकूलित करें"

<<<<<<< HEAD
#: app.py:1221
=======
#: app.py:1251
>>>>>>> 7c096306
#, fuzzy
msgid "tutorial_own_adventures_message"
msgstr "adventures अनुकूलित करें"

<<<<<<< HEAD
#: app.py:1223
=======
#: app.py:1253
>>>>>>> 7c096306
#, fuzzy
msgid "tutorial_accounts_title"
msgstr "adventures अनुकूलित करें"

<<<<<<< HEAD
#: app.py:1223
=======
#: app.py:1253
>>>>>>> 7c096306
#, fuzzy
msgid "tutorial_accounts_message"
msgstr "adventures अनुकूलित करें"

<<<<<<< HEAD
#: app.py:1225
=======
#: app.py:1255
>>>>>>> 7c096306
#, fuzzy
msgid "tutorial_documentation_title"
msgstr "Hide cheatsheet"

<<<<<<< HEAD
#: app.py:1225
=======
#: app.py:1255
>>>>>>> 7c096306
#, fuzzy
msgid "tutorial_documentation_message"
msgstr "adventures अनुकूलित करें"

<<<<<<< HEAD
#: app.py:1227
=======
#: app.py:1257
>>>>>>> 7c096306
#, fuzzy
msgid "teacher_tutorial_end_message"
msgstr "आपको कक्षा में शामिल होने का निमंत्रण मिला है"

<<<<<<< HEAD
#: app.py:1237
=======
#: app.py:1267
>>>>>>> 7c096306
#, fuzzy
msgid "tutorial_code_snippet"
msgstr "Hide cheatsheet"

<<<<<<< HEAD
#: app.py:1241 app.py:1251
msgid "invalid_tutorial_step"
msgstr ""

#: app.py:1401 website/auth.py:278 website/auth.py:333 website/auth.py:469
=======
#: app.py:1271 app.py:1281
msgid "invalid_tutorial_step"
msgstr ""

#: app.py:1431 website/auth.py:278 website/auth.py:333 website/auth.py:469
>>>>>>> 7c096306
#: website/auth.py:494 website/auth.py:524 website/auth.py:633
#: website/auth.py:671 website/auth.py:718 website/auth.py:745
#: website/quiz.py:43 website/quiz.py:69 website/teacher.py:88
#: website/teacher.py:123 website/teacher.py:195 website/teacher.py:251
#: website/teacher.py:298 website/teacher.py:339 website/teacher.py:375
#: website/teacher.py:446 website/teacher.py:504
msgid "ajax_error"
msgstr "एक त्रुटि थी, कृपया पुनः प्रयास करें।"

<<<<<<< HEAD
#: app.py:1404
msgid "image_invalid"
msgstr "आपकी फोटो अमान्य है"

#: app.py:1406
msgid "personal_text_invalid"
msgstr "आपका व्यक्तिगत पाठ अमान्य है"

#: app.py:1408 app.py:1414
msgid "favourite_program_invalid"
msgstr "आपका पसंदीदा प्रोग्राम अमान्य है"

#: app.py:1428 app.py:1429
msgid "public_profile_updated"
msgstr "सार्वजनिक प्रोफ़ाइल अद्यतन की गई।"

#: app.py:1466 app.py:1491
msgid "user_not_private"
msgstr "यह उपयोगकर्ता मौजूद नहीं है या उसकी कोई सार्वजनिक प्रोफ़ाइल नहीं है"

#: app.py:1499
=======
#: app.py:1434
msgid "image_invalid"
msgstr "आपकी फोटो अमान्य है"

#: app.py:1436
msgid "personal_text_invalid"
msgstr "आपका व्यक्तिगत पाठ अमान्य है"

#: app.py:1438 app.py:1444
msgid "favourite_program_invalid"
msgstr "आपका पसंदीदा प्रोग्राम अमान्य है"

#: app.py:1458 app.py:1459
msgid "public_profile_updated"
msgstr "सार्वजनिक प्रोफ़ाइल अद्यतन की गई।"

#: app.py:1496 app.py:1521
msgid "user_not_private"
msgstr "यह उपयोगकर्ता मौजूद नहीं है या उसकी कोई सार्वजनिक प्रोफ़ाइल नहीं है"

#: app.py:1529
>>>>>>> 7c096306
msgid "invalid_teacher_invitation_code"
msgstr ""
"िक्षक आमंत्रण कोड अमान्य है| शिक्षक बनने के लिए, hedy@felienne.com पर "
"संपर्क करें|"

<<<<<<< HEAD
#: utils.py:289
msgid "default_404"
msgstr "हमें वह पृष्ठ नहीं मिला..."

#: utils.py:291
msgid "default_403"
msgstr "ऐसा लगता है कि आप अधिकृत नहीं हैं..."

#: utils.py:293
=======
#: utils.py:299
msgid "default_404"
msgstr "हमें वह पृष्ठ नहीं मिला..."

#: utils.py:301
msgid "default_403"
msgstr "ऐसा लगता है कि आप अधिकृत नहीं हैं..."

#: utils.py:303
>>>>>>> 7c096306
msgid "default_500"
msgstr "कुछ गलत हो गया…"

#: content/error-messages.txt:1
msgid "Wrong Level"
msgstr ""
"वह सही हैडी कोड था, लेकिन सही स्तर पर नहीं। आपने {offending_keyword}  "
"स्तर  {working_level} के लिए लिखा है। युक्ति: {tip}"

#: content/error-messages.txt:2
msgid "Incomplete"
msgstr ""
"उफ़! आप थोड़ा सा कोड भूल गए! लाइन {line_number} पर, आपको "
"{incomplete_command} के पीछे टेक्स्ट डालना होगा|"

#: content/error-messages.txt:3
msgid "Invalid"
msgstr ""
"{invalid_command} हेडी स्तर  {level} आदेश नहीं है। क्या आपका मतलब "
"{guessed_command} था?"

#: content/error-messages.txt:4
msgid "Invalid Space"
msgstr ""
"ओह! आपने {line_number} लाइन पर रिक्त स्थान के साथ एक लाइन शुरू की है। "
"रिक्त स्थान कंप्यूटर को भ्रमित करते हैं, क्या आप इसे हटा सकते हैं?"

#: content/error-messages.txt:5
msgid "Has Blanks"
msgstr "आपका कोड अधूरा है। इसमें रिक्त स्थान हैं जिन्हें आपको कोड से बदलना होगा।"

#: content/error-messages.txt:6
msgid "No Indentation"
msgstr ""
"आपने लाइन {line_number} में बहुत कम रिक्त स्थान का उपयोग किया है। आपने "
"{leading_spaces} रिक्त स्थान का उपयोग किया है, जो पर्याप्त नहीं है। "
"प्रत्येक नए ब्लॉक को {indent_size} रिक्त स्थान के साथ शुरू करें जो पहले "
"की पंक्ति से अधिक है।"

#: content/error-messages.txt:7
msgid "Unexpected Indentation"
msgstr ""
"आपने लाइन {line_number} में बहुत अधिक रिक्त स्थान का उपयोग किया है। आपने "
"{leading_spaces} स्पेस का इस्तेमाल किया, जो बहुत अधिक है। प्रत्येक नए "
"ब्लॉक को पहले की पंक्ति से अधिक {indent_size} रिक्त स्थान के साथ प्रारंभ "
"करें।"

#: content/error-messages.txt:8
msgid "Parse"
msgstr ""
"आपके द्वारा दर्ज किया गया कोड मान्य Hedy कोड नहीं है। लाइन {location[0]},"
" स्थिति {location[1]} पर एक गलती है। आपने {character_found} टाइप किया, "
"लेकिन इसकी अनुमति नहीं है|"

#: content/error-messages.txt:9
msgid "Unquoted Text"
msgstr ""
"सावधान रहे। यदि आप कुछ पूछते या प्रिंट करते हैं, तो पाठ एक उद्धरण चिह्न "
"के साथ शुरू और समाप्त होना चाहिए। आप एक को कहीं भूल गए।"

#: content/error-messages.txt:10
msgid "Unquoted Assignment"
msgstr ""
"इस स्तर से, आपको टेक्स्ट को उद्धरणों के बीच `is` के दाईं ओर रखना होगा। आप"
" इसे {text} टेक्स्ट के लिए भूल गए।"

#: content/error-messages.txt:11
#, fuzzy
msgid "Unquoted Equality Check"
msgstr ""
"If you want to check if a variable is equal to multiple words, the words "
"should be surrounded by quotation marks!"

#: content/error-messages.txt:12
msgid "Var Undefined"
msgstr ""
"आपने वेरिएबल {name} का उपयोग करने का प्रयास किया, लेकिन आपने इसे सेट नहीं"
" किया। यह भी संभव है कि आप {name} शब्द का उपयोग करने की कोशिश कर रहे थे "
"लेकिन उद्धरण चिह्नों को भूल गए।"

#: content/error-messages.txt:13
msgid "Cyclic Var Definition"
msgstr ""
"नाम {variable} को is कमांड के दाईं ओर उपयोग करने से पहले सेट करने की "
"आवश्यकता है"

#: content/error-messages.txt:14
msgid "Lonely Echo"
msgstr ""
"आपने ask से पहले एक echo का उपयोग किया, या बिना ask के एक echo का उपयोग "
"किया। पहले इनपुट के लिए ask, फिर echo का उपयोग करें।"

#: content/error-messages.txt:15
msgid "Too Big"
msgstr ""
"वाह! आपके प्रोग्राम में कोड की प्रभावशाली {lines_of_code} पंक्तियाँ हैं! "
"लेकिन हम इस स्तर पर केवल {max_lines} पंक्तियों को संसाधित कर सकते हैं। "
"अपने प्रोग्राम को छोटा करें और पुनः प्रयास करें।"

#: content/error-messages.txt:16
msgid "Invalid Argument Type"
msgstr ""
"आप {invalid_argument} के साथ {command} कमांड का उपयोग नहीं कर सकते "
"क्योंकि यह {invalid_type} है। {invalid_argument} को {allowed_types} में "
"बदलने का प्रयास करें।"

#: content/error-messages.txt:17
msgid "Invalid Argument"
msgstr ""
"आप {invalid_argument} के साथ {command} कमांड का उपयोग नहीं कर सकते। "
"{invalid_argument} को {allowed_types} में बदलने का प्रयास करें।"

#: content/error-messages.txt:18
msgid "Invalid Type Combination"
msgstr ""
"आप {command} में {invalid_argument} और {invalid_argument_2} का उपयोग नहीं"
" कर सकते क्योंकि एक {invalid_type} है और दूसरा {invalid_type_2} है। "
"{invalid_argument} को {invalid_type_2} या {invalid_argument_2} को "
"{invalid_type} में बदलने की कोशिश करें।"

#: content/error-messages.txt:19
msgid "Unsupported Float"
msgstr ""
"गैर-पूर्णांक संख्याएं अभी तक समर्थित नहीं हैं लेकिन वे कुछ स्तरों में "
"होंगी। अभी के लिए {value} को एक पूर्णांक में बदलें।"

#: content/error-messages.txt:20
msgid "Locked Language Feature"
msgstr ""
"आप {concept} का उपयोग कर रहे हैं! यह बहुत बढ़िया है, लेकिन {concept} अभी "
"तक खुला नहीं है! इसे बाद के स्तर पर अनलॉक किया जाएगा।"

#: content/error-messages.txt:21
msgid "Missing Command"
msgstr "ऐसा लगता है कि आप {line_number} लाइन पर कमांड का उपयोग करना भूल गए हैं।"

#: content/error-messages.txt:22
#, fuzzy
msgid "Missing Inner Command"
msgstr "ऐसा लगता है कि आप {line_number} लाइन पर कमांड का उपयोग करना भूल गए हैं।"

#: content/error-messages.txt:23
#, fuzzy
msgid "Unsupported String Value"
msgstr "Text values cannot contain {invalid_value}."

#: content/error-messages.txt:24
msgid "ask_needs_var"
msgstr ""
"स्तर 2 से शुरू होकर, ask को एक variable के साथ उपयोग करने की आवश्यकता है।"
" उदाहरण: name is ask आपको क्या कहा जाता है?"

#: content/error-messages.txt:25
msgid "echo_out"
msgstr ""
"स्तर 2  में शुरू करने पर  अब echo की आवश्यकता नहीं है। आप एक उत्तर को ask"
" के साथ दोहरा सकते हैं और अभी प्रिंट कर सकते हैं। उदाहरण: name is ask "
"आपको क्या कहा जाता है? print हैलो name"

#: content/error-messages.txt:26
msgid "space"
msgstr "एक रिक्त स्थान"

#: content/error-messages.txt:27
msgid "comma"
msgstr "एक अल्पविराम"

#: content/error-messages.txt:28
msgid "question mark"
msgstr "एक प्रश्न चिह्न"

#: content/error-messages.txt:29
msgid "newline"
msgstr "एक नई पंक्ति"

#: content/error-messages.txt:30
msgid "period"
msgstr "एक लाघव चिन्ह"

#: content/error-messages.txt:31
msgid "exclamation mark"
msgstr "एक विस्मयादिबोधक चिह्न"

#: content/error-messages.txt:32
msgid "dash"
msgstr "एक निर्देशक चिन्ह"

#: content/error-messages.txt:33
msgid "star"
msgstr "एक तारा चिन्ह"

#: content/error-messages.txt:34
msgid "single quotes"
msgstr "एक उद्धरण चिन्ह"

#: content/error-messages.txt:35
msgid "double quotes"
msgstr "उद्धरण चिन्ह"

#: content/error-messages.txt:36
msgid "slash"
msgstr "एक स्लैश"

#: content/error-messages.txt:37
msgid "string"
msgstr "टेक्स्ट"

#: content/error-messages.txt:38
msgid "nested blocks"
msgstr "एक ब्लॉक में एक ब्लॉक"

#: content/error-messages.txt:39
msgid "or"
msgstr "या"

#: content/error-messages.txt:40
msgid "number"
msgstr "एक संख्या"

#: content/error-messages.txt:41
msgid "integer"
msgstr "एक संख्या"

#: content/error-messages.txt:42
msgid "float"
msgstr "एक संख्या"

#: content/error-messages.txt:43
msgid "list"
msgstr "एक सूची"

#: content/error-messages.txt:44
msgid "input"
msgstr "ask से input"

#: templates/achievements.html:5
#, fuzzy
msgid "general"
msgstr "लिंग"

#: templates/achievements.html:9
#, fuzzy
msgid "programs_created"
msgstr "मेरे प्रोग्राम्स"

#: templates/achievements.html:10
#, fuzzy
msgid "programs_saved"
msgstr "प्रोग्राम्स"

#: templates/achievements.html:11
#, fuzzy
msgid "programs_submitted"
msgstr "्रस्तुत प्रोग्राम "

#: templates/achievements.html:13 templates/achievements.html:25
#, fuzzy
msgid "teacher"
msgstr "लगता है आप शिक्षक नहीं हैं!"

#: templates/achievements.html:16 templates/achievements.html:53
#, fuzzy
msgid "hidden"
msgstr "संकेत?"

#: templates/achievements.html:23
#, fuzzy
msgid "hedy_achievements"
msgstr "मेरी उपलब्धियां"

#: templates/cheatsheet.html:14
#, fuzzy
msgid "cheatsheet_title"
msgstr "Hide cheatsheet"

#: templates/class-overview.html:13 templates/for-teachers.html:32
msgid "class_name_prompt"
msgstr "कृपया कक्षा का नाम दर्ज करें"

<<<<<<< HEAD
#: templates/class-overview.html:19 templates/class-overview.html:65
=======
#: templates/class-overview.html:19 templates/class-overview.html:58
>>>>>>> 7c096306
#: templates/create-accounts.html:16 templates/login.html:12
#: templates/profile.html:87 templates/recover.html:8 templates/signup.html:10
msgid "username"
msgstr "उपयोगकर्ता नाम"

#: templates/class-overview.html:20
msgid "last_login"
msgstr "आखरी लॉगइन"

#: templates/class-overview.html:21
msgid "highest_level_reached"
msgstr "पहुंचा गया उच्चतम स्तर"

#: templates/class-overview.html:22
msgid "number_programs"
msgstr "प्रोग्राम्स की संख्या"

#: templates/class-overview.html:23
msgid "programs"
msgstr "प्रोग्राम्स"

#: templates/class-overview.html:24 templates/create-accounts.html:17
#: templates/login.html:15 templates/reset.html:8 templates/signup.html:19
msgid "password"
msgstr "सांकेतिक शब्द"

<<<<<<< HEAD
#: templates/class-overview.html:25 templates/class-overview.html:68
=======
#: templates/class-overview.html:25 templates/class-overview.html:61
>>>>>>> 7c096306
#: templates/customize-adventure.html:52 templates/for-teachers.html:43
#: templates/for-teachers.html:53
msgid "remove"
msgstr "हटा दें"

#: templates/class-overview.html:35
msgid "page"
msgstr "पृष्ठ"

#: templates/class-overview.html:36
msgid "enter_password"
msgstr "एक नया सांकेतिक शब्द दर्ज करें इस के लिए "

#: templates/class-overview.html:36
msgid "password_change_prompt"
msgstr "क्या आप वाकई इस सांकेतिक शब्द को बदलना चाहते हैं?"

#: templates/class-overview.html:37
msgid "remove_student_prompt"
msgstr "क्या आप वाकई छात्र को कक्षा से बाहर निकलना चाहते हैं?"

<<<<<<< HEAD
#: templates/class-overview.html:44
#, fuzzy
msgid "add_students"
msgstr "छात्र"
=======
#: templates/class-overview.html:43
msgid "class_link"
msgstr "कक्षा में शामिल होने के लिए लिंक"
>>>>>>> 7c096306

#: templates/class-overview.html:45 templates/customize-class.html:5
msgid "customize_class"
msgstr "कक्षा को अनुकूलित करें"

#: templates/class-overview.html:46
<<<<<<< HEAD
msgid "class_stats"
msgstr "कक्षा के आँकड़े दिखाएँ"

#: templates/class-overview.html:47 templates/customize-adventure.html:59
msgid "back_to_teachers_page"
msgstr "शिक्षक पृष्ठ पर वापस जाएं"

#: templates/class-overview.html:48
msgid "delete_class_prompt"
msgstr "क्या आप वाकई कक्षा को हटाना चाहते हैं?"

#: templates/class-overview.html:48
msgid "delete_class"
msgstr "कक्षा को स्थाई रूप से हटाएँ"

#: templates/class-overview.html:51
#, fuzzy
msgid "add_students_options"
msgstr "छात्र"

#: templates/class-overview.html:53
#, fuzzy
msgid "copy_link_success"
msgstr "शेयर करने के लिए लिंक कॉपी करें"

#: templates/class-overview.html:53
#, fuzzy
msgid "copy_join_link"
msgstr "Please copy and paste this link into a new tab:"

#: templates/class-overview.html:54
msgid "invite_prompt"
msgstr "एक उपयोगकर्ता नाम दर्ज करें"

#: templates/class-overview.html:54
#, fuzzy
msgid "invite_by_username"
msgstr "All usernames need to be unique."

#: templates/class-overview.html:55 templates/create-accounts.html:36
#, fuzzy
msgid "create_accounts"
msgstr "Create multiple accounts"

#: templates/class-overview.html:60
msgid "pending_invites"
msgstr "लंबित आमंत्रण"

#: templates/class-overview.html:66
msgid "invite_date"
msgstr "आमंत्रण तिथि"

#: templates/class-overview.html:67
=======
msgid "invite_prompt"
msgstr "एक उपयोगकर्ता नाम दर्ज करें"

#: templates/class-overview.html:46
msgid "invite_student"
msgstr "छात्र को आमंत्रित करें"

#: templates/class-overview.html:47
msgid "class_stats"
msgstr "कक्षा के आँकड़े दिखाएँ"

#: templates/class-overview.html:48 templates/customize-adventure.html:59
msgid "back_to_teachers_page"
msgstr "शिक्षक पृष्ठ पर वापस जाएं"

#: templates/class-overview.html:49
msgid "delete_class_prompt"
msgstr "क्या आप वाकई कक्षा को हटाना चाहते हैं?"

#: templates/class-overview.html:49
msgid "delete_class"
msgstr "कक्षा को स्थाई रूप से हटाएँ"

#: templates/class-overview.html:53
msgid "pending_invites"
msgstr "लंबित आमंत्रण"

#: templates/class-overview.html:59
msgid "invite_date"
msgstr "आमंत्रण तिथि"

#: templates/class-overview.html:60
>>>>>>> 7c096306
#, fuzzy
msgid "expiration_date"
msgstr "Expiration date"

<<<<<<< HEAD
#: templates/class-overview.html:77 templates/profile.html:15
=======
#: templates/class-overview.html:70 templates/profile.html:15
>>>>>>> 7c096306
msgid "delete_invite_prompt"
msgstr "क्या आप वाकई इस कक्षा आमंत्रण को हटाना चाहते हैं?"

#: templates/class-prejoin.html:7
msgid "class_already_joined"
msgstr "आप पहले से ही कक्षा के छात्र हैं"

#: templates/class-prejoin.html:11
msgid "goto_profile"
msgstr "मेरी प्रोफ़ाइल पर जाएँ"

#: templates/class-prejoin.html:15 templates/profile.html:12
msgid "prompt_join_class"
msgstr "क्या आप इस कक्षा में शामिल होना चाहते हैं?"

#: templates/class-prejoin.html:17 website/teacher.py:181
msgid "join_prompt"
msgstr ""
"कक्षा में शामिल होने के लिए आपके पास एक खाता होना चाहिए। क्या आप अभी लॉग "
"इन करना चाहेंगे?"

#: templates/class-prejoin.html:17 templates/profile.html:14
msgid "join_class"
msgstr "कक्षा में शामिल हों"

#: templates/class-stats.html:22 templates/customize-class.html:166
msgid "back_to_class"
msgstr "कक्षा में वापस जाएं"

#: templates/code-page.html:8 templates/for-teachers.html:9
#, fuzzy
msgid "next_step_tutorial"
msgstr "Next step >>>"

#: templates/code-page.html:34 templates/code-page.html:44
#: templates/customize-class.html:28 templates/customize-class.html:64
#: templates/customize-class.html:71 templates/customize-class.html:95
#: templates/level-page.html:6 templates/level-page.html:11
#: templates/parsons.html:8 templates/quiz.html:8
#: templates/view-program-page.html:12 templates/view-program-page.html:28
msgid "level_title"
msgstr "स्तर"

#: templates/create-accounts.html:5
#, fuzzy
msgid "create_multiple_accounts"
msgstr "Create multiple accounts"

#: templates/create-accounts.html:7
#, fuzzy
msgid "accounts_intro"
msgstr ""
"On this page you can create accounts for multiple students at the same "
"time. It is also possible to directly add them to one of your classes. By"
" pressing the green + on the bottom right of the page you can add extra "
"rows. You can delete a row by pressing the corresponding red cross. Make "
"sure no rows are empty when you press \"Create accounts\". Please keep in"
" mind that every username and mail address needs to be unique and the "
"password needs to be <b>at least</b> 6 characters."

#: templates/create-accounts.html:10
#, fuzzy
msgid "create_accounts_prompt"
msgstr "Are you sure you want to create these accounts?"

#: templates/create-accounts.html:19
#, fuzzy
msgid "select_class"
msgstr "Select class"

#: templates/create-accounts.html:30
msgid "download_login_credentials"
msgstr ""

#: templates/create-accounts.html:34 templates/layout.html:22
#: templates/signup.html:64
msgid "yes"
msgstr "हां"

#: templates/create-accounts.html:38 templates/layout.html:23
#: templates/signup.html:68
msgid "no"
msgstr "नहीं"

#: templates/create-accounts.html:48 templates/programs.html:24
#, fuzzy
msgid "reset_view"
msgstr "Reset"

<<<<<<< HEAD
=======
#: templates/create-accounts.html:49 templates/for-teachers.html:64
#, fuzzy
msgid "create_accounts"
msgstr "Create multiple accounts"

>>>>>>> 7c096306
#: templates/customize-adventure.html:5
msgid "customize_adventure"
msgstr "adventures अनुकूलित करें"

#: templates/customize-adventure.html:7
msgid "update_adventure_prompt"
msgstr "क्या आप वाकई इस adventure को अद्यतन करना चाहते हैं?"

#: templates/customize-adventure.html:10
msgid "general_settings"
msgstr "सामान्य सेटिंग्स"

#: templates/customize-adventure.html:12 templates/for-teachers.html:18
#: templates/for-teachers.html:39
msgid "name"
msgstr "नाम"

#: templates/customize-adventure.html:16 templates/customize-adventure.html:18
#: templates/explore.html:28 templates/explore.html:59
#: templates/explore.html:87 templates/for-teachers.html:40
#: templates/programs.html:12 templates/programs.html:39
#: templates/programs.html:47
msgid "level"
msgstr "स्तर"

#: templates/customize-adventure.html:25
msgid "adventure_exp_1"
msgstr ""
"अपनी पसंद के साहसिक कार्य को दाईं ओर टाइप करें। अपने साहसिक कार्य को "
"बनाने के बाद आप इसे \"कस्टमाइज़ेशन\" के अंतर्गत अपनी किसी एक कक्षा में "
"शामिल कर सकते हैं। यदि आप अपने साहसिक कार्य में एक कमांड शामिल करना चाहते"
" हैं तो कृपया इस तरह कोड एंकर का उपयोग करें:"

#: templates/customize-adventure.html:31
msgid "adventure_exp_2"
msgstr ""
"यदि आप वास्तविक कोड स्निपेट दिखाना चाहते हैं, उदाहरण के लिए छात्र को कोड "
"का टेम्प्लेट या उदाहरण देना। कृपया इस तरह प्री एंकर का उपयोग करें:"

#: templates/customize-adventure.html:36
#, fuzzy
msgid "hello_world_snippet"
msgstr "Hide cheatsheet"

#: templates/customize-adventure.html:39
msgid "adventure_exp_3"
msgstr ""
"आप अपने रोमांच का स्टाइल संस्करण देखने के लिए \"पूर्वावलोकन\" बटन का "
"उपयोग कर सकते हैं। रोमांच को एक समर्पित पृष्ठ पर देखने के लिए, शिक्षक "
"पृष्ठ से \"दृश्य\" चुनें।"

#: templates/customize-adventure.html:43 templates/customize-class.html:28
#: templates/customize-class.html:94 templates/explore.html:22
#: templates/programs.html:18 templates/programs.html:40
#: templates/view-adventure.html:6
msgid "adventure"
msgstr "साहसिक कार्य "

#: templates/customize-adventure.html:44
#, fuzzy
msgid "template_code"
msgstr ""
"This is the explanation of my adventure!\n"
"\n"
"This way I can show a command: <code>print</code>\n"
"\n"
"But sometimes I might want to show a piece of code, like this:\n"
"<pre>\n"
"ask What's your name?\n"
"echo so your name is \n"
"</pre>"

#: templates/customize-adventure.html:47
msgid "adventure_terms"
msgstr ""
"मैं सहमत हूं कि मेरे रोमांच को हेडी पर सार्वजनिक रूप से उपलब्ध कराया जा "
"सकता है।"

#: templates/customize-adventure.html:50
msgid "preview"
msgstr "पूर्वावलोकन"

#: templates/customize-adventure.html:51 templates/customize-class.html:161
msgid "save"
msgstr "सहेजें"

#: templates/customize-adventure.html:52 templates/for-teachers.html:53
msgid "delete_adventure_prompt"
msgstr "क्या आप वाकई इस adventure को हटाना चाहते हैं?"

#: templates/customize-class.html:7
#, fuzzy
msgid "customize_class_exp_1"
msgstr "कक्षा को अनुकूलित करें"

#: templates/customize-class.html:10
#, fuzzy
msgid "customize_class_step_1"
msgstr "कक्षा को अनुकूलित करें"

#: templates/customize-class.html:11
#, fuzzy
msgid "customize_class_step_2"
msgstr "कक्षा को अनुकूलित करें"

#: templates/customize-class.html:12
#, fuzzy
msgid "customize_class_step_3"
msgstr "कक्षा को अनुकूलित करें"

#: templates/customize-class.html:13
#, fuzzy
msgid "customize_class_step_4"
msgstr "कक्षा को अनुकूलित करें"

#: templates/customize-class.html:14
#, fuzzy
msgid "customize_class_step_5"
msgstr "कक्षा को अनुकूलित करें"

#: templates/customize-class.html:15
#, fuzzy
msgid "customize_class_step_6"
msgstr "कक्षा को अनुकूलित करें"

#: templates/customize-class.html:16
#, fuzzy
msgid "customize_class_step_7"
msgstr "कक्षा को अनुकूलित करें"

#: templates/customize-class.html:17
#, fuzzy
msgid "customize_class_step_8"
msgstr "कक्षा को अनुकूलित करें"

#: templates/customize-class.html:20
#, fuzzy
msgid "customize_class_exp_2"
msgstr "कक्षा को अनुकूलित करें"

#: templates/customize-class.html:23
msgid "select_adventures"
msgstr "adventures का चयन करें"

#: templates/customize-class.html:59
#, fuzzy
msgid "opening_dates"
msgstr "Opening dates"

#: templates/customize-class.html:65
#, fuzzy
msgid "opening_date"
msgstr "Opening date"

#: templates/customize-class.html:75 templates/customize-class.html:77
#, fuzzy
msgid "directly_available"
msgstr "Directly open"

#: templates/customize-class.html:89
msgid "select_own_adventures"
msgstr "खुद के adventures चुनें"

#: templates/customize-class.html:96 templates/customize-class.html:120
#: templates/profile.html:47 templates/profile.html:122
#: templates/profile.html:131 templates/signup.html:26 templates/signup.html:45
#: templates/signup.html:53
msgid "select"
msgstr "चुनें"

#: templates/customize-class.html:114
#, fuzzy
msgid "other_settings"
msgstr "Other settings"

#: templates/customize-class.html:119
#, fuzzy
msgid "option"
msgstr "Option"

#: templates/customize-class.html:125
#, fuzzy
msgid "mandatory_mode"
msgstr "Mandatory developer's mode"

#: templates/customize-class.html:131
#, fuzzy
msgid "hide_cheatsheet"
msgstr "Hide cheatsheet"

#: templates/customize-class.html:137
#, fuzzy
msgid "hide_keyword_switcher"
msgstr "Hide keyword switcher"

#: templates/customize-class.html:143
#, fuzzy
msgid "hide_quiz"
msgstr "प्रश्नोत्तरी अंत"

#: templates/customize-class.html:149
#, fuzzy
msgid "hide_parsons"
msgstr "Hide parsons"

#: templates/customize-class.html:160
msgid "reset_adventure_prompt"
msgstr "क्या आप वाकई सभी चयनित adventures को रीसेट करना चाहते हैं?"

#: templates/customize-class.html:160
msgid "reset_adventures"
msgstr "चयनित adventures रीसेट करें"

#: templates/customize-class.html:164
msgid "remove_customizations_prompt"
msgstr "क्या आप वाकई इस वर्ग के अनुकूलन को हटाना चाहते हैं?"

#: templates/customize-class.html:165
msgid "remove_customization"
msgstr "अनुकूलन निकालें"

<<<<<<< HEAD
#: templates/customize-class.html:176
=======
#: templates/customize-class.html:182
>>>>>>> 7c096306
#, fuzzy
msgid "unsaved_class_changes"
msgstr "There are unsaved changes, are you sure you want to leave this page?"

#: templates/error-page.html:12
msgid "go_back_to_main"
msgstr "मुख्य पृष्ठ पर वापस जाएं"

#: templates/explore.html:12 templates/landing-page.html:33
msgid "explore_programs"
msgstr "्रोग्राम्स का अन्वेषण करें"

#: templates/explore.html:15
#, fuzzy
msgid "explore_explanation"
msgstr ""
"On this page you can look through programs created by other Hedy users. "
"You can filter on both a Hedy level and adventure. Click on \"View "
"program\" to open a program and run it. Programs with a red header "
"contain a mistake. You can still open the program, but running it will "
"result in an error. You can of course try to fix it! If the creator has a"
" public profile you can click their username to visit their profile. "
"There you will find all their shared programs and much more!"

#: templates/explore.html:34
#, fuzzy
msgid "language"
msgstr "आपने इनमें से किस प्रोग्रामिंग भाषा का पहले उपयोग किया है?"

#: templates/explore.html:42 templates/programs.html:25
#, fuzzy
msgid "search_button"
msgstr "कोड को सहेजें और साझा करें"

#: templates/explore.html:50
#, fuzzy
msgid "hedy_choice_title"
msgstr "Hedy's Choice"

#: templates/explore.html:62 templates/explore.html:90
msgid "creator"
msgstr "बनाने वाला"

#: templates/explore.html:68 templates/explore.html:96
msgid "view_program"
msgstr "प्रोग्राम देखें"

#: templates/for-teachers.html:14 templates/profile.html:72
#: templates/profile.html:74
msgid "my_classes"
msgstr "मेरी कक्षाएँ"

#: templates/for-teachers.html:19
msgid "students"
msgstr "छात्र"

#: templates/for-teachers.html:32
msgid "create_class"
msgstr "नई कक्षा बनाएं"

#: templates/for-teachers.html:35
msgid "my_adventures"
msgstr "मेरे रोमांच"

#: templates/for-teachers.html:41
msgid "last_update"
msgstr "आखिरी अपडेट"

#: templates/for-teachers.html:42 templates/for-teachers.html:52
msgid "view"
msgstr "नज़र डालें"

#: templates/for-teachers.html:59
msgid "adventure_prompt"
msgstr "कृपया adventure का नाम दर्ज करें"

#: templates/for-teachers.html:59 website/teacher.py:499
msgid "create_adventure"
msgstr "adventure बनाएं"

#: templates/for-teachers.html:116
msgid "teacher_welcome"
msgstr ""
"हेडी में आपका स्वागत है! अब आप एक शिक्षक खाते के गर्वित स्वामी हैं जो "
"आपको कक्षाएं बनाने और छात्रों को आमंत्रित करने की अनुमति देता है।"

#: templates/incl-adventure-tabs.html:14
#, fuzzy
msgid "parsons_title"
msgstr "शीर्षक"

#: templates/incl-adventure-tabs.html:25
#, fuzzy
msgid "quiz_tab"
msgstr "End quiz"

#: templates/incl-adventure-tabs.html:29
#, fuzzy
msgid "specific_adventure_mode"
msgstr ""
"You're currently in adventure '{adventure}', click on 'Hedy' to view all "
"adventures."

#: templates/incl-editor-and-output.html:95 templates/parsons.html:145
#, fuzzy
msgid "variables"
msgstr "Variables"

#: templates/incl-editor-and-output.html:111 templates/parsons.html:160
msgid "enter_text"
msgstr "msgstr अपना उत्तर यहाँ दर्ज करें "

#: templates/incl-editor-and-output.html:112 templates/parsons.html:161
msgid "enter"
msgstr "दर्ज करें"

#: templates/incl-editor-and-output.html:122 templates/parsons.html:130
#, fuzzy
msgid "already_program_running"
msgstr "प्रोग्रामिंग शुरू करें"

#: templates/incl-editor-and-output.html:122 templates/parsons.html:130
msgid "run_code_button"
msgstr "कोड को चलाएं"

#: templates/incl-editor-and-output.html:123 templates/parsons.html:131
#, fuzzy
msgid "stop_code_button"
msgstr "कोड को सहेजें"

#: templates/incl-editor-and-output.html:135
msgid "edit_code_button"
msgstr "कोड को संपादित करें"

#: templates/incl-editor-and-output.html:141
msgid "read_code_label"
msgstr "ज़ोर से पढ़ें"

#: templates/incl-editor-and-output.html:151
#: templates/incl-editor-and-output.html:160
msgid "regress_button"
msgstr "्तर {level} पर वापस जाएँ"

#: templates/incl-editor-and-output.html:154
#: templates/incl-editor-and-output.html:163 templates/quiz.html:152
msgid "advance_button"
msgstr "स्तर {level} पर जाएँ"

#: templates/incl-editor-and-output.html:177
msgid "developers_mode"
msgstr "प्रोग्रामर की तरह"

#: templates/incl-menubar.html:8
#, fuzzy
msgid "nav_start"
msgstr "Home"

#: templates/incl-menubar.html:9
#, fuzzy
msgid "nav_hedy"
msgstr "Hedy"

#: templates/incl-menubar.html:10
#, fuzzy
msgid "nav_explore"
msgstr "Explore"

#: templates/incl-menubar.html:11
#, fuzzy
msgid "nav_learn_more"
msgstr "Learn more"

#: templates/incl-menubar.html:13 templates/public-page.html:56
msgid "program_header"
msgstr "मेरे प्रोग्राम्स"

#: templates/incl-menubar.html:20
msgid "my_achievements"
msgstr "मेरी उपलब्धियां"

#: templates/incl-menubar.html:23
msgid "my_account"
msgstr "मेरा खाता"

#: templates/incl-menubar.html:27
msgid "for_teachers"
msgstr "शिक्षकों के लिए"

#: templates/incl-menubar.html:31
msgid "logout"
msgstr "लॉग आउट"

#: templates/incl-menubar.html:36 templates/login.html:19
#: templates/signup.html:109
msgid "login"
msgstr "लॉगिन"

#: templates/incl-menubar.html:45
msgid "search"
msgstr "ढूंढें..."

#: templates/incl-menubar.html:50
#, fuzzy
msgid "keyword_support"
msgstr "Translated keywords"

#: templates/incl-menubar.html:58
#, fuzzy
msgid "non_keyword_support"
msgstr "Translated content"

#: templates/landing-page.html:6
#, fuzzy
msgid "welcome"
msgstr ""
"हेडी में आपका स्वागत है! अब आप एक शिक्षक खाते के गर्वित स्वामी हैं जो "
"आपको कक्षाएं बनाने और छात्रों को आमंत्रित करने की अनुमति देता है।"

#: templates/landing-page.html:6
#, fuzzy
msgid "welcome_back"
msgstr ""
"हेडी में आपका स्वागत है! अब आप एक शिक्षक खाते के गर्वित स्वामी हैं जो "
"आपको कक्षाएं बनाने और छात्रों को आमंत्रित करने की अनुमति देता है।"

#: templates/landing-page.html:13
#, fuzzy
msgid "start_teacher_tutorial"
msgstr "Start teacher tutorial"

#: templates/landing-page.html:20
#, fuzzy
msgid "start_hedy_tutorial"
msgstr "Start hedy tutorial"

#: templates/landing-page.html:27
#, fuzzy
msgid "start_programming"
msgstr "Directly start programming"

#: templates/landing-page.html:39
#, fuzzy
msgid "your_account"
msgstr "अभी तक कोई खाता नहीं?"

#: templates/landing-page.html:52 templates/public-page.html:16
msgid "achievements"
msgstr "उपलब्धियां"

#: templates/landing-page.html:59
#, fuzzy
msgid "no_public_profile"
msgstr "सार्वजानिक पार्श्वचित्र"

#: templates/landing-page.html:66 templates/landing-page.html:68
#: templates/public-page.html:28 templates/public-page.html:30
msgid "amount_created"
msgstr "प्रोग्राम बनाया"

#: templates/landing-page.html:72 templates/landing-page.html:74
#: templates/public-page.html:34 templates/public-page.html:36
msgid "amount_saved"
msgstr "प्रोग्राम सहेजे गए"

#: templates/landing-page.html:78 templates/landing-page.html:80
#: templates/public-page.html:40 templates/public-page.html:42
msgid "amount_submitted"
msgstr "्रस्तुत प्रोग्राम "

#: templates/landing-page.html:88 templates/public-page.html:50
msgid "last_achievement"
msgstr "पिछली अर्जित उपलब्धि"

#: templates/landing-page.html:95
#, fuzzy
msgid "your_last_program"
msgstr "पसंदीदा प्रोग्राम "

#: templates/layout.html:31
msgid "ok"
msgstr "ठीक है"

#: templates/layout.html:32
msgid "cancel"
msgstr "रद्द करें"

#: templates/layout.html:45 templates/programs.html:68
#: templates/programs.html:76
msgid "copy_link_to_share"
msgstr "शेयर करने के लिए लिंक कॉपी करें"

#: templates/layout.html:91
msgid "achievement_earned"
msgstr "आपने एक उपलब्धि अर्जित की है!"

#: templates/learn-more.html:7
#, fuzzy
msgid "mailing_title"
msgstr "शीर्षक"

#: templates/learn-more.html:10 templates/profile.html:90
#: templates/recover.html:8 templates/signup.html:13
msgid "email"
msgstr "ईमेल"

#: templates/learn-more.html:14
#, fuzzy
msgid "surname"
msgstr "उपयोगकर्ता नाम"

#: templates/learn-more.html:18
#, fuzzy
msgid "lastname"
msgstr "नाम"

#: templates/learn-more.html:22 templates/profile.html:129
#: templates/signup.html:52
msgid "country"
msgstr "देश"

#: templates/learn-more.html:31
#, fuzzy
msgid "subscribe"
msgstr "समाचार पत्रिका की सदस्यता लें"

#: templates/learn-more.html:32
#, fuzzy
msgid "required_field"
msgstr "Fields marked with an * are required"

#: templates/learn-more.html:35
#, fuzzy
msgid "previous_campaigns"
msgstr "View previous campaigns"

#: templates/level-page.html:8
msgid "step_title"
msgstr "कार्यभार"

#: templates/level-page.html:12
msgid "save_code_button"
msgstr "कोड को सहेजें"

#: templates/level-page.html:13
msgid "share_code_button"
msgstr "कोड को सहेजें और साझा करें"

#: templates/level-page.html:31
msgid "try_button"
msgstr "कोशिश करें"

#: templates/login.html:10
msgid "login_long"
msgstr "आपके खाते में लॉगिन करें"

#: templates/login.html:26 website/auth.py:291
msgid "no_account"
msgstr "अभी तक कोई खाता नहीं?"

#: templates/login.html:28 templates/signup.html:6 templates/signup.html:105
msgid "create_account"
msgstr "खाता बनाएं"

#: templates/login.html:33
msgid "forgot_password"
msgstr "आपका सांकेतिक शब्द भूल गए?"

#: templates/main-page.html:10
#, fuzzy
msgid "main_title"
msgstr "शीर्षक"

#: templates/main-page.html:11
#, fuzzy
msgid "main_subtitle"
msgstr "्रस्तुत प्रोग्राम "

#: templates/main-page.html:14
#, fuzzy
msgid "try_it"
msgstr "कोशिश करें"

#: templates/parsons.html:7
#, fuzzy
msgid "start_parsons"
msgstr "Directly start programming"

#: templates/parsons.html:13
#, fuzzy
msgid "go_to_first_exercise"
msgstr "प्रश्न 1 पर जाएं"

#: templates/parsons.html:22 templates/parsons.html:24
#, fuzzy
msgid "exercise"
msgstr "Exercise"

#: templates/parsons.html:78
#, fuzzy
msgid "what_should_my_code_do"
msgstr "What should my code do?"

#: templates/parsons.html:133
#, fuzzy
msgid "next_exercise"
msgstr "Next exercise"

#: templates/profile.html:4
msgid "account_overview"
msgstr "खाता निरीक्षण"

#: templates/profile.html:6 templates/profile.html:8
msgid "my_messages"
msgstr "मेरे संदेश"

#: templates/profile.html:11
msgid "invite_message"
msgstr "आपको कक्षा में शामिल होने का निमंत्रण मिला है"

#: templates/profile.html:12
msgid "sent_by"
msgstr "यह आमंत्रण इनके द्वारा भेजा गया है"

#: templates/profile.html:15
msgid "delete_invite"
msgstr "आमंत्रण हटाएं"

#: templates/profile.html:21 templates/profile.html:23
msgid "public_profile"
msgstr "सार्वजानिक पार्श्वचित्र"

#: templates/profile.html:24
msgid "public_profile_visit"
msgstr "आप अपनी सार्वजनिक प्रोफ़ाइल पर जा सकते हैं! क्लिक करें"

#: templates/profile.html:24
msgid "public_profile_link"
msgstr "यहां"

#: templates/profile.html:27
msgid "profile_picture"
msgstr "प्रोफ़ाइल फोटो"

#: templates/profile.html:40
msgid "personal_text"
msgstr "व्यक्तिगत पाठ"

#: templates/profile.html:41
msgid "your_personal_text"
msgstr "आपका व्यक्तिगत पाठ..."

#: templates/profile.html:45
msgid "favourite_program"
msgstr "पसंदीदा प्रोग्राम "

#: templates/profile.html:56
msgid "public_profile_info"
msgstr ""
"इस बॉक्स को चुनकर मैं अपनी प्रोफ़ाइल को सभी के लिए दृश्यमान बनाता हूं। "
"अपना नाम या घर का पता जैसी व्यक्तिगत जानकारी साझा न करने के लिए सावधान "
"रहें, क्योंकि हर कोई इसे देख सकेगा!"

#: templates/profile.html:59
msgid "update_public"
msgstr "सार्वजनिक प्रोफ़ाइल अद्यतन करें"

#: templates/profile.html:61 templates/profile.html:142
msgid "are_you_sure"
msgstr "क्या आपको यकीन है? आप इस क्रिया को लौटा नहीं सकते| "

#: templates/profile.html:61
msgid "delete_public"
msgstr "सार्वजनिक प्रोफ़ाइल हटाएं"

#: templates/profile.html:77
msgid "self_removal_prompt"
msgstr "क्या आप वाकई इस कक्षा को छोड़ना चाहते हैं?"

#: templates/profile.html:77
msgid "leave_class"
msgstr "कक्षा छोड़ें"

#: templates/profile.html:82 templates/profile.html:85
msgid "settings"
msgstr "ेरी व्यक्तिगत सेटिंग"

#: templates/profile.html:93 templates/signup.html:41
msgid "birth_year"
msgstr "जन्म वर्ष"

#: templates/profile.html:96 templates/signup.html:25
msgid "preferred_language"
msgstr "पसंदीदा भाषा"

#: templates/profile.html:106 templates/signup.html:34
#, fuzzy
msgid "preferred_keyword_language"
msgstr "Preferred keyword language"

#: templates/profile.html:120 templates/signup.html:44
msgid "gender"
msgstr "लिंग"

#: templates/profile.html:123 templates/signup.html:46
msgid "female"
msgstr "महिला"

#: templates/profile.html:124 templates/signup.html:47
msgid "male"
msgstr "पुरुष"

#: templates/profile.html:125 templates/signup.html:48
msgid "other"
msgstr "अन्य"

#: templates/profile.html:138
msgid "update_profile"
msgstr "्रोफ़ाइल अपडेट करें"

#: templates/profile.html:142
msgid "destroy_profile"
msgstr "खाता स्थायी रूप से हटाएं"

#: templates/profile.html:145 templates/profile.html:147
#: templates/profile.html:160
msgid "change_password"
msgstr "सांकेतिक शब्द बदलें"

#: templates/profile.html:149
msgid "current_password"
msgstr "वर्तमान सांकेतिक शब्द"

#: templates/profile.html:153
msgid "new_password"
msgstr "नया सांकेतिक शब्द"

#: templates/profile.html:157
msgid "repeat_new_password"
msgstr "नया सांकेतिक शब्द दोहराएं"

#: templates/programs.html:7
msgid "recent"
msgstr "मेरे हाल के प्रोग्राम्स"

#: templates/programs.html:33 templates/view-program-page.html:7
msgid "submitted_header"
msgstr "यह एक प्रस्तुत किया गया प्रोग्राम है और इसे बदला नहीं जा सकता"

#: templates/programs.html:38
msgid "title"
msgstr "शीर्षक"

#: templates/programs.html:41 templates/view-program-page.html:8
msgid "last_edited"
msgstr "पिछला संपादित"

#: templates/programs.html:59
msgid "favourite_confirm"
msgstr "क्या आप वाकई इस प्रोग्राम को अपने पसंदीदा के रूप में सेट करना चाहते हैं?"

#: templates/programs.html:67 templates/programs.html:72
msgid "open"
msgstr "खुला"

#: templates/programs.html:68 templates/programs.html:76
msgid "copy_clipboard"
msgstr "क्लिपबोर्ड पर सफलतापूर्वक कॉपी किया गया"

#: templates/programs.html:69 templates/programs.html:73
msgid "delete_confirm"
msgstr "क्या आप वाकई प्रोग्राम को हटाना चाहते हैं?"

#: templates/programs.html:69 templates/programs.html:73
msgid "delete"
msgstr "हटाएँ"

#: templates/programs.html:75
msgid "unshare_confirm"
msgstr "क्या आप वाकई प्रोग्राम को निजी बनाना चाहते हैं?"

#: templates/programs.html:75
msgid "unshare"
msgstr "साझेदारी से हटाएँ"

#: templates/programs.html:77
msgid "submit_warning"
msgstr "क्या आप वाकई इस प्रोग्राम को प्रस्तुत करना चाहते हैं?"

#: templates/programs.html:77
msgid "submit_program"
msgstr "प्रस्तुत"

#: templates/programs.html:80
msgid "share_confirm"
msgstr "क्या आप वाकई प्रोग्राम को सार्वजनिक करना चाहते हैं?"

#: templates/programs.html:80
msgid "share"
msgstr "साझा करें"

#: templates/programs.html:86
msgid "no_programs"
msgstr "आपका अभी तक कोई प्रोग्राम नहीं है।"

#: templates/programs.html:88
msgid "write_first_program"
msgstr "अपना पहला प्रोग्राम लिखें!"

#: templates/public-page.html:85
msgid "no_shared_programs"
msgstr "कोई साझा प्रोग्राम नहीं है ..."

#: templates/quiz.html:7
msgid "start_quiz"
msgstr "्रश्नोत्तरी शुरू करें"

#: templates/quiz.html:13
msgid "go_to_first_question"
msgstr "प्रश्न 1 पर जाएं"

#: templates/quiz.html:22 templates/quiz.html:24 templates/quiz.html:104
msgid "question"
msgstr "प्रश्न"

#: templates/quiz.html:38
msgid "hint"
msgstr "संकेत?"

#: templates/quiz.html:50 templates/quiz.html:58 templates/quiz.html:68
#: templates/quiz.html:76 templates/quiz.html:86 templates/quiz.html:94
msgid "submit_answer"
msgstr "प्रश्न का उत्तर दें"

#: templates/quiz.html:111
msgid "feedback_success"
msgstr "अच्छा!"

#: templates/quiz.html:116
msgid "feedback_failure"
msgstr "गलत!"

#: templates/quiz.html:124
msgid "correct_answer"
msgstr "सही उत्तर है:"

#: templates/quiz.html:133
msgid "go_to_question"
msgstr "्रश्न पर जाएं"

#: templates/quiz.html:136
msgid "go_to_quiz_result"
msgstr "प्रश्नोत्तरी परिणाम पर जाएं"

#: templates/quiz.html:143
msgid "end_quiz"
msgstr "प्रश्नोत्तरी अंत"

#: templates/quiz.html:144
msgid "score"
msgstr "गणना"

#: templates/recover.html:6
msgid "recover_password"
msgstr "सांकेतिक शब्द को फिर से कायम करने अनुरोध करें"

#: templates/recover.html:11
msgid "send_password_recovery"
msgstr "मुझे एक सांकेतिक शब्द पुनर्प्राप्ति लिंक भेजें"

#: templates/reset.html:6 templates/reset.html:19
msgid "reset_password"
msgstr "सांकेतिक शब्द को फिर से कायम करें"

#: templates/reset.html:12 templates/signup.html:22
msgid "password_repeat"
msgstr "सांकेतिक शब्द को दोहराएं"

#: templates/signup.html:7
msgid "create_account_explanation"
msgstr "आपका अपना खाता होने से आप अपने प्रोग्राम्स को सहेज सकते हैं।"

#: templates/signup.html:16
msgid "email_repeat"
msgstr "ईमेल दोहराएं"

#: templates/signup.html:60
msgid "programming_experience"
msgstr "क्या आपके पास प्रोग्रामिंग का अनुभव है?"

#: templates/signup.html:74
msgid "languages"
msgstr "आपने इनमें से किस प्रोग्रामिंग भाषा का पहले उपयोग किया है?"

#: templates/signup.html:79
msgid "other_block"
msgstr "एक और ब्लॉक भाषा"

#: templates/signup.html:85
msgid "other_text"
msgstr "एक और पाठ भाषा"

#: templates/signup.html:91
msgid "request_teacher"
msgstr ""
"मैं एक शिक्षक हूं और मैं एक शिक्षक के खाते के लिए आवेदन करना चाहता/चाहती "
"हूं"

#: templates/signup.html:94
msgid "subscribe_newsletter"
msgstr "समाचार पत्रिका की सदस्यता लें"

#: templates/signup.html:99
#, fuzzy
msgid "agree_with"
msgstr "I agree to the"

#: templates/signup.html:99
#, fuzzy
msgid "privacy_terms"
msgstr "privacy terms"

#: templates/signup.html:102
#, fuzzy
msgid "agree_third_party"
msgstr ""
"I consent to being contacted by partners of Leiden University with sales "
"opportunities (optional)"

#: templates/signup.html:109
msgid "already_account"
msgstr "पहले से ही एक खाता है?"

#: templates/teacher-invitation.html:5
msgid "teacher_invitation_require_login"
msgstr ""
"एक शिक्षक के रूप में आपकी प्रोफ़ाइल सेट करने के लिए हमें आपको लॉग इन करने"
" की आवश्यकता होगी। यदि आपके पास कोई खाता नहीं है, तो कृपया एक बनाएं।"

#: templates/view-program-page.html:13
msgid "by"
msgstr "से"

#: website/achievements.py:170
#, fuzzy
msgid "percentage_achieved"
msgstr "Achieved by {percentage}% of the users"

<<<<<<< HEAD
#: website/admin.py:19 website/admin.py:82 website/admin.py:103
#: website/admin.py:121 website/admin.py:128 website/admin.py:151
=======
#: website/admin.py:18 website/admin.py:84 website/admin.py:104
#: website/admin.py:122 website/admin.py:129 website/admin.py:152
>>>>>>> 7c096306
#, fuzzy
msgid "title_admin"
msgstr "Hedy - Administrator page"

#: website/auth.py:182 website/auth.py:195 website/auth.py:280
#: website/auth.py:418 website/auth.py:423 website/auth.py:471
#: website/auth.py:635 website/auth.py:644 website/auth.py:673
#: website/auth.py:720 website/auth.py:727 website/auth.py:747
#: website/teacher.py:300 website/teacher.py:341
msgid "username_invalid"
msgstr "आपका उपयोगकर्ता नाम अमान्य है"

#: website/auth.py:184 website/auth.py:197
msgid "username_special"
msgstr "उपयोगकर्तानाम में  `:` या  `@` नहीं हो सकता| "

#: website/auth.py:186 website/auth.py:199
msgid "username_three"
msgstr "उपयोगकर्तानाम में कम से कम तीन वर्ण होने चाहिए| "

#: website/auth.py:188 website/auth.py:203 website/auth.py:282
#: website/auth.py:473 website/auth.py:496 website/auth.py:508
#: website/auth.py:677
msgid "password_invalid"
msgstr "आपका पासवर्ड अमान्य है"

#: website/auth.py:190 website/auth.py:205
#, fuzzy
msgid "passwords_six"
msgstr "All passwords need to be six characters or longer."

#: website/auth.py:201 website/auth.py:535 website/auth.py:749
#: website/auth.py:754
msgid "email_invalid"
msgstr "कृपया एक मान्य ईमेल डालें|"

#: website/auth.py:291
msgid "invalid_username_password"
msgstr "अमान्य उपयोगकर्तानाम/सांकेतिक शब्द"

#: website/auth.py:342 website/auth.py:344
msgid "repeat_match_email"
msgstr "दोहराया हुआ ईमेल मेल नहीं खाता|"

#: website/auth.py:346 website/auth.py:498 website/auth.py:502
#: website/auth.py:681
msgid "repeat_match_password"
msgstr "दोहराया हुआ सांकेतिक शब्द मेल नहीं खाता|"

#: website/auth.py:348 website/auth.py:526
msgid "language_invalid"
msgstr "कृपया एक मान्य भाषा चुनें"

#: website/auth.py:350
#, fuzzy
msgid "agree_invalid"
msgstr "You have to agree with the privacy terms."

#: website/auth.py:352 website/auth.py:529
#, fuzzy
msgid "keyword_language_invalid"
msgstr ""
"Please select a valid keyword language (select English or your own "
"language)."

#: website/auth.py:357 website/auth.py:540
msgid "year_invalid"
msgstr "कृपया एक वर्ष डालें जो इनके बीच में हो १९०० और"

#: website/auth.py:360 website/auth.py:543
msgid "gender_invalid"
msgstr "कृपया एक मान्य लिंग चुनें, चुनें (महिला, पुरुष, अन्य)"

#: website/auth.py:363 website/auth.py:546
#, fuzzy
msgid "country_invalid"
msgstr "Please select a valid country."

#: website/auth.py:365 website/auth.py:368 website/auth.py:548
#: website/auth.py:551
msgid "experience_invalid"
msgstr "कृपया एक मान्य अनुभव चुनें, चुनें (हां, नहीं)"

#: website/auth.py:371 website/auth.py:554
msgid "programming_invalid"
msgstr "कृपया एक मान्य प्रोग्रामिंग भाषा चुनें"

#: website/auth.py:374
msgid "exists_username"
msgstr "वह उपयोगकर्तानाम पहले से ही उपयोग में है|"

#: website/auth.py:376 website/auth.py:562
msgid "exists_email"
msgstr "वह ईमेल पहले से ही उपयोग में है|"

#: website/auth.py:416 website/auth.py:431 website/auth.py:675
#: website/auth.py:685
msgid "token_invalid"
msgstr "आपका टोकन अमान्य है"

#: website/auth.py:475 website/auth.py:500 website/auth.py:679
msgid "password_six"
msgstr "सांकेतिक शब्द में कम से कम छह वर्ण होना चाहिए|"

#: website/auth.py:478 website/auth.py:481
msgid "password_change_not_allowed"
msgstr "आपको इस उपयोगकर्ता का पासवर्ड बदलने की अनुमति नहीं है"

#: website/auth.py:486
msgid "password_change_success"
msgstr "आपके छात्र का पासवर्ड सफलतापूर्वक बदल दिया गया है"

#: website/auth.py:517
msgid "password_updated"
msgstr "सांकेतिक शब्द अद्यतन किया गया|"

#: website/auth.py:601
msgid "profile_updated"
msgstr "प्रोफ़ाइल अद्यतन की गई|"

#: website/auth.py:604
#, fuzzy
msgid "profile_updated_reload"
msgstr "Profile updated, page will be re-loaded."

#: website/auth.py:664
msgid "sent_password_recovery"
msgstr ""
"आपको जल्द ही अपना सांकेतिक शब्द फिर से कायम करने के निर्देशों के साथ एक "
"ईमेल प्राप्त होना चाहिए|"

#: website/auth.py:704
msgid "password_resetted"
msgstr "आपका सांकेतिक शब्द सफलतापूर्वक कायम हो गया है| कृपया लॉगिन करें|"

#: website/auth.py:722
msgid "teacher_invalid"
msgstr "आपका शिक्षक मान अमान्य है"

#: website/auth.py:810
#, fuzzy
msgid "mail_welcome_verify_body"
msgstr ""
"Your Hedy account has been created successfully. Welcome!\n"
"Please click on this link to verify your email address: {link}"

#: website/auth.py:812
#, fuzzy
msgid "mail_change_password_body"
msgstr "सांकेतिक शब्द बदलें"

#: website/auth.py:814
#, fuzzy
msgid "mail_recover_password_body"
msgstr "सांकेतिक शब्द को फिर से कायम करने अनुरोध करें"

#: website/auth.py:816
#, fuzzy
msgid "mail_reset_password_body"
msgstr "सांकेतिक शब्द को फिर से कायम करें"

#: website/auth.py:818
#, fuzzy
msgid "mail_welcome_teacher_body"
msgstr ""
"<strong>Welcome!</strong>\n"
"Congratulations on your brand new Hedy teachers account. Welcome to the "
"world wide community of Hedy teachers!\n"
"<strong>What teachers accounts can do</strong>\n"
"With your teacher account, you have the option to create classes. Your "
"students can than join your classes and you can see their progress. "
"Classes are made and managed though the for <a "
"href=\"https://hedycode.com/for-teachers\">teachers page</a>.\n"
"<strong>How to share ideas</strong>\n"
"If you are using Hedy in class, you probably have ideas for improvements!"
" You can share those ideas with us on the <a "
"href=\"https://github.com/Felienne/hedy/discussions/categories/ideas\">Ideas"
" Discussion</a>.\n"
"<strong>How to ask for help</strong>\n"
"If anything is unclear, you can post in the <a "
"href=\"https://github.com/Felienne/hedy/discussions/categories/q-a\">Q&A "
"discussion</a>, or <a href=\"mailto: hedy@felienne.com\">send us an "
"email</a>.\n"
"Keep programming!"

#: website/auth.py:824
#, fuzzy
msgid "mail_welcome_verify_subject"
msgstr "Welcome to Hedy"

#: website/auth.py:826
#, fuzzy
msgid "mail_change_password_subject"
msgstr "सांकेतिक शब्द बदलें"

#: website/auth.py:828
#, fuzzy
msgid "mail_recover_password_subject"
msgstr "सांकेतिक शब्द को फिर से कायम करने अनुरोध करें"

#: website/auth.py:830
#, fuzzy
msgid "mail_reset_password_subject"
msgstr "सांकेतिक शब्द को फिर से कायम करें"

#: website/auth.py:832
#, fuzzy
msgid "mail_welcome_teacher_subject"
msgstr "Your Hedy teacher account is ready"

#: website/auth.py:836
#, fuzzy
msgid "user"
msgstr "उपयोगकर्ता नाम"

#: website/auth.py:841
#, fuzzy
msgid "mail_hello"
msgstr "Hi {username}!"

#: website/auth.py:843
#, fuzzy
msgid "mail_goodbye"
msgstr ""
"Thank you!\n"
"The Hedy team"

#: website/auth.py:851
#, fuzzy
msgid "copy_mail_link"
msgstr "Please copy and paste this link into a new tab:"

#: website/auth.py:852
#, fuzzy
msgid "link"
msgstr "लॉगिन"

#: website/parsons.py:20
#, fuzzy
msgid "exercise_doesnt_exist"
msgstr "This exercise doesn't exist"

#: website/programs.py:41
msgid "delete_success"
msgstr "प्रोग्राम सफलतापूर्वक हटाया गया"

#: website/programs.py:55
msgid "save_prompt"
msgstr ""
"अपने प्रोग्राम को सहेजने के लिए आपके पास एक खाता होना चाहिए। क्या आप अभी "
"लॉग इन करना चाहेंगे?"

#: website/programs.py:60
msgid "overwrite_warning"
msgstr ""
"आपके पास पहले से ही इस नाम का एक प्रोग्राम है, इस प्रोग्राम को सहेजने से "
"पुराना प्रोग्राम अधिलेखित हो जाएगा। क्या आपको यकीन है?"

#: website/programs.py:87
#, fuzzy
msgid "save_parse_warning"
msgstr ""
"आपके पास पहले से ही इस नाम का एक प्रोग्राम है, इस प्रोग्राम को सहेजने से "
"पुराना प्रोग्राम अधिलेखित हो जाएगा। क्या आपको यकीन है?"

#: website/programs.py:131 website/programs.py:132
msgid "save_success_detail"
msgstr "प्रोग्राम सफलतापूर्वक सहेजा गया"

#: website/programs.py:160
msgid "share_success_detail"
msgstr "प्रोग्राम सफलतापूर्वक साझा किया गया"

#: website/programs.py:162
msgid "unshare_success_detail"
msgstr "प्रोग्राम सफलतापूर्वक साझा नहीं किया गया"

#: website/programs.py:202
msgid "favourite_success"
msgstr "आपका प्रोग्राम पसंदीदा के रूप में सेट है"

#: website/quiz.py:45 website/quiz.py:71 website/teacher.py:452
msgid "level_invalid"
msgstr "यह हेडी स्तर अमान्य है"

#: website/quiz.py:60 website/quiz.py:86
msgid "question_doesnt_exist"
msgstr ""

#: website/quiz.py:73
#, fuzzy
msgid "question_invalid"
msgstr "आपका टोकन अमान्य है"

#: website/quiz.py:75
#, fuzzy
msgid "answer_invalid"
msgstr "आपका पासवर्ड अमान्य है"

#: website/quiz.py:83
msgid "too_many_attempts"
msgstr ""

#: website/statistics.py:37 website/teacher.py:27 website/teacher.py:35
#: website/teacher.py:209 website/teacher.py:231 website/teacher.py:243
#: website/teacher.py:310 website/teacher.py:349
msgid "retrieve_class_error"
msgstr "केवल शिक्षक ही कक्षाएं पुनः प्राप्त कर सकते हैं"

#: website/statistics.py:41 website/teacher.py:38 website/teacher.py:131
#: website/teacher.py:150 website/teacher.py:212 website/teacher.py:234
#: website/teacher.py:246 website/teacher.py:313 website/teacher.py:352
msgid "no_such_class"
msgstr "ऐसी कोई हेडी कक्षा नहीं!"

#: website/statistics.py:45
#, fuzzy
msgid "title_class statistics"
msgstr "मेरे आंकड़े"

#: website/teacher.py:74
#, fuzzy
msgid "title_class-overview"
msgstr "Hedy - Class overview"

#: website/teacher.py:83
#, fuzzy
msgid "only_teacher_create_class"
msgstr "Only teachers are allowed to create classes!"

#: website/teacher.py:90 website/teacher.py:125
#, fuzzy
msgid "class_name_invalid"
msgstr "This class name is invalid."

#: website/teacher.py:92 website/teacher.py:127
msgid "class_name_empty"
msgstr "आपने कक्षा का नाम नहीं डाला!"

#: website/teacher.py:98
msgid "class_name_duplicate"
msgstr "आपके पास पहले से ही इस नाम की एक कक्षा है!"

#: website/teacher.py:162 website/teacher.py:178 website/teacher.py:531
msgid "invalid_class_link"
msgstr "कक्षा में शामिल होने के लिए अमान्य लिंक|"

#: website/teacher.py:166 website/teacher.py:168
#, fuzzy
msgid "title_join-class"
msgstr "Hedy - Join class"

#: website/teacher.py:222
#, fuzzy
msgid "title_customize-class"
msgstr "Hedy - Customize class"

#: website/teacher.py:237
msgid "customization_deleted"
msgstr "अनुकूलन सफलतापूर्वक हटा दिए गए।"

#: website/teacher.py:290
msgid "class_customize_success"
msgstr "कक्षा को सफलतापूर्वक अनुकूलित किया गया।"

#: website/teacher.py:304
msgid "username_empty"
msgstr "आपने उपयोगकर्ता नाम दर्ज नहीं किया!"

#: website/teacher.py:317
msgid "student_not_existing"
msgstr "यह उपयोगकर्ता नाम मौजूद नहीं है"

#: website/teacher.py:319
msgid "student_already_in_class"
msgstr "यह छात्र पहले से ही आपकी कक्षा में है"

#: website/teacher.py:321
msgid "student_already_invite"
msgstr "इस छात्र के पास पहले से ही एक आमंत्रण लंबित है"

#: website/teacher.py:380
#, fuzzy
msgid "no_accounts"
msgstr "There are no accounts to create."

#: website/teacher.py:390
#, fuzzy
msgid "unique_usernames"
msgstr "All usernames need to be unique."

#: website/teacher.py:399
#, fuzzy
msgid "usernames_exist"
msgstr "One or more usernames is already in use."

#: website/teacher.py:410
#, fuzzy
msgid "accounts_created"
msgstr "Accounts where successfully created."

#: website/teacher.py:416 website/teacher.py:421 website/teacher.py:432
#: website/teacher.py:461 website/teacher.py:487
#, fuzzy
msgid "retrieve_adventure_error"
msgstr "You're not allowed to view this adventure!"

#: website/teacher.py:426
#, fuzzy
msgid "title_view-adventure"
msgstr "Hedy - View adventure"

#: website/teacher.py:437
#, fuzzy
msgid "title_customize-adventure"
msgstr "Hedy - Customize adventure"

#: website/teacher.py:448
msgid "adventure_id_invalid"
msgstr "यह adventure आईडी अमान्य है"

#: website/teacher.py:450 website/teacher.py:506
msgid "adventure_name_invalid"
msgstr "यह adventure नाम अमान्य है"

#: website/teacher.py:454
msgid "content_invalid"
msgstr "यह adventure अमान्य है"

#: website/teacher.py:456
msgid "adventure_length"
msgstr "आपका adventure कम से कम 20 वर्णों का होना चाहिए"

#: website/teacher.py:458
msgid "public_invalid"
msgstr "यह अनुबंध चयन अमान्य है"

#: website/teacher.py:469 website/teacher.py:513
msgid "adventure_duplicate"
msgstr "आपके पास पहले से ही इस नाम का एक adventure है"

#: website/teacher.py:481
msgid "adventure_updated"
msgstr "adventure अद्यतन किया गया है!"

#: website/teacher.py:508
msgid "adventure_empty"
msgstr "आपने एक adventure नाम दर्ज नहीं किया!"

#~ msgid "ago-1"
#~ msgstr " "

#~ msgid "ago-2"
#~ msgstr "पहले"

#~ msgid "set_preferred_lang"
#~ msgstr ""
#~ "हेडी अब पसंदीदा उपयोगकर्ता भाषाओं का "
#~ "समर्थन करता है। आप \"मेरी प्रोफ़ाइल\""
#~ " में अपनी प्रोफ़ाइल के लिए एक "
#~ "सेट कर सकते हैं"

#~ msgid "statistics"
#~ msgstr "मेरे आंकड़े"

#~ msgid "Empty Program"
#~ msgstr ""
#~ "आपने एक खाली प्रोग्राम बनाया है। "
#~ "बाएं क्षेत्र में हेडी कोड टाइप "
#~ "करें और पुनः प्रयास करें"

#~ msgid "level_not_translated"
#~ msgstr "This level is not translated in your language (yet)"

#~ msgid "unique_emails"
#~ msgstr "All mail addresses need to be unique."

#~ msgid "emails_exist"
#~ msgstr "One or more mail addresses is already in use."

#~ msgid "intro_text_landing_page"
#~ msgstr ""
#~ "हेडी की अद्भुत दुनिया में आपका "
#~ "स्वागत है! यहां आप अनावश्यक जटिल "
#~ "सामग्री के बिना, छोटे चरणों में "
#~ "प्रोग्राम करना सीख सकते हैं। हम "
#~ "स्तर 1 पर आसान शुरुआत करते हैं,"
#~ " और धीरे-धीरे बड़े और अधिक जटिल "
#~ "प्रोग्राम्स की ओर बढ़ते हैं! आरंभ "
#~ "करने के लिए नीचे दिए गए विकल्पों"
#~ " में से एक चुनें।"

#~ msgid "general_text_landing_page"
#~ msgstr "Start with level 1 explanations"

#~ msgid "start_programming"
#~ msgstr "प्रोग्रामिंग शुरू करें"

#~ msgid "create_class_text"
#~ msgstr ""
#~ "अपने छात्रों को कक्षाओं में समूहित "
#~ "करें और प्रत्येक कक्षा के लिए "
#~ "सामग्री बदलें"

#~ msgid "read_docs_text"
#~ msgstr ""
#~ "पाठ योजनाओं और छात्रों द्वारा सामान्य"
#~ " गलतियों के लिए हमारे शिक्षक के "
#~ "मैनुअल पर जाएँ"

#~ msgid "read_docs"
#~ msgstr "हेडी के बारे में और जानें"

#~ msgid "story_text"
#~ msgstr "अपनी खुद की कहानी बनाएं"

#~ msgid "turtle_text"
#~ msgstr "कोड के साथ एक चित्र बनाएं"

#~ msgid "welcome"
#~ msgstr "स्वागत"

#~ msgid "landing_page_intro"
#~ msgstr "Welcome to Hedy!"

#~ msgid "landing_page_teacher"
#~ msgstr ""
#~ "If you haven't used Hedy before, "
#~ "we advise you to start with the"
#~ " teacher tutorial."

#~ msgid "landing_page_student"
#~ msgstr "छात्र को आमंत्रित करें"

#~ msgid "teacher_tutorial_start_title"
#~ msgstr "Hide cheatsheet"

#~ msgid "not_user"
#~ msgstr "ऐसा लगता है कि आप लॉग इन नहीं हैं!"

#~ msgid "welcome_landing_page"
#~ msgstr "Welcome to Hedy!"

#~ msgid "welcome_back_landing_page"
#~ msgstr "Welcome to Hedy!"

#~ msgid "tutorial_code_output"
#~ msgstr "Hide cheatsheet"

#~ msgid "end"
#~ msgstr "लिंग"

#~ msgid "quiz_description"
#~ msgstr "प्रश्न"

#~ msgid "go_to_quiz"
#~ msgstr "प्रश्नोत्तरी पर जाएं"

#~ msgid "go_to_level"
#~ msgstr "स्तर पर जाएं"

#~ msgid "results_quiz"
#~ msgstr "्रश्नोत्तरी शुरू करें"

#~ msgid "correct"
#~ msgstr "गणना"

#~ msgid "incorrect"
#~ msgstr "सही उत्तर है:"

#~ msgid "attempt"
#~ msgstr "प्रयास"

#~ msgid "go_to_answer"
#~ msgstr "उत्तर पर जाएं"

#~ msgid "minutes"
#~ msgstr "मिनट "

#~ msgid "hours"
#~ msgstr "घंटे"

#~ msgid "days"
#~ msgstr "दिन"

#~ msgid "ago"
#~ msgstr "{time} ago"

#~ msgid "visible_columns"
#~ msgstr "दृश्यमान स्तंभ"

#~ msgid "latest_shared_program"
#~ msgstr "नवीनतम साझा प्रोग्राम"

#~ msgid "remove_student"
#~ msgstr "छात्र को हटा दें"

#~ msgid "rename_class"
#~ msgstr "कक्षा का नाम परिवर्तित करें"

<<<<<<< HEAD
#~ msgid "invite_student"
#~ msgstr "छात्र को आमंत्रित करें"

#~ msgid "remove_invite"
#~ msgstr "आमंत्रण हटाएं"

#~ msgid "create_student_accounts"
#~ msgstr "Create student accounts"

#~ msgid "class_link"
#~ msgstr "कक्षा में शामिल होने के लिए लिंक"
=======
#~ msgid "remove_invite"
#~ msgstr "आमंत्रण हटाएं"

#: templates/create-accounts.html:30
#, fuzzy
msgid "download_login_credentials"
msgstr ""
"Do you want to download the login credentials after the accounts creation?"
>>>>>>> 7c096306
<|MERGE_RESOLUTION|>--- conflicted
+++ resolved
@@ -1,107 +1,57 @@
-
 msgid ""
 msgstr ""
 "Project-Id-Version: PACKAGE VERSION\n"
 "Report-Msgid-Bugs-To: \n"
-<<<<<<< HEAD
-"POT-Creation-Date: 2022-06-10 12:20+0200\n"
-"PO-Revision-Date: 2022-06-09 15:18+0000\n"
-=======
 "POT-Creation-Date: 2022-06-15 11:11+0200\n"
 "PO-Revision-Date: 2022-06-18 14:19+0000\n"
->>>>>>> 7c096306
 "Last-Translator: Anonymous <noreply@weblate.org>\n"
+"Language-Team: hi <LL@li.org>\n"
 "Language: hi\n"
-"Language-Team: hi <LL@li.org>\n"
-"Plural-Forms: nplurals=2; plural=n > 1;\n"
 "MIME-Version: 1.0\n"
 "Content-Type: text/plain; charset=utf-8\n"
 "Content-Transfer-Encoding: 8bit\n"
-<<<<<<< HEAD
-"Generated-By: Babel 2.10.1\n"
-
-#: app.py:430
-=======
 "Plural-Forms: nplurals=2; plural=n > 1;\n"
 "X-Generator: Weblate 4.13.1-dev\n"
 "Generated-By: Babel 2.10.1\n"
 
 #: app.py:412
->>>>>>> 7c096306
 #, fuzzy
 msgid "program_contains_error"
 msgstr "This program contains an error, are you sure you want to share it?"
 
-<<<<<<< HEAD
-#: app.py:600
-=======
 #: app.py:622
->>>>>>> 7c096306
 #, fuzzy
 msgid "title_achievements"
 msgstr "Hedy - My achievements"
 
-<<<<<<< HEAD
-#: app.py:617 app.py:721 app.py:1055 website/teacher.py:361
-=======
 #: app.py:639 app.py:743 app.py:1085 website/teacher.py:361
->>>>>>> 7c096306
 #: website/teacher.py:370
 msgid "not_teacher"
 msgstr "लगता है आप शिक्षक नहीं हैं!"
 
-<<<<<<< HEAD
-#: app.py:620
-msgid "not_enrolled"
-msgstr "ऐसा लगता है कि आप इस कक्षा में नहीं हैं!"
-
-#: app.py:659
-=======
 #: app.py:642
 msgid "not_enrolled"
 msgstr "ऐसा लगता है कि आप इस कक्षा में नहीं हैं!"
 
 #: app.py:681
->>>>>>> 7c096306
 #, fuzzy
 msgid "title_programs"
 msgstr "Hedy - My programs"
 
-<<<<<<< HEAD
-#: app.py:669 app.py:679 app.py:683 app.py:698 app.py:970 app.py:1462
-#: website/admin.py:18 website/admin.py:25 website/admin.py:90
-#: website/admin.py:109 website/admin.py:127 website/admin.py:134
-=======
 #: app.py:691 app.py:701 app.py:705 app.py:720 app.py:1000 app.py:1492
 #: website/admin.py:17 website/admin.py:24 website/admin.py:92
 #: website/admin.py:110 website/admin.py:128 website/admin.py:135
->>>>>>> 7c096306
 #: website/auth.py:712 website/auth.py:739 website/programs.py:210
 #: website/statistics.py:86
 #, fuzzy
 msgid "unauthorized"
 msgstr "You don't have access rights for this page"
 
-<<<<<<< HEAD
-#: app.py:735 app.py:1072
-=======
 #: app.py:757 app.py:1102
->>>>>>> 7c096306
 #, fuzzy
 msgid "title_for-teacher"
 msgstr "Hedy - For teachers"
 
-<<<<<<< HEAD
-#: app.py:752 app.py:754 app.py:888 app.py:910 app.py:912
-msgid "no_such_level"
-msgstr "ऐसा कोई हेडी स्तर नहीं!"
-
-#: app.py:762 app.py:769 app.py:842 app.py:848
-msgid "no_such_program"
-msgstr "ऐसा कोई हेडी प्रोग्राम नहीं!"
-
-#: app.py:792
-=======
 #: app.py:774 app.py:776 app.py:918 app.py:940 app.py:942
 msgid "example_code_header"
 msgstr "उदाहरण हेडी कोड"
@@ -115,536 +65,303 @@
 msgstr "ऐसा कोई हेडी प्रोग्राम नहीं!"
 
 #: app.py:814
->>>>>>> 7c096306
 #, fuzzy
 msgid "level_not_class"
 msgstr "You're in a class where this level has not been made available yet"
 
-<<<<<<< HEAD
-#: app.py:893 website/teacher.py:419 website/teacher.py:435
-=======
 #: app.py:923 website/teacher.py:419 website/teacher.py:435
->>>>>>> 7c096306
 #: website/teacher.py:464 website/teacher.py:490
 #, fuzzy
 msgid "no_such_adventure"
 msgstr "This adventure doesn't exist!"
 
-<<<<<<< HEAD
-#: app.py:921
-msgid "page_not_found"
-msgstr "हमें वह पृष्ठ नहीं मिला!"
-
-#: app.py:941
-=======
 #: app.py:951
 msgid "page_not_found"
 msgstr "हमें वह पृष्ठ नहीं मिला!"
 
 #: app.py:971
->>>>>>> 7c096306
 #, fuzzy
 msgid "title_signup"
 msgstr "Hedy - Create an account"
 
-<<<<<<< HEAD
-#: app.py:948
-=======
 #: app.py:978
->>>>>>> 7c096306
 #, fuzzy
 msgid "title_login"
 msgstr "Hedy - Login"
 
-<<<<<<< HEAD
-#: app.py:955
-=======
 #: app.py:985
->>>>>>> 7c096306
 #, fuzzy
 msgid "title_recover"
 msgstr "Hedy - Recover account"
 
-<<<<<<< HEAD
-#: app.py:971
-=======
 #: app.py:1001
->>>>>>> 7c096306
 #, fuzzy
 msgid "title_reset"
 msgstr "Hedy - Reset password"
 
-<<<<<<< HEAD
-#: app.py:997
-=======
 #: app.py:1027
->>>>>>> 7c096306
 #, fuzzy
 msgid "title_my-profile"
 msgstr "Hedy - My account"
 
-<<<<<<< HEAD
-#: app.py:1013
-=======
 #: app.py:1043
->>>>>>> 7c096306
 #, fuzzy
 msgid "title_learn-more"
 msgstr "Hedy - Learn more"
 
-<<<<<<< HEAD
-#: app.py:1019
-=======
 #: app.py:1049
->>>>>>> 7c096306
 #, fuzzy
 msgid "title_privacy"
 msgstr "Hedy - Privacy terms"
 
-<<<<<<< HEAD
-#: app.py:1029
-=======
 #: app.py:1059
->>>>>>> 7c096306
 #, fuzzy
 msgid "title_start"
 msgstr "Hedy - A gradual programming language"
 
-<<<<<<< HEAD
-#: app.py:1047
-=======
 #: app.py:1077
->>>>>>> 7c096306
 #, fuzzy
 msgid "title_landing-page"
 msgstr "Welcome to Hedy!"
 
-<<<<<<< HEAD
-#: app.py:1154
-=======
 #: app.py:1184
->>>>>>> 7c096306
 #, fuzzy
 msgid "title_explore"
 msgstr "Hedy - Explore"
 
-<<<<<<< HEAD
-#: app.py:1174 app.py:1176
-=======
 #: app.py:1204 app.py:1206
->>>>>>> 7c096306
 #, fuzzy
 msgid "translate_error"
 msgstr ""
 "Something went wrong while translating the code. Try running the code to "
 "see if it has an error. Code with errors can not be translated."
 
-<<<<<<< HEAD
-#: app.py:1181 app.py:1215
-=======
 #: app.py:1211 app.py:1245
->>>>>>> 7c096306
 #, fuzzy
 msgid "tutorial_start_title"
 msgstr "Welcome to Hedy!"
 
-<<<<<<< HEAD
-#: app.py:1181
-=======
 #: app.py:1211
->>>>>>> 7c096306
 #, fuzzy
 msgid "tutorial_start_message"
 msgstr "In this tutorial we will explain all the Hedy features step-by-step."
 
-<<<<<<< HEAD
-#: app.py:1183
-=======
 #: app.py:1213
->>>>>>> 7c096306
 #, fuzzy
 msgid "tutorial_editor_title"
 msgstr "The code editor"
 
-<<<<<<< HEAD
-#: app.py:1183
-=======
 #: app.py:1213
->>>>>>> 7c096306
 #, fuzzy
 msgid "tutorial_editor_message"
 msgstr "In this window you write all the code, try typing something!"
 
-<<<<<<< HEAD
-#: app.py:1185
-=======
 #: app.py:1215
->>>>>>> 7c096306
 #, fuzzy
 msgid "tutorial_output_title"
 msgstr "The output window"
 
-<<<<<<< HEAD
-#: app.py:1185
-=======
 #: app.py:1215
->>>>>>> 7c096306
 #, fuzzy
 msgid "tutorial_output_message"
 msgstr "The result of the code you execute will be shown here"
 
-<<<<<<< HEAD
-#: app.py:1187
-=======
 #: app.py:1217
->>>>>>> 7c096306
 #, fuzzy
 msgid "tutorial_run_title"
 msgstr "The run button"
 
-<<<<<<< HEAD
-#: app.py:1187
-=======
 #: app.py:1217
->>>>>>> 7c096306
 #, fuzzy
 msgid "tutorial_run_message"
 msgstr "With this button you can run your program! Shall we give it a try?"
 
-<<<<<<< HEAD
-#: app.py:1189
-=======
 #: app.py:1219
->>>>>>> 7c096306
 #, fuzzy
 msgid "tutorial_tryit_title"
 msgstr "Try it out!"
 
-<<<<<<< HEAD
-#: app.py:1189
-=======
 #: app.py:1219
->>>>>>> 7c096306
 #, fuzzy
 msgid "tutorial_tryit_message"
 msgstr "आपको कक्षा में शामिल होने का निमंत्रण मिला है"
 
-<<<<<<< HEAD
-#: app.py:1191
-=======
 #: app.py:1221
->>>>>>> 7c096306
 #, fuzzy
 msgid "tutorial_speakaloud_title"
 msgstr "The end!"
 
-<<<<<<< HEAD
-#: app.py:1191
-=======
 #: app.py:1221
->>>>>>> 7c096306
 #, fuzzy
 msgid "tutorial_speakaloud_message"
 msgstr "Click on 'next step' to really start coding with Hedy!"
 
-<<<<<<< HEAD
-#: app.py:1193
-=======
 #: app.py:1223
->>>>>>> 7c096306
 #, fuzzy
 msgid "tutorial_speakaloud_run_title"
 msgstr "The end!"
 
-<<<<<<< HEAD
-#: app.py:1193
-=======
 #: app.py:1223
->>>>>>> 7c096306
 #, fuzzy
 msgid "tutorial_speakaloud_run_message"
 msgstr "Click on 'next step' to really start coding with Hedy!"
 
-<<<<<<< HEAD
-#: app.py:1195
-=======
 #: app.py:1225
->>>>>>> 7c096306
 #, fuzzy
 msgid "tutorial_nextlevel_title"
 msgstr "Hide cheatsheet"
 
-<<<<<<< HEAD
-#: app.py:1195
-=======
 #: app.py:1225
->>>>>>> 7c096306
 #, fuzzy
 msgid "tutorial_nextlevel_message"
 msgstr "आपको कक्षा में शामिल होने का निमंत्रण मिला है"
 
-<<<<<<< HEAD
-#: app.py:1197
-=======
 #: app.py:1227
->>>>>>> 7c096306
 #, fuzzy
 msgid "tutorial_leveldefault_title"
 msgstr "Level explanation"
 
-<<<<<<< HEAD
-#: app.py:1197
-=======
 #: app.py:1227
->>>>>>> 7c096306
 #, fuzzy
 msgid "tutorial_leveldefault_message"
 msgstr ""
 "The first tab always contains the level explanation. In each level new "
 "commands will be explained here."
 
-<<<<<<< HEAD
-#: app.py:1199
-=======
 #: app.py:1229
->>>>>>> 7c096306
 #, fuzzy
 msgid "tutorial_adventures_title"
 msgstr "adventures अनुकूलित करें"
 
-<<<<<<< HEAD
-#: app.py:1199
-=======
 #: app.py:1229
->>>>>>> 7c096306
 #, fuzzy
 msgid "tutorial_adventures_message"
 msgstr "adventures अनुकूलित करें"
 
-<<<<<<< HEAD
-#: app.py:1201
-=======
 #: app.py:1231
->>>>>>> 7c096306
 #, fuzzy
 msgid "tutorial_quiz_title"
 msgstr "Quiz"
 
-<<<<<<< HEAD
-#: app.py:1201
-=======
 #: app.py:1231
->>>>>>> 7c096306
 #, fuzzy
 msgid "tutorial_quiz_message"
 msgstr ""
 "At the end of each level you can make the quiz. This way you can verify "
 "if you understand everything."
 
-<<<<<<< HEAD
-#: app.py:1203
-=======
 #: app.py:1233
->>>>>>> 7c096306
 #, fuzzy
 msgid "tutorial_saveshare_title"
 msgstr "Saving & sharing"
 
-<<<<<<< HEAD
-#: app.py:1203
-=======
 #: app.py:1233
->>>>>>> 7c096306
 #, fuzzy
 msgid "tutorial_saveshare_message"
 msgstr "You can save and share all your created programs with other Hedy users."
 
-<<<<<<< HEAD
-#: app.py:1205
-=======
 #: app.py:1235
->>>>>>> 7c096306
 #, fuzzy
 msgid "tutorial_cheatsheet_title"
 msgstr "Hide cheatsheet"
 
-<<<<<<< HEAD
-#: app.py:1205
-=======
 #: app.py:1235
->>>>>>> 7c096306
 #, fuzzy
 msgid "tutorial_cheatsheet_message"
 msgstr ""
 "If you forgot a command you can always use the cheatsheet. It shows a "
 "list of all commands you can use in the current level."
 
-<<<<<<< HEAD
-#: app.py:1207 app.py:1227
-=======
 #: app.py:1237 app.py:1257
->>>>>>> 7c096306
 #, fuzzy
 msgid "tutorial_end_title"
 msgstr "The end!"
 
-<<<<<<< HEAD
-#: app.py:1207
-=======
 #: app.py:1237
->>>>>>> 7c096306
 #, fuzzy
 msgid "tutorial_end_message"
 msgstr "Click on 'next step' to really start coding with Hedy!"
 
-<<<<<<< HEAD
-#: app.py:1209 app.py:1229
-=======
 #: app.py:1239 app.py:1259
->>>>>>> 7c096306
 #, fuzzy
 msgid "tutorial_title_not_found"
 msgstr "हमें वह पृष्ठ नहीं मिला!"
 
-<<<<<<< HEAD
-#: app.py:1209 app.py:1229
-=======
 #: app.py:1239 app.py:1259
->>>>>>> 7c096306
 #, fuzzy
 msgid "tutorial_message_not_found"
 msgstr "आपको कक्षा में शामिल होने का निमंत्रण मिला है"
 
-<<<<<<< HEAD
-#: app.py:1215
-=======
 #: app.py:1245
->>>>>>> 7c096306
 #, fuzzy
 msgid "teacher_tutorial_start_message"
 msgstr "आपको कक्षा में शामिल होने का निमंत्रण मिला है"
 
-<<<<<<< HEAD
-#: app.py:1217
-=======
 #: app.py:1247
->>>>>>> 7c096306
 #, fuzzy
 msgid "tutorial_class_title"
 msgstr "Hide cheatsheet"
 
-<<<<<<< HEAD
-#: app.py:1217
-=======
 #: app.py:1247
->>>>>>> 7c096306
 #, fuzzy
 msgid "tutorial_class_message"
 msgstr "adventures अनुकूलित करें"
 
-<<<<<<< HEAD
-#: app.py:1219
-=======
 #: app.py:1249
->>>>>>> 7c096306
 #, fuzzy
 msgid "tutorial_customize_class_title"
 msgstr "Hide cheatsheet"
 
-<<<<<<< HEAD
-#: app.py:1219
-=======
 #: app.py:1249
->>>>>>> 7c096306
 #, fuzzy
 msgid "tutorial_customize_class_message"
 msgstr "adventures अनुकूलित करें"
 
-<<<<<<< HEAD
-#: app.py:1221
-=======
 #: app.py:1251
->>>>>>> 7c096306
 #, fuzzy
 msgid "tutorial_own_adventures_title"
 msgstr "adventures अनुकूलित करें"
 
-<<<<<<< HEAD
-#: app.py:1221
-=======
 #: app.py:1251
->>>>>>> 7c096306
 #, fuzzy
 msgid "tutorial_own_adventures_message"
 msgstr "adventures अनुकूलित करें"
 
-<<<<<<< HEAD
-#: app.py:1223
-=======
 #: app.py:1253
->>>>>>> 7c096306
 #, fuzzy
 msgid "tutorial_accounts_title"
 msgstr "adventures अनुकूलित करें"
 
-<<<<<<< HEAD
-#: app.py:1223
-=======
 #: app.py:1253
->>>>>>> 7c096306
 #, fuzzy
 msgid "tutorial_accounts_message"
 msgstr "adventures अनुकूलित करें"
 
-<<<<<<< HEAD
-#: app.py:1225
-=======
 #: app.py:1255
->>>>>>> 7c096306
 #, fuzzy
 msgid "tutorial_documentation_title"
 msgstr "Hide cheatsheet"
 
-<<<<<<< HEAD
-#: app.py:1225
-=======
 #: app.py:1255
->>>>>>> 7c096306
 #, fuzzy
 msgid "tutorial_documentation_message"
 msgstr "adventures अनुकूलित करें"
 
-<<<<<<< HEAD
-#: app.py:1227
-=======
 #: app.py:1257
->>>>>>> 7c096306
 #, fuzzy
 msgid "teacher_tutorial_end_message"
 msgstr "आपको कक्षा में शामिल होने का निमंत्रण मिला है"
 
-<<<<<<< HEAD
-#: app.py:1237
-=======
 #: app.py:1267
->>>>>>> 7c096306
 #, fuzzy
 msgid "tutorial_code_snippet"
 msgstr "Hide cheatsheet"
 
-<<<<<<< HEAD
-#: app.py:1241 app.py:1251
-msgid "invalid_tutorial_step"
-msgstr ""
-
-#: app.py:1401 website/auth.py:278 website/auth.py:333 website/auth.py:469
-=======
 #: app.py:1271 app.py:1281
 msgid "invalid_tutorial_step"
 msgstr ""
 
 #: app.py:1431 website/auth.py:278 website/auth.py:333 website/auth.py:469
->>>>>>> 7c096306
 #: website/auth.py:494 website/auth.py:524 website/auth.py:633
 #: website/auth.py:671 website/auth.py:718 website/auth.py:745
 #: website/quiz.py:43 website/quiz.py:69 website/teacher.py:88
@@ -654,29 +371,6 @@
 msgid "ajax_error"
 msgstr "एक त्रुटि थी, कृपया पुनः प्रयास करें।"
 
-<<<<<<< HEAD
-#: app.py:1404
-msgid "image_invalid"
-msgstr "आपकी फोटो अमान्य है"
-
-#: app.py:1406
-msgid "personal_text_invalid"
-msgstr "आपका व्यक्तिगत पाठ अमान्य है"
-
-#: app.py:1408 app.py:1414
-msgid "favourite_program_invalid"
-msgstr "आपका पसंदीदा प्रोग्राम अमान्य है"
-
-#: app.py:1428 app.py:1429
-msgid "public_profile_updated"
-msgstr "सार्वजनिक प्रोफ़ाइल अद्यतन की गई।"
-
-#: app.py:1466 app.py:1491
-msgid "user_not_private"
-msgstr "यह उपयोगकर्ता मौजूद नहीं है या उसकी कोई सार्वजनिक प्रोफ़ाइल नहीं है"
-
-#: app.py:1499
-=======
 #: app.py:1434
 msgid "image_invalid"
 msgstr "आपकी फोटो अमान्य है"
@@ -698,23 +392,11 @@
 msgstr "यह उपयोगकर्ता मौजूद नहीं है या उसकी कोई सार्वजनिक प्रोफ़ाइल नहीं है"
 
 #: app.py:1529
->>>>>>> 7c096306
 msgid "invalid_teacher_invitation_code"
 msgstr ""
 "िक्षक आमंत्रण कोड अमान्य है| शिक्षक बनने के लिए, hedy@felienne.com पर "
 "संपर्क करें|"
 
-<<<<<<< HEAD
-#: utils.py:289
-msgid "default_404"
-msgstr "हमें वह पृष्ठ नहीं मिला..."
-
-#: utils.py:291
-msgid "default_403"
-msgstr "ऐसा लगता है कि आप अधिकृत नहीं हैं..."
-
-#: utils.py:293
-=======
 #: utils.py:299
 msgid "default_404"
 msgstr "हमें वह पृष्ठ नहीं मिला..."
@@ -724,7 +406,6 @@
 msgstr "ऐसा लगता है कि आप अधिकृत नहीं हैं..."
 
 #: utils.py:303
->>>>>>> 7c096306
 msgid "default_500"
 msgstr "कुछ गलत हो गया…"
 
@@ -1004,11 +685,7 @@
 msgid "class_name_prompt"
 msgstr "कृपया कक्षा का नाम दर्ज करें"
 
-<<<<<<< HEAD
-#: templates/class-overview.html:19 templates/class-overview.html:65
-=======
 #: templates/class-overview.html:19 templates/class-overview.html:58
->>>>>>> 7c096306
 #: templates/create-accounts.html:16 templates/login.html:12
 #: templates/profile.html:87 templates/recover.html:8 templates/signup.html:10
 msgid "username"
@@ -1035,11 +712,7 @@
 msgid "password"
 msgstr "सांकेतिक शब्द"
 
-<<<<<<< HEAD
-#: templates/class-overview.html:25 templates/class-overview.html:68
-=======
 #: templates/class-overview.html:25 templates/class-overview.html:61
->>>>>>> 7c096306
 #: templates/customize-adventure.html:52 templates/for-teachers.html:43
 #: templates/for-teachers.html:53
 msgid "remove"
@@ -1061,77 +734,15 @@
 msgid "remove_student_prompt"
 msgstr "क्या आप वाकई छात्र को कक्षा से बाहर निकलना चाहते हैं?"
 
-<<<<<<< HEAD
-#: templates/class-overview.html:44
-#, fuzzy
-msgid "add_students"
-msgstr "छात्र"
-=======
 #: templates/class-overview.html:43
 msgid "class_link"
 msgstr "कक्षा में शामिल होने के लिए लिंक"
->>>>>>> 7c096306
 
 #: templates/class-overview.html:45 templates/customize-class.html:5
 msgid "customize_class"
 msgstr "कक्षा को अनुकूलित करें"
 
 #: templates/class-overview.html:46
-<<<<<<< HEAD
-msgid "class_stats"
-msgstr "कक्षा के आँकड़े दिखाएँ"
-
-#: templates/class-overview.html:47 templates/customize-adventure.html:59
-msgid "back_to_teachers_page"
-msgstr "शिक्षक पृष्ठ पर वापस जाएं"
-
-#: templates/class-overview.html:48
-msgid "delete_class_prompt"
-msgstr "क्या आप वाकई कक्षा को हटाना चाहते हैं?"
-
-#: templates/class-overview.html:48
-msgid "delete_class"
-msgstr "कक्षा को स्थाई रूप से हटाएँ"
-
-#: templates/class-overview.html:51
-#, fuzzy
-msgid "add_students_options"
-msgstr "छात्र"
-
-#: templates/class-overview.html:53
-#, fuzzy
-msgid "copy_link_success"
-msgstr "शेयर करने के लिए लिंक कॉपी करें"
-
-#: templates/class-overview.html:53
-#, fuzzy
-msgid "copy_join_link"
-msgstr "Please copy and paste this link into a new tab:"
-
-#: templates/class-overview.html:54
-msgid "invite_prompt"
-msgstr "एक उपयोगकर्ता नाम दर्ज करें"
-
-#: templates/class-overview.html:54
-#, fuzzy
-msgid "invite_by_username"
-msgstr "All usernames need to be unique."
-
-#: templates/class-overview.html:55 templates/create-accounts.html:36
-#, fuzzy
-msgid "create_accounts"
-msgstr "Create multiple accounts"
-
-#: templates/class-overview.html:60
-msgid "pending_invites"
-msgstr "लंबित आमंत्रण"
-
-#: templates/class-overview.html:66
-msgid "invite_date"
-msgstr "आमंत्रण तिथि"
-
-#: templates/class-overview.html:67
-=======
 msgid "invite_prompt"
 msgstr "एक उपयोगकर्ता नाम दर्ज करें"
 
@@ -1164,16 +775,11 @@
 msgstr "आमंत्रण तिथि"
 
 #: templates/class-overview.html:60
->>>>>>> 7c096306
 #, fuzzy
 msgid "expiration_date"
 msgstr "Expiration date"
 
-<<<<<<< HEAD
-#: templates/class-overview.html:77 templates/profile.html:15
-=======
 #: templates/class-overview.html:70 templates/profile.html:15
->>>>>>> 7c096306
 msgid "delete_invite_prompt"
 msgstr "क्या आप वाकई इस कक्षा आमंत्रण को हटाना चाहते हैं?"
 
@@ -1263,14 +869,11 @@
 msgid "reset_view"
 msgstr "Reset"
 
-<<<<<<< HEAD
-=======
 #: templates/create-accounts.html:49 templates/for-teachers.html:64
 #, fuzzy
 msgid "create_accounts"
 msgstr "Create multiple accounts"
 
->>>>>>> 7c096306
 #: templates/customize-adventure.html:5
 msgid "customize_adventure"
 msgstr "adventures अनुकूलित करें"
@@ -1492,11 +1095,7 @@
 msgid "remove_customization"
 msgstr "अनुकूलन निकालें"
 
-<<<<<<< HEAD
-#: templates/customize-class.html:176
-=======
 #: templates/customize-class.html:182
->>>>>>> 7c096306
 #, fuzzy
 msgid "unsaved_class_changes"
 msgstr "There are unsaved changes, are you sure you want to leave this page?"
@@ -1577,7 +1176,12 @@
 msgid "create_adventure"
 msgstr "adventure बनाएं"
 
-#: templates/for-teachers.html:116
+#: templates/for-teachers.html:62
+#, fuzzy
+msgid "create_student_accounts"
+msgstr "Create student accounts"
+
+#: templates/for-teachers.html:122
 msgid "teacher_welcome"
 msgstr ""
 "हेडी में आपका स्वागत है! अब आप एक शिक्षक खाते के गर्वित स्वामी हैं जो "
@@ -2244,13 +1848,8 @@
 msgid "percentage_achieved"
 msgstr "Achieved by {percentage}% of the users"
 
-<<<<<<< HEAD
-#: website/admin.py:19 website/admin.py:82 website/admin.py:103
-#: website/admin.py:121 website/admin.py:128 website/admin.py:151
-=======
 #: website/admin.py:18 website/admin.py:84 website/admin.py:104
 #: website/admin.py:122 website/admin.py:129 website/admin.py:152
->>>>>>> 7c096306
 #, fuzzy
 msgid "title_admin"
 msgstr "Hedy - Administrator page"
@@ -2851,25 +2450,11 @@
 #~ msgid "rename_class"
 #~ msgstr "कक्षा का नाम परिवर्तित करें"
 
-<<<<<<< HEAD
-#~ msgid "invite_student"
-#~ msgstr "छात्र को आमंत्रित करें"
-
 #~ msgid "remove_invite"
 #~ msgstr "आमंत्रण हटाएं"
 
-#~ msgid "create_student_accounts"
-#~ msgstr "Create student accounts"
-
-#~ msgid "class_link"
-#~ msgstr "कक्षा में शामिल होने के लिए लिंक"
-=======
-#~ msgid "remove_invite"
-#~ msgstr "आमंत्रण हटाएं"
-
 #: templates/create-accounts.html:30
 #, fuzzy
 msgid "download_login_credentials"
 msgstr ""
-"Do you want to download the login credentials after the accounts creation?"
->>>>>>> 7c096306
+"Do you want to download the login credentials after the accounts creation?"