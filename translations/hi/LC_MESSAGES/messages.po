--- conflicted
+++ resolved
@@ -1,23 +1,18 @@
-
 msgid ""
 msgstr ""
 "Project-Id-Version: PACKAGE VERSION\n"
 "Report-Msgid-Bugs-To: \n"
-<<<<<<< HEAD
-"POT-Creation-Date: 2022-12-06 15:15+0100\n"
-"PO-Revision-Date: 2022-12-05 15:10+0000\n"
-=======
 "POT-Creation-Date: 2022-11-17 13:12+0000\n"
 "PO-Revision-Date: 2022-12-06 17:12+0000\n"
->>>>>>> e67fb342
 "Last-Translator: Anonymous <noreply@weblate.org>\n"
+"Language-Team: hi <LL@li.org>\n"
 "Language: hi\n"
-"Language-Team: hi <LL@li.org>\n"
-"Plural-Forms: nplurals=2; plural=n > 1;\n"
 "MIME-Version: 1.0\n"
 "Content-Type: text/plain; charset=utf-8\n"
 "Content-Transfer-Encoding: 8bit\n"
-"Generated-By: Babel 2.10.1\n"
+"Plural-Forms: nplurals=2; plural=n > 1;\n"
+"X-Generator: Weblate 4.15-dev\n"
+"Generated-By: Babel 2.11.0\n"
 
 #, fuzzy
 msgid "program_contains_error"
@@ -533,9 +528,6 @@
 #, fuzzy
 msgid "generate_passwords"
 msgstr "Generate passwords"
-
-msgid "postfix_classname"
-msgstr ""
 
 #, fuzzy
 msgid "reset_view"
@@ -768,6 +760,9 @@
 msgid "students"
 msgstr "छात्र"
 
+msgid "view"
+msgstr "नज़र डालें"
+
 #, fuzzy
 msgid "duplicate"
 msgstr "Duplicate"
@@ -784,9 +779,6 @@
 msgid "last_update"
 msgstr "आखिरी अपडेट"
 
-msgid "view"
-msgstr "नज़र डालें"
-
 #, fuzzy
 msgid "edit"
 msgstr "Edit"
@@ -900,16 +892,8 @@
 msgid "regress_button"
 msgstr "्तर {level} पर वापस जाएँ"
 
-#, fuzzy
-msgid "disabled_button_locked"
-msgstr "Your teacher hasn't unlocked this level yet"
-
 msgid "advance_button"
 msgstr "स्तर {level} पर जाएँ"
-
-#, fuzzy
-msgid "disabled_button_quiz"
-msgstr "Your quiz score is below the threshold, try again!"
 
 msgid "developers_mode"
 msgstr "प्रोग्रामर की तरह"
@@ -1786,8 +1770,6 @@
 
 #~ msgid "only_teacher_create_class"
 #~ msgstr "Only teachers are allowed to create classes!"
-<<<<<<< HEAD
-=======
 
 #, fuzzy
 msgid "disabled_button_locked"
@@ -1823,5 +1805,4 @@
 
 #, fuzzy
 msgid "heard_about_invalid"
-msgstr "Please select a valid way you heard about us."
->>>>>>> e67fb342
+msgstr "Please select a valid way you heard about us."