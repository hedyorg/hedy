
msgid ""
msgstr ""
"Project-Id-Version: PACKAGE VERSION\n"
"Report-Msgid-Bugs-To: \n"
<<<<<<< HEAD
"POT-Creation-Date: 2022-08-16 09:31+0200\n"
"PO-Revision-Date: 2022-08-10 08:50+0000\n"
=======
"POT-Creation-Date: 2022-08-10 09:32+0200\n"
"PO-Revision-Date: 2022-08-18 09:00+0000\n"
>>>>>>> 1c14ffe7
"Last-Translator: Anonymous <noreply@weblate.org>\n"
"Language: hi\n"
"Language-Team: hi <LL@li.org>\n"
"Plural-Forms: nplurals=2; plural=n > 1;\n"
"MIME-Version: 1.0\n"
"Content-Type: text/plain; charset=utf-8\n"
"Content-Transfer-Encoding: 8bit\n"
"Generated-By: Babel 2.10.1\n"

<<<<<<< HEAD
#: app.py:421
=======
#: app.py:425
>>>>>>> 1c14ffe7
#, fuzzy
msgid "program_contains_error"
msgstr "This program contains an error, are you sure you want to share it?"

<<<<<<< HEAD
#: app.py:631
=======
#: app.py:635
>>>>>>> 1c14ffe7
#, fuzzy
msgid "title_achievements"
msgstr "Hedy - My achievements"

<<<<<<< HEAD
#: app.py:648 app.py:752 website/teacher.py:28 website/teacher.py:451
#: website/teacher.py:462
msgid "not_teacher"
msgstr "लगता है आप शिक्षक नहीं हैं!"

#: app.py:651
msgid "not_enrolled"
msgstr "ऐसा लगता है कि आप इस कक्षा में नहीं हैं!"

#: app.py:688
=======
#: app.py:652 app.py:756 app.py:1120 website/teacher.py:418
#: website/teacher.py:429
msgid "not_teacher"
msgstr "लगता है आप शिक्षक नहीं हैं!"

#: app.py:655
msgid "not_enrolled"
msgstr "ऐसा लगता है कि आप इस कक्षा में नहीं हैं!"

#: app.py:692
>>>>>>> 1c14ffe7
#, fuzzy
msgid "title_programs"
msgstr "Hedy - My programs"

<<<<<<< HEAD
#: app.py:698 app.py:708 app.py:712 app.py:727 app.py:1023 app.py:1582
#: website/admin.py:17 website/admin.py:24 website/admin.py:92
#: website/admin.py:111 website/admin.py:130 website/admin.py:137
#: website/admin.py:145 website/auth.py:737 website/auth.py:764
=======
#: app.py:702 app.py:712 app.py:716 app.py:731 app.py:1027 app.py:1552
#: website/admin.py:17 website/admin.py:24 website/admin.py:92
#: website/admin.py:111 website/admin.py:130 website/admin.py:137
#: website/admin.py:145 website/auth.py:734 website/auth.py:761
>>>>>>> 1c14ffe7
#: website/programs.py:210 website/statistics.py:100
#, fuzzy
msgid "unauthorized"
msgstr "You don't have access rights for this page"

<<<<<<< HEAD
#: app.py:766 website/teacher.py:44
=======
#: app.py:770 app.py:1137
>>>>>>> 1c14ffe7
#, fuzzy
msgid "title_for-teacher"
msgstr "Hedy - For teachers"

<<<<<<< HEAD
#: app.py:783 app.py:785 app.py:941 app.py:963 app.py:965
msgid "no_such_level"
msgstr "ऐसा कोई हेडी स्तर नहीं!"

#: app.py:793 app.py:800 app.py:895 app.py:901
msgid "no_such_program"
msgstr "ऐसा कोई हेडी प्रोग्राम नहीं!"

#: app.py:829
=======
#: app.py:787 app.py:789 app.py:945 app.py:967 app.py:969
msgid "no_such_level"
msgstr "ऐसा कोई हेडी स्तर नहीं!"

#: app.py:797 app.py:804 app.py:899 app.py:905
msgid "no_such_program"
msgstr "ऐसा कोई हेडी प्रोग्राम नहीं!"

#: app.py:833
>>>>>>> 1c14ffe7
#, fuzzy
msgid "level_not_class"
msgstr "You're in a class where this level has not been made available yet"

<<<<<<< HEAD
#: app.py:946 website/teacher.py:511 website/teacher.py:529
#: website/teacher.py:573 website/teacher.py:618
=======
#: app.py:950 website/teacher.py:478 website/teacher.py:496
#: website/teacher.py:540 website/teacher.py:585
>>>>>>> 1c14ffe7
#, fuzzy
msgid "no_such_adventure"
msgstr "This adventure doesn't exist!"

<<<<<<< HEAD
#: app.py:974 app.py:1209
msgid "page_not_found"
msgstr "हमें वह पृष्ठ नहीं मिला!"

#: app.py:994
=======
#: app.py:978 app.py:1239
msgid "page_not_found"
msgstr "हमें वह पृष्ठ नहीं मिला!"

#: app.py:998
>>>>>>> 1c14ffe7
#, fuzzy
msgid "title_signup"
msgstr "Hedy - Create an account"

<<<<<<< HEAD
#: app.py:1001
=======
#: app.py:1005
>>>>>>> 1c14ffe7
#, fuzzy
msgid "title_login"
msgstr "Hedy - Login"

<<<<<<< HEAD
#: app.py:1008
=======
#: app.py:1012
>>>>>>> 1c14ffe7
#, fuzzy
msgid "title_recover"
msgstr "Hedy - Recover account"

<<<<<<< HEAD
#: app.py:1024
=======
#: app.py:1028
>>>>>>> 1c14ffe7
#, fuzzy
msgid "title_reset"
msgstr "Hedy - Reset password"

<<<<<<< HEAD
#: app.py:1054
=======
#: app.py:1058
>>>>>>> 1c14ffe7
#, fuzzy
msgid "title_my-profile"
msgstr "Hedy - My account"

<<<<<<< HEAD
#: app.py:1074
=======
#: app.py:1078
>>>>>>> 1c14ffe7
#, fuzzy
msgid "title_learn-more"
msgstr "Hedy - Learn more"

<<<<<<< HEAD
#: app.py:1080
=======
#: app.py:1084
>>>>>>> 1c14ffe7
#, fuzzy
msgid "title_privacy"
msgstr "Hedy - Privacy terms"

<<<<<<< HEAD
#: app.py:1090
=======
#: app.py:1094
>>>>>>> 1c14ffe7
#, fuzzy
msgid "title_start"
msgstr "Hedy - A gradual programming language"

<<<<<<< HEAD
#: app.py:1108
=======
#: app.py:1112
>>>>>>> 1c14ffe7
#, fuzzy
msgid "title_landing-page"
msgstr "Welcome to Hedy!"

<<<<<<< HEAD
#: app.py:1200
=======
#: app.py:1230
>>>>>>> 1c14ffe7
#, fuzzy
msgid "title_explore"
msgstr "Hedy - Explore"

<<<<<<< HEAD
#: app.py:1222 app.py:1227
=======
#: app.py:1252 app.py:1257
>>>>>>> 1c14ffe7
#, fuzzy
msgid "no_such_highscore"
msgstr "ऐसा कोई हेडी स्तर नहीं!"

<<<<<<< HEAD
#: app.py:1257 app.py:1259
=======
#: app.py:1287 app.py:1289
>>>>>>> 1c14ffe7
#, fuzzy
msgid "translate_error"
msgstr ""
"Something went wrong while translating the code. Try running the code to "
"see if it has an error. Code with errors can not be translated."

<<<<<<< HEAD
#: app.py:1264 app.py:1298
#, fuzzy
msgid "tutorial_start_title"
msgstr "Welcome to Hedy!"

#: app.py:1264
#, fuzzy
msgid "tutorial_start_message"
msgstr "In this tutorial we will explain all the Hedy features step-by-step."

#: app.py:1266
#, fuzzy
msgid "tutorial_editor_title"
msgstr "The code editor"

#: app.py:1266
#, fuzzy
msgid "tutorial_editor_message"
msgstr "In this window you write all the code, try typing something!"

#: app.py:1268
#, fuzzy
msgid "tutorial_output_title"
msgstr "The output window"

#: app.py:1268
#, fuzzy
msgid "tutorial_output_message"
msgstr "The result of the code you execute will be shown here"

#: app.py:1270
#, fuzzy
msgid "tutorial_run_title"
msgstr "The run button"

#: app.py:1270
#, fuzzy
msgid "tutorial_run_message"
msgstr "With this button you can run your program! Shall we give it a try?"

#: app.py:1272
#, fuzzy
msgid "tutorial_tryit_title"
msgstr "Try it out!"

#: app.py:1272
#, fuzzy
msgid "tutorial_tryit_message"
msgstr "आपको कक्षा में शामिल होने का निमंत्रण मिला है"

#: app.py:1274
#, fuzzy
msgid "tutorial_speakaloud_title"
msgstr "The end!"

#: app.py:1274
#, fuzzy
msgid "tutorial_speakaloud_message"
msgstr "Click on 'next step' to really start coding with Hedy!"

#: app.py:1276
#, fuzzy
msgid "tutorial_speakaloud_run_title"
msgstr "The end!"

#: app.py:1276
#, fuzzy
msgid "tutorial_speakaloud_run_message"
msgstr "Click on 'next step' to really start coding with Hedy!"

#: app.py:1278
#, fuzzy
msgid "tutorial_nextlevel_title"
msgstr "Hide cheatsheet"

#: app.py:1278
#, fuzzy
msgid "tutorial_nextlevel_message"
msgstr "आपको कक्षा में शामिल होने का निमंत्रण मिला है"

#: app.py:1280
#, fuzzy
msgid "tutorial_leveldefault_title"
msgstr "Level explanation"

#: app.py:1280
#, fuzzy
msgid "tutorial_leveldefault_message"
msgstr ""
"The first tab always contains the level explanation. In each level new "
"commands will be explained here."

#: app.py:1282
#, fuzzy
msgid "tutorial_adventures_title"
msgstr "adventures अनुकूलित करें"

#: app.py:1282
#, fuzzy
msgid "tutorial_adventures_message"
msgstr "adventures अनुकूलित करें"

#: app.py:1284
#, fuzzy
msgid "tutorial_quiz_title"
msgstr "Quiz"

#: app.py:1284
#, fuzzy
msgid "tutorial_quiz_message"
msgstr ""
"At the end of each level you can make the quiz. This way you can verify "
"if you understand everything."

#: app.py:1286
#, fuzzy
msgid "tutorial_saveshare_title"
msgstr "Saving & sharing"

#: app.py:1286
#, fuzzy
msgid "tutorial_saveshare_message"
msgstr "You can save and share all your created programs with other Hedy users."

#: app.py:1288
#, fuzzy
msgid "tutorial_cheatsheet_title"
msgstr "Hide cheatsheet"

#: app.py:1288
#, fuzzy
msgid "tutorial_cheatsheet_message"
msgstr ""
"If you forgot a command you can always use the cheatsheet. It shows a "
"list of all commands you can use in the current level."

#: app.py:1290 app.py:1310
#, fuzzy
msgid "tutorial_end_title"
msgstr "The end!"

#: app.py:1290
#, fuzzy
msgid "tutorial_end_message"
msgstr "Click on 'next step' to really start coding with Hedy!"

#: app.py:1292 app.py:1312
=======
#: app.py:1297
#, fuzzy
msgid "tutorial_code_snippet"
msgstr "Hide cheatsheet"

#: app.py:1301
msgid "invalid_tutorial_step"
msgstr ""

#: app.py:1305
>>>>>>> 1c14ffe7
#, fuzzy
msgid "tutorial_title_not_found"
msgstr "हमें वह पृष्ठ नहीं मिला!"

<<<<<<< HEAD
#: app.py:1292 app.py:1312
=======
#: app.py:1305
>>>>>>> 1c14ffe7
#, fuzzy
msgid "tutorial_message_not_found"
msgstr "आपको कक्षा में शामिल होने का निमंत्रण मिला है"

<<<<<<< HEAD
#: app.py:1298
#, fuzzy
msgid "teacher_tutorial_start_message"
msgstr "आपको कक्षा में शामिल होने का निमंत्रण मिला है"

#: app.py:1300
#, fuzzy
msgid "tutorial_class_title"
msgstr "Hide cheatsheet"

#: app.py:1300
#, fuzzy
msgid "tutorial_class_message"
msgstr "adventures अनुकूलित करें"

#: app.py:1302
#, fuzzy
msgid "tutorial_customize_class_title"
msgstr "Hide cheatsheet"

#: app.py:1302
#, fuzzy
msgid "tutorial_customize_class_message"
msgstr "adventures अनुकूलित करें"

#: app.py:1304
#, fuzzy
msgid "tutorial_own_adventures_title"
msgstr "adventures अनुकूलित करें"

#: app.py:1304
#, fuzzy
msgid "tutorial_own_adventures_message"
msgstr "adventures अनुकूलित करें"

#: app.py:1306
#, fuzzy
msgid "tutorial_accounts_title"
msgstr "adventures अनुकूलित करें"

#: app.py:1306
#, fuzzy
msgid "tutorial_accounts_message"
msgstr "adventures अनुकूलित करें"

#: app.py:1308
#, fuzzy
msgid "tutorial_documentation_title"
msgstr "Hide cheatsheet"

#: app.py:1308
#, fuzzy
msgid "tutorial_documentation_message"
msgstr "adventures अनुकूलित करें"

#: app.py:1310
#, fuzzy
msgid "teacher_tutorial_end_message"
msgstr "आपको कक्षा में शामिल होने का निमंत्रण मिला है"

#: app.py:1320
#, fuzzy
msgid "tutorial_code_snippet"
msgstr "Hide cheatsheet"

#: app.py:1324 app.py:1334
msgid "invalid_tutorial_step"
msgstr ""

#: app.py:1523 website/auth.py:287 website/auth.py:342 website/auth.py:479
#: website/auth.py:504 website/auth.py:537 website/auth.py:651
#: website/auth.py:693 website/auth.py:743 website/auth.py:770
#: website/quiz.py:43 website/quiz.py:69 website/teacher.py:121
#: website/teacher.py:156 website/teacher.py:200 website/teacher.py:285
#: website/teacher.py:341 website/teacher.py:388 website/teacher.py:429
#: website/teacher.py:467 website/teacher.py:553 website/teacher.py:641
msgid "ajax_error"
msgstr "एक त्रुटि थी, कृपया पुनः प्रयास करें।"

#: app.py:1526
msgid "image_invalid"
msgstr "आपकी फोटो अमान्य है"

#: app.py:1528
msgid "personal_text_invalid"
msgstr "आपका व्यक्तिगत पाठ अमान्य है"

#: app.py:1530 app.py:1536
msgid "favourite_program_invalid"
msgstr "आपका पसंदीदा प्रोग्राम अमान्य है"

#: app.py:1548 app.py:1549
msgid "public_profile_updated"
msgstr "सार्वजनिक प्रोफ़ाइल अद्यतन की गई।"

#: app.py:1586 app.py:1611
msgid "user_not_private"
msgstr "यह उपयोगकर्ता मौजूद नहीं है या उसकी कोई सार्वजनिक प्रोफ़ाइल नहीं है"

#: app.py:1619
=======
#: app.py:1493 website/auth.py:288 website/auth.py:343 website/auth.py:476
#: website/auth.py:501 website/auth.py:534 website/auth.py:648
#: website/auth.py:690 website/auth.py:740 website/auth.py:767
#: website/quiz.py:43 website/quiz.py:69 website/teacher.py:88
#: website/teacher.py:123 website/teacher.py:167 website/teacher.py:252
#: website/teacher.py:308 website/teacher.py:355 website/teacher.py:396
#: website/teacher.py:434 website/teacher.py:520 website/teacher.py:608
msgid "ajax_error"
msgstr "एक त्रुटि थी, कृपया पुनः प्रयास करें।"

#: app.py:1496
msgid "image_invalid"
msgstr "आपकी फोटो अमान्य है"

#: app.py:1498
msgid "personal_text_invalid"
msgstr "आपका व्यक्तिगत पाठ अमान्य है"

#: app.py:1500 app.py:1506
msgid "favourite_program_invalid"
msgstr "आपका पसंदीदा प्रोग्राम अमान्य है"

#: app.py:1518 app.py:1519
msgid "public_profile_updated"
msgstr "सार्वजनिक प्रोफ़ाइल अद्यतन की गई।"

#: app.py:1556 app.py:1581
msgid "user_not_private"
msgstr "यह उपयोगकर्ता मौजूद नहीं है या उसकी कोई सार्वजनिक प्रोफ़ाइल नहीं है"

#: app.py:1589
>>>>>>> 1c14ffe7
msgid "invalid_teacher_invitation_code"
msgstr ""
"िक्षक आमंत्रण कोड अमान्य है| शिक्षक बनने के लिए, hello@hedy.org पर संपर्क"
" करें|"

#: utils.py:303
msgid "default_404"
msgstr "हमें वह पृष्ठ नहीं मिला..."

#: utils.py:305
msgid "default_403"
msgstr "ऐसा लगता है कि आप अधिकृत नहीं हैं..."

#: utils.py:307
msgid "default_500"
msgstr "कुछ गलत हो गया…"

#: content/error-messages.txt:1
msgid "Wrong Level"
msgstr ""
"वह सही हैडी कोड था, लेकिन सही स्तर पर नहीं। आपने {offending_keyword}  "
"स्तर  {working_level} के लिए लिखा है। युक्ति: {tip}"

#: content/error-messages.txt:2
msgid "Incomplete"
msgstr ""
"उफ़! आप थोड़ा सा कोड भूल गए! लाइन {line_number} पर, आपको "
"{incomplete_command} के पीछे टेक्स्ट डालना होगा|"

#: content/error-messages.txt:3
msgid "Invalid"
msgstr ""
"{invalid_command} हेडी स्तर  {level} आदेश नहीं है। क्या आपका मतलब "
"{guessed_command} था?"

#: content/error-messages.txt:4
msgid "Invalid Space"
msgstr ""
"ओह! आपने {line_number} लाइन पर रिक्त स्थान के साथ एक लाइन शुरू की है। "
"रिक्त स्थान कंप्यूटर को भ्रमित करते हैं, क्या आप इसे हटा सकते हैं?"

#: content/error-messages.txt:5
msgid "Has Blanks"
msgstr "आपका कोड अधूरा है। इसमें रिक्त स्थान हैं जिन्हें आपको कोड से बदलना होगा।"

#: content/error-messages.txt:6
msgid "No Indentation"
msgstr ""
"आपने लाइन {line_number} में बहुत कम रिक्त स्थान का उपयोग किया है। आपने "
"{leading_spaces} रिक्त स्थान का उपयोग किया है, जो पर्याप्त नहीं है। "
"प्रत्येक नए ब्लॉक को {indent_size} रिक्त स्थान के साथ शुरू करें जो पहले "
"की पंक्ति से अधिक है।"

#: content/error-messages.txt:7
msgid "Unexpected Indentation"
msgstr ""
"आपने लाइन {line_number} में बहुत अधिक रिक्त स्थान का उपयोग किया है। आपने "
"{leading_spaces} स्पेस का इस्तेमाल किया, जो बहुत अधिक है। प्रत्येक नए "
"ब्लॉक को पहले की पंक्ति से अधिक {indent_size} रिक्त स्थान के साथ प्रारंभ "
"करें।"

#: content/error-messages.txt:8
msgid "Parse"
msgstr ""
"आपके द्वारा दर्ज किया गया कोड मान्य Hedy कोड नहीं है। लाइन {location[0]},"
" स्थिति {location[1]} पर एक गलती है। आपने {character_found} टाइप किया, "
"लेकिन इसकी अनुमति नहीं है|"

#: content/error-messages.txt:9
msgid "Unquoted Text"
msgstr ""
"सावधान रहे। यदि आप कुछ पूछते या प्रिंट करते हैं, तो पाठ एक उद्धरण चिह्न "
"के साथ शुरू और समाप्त होना चाहिए। आप एक को कहीं भूल गए।"

#: content/error-messages.txt:10
msgid "Unquoted Assignment"
msgstr ""
"इस स्तर से, आपको टेक्स्ट को उद्धरणों के बीच `is` के दाईं ओर रखना होगा। आप"
" इसे {text} टेक्स्ट के लिए भूल गए।"

#: content/error-messages.txt:11
#, fuzzy
msgid "Unquoted Equality Check"
msgstr ""
"If you want to check if a variable is equal to multiple words, the words "
"should be surrounded by quotation marks!"

#: content/error-messages.txt:12
msgid "Var Undefined"
msgstr ""
"आपने वेरिएबल {name} का उपयोग करने का प्रयास किया, लेकिन आपने इसे सेट नहीं"
" किया। यह भी संभव है कि आप {name} शब्द का उपयोग करने की कोशिश कर रहे थे "
"लेकिन उद्धरण चिह्नों को भूल गए।"

#: content/error-messages.txt:13
msgid "Cyclic Var Definition"
msgstr ""
"नाम {variable} को is कमांड के दाईं ओर उपयोग करने से पहले सेट करने की "
"आवश्यकता है"

#: content/error-messages.txt:14
msgid "Lonely Echo"
msgstr ""
"आपने ask से पहले एक echo का उपयोग किया, या बिना ask के एक echo का उपयोग "
"किया। पहले इनपुट के लिए ask, फिर echo का उपयोग करें।"

#: content/error-messages.txt:15
msgid "Too Big"
msgstr ""
"वाह! आपके प्रोग्राम में कोड की प्रभावशाली {lines_of_code} पंक्तियाँ हैं! "
"लेकिन हम इस स्तर पर केवल {max_lines} पंक्तियों को संसाधित कर सकते हैं। "
"अपने प्रोग्राम को छोटा करें और पुनः प्रयास करें।"

#: content/error-messages.txt:16
msgid "Invalid Argument Type"
msgstr ""
"आप {invalid_argument} के साथ {command} कमांड का उपयोग नहीं कर सकते "
"क्योंकि यह {invalid_type} है। {invalid_argument} को {allowed_types} में "
"बदलने का प्रयास करें।"

#: content/error-messages.txt:17
msgid "Invalid Argument"
msgstr ""
"आप {invalid_argument} के साथ {command} कमांड का उपयोग नहीं कर सकते। "
"{invalid_argument} को {allowed_types} में बदलने का प्रयास करें।"

#: content/error-messages.txt:18
msgid "Invalid Type Combination"
msgstr ""
"आप {command} में {invalid_argument} और {invalid_argument_2} का उपयोग नहीं"
" कर सकते क्योंकि एक {invalid_type} है और दूसरा {invalid_type_2} है। "
"{invalid_argument} को {invalid_type_2} या {invalid_argument_2} को "
"{invalid_type} में बदलने की कोशिश करें।"

#: content/error-messages.txt:19
msgid "Unsupported Float"
msgstr ""
"गैर-पूर्णांक संख्याएं अभी तक समर्थित नहीं हैं लेकिन वे कुछ स्तरों में "
"होंगी। अभी के लिए {value} को एक पूर्णांक में बदलें।"

#: content/error-messages.txt:20
msgid "Locked Language Feature"
msgstr ""
"आप {concept} का उपयोग कर रहे हैं! यह बहुत बढ़िया है, लेकिन {concept} अभी "
"तक खुला नहीं है! इसे बाद के स्तर पर अनलॉक किया जाएगा।"

#: content/error-messages.txt:21
msgid "Missing Command"
msgstr "ऐसा लगता है कि आप {line_number} लाइन पर कमांड का उपयोग करना भूल गए हैं।"

#: content/error-messages.txt:22
#, fuzzy
msgid "Missing Inner Command"
msgstr "ऐसा लगता है कि आप {line_number} लाइन पर कमांड का उपयोग करना भूल गए हैं।"

#: content/error-messages.txt:23
#, fuzzy
msgid "Incomplete Repeat"
msgstr ""
"It looks like you forgot to use {command} with the repeat command you "
"used on line {line_number}."

#: content/error-messages.txt:24
#, fuzzy
msgid "Unsupported String Value"
msgstr "Text values cannot contain {invalid_value}."

#: content/error-messages.txt:25
msgid "ask_needs_var"
msgstr ""
"स्तर 2 से शुरू होकर, ask को एक variable के साथ उपयोग करने की आवश्यकता है।"
" उदाहरण: name is ask आपको क्या कहा जाता है?"

#: content/error-messages.txt:26
msgid "echo_out"
msgstr ""
"स्तर 2  में शुरू करने पर  अब echo की आवश्यकता नहीं है। आप एक उत्तर को ask"
" के साथ दोहरा सकते हैं और अभी प्रिंट कर सकते हैं। उदाहरण: name is ask "
"आपको क्या कहा जाता है? print हैलो name"

#: content/error-messages.txt:27
msgid "space"
msgstr "एक रिक्त स्थान"

#: content/error-messages.txt:28
msgid "comma"
msgstr "एक अल्पविराम"

#: content/error-messages.txt:29
msgid "question mark"
msgstr "एक प्रश्न चिह्न"

#: content/error-messages.txt:30
msgid "newline"
msgstr "एक नई पंक्ति"

#: content/error-messages.txt:31
msgid "period"
msgstr "एक लाघव चिन्ह"

#: content/error-messages.txt:32
msgid "exclamation mark"
msgstr "एक विस्मयादिबोधक चिह्न"

#: content/error-messages.txt:33
msgid "dash"
msgstr "एक निर्देशक चिन्ह"

#: content/error-messages.txt:34
msgid "star"
msgstr "एक तारा चिन्ह"

#: content/error-messages.txt:35
msgid "single quotes"
msgstr "एक उद्धरण चिन्ह"

#: content/error-messages.txt:36
msgid "double quotes"
msgstr "उद्धरण चिन्ह"

#: content/error-messages.txt:37
msgid "slash"
msgstr "एक स्लैश"

#: content/error-messages.txt:38
msgid "string"
msgstr "टेक्स्ट"

#: content/error-messages.txt:39
msgid "nested blocks"
msgstr "एक ब्लॉक में एक ब्लॉक"

#: content/error-messages.txt:40
msgid "or"
msgstr "या"

#: content/error-messages.txt:41
msgid "number"
msgstr "एक संख्या"

#: content/error-messages.txt:42
msgid "integer"
msgstr "एक संख्या"

#: content/error-messages.txt:43
msgid "float"
msgstr "एक संख्या"

#: content/error-messages.txt:44
msgid "list"
msgstr "एक सूची"

#: content/error-messages.txt:45
msgid "input"
msgstr "ask से input"

#: templates/achievements.html:5
#, fuzzy
msgid "general"
msgstr "लिंग"

#: templates/achievements.html:9
#, fuzzy
msgid "programs_created"
msgstr "मेरे प्रोग्राम्स"

#: templates/achievements.html:10
#, fuzzy
msgid "programs_saved"
msgstr "प्रोग्राम्स"

#: templates/achievements.html:11
#, fuzzy
msgid "programs_submitted"
msgstr "्रस्तुत प्रोग्राम "

#: templates/achievements.html:13 templates/achievements.html:26
#, fuzzy
msgid "teacher"
msgstr "लगता है आप शिक्षक नहीं हैं!"

#: templates/achievements.html:16 templates/achievements.html:54
#, fuzzy
msgid "hidden"
msgstr "संकेत?"

#: templates/achievements.html:23
#, fuzzy
msgid "hedy_achievements"
msgstr "मेरी उपलब्धियां"

#: templates/achievements.html:37 templates/achievements.html:51
#: templates/landing-page.html:89 templates/layout.html:92
#: templates/public-page.html:51
#, fuzzy
msgid "achievements_logo_alt"
msgstr "उपलब्धियां"

#: templates/achievements.html:38
#, fuzzy
msgid "achievements_check_icon_alt"
msgstr "आपने एक उपलब्धि अर्जित की है!"

#: templates/cheatsheet.html:14
#, fuzzy
msgid "cheatsheet_title"
msgstr "Hide cheatsheet"

#: templates/cheatsheet.html:15 templates/incl-menubar.html:4
#, fuzzy
msgid "hedy_logo_alt"
msgstr "Hedy logo"

#: templates/class-logs.html:10 templates/class-stats.html:22
#: templates/create-accounts.html:41 templates/customize-class.html:166
msgid "back_to_class"
msgstr "कक्षा में वापस जाएं"

#: templates/class-overview.html:14 templates/for-teachers.html:34
#: templates/for-teachers.html:41
msgid "class_name_prompt"
msgstr "कृपया कक्षा का नाम दर्ज करें"

#: templates/class-overview.html:20 templates/class-overview.html:70
#: templates/create-accounts.html:16 templates/highscores.html:37
#: templates/login.html:10 templates/profile.html:96 templates/recover.html:9
#: templates/signup.html:10
msgid "username"
msgstr "उपयोगकर्ता नाम"

#: templates/class-overview.html:21
msgid "last_login"
msgstr "आखरी लॉगइन"

#: templates/class-overview.html:22
msgid "highest_level_reached"
msgstr "पहुंचा गया उच्चतम स्तर"

#: templates/class-overview.html:23
msgid "number_programs"
msgstr "प्रोग्राम्स की संख्या"

#: templates/class-overview.html:24
msgid "programs"
msgstr "प्रोग्राम्स"

#: templates/class-overview.html:25 templates/create-accounts.html:17
#: templates/login.html:14 templates/reset.html:9 templates/signup.html:18
msgid "password"
msgstr "सांकेतिक शब्द"

#: templates/class-overview.html:26 templates/class-overview.html:73
#: templates/customize-adventure.html:69 templates/for-teachers.html:25
#: templates/for-teachers.html:54
msgid "remove"
msgstr "हटा दें"

#: templates/class-overview.html:36
msgid "page"
msgstr "पृष्ठ"

#: templates/class-overview.html:37
msgid "enter_password"
msgstr "एक नया सांकेतिक शब्द दर्ज करें इस के लिए "

#: templates/class-overview.html:37
msgid "password_change_prompt"
msgstr "क्या आप वाकई इस सांकेतिक शब्द को बदलना चाहते हैं?"

#: templates/class-overview.html:38
msgid "remove_student_prompt"
msgstr "क्या आप वाकई छात्र को कक्षा से बाहर निकलना चाहते हैं?"

#: templates/class-overview.html:46
#, fuzzy
msgid "add_students"
msgstr "छात्र"

#: templates/class-overview.html:47 templates/customize-class.html:5
msgid "customize_class"
msgstr "कक्षा को अनुकूलित करें"

#: templates/class-overview.html:48
msgid "class_stats"
msgstr "कक्षा के आँकड़े दिखाएँ"

#: templates/class-overview.html:49
#, fuzzy
msgid "class_logs"
msgstr "आखरी लॉगइन"

#: templates/class-overview.html:52 templates/customize-adventure.html:74
msgid "back_to_teachers_page"
msgstr "शिक्षक पृष्ठ पर वापस जाएं"

#: templates/class-overview.html:56
#, fuzzy
msgid "add_students_options"
msgstr "Create student accounts"

#: templates/class-overview.html:58
#, fuzzy
msgid "copy_link_success"
msgstr "शेयर करने के लिए लिंक कॉपी करें"

#: templates/class-overview.html:58
#, fuzzy
msgid "copy_join_link"
msgstr "Please copy and paste this link into a new tab:"

#: templates/class-overview.html:59
msgid "invite_prompt"
msgstr "एक उपयोगकर्ता नाम दर्ज करें"

#: templates/class-overview.html:59
#, fuzzy
msgid "invite_by_username"
msgstr "All usernames need to be unique."

#: templates/class-overview.html:60 templates/create-accounts.html:45
#, fuzzy
msgid "create_accounts"
msgstr "Create multiple accounts"

#: templates/class-overview.html:65
msgid "pending_invites"
msgstr "लंबित आमंत्रण"

#: templates/class-overview.html:71
msgid "invite_date"
msgstr "आमंत्रण तिथि"

#: templates/class-overview.html:72
#, fuzzy
msgid "expiration_date"
msgstr "Expiration date"

#: templates/class-overview.html:82 templates/profile.html:23
msgid "delete_invite_prompt"
msgstr "क्या आप वाकई इस कक्षा आमंत्रण को हटाना चाहते हैं?"

#: templates/class-prejoin.html:7
msgid "class_already_joined"
msgstr "आप पहले से ही कक्षा के छात्र हैं"

#: templates/class-prejoin.html:9 templates/error-page.html:6
#, fuzzy
msgid "error_logo_alt"
msgstr "Error logo"

#: templates/class-prejoin.html:11
msgid "goto_profile"
msgstr "मेरी प्रोफ़ाइल पर जाएँ"

#: templates/class-prejoin.html:15 templates/profile.html:20
msgid "prompt_join_class"
msgstr "क्या आप इस कक्षा में शामिल होना चाहते हैं?"

<<<<<<< HEAD
#: templates/class-prejoin.html:17 website/teacher.py:265
=======
#: templates/class-prejoin.html:17 website/teacher.py:232
>>>>>>> 1c14ffe7
msgid "join_prompt"
msgstr ""
"कक्षा में शामिल होने के लिए आपके पास एक खाता होना चाहिए। क्या आप अभी लॉग "
"इन करना चाहेंगे?"

#: templates/class-prejoin.html:17 templates/profile.html:22
msgid "join_class"
msgstr "कक्षा में शामिल हों"

#: templates/code-page.html:8 templates/for-teachers.html:9
#, fuzzy
msgid "next_step_tutorial"
msgstr "Next step >>>"

#: templates/code-page.html:34 templates/code-page.html:44
#: templates/customize-class.html:28 templates/customize-class.html:64
#: templates/customize-class.html:71 templates/customize-class.html:95
#: templates/level-page.html:6 templates/level-page.html:11
#: templates/quiz.html:8 templates/view-program-page.html:12
#: templates/view-program-page.html:28
msgid "level_title"
msgstr "स्तर"

#: templates/create-accounts.html:5
#, fuzzy
msgid "create_multiple_accounts"
msgstr "Create multiple accounts"

#: templates/create-accounts.html:7
#, fuzzy
msgid "accounts_intro"
msgstr ""
"On this page you can create accounts for multiple students at the same "
"time. It is also possible to directly add them to one of your classes. By"
" pressing the green + on the bottom right of the page you can add extra "
"rows. You can delete a row by pressing the corresponding red cross. Make "
"sure no rows are empty when you press \"Create accounts\". Please keep in"
" mind that every username and mail address needs to be unique and the "
"password needs to be <b>at least</b> 6 characters."

#: templates/create-accounts.html:10
#, fuzzy
msgid "create_accounts_prompt"
msgstr "Are you sure you want to create these accounts?"

#: templates/create-accounts.html:25
#, fuzzy
msgid "download_login_credentials"
msgstr ""

#: templates/create-accounts.html:29 templates/layout.html:22
#: templates/signup.html:82
msgid "yes"
msgstr "हां"

#: templates/create-accounts.html:33 templates/layout.html:23
#: templates/signup.html:86
msgid "no"
msgstr "नहीं"

#: templates/create-accounts.html:44 templates/programs.html:23
#, fuzzy
msgid "reset_view"
msgstr "Reset"

#: templates/customize-adventure.html:5
msgid "customize_adventure"
msgstr "adventures अनुकूलित करें"

#: templates/customize-adventure.html:7
msgid "update_adventure_prompt"
msgstr "क्या आप वाकई इस adventure को अद्यतन करना चाहते हैं?"

#: templates/customize-adventure.html:10
msgid "general_settings"
msgstr "सामान्य सेटिंग्स"

#: templates/customize-adventure.html:12 templates/for-teachers.html:20
#: templates/for-teachers.html:49
msgid "name"
msgstr "नाम"

#: templates/customize-adventure.html:16 templates/customize-adventure.html:18
#: templates/explore.html:28 templates/explore.html:57
#: templates/explore.html:86 templates/for-teachers.html:50
#: templates/programs.html:12 templates/programs.html:37
#: templates/programs.html:45
msgid "level"
msgstr "स्तर"

#: templates/customize-adventure.html:25
msgid "adventure_exp_1"
msgstr ""
"अपनी पसंद के साहसिक कार्य को दाईं ओर टाइप करें। अपने साहसिक कार्य को "
"बनाने के बाद आप इसे \"कस्टमाइज़ेशन\" के अंतर्गत अपनी किसी एक कक्षा में "
"शामिल कर सकते हैं। यदि आप अपने साहसिक कार्य में एक कमांड शामिल करना चाहते"
" हैं तो कृपया इस तरह कोड एंकर का उपयोग करें:"

#: templates/customize-adventure.html:31
msgid "adventure_exp_2"
msgstr ""
"यदि आप वास्तविक कोड स्निपेट दिखाना चाहते हैं, उदाहरण के लिए छात्र को कोड "
"का टेम्प्लेट या उदाहरण देना। कृपया इस तरह प्री एंकर का उपयोग करें:"

#: templates/customize-adventure.html:33 templates/customize-adventure.html:36
#, fuzzy
msgid "hello_world"
msgstr "Hello world!"

#: templates/customize-adventure.html:39
msgid "adventure_exp_3"
msgstr ""
"आप अपने रोमांच का स्टाइल संस्करण देखने के लिए \"पूर्वावलोकन\" बटन का "
"उपयोग कर सकते हैं। रोमांच को एक समर्पित पृष्ठ पर देखने के लिए, शिक्षक "
"पृष्ठ से \"दृश्य\" चुनें।"

#: templates/customize-adventure.html:43 templates/customize-class.html:28
#: templates/customize-class.html:94 templates/explore.html:22
#: templates/programs.html:18 templates/programs.html:38
#: templates/view-adventure.html:6
msgid "adventure"
msgstr "साहसिक कार्य "

#: templates/customize-adventure.html:44
#, fuzzy
msgid "template_code"
msgstr ""
"This is the explanation of my adventure!\n"
"\n"
"This way I can show a command: <code>print</code>\n"
"\n"
"But sometimes I might want to show a piece of code, like this:\n"
"<pre>\n"
"ask What's your name?\n"
"echo so your name is \n"
"</pre>"

#: templates/customize-adventure.html:47
msgid "adventure_terms"
msgstr ""
"मैं सहमत हूं कि मेरे रोमांच को हेडी पर सार्वजनिक रूप से उपलब्ध कराया जा "
"सकता है।"

#: templates/customize-adventure.html:51
#, fuzzy
msgid "directly_add_adventure_to_classes"
msgstr "Do you want to add this adventure directly to one of your classes?"

#: templates/customize-adventure.html:67
msgid "preview"
msgstr "पूर्वावलोकन"

#: templates/customize-adventure.html:68 templates/customize-class.html:161
msgid "save"
msgstr "सहेजें"

#: templates/customize-adventure.html:69 templates/for-teachers.html:65
msgid "delete_adventure_prompt"
msgstr "क्या आप वाकई इस adventure को हटाना चाहते हैं?"

#: templates/customize-class.html:7
#, fuzzy
msgid "customize_class_exp_1"
msgstr "कक्षा को अनुकूलित करें"

#: templates/customize-class.html:10
#, fuzzy
msgid "customize_class_step_1"
msgstr "कक्षा को अनुकूलित करें"

#: templates/customize-class.html:11
#, fuzzy
msgid "customize_class_step_2"
msgstr "कक्षा को अनुकूलित करें"

#: templates/customize-class.html:12
#, fuzzy
msgid "customize_class_step_3"
msgstr "कक्षा को अनुकूलित करें"

#: templates/customize-class.html:13
#, fuzzy
msgid "customize_class_step_4"
msgstr "कक्षा को अनुकूलित करें"

#: templates/customize-class.html:14
#, fuzzy
msgid "customize_class_step_5"
msgstr "कक्षा को अनुकूलित करें"

#: templates/customize-class.html:15
#, fuzzy
msgid "customize_class_step_6"
msgstr "कक्षा को अनुकूलित करें"

#: templates/customize-class.html:16
#, fuzzy
msgid "customize_class_step_7"
msgstr "कक्षा को अनुकूलित करें"

#: templates/customize-class.html:17
#, fuzzy
msgid "customize_class_step_8"
msgstr "कक्षा को अनुकूलित करें"

#: templates/customize-class.html:20
#, fuzzy
msgid "customize_class_exp_2"
msgstr "कक्षा को अनुकूलित करें"

#: templates/customize-class.html:23
msgid "select_adventures"
msgstr "adventures का चयन करें"

#: templates/customize-class.html:59
#, fuzzy
msgid "opening_dates"
msgstr "Opening dates"

#: templates/customize-class.html:65
#, fuzzy
msgid "opening_date"
msgstr "Opening date"

#: templates/customize-class.html:75 templates/customize-class.html:77
#, fuzzy
msgid "directly_available"
msgstr "Directly open"

#: templates/customize-class.html:89
msgid "select_own_adventures"
msgstr "खुद के adventures चुनें"

#: templates/customize-class.html:96 templates/customize-class.html:120
#: templates/profile.html:57 templates/profile.html:132
#: templates/profile.html:141 templates/signup.html:40 templates/signup.html:62
#: templates/signup.html:71
msgid "select"
msgstr "चुनें"

#: templates/customize-class.html:114
#, fuzzy
msgid "other_settings"
msgstr "Other settings"

#: templates/customize-class.html:119
#, fuzzy
msgid "option"
msgstr "Option"

#: templates/customize-class.html:125
#, fuzzy
msgid "mandatory_mode"
msgstr "Mandatory developer's mode"

#: templates/customize-class.html:131
#, fuzzy
msgid "hide_cheatsheet"
msgstr "Hide cheatsheet"

#: templates/customize-class.html:137
#, fuzzy
msgid "hide_keyword_switcher"
msgstr "Hide keyword switcher"

#: templates/customize-class.html:143
#, fuzzy
msgid "hide_quiz"
msgstr "प्रश्नोत्तरी अंत"

#: templates/customize-class.html:149
#, fuzzy
msgid "hide_parsons"
msgstr "Hide parsons"

#: templates/customize-class.html:160
msgid "reset_adventure_prompt"
msgstr "क्या आप वाकई सभी चयनित adventures को रीसेट करना चाहते हैं?"

#: templates/customize-class.html:160
msgid "reset_adventures"
msgstr "चयनित adventures रीसेट करें"

#: templates/customize-class.html:164
msgid "remove_customizations_prompt"
msgstr "क्या आप वाकई इस वर्ग के अनुकूलन को हटाना चाहते हैं?"

#: templates/customize-class.html:165
msgid "remove_customization"
msgstr "अनुकूलन निकालें"

#: templates/customize-class.html:182
#, fuzzy
msgid "unsaved_class_changes"
msgstr "There are unsaved changes, are you sure you want to leave this page?"

#: templates/error-page.html:12
msgid "go_back_to_main"
msgstr "मुख्य पृष्ठ पर वापस जाएं"

#: templates/explore.html:12 templates/landing-page.html:33
msgid "explore_programs"
msgstr "्रोग्राम्स का अन्वेषण करें"

#: templates/explore.html:15
#, fuzzy
msgid "explore_explanation"
msgstr ""
"On this page you can look through programs created by other Hedy users. "
"You can filter on both a Hedy level and adventure. Click on \"View "
"program\" to open a program and run it. Programs with a red header "
"contain a mistake. You can still open the program, but running it will "
"result in an error. You can of course try to fix it! If the creator has a"
" public profile you can click their username to visit their profile. "
"There you will find all their shared programs and much more!"

#: templates/explore.html:34
#, fuzzy
msgid "language"
msgstr "आपने इनमें से किस प्रोग्रामिंग भाषा का पहले उपयोग किया है?"

#: templates/explore.html:41 templates/programs.html:24
#, fuzzy
msgid "search_button"
msgstr "कोड को सहेजें और साझा करें"

#: templates/explore.html:48
#, fuzzy
msgid "hedy_choice_title"
msgstr "Hedy's Choice"

#: templates/explore.html:60 templates/explore.html:89
msgid "creator"
msgstr "बनाने वाला"

#: templates/explore.html:66 templates/explore.html:95
msgid "view_program"
msgstr "प्रोग्राम देखें"

#: templates/explore.html:67 templates/explore.html:96
msgid "report_program"
msgstr ""

<<<<<<< HEAD
#: templates/for-teachers.html:15 templates/profile.html:71
#: templates/profile.html:73
=======
#: templates/for-teachers.html:15 templates/profile.html:78
#: templates/profile.html:80
>>>>>>> 1c14ffe7
msgid "my_classes"
msgstr "मेरी कक्षाएँ"

#: templates/for-teachers.html:22
msgid "students"
msgstr "छात्र"

#: templates/for-teachers.html:23 templates/for-teachers.html:52
msgid "view"
msgstr "नज़र डालें"

#: templates/for-teachers.html:24
#, fuzzy
msgid "duplicate"
msgstr "Duplicate"

#: templates/for-teachers.html:35
msgid "delete_class_prompt"
msgstr "क्या आप वाकई कक्षा को हटाना चाहते हैं?"

#: templates/for-teachers.html:41
msgid "create_class"
msgstr "नई कक्षा बनाएं"

#: templates/for-teachers.html:44
msgid "my_adventures"
msgstr "मेरे रोमांच"

#: templates/for-teachers.html:51
msgid "last_update"
msgstr "आखिरी अपडेट"

#: templates/for-teachers.html:53
#, fuzzy
msgid "edit"
msgstr "Edit"

#: templates/for-teachers.html:71
msgid "adventure_prompt"
msgstr "कृपया adventure का नाम दर्ज करें"

<<<<<<< HEAD
#: templates/for-teachers.html:71 website/teacher.py:636
=======
#: templates/for-teachers.html:71 website/teacher.py:603
>>>>>>> 1c14ffe7
msgid "create_adventure"
msgstr "adventure बनाएं"

#: templates/for-teachers.html:78
msgid "teacher_welcome"
msgstr ""
"हेडी में आपका स्वागत है! अब आप एक शिक्षक खाते के गर्वित स्वामी हैं जो "
"आपको कक्षाएं बनाने और छात्रों को आमंत्रित करने की अनुमति देता है।"

#: templates/highscores.html:5 templates/incl-menubar.html:23
#, fuzzy
msgid "highscores"
msgstr "गणना"

#: templates/highscores.html:8
#, fuzzy
msgid "highscore_explanation"
msgstr ""
"On this page you can look through programs created by other Hedy users. "
"You can filter on both a Hedy level and adventure. Click on \"View "
"program\" to open a program and run it. Programs with a red header "
"contain a mistake. You can still open the program, but running it will "
"result in an error. You can of course try to fix it! If the creator has a"
" public profile you can click their username to visit their profile. "
"There you will find all their shared programs and much more!"

#: templates/highscores.html:14
#, fuzzy
msgid "highscore_no_public_profile"
msgstr ""
"You don't have a public profile and are therefore not listed on the "
"highscores. Do you wish to create one?"

#: templates/highscores.html:17
#, fuzzy
msgid "create_public_profile"
msgstr "सार्वजानिक पार्श्वचित्र"

#: templates/highscores.html:23
#, fuzzy
msgid "whole_world"
msgstr "The world"

#: templates/highscores.html:28
#, fuzzy
msgid "your_class"
msgstr "मेरी कक्षाएँ"

#: templates/highscores.html:38 templates/landing-page.html:52
#: templates/public-page.html:16
msgid "achievements"
msgstr "उपलब्धियां"

#: templates/highscores.html:39
#, fuzzy
msgid "country_title"
msgstr "Please select a valid country."

#: templates/highscores.html:40 templates/landing-page.html:88
#: templates/public-page.html:50
msgid "last_achievement"
msgstr "पिछली अर्जित उपलब्धि"

#: templates/highscores.html:49 templates/programs.html:51
#, fuzzy
msgid "ago"
msgstr "{timestamp} ago"

#: templates/incl-adventure-tabs.html:14
#, fuzzy
msgid "parsons_title"
msgstr "शीर्षक"

#: templates/incl-adventure-tabs.html:25
#, fuzzy
msgid "quiz_tab"
msgstr "End quiz"

#: templates/incl-adventure-tabs.html:29
#, fuzzy
msgid "specific_adventure_mode"
msgstr ""
"You're currently in adventure '{adventure}', click on 'Hedy' to view all "
"adventures."

#: templates/incl-adventure-tabs.html:44 templates/incl-adventure-tabs.html:57
msgid "example_code_header"
msgstr "उदाहरण हेडी कोड"

#: templates/incl-editor-and-output.html:109
#, fuzzy
msgid "variables"
msgstr "Variables"

#: templates/incl-editor-and-output.html:125
msgid "enter_text"
msgstr "msgstr अपना उत्तर यहाँ दर्ज करें "

#: templates/incl-editor-and-output.html:126
msgid "enter"
msgstr "दर्ज करें"

#: templates/incl-editor-and-output.html:136
#, fuzzy
msgid "already_program_running"
msgstr "प्रोग्रामिंग शुरू करें"

#: templates/incl-editor-and-output.html:136
msgid "run_code_button"
msgstr "कोड को चलाएं"

#: templates/incl-editor-and-output.html:137
#, fuzzy
msgid "stop_code_button"
msgstr "कोड को सहेजें"

#: templates/incl-editor-and-output.html:148
#, fuzzy
msgid "next_exercise"
msgstr "Next exercise"

#: templates/incl-editor-and-output.html:150
msgid "edit_code_button"
msgstr "कोड को संपादित करें"

#: templates/incl-editor-and-output.html:152
#, fuzzy
msgid "repair_program_logo_alt"
msgstr "Repair program icon"

#: templates/incl-editor-and-output.html:155 templates/programs.html:67
#: templates/programs.html:71
msgid "delete_confirm"
msgstr "क्या आप वाकई प्रोग्राम को हटाना चाहते हैं?"

#: templates/incl-editor-and-output.html:155 templates/programs.html:67
#: templates/programs.html:71
msgid "delete"
msgstr "हटाएँ"

#: templates/incl-editor-and-output.html:159
msgid "read_code_label"
msgstr "ज़ोर से पढ़ें"

#: templates/incl-editor-and-output.html:169
#: templates/incl-editor-and-output.html:178
msgid "regress_button"
msgstr "्तर {level} पर वापस जाएँ"

#: templates/incl-editor-and-output.html:172
#: templates/incl-editor-and-output.html:181 templates/quiz.html:153
msgid "advance_button"
msgstr "स्तर {level} पर जाएँ"

#: templates/incl-editor-and-output.html:195
msgid "developers_mode"
msgstr "प्रोग्रामर की तरह"

#: templates/incl-menubar.html:5
#, fuzzy
msgid "nav_start"
msgstr "Home"

#: templates/incl-menubar.html:6
#, fuzzy
msgid "nav_hedy"
msgstr "Hedy"

#: templates/incl-menubar.html:7
#, fuzzy
msgid "nav_explore"
msgstr "Explore"

#: templates/incl-menubar.html:8
#, fuzzy
msgid "nav_learn_more"
msgstr "Learn more"

#: templates/incl-menubar.html:13 templates/public-page.html:56
msgid "program_header"
msgstr "मेरे प्रोग्राम्स"

#: templates/incl-menubar.html:24
msgid "my_achievements"
msgstr "मेरी उपलब्धियां"

#: templates/incl-menubar.html:25
msgid "my_account"
msgstr "मेरा खाता"

#: templates/incl-menubar.html:27
msgid "for_teachers"
msgstr "शिक्षकों के लिए"

#: templates/incl-menubar.html:28
msgid "teacher_manual"
msgstr ""

#: templates/incl-menubar.html:30
msgid "logout"
msgstr "लॉग आउट"

#: templates/incl-menubar.html:35 templates/login.html:17
#: templates/signup.html:146
msgid "login"
msgstr "लॉगिन"

#: templates/incl-menubar.html:47
msgid "search"
msgstr "ढूंढें..."

#: templates/incl-menubar.html:52
#, fuzzy
msgid "keyword_support"
msgstr "Translated keywords"

#: templates/incl-menubar.html:60
#, fuzzy
msgid "non_keyword_support"
msgstr "Translated content"

#: templates/landing-page.html:6
#, fuzzy
msgid "welcome"
msgstr ""
"हेडी में आपका स्वागत है! अब आप एक शिक्षक खाते के गर्वित स्वामी हैं जो "
"आपको कक्षाएं बनाने और छात्रों को आमंत्रित करने की अनुमति देता है।"

#: templates/landing-page.html:6
#, fuzzy
msgid "welcome_back"
msgstr ""
"हेडी में आपका स्वागत है! अब आप एक शिक्षक खाते के गर्वित स्वामी हैं जो "
"आपको कक्षाएं बनाने और छात्रों को आमंत्रित करने की अनुमति देता है।"

#: templates/landing-page.html:11
#, fuzzy
msgid "teacher_tutorial_logo_alt"
msgstr "आपको कक्षा में शामिल होने का निमंत्रण मिला है"

#: templates/landing-page.html:13
#, fuzzy
msgid "start_teacher_tutorial"
msgstr "Start teacher tutorial"

#: templates/landing-page.html:18
#, fuzzy
msgid "hedy_tutorial_logo_alt"
msgstr "Start hedy tutorial"

#: templates/landing-page.html:20
#, fuzzy
msgid "start_hedy_tutorial"
msgstr "Start hedy tutorial"

#: templates/landing-page.html:25
#, fuzzy
msgid "start_programming_logo_alt"
msgstr "Directly start programming"

#: templates/landing-page.html:27
#, fuzzy
msgid "start_programming"
msgstr "Directly start programming"

#: templates/landing-page.html:31
#, fuzzy
msgid "explore_programs_logo_alt"
msgstr "्रोग्राम्स का अन्वेषण करें"

#: templates/landing-page.html:39
#, fuzzy
msgid "your_account"
msgstr "अभी तक कोई खाता नहीं?"

#: templates/landing-page.html:43 templates/landing-page.html:45
#: templates/profile.html:43 templates/public-page.html:7
#: templates/public-page.html:9
#, fuzzy
msgid "profile_logo_alt"
msgstr "प्रोफ़ाइल अद्यतन की गई|"

#: templates/landing-page.html:59
#, fuzzy
msgid "no_public_profile"
msgstr "सार्वजानिक पार्श्वचित्र"

#: templates/landing-page.html:66 templates/landing-page.html:68
#: templates/public-page.html:28 templates/public-page.html:30
msgid "amount_created"
msgstr "प्रोग्राम बनाया"

#: templates/landing-page.html:72 templates/landing-page.html:74
#: templates/public-page.html:34 templates/public-page.html:36
msgid "amount_saved"
msgstr "प्रोग्राम सहेजे गए"

#: templates/landing-page.html:78 templates/landing-page.html:80
#: templates/public-page.html:40 templates/public-page.html:42
msgid "amount_submitted"
msgstr "्रस्तुत प्रोग्राम "

#: templates/landing-page.html:95
#, fuzzy
msgid "your_last_program"
msgstr "पसंदीदा प्रोग्राम "

#: templates/layout.html:31
msgid "ok"
msgstr "ठीक है"

#: templates/layout.html:32
msgid "cancel"
msgstr "रद्द करें"

#: templates/layout.html:45 templates/programs.html:66
#: templates/programs.html:74
msgid "copy_link_to_share"
msgstr "शेयर करने के लिए लिंक कॉपी करें"

#: templates/layout.html:91
msgid "achievement_earned"
msgstr "आपने एक उपलब्धि अर्जित की है!"

#: templates/learn-more.html:7
#, fuzzy
msgid "mailing_title"
msgstr "शीर्षक"

#: templates/learn-more.html:9 templates/profile.html:99
#: templates/recover.html:9 templates/signup.html:14
msgid "email"
msgstr "ईमेल"

#: templates/learn-more.html:13
#, fuzzy
msgid "surname"
msgstr "उपयोगकर्ता नाम"

#: templates/learn-more.html:17
#, fuzzy
msgid "lastname"
msgstr "नाम"

#: templates/learn-more.html:21 templates/profile.html:139
#: templates/signup.html:69
msgid "country"
msgstr "देश"

#: templates/learn-more.html:30
#, fuzzy
msgid "subscribe"
msgstr "समाचार पत्रिका की सदस्यता लें"

#: templates/learn-more.html:31
#, fuzzy
msgid "required_field"
msgstr "Fields marked with an * are required"

#: templates/learn-more.html:33
#, fuzzy
msgid "previous_campaigns"
msgstr "View previous campaigns"

#: templates/level-page.html:8
msgid "step_title"
msgstr "कार्यभार"

#: templates/level-page.html:12
msgid "save_code_button"
msgstr "कोड को सहेजें"

#: templates/level-page.html:13
msgid "share_code_button"
msgstr "कोड को सहेजें और साझा करें"

#: templates/level-page.html:30
msgid "try_button"
msgstr "कोशिश करें"

#: templates/level-page.html:44
#, fuzzy
msgid "commands"
msgstr "Commands"

#: templates/level-page.html:49
#, fuzzy
msgid "english"
msgstr "English"

#: templates/login.html:8
msgid "login_long"
msgstr "आपके खाते में लॉगिन करें"

#: templates/login.html:21 website/auth.py:301
msgid "no_account"
msgstr "अभी तक कोई खाता नहीं?"

#: templates/login.html:23 templates/signup.html:7 templates/signup.html:140
msgid "create_account"
msgstr "खाता बनाएं"

#: templates/login.html:28
msgid "forgot_password"
msgstr "आपका सांकेतिक शब्द भूल गए?"

#: templates/main-page.html:8
#, fuzzy
msgid "main_title"
msgstr "शीर्षक"

#: templates/main-page.html:9
#, fuzzy
msgid "main_subtitle"
msgstr "्रस्तुत प्रोग्राम "

#: templates/main-page.html:12
#, fuzzy
msgid "try_it"
msgstr "कोशिश करें"

#: templates/parsons.html:6 templates/parsons.html:8
#, fuzzy
msgid "exercise"
msgstr "Exercise"

#: templates/parsons.html:27
#, fuzzy
msgid "what_should_my_code_do"
msgstr "What should my code do?"

#: templates/profile.html:7
msgid "teacher_account_request"
msgstr ""

#: templates/profile.html:11
msgid "account_overview"
msgstr "खाता निरीक्षण"

#: templates/profile.html:14 templates/profile.html:16
msgid "my_messages"
msgstr "मेरे संदेश"

#: templates/profile.html:19
msgid "invite_message"
msgstr "आपको कक्षा में शामिल होने का निमंत्रण मिला है"

#: templates/profile.html:20
msgid "sent_by"
msgstr "यह आमंत्रण इनके द्वारा भेजा गया है"

#: templates/profile.html:23
msgid "delete_invite"
msgstr "आमंत्रण हटाएं"

#: templates/profile.html:29 templates/profile.html:31
msgid "public_profile"
msgstr "सार्वजानिक पार्श्वचित्र"

#: templates/profile.html:33
#, fuzzy
msgid "visit_own_public_profile"
msgstr "सार्वजानिक पार्श्वचित्र"

#: templates/profile.html:37
msgid "profile_picture"
msgstr "प्रोफ़ाइल फोटो"

#: templates/profile.html:50
msgid "personal_text"
msgstr "व्यक्तिगत पाठ"

#: templates/profile.html:51
msgid "your_personal_text"
msgstr "आपका व्यक्तिगत पाठ..."

#: templates/profile.html:55
msgid "favourite_program"
msgstr "पसंदीदा प्रोग्राम "

#: templates/profile.html:66
msgid "public_profile_info"
msgstr ""
"इस बॉक्स को चुनकर मैं अपनी प्रोफ़ाइल को सभी के लिए दृश्यमान बनाता हूं। "
"अपना नाम या घर का पता जैसी व्यक्तिगत जानकारी साझा न करने के लिए सावधान "
"रहें, क्योंकि हर कोई इसे देख सकेगा!"

#: templates/profile.html:69
msgid "update_public"
msgstr "सार्वजनिक प्रोफ़ाइल अद्यतन करें"

#: templates/profile.html:71 templates/profile.html:151
msgid "are_you_sure"
msgstr "क्या आपको यकीन है? आप इस क्रिया को लौटा नहीं सकते| "

#: templates/profile.html:71
msgid "delete_public"
msgstr "सार्वजनिक प्रोफ़ाइल हटाएं"

#: templates/profile.html:85
msgid "self_removal_prompt"
msgstr "क्या आप वाकई इस कक्षा को छोड़ना चाहते हैं?"

#: templates/profile.html:85
msgid "leave_class"
msgstr "कक्षा छोड़ें"

#: templates/profile.html:91 templates/profile.html:94
msgid "settings"
msgstr "ेरी व्यक्तिगत सेटिंग"

#: templates/profile.html:102 templates/signup.html:56
msgid "birth_year"
msgstr "जन्म वर्ष"

#: templates/profile.html:106 templates/signup.html:38
msgid "preferred_language"
msgstr "पसंदीदा भाषा"

#: templates/profile.html:116 templates/signup.html:48
#, fuzzy
msgid "preferred_keyword_language"
msgstr "Preferred keyword language"

#: templates/profile.html:130 templates/signup.html:60
msgid "gender"
msgstr "लिंग"

#: templates/profile.html:133 templates/signup.html:63
msgid "female"
msgstr "महिला"

#: templates/profile.html:134 templates/signup.html:64
msgid "male"
msgstr "पुरुष"

#: templates/profile.html:135 templates/signup.html:65
msgid "other"
msgstr "अन्य"

#: templates/profile.html:148
msgid "update_profile"
msgstr "्रोफ़ाइल अपडेट करें"

#: templates/profile.html:151
msgid "destroy_profile"
msgstr "खाता स्थायी रूप से हटाएं"

#: templates/profile.html:153 templates/profile.html:156
#: templates/profile.html:169
msgid "change_password"
msgstr "सांकेतिक शब्द बदलें"

#: templates/profile.html:158 templates/profile.html:162
msgid "new_password"
msgstr "नया सांकेतिक शब्द"

#: templates/profile.html:166
msgid "repeat_new_password"
msgstr "नया सांकेतिक शब्द दोहराएं"

#: templates/programs.html:7
msgid "recent"
msgstr "मेरे हाल के प्रोग्राम्स"

#: templates/programs.html:31 templates/view-program-page.html:7
msgid "submitted_header"
msgstr "यह एक प्रस्तुत किया गया प्रोग्राम है और इसे बदला नहीं जा सकता"

#: templates/programs.html:36
msgid "title"
msgstr "शीर्षक"

#: templates/programs.html:39 templates/view-program-page.html:8
msgid "last_edited"
msgstr "पिछला संपादित"

#: templates/programs.html:57
msgid "favourite_confirm"
msgstr "क्या आप वाकई इस प्रोग्राम को अपने पसंदीदा के रूप में सेट करना चाहते हैं?"

#: templates/programs.html:65 templates/programs.html:70
msgid "open"
msgstr "खुला"

#: templates/programs.html:66 templates/programs.html:74
msgid "copy_clipboard"
msgstr "क्लिपबोर्ड पर सफलतापूर्वक कॉपी किया गया"

#: templates/programs.html:73
msgid "unshare_confirm"
msgstr "क्या आप वाकई प्रोग्राम को निजी बनाना चाहते हैं?"

#: templates/programs.html:73
msgid "unshare"
msgstr "साझेदारी से हटाएँ"

#: templates/programs.html:75
msgid "submit_warning"
msgstr "क्या आप वाकई इस प्रोग्राम को प्रस्तुत करना चाहते हैं?"

#: templates/programs.html:75
msgid "submit_program"
msgstr "प्रस्तुत"

#: templates/programs.html:78
msgid "share_confirm"
msgstr "क्या आप वाकई प्रोग्राम को सार्वजनिक करना चाहते हैं?"

#: templates/programs.html:78
msgid "share"
msgstr "साझा करें"

#: templates/programs.html:84
msgid "no_programs"
msgstr "आपका अभी तक कोई प्रोग्राम नहीं है।"

#: templates/programs.html:86
msgid "write_first_program"
msgstr "अपना पहला प्रोग्राम लिखें!"

#: templates/public-page.html:85
msgid "no_shared_programs"
msgstr "कोई साझा प्रोग्राम नहीं है ..."

#: templates/public-page.html:85
#: templates/admin/admin-users.html:14 templates/public-page.html:20
msgid "certified_teacher"
msgstr ""

#: templates/public-page.html:22
msgid "admin"
msgstr ""

#: templates/admin/admin-users.html:18 templates/public-page.html:24
msgid "distinguished_user"
msgstr ""

#: templates/admin/admin-users.html:22 templates/public-page.html:26
msgid "contributor"
msgstr ""

#: templates/quiz.html:4
#, fuzzy
msgid "quiz_logo_alt"
msgstr "Quiz logo"

#: templates/quiz.html:7
msgid "start_quiz"
msgstr "्रश्नोत्तरी शुरू करें"

#: templates/quiz.html:13
msgid "go_to_first_question"
msgstr "प्रश्न 1 पर जाएं"

#: templates/quiz.html:22 templates/quiz.html:24 templates/quiz.html:105
msgid "question"
msgstr "प्रश्न"

#: templates/quiz.html:39
msgid "hint"
msgstr "संकेत?"

#: templates/quiz.html:51 templates/quiz.html:59 templates/quiz.html:69
#: templates/quiz.html:77 templates/quiz.html:87 templates/quiz.html:95
msgid "submit_answer"
msgstr "प्रश्न का उत्तर दें"

#: templates/quiz.html:112
msgid "feedback_success"
msgstr "अच्छा!"

#: templates/quiz.html:117
msgid "feedback_failure"
msgstr "गलत!"

#: templates/quiz.html:125
msgid "correct_answer"
msgstr "सही उत्तर है:"

#: templates/quiz.html:134
msgid "go_to_question"
msgstr "्रश्न पर जाएं"

#: templates/quiz.html:137
msgid "go_to_quiz_result"
msgstr "प्रश्नोत्तरी परिणाम पर जाएं"

#: templates/quiz.html:144
msgid "end_quiz"
msgstr "प्रश्नोत्तरी अंत"

#: templates/quiz.html:145
msgid "score"
msgstr "गणना"

#: templates/recover.html:7
msgid "recover_password"
msgstr "सांकेतिक शब्द को फिर से कायम करने अनुरोध करें"

#: templates/recover.html:12
msgid "send_password_recovery"
msgstr "मुझे एक सांकेतिक शब्द पुनर्प्राप्ति लिंक भेजें"

#: templates/reset.html:7 templates/reset.html:18
msgid "reset_password"
msgstr "सांकेतिक शब्द को फिर से कायम करें"

#: templates/reset.html:13 templates/signup.html:28
msgid "password_repeat"
msgstr "सांकेतिक शब्द को दोहराएं"

#: templates/signup.html:8
msgid "create_account_explanation"
msgstr "आपका अपना खाता होने से आप अपने प्रोग्राम्स को सहेज सकते हैं।"

#: templates/signup.html:78
msgid "programming_experience"
msgstr "क्या आपके पास प्रोग्रामिंग का अनुभव है?"

#: templates/signup.html:92
msgid "languages"
msgstr "आपने इनमें से किस प्रोग्रामिंग भाषा का पहले उपयोग किया है?"

#: templates/signup.html:103
msgid "other_block"
msgstr "एक और ब्लॉक भाषा"

#: templates/signup.html:115
msgid "other_text"
msgstr "एक और पाठ भाषा"

#: templates/signup.html:123
msgid "request_teacher"
msgstr ""
"मैं एक शिक्षक हूं और मैं एक शिक्षक के खाते के लिए आवेदन करना चाहता/चाहती "
"हूं"

#: templates/signup.html:127
msgid "subscribe_newsletter"
msgstr "समाचार पत्रिका की सदस्यता लें"

#: templates/signup.html:131
#, fuzzy
msgid "agree_with"
msgstr "I agree to the"

#: templates/signup.html:131
#, fuzzy
msgid "privacy_terms"
msgstr "privacy terms"

#: templates/signup.html:137
#, fuzzy
msgid "agree_third_party"
msgstr ""
"I consent to being contacted by partners of Leiden University with sales "
"opportunities (optional)"

#: templates/signup.html:145
msgid "already_account"
msgstr "पहले से ही एक खाता है?"

#: templates/teacher-invitation.html:5
msgid "teacher_invitation_require_login"
msgstr ""
"एक शिक्षक के रूप में आपकी प्रोफ़ाइल सेट करने के लिए हमें आपको लॉग इन करने"
" की आवश्यकता होगी। यदि आपके पास कोई खाता नहीं है, तो कृपया एक बनाएं।"

#: templates/view-program-page.html:13
msgid "by"
msgstr "से"

#: website/achievements.py:170
#, fuzzy
msgid "percentage_achieved"
msgstr "Achieved by {percentage}% of the users"

#: website/admin.py:18 website/admin.py:84 website/admin.py:105
#: website/admin.py:124 website/admin.py:131 website/admin.py:138
#: website/admin.py:162
#, fuzzy
msgid "title_admin"
msgstr "Hedy - Administrator page"

<<<<<<< HEAD
#: website/auth.py:187 website/auth.py:201 website/auth.py:289
#: website/auth.py:428 website/auth.py:433 website/auth.py:481
#: website/auth.py:653 website/auth.py:662 website/auth.py:695
#: website/auth.py:745 website/auth.py:752 website/auth.py:772
#: website/teacher.py:390 website/teacher.py:431
=======
#: website/auth.py:187 website/auth.py:201 website/auth.py:290
#: website/auth.py:425 website/auth.py:430 website/auth.py:478
#: website/auth.py:650 website/auth.py:659 website/auth.py:692
#: website/auth.py:742 website/auth.py:749 website/auth.py:769
#: website/teacher.py:357 website/teacher.py:398
>>>>>>> 1c14ffe7
msgid "username_invalid"
msgstr "आपका उपयोगकर्ता नाम अमान्य है"

#: website/auth.py:189 website/auth.py:203
msgid "username_special"
msgstr "उपयोगकर्तानाम में  `:` या  `@` नहीं हो सकता| "

#: website/auth.py:191 website/auth.py:205
msgid "username_three"
msgstr "उपयोगकर्तानाम में कम से कम तीन वर्ण होने चाहिए| "

<<<<<<< HEAD
#: website/auth.py:193 website/auth.py:209 website/auth.py:291
#: website/auth.py:483 website/auth.py:506 website/auth.py:518
#: website/auth.py:699
=======
#: website/auth.py:193 website/auth.py:209 website/auth.py:292
#: website/auth.py:480 website/auth.py:503 website/auth.py:515
#: website/auth.py:696
>>>>>>> 1c14ffe7
msgid "password_invalid"
msgstr "आपका पासवर्ड अमान्य है"

#: website/auth.py:195 website/auth.py:211
#, fuzzy
msgid "passwords_six"
msgstr "All passwords need to be six characters or longer."

<<<<<<< HEAD
#: website/auth.py:207 website/auth.py:548 website/auth.py:774
#: website/auth.py:779
msgid "email_invalid"
msgstr "कृपया एक मान्य ईमेल डालें|"

#: website/auth.py:261 website/auth.py:528 website/auth.py:684
#: website/auth.py:727 website/auth.py:796
=======
#: website/auth.py:207 website/auth.py:545 website/auth.py:771
#: website/auth.py:776
msgid "email_invalid"
msgstr "कृपया एक मान्य ईमेल डालें|"

#: website/auth.py:262 website/auth.py:525 website/auth.py:681
#: website/auth.py:724 website/auth.py:793
>>>>>>> 1c14ffe7
#, fuzzy
msgid "mail_error_change_processed"
msgstr ""
"Something went wrong when sending a validation mail, the changes are "
"still correctly processed."

#: website/auth.py:301
msgid "invalid_username_password"
msgstr "अमान्य उपयोगकर्तानाम/सांकेतिक शब्द"

<<<<<<< HEAD
#: website/auth.py:351 website/auth.py:508 website/auth.py:512
#: website/auth.py:703
msgid "repeat_match_password"
msgstr "दोहराया हुआ सांकेतिक शब्द मेल नहीं खाता|"

#: website/auth.py:353 website/auth.py:539
=======
#: website/auth.py:352 website/auth.py:505 website/auth.py:509
#: website/auth.py:700
msgid "repeat_match_password"
msgstr "दोहराया हुआ सांकेतिक शब्द मेल नहीं खाता|"

#: website/auth.py:354 website/auth.py:536
>>>>>>> 1c14ffe7
msgid "language_invalid"
msgstr "कृपया एक मान्य भाषा चुनें"

#: website/auth.py:356
#, fuzzy
msgid "agree_invalid"
msgstr "You have to agree with the privacy terms."

<<<<<<< HEAD
#: website/auth.py:357 website/auth.py:542
=======
#: website/auth.py:358 website/auth.py:539
>>>>>>> 1c14ffe7
#, fuzzy
msgid "keyword_language_invalid"
msgstr ""
"Please select a valid keyword language (select English or your own "
"language)."

<<<<<<< HEAD
#: website/auth.py:365 website/auth.py:367 website/auth.py:556
#: website/auth.py:558
msgid "year_invalid"
msgstr "कृपया एक वर्ष डालें जो इनके बीच में हो १९०० और {current_year}"

#: website/auth.py:370 website/auth.py:561
msgid "gender_invalid"
msgstr "कृपया एक मान्य लिंग चुनें, चुनें (महिला, पुरुष, अन्य)"

#: website/auth.py:373 website/auth.py:564
=======
#: website/auth.py:366 website/auth.py:368 website/auth.py:553
#: website/auth.py:555
msgid "year_invalid"
msgstr "कृपया एक वर्ष डालें जो इनके बीच में हो १९०० और {current_year}"

#: website/auth.py:371 website/auth.py:558
msgid "gender_invalid"
msgstr "कृपया एक मान्य लिंग चुनें, चुनें (महिला, पुरुष, अन्य)"

#: website/auth.py:374 website/auth.py:561
>>>>>>> 1c14ffe7
#, fuzzy
msgid "country_invalid"
msgstr "Please select a valid country."

<<<<<<< HEAD
#: website/auth.py:375 website/auth.py:378
msgid "experience_invalid"
msgstr "कृपया एक मान्य अनुभव चुनें, चुनें (हां, नहीं)"

#: website/auth.py:381
msgid "programming_invalid"
msgstr "कृपया एक मान्य प्रोग्रामिंग भाषा चुनें"

#: website/auth.py:384
msgid "exists_username"
msgstr "वह उपयोगकर्तानाम पहले से ही उपयोग में है|"

#: website/auth.py:386 website/auth.py:572
msgid "exists_email"
msgstr "वह ईमेल पहले से ही उपयोग में है|"

#: website/auth.py:426 website/auth.py:441 website/auth.py:697
#: website/auth.py:707
msgid "token_invalid"
msgstr "आपका टोकन अमान्य है"

#: website/auth.py:485 website/auth.py:510 website/auth.py:701
msgid "password_six"
msgstr "सांकेतिक शब्द में कम से कम छह वर्ण होना चाहिए|"

#: website/auth.py:488 website/auth.py:491
msgid "password_change_not_allowed"
msgstr "आपको इस उपयोगकर्ता का पासवर्ड बदलने की अनुमति नहीं है"

#: website/auth.py:496
msgid "password_change_success"
msgstr "आपके छात्र का पासवर्ड सफलतापूर्वक बदल दिया गया है"

#: website/auth.py:530
msgid "password_updated"
msgstr "सांकेतिक शब्द अद्यतन किया गया|"

#: website/auth.py:619
=======
#: website/auth.py:376 website/auth.py:379
msgid "experience_invalid"
msgstr "कृपया एक मान्य अनुभव चुनें, चुनें (हां, नहीं)"

#: website/auth.py:382
msgid "programming_invalid"
msgstr "कृपया एक मान्य प्रोग्रामिंग भाषा चुनें"

#: website/auth.py:385
msgid "exists_username"
msgstr "वह उपयोगकर्तानाम पहले से ही उपयोग में है|"

#: website/auth.py:387 website/auth.py:569
msgid "exists_email"
msgstr "वह ईमेल पहले से ही उपयोग में है|"

#: website/auth.py:423 website/auth.py:438 website/auth.py:694
#: website/auth.py:704
msgid "token_invalid"
msgstr "आपका टोकन अमान्य है"

#: website/auth.py:482 website/auth.py:507 website/auth.py:698
msgid "password_six"
msgstr "सांकेतिक शब्द में कम से कम छह वर्ण होना चाहिए|"

#: website/auth.py:485 website/auth.py:488
msgid "password_change_not_allowed"
msgstr "आपको इस उपयोगकर्ता का पासवर्ड बदलने की अनुमति नहीं है"

#: website/auth.py:493
msgid "password_change_success"
msgstr "आपके छात्र का पासवर्ड सफलतापूर्वक बदल दिया गया है"

#: website/auth.py:527
msgid "password_updated"
msgstr "सांकेतिक शब्द अद्यतन किया गया|"

#: website/auth.py:616
>>>>>>> 1c14ffe7
#, fuzzy
msgid "profile_updated_reload"
msgstr "Profile updated, page will be re-loaded."

<<<<<<< HEAD
#: website/auth.py:622
msgid "profile_updated"
msgstr "प्रोफ़ाइल अद्यतन की गई|"

#: website/auth.py:686
=======
#: website/auth.py:619
msgid "profile_updated"
msgstr "प्रोफ़ाइल अद्यतन की गई|"

#: website/auth.py:683
>>>>>>> 1c14ffe7
msgid "sent_password_recovery"
msgstr ""
"आपको जल्द ही अपना सांकेतिक शब्द फिर से कायम करने के निर्देशों के साथ एक "
"ईमेल प्राप्त होना चाहिए|"

<<<<<<< HEAD
#: website/auth.py:729
msgid "password_resetted"
msgstr "आपका सांकेतिक शब्द सफलतापूर्वक कायम हो गया है| कृपया लॉगिन करें|"

#: website/auth.py:747
msgid "teacher_invalid"
msgstr "आपका शिक्षक मान अमान्य है"

#: website/auth.py:838
=======
#: website/auth.py:726
msgid "password_resetted"
msgstr "आपका सांकेतिक शब्द सफलतापूर्वक कायम हो गया है| कृपया लॉगिन करें|"

#: website/auth.py:744
msgid "teacher_invalid"
msgstr "आपका शिक्षक मान अमान्य है"

#: website/auth.py:835
>>>>>>> 1c14ffe7
#, fuzzy
msgid "mail_welcome_verify_body"
msgstr ""
"Your Hedy account has been created successfully. Welcome!\n"
"Please click on this link to verify your email address: {link}"

<<<<<<< HEAD
#: website/auth.py:840
=======
#: website/auth.py:837
>>>>>>> 1c14ffe7
#, fuzzy
msgid "mail_change_password_body"
msgstr "सांकेतिक शब्द बदलें"

<<<<<<< HEAD
#: website/auth.py:842
=======
#: website/auth.py:839
>>>>>>> 1c14ffe7
#, fuzzy
msgid "mail_recover_password_body"
msgstr "सांकेतिक शब्द को फिर से कायम करने अनुरोध करें"

<<<<<<< HEAD
#: website/auth.py:844
=======
#: website/auth.py:841
>>>>>>> 1c14ffe7
#, fuzzy
msgid "mail_reset_password_body"
msgstr "सांकेतिक शब्द को फिर से कायम करें"

<<<<<<< HEAD
#: website/auth.py:846
=======
#: website/auth.py:843
>>>>>>> 1c14ffe7
#, fuzzy
msgid "mail_welcome_teacher_body"
msgstr ""
"<strong>Welcome!</strong>\n"
"Congratulations on your brand new Hedy teachers account. Welcome to the "
"world wide community of Hedy teachers!\n"
"<strong>What teachers accounts can do</strong>\n"
"With your teacher account, you have the option to create classes. Your "
"students can than join your classes and you can see their progress. "
"Classes are made and managed though the for <a "
"href=\"https://hedycode.com/for-teachers\">teachers page</a>.\n"
"<strong>How to share ideas</strong>\n"
"If you are using Hedy in class, you probably have ideas for improvements!"
" You can share those ideas with us on the <a "
"href=\"https://github.com/Felienne/hedy/discussions/categories/ideas\">Ideas"
" Discussion</a>.\n"
"<strong>How to ask for help</strong>\n"
"If anything is unclear, you can post in the <a "
"href=\"https://github.com/Felienne/hedy/discussions/categories/q-a\">Q&A "
"discussion</a>, or <a href=\"mailto: hello@hedy.org\">send us an "
"email</a>.\n"
"Keep programming!"

<<<<<<< HEAD
#: website/auth.py:852
=======
#: website/auth.py:849
>>>>>>> 1c14ffe7
#, fuzzy
msgid "mail_welcome_verify_subject"
msgstr "Welcome to Hedy"

<<<<<<< HEAD
#: website/auth.py:854
=======
#: website/auth.py:851
>>>>>>> 1c14ffe7
#, fuzzy
msgid "mail_change_password_subject"
msgstr "सांकेतिक शब्द बदलें"

<<<<<<< HEAD
#: website/auth.py:856
=======
#: website/auth.py:853
>>>>>>> 1c14ffe7
#, fuzzy
msgid "mail_recover_password_subject"
msgstr "सांकेतिक शब्द को फिर से कायम करने अनुरोध करें"

<<<<<<< HEAD
#: website/auth.py:858
=======
#: website/auth.py:855
>>>>>>> 1c14ffe7
#, fuzzy
msgid "mail_reset_password_subject"
msgstr "सांकेतिक शब्द को फिर से कायम करें"

<<<<<<< HEAD
#: website/auth.py:860
=======
#: website/auth.py:857
>>>>>>> 1c14ffe7
#, fuzzy
msgid "mail_welcome_teacher_subject"
msgstr "Your Hedy teacher account is ready"

<<<<<<< HEAD
#: website/auth.py:864
=======
#: website/auth.py:861
>>>>>>> 1c14ffe7
#, fuzzy
msgid "user"
msgstr "उपयोगकर्ता नाम"

<<<<<<< HEAD
#: website/auth.py:869
=======
#: website/auth.py:866
>>>>>>> 1c14ffe7
#, fuzzy
msgid "mail_hello"
msgstr "Hi {username}!"

<<<<<<< HEAD
#: website/auth.py:871
=======
#: website/auth.py:868
>>>>>>> 1c14ffe7
#, fuzzy
msgid "mail_goodbye"
msgstr ""
"Thank you!\n"
"The Hedy team"

<<<<<<< HEAD
#: website/auth.py:879
=======
#: website/auth.py:876
>>>>>>> 1c14ffe7
#, fuzzy
msgid "copy_mail_link"
msgstr "Please copy and paste this link into a new tab:"

<<<<<<< HEAD
#: website/auth.py:880
=======
#: website/auth.py:877
>>>>>>> 1c14ffe7
#, fuzzy
msgid "link"
msgstr "लॉगिन"

#: website/parsons.py:20
#, fuzzy
msgid "exercise_doesnt_exist"
msgstr "This exercise doesn't exist"

#: website/programs.py:41
msgid "delete_success"
msgstr "प्रोग्राम सफलतापूर्वक हटाया गया"

#: website/programs.py:55
msgid "save_prompt"
msgstr ""
"अपने प्रोग्राम को सहेजने के लिए आपके पास एक खाता होना चाहिए। क्या आप अभी "
"लॉग इन करना चाहेंगे?"

#: website/programs.py:60
msgid "overwrite_warning"
msgstr ""
"आपके पास पहले से ही इस नाम का एक प्रोग्राम है, इस प्रोग्राम को सहेजने से "
"पुराना प्रोग्राम अधिलेखित हो जाएगा। क्या आपको यकीन है?"

#: website/programs.py:87
#, fuzzy
msgid "save_parse_warning"
msgstr ""
"आपके पास पहले से ही इस नाम का एक प्रोग्राम है, इस प्रोग्राम को सहेजने से "
"पुराना प्रोग्राम अधिलेखित हो जाएगा। क्या आपको यकीन है?"

#: website/programs.py:131 website/programs.py:132
msgid "save_success_detail"
msgstr "प्रोग्राम सफलतापूर्वक सहेजा गया"

#: website/programs.py:160
msgid "share_success_detail"
msgstr "प्रोग्राम सफलतापूर्वक साझा किया गया"

#: website/programs.py:162
msgid "unshare_success_detail"
msgstr "प्रोग्राम सफलतापूर्वक साझा नहीं किया गया"

#: website/programs.py:202
msgid "favourite_success"
msgstr "आपका प्रोग्राम पसंदीदा के रूप में सेट है"

#: website/programs.py:238
msgid "report_failure"
msgstr ""

#: website/programs.py:244
msgid "report_success"
msgstr ""

<<<<<<< HEAD
#: website/quiz.py:45 website/quiz.py:71 website/teacher.py:559
=======
#: website/quiz.py:45 website/quiz.py:71 website/teacher.py:526
>>>>>>> 1c14ffe7
msgid "level_invalid"
msgstr "यह हेडी स्तर अमान्य है"

#: website/quiz.py:60 website/quiz.py:86
msgid "question_doesnt_exist"
msgstr ""

#: website/quiz.py:73
#, fuzzy
msgid "question_invalid"
msgstr "आपका टोकन अमान्य है"

#: website/quiz.py:75
#, fuzzy
msgid "answer_invalid"
msgstr "आपका पासवर्ड अमान्य है"

#: website/quiz.py:83
msgid "too_many_attempts"
msgstr ""

<<<<<<< HEAD
#: website/statistics.py:37 website/statistics.py:51 website/teacher.py:60
#: website/teacher.py:68 website/teacher.py:299 website/teacher.py:321
#: website/teacher.py:333 website/teacher.py:400 website/teacher.py:439
msgid "retrieve_class_error"
msgstr "केवल शिक्षक ही कक्षाएं पुनः प्राप्त कर सकते हैं"

#: website/statistics.py:41 website/statistics.py:55 website/teacher.py:71
#: website/teacher.py:164 website/teacher.py:183 website/teacher.py:208
#: website/teacher.py:302 website/teacher.py:324 website/teacher.py:336
#: website/teacher.py:403 website/teacher.py:442 website/teacher.py:454
=======
#: website/statistics.py:37 website/statistics.py:51 website/teacher.py:27
#: website/teacher.py:35 website/teacher.py:266 website/teacher.py:288
#: website/teacher.py:300 website/teacher.py:367 website/teacher.py:406
msgid "retrieve_class_error"
msgstr "केवल शिक्षक ही कक्षाएं पुनः प्राप्त कर सकते हैं"

#: website/statistics.py:41 website/statistics.py:55 website/teacher.py:38
#: website/teacher.py:131 website/teacher.py:150 website/teacher.py:175
#: website/teacher.py:269 website/teacher.py:291 website/teacher.py:303
#: website/teacher.py:370 website/teacher.py:409 website/teacher.py:421
>>>>>>> 1c14ffe7
msgid "no_such_class"
msgstr "ऐसी कोई हेडी कक्षा नहीं!"

#: website/statistics.py:45
#, fuzzy
msgid "title_class statistics"
msgstr "मेरे आंकड़े"

#: website/statistics.py:59
#, fuzzy
msgid "title_class logs"
msgstr "Hedy - Join class"

#: website/teacher.py:107
#, fuzzy
msgid "title_class-overview"
msgstr "Hedy - Class overview"

#: website/teacher.py:116 website/teacher.py:195
#, fuzzy
msgid "only_teacher_create_class"
msgstr "Only teachers are allowed to create classes!"

#: website/teacher.py:123 website/teacher.py:158 website/teacher.py:202
#, fuzzy
msgid "class_name_invalid"
msgstr "This class name is invalid."

#: website/teacher.py:125 website/teacher.py:160 website/teacher.py:204
msgid "class_name_empty"
msgstr "आपने कक्षा का नाम नहीं डाला!"

#: website/teacher.py:131 website/teacher.py:215
msgid "class_name_duplicate"
msgstr "आपके पास पहले से ही इस नाम की एक कक्षा है!"

<<<<<<< HEAD
#: website/teacher.py:246 website/teacher.py:262 website/teacher.py:668
msgid "invalid_class_link"
msgstr "कक्षा में शामिल होने के लिए अमान्य लिंक|"

#: website/teacher.py:250 website/teacher.py:252
=======
#: website/teacher.py:213 website/teacher.py:229 website/teacher.py:635
msgid "invalid_class_link"
msgstr "कक्षा में शामिल होने के लिए अमान्य लिंक|"

#: website/teacher.py:217 website/teacher.py:219
>>>>>>> 1c14ffe7
#, fuzzy
msgid "title_join-class"
msgstr "Hedy - Join class"

<<<<<<< HEAD
#: website/teacher.py:312
=======
#: website/teacher.py:279
>>>>>>> 1c14ffe7
#, fuzzy
msgid "title_customize-class"
msgstr "Hedy - Customize class"

<<<<<<< HEAD
#: website/teacher.py:327
msgid "customization_deleted"
msgstr "अनुकूलन सफलतापूर्वक हटा दिए गए।"

#: website/teacher.py:380
msgid "class_customize_success"
msgstr "कक्षा को सफलतापूर्वक अनुकूलित किया गया।"

#: website/teacher.py:394
msgid "username_empty"
msgstr "आपने उपयोगकर्ता नाम दर्ज नहीं किया!"

#: website/teacher.py:407
msgid "student_not_existing"
msgstr "यह उपयोगकर्ता नाम मौजूद नहीं है"

#: website/teacher.py:409
msgid "student_already_in_class"
msgstr "यह छात्र पहले से ही आपकी कक्षा में है"

#: website/teacher.py:411
msgid "student_already_invite"
msgstr "इस छात्र के पास पहले से ही एक आमंत्रण लंबित है"

#: website/teacher.py:472
=======
#: website/teacher.py:294
msgid "customization_deleted"
msgstr "अनुकूलन सफलतापूर्वक हटा दिए गए।"

#: website/teacher.py:347
msgid "class_customize_success"
msgstr "कक्षा को सफलतापूर्वक अनुकूलित किया गया।"

#: website/teacher.py:361
msgid "username_empty"
msgstr "आपने उपयोगकर्ता नाम दर्ज नहीं किया!"

#: website/teacher.py:374
msgid "student_not_existing"
msgstr "यह उपयोगकर्ता नाम मौजूद नहीं है"

#: website/teacher.py:376
msgid "student_already_in_class"
msgstr "यह छात्र पहले से ही आपकी कक्षा में है"

#: website/teacher.py:378
msgid "student_already_invite"
msgstr "इस छात्र के पास पहले से ही एक आमंत्रण लंबित है"

#: website/teacher.py:439
>>>>>>> 1c14ffe7
#, fuzzy
msgid "no_accounts"
msgstr "There are no accounts to create."

<<<<<<< HEAD
#: website/teacher.py:482
=======
#: website/teacher.py:449
>>>>>>> 1c14ffe7
#, fuzzy
msgid "unique_usernames"
msgstr "All usernames need to be unique."

<<<<<<< HEAD
#: website/teacher.py:491
=======
#: website/teacher.py:458
>>>>>>> 1c14ffe7
#, fuzzy
msgid "usernames_exist"
msgstr "One or more usernames is already in use."

<<<<<<< HEAD
#: website/teacher.py:502
=======
#: website/teacher.py:469
>>>>>>> 1c14ffe7
#, fuzzy
msgid "accounts_created"
msgstr "Accounts where successfully created."

<<<<<<< HEAD
#: website/teacher.py:508 website/teacher.py:513 website/teacher.py:526
#: website/teacher.py:570 website/teacher.py:615
=======
#: website/teacher.py:475 website/teacher.py:480 website/teacher.py:493
#: website/teacher.py:537 website/teacher.py:582
>>>>>>> 1c14ffe7
#, fuzzy
msgid "retrieve_adventure_error"
msgstr "You're not allowed to view this adventure!"

<<<<<<< HEAD
#: website/teacher.py:520
=======
#: website/teacher.py:487
>>>>>>> 1c14ffe7
#, fuzzy
msgid "title_view-adventure"
msgstr "Hedy - View adventure"

<<<<<<< HEAD
#: website/teacher.py:543
=======
#: website/teacher.py:510
>>>>>>> 1c14ffe7
#, fuzzy
msgid "title_customize-adventure"
msgstr "Hedy - Customize adventure"

<<<<<<< HEAD
#: website/teacher.py:555
msgid "adventure_id_invalid"
msgstr "यह adventure आईडी अमान्य है"

#: website/teacher.py:557 website/teacher.py:643
msgid "adventure_name_invalid"
msgstr "यह adventure नाम अमान्य है"

#: website/teacher.py:561
msgid "content_invalid"
msgstr "यह adventure अमान्य है"

#: website/teacher.py:563
msgid "adventure_length"
msgstr "आपका adventure कम से कम 20 वर्णों का होना चाहिए"

#: website/teacher.py:565
msgid "public_invalid"
msgstr "यह अनुबंध चयन अमान्य है"

#: website/teacher.py:567
=======
#: website/teacher.py:522
msgid "adventure_id_invalid"
msgstr "यह adventure आईडी अमान्य है"

#: website/teacher.py:524 website/teacher.py:610
msgid "adventure_name_invalid"
msgstr "यह adventure नाम अमान्य है"

#: website/teacher.py:528
msgid "content_invalid"
msgstr "यह adventure अमान्य है"

#: website/teacher.py:530
msgid "adventure_length"
msgstr "आपका adventure कम से कम 20 वर्णों का होना चाहिए"

#: website/teacher.py:532
msgid "public_invalid"
msgstr "यह अनुबंध चयन अमान्य है"

#: website/teacher.py:534
>>>>>>> 1c14ffe7
#, fuzzy
msgid "classes_invalid"
msgstr "The list of selected classes is invalid"

<<<<<<< HEAD
#: website/teacher.py:578 website/teacher.py:650
msgid "adventure_duplicate"
msgstr "आपके पास पहले से ही इस नाम का एक adventure है"

#: website/teacher.py:585 website/teacher.py:629
=======
#: website/teacher.py:545 website/teacher.py:617
msgid "adventure_duplicate"
msgstr "आपके पास पहले से ही इस नाम का एक adventure है"

#: website/teacher.py:552 website/teacher.py:596
>>>>>>> 1c14ffe7
#, fuzzy
msgid "something_went_wrong_keyword_parsing"
msgstr ""

<<<<<<< HEAD
#: website/teacher.py:609
msgid "adventure_updated"
msgstr "adventure अद्यतन किया गया है!"

#: website/teacher.py:645
=======
#: website/teacher.py:576
msgid "adventure_updated"
msgstr "adventure अद्यतन किया गया है!"

#: website/teacher.py:612
>>>>>>> 1c14ffe7
msgid "adventure_empty"
msgstr "आपने एक adventure नाम दर्ज नहीं किया!"

#~ msgid "ago-1"
#~ msgstr " "

#~ msgid "ago-2"
#~ msgstr "पहले"

#~ msgid "set_preferred_lang"
#~ msgstr ""
#~ "हेडी अब पसंदीदा उपयोगकर्ता भाषाओं का "
#~ "समर्थन करता है। आप \"मेरी प्रोफ़ाइल\""
#~ " में अपनी प्रोफ़ाइल के लिए एक "
#~ "सेट कर सकते हैं"

#~ msgid "statistics"
#~ msgstr "मेरे आंकड़े"

#~ msgid "Empty Program"
#~ msgstr ""
#~ "आपने एक खाली प्रोग्राम बनाया है। "
#~ "बाएं क्षेत्र में हेडी कोड टाइप "
#~ "करें और पुनः प्रयास करें"

#~ msgid "level_not_translated"
#~ msgstr "This level is not translated in your language (yet)"

#~ msgid "unique_emails"
#~ msgstr "All mail addresses need to be unique."

#~ msgid "emails_exist"
#~ msgstr "One or more mail addresses is already in use."

#~ msgid "intro_text_landing_page"
#~ msgstr ""
#~ "हेडी की अद्भुत दुनिया में आपका "
#~ "स्वागत है! यहां आप अनावश्यक जटिल "
#~ "सामग्री के बिना, छोटे चरणों में "
#~ "प्रोग्राम करना सीख सकते हैं। हम "
#~ "स्तर 1 पर आसान शुरुआत करते हैं,"
#~ " और धीरे-धीरे बड़े और अधिक जटिल "
#~ "प्रोग्राम्स की ओर बढ़ते हैं! आरंभ "
#~ "करने के लिए नीचे दिए गए विकल्पों"
#~ " में से एक चुनें।"

#~ msgid "general_text_landing_page"
#~ msgstr "Start with level 1 explanations"

#~ msgid "start_programming"
#~ msgstr "प्रोग्रामिंग शुरू करें"

#~ msgid "create_class_text"
#~ msgstr ""
#~ "अपने छात्रों को कक्षाओं में समूहित "
#~ "करें और प्रत्येक कक्षा के लिए "
#~ "सामग्री बदलें"

#~ msgid "read_docs_text"
#~ msgstr ""
#~ "पाठ योजनाओं और छात्रों द्वारा सामान्य"
#~ " गलतियों के लिए हमारे शिक्षक के "
#~ "मैनुअल पर जाएँ"

#~ msgid "read_docs"
#~ msgstr "हेडी के बारे में और जानें"

#~ msgid "story_text"
#~ msgstr "अपनी खुद की कहानी बनाएं"

#~ msgid "turtle_text"
#~ msgstr "कोड के साथ एक चित्र बनाएं"

#~ msgid "welcome"
#~ msgstr "स्वागत"

#~ msgid "landing_page_intro"
#~ msgstr "Welcome to Hedy!"

#~ msgid "landing_page_teacher"
#~ msgstr ""
#~ "If you haven't used Hedy before, "
#~ "we advise you to start with the"
#~ " teacher tutorial."

#~ msgid "landing_page_student"
#~ msgstr "छात्र को आमंत्रित करें"

#~ msgid "teacher_tutorial_start_title"
#~ msgstr "Hide cheatsheet"

#~ msgid "not_user"
#~ msgstr "ऐसा लगता है कि आप लॉग इन नहीं हैं!"

#~ msgid "welcome_landing_page"
#~ msgstr "Welcome to Hedy!"

#~ msgid "welcome_back_landing_page"
#~ msgstr "Welcome to Hedy!"

#~ msgid "tutorial_code_output"
#~ msgstr "Hide cheatsheet"

#~ msgid "end"
#~ msgstr "लिंग"

#~ msgid "quiz_description"
#~ msgstr "प्रश्न"

#~ msgid "go_to_quiz"
#~ msgstr "प्रश्नोत्तरी पर जाएं"

#~ msgid "go_to_level"
#~ msgstr "स्तर पर जाएं"

#~ msgid "results_quiz"
#~ msgstr "्रश्नोत्तरी शुरू करें"

#~ msgid "correct"
#~ msgstr "गणना"

#~ msgid "incorrect"
#~ msgstr "सही उत्तर है:"

#~ msgid "attempt"
#~ msgstr "प्रयास"

#~ msgid "go_to_answer"
#~ msgstr "उत्तर पर जाएं"

#~ msgid "minutes"
#~ msgstr "मिनट "

#~ msgid "hours"
#~ msgstr "घंटे"

#~ msgid "days"
#~ msgstr "दिन"

#~ msgid "ago"
#~ msgstr "{time} ago"

#~ msgid "visible_columns"
#~ msgstr "दृश्यमान स्तंभ"

#~ msgid "latest_shared_program"
#~ msgstr "नवीनतम साझा प्रोग्राम"

#~ msgid "remove_student"
#~ msgstr "छात्र को हटा दें"

#~ msgid "rename_class"
#~ msgstr "कक्षा का नाम परिवर्तित करें"

#~ msgid "remove_invite"
#~ msgstr "आमंत्रण हटाएं"

#~ msgid "class_link"
#~ msgstr "कक्षा में शामिल होने के लिए लिंक"

#~ msgid "invite_student"
#~ msgstr "छात्र को आमंत्रित करें"

#~ msgid "start_parsons"
#~ msgstr "Directly start programming"

#~ msgid "go_to_first_exercise"
#~ msgstr "प्रश्न 1 पर जाएं"

#~ msgid "select_class"
#~ msgstr "Select class"

#~ msgid "your_country"
#~ msgstr "अभी तक कोई खाता नहीं?"

#~ msgid "public_profile_visit"
#~ msgstr "आप अपनी सार्वजनिक प्रोफ़ाइल पर जा सकते हैं! क्लिक करें"

#~ msgid "public_profile_link"
#~ msgstr "यहां"

#~ msgid "email_repeat"
#~ msgstr "ईमेल दोहराएं"

#~ msgid "repeat_match_email"
#~ msgstr "दोहराया हुआ ईमेल मेल नहीं खाता|"

#~ msgid "hello_world_snippet"
#~ msgstr "Hide cheatsheet"

#~ msgid "current_password"
#~ msgstr "वर्तमान सांकेतिक शब्द"
<<<<<<< HEAD
=======

#: content/error-messages.txt:9
#, fuzzy
msgid "Access Before Assign"
msgstr ""
"You tried to use the variable {name} on line {access_line_number}, but you "
"set it on line {definition_line_number}. Set a variable before using it."
#~ msgid "tutorial_start_title"
#~ msgstr "Welcome to Hedy!"

#~ msgid "tutorial_start_message"
#~ msgstr "In this tutorial we will explain all the Hedy features step-by-step."

#~ msgid "tutorial_editor_title"
#~ msgstr "The code editor"

#~ msgid "tutorial_editor_message"
#~ msgstr "In this window you write all the code, try typing something!"

#~ msgid "tutorial_output_title"
#~ msgstr "The output window"

#~ msgid "tutorial_output_message"
#~ msgstr "The result of the code you execute will be shown here"

#~ msgid "tutorial_run_title"
#~ msgstr "The run button"

#~ msgid "tutorial_run_message"
#~ msgstr "With this button you can run your program! Shall we give it a try?"

#~ msgid "tutorial_tryit_title"
#~ msgstr "Try it out!"

#~ msgid "tutorial_tryit_message"
#~ msgstr "आपको कक्षा में शामिल होने का निमंत्रण मिला है"

#~ msgid "tutorial_speakaloud_title"
#~ msgstr "The end!"

#~ msgid "tutorial_speakaloud_message"
#~ msgstr "Click on 'next step' to really start coding with Hedy!"

#~ msgid "tutorial_speakaloud_run_title"
#~ msgstr "The end!"

#~ msgid "tutorial_speakaloud_run_message"
#~ msgstr "Click on 'next step' to really start coding with Hedy!"

#~ msgid "tutorial_nextlevel_title"
#~ msgstr "Hide cheatsheet"

#~ msgid "tutorial_nextlevel_message"
#~ msgstr "आपको कक्षा में शामिल होने का निमंत्रण मिला है"

#~ msgid "tutorial_leveldefault_title"
#~ msgstr "Level explanation"

#~ msgid "tutorial_leveldefault_message"
#~ msgstr ""
#~ "The first tab always contains the "
#~ "level explanation. In each level new "
#~ "commands will be explained here."

#~ msgid "tutorial_adventures_title"
#~ msgstr "adventures अनुकूलित करें"

#~ msgid "tutorial_adventures_message"
#~ msgstr "adventures अनुकूलित करें"

#~ msgid "tutorial_quiz_title"
#~ msgstr "Quiz"

#~ msgid "tutorial_quiz_message"
#~ msgstr ""
#~ "At the end of each level you "
#~ "can make the quiz. This way you"
#~ " can verify if you understand "
#~ "everything."

#~ msgid "tutorial_saveshare_title"
#~ msgstr "Saving & sharing"

#~ msgid "tutorial_saveshare_message"
#~ msgstr "You can save and share all your created programs with other Hedy users."

#~ msgid "tutorial_cheatsheet_title"
#~ msgstr "Hide cheatsheet"

#~ msgid "tutorial_cheatsheet_message"
#~ msgstr ""
#~ "If you forgot a command you can"
#~ " always use the cheatsheet. It shows"
#~ " a list of all commands you can"
#~ " use in the current level."

#~ msgid "tutorial_end_title"
#~ msgstr "The end!"

#~ msgid "tutorial_end_message"
#~ msgstr "Click on 'next step' to really start coding with Hedy!"

#~ msgid "teacher_tutorial_start_message"
#~ msgstr "आपको कक्षा में शामिल होने का निमंत्रण मिला है"

#~ msgid "tutorial_class_title"
#~ msgstr "Hide cheatsheet"

#~ msgid "tutorial_class_message"
#~ msgstr "adventures अनुकूलित करें"

#~ msgid "tutorial_customize_class_title"
#~ msgstr "Hide cheatsheet"

#~ msgid "tutorial_customize_class_message"
#~ msgstr "adventures अनुकूलित करें"

#~ msgid "tutorial_own_adventures_title"
#~ msgstr "adventures अनुकूलित करें"

#~ msgid "tutorial_own_adventures_message"
#~ msgstr "adventures अनुकूलित करें"

#~ msgid "tutorial_accounts_title"
#~ msgstr "adventures अनुकूलित करें"

#~ msgid "tutorial_accounts_message"
#~ msgstr "adventures अनुकूलित करें"

#~ msgid "tutorial_documentation_title"
#~ msgstr "Hide cheatsheet"

#~ msgid "tutorial_documentation_message"
#~ msgstr "adventures अनुकूलित करें"

#~ msgid "teacher_tutorial_end_message"
#~ msgstr "आपको कक्षा में शामिल होने का निमंत्रण मिला है"
>>>>>>> 1c14ffe7
<|MERGE_RESOLUTION|>--- conflicted
+++ resolved
@@ -3,13 +3,8 @@
 msgstr ""
 "Project-Id-Version: PACKAGE VERSION\n"
 "Report-Msgid-Bugs-To: \n"
-<<<<<<< HEAD
-"POT-Creation-Date: 2022-08-16 09:31+0200\n"
-"PO-Revision-Date: 2022-08-10 08:50+0000\n"
-=======
 "POT-Creation-Date: 2022-08-10 09:32+0200\n"
 "PO-Revision-Date: 2022-08-18 09:00+0000\n"
->>>>>>> 1c14ffe7
 "Last-Translator: Anonymous <noreply@weblate.org>\n"
 "Language: hi\n"
 "Language-Team: hi <LL@li.org>\n"
@@ -19,36 +14,16 @@
 "Content-Transfer-Encoding: 8bit\n"
 "Generated-By: Babel 2.10.1\n"
 
-<<<<<<< HEAD
-#: app.py:421
-=======
 #: app.py:425
->>>>>>> 1c14ffe7
 #, fuzzy
 msgid "program_contains_error"
 msgstr "This program contains an error, are you sure you want to share it?"
 
-<<<<<<< HEAD
-#: app.py:631
-=======
 #: app.py:635
->>>>>>> 1c14ffe7
 #, fuzzy
 msgid "title_achievements"
 msgstr "Hedy - My achievements"
 
-<<<<<<< HEAD
-#: app.py:648 app.py:752 website/teacher.py:28 website/teacher.py:451
-#: website/teacher.py:462
-msgid "not_teacher"
-msgstr "लगता है आप शिक्षक नहीं हैं!"
-
-#: app.py:651
-msgid "not_enrolled"
-msgstr "ऐसा लगता है कि आप इस कक्षा में नहीं हैं!"
-
-#: app.py:688
-=======
 #: app.py:652 app.py:756 app.py:1120 website/teacher.py:418
 #: website/teacher.py:429
 msgid "not_teacher"
@@ -59,47 +34,24 @@
 msgstr "ऐसा लगता है कि आप इस कक्षा में नहीं हैं!"
 
 #: app.py:692
->>>>>>> 1c14ffe7
 #, fuzzy
 msgid "title_programs"
 msgstr "Hedy - My programs"
 
-<<<<<<< HEAD
-#: app.py:698 app.py:708 app.py:712 app.py:727 app.py:1023 app.py:1582
-#: website/admin.py:17 website/admin.py:24 website/admin.py:92
-#: website/admin.py:111 website/admin.py:130 website/admin.py:137
-#: website/admin.py:145 website/auth.py:737 website/auth.py:764
-=======
 #: app.py:702 app.py:712 app.py:716 app.py:731 app.py:1027 app.py:1552
 #: website/admin.py:17 website/admin.py:24 website/admin.py:92
 #: website/admin.py:111 website/admin.py:130 website/admin.py:137
 #: website/admin.py:145 website/auth.py:734 website/auth.py:761
->>>>>>> 1c14ffe7
 #: website/programs.py:210 website/statistics.py:100
 #, fuzzy
 msgid "unauthorized"
 msgstr "You don't have access rights for this page"
 
-<<<<<<< HEAD
-#: app.py:766 website/teacher.py:44
-=======
 #: app.py:770 app.py:1137
->>>>>>> 1c14ffe7
 #, fuzzy
 msgid "title_for-teacher"
 msgstr "Hedy - For teachers"
 
-<<<<<<< HEAD
-#: app.py:783 app.py:785 app.py:941 app.py:963 app.py:965
-msgid "no_such_level"
-msgstr "ऐसा कोई हेडी स्तर नहीं!"
-
-#: app.py:793 app.py:800 app.py:895 app.py:901
-msgid "no_such_program"
-msgstr "ऐसा कोई हेडी प्रोग्राम नहीं!"
-
-#: app.py:829
-=======
 #: app.py:787 app.py:789 app.py:945 app.py:967 app.py:969
 msgid "no_such_level"
 msgstr "ऐसा कोई हेडी स्तर नहीं!"
@@ -109,289 +61,82 @@
 msgstr "ऐसा कोई हेडी प्रोग्राम नहीं!"
 
 #: app.py:833
->>>>>>> 1c14ffe7
 #, fuzzy
 msgid "level_not_class"
 msgstr "You're in a class where this level has not been made available yet"
 
-<<<<<<< HEAD
-#: app.py:946 website/teacher.py:511 website/teacher.py:529
-#: website/teacher.py:573 website/teacher.py:618
-=======
 #: app.py:950 website/teacher.py:478 website/teacher.py:496
 #: website/teacher.py:540 website/teacher.py:585
->>>>>>> 1c14ffe7
 #, fuzzy
 msgid "no_such_adventure"
 msgstr "This adventure doesn't exist!"
 
-<<<<<<< HEAD
-#: app.py:974 app.py:1209
-msgid "page_not_found"
-msgstr "हमें वह पृष्ठ नहीं मिला!"
-
-#: app.py:994
-=======
 #: app.py:978 app.py:1239
 msgid "page_not_found"
 msgstr "हमें वह पृष्ठ नहीं मिला!"
 
 #: app.py:998
->>>>>>> 1c14ffe7
 #, fuzzy
 msgid "title_signup"
 msgstr "Hedy - Create an account"
 
-<<<<<<< HEAD
-#: app.py:1001
-=======
 #: app.py:1005
->>>>>>> 1c14ffe7
 #, fuzzy
 msgid "title_login"
 msgstr "Hedy - Login"
 
-<<<<<<< HEAD
-#: app.py:1008
-=======
 #: app.py:1012
->>>>>>> 1c14ffe7
 #, fuzzy
 msgid "title_recover"
 msgstr "Hedy - Recover account"
 
-<<<<<<< HEAD
-#: app.py:1024
-=======
 #: app.py:1028
->>>>>>> 1c14ffe7
 #, fuzzy
 msgid "title_reset"
 msgstr "Hedy - Reset password"
 
-<<<<<<< HEAD
-#: app.py:1054
-=======
 #: app.py:1058
->>>>>>> 1c14ffe7
 #, fuzzy
 msgid "title_my-profile"
 msgstr "Hedy - My account"
 
-<<<<<<< HEAD
-#: app.py:1074
-=======
 #: app.py:1078
->>>>>>> 1c14ffe7
 #, fuzzy
 msgid "title_learn-more"
 msgstr "Hedy - Learn more"
 
-<<<<<<< HEAD
-#: app.py:1080
-=======
 #: app.py:1084
->>>>>>> 1c14ffe7
 #, fuzzy
 msgid "title_privacy"
 msgstr "Hedy - Privacy terms"
 
-<<<<<<< HEAD
-#: app.py:1090
-=======
 #: app.py:1094
->>>>>>> 1c14ffe7
 #, fuzzy
 msgid "title_start"
 msgstr "Hedy - A gradual programming language"
 
-<<<<<<< HEAD
-#: app.py:1108
-=======
 #: app.py:1112
->>>>>>> 1c14ffe7
 #, fuzzy
 msgid "title_landing-page"
 msgstr "Welcome to Hedy!"
 
-<<<<<<< HEAD
-#: app.py:1200
-=======
 #: app.py:1230
->>>>>>> 1c14ffe7
 #, fuzzy
 msgid "title_explore"
 msgstr "Hedy - Explore"
 
-<<<<<<< HEAD
-#: app.py:1222 app.py:1227
-=======
 #: app.py:1252 app.py:1257
->>>>>>> 1c14ffe7
 #, fuzzy
 msgid "no_such_highscore"
 msgstr "ऐसा कोई हेडी स्तर नहीं!"
 
-<<<<<<< HEAD
-#: app.py:1257 app.py:1259
-=======
 #: app.py:1287 app.py:1289
->>>>>>> 1c14ffe7
 #, fuzzy
 msgid "translate_error"
 msgstr ""
 "Something went wrong while translating the code. Try running the code to "
 "see if it has an error. Code with errors can not be translated."
 
-<<<<<<< HEAD
-#: app.py:1264 app.py:1298
-#, fuzzy
-msgid "tutorial_start_title"
-msgstr "Welcome to Hedy!"
-
-#: app.py:1264
-#, fuzzy
-msgid "tutorial_start_message"
-msgstr "In this tutorial we will explain all the Hedy features step-by-step."
-
-#: app.py:1266
-#, fuzzy
-msgid "tutorial_editor_title"
-msgstr "The code editor"
-
-#: app.py:1266
-#, fuzzy
-msgid "tutorial_editor_message"
-msgstr "In this window you write all the code, try typing something!"
-
-#: app.py:1268
-#, fuzzy
-msgid "tutorial_output_title"
-msgstr "The output window"
-
-#: app.py:1268
-#, fuzzy
-msgid "tutorial_output_message"
-msgstr "The result of the code you execute will be shown here"
-
-#: app.py:1270
-#, fuzzy
-msgid "tutorial_run_title"
-msgstr "The run button"
-
-#: app.py:1270
-#, fuzzy
-msgid "tutorial_run_message"
-msgstr "With this button you can run your program! Shall we give it a try?"
-
-#: app.py:1272
-#, fuzzy
-msgid "tutorial_tryit_title"
-msgstr "Try it out!"
-
-#: app.py:1272
-#, fuzzy
-msgid "tutorial_tryit_message"
-msgstr "आपको कक्षा में शामिल होने का निमंत्रण मिला है"
-
-#: app.py:1274
-#, fuzzy
-msgid "tutorial_speakaloud_title"
-msgstr "The end!"
-
-#: app.py:1274
-#, fuzzy
-msgid "tutorial_speakaloud_message"
-msgstr "Click on 'next step' to really start coding with Hedy!"
-
-#: app.py:1276
-#, fuzzy
-msgid "tutorial_speakaloud_run_title"
-msgstr "The end!"
-
-#: app.py:1276
-#, fuzzy
-msgid "tutorial_speakaloud_run_message"
-msgstr "Click on 'next step' to really start coding with Hedy!"
-
-#: app.py:1278
-#, fuzzy
-msgid "tutorial_nextlevel_title"
-msgstr "Hide cheatsheet"
-
-#: app.py:1278
-#, fuzzy
-msgid "tutorial_nextlevel_message"
-msgstr "आपको कक्षा में शामिल होने का निमंत्रण मिला है"
-
-#: app.py:1280
-#, fuzzy
-msgid "tutorial_leveldefault_title"
-msgstr "Level explanation"
-
-#: app.py:1280
-#, fuzzy
-msgid "tutorial_leveldefault_message"
-msgstr ""
-"The first tab always contains the level explanation. In each level new "
-"commands will be explained here."
-
-#: app.py:1282
-#, fuzzy
-msgid "tutorial_adventures_title"
-msgstr "adventures अनुकूलित करें"
-
-#: app.py:1282
-#, fuzzy
-msgid "tutorial_adventures_message"
-msgstr "adventures अनुकूलित करें"
-
-#: app.py:1284
-#, fuzzy
-msgid "tutorial_quiz_title"
-msgstr "Quiz"
-
-#: app.py:1284
-#, fuzzy
-msgid "tutorial_quiz_message"
-msgstr ""
-"At the end of each level you can make the quiz. This way you can verify "
-"if you understand everything."
-
-#: app.py:1286
-#, fuzzy
-msgid "tutorial_saveshare_title"
-msgstr "Saving & sharing"
-
-#: app.py:1286
-#, fuzzy
-msgid "tutorial_saveshare_message"
-msgstr "You can save and share all your created programs with other Hedy users."
-
-#: app.py:1288
-#, fuzzy
-msgid "tutorial_cheatsheet_title"
-msgstr "Hide cheatsheet"
-
-#: app.py:1288
-#, fuzzy
-msgid "tutorial_cheatsheet_message"
-msgstr ""
-"If you forgot a command you can always use the cheatsheet. It shows a "
-"list of all commands you can use in the current level."
-
-#: app.py:1290 app.py:1310
-#, fuzzy
-msgid "tutorial_end_title"
-msgstr "The end!"
-
-#: app.py:1290
-#, fuzzy
-msgid "tutorial_end_message"
-msgstr "Click on 'next step' to really start coding with Hedy!"
-
-#: app.py:1292 app.py:1312
-=======
 #: app.py:1297
 #, fuzzy
 msgid "tutorial_code_snippet"
@@ -402,122 +147,15 @@
 msgstr ""
 
 #: app.py:1305
->>>>>>> 1c14ffe7
 #, fuzzy
 msgid "tutorial_title_not_found"
 msgstr "हमें वह पृष्ठ नहीं मिला!"
 
-<<<<<<< HEAD
-#: app.py:1292 app.py:1312
-=======
 #: app.py:1305
->>>>>>> 1c14ffe7
 #, fuzzy
 msgid "tutorial_message_not_found"
 msgstr "आपको कक्षा में शामिल होने का निमंत्रण मिला है"
 
-<<<<<<< HEAD
-#: app.py:1298
-#, fuzzy
-msgid "teacher_tutorial_start_message"
-msgstr "आपको कक्षा में शामिल होने का निमंत्रण मिला है"
-
-#: app.py:1300
-#, fuzzy
-msgid "tutorial_class_title"
-msgstr "Hide cheatsheet"
-
-#: app.py:1300
-#, fuzzy
-msgid "tutorial_class_message"
-msgstr "adventures अनुकूलित करें"
-
-#: app.py:1302
-#, fuzzy
-msgid "tutorial_customize_class_title"
-msgstr "Hide cheatsheet"
-
-#: app.py:1302
-#, fuzzy
-msgid "tutorial_customize_class_message"
-msgstr "adventures अनुकूलित करें"
-
-#: app.py:1304
-#, fuzzy
-msgid "tutorial_own_adventures_title"
-msgstr "adventures अनुकूलित करें"
-
-#: app.py:1304
-#, fuzzy
-msgid "tutorial_own_adventures_message"
-msgstr "adventures अनुकूलित करें"
-
-#: app.py:1306
-#, fuzzy
-msgid "tutorial_accounts_title"
-msgstr "adventures अनुकूलित करें"
-
-#: app.py:1306
-#, fuzzy
-msgid "tutorial_accounts_message"
-msgstr "adventures अनुकूलित करें"
-
-#: app.py:1308
-#, fuzzy
-msgid "tutorial_documentation_title"
-msgstr "Hide cheatsheet"
-
-#: app.py:1308
-#, fuzzy
-msgid "tutorial_documentation_message"
-msgstr "adventures अनुकूलित करें"
-
-#: app.py:1310
-#, fuzzy
-msgid "teacher_tutorial_end_message"
-msgstr "आपको कक्षा में शामिल होने का निमंत्रण मिला है"
-
-#: app.py:1320
-#, fuzzy
-msgid "tutorial_code_snippet"
-msgstr "Hide cheatsheet"
-
-#: app.py:1324 app.py:1334
-msgid "invalid_tutorial_step"
-msgstr ""
-
-#: app.py:1523 website/auth.py:287 website/auth.py:342 website/auth.py:479
-#: website/auth.py:504 website/auth.py:537 website/auth.py:651
-#: website/auth.py:693 website/auth.py:743 website/auth.py:770
-#: website/quiz.py:43 website/quiz.py:69 website/teacher.py:121
-#: website/teacher.py:156 website/teacher.py:200 website/teacher.py:285
-#: website/teacher.py:341 website/teacher.py:388 website/teacher.py:429
-#: website/teacher.py:467 website/teacher.py:553 website/teacher.py:641
-msgid "ajax_error"
-msgstr "एक त्रुटि थी, कृपया पुनः प्रयास करें।"
-
-#: app.py:1526
-msgid "image_invalid"
-msgstr "आपकी फोटो अमान्य है"
-
-#: app.py:1528
-msgid "personal_text_invalid"
-msgstr "आपका व्यक्तिगत पाठ अमान्य है"
-
-#: app.py:1530 app.py:1536
-msgid "favourite_program_invalid"
-msgstr "आपका पसंदीदा प्रोग्राम अमान्य है"
-
-#: app.py:1548 app.py:1549
-msgid "public_profile_updated"
-msgstr "सार्वजनिक प्रोफ़ाइल अद्यतन की गई।"
-
-#: app.py:1586 app.py:1611
-msgid "user_not_private"
-msgstr "यह उपयोगकर्ता मौजूद नहीं है या उसकी कोई सार्वजनिक प्रोफ़ाइल नहीं है"
-
-#: app.py:1619
-=======
 #: app.py:1493 website/auth.py:288 website/auth.py:343 website/auth.py:476
 #: website/auth.py:501 website/auth.py:534 website/auth.py:648
 #: website/auth.py:690 website/auth.py:740 website/auth.py:767
@@ -549,7 +187,6 @@
 msgstr "यह उपयोगकर्ता मौजूद नहीं है या उसकी कोई सार्वजनिक प्रोफ़ाइल नहीं है"
 
 #: app.py:1589
->>>>>>> 1c14ffe7
 msgid "invalid_teacher_invitation_code"
 msgstr ""
 "िक्षक आमंत्रण कोड अमान्य है| शिक्षक बनने के लिए, hello@hedy.org पर संपर्क"
@@ -1008,11 +645,7 @@
 msgid "prompt_join_class"
 msgstr "क्या आप इस कक्षा में शामिल होना चाहते हैं?"
 
-<<<<<<< HEAD
-#: templates/class-prejoin.html:17 website/teacher.py:265
-=======
 #: templates/class-prejoin.html:17 website/teacher.py:232
->>>>>>> 1c14ffe7
 msgid "join_prompt"
 msgstr ""
 "कक्षा में शामिल होने के लिए आपके पास एक खाता होना चाहिए। क्या आप अभी लॉग "
@@ -1356,13 +989,8 @@
 msgid "report_program"
 msgstr ""
 
-<<<<<<< HEAD
-#: templates/for-teachers.html:15 templates/profile.html:71
-#: templates/profile.html:73
-=======
 #: templates/for-teachers.html:15 templates/profile.html:78
 #: templates/profile.html:80
->>>>>>> 1c14ffe7
 msgid "my_classes"
 msgstr "मेरी कक्षाएँ"
 
@@ -1404,15 +1032,11 @@
 msgid "adventure_prompt"
 msgstr "कृपया adventure का नाम दर्ज करें"
 
-<<<<<<< HEAD
-#: templates/for-teachers.html:71 website/teacher.py:636
-=======
 #: templates/for-teachers.html:71 website/teacher.py:603
->>>>>>> 1c14ffe7
 msgid "create_adventure"
 msgstr "adventure बनाएं"
 
-#: templates/for-teachers.html:78
+#: templates/for-teachers.html:129
 msgid "teacher_welcome"
 msgstr ""
 "हेडी में आपका स्वागत है! अब आप एक शिक्षक खाते के गर्वित स्वामी हैं जो "
@@ -1603,29 +1227,25 @@
 msgid "for_teachers"
 msgstr "शिक्षकों के लिए"
 
-#: templates/incl-menubar.html:28
-msgid "teacher_manual"
-msgstr ""
-
-#: templates/incl-menubar.html:30
+#: templates/incl-menubar.html:29
 msgid "logout"
 msgstr "लॉग आउट"
 
-#: templates/incl-menubar.html:35 templates/login.html:17
+#: templates/incl-menubar.html:34 templates/login.html:17
 #: templates/signup.html:146
 msgid "login"
 msgstr "लॉगिन"
 
-#: templates/incl-menubar.html:47
+#: templates/incl-menubar.html:46
 msgid "search"
 msgstr "ढूंढें..."
 
-#: templates/incl-menubar.html:52
+#: templates/incl-menubar.html:51
 #, fuzzy
 msgid "keyword_support"
 msgstr "Translated keywords"
 
-#: templates/incl-menubar.html:60
+#: templates/incl-menubar.html:59
 #, fuzzy
 msgid "non_keyword_support"
 msgstr "Translated content"
@@ -2194,19 +1814,11 @@
 msgid "title_admin"
 msgstr "Hedy - Administrator page"
 
-<<<<<<< HEAD
-#: website/auth.py:187 website/auth.py:201 website/auth.py:289
-#: website/auth.py:428 website/auth.py:433 website/auth.py:481
-#: website/auth.py:653 website/auth.py:662 website/auth.py:695
-#: website/auth.py:745 website/auth.py:752 website/auth.py:772
-#: website/teacher.py:390 website/teacher.py:431
-=======
 #: website/auth.py:187 website/auth.py:201 website/auth.py:290
 #: website/auth.py:425 website/auth.py:430 website/auth.py:478
 #: website/auth.py:650 website/auth.py:659 website/auth.py:692
 #: website/auth.py:742 website/auth.py:749 website/auth.py:769
 #: website/teacher.py:357 website/teacher.py:398
->>>>>>> 1c14ffe7
 msgid "username_invalid"
 msgstr "आपका उपयोगकर्ता नाम अमान्य है"
 
@@ -2218,15 +1830,9 @@
 msgid "username_three"
 msgstr "उपयोगकर्तानाम में कम से कम तीन वर्ण होने चाहिए| "
 
-<<<<<<< HEAD
-#: website/auth.py:193 website/auth.py:209 website/auth.py:291
-#: website/auth.py:483 website/auth.py:506 website/auth.py:518
-#: website/auth.py:699
-=======
 #: website/auth.py:193 website/auth.py:209 website/auth.py:292
 #: website/auth.py:480 website/auth.py:503 website/auth.py:515
 #: website/auth.py:696
->>>>>>> 1c14ffe7
 msgid "password_invalid"
 msgstr "आपका पासवर्ड अमान्य है"
 
@@ -2235,15 +1841,6 @@
 msgid "passwords_six"
 msgstr "All passwords need to be six characters or longer."
 
-<<<<<<< HEAD
-#: website/auth.py:207 website/auth.py:548 website/auth.py:774
-#: website/auth.py:779
-msgid "email_invalid"
-msgstr "कृपया एक मान्य ईमेल डालें|"
-
-#: website/auth.py:261 website/auth.py:528 website/auth.py:684
-#: website/auth.py:727 website/auth.py:796
-=======
 #: website/auth.py:207 website/auth.py:545 website/auth.py:771
 #: website/auth.py:776
 msgid "email_invalid"
@@ -2251,7 +1848,6 @@
 
 #: website/auth.py:262 website/auth.py:525 website/auth.py:681
 #: website/auth.py:724 website/auth.py:793
->>>>>>> 1c14ffe7
 #, fuzzy
 msgid "mail_error_change_processed"
 msgstr ""
@@ -2262,21 +1858,12 @@
 msgid "invalid_username_password"
 msgstr "अमान्य उपयोगकर्तानाम/सांकेतिक शब्द"
 
-<<<<<<< HEAD
-#: website/auth.py:351 website/auth.py:508 website/auth.py:512
-#: website/auth.py:703
-msgid "repeat_match_password"
-msgstr "दोहराया हुआ सांकेतिक शब्द मेल नहीं खाता|"
-
-#: website/auth.py:353 website/auth.py:539
-=======
 #: website/auth.py:352 website/auth.py:505 website/auth.py:509
 #: website/auth.py:700
 msgid "repeat_match_password"
 msgstr "दोहराया हुआ सांकेतिक शब्द मेल नहीं खाता|"
 
 #: website/auth.py:354 website/auth.py:536
->>>>>>> 1c14ffe7
 msgid "language_invalid"
 msgstr "कृपया एक मान्य भाषा चुनें"
 
@@ -2285,29 +1872,13 @@
 msgid "agree_invalid"
 msgstr "You have to agree with the privacy terms."
 
-<<<<<<< HEAD
-#: website/auth.py:357 website/auth.py:542
-=======
 #: website/auth.py:358 website/auth.py:539
->>>>>>> 1c14ffe7
 #, fuzzy
 msgid "keyword_language_invalid"
 msgstr ""
 "Please select a valid keyword language (select English or your own "
 "language)."
 
-<<<<<<< HEAD
-#: website/auth.py:365 website/auth.py:367 website/auth.py:556
-#: website/auth.py:558
-msgid "year_invalid"
-msgstr "कृपया एक वर्ष डालें जो इनके बीच में हो १९०० और {current_year}"
-
-#: website/auth.py:370 website/auth.py:561
-msgid "gender_invalid"
-msgstr "कृपया एक मान्य लिंग चुनें, चुनें (महिला, पुरुष, अन्य)"
-
-#: website/auth.py:373 website/auth.py:564
-=======
 #: website/auth.py:366 website/auth.py:368 website/auth.py:553
 #: website/auth.py:555
 msgid "year_invalid"
@@ -2318,51 +1889,10 @@
 msgstr "कृपया एक मान्य लिंग चुनें, चुनें (महिला, पुरुष, अन्य)"
 
 #: website/auth.py:374 website/auth.py:561
->>>>>>> 1c14ffe7
 #, fuzzy
 msgid "country_invalid"
 msgstr "Please select a valid country."
 
-<<<<<<< HEAD
-#: website/auth.py:375 website/auth.py:378
-msgid "experience_invalid"
-msgstr "कृपया एक मान्य अनुभव चुनें, चुनें (हां, नहीं)"
-
-#: website/auth.py:381
-msgid "programming_invalid"
-msgstr "कृपया एक मान्य प्रोग्रामिंग भाषा चुनें"
-
-#: website/auth.py:384
-msgid "exists_username"
-msgstr "वह उपयोगकर्तानाम पहले से ही उपयोग में है|"
-
-#: website/auth.py:386 website/auth.py:572
-msgid "exists_email"
-msgstr "वह ईमेल पहले से ही उपयोग में है|"
-
-#: website/auth.py:426 website/auth.py:441 website/auth.py:697
-#: website/auth.py:707
-msgid "token_invalid"
-msgstr "आपका टोकन अमान्य है"
-
-#: website/auth.py:485 website/auth.py:510 website/auth.py:701
-msgid "password_six"
-msgstr "सांकेतिक शब्द में कम से कम छह वर्ण होना चाहिए|"
-
-#: website/auth.py:488 website/auth.py:491
-msgid "password_change_not_allowed"
-msgstr "आपको इस उपयोगकर्ता का पासवर्ड बदलने की अनुमति नहीं है"
-
-#: website/auth.py:496
-msgid "password_change_success"
-msgstr "आपके छात्र का पासवर्ड सफलतापूर्वक बदल दिया गया है"
-
-#: website/auth.py:530
-msgid "password_updated"
-msgstr "सांकेतिक शब्द अद्यतन किया गया|"
-
-#: website/auth.py:619
-=======
 #: website/auth.py:376 website/auth.py:379
 msgid "experience_invalid"
 msgstr "कृपया एक मान्य अनुभव चुनें, चुनें (हां, नहीं)"
@@ -2401,40 +1931,20 @@
 msgstr "सांकेतिक शब्द अद्यतन किया गया|"
 
 #: website/auth.py:616
->>>>>>> 1c14ffe7
 #, fuzzy
 msgid "profile_updated_reload"
 msgstr "Profile updated, page will be re-loaded."
 
-<<<<<<< HEAD
-#: website/auth.py:622
-msgid "profile_updated"
-msgstr "प्रोफ़ाइल अद्यतन की गई|"
-
-#: website/auth.py:686
-=======
 #: website/auth.py:619
 msgid "profile_updated"
 msgstr "प्रोफ़ाइल अद्यतन की गई|"
 
 #: website/auth.py:683
->>>>>>> 1c14ffe7
 msgid "sent_password_recovery"
 msgstr ""
 "आपको जल्द ही अपना सांकेतिक शब्द फिर से कायम करने के निर्देशों के साथ एक "
 "ईमेल प्राप्त होना चाहिए|"
 
-<<<<<<< HEAD
-#: website/auth.py:729
-msgid "password_resetted"
-msgstr "आपका सांकेतिक शब्द सफलतापूर्वक कायम हो गया है| कृपया लॉगिन करें|"
-
-#: website/auth.py:747
-msgid "teacher_invalid"
-msgstr "आपका शिक्षक मान अमान्य है"
-
-#: website/auth.py:838
-=======
 #: website/auth.py:726
 msgid "password_resetted"
 msgstr "आपका सांकेतिक शब्द सफलतापूर्वक कायम हो गया है| कृपया लॉगिन करें|"
@@ -2444,45 +1954,28 @@
 msgstr "आपका शिक्षक मान अमान्य है"
 
 #: website/auth.py:835
->>>>>>> 1c14ffe7
 #, fuzzy
 msgid "mail_welcome_verify_body"
 msgstr ""
 "Your Hedy account has been created successfully. Welcome!\n"
 "Please click on this link to verify your email address: {link}"
 
-<<<<<<< HEAD
-#: website/auth.py:840
-=======
 #: website/auth.py:837
->>>>>>> 1c14ffe7
 #, fuzzy
 msgid "mail_change_password_body"
 msgstr "सांकेतिक शब्द बदलें"
 
-<<<<<<< HEAD
-#: website/auth.py:842
-=======
 #: website/auth.py:839
->>>>>>> 1c14ffe7
 #, fuzzy
 msgid "mail_recover_password_body"
 msgstr "सांकेतिक शब्द को फिर से कायम करने अनुरोध करें"
 
-<<<<<<< HEAD
-#: website/auth.py:844
-=======
 #: website/auth.py:841
->>>>>>> 1c14ffe7
 #, fuzzy
 msgid "mail_reset_password_body"
 msgstr "सांकेतिक शब्द को फिर से कायम करें"
 
-<<<<<<< HEAD
-#: website/auth.py:846
-=======
 #: website/auth.py:843
->>>>>>> 1c14ffe7
 #, fuzzy
 msgid "mail_welcome_teacher_body"
 msgstr ""
@@ -2506,94 +1999,54 @@
 "email</a>.\n"
 "Keep programming!"
 
-<<<<<<< HEAD
-#: website/auth.py:852
-=======
 #: website/auth.py:849
->>>>>>> 1c14ffe7
 #, fuzzy
 msgid "mail_welcome_verify_subject"
 msgstr "Welcome to Hedy"
 
-<<<<<<< HEAD
-#: website/auth.py:854
-=======
 #: website/auth.py:851
->>>>>>> 1c14ffe7
 #, fuzzy
 msgid "mail_change_password_subject"
 msgstr "सांकेतिक शब्द बदलें"
 
-<<<<<<< HEAD
-#: website/auth.py:856
-=======
 #: website/auth.py:853
->>>>>>> 1c14ffe7
 #, fuzzy
 msgid "mail_recover_password_subject"
 msgstr "सांकेतिक शब्द को फिर से कायम करने अनुरोध करें"
 
-<<<<<<< HEAD
-#: website/auth.py:858
-=======
 #: website/auth.py:855
->>>>>>> 1c14ffe7
 #, fuzzy
 msgid "mail_reset_password_subject"
 msgstr "सांकेतिक शब्द को फिर से कायम करें"
 
-<<<<<<< HEAD
-#: website/auth.py:860
-=======
 #: website/auth.py:857
->>>>>>> 1c14ffe7
 #, fuzzy
 msgid "mail_welcome_teacher_subject"
 msgstr "Your Hedy teacher account is ready"
 
-<<<<<<< HEAD
-#: website/auth.py:864
-=======
 #: website/auth.py:861
->>>>>>> 1c14ffe7
 #, fuzzy
 msgid "user"
 msgstr "उपयोगकर्ता नाम"
 
-<<<<<<< HEAD
-#: website/auth.py:869
-=======
 #: website/auth.py:866
->>>>>>> 1c14ffe7
 #, fuzzy
 msgid "mail_hello"
 msgstr "Hi {username}!"
 
-<<<<<<< HEAD
-#: website/auth.py:871
-=======
 #: website/auth.py:868
->>>>>>> 1c14ffe7
 #, fuzzy
 msgid "mail_goodbye"
 msgstr ""
 "Thank you!\n"
 "The Hedy team"
 
-<<<<<<< HEAD
-#: website/auth.py:879
-=======
 #: website/auth.py:876
->>>>>>> 1c14ffe7
 #, fuzzy
 msgid "copy_mail_link"
 msgstr "Please copy and paste this link into a new tab:"
 
-<<<<<<< HEAD
-#: website/auth.py:880
-=======
 #: website/auth.py:877
->>>>>>> 1c14ffe7
 #, fuzzy
 msgid "link"
 msgstr "लॉगिन"
@@ -2650,11 +2103,7 @@
 msgid "report_success"
 msgstr ""
 
-<<<<<<< HEAD
-#: website/quiz.py:45 website/quiz.py:71 website/teacher.py:559
-=======
 #: website/quiz.py:45 website/quiz.py:71 website/teacher.py:526
->>>>>>> 1c14ffe7
 msgid "level_invalid"
 msgstr "यह हेडी स्तर अमान्य है"
 
@@ -2676,18 +2125,6 @@
 msgid "too_many_attempts"
 msgstr ""
 
-<<<<<<< HEAD
-#: website/statistics.py:37 website/statistics.py:51 website/teacher.py:60
-#: website/teacher.py:68 website/teacher.py:299 website/teacher.py:321
-#: website/teacher.py:333 website/teacher.py:400 website/teacher.py:439
-msgid "retrieve_class_error"
-msgstr "केवल शिक्षक ही कक्षाएं पुनः प्राप्त कर सकते हैं"
-
-#: website/statistics.py:41 website/statistics.py:55 website/teacher.py:71
-#: website/teacher.py:164 website/teacher.py:183 website/teacher.py:208
-#: website/teacher.py:302 website/teacher.py:324 website/teacher.py:336
-#: website/teacher.py:403 website/teacher.py:442 website/teacher.py:454
-=======
 #: website/statistics.py:37 website/statistics.py:51 website/teacher.py:27
 #: website/teacher.py:35 website/teacher.py:266 website/teacher.py:288
 #: website/teacher.py:300 website/teacher.py:367 website/teacher.py:406
@@ -2698,7 +2135,6 @@
 #: website/teacher.py:131 website/teacher.py:150 website/teacher.py:175
 #: website/teacher.py:269 website/teacher.py:291 website/teacher.py:303
 #: website/teacher.py:370 website/teacher.py:409 website/teacher.py:421
->>>>>>> 1c14ffe7
 msgid "no_such_class"
 msgstr "ऐसी कोई हेडी कक्षा नहीं!"
 
@@ -2712,82 +2148,43 @@
 msgid "title_class logs"
 msgstr "Hedy - Join class"
 
-#: website/teacher.py:107
+#: website/teacher.py:74
 #, fuzzy
 msgid "title_class-overview"
 msgstr "Hedy - Class overview"
 
-#: website/teacher.py:116 website/teacher.py:195
+#: website/teacher.py:83 website/teacher.py:162
 #, fuzzy
 msgid "only_teacher_create_class"
 msgstr "Only teachers are allowed to create classes!"
 
-#: website/teacher.py:123 website/teacher.py:158 website/teacher.py:202
+#: website/teacher.py:90 website/teacher.py:125 website/teacher.py:169
 #, fuzzy
 msgid "class_name_invalid"
 msgstr "This class name is invalid."
 
-#: website/teacher.py:125 website/teacher.py:160 website/teacher.py:204
+#: website/teacher.py:92 website/teacher.py:127 website/teacher.py:171
 msgid "class_name_empty"
 msgstr "आपने कक्षा का नाम नहीं डाला!"
 
-#: website/teacher.py:131 website/teacher.py:215
+#: website/teacher.py:98 website/teacher.py:182
 msgid "class_name_duplicate"
 msgstr "आपके पास पहले से ही इस नाम की एक कक्षा है!"
 
-<<<<<<< HEAD
-#: website/teacher.py:246 website/teacher.py:262 website/teacher.py:668
-msgid "invalid_class_link"
-msgstr "कक्षा में शामिल होने के लिए अमान्य लिंक|"
-
-#: website/teacher.py:250 website/teacher.py:252
-=======
 #: website/teacher.py:213 website/teacher.py:229 website/teacher.py:635
 msgid "invalid_class_link"
 msgstr "कक्षा में शामिल होने के लिए अमान्य लिंक|"
 
 #: website/teacher.py:217 website/teacher.py:219
->>>>>>> 1c14ffe7
 #, fuzzy
 msgid "title_join-class"
 msgstr "Hedy - Join class"
 
-<<<<<<< HEAD
-#: website/teacher.py:312
-=======
 #: website/teacher.py:279
->>>>>>> 1c14ffe7
 #, fuzzy
 msgid "title_customize-class"
 msgstr "Hedy - Customize class"
 
-<<<<<<< HEAD
-#: website/teacher.py:327
-msgid "customization_deleted"
-msgstr "अनुकूलन सफलतापूर्वक हटा दिए गए।"
-
-#: website/teacher.py:380
-msgid "class_customize_success"
-msgstr "कक्षा को सफलतापूर्वक अनुकूलित किया गया।"
-
-#: website/teacher.py:394
-msgid "username_empty"
-msgstr "आपने उपयोगकर्ता नाम दर्ज नहीं किया!"
-
-#: website/teacher.py:407
-msgid "student_not_existing"
-msgstr "यह उपयोगकर्ता नाम मौजूद नहीं है"
-
-#: website/teacher.py:409
-msgid "student_already_in_class"
-msgstr "यह छात्र पहले से ही आपकी कक्षा में है"
-
-#: website/teacher.py:411
-msgid "student_already_invite"
-msgstr "इस छात्र के पास पहले से ही एक आमंत्रण लंबित है"
-
-#: website/teacher.py:472
-=======
 #: website/teacher.py:294
 msgid "customization_deleted"
 msgstr "अनुकूलन सफलतापूर्वक हटा दिए गए।"
@@ -2813,90 +2210,41 @@
 msgstr "इस छात्र के पास पहले से ही एक आमंत्रण लंबित है"
 
 #: website/teacher.py:439
->>>>>>> 1c14ffe7
 #, fuzzy
 msgid "no_accounts"
 msgstr "There are no accounts to create."
 
-<<<<<<< HEAD
-#: website/teacher.py:482
-=======
 #: website/teacher.py:449
->>>>>>> 1c14ffe7
 #, fuzzy
 msgid "unique_usernames"
 msgstr "All usernames need to be unique."
 
-<<<<<<< HEAD
-#: website/teacher.py:491
-=======
 #: website/teacher.py:458
->>>>>>> 1c14ffe7
 #, fuzzy
 msgid "usernames_exist"
 msgstr "One or more usernames is already in use."
 
-<<<<<<< HEAD
-#: website/teacher.py:502
-=======
 #: website/teacher.py:469
->>>>>>> 1c14ffe7
 #, fuzzy
 msgid "accounts_created"
 msgstr "Accounts where successfully created."
 
-<<<<<<< HEAD
-#: website/teacher.py:508 website/teacher.py:513 website/teacher.py:526
-#: website/teacher.py:570 website/teacher.py:615
-=======
 #: website/teacher.py:475 website/teacher.py:480 website/teacher.py:493
 #: website/teacher.py:537 website/teacher.py:582
->>>>>>> 1c14ffe7
 #, fuzzy
 msgid "retrieve_adventure_error"
 msgstr "You're not allowed to view this adventure!"
 
-<<<<<<< HEAD
-#: website/teacher.py:520
-=======
 #: website/teacher.py:487
->>>>>>> 1c14ffe7
 #, fuzzy
 msgid "title_view-adventure"
 msgstr "Hedy - View adventure"
 
-<<<<<<< HEAD
-#: website/teacher.py:543
-=======
 #: website/teacher.py:510
->>>>>>> 1c14ffe7
 #, fuzzy
 msgid "title_customize-adventure"
 msgstr "Hedy - Customize adventure"
 
-<<<<<<< HEAD
-#: website/teacher.py:555
-msgid "adventure_id_invalid"
-msgstr "यह adventure आईडी अमान्य है"
-
-#: website/teacher.py:557 website/teacher.py:643
-msgid "adventure_name_invalid"
-msgstr "यह adventure नाम अमान्य है"
-
-#: website/teacher.py:561
-msgid "content_invalid"
-msgstr "यह adventure अमान्य है"
-
-#: website/teacher.py:563
-msgid "adventure_length"
-msgstr "आपका adventure कम से कम 20 वर्णों का होना चाहिए"
-
-#: website/teacher.py:565
-msgid "public_invalid"
-msgstr "यह अनुबंध चयन अमान्य है"
-
-#: website/teacher.py:567
-=======
 #: website/teacher.py:522
 msgid "adventure_id_invalid"
 msgstr "यह adventure आईडी अमान्य है"
@@ -2918,41 +2266,24 @@
 msgstr "यह अनुबंध चयन अमान्य है"
 
 #: website/teacher.py:534
->>>>>>> 1c14ffe7
 #, fuzzy
 msgid "classes_invalid"
 msgstr "The list of selected classes is invalid"
 
-<<<<<<< HEAD
-#: website/teacher.py:578 website/teacher.py:650
-msgid "adventure_duplicate"
-msgstr "आपके पास पहले से ही इस नाम का एक adventure है"
-
-#: website/teacher.py:585 website/teacher.py:629
-=======
 #: website/teacher.py:545 website/teacher.py:617
 msgid "adventure_duplicate"
 msgstr "आपके पास पहले से ही इस नाम का एक adventure है"
 
 #: website/teacher.py:552 website/teacher.py:596
->>>>>>> 1c14ffe7
 #, fuzzy
 msgid "something_went_wrong_keyword_parsing"
 msgstr ""
 
-<<<<<<< HEAD
-#: website/teacher.py:609
-msgid "adventure_updated"
-msgstr "adventure अद्यतन किया गया है!"
-
-#: website/teacher.py:645
-=======
 #: website/teacher.py:576
 msgid "adventure_updated"
 msgstr "adventure अद्यतन किया गया है!"
 
 #: website/teacher.py:612
->>>>>>> 1c14ffe7
 msgid "adventure_empty"
 msgstr "आपने एक adventure नाम दर्ज नहीं किया!"
 
@@ -3145,8 +2476,6 @@
 
 #~ msgid "current_password"
 #~ msgstr "वर्तमान सांकेतिक शब्द"
-<<<<<<< HEAD
-=======
 
 #: content/error-messages.txt:9
 #, fuzzy
@@ -3283,5 +2612,4 @@
 #~ msgstr "adventures अनुकूलित करें"
 
 #~ msgid "teacher_tutorial_end_message"
-#~ msgstr "आपको कक्षा में शामिल होने का निमंत्रण मिला है"
->>>>>>> 1c14ffe7
+#~ msgstr "आपको कक्षा में शामिल होने का निमंत्रण मिला है"