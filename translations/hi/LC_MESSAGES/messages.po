--- conflicted
+++ resolved
@@ -2,13 +2,8 @@
 msgstr ""
 "Project-Id-Version: PACKAGE VERSION\n"
 "Report-Msgid-Bugs-To: \n"
-<<<<<<< HEAD
-"POT-Creation-Date: 2022-12-11 10:29+0100\n"
-"PO-Revision-Date: 2022-12-06 17:12+0000\n"
-=======
 "POT-Creation-Date: 2022-12-08 14:32+0100\n"
 "PO-Revision-Date: 2022-12-08 13:41+0000\n"
->>>>>>> b4e663ed
 "Last-Translator: Anonymous <noreply@weblate.org>\n"
 "Language-Team: hi <LL@li.org>\n"
 "Language: hi\n"
@@ -1444,9 +1439,6 @@
 msgid "teacher_invitation_require_login"
 msgstr "एक शिक्षक के रूप में आपकी प्रोफ़ाइल सेट करने के लिए हमें आपको लॉग इन करने की आवश्यकता होगी। यदि आपके पास कोई खाता नहीं है, तो कृपया एक बनाएं।"
 
-msgid "submission_time"
-msgstr ""
-
 msgid "by"
 msgstr "से"
 
