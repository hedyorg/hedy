--- conflicted
+++ resolved
@@ -2,22 +2,10 @@
 msgstr ""
 "Project-Id-Version: PACKAGE VERSION\n"
 "Report-Msgid-Bugs-To: \n"
-<<<<<<< HEAD
-"POT-Creation-Date: 2022-07-01 12:04-0400\n"
-"PO-Revision-Date: 2022-06-28 13:25+0000\n"
-=======
 "POT-Creation-Date: 2022-07-04 11:29+0200\n"
 "PO-Revision-Date: 2022-07-04 10:35+0000\n"
->>>>>>> c9096f62
 "Last-Translator: Anonymous <noreply@weblate.org>\n"
 "Language-Team: hi <LL@li.org>\n"
-<<<<<<< HEAD
-"Plural-Forms: nplurals=2; plural=n > 1\n"
-"MIME-Version: 1.0\n"
-"Content-Type: text/plain; charset=utf-8\n"
-"Content-Transfer-Encoding: 8bit\n"
-"Generated-By: Babel 2.9.1\n"
-=======
 "Language: hi\n"
 "MIME-Version: 1.0\n"
 "Content-Type: text/plain; charset=utf-8\n"
@@ -25,7 +13,6 @@
 "Plural-Forms: nplurals=2; plural=n > 1;\n"
 "X-Generator: Weblate 4.13.1-dev\n"
 "Generated-By: Babel 2.10.1\n"
->>>>>>> c9096f62
 
 #: app.py:417
 #, fuzzy
@@ -562,100 +549,96 @@
 msgstr "ऐसा लगता है कि आप {line_number} लाइन पर कमांड का उपयोग करना भूल गए हैं।"
 
 #: content/error-messages.txt:23
-msgid "Incomplete Repeat"
-msgstr ""
-
-#: content/error-messages.txt:24
 #, fuzzy
 msgid "Unsupported String Value"
 msgstr "Text values cannot contain {invalid_value}."
 
-#: content/error-messages.txt:25
+#: content/error-messages.txt:24
 msgid "ask_needs_var"
 msgstr ""
 "स्तर 2 से शुरू होकर, ask को एक variable के साथ उपयोग करने की आवश्यकता है।"
 " उदाहरण: name is ask आपको क्या कहा जाता है?"
 
-#: content/error-messages.txt:26
+#: content/error-messages.txt:25
 msgid "echo_out"
 msgstr ""
 "स्तर 2  में शुरू करने पर  अब echo की आवश्यकता नहीं है। आप एक उत्तर को ask"
 " के साथ दोहरा सकते हैं और अभी प्रिंट कर सकते हैं। उदाहरण: name is ask "
 "आपको क्या कहा जाता है? print हैलो name"
 
-#: content/error-messages.txt:27
+#: content/error-messages.txt:26
 msgid "space"
 msgstr "एक रिक्त स्थान"
 
-#: content/error-messages.txt:28
+#: content/error-messages.txt:27
 msgid "comma"
 msgstr "एक अल्पविराम"
 
-#: content/error-messages.txt:29
+#: content/error-messages.txt:28
 msgid "question mark"
 msgstr "एक प्रश्न चिह्न"
 
-#: content/error-messages.txt:30
+#: content/error-messages.txt:29
 msgid "newline"
 msgstr "एक नई पंक्ति"
 
-#: content/error-messages.txt:31
+#: content/error-messages.txt:30
 msgid "period"
 msgstr "एक लाघव चिन्ह"
 
-#: content/error-messages.txt:32
+#: content/error-messages.txt:31
 msgid "exclamation mark"
 msgstr "एक विस्मयादिबोधक चिह्न"
 
-#: content/error-messages.txt:33
+#: content/error-messages.txt:32
 msgid "dash"
 msgstr "एक निर्देशक चिन्ह"
 
-#: content/error-messages.txt:34
+#: content/error-messages.txt:33
 msgid "star"
 msgstr "एक तारा चिन्ह"
 
-#: content/error-messages.txt:35
+#: content/error-messages.txt:34
 msgid "single quotes"
 msgstr "एक उद्धरण चिन्ह"
 
-#: content/error-messages.txt:36
+#: content/error-messages.txt:35
 msgid "double quotes"
 msgstr "उद्धरण चिन्ह"
 
-#: content/error-messages.txt:37
+#: content/error-messages.txt:36
 msgid "slash"
 msgstr "एक स्लैश"
 
-#: content/error-messages.txt:38
+#: content/error-messages.txt:37
 msgid "string"
 msgstr "टेक्स्ट"
 
-#: content/error-messages.txt:39
+#: content/error-messages.txt:38
 msgid "nested blocks"
 msgstr "एक ब्लॉक में एक ब्लॉक"
 
-#: content/error-messages.txt:40
+#: content/error-messages.txt:39
 msgid "or"
 msgstr "या"
 
-#: content/error-messages.txt:41
+#: content/error-messages.txt:40
 msgid "number"
 msgstr "एक संख्या"
 
-#: content/error-messages.txt:42
+#: content/error-messages.txt:41
 msgid "integer"
 msgstr "एक संख्या"
 
-#: content/error-messages.txt:43
+#: content/error-messages.txt:42
 msgid "float"
 msgstr "एक संख्या"
 
-#: content/error-messages.txt:44
+#: content/error-messages.txt:43
 msgid "list"
 msgstr "एक सूची"
 
-#: content/error-messages.txt:45
+#: content/error-messages.txt:44
 msgid "input"
 msgstr "ask से input"
 
