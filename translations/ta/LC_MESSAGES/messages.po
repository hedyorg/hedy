--- conflicted
+++ resolved
@@ -623,13 +623,10 @@
 msgid "exit_preview_mode"
 msgstr "முன்னோட்ட பயன்முறையிலிருந்து வெளியேறவும்"
 
-<<<<<<< HEAD
 msgid "expand_output"
 msgstr ""
 
 #, fuzzy
-=======
->>>>>>> a317d145
 msgid "experience_invalid"
 msgstr "சரியான அனுபவத்தைத் தேர்ந்தெடுக்கவும், தேர்வு செய்யவும் (ஆம், இல்லை)."
 
@@ -1471,13 +1468,10 @@
 msgid "save_success_detail"
 msgstr "நிரல் வெற்றிகரமாக சேமிக்கப்பட்டது."
 
-<<<<<<< HEAD
 msgid "save_turtle_drawing"
 msgstr ""
 
 #, fuzzy
-=======
->>>>>>> a317d145
 msgid "score"
 msgstr "கெலிப்பெண்"
 
@@ -1547,13 +1541,9 @@
 msgid "share_your_program"
 msgstr "உங்கள் நிரலைப் பகிரவும்"
 
-<<<<<<< HEAD
 msgid "show_editor"
 msgstr ""
 
-#, fuzzy
-=======
->>>>>>> a317d145
 msgid "signup_student_or_teacher"
 msgstr "நீங்கள் ஒரு மாணவரா அல்லது ஆசிரியரா?"
 
