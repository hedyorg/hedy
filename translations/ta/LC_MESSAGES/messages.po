# Tamil translations for PROJECT.
# Copyright (C) 2024 ORGANIZATION
# This file is distributed under the same license as the PROJECT project.
# FIRST AUTHOR <EMAIL@ADDRESS>, 2024.
#
msgid ""
msgstr ""
"Project-Id-Version: PROJECT VERSION\n"
"Report-Msgid-Bugs-To: EMAIL@ADDRESS\n"
"POT-Creation-Date: 2024-06-26 16:04+0200\n"
"PO-Revision-Date: 2024-10-25 06:21+0000\n"
"Last-Translator: Prefill add-on <noreply-addon-prefill@weblate.org>\n"
"Language-Team: none\n"
"Language: ta\n"
"MIME-Version: 1.0\n"
"Content-Type: text/plain; charset=utf-8\n"
"Content-Transfer-Encoding: 8bit\n"
"Plural-Forms: nplurals=2; plural=n != 1;\n"
"X-Generator: Weblate 5.8.2-dev\n"
"Generated-By: Babel 2.14.0\n"

#, fuzzy
msgid "Access Before Assign"
msgstr ""

#, fuzzy
msgid "Cyclic Var Definition"
msgstr ""

#, fuzzy
msgid "Else Without If Error"
msgstr ""

#, fuzzy
msgid "Function Undefined"
msgstr ""

#, fuzzy
msgid "Has Blanks"
msgstr ""

#, fuzzy
msgid "Incomplete"
msgstr ""

#, fuzzy
msgid "Incomplete Repeat"
msgstr ""

#, fuzzy
msgid "Invalid"
msgstr ""

#, fuzzy
msgid "Invalid Argument"
msgstr ""

#, fuzzy
msgid "Invalid Argument Type"
msgstr ""

#, fuzzy
msgid "Invalid At Command"
msgstr ""

#, fuzzy
msgid "Invalid Space"
msgstr ""

#, fuzzy
msgid "Invalid Type Combination"
msgstr ""

#, fuzzy
msgid "Lonely Echo"
msgstr ""

#, fuzzy
msgid "Lonely Text"
msgstr ""

#, fuzzy
msgid "Missing Additional Command"
msgstr "We detected that the code seems to be missing a `{command}` on line {line_number}. Can you try using `{missing_command}` in your code."

#, fuzzy
msgid "Missing Colon Error"
msgstr ""

#, fuzzy
msgid "Missing Command"
msgstr ""

#, fuzzy
msgid "Missing Inner Command"
msgstr ""

#, fuzzy
msgid "Missing Square Brackets"
msgstr ""

#, fuzzy
msgid "Missing Variable"
msgstr ""

#, fuzzy
msgid "Misspelled At Command"
msgstr ""

#, fuzzy
msgid "No Indentation"
msgstr ""

#, fuzzy
msgid "Non Decimal Variable"
msgstr ""

#, fuzzy
msgid "Parse"
msgstr ""

#, fuzzy
msgid "Pressit Missing Else"
msgstr ""

#, fuzzy
msgid "Runtime Index Error"
msgstr ""

#, fuzzy
msgid "Runtime Value Error"
msgstr ""

#, fuzzy
msgid "Runtime Values Error"
msgstr ""

#, fuzzy
msgid "Save Microbit code "
msgstr ""

#, fuzzy
msgid "Too Big"
msgstr ""

#, fuzzy
msgid "Too Few Indents"
msgstr ""

#, fuzzy
msgid "Too Many Indents"
msgstr ""

#, fuzzy
msgid "Unexpected Indentation"
msgstr ""

#, fuzzy
msgid "Unquoted Assignment"
msgstr ""

#, fuzzy
msgid "Unquoted Equality Check"
msgstr ""

#, fuzzy
msgid "Unquoted Text"
msgstr ""

#, fuzzy
msgid "Unsupported Float"
msgstr ""

#, fuzzy
msgid "Unsupported String Value"
msgstr ""

#, fuzzy
msgid "Unused Variable"
msgstr ""

#, fuzzy
msgid "Var Undefined"
msgstr ""

#, fuzzy
msgid "Wrong Level"
msgstr ""

#, fuzzy
msgid "Wrong Number of Arguments"
msgstr ""

msgid "about_this_adventure"
msgstr ""

#, fuzzy
msgid "account_overview"
msgstr ""

msgid "actions"
msgstr ""

#, fuzzy
msgid "add"
msgstr ""

#, fuzzy
msgid "add_students"
msgstr ""

#, fuzzy
msgid "add_your_language"
msgstr ""

#, fuzzy
msgid "admin"
msgstr ""

#, fuzzy
msgid "advance_button"
msgstr ""

#, fuzzy
msgid "adventure"
msgstr ""

#, fuzzy
msgid "adventure_cloned"
msgstr ""

#, fuzzy
msgid "adventure_code_button"
msgstr ""

#, fuzzy
msgid "adventure_codeblock_button"
msgstr ""

#, fuzzy
msgid "adventure_duplicate"
msgstr ""

#, fuzzy
msgid "adventure_empty"
msgstr ""

#, fuzzy
msgid "adventure_exp_3"
msgstr ""

#, fuzzy
msgid "adventure_exp_classes"
msgstr ""

#, fuzzy
msgid "adventure_flagged"
msgstr ""

#, fuzzy
msgid "adventure_id_invalid"
msgstr ""

#, fuzzy
msgid "adventure_length"
msgstr ""

#, fuzzy
msgid "adventure_name_invalid"
msgstr ""

#, fuzzy
msgid "adventure_terms"
msgstr ""

#, fuzzy
msgid "adventure_updated"
msgstr ""

#, fuzzy
msgid "adventures_completed"
msgstr ""

#, fuzzy
msgid "adventures_info"
msgstr ""

#, fuzzy
msgid "adventures_restored"
msgstr ""

#, fuzzy
msgid "adventures_ticked"
msgstr ""

#, fuzzy
msgid "adventures_tried"
msgstr ""

#, fuzzy
msgid "ago"
msgstr ""

#, fuzzy
msgid "agree_invalid"
msgstr ""

#, fuzzy
msgid "agree_with"
msgstr ""

#, fuzzy
msgid "ajax_error"
msgstr ""

#, fuzzy
msgid "all"
msgstr ""

#, fuzzy
msgid "all_class_highscores"
msgstr ""

#, fuzzy
msgid "all_rows_missing_separator"
msgstr ""

#, fuzzy
msgid "already_account"
msgstr ""

#, fuzzy
msgid "already_program_running"
msgstr ""

#, fuzzy
msgid "are_you_sure"
msgstr ""

#, fuzzy
msgid "ask_needs_var"
msgstr ""

#, fuzzy
msgid "available_in"
msgstr ""

#, fuzzy
msgid "back_to_class"
msgstr ""

#, fuzzy
msgid "become_a_sponsor"
msgstr ""

#, fuzzy
msgid "birth_year"
msgstr ""

#, fuzzy
msgid "by"
msgstr ""

#, fuzzy
msgid "cancel"
msgstr ""

#, fuzzy
msgid "cant_parse_exception"
msgstr ""

#, fuzzy
msgid "certificate"
msgstr ""

#, fuzzy
msgid "certified_teacher"
msgstr ""

#, fuzzy
msgid "change_password"
msgstr ""

#, fuzzy
msgid "cheatsheet_title"
msgstr ""

#, fuzzy
msgid "class_already_joined"
msgstr ""

#, fuzzy
msgid "class_customize_success"
msgstr ""

#, fuzzy
msgid "class_graph_explanation"
msgstr ""

#, fuzzy
msgid "class_logs"
msgstr ""

#, fuzzy
msgid "class_name_duplicate"
msgstr ""

#, fuzzy
msgid "class_name_empty"
msgstr ""

#, fuzzy
msgid "class_name_invalid"
msgstr ""

#, fuzzy
msgid "class_name_prompt"
msgstr ""

#, fuzzy
msgid "class_performance_graph"
msgstr ""

#, fuzzy
msgid "class_survey_description"
msgstr ""

#, fuzzy
msgid "class_survey_later"
msgstr ""

#, fuzzy
msgid "class_survey_question1"
msgstr ""

#, fuzzy
msgid "class_survey_question2"
msgstr ""

#, fuzzy
msgid "class_survey_question3"
msgstr ""

#, fuzzy
msgid "class_survey_question4"
msgstr ""

#, fuzzy
msgid "classes_info"
msgstr ""

#, fuzzy
msgid "clone"
msgstr ""

#, fuzzy
msgid "cloned_times"
msgstr ""

#, fuzzy
msgid "close"
msgstr ""

#, fuzzy
msgid "comma"
msgstr ""

#, fuzzy
msgid "command_not_available_yet_exception"
msgstr ""

#, fuzzy
msgid "command_unavailable_exception"
msgstr ""

#, fuzzy
msgid "commands"
msgstr ""

#, fuzzy
msgid "complete"
msgstr ""

#, fuzzy
msgid "congrats_message"
msgstr ""

#, fuzzy
msgid "connect_guest_teacher"
msgstr ""

#, fuzzy
msgid "constant_variable_role"
msgstr ""

msgid "containing"
msgstr ""

#, fuzzy
msgid "content_invalid"
msgstr ""

#, fuzzy
msgid "continue"
msgstr ""

#, fuzzy
msgid "contributor"
msgstr ""

#, fuzzy
msgid "copy_accounts_to_clipboard"
msgstr ""

msgid "copy_clipboard"
msgstr ""

#, fuzzy
msgid "copy_code"
msgstr ""

#, fuzzy
msgid "copy_join_link"
msgstr ""

#, fuzzy
msgid "copy_link_success"
msgstr ""

#, fuzzy
msgid "copy_link_to_share"
msgstr ""

#, fuzzy
msgid "copy_mail_link"
msgstr ""

#, fuzzy
msgid "correct_answer"
msgstr ""

#, fuzzy
msgid "country"
msgstr ""

#, fuzzy
msgid "country_invalid"
msgstr ""

#, fuzzy
msgid "create_account"
msgstr ""

#, fuzzy
msgid "create_accounts"
msgstr ""

#, fuzzy
msgid "create_accounts_placeholder"
msgstr ""

#, fuzzy
msgid "create_accounts_prompt"
msgstr ""

#, fuzzy
msgid "create_adventure"
msgstr ""

#, fuzzy
msgid "create_class"
msgstr ""

#, fuzzy
msgid "create_student_account"
msgstr ""

#, fuzzy
msgid "create_student_account_explanation"
msgstr ""

#, fuzzy
msgid "create_student_accounts"
msgstr ""

#, fuzzy
msgid "create_teacher_account"
msgstr ""

#, fuzzy
msgid "create_teacher_account_explanation"
msgstr ""

#, fuzzy
msgid "create_usernames_and_passwords_desc"
msgstr ""

#, fuzzy
msgid "create_usernames_and_passwords_title"
msgstr ""

#, fuzzy
msgid "create_usernames_desc"
msgstr ""

#, fuzzy
msgid "create_usernames_title"
msgstr ""

msgid "creator"
msgstr ""

#, fuzzy
msgid "current_password"
msgstr ""

#, fuzzy
msgid "customization_deleted"
msgstr ""

#, fuzzy
msgid "customize"
msgstr ""

#, fuzzy
msgid "customize_adventure"
msgstr ""

#, fuzzy
msgid "customize_class"
msgstr ""

#, fuzzy
msgid "dash"
msgstr ""

#, fuzzy
msgid "debug"
msgstr ""

#, fuzzy
msgid "default_401"
msgstr ""

#, fuzzy
msgid "default_403"
msgstr ""

#, fuzzy
msgid "default_404"
msgstr ""

#, fuzzy
msgid "default_500"
msgstr ""

#, fuzzy
msgid "delete"
msgstr ""

#, fuzzy
msgid "delete_adventure_prompt"
msgstr ""

#, fuzzy
msgid "delete_class_prompt"
msgstr ""

#, fuzzy
msgid "delete_confirm"
msgstr ""

#, fuzzy
msgid "delete_invite"
msgstr ""

#, fuzzy
msgid "delete_invite_prompt"
msgstr ""

#, fuzzy
msgid "delete_public"
msgstr ""

#, fuzzy
msgid "delete_success"
msgstr ""

#, fuzzy
msgid "delete_tag_prompt"
msgstr ""

#, fuzzy
msgid "destroy_profile"
msgstr ""

#, fuzzy
msgid "developers_mode"
msgstr ""

#, fuzzy
msgid "directly_available"
msgstr ""

#, fuzzy
msgid "disable"
msgstr ""

#, fuzzy
msgid "disable_explore_page"
msgstr ""

#, fuzzy
msgid "disable_parsons"
msgstr ""

#, fuzzy
msgid "disable_quizes"
msgstr ""

#, fuzzy
msgid "disabled"
msgstr ""

#, fuzzy
msgid "disabled_button_quiz"
msgstr ""

#, fuzzy
msgid "discord_server"
msgstr ""

#, fuzzy
msgid "distinguished_user"
msgstr ""

#, fuzzy
msgid "double quotes"
msgstr ""

#, fuzzy
msgid "download"
msgstr ""

msgid "duplicate"
msgstr ""

#, fuzzy
msgid "echo_and_ask_mismatch_exception"
msgstr ""

#, fuzzy
msgid "echo_out"
msgstr ""

#, fuzzy
msgid "edit_adventure"
msgstr ""

#, fuzzy
msgid "edit_code_button"
msgstr ""

#, fuzzy
msgid "email"
msgstr ""

#, fuzzy
msgid "email_invalid"
msgstr ""

#, fuzzy
msgid "end_quiz"
msgstr ""

#, fuzzy
msgid "english"
msgstr ""

#, fuzzy
msgid "enter"
msgstr ""

#, fuzzy
msgid "enter_password"
msgstr ""

#, fuzzy
msgid "enter_text"
msgstr ""

#, fuzzy
msgid "error_logo_alt"
msgstr ""

#, fuzzy
msgid "errors"
msgstr ""

#, fuzzy
msgid "exclamation mark"
msgstr ""

#, fuzzy
msgid "exercise"
msgstr ""

#, fuzzy
msgid "exercise_doesnt_exist"
msgstr ""

#, fuzzy
msgid "exists_email"
msgstr ""

#, fuzzy
msgid "exists_username"
msgstr ""

#, fuzzy
msgid "exit_preview_mode"
msgstr ""

#, fuzzy
msgid "experience_invalid"
msgstr ""

#, fuzzy
msgid "expiration_date"
msgstr ""

#, fuzzy
msgid "favorite_program"
msgstr ""

#, fuzzy
msgid "favourite_confirm"
msgstr ""

#, fuzzy
msgid "favourite_program"
msgstr ""

#, fuzzy
msgid "favourite_program_invalid"
msgstr ""

#, fuzzy
msgid "favourite_success"
msgstr ""

#, fuzzy
msgid "feedback_message_error"
msgstr ""

#, fuzzy
msgid "female"
msgstr ""

#, fuzzy
msgid "flag_adventure_prompt"
msgstr ""

#, fuzzy
msgid "float"
msgstr ""

#, fuzzy
msgid "for_teachers"
msgstr ""

#, fuzzy
msgid "forgot_password"
msgstr ""

#, fuzzy
msgid "from_another_teacher"
msgstr ""

#, fuzzy
msgid "from_magazine_website"
msgstr ""

#, fuzzy
msgid "from_video"
msgstr ""

#, fuzzy
msgid "fun_statistics_msg"
msgstr ""

#, fuzzy
msgid "gender"
msgstr ""

#, fuzzy
msgid "gender_invalid"
msgstr ""

#, fuzzy
msgid "general_settings"
msgstr ""

#, fuzzy
msgid "get_certificate"
msgstr ""

#, fuzzy
msgid "give_link_to_teacher"
msgstr ""

#, fuzzy
msgid "go_back"
msgstr ""

#, fuzzy
msgid "go_back_to_main"
msgstr ""

#, fuzzy
msgid "go_to_question"
msgstr ""

#, fuzzy
msgid "go_to_quiz_result"
msgstr ""

msgid "go_to_your_clone"
msgstr ""

#, fuzzy
msgid "goto_profile"
msgstr ""

#, fuzzy
msgid "graph_title"
msgstr ""

#, fuzzy
msgid "hand_in"
msgstr ""

#, fuzzy
msgid "hand_in_exercise"
msgstr ""

#, fuzzy
msgid "heard_about_hedy"
msgstr ""

#, fuzzy
msgid "heard_about_invalid"
msgstr ""

#, fuzzy
msgid "hedy_choice_title"
msgstr ""

#, fuzzy
msgid "hedy_introduction_slides"
msgstr ""

#, fuzzy
msgid "hedy_logo_alt"
msgstr ""

#, fuzzy
msgid "hedy_on_github"
msgstr ""

#, fuzzy
msgid "hello_logo"
msgstr ""

#, fuzzy
msgid "hide_adventures"
msgstr ""

#, fuzzy
msgid "hide_cheatsheet"
msgstr ""

#, fuzzy
msgid "hide_classes"
msgstr ""

#, fuzzy
msgid "hide_keyword_switcher"
msgstr ""

#, fuzzy
msgid "hide_slides"
msgstr ""

#, fuzzy
msgid "highest_level_reached"
msgstr ""

#, fuzzy
msgid "highest_quiz_score"
msgstr ""

#, fuzzy
msgid "hint"
msgstr ""

#, fuzzy
msgid "ill_work_some_more"
msgstr ""

#, fuzzy
msgid "image_invalid"
msgstr ""

#, fuzzy
msgid "incomplete_command_exception"
msgstr ""

#, fuzzy
msgid "incorrect_handling_of_quotes_exception"
msgstr ""

#, fuzzy
msgid "incorrect_use_of_types_exception"
msgstr ""

#, fuzzy
msgid "incorrect_use_of_variable_exception"
msgstr ""

#, fuzzy
msgid "indentation_exception"
msgstr ""

#, fuzzy
msgid "input"
msgstr ""

#, fuzzy
msgid "input_variable_role"
msgstr ""

#, fuzzy
msgid "integer"
msgstr ""

#, fuzzy
msgid "invalid_class_link"
msgstr ""

#, fuzzy
msgid "invalid_command_exception"
msgstr ""

#, fuzzy
msgid "invalid_keyword_language_comment"
msgstr ""

#, fuzzy
msgid "invalid_language_comment"
msgstr ""

#, fuzzy
msgid "invalid_level_comment"
msgstr ""

#, fuzzy
msgid "invalid_program_comment"
msgstr ""

#, fuzzy
msgid "invalid_teacher_invitation_code"
msgstr ""

#, fuzzy
msgid "invalid_tutorial_step"
msgstr ""

#, fuzzy
msgid "invalid_username_password"
msgstr ""

msgid "invitations_sent"
msgstr ""

#, fuzzy
msgid "invite_by_username"
msgstr ""

#, fuzzy
msgid "invite_date"
msgstr ""

#, fuzzy
msgid "invite_message"
msgstr ""

#, fuzzy
msgid "invite_prompt"
msgstr ""

#, fuzzy
msgid "invite_teacher"
msgstr ""

#, fuzzy
msgid "join_class"
msgstr ""

#, fuzzy
msgid "join_prompt"
msgstr ""

#, fuzzy
msgid "keybinding_waiting_for_keypress"
msgstr ""

#, fuzzy
msgid "keyword_language_invalid"
msgstr ""

#, fuzzy
msgid "landcode_phone_number"
msgstr ""

#, fuzzy
msgid "language"
msgstr ""

#, fuzzy
msgid "language_invalid"
msgstr ""

#, fuzzy
msgid "languages"
msgstr ""

#, fuzzy
msgid "last_edited"
msgstr ""

#, fuzzy
msgid "last_update"
msgstr ""

#, fuzzy
msgid "lastname"
msgstr ""

#, fuzzy
msgid "leave_class"
msgstr ""

#, fuzzy
msgid "level"
msgstr ""

#, fuzzy
msgid "level_accessible"
msgstr ""

#, fuzzy
msgid "level_disabled"
msgstr ""

#, fuzzy
msgid "level_future"
msgstr ""

#, fuzzy
msgid "level_invalid"
msgstr ""

#, fuzzy
msgid "level_not_class"
msgstr ""

#, fuzzy
msgid "level_title"
msgstr ""

#, fuzzy
msgid "levels"
msgstr ""

#, fuzzy
msgid "link"
msgstr ""

#, fuzzy
msgid "list"
msgstr ""

#, fuzzy
msgid "list_variable_role"
msgstr ""

#, fuzzy
msgid "logged_in_to_share"
msgstr ""

#, fuzzy
msgid "login"
msgstr ""

#, fuzzy
msgid "login_long"
msgstr ""

#, fuzzy
msgid "login_to_save_your_work"
msgstr ""

#, fuzzy
msgid "logout"
msgstr ""

#, fuzzy
msgid "longest_program"
msgstr ""

#, fuzzy
msgid "mail_change_password_body"
msgstr ""

#, fuzzy
msgid "mail_change_password_subject"
msgstr ""

#, fuzzy
msgid "mail_error_change_processed"
msgstr ""

#, fuzzy
msgid "mail_goodbye"
msgstr ""

#, fuzzy
msgid "mail_hello"
msgstr ""

#, fuzzy
msgid "mail_recover_password_body"
msgstr ""

#, fuzzy
msgid "mail_recover_password_subject"
msgstr ""

#, fuzzy
msgid "mail_reset_password_body"
msgstr ""

#, fuzzy
msgid "mail_reset_password_subject"
msgstr ""

#, fuzzy
msgid "mail_welcome_teacher_body"
msgstr ""

#, fuzzy
msgid "mail_welcome_teacher_subject"
msgstr ""

#, fuzzy
msgid "mail_welcome_verify_body"
msgstr ""

#, fuzzy
msgid "mail_welcome_verify_subject"
msgstr ""

#, fuzzy
msgid "mailing_title"
msgstr ""

#, fuzzy
msgid "main_subtitle"
msgstr ""

#, fuzzy
msgid "main_title"
msgstr ""

#, fuzzy
msgid "make_sure_you_are_done"
msgstr ""

#, fuzzy
msgid "male"
msgstr ""

#, fuzzy
msgid "mandatory_mode"
msgstr ""

#, fuzzy
msgid "more_info"
msgstr ""

#, fuzzy
msgid "more_options"
msgstr ""

#, fuzzy
msgid "multiple_keywords_warning"
msgstr ""

#, fuzzy
msgid "multiple_levels_warning"
msgstr ""

#, fuzzy
msgid "my_account"
msgstr ""

#, fuzzy
msgid "my_adventures"
msgstr ""

#, fuzzy
msgid "my_classes"
msgstr ""

#, fuzzy
msgid "my_messages"
msgstr ""

#, fuzzy
msgid "my_public_profile"
msgstr ""

#, fuzzy
msgid "name"
msgstr ""

#, fuzzy
msgid "nav_explore"
msgstr ""

#, fuzzy
msgid "nav_hedy"
msgstr ""

#, fuzzy
msgid "nav_learn_more"
msgstr ""

#, fuzzy
msgid "nav_start"
msgstr ""

#, fuzzy
msgid "new_password"
msgstr ""

#, fuzzy
msgid "new_password_repeat"
msgstr ""

#, fuzzy
msgid "newline"
msgstr ""

#, fuzzy
msgid "next_adventure"
msgstr ""

#, fuzzy
msgid "next_exercise"
msgstr ""

#, fuzzy
msgid "next_page"
msgstr ""

#, fuzzy
msgid "next_step_tutorial"
msgstr ""

#, fuzzy
msgid "next_student"
msgstr ""

#, fuzzy
msgid "no"
msgstr ""

#, fuzzy
msgid "no_account"
msgstr ""

#, fuzzy
msgid "no_accounts"
msgstr ""

#, fuzzy
msgid "no_adventures_yet"
msgstr ""

#, fuzzy
msgid "no_more_flat_if"
msgstr ""

#, fuzzy
msgid "no_programs"
msgstr ""

#, fuzzy
msgid "no_shared_programs"
msgstr ""

#, fuzzy
msgid "no_students"
msgstr ""

#, fuzzy
msgid "no_such_adventure"
msgstr ""

#, fuzzy
msgid "no_such_class"
msgstr ""

#, fuzzy
msgid "no_such_level"
msgstr ""

#, fuzzy
msgid "no_such_program"
msgstr ""

#, fuzzy
msgid "no_tag"
msgstr ""

#, fuzzy
msgid "not_adventure_yet"
msgstr ""

#, fuzzy
msgid "not_enrolled"
msgstr ""

#, fuzzy
msgid "not_in_class_no_handin"
msgstr ""

#, fuzzy
msgid "not_logged_in_cantsave"
msgstr ""

#, fuzzy
msgid "not_logged_in_handin"
msgstr ""

#, fuzzy
msgid "not_teacher"
msgstr ""

#, fuzzy
msgid "number"
msgstr ""

#, fuzzy
msgid "number_lines"
msgstr ""

#, fuzzy
msgid "number_of_errors"
msgstr ""

#, fuzzy
msgid "number_programs"
msgstr ""

#, fuzzy
msgid "ok"
msgstr ""

#, fuzzy
msgid "one_level_error"
msgstr ""

#, fuzzy
msgid "only_you_can_see"
msgstr ""

#, fuzzy
msgid "open"
msgstr ""

#, fuzzy
msgid "opening_date"
msgstr ""

#, fuzzy
msgid "opening_dates"
msgstr ""

#, fuzzy
msgid "option"
msgstr ""

#, fuzzy
msgid "or"
msgstr ""

#, fuzzy
msgid "other"
msgstr ""

#, fuzzy
msgid "other_block"
msgstr ""

#, fuzzy
msgid "other_settings"
msgstr ""

#, fuzzy
msgid "other_source"
msgstr ""

#, fuzzy
msgid "other_text"
msgstr ""

#, fuzzy
msgid "overwrite_warning"
msgstr ""

#, fuzzy
msgid "owner"
msgstr ""

#, fuzzy
msgid "page_not_found"
msgstr ""

#, fuzzy
msgid "pair_with_teacher"
msgstr ""

#, fuzzy
msgid "parsons_title"
msgstr ""

#, fuzzy
msgid "password"
msgstr ""

#, fuzzy
msgid "password_change_not_allowed"
msgstr ""

#, fuzzy
msgid "password_change_prompt"
msgstr ""

#, fuzzy
msgid "password_change_success"
msgstr ""

#, fuzzy
msgid "password_invalid"
msgstr ""

#, fuzzy
msgid "password_repeat"
msgstr ""

#, fuzzy
msgid "password_resetted"
msgstr ""

#, fuzzy
msgid "password_six"
msgstr ""

#, fuzzy
msgid "password_updated"
msgstr ""

#, fuzzy
msgid "passwords_six"
msgstr ""

#, fuzzy
msgid "passwords_too_short"
msgstr ""

#, fuzzy
msgid "pending_invites"
msgstr ""

#, fuzzy
msgid "people_with_a_link"
msgstr ""

#, fuzzy
msgid "percentage"
msgstr ""

#, fuzzy
msgid "period"
msgstr ""

#, fuzzy
msgid "personal_text"
msgstr ""

#, fuzzy
msgid "personal_text_invalid"
msgstr ""

#, fuzzy
msgid "phone_number"
msgstr ""

#, fuzzy
msgid "preferred_keyword_language"
msgstr ""

#, fuzzy
msgid "preferred_language"
msgstr ""

#, fuzzy
msgid "preview"
msgstr ""

#, fuzzy
msgid "preview_teacher_mode"
msgstr ""

#, fuzzy
msgid "previewing_adventure"
msgstr ""

#, fuzzy
msgid "previewing_class"
msgstr ""

#, fuzzy
msgid "previous_campaigns"
msgstr ""

#, fuzzy
msgid "previous_page"
msgstr ""

#, fuzzy
msgid "print_accounts"
msgstr ""

msgid "print_accounts_title"
msgstr ""

#, fuzzy
msgid "print_logo"
msgstr ""

#, fuzzy
msgid "privacy_terms"
msgstr ""

#, fuzzy
msgid "private"
msgstr ""

#, fuzzy
msgid "profile_logo_alt"
msgstr ""

#, fuzzy
msgid "profile_picture"
msgstr ""

#, fuzzy
msgid "profile_updated"
msgstr ""

#, fuzzy
msgid "profile_updated_reload"
msgstr ""

#, fuzzy
msgid "program_contains_error"
msgstr ""

#, fuzzy
msgid "program_header"
msgstr ""

#, fuzzy
msgid "program_too_large_exception"
msgstr ""

#, fuzzy
msgid "programming_experience"
msgstr ""

#, fuzzy
msgid "programming_invalid"
msgstr ""

#, fuzzy
msgid "programs"
msgstr ""

#, fuzzy
msgid "prompt_join_class"
msgstr ""

#, fuzzy
msgid "provided_username_duplicates"
msgstr ""

msgid "public"
msgstr ""

#, fuzzy
msgid "public_adventures"
msgstr ""

#, fuzzy
msgid "public_content"
msgstr ""

#, fuzzy
msgid "public_content_info"
msgstr ""

#, fuzzy
msgid "public_invalid"
msgstr ""

#, fuzzy
msgid "public_profile"
msgstr ""

#, fuzzy
msgid "public_profile_info"
msgstr ""

#, fuzzy
msgid "public_profile_updated"
msgstr ""

#, fuzzy
msgid "put"
msgstr ""

#, fuzzy
msgid "question mark"
msgstr ""

#, fuzzy
msgid "quiz_logo_alt"
msgstr ""

#, fuzzy
msgid "quiz_score"
msgstr ""

#, fuzzy
msgid "quiz_tab"
msgstr ""

#, fuzzy
msgid "quiz_threshold_not_reached"
msgstr ""

#, fuzzy
msgid "read_code_label"
msgstr ""

#, fuzzy
msgid "recent"
msgstr ""

#, fuzzy
msgid "recover_password"
msgstr ""

#, fuzzy
msgid "regress_button"
msgstr ""

#, fuzzy
msgid "remove"
msgstr ""

#, fuzzy
msgid "remove_customization"
msgstr ""

#, fuzzy
msgid "remove_customizations_prompt"
msgstr ""

#, fuzzy
msgid "remove_student_prompt"
msgstr ""

#, fuzzy
msgid "remove_user_prompt"
msgstr ""

msgid "rename_class"
msgstr ""

msgid "rename_class_prompt"
msgstr ""

#, fuzzy
msgid "repair_program_logo_alt"
msgstr ""

#, fuzzy
msgid "repeat_dep"
msgstr ""

#, fuzzy
msgid "repeat_match_password"
msgstr ""

#, fuzzy
msgid "repeat_new_password"
msgstr ""

#, fuzzy
msgid "report_failure"
msgstr ""

#, fuzzy
msgid "report_program"
msgstr ""

#, fuzzy
msgid "report_success"
msgstr ""

#, fuzzy
msgid "request_invalid"
msgstr ""

#, fuzzy
msgid "request_teacher"
msgstr ""

#, fuzzy
msgid "request_teacher_account"
msgstr ""

#, fuzzy
msgid "required_field"
msgstr ""

#, fuzzy
msgid "reset_adventure_prompt"
msgstr ""

#, fuzzy
msgid "reset_adventures"
msgstr ""

#, fuzzy
msgid "reset_button"
msgstr ""

#, fuzzy
msgid "reset_password"
msgstr ""

msgid "restart"
msgstr ""

#, fuzzy
msgid "retrieve_adventure_error"
msgstr ""

#, fuzzy
msgid "retrieve_class_error"
msgstr ""

#, fuzzy
msgid "retrieve_tag_error"
msgstr ""

#, fuzzy
msgid "role"
msgstr ""

#, fuzzy
msgid "run_code_button"
msgstr ""

#, fuzzy
msgid "save_parse_warning"
msgstr ""

#, fuzzy
msgid "save_prompt"
msgstr ""

#, fuzzy
msgid "save_success_detail"
msgstr ""

#, fuzzy
msgid "score"
msgstr ""

#, fuzzy
msgid "search"
msgstr ""

#, fuzzy
msgid "search_button"
msgstr ""

#, fuzzy
msgid "second_teacher"
msgstr ""

#, fuzzy
msgid "second_teacher_copy_prompt"
msgstr ""

#, fuzzy
msgid "second_teacher_prompt"
msgstr ""

#, fuzzy
msgid "second_teacher_warning"
msgstr ""

msgid "see_adventure_shared_class"
msgstr ""

#, fuzzy
msgid "see_certificate"
msgstr ""

#, fuzzy
msgid "select"
msgstr ""

#, fuzzy
msgid "select_adventures"
msgstr ""

#, fuzzy
msgid "select_all"
msgstr ""

msgid "select_classes"
msgstr ""

#, fuzzy
msgid "select_lang"
msgstr ""

#, fuzzy
msgid "select_levels"
msgstr ""

#, fuzzy
msgid "selected"
msgstr ""

#, fuzzy
msgid "self_removal_prompt"
msgstr ""

#, fuzzy
msgid "send_password_recovery"
msgstr ""

#, fuzzy
msgid "sent_by"
msgstr ""

#, fuzzy
msgid "sent_password_recovery"
msgstr ""

#, fuzzy
msgid "settings"
msgstr ""

#, fuzzy
msgid "share"
msgstr ""

#, fuzzy
msgid "share_by_giving_link"
msgstr ""

#, fuzzy
msgid "share_your_program"
msgstr ""

#, fuzzy
msgid "signup_student_or_teacher"
msgstr ""

#, fuzzy
msgid "single quotes"
msgstr ""

#, fuzzy
msgid "slash"
msgstr ""

#, fuzzy
msgid "sleeping"
msgstr ""

#, fuzzy
msgid "slides"
msgstr ""

#, fuzzy
msgid "slides_for_level"
msgstr ""

#, fuzzy
msgid "slides_info"
msgstr ""

#, fuzzy
msgid "social_media"
msgstr ""

#, fuzzy
msgid "solution_example"
msgstr ""

#, fuzzy
msgid "solution_example_explanation"
msgstr ""

#, fuzzy
msgid "some_rows_missing_separator"
msgstr ""

msgid "something_went_wrong_keyword_parsing"
msgstr ""

#, fuzzy
msgid "space"
msgstr ""

#, fuzzy
msgid "star"
msgstr ""

#, fuzzy
msgid "start_learning"
msgstr ""

#, fuzzy
msgid "start_quiz"
msgstr ""

#, fuzzy
msgid "start_teaching"
msgstr ""

#, fuzzy
msgid "step_title"
msgstr ""

#, fuzzy
msgid "stepper_variable_role"
msgstr ""

#, fuzzy
msgid "stop"
msgstr ""

#, fuzzy
msgid "stop_code_button"
msgstr ""

#, fuzzy
msgid "string"
msgstr ""

#, fuzzy
msgid "student_accounts_created"
msgstr ""

#, fuzzy
msgid "student_adventures_table"
msgstr ""

#, fuzzy
msgid "student_adventures_table_explanation"
msgstr ""

#, fuzzy
msgid "student_already_invite"
msgstr ""

#, fuzzy
msgid "student_in_another_class"
msgstr ""

#, fuzzy
msgid "student_information"
msgstr ""

#, fuzzy
msgid "student_information_explanation"
msgstr ""

#, fuzzy
msgid "student_signup_header"
msgstr ""

#, fuzzy
msgid "students"
msgstr ""

#, fuzzy
msgid "submission_time"
msgstr ""

#, fuzzy
msgid "submit_answer"
msgstr ""

#, fuzzy
msgid "submit_program"
msgstr ""

#, fuzzy
msgid "submit_warning"
msgstr ""

#, fuzzy
msgid "submitted"
msgstr ""

#, fuzzy
msgid "submitted_header"
msgstr ""

#, fuzzy
msgid "subscribe"
msgstr ""

#, fuzzy
msgid "subscribe_newsletter"
msgstr ""

#, fuzzy
msgid "successful_runs"
msgstr ""

#, fuzzy
msgid "suggestion_color"
msgstr ""

#, fuzzy
msgid "suggestion_note"
msgstr ""

#, fuzzy
msgid "suggestion_number"
msgstr ""

#, fuzzy
msgid "suggestion_numbers_or_strings"
msgstr ""

#, fuzzy
msgid "surname"
msgstr ""

#, fuzzy
msgid "survey"
msgstr ""

#, fuzzy
msgid "survey_completed"
msgstr ""

#, fuzzy
msgid "survey_skip"
msgstr ""

#, fuzzy
msgid "survey_submit"
msgstr ""

#, fuzzy
msgid "tag_in_adventure"
msgstr ""

#, fuzzy
msgid "tag_input_placeholder"
msgstr ""

#, fuzzy
msgid "tags"
msgstr ""

#, fuzzy
msgid "teacher"
msgstr ""

#, fuzzy
msgid "teacher_invalid"
msgstr ""

#, fuzzy
msgid "teacher_invitation_require_login"
msgstr ""

#, fuzzy
msgid "teacher_manual"
msgstr ""

#, fuzzy
msgid "teacher_signup_header"
msgstr ""

#, fuzzy
msgid "teacher_welcome"
msgstr ""

#, fuzzy
msgid "teachers"
msgstr ""

#, fuzzy
msgid "template_code"
msgstr ""

msgid "this_adventure_has_an_example_solution"
msgstr ""

#, fuzzy
msgid "this_turns_in_assignment"
msgstr ""

#, fuzzy
msgid "title"
msgstr ""

#, fuzzy
msgid "title_admin"
msgstr ""

#, fuzzy
msgid "title_class-overview"
msgstr ""

#, fuzzy
msgid "title_customize-adventure"
msgstr ""

#, fuzzy
msgid "title_customize-class"
msgstr ""

#, fuzzy
msgid "title_explore"
msgstr ""

#, fuzzy
msgid "title_for-teacher"
msgstr ""

#, fuzzy
msgid "title_join-class"
msgstr ""

#, fuzzy
msgid "title_learn-more"
msgstr ""

#, fuzzy
msgid "title_login"
msgstr ""

#, fuzzy
msgid "title_my-profile"
msgstr ""

#, fuzzy
msgid "title_privacy"
msgstr ""

#, fuzzy
msgid "title_programs"
msgstr ""

#, fuzzy
msgid "title_public-adventures"
msgstr ""

#, fuzzy
msgid "title_recover"
msgstr ""

#, fuzzy
msgid "title_reset"
msgstr ""

#, fuzzy
msgid "title_signup"
msgstr ""

#, fuzzy
msgid "title_start"
msgstr ""

#, fuzzy
msgid "title_view-adventure"
msgstr ""

#, fuzzy
msgid "token_invalid"
msgstr ""

#, fuzzy
msgid "too_many_accounts"
msgstr ""

#, fuzzy
msgid "tooltip_level_locked"
msgstr ""

#, fuzzy
msgid "translate_error"
msgstr ""

#, fuzzy
msgid "translating_hedy"
msgstr ""

#, fuzzy
msgid "translator"
msgstr ""

#, fuzzy
msgid "turned_into_teacher"
msgstr ""

#, fuzzy
msgid "tutorial"
msgstr ""

#, fuzzy
msgid "tutorial_code_snippet"
msgstr ""

#, fuzzy
msgid "tutorial_message_not_found"
msgstr ""

#, fuzzy
msgid "tutorial_title_not_found"
msgstr ""

#, fuzzy
msgid "unauthorized"
msgstr ""

#, fuzzy
msgid "unfavourite_confirm"
msgstr ""

#, fuzzy
msgid "unfavourite_success"
msgstr ""

#, fuzzy
msgid "unknown_variable_role"
msgstr ""

#, fuzzy
msgid "unlock_thresholds"
msgstr ""

#, fuzzy
msgid "unsaved_class_changes"
msgstr ""

#, fuzzy
msgid "unsubmit_program"
msgstr ""

#, fuzzy
msgid "unsubmit_warning"
msgstr ""

#, fuzzy
msgid "unsubmitted"
msgstr ""

#, fuzzy
msgid "update_adventure_prompt"
msgstr ""

#, fuzzy
msgid "update_public"
msgstr ""

#, fuzzy
msgid "updating_indicator"
msgstr ""

#, fuzzy
msgid "use_custom_passwords"
msgstr ""

#, fuzzy
msgid "use_generated_passwords"
msgstr ""

msgid "use_of_blanks_exception"
msgstr ""

#, fuzzy
msgid "use_of_nested_functions_exception"
msgstr ""

#, fuzzy
msgid "used_in"
msgstr ""

#, fuzzy
msgid "user"
msgstr ""

#, fuzzy
msgid "user_inexistent"
msgstr ""

#, fuzzy
msgid "user_not_private"
msgstr ""

#, fuzzy
msgid "username"
msgstr ""

#, fuzzy
msgid "username_contains_invalid_symbol"
msgstr ""

#, fuzzy
msgid "username_contains_separator"
msgstr ""

msgid "username_empty"
msgstr ""

#, fuzzy
msgid "username_invalid"
msgstr ""

#, fuzzy
msgid "username_special"
msgstr ""

#, fuzzy
msgid "username_three"
msgstr ""

#, fuzzy
msgid "usernames_too_short"
msgstr ""

#, fuzzy
msgid "usernames_unavailable"
msgstr ""

#, fuzzy
msgid "value"
msgstr ""

#, fuzzy
msgid "view_adventures"
msgstr ""

#, fuzzy
msgid "view_classes"
msgstr ""

#, fuzzy
msgid "view_program"
msgstr ""

#, fuzzy
msgid "view_slides"
msgstr ""

#, fuzzy
msgid "waiting_for_submit"
msgstr ""

#, fuzzy
msgid "walker_variable_role"
msgstr ""

msgid "website"
msgstr ""

#, fuzzy
msgid "what_is_your_role"
msgstr ""

#, fuzzy
msgid "what_should_my_code_do"
msgstr ""

msgid "workbook_circle_question_text"
msgstr ""

msgid "workbook_circle_question_title"
msgstr ""

msgid "workbook_define_question_text"
msgstr ""

msgid "workbook_define_question_title"
msgstr ""

msgid "workbook_input_question_text"
msgstr ""

msgid "workbook_input_question_title"
msgstr ""

msgid "workbook_multiple_choice_question_text"
msgstr ""

msgid "workbook_multiple_choice_question_title"
msgstr ""

msgid "workbook_open_question_title"
msgstr ""

msgid "workbook_output_question_text"
msgstr ""

msgid "workbook_output_question_title"
msgstr ""

#, fuzzy
msgid "year_invalid"
msgstr ""

#, fuzzy
msgid "yes"
msgstr ""

#, fuzzy
msgid "your_personal_text"
msgstr ""

#, fuzzy
msgid "your_program"
msgstr ""

#~ msgid "create_multiple_accounts"
#~ msgstr "Create multiple accounts"

#~ msgid "generate_passwords"
#~ msgstr "Generate passwords"

#~ msgid "**Question**: What is the output of this code?"
#~ msgstr ""

#~ msgid "Output"
#~ msgstr ""

#~ msgid "clear"
#~ msgstr ""

#~ msgid "bug"
#~ msgstr ""

#~ msgid "feature"
#~ msgstr ""

#~ msgid "feedback"
#~ msgstr ""

#~ msgid "feedback_message_success"
#~ msgstr ""

#~ msgid "feedback_modal_message"
#~ msgstr ""

#~ msgid "adventures"
#~ msgstr ""

#~ msgid "classes"
#~ msgstr ""

<<<<<<< HEAD
#~ msgid "student_already_in_class"
#~ msgstr ""

#~ msgid "student_not_existing"
#~ msgstr ""

#~ msgid "student"
=======
#~ msgid "Adventure"
#~ msgstr ""

#~ msgid "Answer"
#~ msgstr ""

#~ msgid "adventure_prompt"
#~ msgstr ""

#~ msgid "select_tag"
#~ msgstr ""

#~ msgid "Delete"
#~ msgstr ""

#~ msgid "select_class"
>>>>>>> 126b753e
#~ msgstr ""
<|MERGE_RESOLUTION|>--- conflicted
+++ resolved
@@ -2608,15 +2608,6 @@
 #~ msgid "classes"
 #~ msgstr ""
 
-<<<<<<< HEAD
-#~ msgid "student_already_in_class"
-#~ msgstr ""
-
-#~ msgid "student_not_existing"
-#~ msgstr ""
-
-#~ msgid "student"
-=======
 #~ msgid "Adventure"
 #~ msgstr ""
 
@@ -2633,5 +2624,4 @@
 #~ msgstr ""
 
 #~ msgid "select_class"
->>>>>>> 126b753e
 #~ msgstr ""
