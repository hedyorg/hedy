# Tamil translations for PROJECT.
# Copyright (C) 2024 ORGANIZATION
# This file is distributed under the same license as the PROJECT project.
# FIRST AUTHOR <EMAIL@ADDRESS>, 2024.
#
msgid ""
msgstr ""
"Project-Id-Version: PROJECT VERSION\n"
"Report-Msgid-Bugs-To: EMAIL@ADDRESS\n"
"POT-Creation-Date: 2024-06-26 16:04+0200\n"
"PO-Revision-Date: 2024-10-23 20:00+0000\n"
"Last-Translator: Prefill add-on <noreply-addon-prefill@weblate.org>\n"
"Language-Team: none\n"
"Language: ta\n"
"MIME-Version: 1.0\n"
"Content-Type: text/plain; charset=utf-8\n"
"Content-Transfer-Encoding: 8bit\n"
"Plural-Forms: nplurals=2; plural=n != 1;\n"
"X-Generator: Weblate 5.8.2-dev\n"
"Generated-By: Babel 2.14.0\n"

#, fuzzy
msgid "Access Before Assign"
msgstr "We detected that a variable `{name}` is being used on line {access_line_number} before being set. Can you set the variable before it is used?"

#, fuzzy
msgid "Cyclic Var Definition"
msgstr "We detected that a variable `{variable}` is being used on the right-hand side of the `{is}` command before being set. Can you set the variable before it is used?"

#, fuzzy
msgid "Else Without If Error"
msgstr "We detected that there is an `{else}` being used before an `{if}` on line {line_number}. Can you try writing an `{if}` before the `{else}`?"

#, fuzzy
msgid "Function Undefined"
msgstr "We detected that a function {name} is being used without being defined. Can you define the function before it is used?"

#, fuzzy
msgid "Has Blanks"
msgstr "We detected that the code seems to be incomplete. Can you fill in the blanks with code?"

#, fuzzy
msgid "Incomplete"
msgstr "We detected that part of the code seems to be missing from the `{incomplete_command}` on line {line_number}. Can you try adding the what's missing?"

#, fuzzy
msgid "Incomplete Repeat"
msgstr "We detected that the `{repeat}` on line {line_number} is missing a `{command}` command. Can you try adding it?"

#, fuzzy
msgid "Invalid"
msgstr "We detected that `{invalid_command}` is not a Hedy level {level} command. Can you try using `{guessed_command}`?"

#, fuzzy
msgid "Invalid Argument"
msgstr "We detected that `{command}` is not usable with `{invalid_argument}`. Can you try changing `{invalid_argument}` to {allowed_types}?"

#, fuzzy
msgid "Invalid Argument Type"
msgstr "We detected that `{command}` doesn't work with `{invalid_argument}` because it is {invalid_type}. Can you try changing `{invalid_argument}` to {allowed_types}?"

#, fuzzy
msgid "Invalid At Command"
msgstr "We detected that `{command}` may not be used from level 16 onward. Can you try using square brackets `[]` for lists?"

#, fuzzy
msgid "Invalid Space"
msgstr "We detected that line {line_number} started with a space. Can you try removing the space?"

#, fuzzy
msgid "Invalid Type Combination"
msgstr "We detected that `{invalid_argument}` and `{invalid_argument_2}` cannot be used with `{command}` because one is {invalid_type} and the other is {invalid_type_2}. Can you try changing `{invalid_argument}` to {invalid_type_2} or `{invalid_argument_2}` to {invalid_type}?"

#, fuzzy
msgid "Lonely Echo"
msgstr "We detected that an `{echo}` is being used before or without using an `{ask}`. Can you try writing an `{ask}` before the `{echo}`?"

#, fuzzy
msgid "Lonely Text"
msgstr "We detected that the code seems to be missing a command with the text that was used in line {line_number}. Can you try writing the needed command with the text"

#, fuzzy
msgid "Missing Additional Command"
msgstr "We detected that the code seems to be missing a `{command}` on line {line_number}. Can you try using `{missing_command}` in your code."

#, fuzzy
msgid "Missing Colon Error"
msgstr "We detected that `{command}` needs a `:` at the end of line {line_number}. Starting from level 17, can you start adding a `:` at the end of line with commands?"

#, fuzzy
msgid "Missing Command"
msgstr "We detected that the code seems to be missing a command on line {line_number}. Can you try looking at the exercise section to find which command to use?"

#, fuzzy
msgid "Missing Inner Command"
msgstr "We detected that the code seems to be missing a command for the `{command}` statement on line {line_number}. Can you try looking at the exercise section to find which command to use?"

#, fuzzy
msgid "Missing Square Brackets"
msgstr "We detected that the list you created on line {line_number} is missing square brackets `[]`. Can you try adding square brackets around `[]` the list?"

#, fuzzy
msgid "Missing Variable"
msgstr "We detected that `{command}` is missing a variable at the start of the line. Can you try writing the variable before the `{command}?`"

#, fuzzy
msgid "Misspelled At Command"
msgstr "We detected that `{invalid_argument}` seems to have a spelling mistake on line {line_number}. Can you try writing `{command}` instead."

#, fuzzy
msgid "No Indentation"
msgstr "We detected that there seems to be too few {leading_spaces} spaces used on line {line_number}. Can you try increasing indentation by {indent_size} for each new block."

#, fuzzy
msgid "Non Decimal Variable"
msgstr "We detected that at line {line_number} you used a number Hedy does not support! Can you try a decimal number, like 2?"

#, fuzzy
msgid "Parse"
msgstr "We detected that `{character_found}` is being used on line {location[0]} which is not allowed. Can you try looking for a missing or an extra character on your code?"

#, fuzzy
msgid "Pressit Missing Else"
msgstr "We detected that the code is missing an `{else}` to handle other key presses. Can you try adding an `{else}` to your code?"

#, fuzzy
msgid "Runtime Index Error"
msgstr "We detected that the list {name} is empty or its index is missing. Can you make sure that the list is not empty or try writing a number inside the `[]` for the missing index?"

#, fuzzy
msgid "Runtime Value Error"
msgstr "We detected that `{command}` received disallowed value `{value}`. {tip}."

#, fuzzy
msgid "Runtime Values Error"
msgstr "We detected that `{command}` received disallowed values `{value}` and `{value}`. {tip}."

#, fuzzy
msgid "Save Microbit code "
msgstr "Save Microbit code"

#, fuzzy
msgid "Too Big"
msgstr "We detected that the program has {lines_of_code} lines, but we can only process {max_lines} lines. Can you try to shorten your program?"

#, fuzzy
msgid "Too Few Indents"
msgstr "We detected that line {line_number} has too few ({leading_spaces}) spaces. Can you try to add an extra space?"

#, fuzzy
msgid "Too Many Indents"
msgstr "We detected that line {line_number} has too many ({leading_spaces}) spaces. Can you try to remove the extra space?"

#, fuzzy
msgid "Unexpected Indentation"
msgstr "We detected that line {line_number} has too many ({leading_spaces}) spaces. Can you try adding {indent_size} more spaces per new block?"

#, fuzzy
msgid "Unquoted Assignment"
msgstr "We detected that the text to the right of the `{is}` is not written between quotes. This level requires you to start writing the text between quotes. Try doing that for the text {text}"

#, fuzzy
msgid "Unquoted Equality Check"
msgstr "We detected that the code is trying to check if a variable equals multiple words. Can you try using quotation marks for the words you want to check?"

#, fuzzy
msgid "Unquoted Text"
msgstr "We detected that text for `{ask}` or `{print}` seems to be missing their quotation marks. Can you try adding quotes for {unquotedtext}?"

#, fuzzy
msgid "Unsupported Float"
msgstr "We detected that the code uses non-integer numbers which are not supported yet. Can you try changing `{value}` to an integer?"

#, fuzzy
msgid "Unsupported String Value"
msgstr "We detected that text uses values it cannot contain `{invalid_value}`. Can you try removing the written value or change its type?"

#, fuzzy
msgid "Unused Variable"
msgstr "We detected that variable {variable_name} defined on line {line_number}, but not used. Can you try using the defined variable or remove it?"

#, fuzzy
msgid "Var Undefined"
msgstr "We detected that variable `{name}` is being used before being set. Can you set the variable before it is used or use quotation marks for `{name}`?"

#, fuzzy
msgid "Wrong Level"
msgstr "We detected that the written code is correct Hedy code, but `{offending_keyword}` is used on level {working_level}. {tip}"

#, fuzzy
msgid "Wrong Number of Arguments"
msgstr "We detected that function {name} has wrong number of arguments which is {used_number}. Can you try writing {defined_number} instead?"

#, fuzzy
msgid "account_overview"
msgstr "Account overview"

<<<<<<< HEAD
=======
#, fuzzy
msgid "accounts_created"
msgstr "Accounts were successfully created."

#, fuzzy
msgid "accounts_intro"
msgstr "On this page you can create accounts for multiple students at once. These are automatically added to the current class, so make sure the class shown above is the right one! Every username needs to be unique in the entire Hedy system. You can use 'Postfix classname' to add your class name to all accounts. If you manually enter passwords, these need to be <b>at least</b> 6 characters."

#, fuzzy
>>>>>>> 1b146272
msgid "actions"
msgstr "Actions"

#, fuzzy
msgid "add"
msgstr "Add"

#, fuzzy
msgid "add_students"
msgstr "Add students"

#, fuzzy
msgid "add_your_language"
msgstr "Add your language!"

#, fuzzy
msgid "admin"
msgstr "Admin"

#, fuzzy
msgid "advance_button"
msgstr "Go to level {level}"

#, fuzzy
msgid "adventure"
msgstr "Adventure"

#, fuzzy
msgid "adventure_cloned"
msgstr "Adventure is cloned"

#, fuzzy
msgid "adventure_code_button"
msgstr "Adventure Code"

#, fuzzy
msgid "adventure_codeblock_button"
msgstr "Use this button when you want to create a block of code that students can run in your adventure. Tip: put the selection at the end of the last line of the code block and <kbd>Enter</kbd> 3 times to type after a code block."

#, fuzzy
msgid "adventure_duplicate"
msgstr "You already have an adventure with this name."

#, fuzzy
msgid "adventure_empty"
msgstr "You didn't enter an adventure name!"

#, fuzzy
msgid "adventure_exp_3"
msgstr "Make sure you always surround keywords with { } when you write them outside of code blocks, then they are recognized correctly. You can use the \"preview\" button to view a styled version of your adventure. To view the adventure on a dedicated page, select \"view\" from the teachers page."

#, fuzzy
msgid "adventure_exp_classes"
msgstr "Your adventure is used within the following classes"

#, fuzzy
msgid "adventure_flagged"
msgstr "The adventure was flagged successfully."

#, fuzzy
msgid "adventure_id_invalid"
msgstr "This adventure id is invalid."

#, fuzzy
msgid "adventure_length"
msgstr "Your adventure has to be at least 20 characters."

#, fuzzy
msgid "adventure_name_invalid"
msgstr "This adventure name is invalid."

#, fuzzy
msgid "adventure_prompt"
msgstr "Please enter the name of the adventure"

#, fuzzy
msgid "adventure_terms"
msgstr "I agree that my adventure might be made publicly available on Hedy."

#, fuzzy
msgid "adventure_updated"
msgstr "The adventure has been updated!"

#, fuzzy
msgid "adventures"
msgstr "Adventures"

#, fuzzy
msgid "adventures_completed"
msgstr "Adventures completed: {number_of_adventures}"

#, fuzzy
msgid "adventures_info"
msgstr "Each Hedy level has built-in exercises for students, which we call adventures. You can create your own adventures and add them to your classes. With your own adventures you can create adventures that are relevant and interesting for your students. You can find more information about creating your own adventures <a href=\"https://hedy.org/for-teachers/manual/features\">here</a>."

#, fuzzy
msgid "adventures_restored"
msgstr "The default adventures have been restored."

#, fuzzy
msgid "adventures_ticked"
msgstr "Adventures ticked"

#, fuzzy
msgid "adventures_tried"
msgstr "Adventures tried"

#, fuzzy
msgid "ago"
msgstr "{timestamp} ago"

#, fuzzy
msgid "agree_invalid"
msgstr "You have to agree with the privacy terms."

#, fuzzy
msgid "agree_with"
msgstr "I agree to the"

#, fuzzy
msgid "ajax_error"
msgstr "There was an error, please try again."

#, fuzzy
msgid "all"
msgstr "All"

#, fuzzy
msgid "all_class_highscores"
msgstr "All students visible in class highscores"

<<<<<<< HEAD
msgid "all_rows_missing_separator"
msgstr ""

=======
#, fuzzy
>>>>>>> 1b146272
msgid "already_account"
msgstr "Already have an account?"

#, fuzzy
msgid "already_program_running"
msgstr "There is already a program running, finish that one first."

#, fuzzy
msgid "are_you_sure"
msgstr "Are you sure? You cannot revert this action."

#, fuzzy
msgid "ask_needs_var"
msgstr "Starting in level 2, `{ask}` needs to be used with a variable. Example: name `{is}` `{ask}` What is your name?"

#, fuzzy
msgid "available_in"
msgstr "Available in:"

#, fuzzy
msgid "back_to_class"
msgstr "Go back to class"

#, fuzzy
msgid "become_a_sponsor"
msgstr "Become a sponsor"

#, fuzzy
msgid "birth_year"
msgstr "Birth year"

#, fuzzy
msgid "bug"
msgstr "Bug"

#, fuzzy
msgid "by"
msgstr "by"

#, fuzzy
msgid "cancel"
msgstr "Cancel"

#, fuzzy
msgid "cant_parse_exception"
msgstr "Couldn't parse the program"

#, fuzzy
msgid "certificate"
msgstr "Certificate of Completion"

#, fuzzy
msgid "certified_teacher"
msgstr "Certified teacher"

#, fuzzy
msgid "change_password"
msgstr "Change password"

#, fuzzy
msgid "cheatsheet_title"
msgstr "Cheatsheet"

#, fuzzy
msgid "class_already_joined"
msgstr "You are already a student of class"

#, fuzzy
msgid "class_customize_success"
msgstr "Class successfully customized."

#, fuzzy
msgid "class_graph_explanation"
msgstr "In this graph you can see represented the numbers of adventures your students have attempted (meaning they have done meaningful work in that adventure), with respect to the number of errors and successful runs."

#, fuzzy
msgid "class_logs"
msgstr "Last Login"

#, fuzzy
msgid "class_name_duplicate"
msgstr "You already have a class with this name."

#, fuzzy
msgid "class_name_empty"
msgstr "You didn't enter a class name!"

#, fuzzy
msgid "class_name_invalid"
msgstr "This class name is invalid."

#, fuzzy
msgid "class_name_prompt"
msgstr "Please enter the name of the new class"

#, fuzzy
msgid "class_performance_graph"
msgstr "Class performance graph"

#, fuzzy
msgid "class_survey_description"
msgstr "We would like to get a better overview of our Hedy users. By providing these answers, you would help improve Hedy. Thank you!"

#, fuzzy
msgid "class_survey_later"
msgstr "Remind me tomorrow"

#, fuzzy
msgid "class_survey_question1"
msgstr "What is the age range in your class?"

#, fuzzy
msgid "class_survey_question2"
msgstr "What is the spoken language in your class?"

#, fuzzy
msgid "class_survey_question3"
msgstr "What is the gender balance in your class?"

#, fuzzy
msgid "class_survey_question4"
msgstr "What distinguishes your students from others?"

#, fuzzy
msgid "classes"
msgstr "Classes"

#, fuzzy
msgid "classes_info"
msgstr "Create a class to follow the progress of each student in dashboard, and to customize the adventures your students see, and even adding your own! You can create as many classes as you like, and each class can have multiple teachers each one with different roles. You can also add as many students as you want, but mind that each student can only be in one class at a time. You can find more information about classes in the <a href=\"https://hedy.org/for-teachers/manual/preparations#for-teachers\">teacher manual</a>."

#, fuzzy
msgid "clear"
msgstr "Clear"

#, fuzzy
msgid "clone"
msgstr "Clone"

#, fuzzy
msgid "cloned_times"
msgstr "Clones"

#, fuzzy
msgid "close"
msgstr "Close"

#, fuzzy
msgid "comma"
msgstr "a comma"

#, fuzzy
msgid "command_not_available_yet_exception"
msgstr "Command not available yet"

#, fuzzy
msgid "command_unavailable_exception"
msgstr "Command not correct anymore"

#, fuzzy
msgid "commands"
msgstr "Commands"

#, fuzzy
msgid "complete"
msgstr "Completed"

#, fuzzy
msgid "congrats_message"
msgstr "Congratulations, {username}, you have reached the following results with Hedy!"

#, fuzzy
msgid "connect_guest_teacher"
msgstr "I would like to be connected with a guest teacher who can give a few lessons"

#, fuzzy
msgid "constant_variable_role"
msgstr "constant"

#, fuzzy
msgid "content_invalid"
msgstr "This adventure is invalid."

#, fuzzy
msgid "continue"
msgstr "Continue"

#, fuzzy
msgid "contributor"
msgstr "Contributor"

<<<<<<< HEAD
msgid "copy_accounts_to_clipboard"
msgstr ""

=======
#, fuzzy
>>>>>>> 1b146272
msgid "copy_clipboard"
msgstr "Successfully copied to clipboard"

#, fuzzy
msgid "copy_code"
msgstr "Copy code"

#, fuzzy
msgid "copy_join_link"
msgstr "Copy join link"

#, fuzzy
msgid "copy_link_success"
msgstr "Join link successfully copied to clipboard"

#, fuzzy
msgid "copy_link_to_share"
msgstr "Copy link to share"

#, fuzzy
msgid "copy_mail_link"
msgstr "Please copy and paste this link into a new tab:"

#, fuzzy
msgid "correct_answer"
msgstr "The correct answer is"

#, fuzzy
msgid "country"
msgstr "Country"

#, fuzzy
msgid "country_invalid"
msgstr "Please select a valid country."

#, fuzzy
msgid "create_account"
msgstr "Create account"

#, fuzzy
msgid "create_accounts"
msgstr "Create accounts"

<<<<<<< HEAD
msgid "create_accounts_placeholder"
msgstr ""

msgid "create_accounts_prompt"
msgstr "You will create {number_of_accounts} student accounts. Are you sure?"

=======
#, fuzzy
msgid "create_accounts_prompt"
msgstr "Are you sure you want to create these accounts?"

#, fuzzy
>>>>>>> 1b146272
msgid "create_adventure"
msgstr "Create adventure"

#, fuzzy
msgid "create_class"
msgstr "Create a new class"

<<<<<<< HEAD
=======
#, fuzzy
msgid "create_multiple_accounts"
msgstr "Create multiple accounts"

#, fuzzy
>>>>>>> 1b146272
msgid "create_student_account"
msgstr "Create an account"

#, fuzzy
msgid "create_student_account_explanation"
msgstr "You can save your own programs with an account."

<<<<<<< HEAD
msgid "create_student_accounts"
msgstr ""

=======
#, fuzzy
>>>>>>> 1b146272
msgid "create_teacher_account"
msgstr "Create a teacher account"

#, fuzzy
msgid "create_teacher_account_explanation"
msgstr "With a teacher account, you can save your programs and see the results of your students."

<<<<<<< HEAD
msgid "create_usernames_and_passwords_desc"
msgstr ""

msgid "create_usernames_and_passwords_title"
msgstr ""

msgid "create_usernames_desc"
msgstr ""

msgid "create_usernames_title"
msgstr ""

=======
#, fuzzy
>>>>>>> 1b146272
msgid "creator"
msgstr "Creator"

#, fuzzy
msgid "current_password"
msgstr "Current password"

#, fuzzy
msgid "customization_deleted"
msgstr "Customizations successfully deleted."

#, fuzzy
msgid "customize"
msgstr "Customize"

#, fuzzy
msgid "customize_adventure"
msgstr "Customize adventure"

#, fuzzy
msgid "customize_class"
msgstr "Customize class"

#, fuzzy
msgid "dash"
msgstr "a dash"

#, fuzzy
msgid "debug"
msgstr "Debug"

#, fuzzy
msgid "default_401"
msgstr "Looks like you aren't authorized..."

#, fuzzy
msgid "default_403"
msgstr "Looks like this action is forbidden..."

#, fuzzy
msgid "default_404"
msgstr "We could not find that page..."

#, fuzzy
msgid "default_500"
msgstr "Something went wrong..."

#, fuzzy
msgid "delete"
msgstr "Delete"

#, fuzzy
msgid "delete_adventure_prompt"
msgstr "Are you sure you want to remove this adventure?"

#, fuzzy
msgid "delete_class_prompt"
msgstr "Are you sure you want to delete the class?"

#, fuzzy
msgid "delete_confirm"
msgstr "Are you sure you want to delete the program?"

#, fuzzy
msgid "delete_invite"
msgstr "Delete invitation"

#, fuzzy
msgid "delete_invite_prompt"
msgstr "Are you sure you want to remove this class invitation?"

#, fuzzy
msgid "delete_public"
msgstr "Delete public profile"

#, fuzzy
msgid "delete_success"
msgstr "Program deleted successfully."

#, fuzzy
msgid "delete_tag_prompt"
msgstr "Are you sure you want to delete this tag?"

#, fuzzy
msgid "destroy_profile"
msgstr "Delete profile"

#, fuzzy
msgid "developers_mode"
msgstr "Programmer's mode"

#, fuzzy
msgid "directly_available"
msgstr "Directly open"

#, fuzzy
msgid "disable"
msgstr "Disable"

#, fuzzy
msgid "disable_explore_page"
msgstr "Disable explore page"

#, fuzzy
msgid "disable_parsons"
msgstr "Disable all puzzles"

#, fuzzy
msgid "disable_quizes"
msgstr "Disable all quizes"

#, fuzzy
msgid "disabled"
msgstr "Disabled"

#, fuzzy
msgid "disabled_button_quiz"
msgstr "Your quiz score is below the threshold, try again!"

#, fuzzy
msgid "discord_server"
msgstr "Discord server"

#, fuzzy
msgid "distinguished_user"
msgstr "Distinguished user"

#, fuzzy
msgid "double quotes"
msgstr "double quotes"

#, fuzzy
msgid "download"
msgstr "Download"

<<<<<<< HEAD
=======
#, fuzzy
msgid "download_login_credentials"
msgstr "Do you want to download the login credentials after the accounts creation?"

#, fuzzy
>>>>>>> 1b146272
msgid "duplicate"
msgstr "Duplicate"

#, fuzzy
msgid "echo_and_ask_mismatch_exception"
msgstr "Echo and ask mismatch"

#, fuzzy
msgid "echo_out"
msgstr "Starting in level 2 `{echo}` is no longer needed. You can repeat an answer with `{ask}` and `{print}` now. Example: `name {is} {ask} What are you called? {print} hello name`"

#, fuzzy
msgid "edit_adventure"
msgstr "Edit adventure"

#, fuzzy
msgid "edit_code_button"
msgstr "Edit code"

#, fuzzy
msgid "email"
msgstr "Email"

#, fuzzy
msgid "email_invalid"
msgstr "Please enter a valid email."

#, fuzzy
msgid "end_quiz"
msgstr "Quiz end"

#, fuzzy
msgid "english"
msgstr "English"

#, fuzzy
msgid "enter"
msgstr "Enter"

#, fuzzy
msgid "enter_password"
msgstr "Enter a new password for"

#, fuzzy
msgid "enter_text"
msgstr "Enter your answer here..."

#, fuzzy
msgid "error_logo_alt"
msgstr "Error logo"

#, fuzzy
msgid "errors"
msgstr "Errors"

#, fuzzy
msgid "exclamation mark"
msgstr "an exclamation mark"

#, fuzzy
msgid "exercise"
msgstr "Exercise"

#, fuzzy
msgid "exercise_doesnt_exist"
msgstr "This exercise doesn't exist"

#, fuzzy
msgid "exists_email"
msgstr "That email is already in use."

#, fuzzy
msgid "exists_username"
msgstr "That username is already in use."

#, fuzzy
msgid "exit_preview_mode"
msgstr "Exit preview mode"

#, fuzzy
msgid "experience_invalid"
msgstr "Please select a valid experience, choose (Yes, No)."

#, fuzzy
msgid "expiration_date"
msgstr "Expiration date"

#, fuzzy
msgid "favorite_program"
msgstr "Favorite program"

#, fuzzy
msgid "favourite_confirm"
msgstr "Are you sure you want to set this program as your favourite?"

#, fuzzy
msgid "favourite_program"
msgstr "Favourite program"

#, fuzzy
msgid "favourite_program_invalid"
msgstr "Your chosen favourite program is invalid."

#, fuzzy
msgid "favourite_success"
msgstr "Your program is set as favourite."

#, fuzzy
msgid "feature"
msgstr "Feature"

#, fuzzy
msgid "feedback"
msgstr "Feedback"

#, fuzzy
msgid "feedback_message_error"
msgstr "Something went wrong, please try again later."

#, fuzzy
msgid "feedback_message_success"
msgstr "Thank you, we received your feedback and will contact you if needed."

#, fuzzy
msgid "feedback_modal_message"
msgstr "Please send us a message with a category. We appreciate your help to improve Hedy!"

#, fuzzy
msgid "female"
msgstr "Female"

#, fuzzy
msgid "flag_adventure_prompt"
msgstr "Do you want to flag this adventure so that we check its appropriateness?"

#, fuzzy
msgid "float"
msgstr "a number"

#, fuzzy
msgid "for_teachers"
msgstr "For teachers"

#, fuzzy
msgid "forgot_password"
msgstr "Forgot your password?"

#, fuzzy
msgid "from_another_teacher"
msgstr "From another teacher"

#, fuzzy
msgid "from_magazine_website"
msgstr "From a magazine or website"

#, fuzzy
msgid "from_video"
msgstr "From a video"

#, fuzzy
msgid "fun_statistics_msg"
msgstr "Here are some fun statistics!"

#, fuzzy
msgid "gender"
msgstr "Gender"

#, fuzzy
msgid "gender_invalid"
msgstr "Please select a valid gender, choose (Female, Male, Other)."

#, fuzzy
msgid "general_settings"
msgstr "General settings"

<<<<<<< HEAD
=======
#, fuzzy
msgid "generate_passwords"
msgstr "Generate passwords"

#, fuzzy
>>>>>>> 1b146272
msgid "get_certificate"
msgstr "Get your certificate!"

#, fuzzy
msgid "give_link_to_teacher"
msgstr "Give the following link to your teacher:"

#, fuzzy
msgid "go_back"
msgstr "Go back"

#, fuzzy
msgid "go_back_to_main"
msgstr "Go back to main page"

#, fuzzy
msgid "go_to_question"
msgstr "Go to question"

#, fuzzy
msgid "go_to_quiz_result"
msgstr "Go to quiz result"

#, fuzzy
msgid "goto_profile"
msgstr "Go to my profile"

#, fuzzy
msgid "graph_title"
msgstr "Errors per adventure completed on level {level}"

#, fuzzy
msgid "hand_in"
msgstr "Hand in"

#, fuzzy
msgid "hand_in_exercise"
msgstr "Hand in exercise"

#, fuzzy
msgid "heard_about_hedy"
msgstr "How have you heard about Hedy?"

#, fuzzy
msgid "heard_about_invalid"
msgstr "Please select a valid way you heard about us."

#, fuzzy
msgid "hedy_choice_title"
msgstr "Hedy's Choice"

#, fuzzy
msgid "hedy_introduction_slides"
msgstr "Hedy Introduction Slides"

#, fuzzy
msgid "hedy_logo_alt"
msgstr "Hedy logo"

#, fuzzy
msgid "hedy_on_github"
msgstr "Hedy on Github"

#, fuzzy
msgid "hello_logo"
msgstr "hello"

#, fuzzy
msgid "hide_adventures"
msgstr "Hide adventures"

#, fuzzy
msgid "hide_cheatsheet"
msgstr "Hide cheatsheet"

#, fuzzy
msgid "hide_classes"
msgstr "Hide classes"

#, fuzzy
msgid "hide_keyword_switcher"
msgstr "Hide keyword switcher"

#, fuzzy
msgid "hide_slides"
msgstr "Hide slides"

#, fuzzy
msgid "highest_level_reached"
msgstr "Highest level reached"

#, fuzzy
msgid "highest_quiz_score"
msgstr "Highest quiz score"

#, fuzzy
msgid "hint"
msgstr "Hint?"

#, fuzzy
msgid "ill_work_some_more"
msgstr "I'll work on it a little longer"

#, fuzzy
msgid "image_invalid"
msgstr "The image you chose is invalid."

#, fuzzy
msgid "incomplete_command_exception"
msgstr "Incomplete Command"

#, fuzzy
msgid "incorrect_handling_of_quotes_exception"
msgstr "Incorrect handling of quotes"

#, fuzzy
msgid "incorrect_use_of_types_exception"
msgstr "Incorrect use of types"

#, fuzzy
msgid "incorrect_use_of_variable_exception"
msgstr "Incorrect use of variable"

#, fuzzy
msgid "indentation_exception"
msgstr "Incorrect Indentation"

#, fuzzy
msgid "input"
msgstr "input from `{ask}`"

#, fuzzy
msgid "input_variable_role"
msgstr "input"

#, fuzzy
msgid "integer"
msgstr "a number"

#, fuzzy
msgid "invalid_class_link"
msgstr "Invalid link for joining the class."

#, fuzzy
msgid "invalid_command_exception"
msgstr "Invalid command"

#, fuzzy
msgid "invalid_keyword_language_comment"
msgstr "# The provided keyword language is invalid, keyword language is set to English"

#, fuzzy
msgid "invalid_language_comment"
msgstr "# The provided language is invalid, language set to English"

#, fuzzy
msgid "invalid_level_comment"
msgstr "# The provided level is invalid, level is set to level 1"

#, fuzzy
msgid "invalid_program_comment"
msgstr "# The provided program is invalid, please try again"

#, fuzzy
msgid "invalid_teacher_invitation_code"
msgstr "The teacher invitation code is invalid. To become a teacher, reach out to hello@hedy.org."

#, fuzzy
msgid "invalid_tutorial_step"
msgstr "Invalid tutorial step"

#, fuzzy
msgid "invalid_username_password"
msgstr "Invalid username/password."

#, fuzzy
msgid "invite_by_username"
msgstr "Invite by username"

#, fuzzy
msgid "invite_date"
msgstr "Invite date"

#, fuzzy
msgid "invite_message"
msgstr "You have received an invitation to join class"

#, fuzzy
msgid "invite_prompt"
msgstr "Enter a username"

#, fuzzy
msgid "invite_teacher"
msgstr "Invite a teacher"

#, fuzzy
msgid "join_class"
msgstr "Join class"

#, fuzzy
msgid "join_prompt"
msgstr "You need to have an account to join a class. Would you like to login now?"

#, fuzzy
msgid "keybinding_waiting_for_keypress"
msgstr "Waiting for a button press..."

#, fuzzy
msgid "keyword_language_invalid"
msgstr "Please select a valid keyword language (select English or your own language)."

#, fuzzy
msgid "landcode_phone_number"
msgstr "Please also add your country's landcode"

#, fuzzy
msgid "language"
msgstr "Language"

#, fuzzy
msgid "language_invalid"
msgstr "Please select a valid language."

#, fuzzy
msgid "languages"
msgstr "Which of these programming languages have you used before?"

#, fuzzy
msgid "last_edited"
msgstr "Last edited"

#, fuzzy
msgid "last_update"
msgstr "Last update"

#, fuzzy
msgid "lastname"
msgstr "Last Name"

#, fuzzy
msgid "leave_class"
msgstr "Leave class"

#, fuzzy
msgid "level"
msgstr "Level"

#, fuzzy
msgid "level_accessible"
msgstr "Level is open to students"

#, fuzzy
msgid "level_disabled"
msgstr "Level disabled"

#, fuzzy
msgid "level_future"
msgstr "This level automatically opens on "

#, fuzzy
msgid "level_invalid"
msgstr "This Hedy level is invalid."

#, fuzzy
msgid "level_not_class"
msgstr "This level has not been made available in your class yet"

#, fuzzy
msgid "level_title"
msgstr "Level"

#, fuzzy
msgid "levels"
msgstr "levels"

#, fuzzy
msgid "link"
msgstr "Link"

#, fuzzy
msgid "list"
msgstr "a list"

#, fuzzy
msgid "list_variable_role"
msgstr "list"

#, fuzzy
msgid "logged_in_to_share"
msgstr "You must be logged in to save and share a program."

#, fuzzy
msgid "login"
msgstr "Log in"

#, fuzzy
msgid "login_long"
msgstr "Log in to your account"

#, fuzzy
msgid "login_to_save_your_work"
msgstr "Log in to save your work"

#, fuzzy
msgid "logout"
msgstr "Log out"

#, fuzzy
msgid "longest_program"
msgstr "Longest program"

#, fuzzy
msgid "mail_change_password_body"
msgstr ""
"Your Hedy password has been changed. If you did this, all is good.\n"
"If you didn't change your password, please contact us immediately by replying to this email."

#, fuzzy
msgid "mail_change_password_subject"
msgstr "Your Hedy password has been changed"

#, fuzzy
msgid "mail_error_change_processed"
msgstr "Something went wrong when sending a validation mail, the changes are still correctly processed."

#, fuzzy
msgid "mail_goodbye"
msgstr ""
"Keep programming!\n"
"The Hedy team"

#, fuzzy
msgid "mail_hello"
msgstr "Hi {username}!"

#, fuzzy
msgid "mail_recover_password_body"
msgstr ""
"By clicking on this link, you can set a new Hedy password. This link is valid for <b>4</b> hours.\n"
"If you haven't required a password reset, please ignore this email: {link}"

#, fuzzy
msgid "mail_recover_password_subject"
msgstr "Request a password reset."

#, fuzzy
msgid "mail_reset_password_body"
msgstr ""
"Your Hedy password has been reset to a new one. If you did this, all is good.\n"
"If you didn't change your password, please contact us immediately by replying to this email."

#, fuzzy
msgid "mail_reset_password_subject"
msgstr "Your Hedy password has been reset"

#, fuzzy
msgid "mail_welcome_teacher_body"
msgstr ""
"<strong>Welcome!</strong>\n"
"Congratulations on your brand new Hedy teacher's account. Welcome to the world wide community of Hedy teachers!\n"
"\n"
"<strong>What teacher's accounts can do</strong>\n"
"There are a number of extra options unlocked for you now.\n"
"\n"
"1. Extra explanation is available in the <a href=\"https://hedy.org/for-teachers/manual\">teacher's manual</a>.\n"
"2. With your teacher account, you can create classes. Your students can than join your classes and you can see their progress. Classes are made and managed though the for <a href=\"https://hedycode.com/for-teachers\">teachers page</a>.\n"
"3. You can fully customize your classes, for example you can open and close levels, enable or disable adventures and author your own adventures!\n"
"\n"
"<strong>Join our online community!</strong>\n"
"All Hedy teachers, programmers and other fans are welcome to join our <a href=\"https://discord.gg/8yY7dEme9r\">Discord server</a>. This is the ideal place to chat about Hedy: we have channels where you can show your cool projects and lessons, channels to report bugs, and channels to chat with other teachers and with the Hedy team.\n"
"\n"
"<strong>How to ask for help </strong>\n"
"If anything is unclear, you can let us know on Discord, or <a href=\"mailto: hello@hedy.org\">send us an email</a>.\n"
"\n"
"<strong>How to report bugs</strong>\n"
"In Discord, we have a channel for reporting bugs, called #bugs. That is the perfect place to let us know about issues you are running into. If you know how to use GitHub, you can create an <a href=\"https://github.com/hedyorg/hedy/issues/new?assignees=&labels=&template=bug_report.md&title=%5BBUG%5D\">issue</a> there.\n"

#, fuzzy
msgid "mail_welcome_teacher_subject"
msgstr "Your Hedy teacher account is ready"

#, fuzzy
msgid "mail_welcome_verify_body"
msgstr ""
"Your Hedy account has been created successfully. Welcome!\n"
"Please click on this link to verify your email address: {link}"

#, fuzzy
msgid "mail_welcome_verify_subject"
msgstr "Welcome to Hedy"

#, fuzzy
msgid "mailing_title"
msgstr "Subscribe to the Hedy newsletter"

#, fuzzy
msgid "main_subtitle"
msgstr "Textual programming for the classroom"

#, fuzzy
msgid "main_title"
msgstr "Hedy"

#, fuzzy
msgid "make_sure_you_are_done"
msgstr "Make sure you are done! You will not be able to change your program anymore after you click \"Hand in\"."

#, fuzzy
msgid "male"
msgstr "Male"

#, fuzzy
msgid "mandatory_mode"
msgstr "Mandatory developer's mode"

#, fuzzy
msgid "more_info"
msgstr "More information"

#, fuzzy
msgid "more_options"
msgstr "More options"

#, fuzzy
msgid "multiple_keywords_warning"
msgstr "You are trying to use the keyword {orig_keyword}, but this keyword might have several meanings. Please choose the one you're trying to use from this list and copy paste it in your code, curly braces included: {keyword_list}"

#, fuzzy
msgid "multiple_levels_warning"
msgstr "We've noticed you have both selected several levels and included code snippets in your adventure, this might cause issues with the syntax highlighter and the automatic translation of keywords"

#, fuzzy
msgid "my_account"
msgstr "My account"

#, fuzzy
msgid "my_adventures"
msgstr "My adventures"

#, fuzzy
msgid "my_classes"
msgstr "My classes"

#, fuzzy
msgid "my_messages"
msgstr "My messages"

#, fuzzy
msgid "my_public_profile"
msgstr "My public profile"

#, fuzzy
msgid "name"
msgstr "Name"

#, fuzzy
msgid "nav_explore"
msgstr "Explore"

#, fuzzy
msgid "nav_hedy"
msgstr "Hedy"

#, fuzzy
msgid "nav_learn_more"
msgstr "Learn more"

#, fuzzy
msgid "nav_start"
msgstr "Home"

#, fuzzy
msgid "new_password"
msgstr "New password"

#, fuzzy
msgid "new_password_repeat"
msgstr "Repeat new password"

#, fuzzy
msgid "newline"
msgstr "a new line"

#, fuzzy
msgid "next_adventure"
msgstr "Next adventure"

#, fuzzy
msgid "next_exercise"
msgstr "Next exercise"

#, fuzzy
msgid "next_page"
msgstr "Next page"

#, fuzzy
msgid "next_step_tutorial"
msgstr "Next step >>>"

#, fuzzy
msgid "next_student"
msgstr "Next student"

#, fuzzy
msgid "no"
msgstr "No"

#, fuzzy
msgid "no_account"
msgstr "No account?"

#, fuzzy
msgid "no_accounts"
msgstr "There are no accounts to create."

#, fuzzy
msgid "no_adventures_yet"
msgstr "There are no public adventures yet..."

#, fuzzy
msgid "no_more_flat_if"
msgstr "Starting in level 8, the code after `{if}` needs to be placed on the next line and start with 4 spaces."

#, fuzzy
msgid "no_programs"
msgstr "There are no programs."

#, fuzzy
msgid "no_shared_programs"
msgstr "has no shared programs..."

#, fuzzy
msgid "no_students"
msgstr "There are no students in this class"

#, fuzzy
msgid "no_such_adventure"
msgstr "This adventure doesn't exist!"

#, fuzzy
msgid "no_such_class"
msgstr "No such Hedy class."

#, fuzzy
msgid "no_such_level"
msgstr "No such Hedy level!"

#, fuzzy
msgid "no_such_program"
msgstr "No such Hedy program!"

#, fuzzy
msgid "no_tag"
msgstr "No tag provided!"

#, fuzzy
msgid "not_adventure_yet"
msgstr "You must fill in an adventure name first"

#, fuzzy
msgid "not_enrolled"
msgstr "Looks like you are not in this class!"

#, fuzzy
msgid "not_in_class_no_handin"
msgstr "You are not in a class, so there's no need for you to hand in anything."

#, fuzzy
msgid "not_logged_in_cantsave"
msgstr "Your program will not be saved."

#, fuzzy
msgid "not_logged_in_handin"
msgstr "You must be logged in to hand in an assignment."

#, fuzzy
msgid "not_teacher"
msgstr "Looks like you are not a teacher!"

#, fuzzy
msgid "number"
msgstr "a number"

#, fuzzy
msgid "number_lines"
msgstr "Number of lines"

#, fuzzy
msgid "number_of_errors"
msgstr "Number of errors: {number_of_errors}"

#, fuzzy
msgid "number_programs"
msgstr "Number of programs ran"

#, fuzzy
msgid "ok"
msgstr "OK"

#, fuzzy
msgid "one_level_error"
msgstr "You need to select at least one level."

#, fuzzy
msgid "only_you_can_see"
msgstr "Only you can see this program."

#, fuzzy
msgid "open"
msgstr "Open"

#, fuzzy
msgid "opening_date"
msgstr "Opening date"

#, fuzzy
msgid "opening_dates"
msgstr "Opening dates"

#, fuzzy
msgid "option"
msgstr "Option"

#, fuzzy
msgid "or"
msgstr "or"

#, fuzzy
msgid "other"
msgstr "Other"

#, fuzzy
msgid "other_block"
msgstr "Another block language"

#, fuzzy
msgid "other_settings"
msgstr "Other settings"

#, fuzzy
msgid "other_source"
msgstr "Other"

#, fuzzy
msgid "other_text"
msgstr "Another text language"

#, fuzzy
msgid "overwrite_warning"
msgstr "You already have a program with this name, saving this program will replace the old one. Are you sure?"

#, fuzzy
msgid "owner"
msgstr "Owner"

#, fuzzy
msgid "page_not_found"
msgstr "We couldn't find that page!"

#, fuzzy
msgid "pair_with_teacher"
msgstr "I would like to be paired with another teacher for help"

#, fuzzy
msgid "parsons_title"
msgstr "Puzzle"

#, fuzzy
msgid "password"
msgstr "Password"

#, fuzzy
msgid "password_change_not_allowed"
msgstr "You're not allowed to change the password of this user."

#, fuzzy
msgid "password_change_prompt"
msgstr "Are you sure you want to change this password?"

#, fuzzy
msgid "password_change_success"
msgstr "Password of your student is successfully changed."

#, fuzzy
msgid "password_invalid"
msgstr "Your password is invalid."

#, fuzzy
msgid "password_repeat"
msgstr "Repeat password"

#, fuzzy
msgid "password_resetted"
msgstr "Your password has been successfully reset. You are being redirected to the login page."

#, fuzzy
msgid "password_six"
msgstr "Your password must contain at least six characters."

#, fuzzy
msgid "password_updated"
msgstr "Password updated."

#, fuzzy
msgid "passwords_six"
msgstr "All passwords need to be six characters or longer."

<<<<<<< HEAD
msgid "passwords_too_short"
msgstr ""

=======
#, fuzzy
>>>>>>> 1b146272
msgid "pending_invites"
msgstr "Pending invites"

#, fuzzy
msgid "people_with_a_link"
msgstr "Other people with a link can see this program. It also can be found on the \"Explore\" page."

#, fuzzy
msgid "percentage"
msgstr "percentage"

#, fuzzy
msgid "period"
msgstr "a period"

#, fuzzy
msgid "personal_text"
msgstr "Personal text"

#, fuzzy
msgid "personal_text_invalid"
msgstr "Your personal text is invalid."

#, fuzzy
msgid "phone_number"
msgstr "Phone number"

<<<<<<< HEAD
=======
#, fuzzy
msgid "postfix_classname"
msgstr "Postfix classname"

#, fuzzy
>>>>>>> 1b146272
msgid "preferred_keyword_language"
msgstr "Preferred keyword language"

#, fuzzy
msgid "preferred_language"
msgstr "Preferred language"

#, fuzzy
msgid "preview"
msgstr "Preview"

#, fuzzy
msgid "preview_teacher_mode"
msgstr "This account is for you to try out Hedy, note that you need to sign out and create an actual account to save your progress."

#, fuzzy
msgid "previewing_adventure"
msgstr "Previewing adventure"

#, fuzzy
msgid "previewing_class"
msgstr "You are previewing class <em>{class_name}</em> as a teacher."

#, fuzzy
msgid "previous_campaigns"
msgstr "View previous campaigns"

#, fuzzy
msgid "previous_page"
msgstr "Previous page"

<<<<<<< HEAD
msgid "print_accounts"
msgstr ""

=======
#, fuzzy
>>>>>>> 1b146272
msgid "print_logo"
msgstr "print"

#, fuzzy
msgid "privacy_terms"
msgstr "Privacy terms"

#, fuzzy
msgid "private"
msgstr "Private"

#, fuzzy
msgid "profile_logo_alt"
msgstr "Profile icon."

#, fuzzy
msgid "profile_picture"
msgstr "Profile picture"

#, fuzzy
msgid "profile_updated"
msgstr "Profile updated."

#, fuzzy
msgid "profile_updated_reload"
msgstr "Profile updated, page will be re-loaded."

#, fuzzy
msgid "program_contains_error"
msgstr "This program contains an error, are you sure you want to share it?"

#, fuzzy
msgid "program_header"
msgstr "My programs"

#, fuzzy
msgid "program_too_large_exception"
msgstr "Programs too large"

#, fuzzy
msgid "programming_experience"
msgstr "Do you have programming experience?"

#, fuzzy
msgid "programming_invalid"
msgstr "Please select a valid programming language."

#, fuzzy
msgid "programs"
msgstr "Programs"

#, fuzzy
msgid "prompt_join_class"
msgstr "Do you want to join this class?"

<<<<<<< HEAD
msgid "provided_username_duplicates"
msgstr ""

=======
#, fuzzy
>>>>>>> 1b146272
msgid "public"
msgstr "Public"

#, fuzzy
msgid "public_adventures"
msgstr "Browse public adventures"

#, fuzzy
msgid "public_content"
msgstr "Public content"

#, fuzzy
msgid "public_content_info"
msgstr "You can also look for public adventures and use them as an example."

#, fuzzy
msgid "public_invalid"
msgstr "This agreement selection is invalid"

#, fuzzy
msgid "public_profile"
msgstr "Public profile"

#, fuzzy
msgid "public_profile_info"
msgstr "By selecting this box I make my profile visible for everyone. Be careful not to share personal information like your name or home address, because everyone will be able to see it!"

#, fuzzy
msgid "public_profile_updated"
msgstr "Public profile updated, page will be re-loaded."

#, fuzzy
msgid "put"
msgstr "Put"

#, fuzzy
msgid "question mark"
msgstr "a question mark"

#, fuzzy
msgid "quiz_logo_alt"
msgstr "Quiz logo"

#, fuzzy
msgid "quiz_score"
msgstr "Quiz score"

#, fuzzy
msgid "quiz_tab"
msgstr "Quiz"

#, fuzzy
msgid "quiz_threshold_not_reached"
msgstr "Quiz threshold not reached to unlock this level"

#, fuzzy
msgid "read_code_label"
msgstr "Read aloud"

#, fuzzy
msgid "recent"
msgstr "My recent programs"

#, fuzzy
msgid "recover_password"
msgstr "Request a password reset"

#, fuzzy
msgid "regress_button"
msgstr "Go back to level {level}"

#, fuzzy
msgid "remove"
msgstr "Remove"

#, fuzzy
msgid "remove_customization"
msgstr "Remove customization"

#, fuzzy
msgid "remove_customizations_prompt"
msgstr "Are you sure you want to remove this class's customizations?"

#, fuzzy
msgid "remove_student_prompt"
msgstr "Are you sure you want to remove the student from the class?"

#, fuzzy
msgid "remove_user_prompt"
msgstr "Confirm removing this user from the class."

#, fuzzy
msgid "repair_program_logo_alt"
msgstr "Repair program icon"

#, fuzzy
msgid "repeat_dep"
msgstr "Starting in level 8, `{repeat}` needs to be used with indentation. You can see examples on the `{repeat}` tab in level 8."

#, fuzzy
msgid "repeat_match_password"
msgstr "The repeated password does not match."

#, fuzzy
msgid "repeat_new_password"
msgstr "Repeat new password"

#, fuzzy
msgid "report_failure"
msgstr "This program does not exist or is not public"

#, fuzzy
msgid "report_program"
msgstr "Are you sure you want to report this program?"

#, fuzzy
msgid "report_success"
msgstr "This program has been reported"

#, fuzzy
msgid "request_invalid"
msgstr "Request invalid"

#, fuzzy
msgid "request_teacher"
msgstr "Would you like to become a teacher?"

#, fuzzy
msgid "request_teacher_account"
msgstr "Become a teacher"

#, fuzzy
msgid "required_field"
msgstr "Fields marked with an * are required"

#, fuzzy
msgid "reset_adventure_prompt"
msgstr "Are you sure you want to reset all selected adventures?"

#, fuzzy
msgid "reset_adventures"
msgstr "Reset selected adventures"

#, fuzzy
msgid "reset_button"
msgstr "Reset"

#, fuzzy
msgid "reset_password"
msgstr "Reset password"

<<<<<<< HEAD
=======
#, fuzzy
msgid "reset_view"
msgstr "Reset"

#, fuzzy
>>>>>>> 1b146272
msgid "restart"
msgstr "Restart"

#, fuzzy
msgid "retrieve_adventure_error"
msgstr "You're not allowed to view this adventure!"

#, fuzzy
msgid "retrieve_class_error"
msgstr "Only teachers can retrieve classes"

#, fuzzy
msgid "retrieve_tag_error"
msgstr "Error retrieving tags"

#, fuzzy
msgid "role"
msgstr "Role"

#, fuzzy
msgid "run_code_button"
msgstr "Run code"

#, fuzzy
msgid "save_parse_warning"
msgstr "This program contains an error, are you sure you want to save it?"

#, fuzzy
msgid "save_prompt"
msgstr "You need to have an account to save your program. Would you like to login now?"

#, fuzzy
msgid "save_success_detail"
msgstr "Program saved successfully."

#, fuzzy
msgid "score"
msgstr "Score"

#, fuzzy
msgid "search"
msgstr "Search..."

#, fuzzy
msgid "search_button"
msgstr "Search"

#, fuzzy
msgid "second_teacher"
msgstr "Second teacher"

#, fuzzy
msgid "second_teacher_copy_prompt"
msgstr "Are you sure you want to copy this teacher?"

#, fuzzy
msgid "second_teacher_prompt"
msgstr "Enter a teacher username to invite them."

#, fuzzy
msgid "second_teacher_warning"
msgstr "All teachers in this class can customize it."

#, fuzzy
msgid "see_certificate"
msgstr "See {username} certificate!"

#, fuzzy
msgid "select"
msgstr "Select"

#, fuzzy
msgid "select_adventures"
msgstr "Select and order adventures"

#, fuzzy
msgid "select_all"
msgstr "Select all"

#, fuzzy
msgid "select_lang"
msgstr "Select language"

#, fuzzy
msgid "select_levels"
msgstr "Select levels"

#, fuzzy
msgid "select_tag"
msgstr "Select tag"

#, fuzzy
msgid "selected"
msgstr "Selected"

#, fuzzy
msgid "self_removal_prompt"
msgstr "Are you sure you want to leave this class?"

#, fuzzy
msgid "send_password_recovery"
msgstr "Send me a password recovery link"

#, fuzzy
msgid "sent_by"
msgstr "This invitation is sent by"

#, fuzzy
msgid "sent_password_recovery"
msgstr "You should soon receive an email with instructions on how to reset your password."

#, fuzzy
msgid "settings"
msgstr "My personal settings"

#, fuzzy
msgid "share"
msgstr "Share"

#, fuzzy
msgid "share_by_giving_link"
msgstr "Show your program to other people by giving them the link below:"

#, fuzzy
msgid "share_your_program"
msgstr "Share your program"

#, fuzzy
msgid "signup_student_or_teacher"
msgstr "Are you a student or a teacher?"

#, fuzzy
msgid "single quotes"
msgstr "a single quote"

#, fuzzy
msgid "slash"
msgstr "a slash"

#, fuzzy
msgid "sleeping"
msgstr "Sleeping..."

#, fuzzy
msgid "slides"
msgstr "Slides"

#, fuzzy
msgid "slides_for_level"
msgstr "Slides for level"

#, fuzzy
msgid "slides_info"
msgstr "For each level of Hedy, we have created slides to help you teach. The slides contain explanations of each level, and Hedy examples that you can run inside the slides. Just click the link and get started! the Introduction slides are a general explanation of Hedy before level 1 The slides were created using <a href=\"https://slides.com\">slides.com</a>. If you want to adapt them yourself, you can download them, and then upload the resulting zip file to <a href=\"https://slides.com\">slides.com</a>. You can find more information about the slides in the <a href=\"https://hedy.org/for-teachers/manual/features\">teacher's manual</a>."

#, fuzzy
msgid "social_media"
msgstr "Social media"

#, fuzzy
msgid "solution_example"
msgstr "Solution Example"

#, fuzzy
msgid "solution_example_explanation"
msgstr "This is where the solution of your adventure goes. This can be used if you want to share this adventure with other teacher's, so they can know what your suggested solution is."

<<<<<<< HEAD
msgid "some_rows_missing_separator"
msgstr ""

=======
#, fuzzy
>>>>>>> 1b146272
msgid "something_went_wrong_keyword_parsing"
msgstr "There is a mistake in your adventure, are all keywords correctly surrounded with { }?"

#, fuzzy
msgid "space"
msgstr "a space"

#, fuzzy
msgid "star"
msgstr "a star"

#, fuzzy
msgid "start_learning"
msgstr "Start learning"

#, fuzzy
msgid "start_quiz"
msgstr "Start quiz"

#, fuzzy
msgid "start_teaching"
msgstr "Start teaching"

#, fuzzy
msgid "step_title"
msgstr "Assignment"

#, fuzzy
msgid "stepper_variable_role"
msgstr "stepper"

#, fuzzy
msgid "stop"
msgstr "Stop"

#, fuzzy
msgid "stop_code_button"
msgstr "Stop program"

#, fuzzy
msgid "string"
msgstr "text"

#, fuzzy
msgid "student"
msgstr "Student"

<<<<<<< HEAD
msgid "student_accounts_created"
msgstr ""

=======
#, fuzzy
>>>>>>> 1b146272
msgid "student_adventures_table"
msgstr "Student's Adventures"

#, fuzzy
msgid "student_adventures_table_explanation"
msgstr "This table displays the programs created by students for each adventure in a level. By clicking the eye icon, you can view the program's page; after reviewing the program, you can tick the checkmark to indicate completion."

#, fuzzy
msgid "student_already_in_class"
msgstr "This student is already in your class."

#, fuzzy
msgid "student_already_invite"
msgstr "This student already has a pending invitation."

#, fuzzy
msgid "student_in_another_class"
msgstr "This student is in another class. Ask the student to leave all classes and try again."

#, fuzzy
msgid "student_information"
msgstr "Student's Information"

#, fuzzy
msgid "student_information_explanation"
msgstr "This table displays basic information about the students in your class. There are also several actions you can do in this table: change the password of a student by clicking the pencil icon, view the program's page of a student by clicking the code icon, and delete a student from the class by clicking the red bin icon."

#, fuzzy
msgid "student_not_existing"
msgstr "This username doesn't exist."

#, fuzzy
msgid "student_signup_header"
msgstr "Student"

#, fuzzy
msgid "students"
msgstr "students"

#, fuzzy
msgid "submission_time"
msgstr "Handed in at"

#, fuzzy
msgid "submit_answer"
msgstr "Answer question"

#, fuzzy
msgid "submit_program"
msgstr "Submit"

#, fuzzy
msgid "submit_warning"
msgstr "Are you sure you want to submit this program?"

#, fuzzy
msgid "submitted"
msgstr "Submitted"

#, fuzzy
msgid "submitted_header"
msgstr "This is a submitted program and can't be altered."

#, fuzzy
msgid "subscribe"
msgstr "Subscribe"

#, fuzzy
msgid "subscribe_newsletter"
msgstr "Subscribe to the newsletter"

#, fuzzy
msgid "successful_runs"
msgstr "Successful runs: {successful_runs}"

#, fuzzy
msgid "suggestion_color"
msgstr "Try using another color"

#, fuzzy
msgid "suggestion_note"
msgstr "Try using a note between C0 and B9 or a number between 1 and 70"

#, fuzzy
msgid "suggestion_number"
msgstr "Try changing the value to a number"

#, fuzzy
msgid "suggestion_numbers_or_strings"
msgstr "Try changing the values to be all text or all numbers"

#, fuzzy
msgid "surname"
msgstr "First Name"

#, fuzzy
msgid "survey"
msgstr "Survey"

#, fuzzy
msgid "survey_completed"
msgstr "Survey completed"

#, fuzzy
msgid "survey_skip"
msgstr "Don't show this again"

#, fuzzy
msgid "survey_submit"
msgstr "Submit"

#, fuzzy
msgid "tag_in_adventure"
msgstr "Tag in adventure"

#, fuzzy
msgid "tag_input_placeholder"
msgstr "Enter a new tag"

#, fuzzy
msgid "tags"
msgstr "Tags"

#, fuzzy
msgid "teacher"
msgstr "Teacher"

#, fuzzy
msgid "teacher_invalid"
msgstr "Your teacher value is invalid."

#, fuzzy
msgid "teacher_invitation_require_login"
msgstr "To set up your profile as a teacher, we will need you to log in. If you don't have an account, please create one."

#, fuzzy
msgid "teacher_manual"
msgstr "Teacher manual"

#, fuzzy
msgid "teacher_signup_header"
msgstr "Teacher"

#, fuzzy
msgid "teacher_welcome"
msgstr "Welcome to Hedy! Your are now the proud owner of a teachers account which allows you to create classes and invite students."

#, fuzzy
msgid "teachers"
msgstr "Teachers"

#, fuzzy
msgid "template_code"
msgstr ""
"This is the explanation of my adventure!\n"
"\n"
"This way I can show a command: <code>print</code>\n"
"\n"
"But sometimes I might want to show a piece of code, like this:\n"
"<pre>\n"
"ask What's your name?\n"
"echo so your name is \n"
"</pre>"

#, fuzzy
msgid "this_turns_in_assignment"
msgstr "This turns in your assignment to your teacher."

#, fuzzy
msgid "title"
msgstr "Title"

#, fuzzy
msgid "title_admin"
msgstr "Hedy - Administrator page"

#, fuzzy
msgid "title_class-overview"
msgstr "Hedy - Class overview"

#, fuzzy
msgid "title_customize-adventure"
msgstr "Hedy - Customize adventure"

#, fuzzy
msgid "title_customize-class"
msgstr "Hedy - Customize class"

#, fuzzy
msgid "title_explore"
msgstr "Hedy - Explore"

#, fuzzy
msgid "title_for-teacher"
msgstr "Hedy - For teachers"

#, fuzzy
msgid "title_join-class"
msgstr "Hedy - Join class"

#, fuzzy
msgid "title_learn-more"
msgstr "Hedy - Learn more"

#, fuzzy
msgid "title_login"
msgstr "Hedy - Login"

#, fuzzy
msgid "title_my-profile"
msgstr "Hedy - My account"

#, fuzzy
msgid "title_privacy"
msgstr "Hedy - Privacy terms"

#, fuzzy
msgid "title_programs"
msgstr "Hedy - My programs"

#, fuzzy
msgid "title_public-adventures"
msgstr "Hedy - Public adventures"

#, fuzzy
msgid "title_recover"
msgstr "Hedy - Recover account"

#, fuzzy
msgid "title_reset"
msgstr "Hedy - Reset password"

#, fuzzy
msgid "title_signup"
msgstr "Hedy - Create an account"

#, fuzzy
msgid "title_start"
msgstr "Hedy - Textual programming made easy"

#, fuzzy
msgid "title_view-adventure"
msgstr "Hedy - View adventure"

#, fuzzy
msgid "token_invalid"
msgstr "Your token is invalid."

<<<<<<< HEAD
msgid "too_many_accounts"
msgstr ""

=======
#, fuzzy
>>>>>>> 1b146272
msgid "tooltip_level_locked"
msgstr "Your teacher disabled this level"

#, fuzzy
msgid "translate_error"
msgstr "Something went wrong while translating the code. Try running the code to see if it has an error. Code with errors can not be translated."

#, fuzzy
msgid "translating_hedy"
msgstr "Translating Hedy"

#, fuzzy
msgid "translator"
msgstr "Translator"

#, fuzzy
msgid "turned_into_teacher"
msgstr "Congratulations! You successfully turned into a teacher."

#, fuzzy
msgid "tutorial"
msgstr "Tutorial"

#, fuzzy
msgid "tutorial_code_snippet"
msgstr ""
"{print} Hello world!\n"
"{print} I'm learning Hedy with the tutorial!"

#, fuzzy
msgid "tutorial_message_not_found"
msgstr "We couldn't find the requested tutorial step..."

#, fuzzy
msgid "tutorial_title_not_found"
msgstr "Tutorial step not found"

#, fuzzy
msgid "unauthorized"
msgstr "You don't have access rights for this page"

#, fuzzy
msgid "unfavourite_confirm"
msgstr "Are you sure you want to unfavourite this program?"

#, fuzzy
msgid "unfavourite_success"
msgstr "Your program is unfavourited."

<<<<<<< HEAD
=======
#, fuzzy
msgid "unique_usernames"
msgstr "All usernames need to be unique."

#, fuzzy
>>>>>>> 1b146272
msgid "unknown_variable_role"
msgstr "unknown"

#, fuzzy
msgid "unlock_thresholds"
msgstr "Unlock level thresholds"

#, fuzzy
msgid "unsaved_class_changes"
msgstr "There are unsaved changes, are you sure you want to leave this page?"

#, fuzzy
msgid "unsubmit_program"
msgstr "Unsubmit program"

#, fuzzy
msgid "unsubmit_warning"
msgstr "Are you sure you want to unsubmit this program?"

#, fuzzy
msgid "unsubmitted"
msgstr "Unsubmitted"

#, fuzzy
msgid "update_adventure_prompt"
msgstr "Are you sure you want to update this adventure?"

#, fuzzy
msgid "update_public"
msgstr "Update public profile"

#, fuzzy
msgid "updating_indicator"
msgstr "Updating"

<<<<<<< HEAD
msgid "use_custom_passwords"
msgstr ""

msgid "use_generated_passwords"
msgstr ""

=======
#, fuzzy
>>>>>>> 1b146272
msgid "use_of_blanks_exception"
msgstr "Use of blanks in programs"

#, fuzzy
msgid "use_of_nested_functions_exception"
msgstr "Use of nested functions"

#, fuzzy
msgid "used_in"
msgstr "Used in:"

#, fuzzy
msgid "user"
msgstr "user"

#, fuzzy
msgid "user_inexistent"
msgstr "This user doesn't exist"

#, fuzzy
msgid "user_not_private"
msgstr "This user either doesn't exist or doesn't have a public profile"

#, fuzzy
msgid "username"
msgstr "Username"

<<<<<<< HEAD
msgid "username_contains_invalid_symbol"
msgstr ""

msgid "username_contains_separator"
msgstr ""

=======
#, fuzzy
>>>>>>> 1b146272
msgid "username_empty"
msgstr "You didn't enter an username!"

#, fuzzy
msgid "username_invalid"
msgstr "Your username is invalid."

#, fuzzy
msgid "username_special"
msgstr "Username cannot contain `:` or `@`."

#, fuzzy
msgid "username_three"
msgstr "Username must contain at least three characters."

<<<<<<< HEAD
msgid "usernames_too_short"
msgstr ""

msgid "usernames_unavailable"
msgstr ""
=======
#, fuzzy
msgid "usernames_exist"
msgstr "One or more usernames is already in use."
>>>>>>> 1b146272

#, fuzzy
msgid "value"
msgstr "Value"

#, fuzzy
msgid "view_adventures"
msgstr "View adventures"

#, fuzzy
msgid "view_classes"
msgstr "View classes"

#, fuzzy
msgid "view_program"
msgstr "View program"

#, fuzzy
msgid "view_slides"
msgstr "View slides"

#, fuzzy
msgid "waiting_for_submit"
msgstr "Waiting for submit"

#, fuzzy
msgid "walker_variable_role"
msgstr "walker"

#, fuzzy
msgid "what_is_your_role"
msgstr "What is your role?"

#, fuzzy
msgid "what_should_my_code_do"
msgstr "What should my code do?"

#, fuzzy
msgid "year_invalid"
msgstr "Please enter a year between 1900 and {current_year}."

#, fuzzy
msgid "yes"
msgstr "Yes"

#, fuzzy
msgid "your_personal_text"
msgstr "Your personal text..."

#, fuzzy
msgid "your_program"
<<<<<<< HEAD
msgstr ""

#~ msgid "accounts_created"
#~ msgstr ""

#~ msgid "accounts_intro"
#~ msgstr ""

#~ msgid "create_multiple_accounts"
#~ msgstr ""

#~ msgid "download_login_credentials"
#~ msgstr ""

#~ msgid "generate_passwords"
#~ msgstr ""

#~ msgid "postfix_classname"
#~ msgstr ""

#~ msgid "reset_view"
#~ msgstr ""

#~ msgid "unique_usernames"
#~ msgstr ""

#~ msgid "usernames_exist"
#~ msgstr ""
=======
msgstr "Your program"
>>>>>>> 1b146272
<|MERGE_RESOLUTION|>--- conflicted
+++ resolved
@@ -195,18 +195,6 @@
 msgid "account_overview"
 msgstr "Account overview"
 
-<<<<<<< HEAD
-=======
-#, fuzzy
-msgid "accounts_created"
-msgstr "Accounts were successfully created."
-
-#, fuzzy
-msgid "accounts_intro"
-msgstr "On this page you can create accounts for multiple students at once. These are automatically added to the current class, so make sure the class shown above is the right one! Every username needs to be unique in the entire Hedy system. You can use 'Postfix classname' to add your class name to all accounts. If you manually enter passwords, these need to be <b>at least</b> 6 characters."
-
-#, fuzzy
->>>>>>> 1b146272
 msgid "actions"
 msgstr "Actions"
 
@@ -338,13 +326,10 @@
 msgid "all_class_highscores"
 msgstr "All students visible in class highscores"
 
-<<<<<<< HEAD
 msgid "all_rows_missing_separator"
 msgstr ""
 
-=======
-#, fuzzy
->>>>>>> 1b146272
+#, fuzzy
 msgid "already_account"
 msgstr "Already have an account?"
 
@@ -536,13 +521,10 @@
 msgid "contributor"
 msgstr "Contributor"
 
-<<<<<<< HEAD
+#, fuzzy
 msgid "copy_accounts_to_clipboard"
 msgstr ""
 
-=======
-#, fuzzy
->>>>>>> 1b146272
 msgid "copy_clipboard"
 msgstr "Successfully copied to clipboard"
 
@@ -586,20 +568,14 @@
 msgid "create_accounts"
 msgstr "Create accounts"
 
-<<<<<<< HEAD
 msgid "create_accounts_placeholder"
 msgstr ""
 
+#, fuzzy
 msgid "create_accounts_prompt"
 msgstr "You will create {number_of_accounts} student accounts. Are you sure?"
 
-=======
-#, fuzzy
-msgid "create_accounts_prompt"
-msgstr "Are you sure you want to create these accounts?"
-
-#, fuzzy
->>>>>>> 1b146272
+#, fuzzy
 msgid "create_adventure"
 msgstr "Create adventure"
 
@@ -607,14 +583,11 @@
 msgid "create_class"
 msgstr "Create a new class"
 
-<<<<<<< HEAD
-=======
 #, fuzzy
 msgid "create_multiple_accounts"
 msgstr "Create multiple accounts"
 
 #, fuzzy
->>>>>>> 1b146272
 msgid "create_student_account"
 msgstr "Create an account"
 
@@ -622,13 +595,10 @@
 msgid "create_student_account_explanation"
 msgstr "You can save your own programs with an account."
 
-<<<<<<< HEAD
 msgid "create_student_accounts"
 msgstr ""
 
-=======
-#, fuzzy
->>>>>>> 1b146272
+#, fuzzy
 msgid "create_teacher_account"
 msgstr "Create a teacher account"
 
@@ -636,7 +606,7 @@
 msgid "create_teacher_account_explanation"
 msgstr "With a teacher account, you can save your programs and see the results of your students."
 
-<<<<<<< HEAD
+#, fuzzy
 msgid "create_usernames_and_passwords_desc"
 msgstr ""
 
@@ -649,9 +619,6 @@
 msgid "create_usernames_title"
 msgstr ""
 
-=======
-#, fuzzy
->>>>>>> 1b146272
 msgid "creator"
 msgstr "Creator"
 
@@ -787,14 +754,6 @@
 msgid "download"
 msgstr "Download"
 
-<<<<<<< HEAD
-=======
-#, fuzzy
-msgid "download_login_credentials"
-msgstr "Do you want to download the login credentials after the accounts creation?"
-
-#, fuzzy
->>>>>>> 1b146272
 msgid "duplicate"
 msgstr "Duplicate"
 
@@ -970,14 +929,11 @@
 msgid "general_settings"
 msgstr "General settings"
 
-<<<<<<< HEAD
-=======
 #, fuzzy
 msgid "generate_passwords"
 msgstr "Generate passwords"
 
 #, fuzzy
->>>>>>> 1b146272
 msgid "get_certificate"
 msgstr "Get your certificate!"
 
@@ -1685,13 +1641,10 @@
 msgid "passwords_six"
 msgstr "All passwords need to be six characters or longer."
 
-<<<<<<< HEAD
 msgid "passwords_too_short"
 msgstr ""
 
-=======
-#, fuzzy
->>>>>>> 1b146272
+#, fuzzy
 msgid "pending_invites"
 msgstr "Pending invites"
 
@@ -1719,14 +1672,7 @@
 msgid "phone_number"
 msgstr "Phone number"
 
-<<<<<<< HEAD
-=======
-#, fuzzy
-msgid "postfix_classname"
-msgstr "Postfix classname"
-
-#, fuzzy
->>>>>>> 1b146272
+#, fuzzy
 msgid "preferred_keyword_language"
 msgstr "Preferred keyword language"
 
@@ -1758,13 +1704,10 @@
 msgid "previous_page"
 msgstr "Previous page"
 
-<<<<<<< HEAD
 msgid "print_accounts"
 msgstr ""
 
-=======
-#, fuzzy
->>>>>>> 1b146272
+#, fuzzy
 msgid "print_logo"
 msgstr "print"
 
@@ -1820,13 +1763,9 @@
 msgid "prompt_join_class"
 msgstr "Do you want to join this class?"
 
-<<<<<<< HEAD
 msgid "provided_username_duplicates"
 msgstr ""
 
-=======
-#, fuzzy
->>>>>>> 1b146272
 msgid "public"
 msgstr "Public"
 
@@ -1978,14 +1917,6 @@
 msgid "reset_password"
 msgstr "Reset password"
 
-<<<<<<< HEAD
-=======
-#, fuzzy
-msgid "reset_view"
-msgstr "Reset"
-
-#, fuzzy
->>>>>>> 1b146272
 msgid "restart"
 msgstr "Restart"
 
@@ -2153,13 +2084,9 @@
 msgid "solution_example_explanation"
 msgstr "This is where the solution of your adventure goes. This can be used if you want to share this adventure with other teacher's, so they can know what your suggested solution is."
 
-<<<<<<< HEAD
 msgid "some_rows_missing_separator"
 msgstr ""
 
-=======
-#, fuzzy
->>>>>>> 1b146272
 msgid "something_went_wrong_keyword_parsing"
 msgstr "There is a mistake in your adventure, are all keywords correctly surrounded with { }?"
 
@@ -2207,13 +2134,10 @@
 msgid "student"
 msgstr "Student"
 
-<<<<<<< HEAD
 msgid "student_accounts_created"
 msgstr ""
 
-=======
-#, fuzzy
->>>>>>> 1b146272
+#, fuzzy
 msgid "student_adventures_table"
 msgstr "Student's Adventures"
 
@@ -2462,13 +2386,10 @@
 msgid "token_invalid"
 msgstr "Your token is invalid."
 
-<<<<<<< HEAD
 msgid "too_many_accounts"
 msgstr ""
 
-=======
-#, fuzzy
->>>>>>> 1b146272
+#, fuzzy
 msgid "tooltip_level_locked"
 msgstr "Your teacher disabled this level"
 
@@ -2518,14 +2439,7 @@
 msgid "unfavourite_success"
 msgstr "Your program is unfavourited."
 
-<<<<<<< HEAD
-=======
-#, fuzzy
-msgid "unique_usernames"
-msgstr "All usernames need to be unique."
-
-#, fuzzy
->>>>>>> 1b146272
+#, fuzzy
 msgid "unknown_variable_role"
 msgstr "unknown"
 
@@ -2561,16 +2475,12 @@
 msgid "updating_indicator"
 msgstr "Updating"
 
-<<<<<<< HEAD
 msgid "use_custom_passwords"
 msgstr ""
 
 msgid "use_generated_passwords"
 msgstr ""
 
-=======
-#, fuzzy
->>>>>>> 1b146272
 msgid "use_of_blanks_exception"
 msgstr "Use of blanks in programs"
 
@@ -2598,16 +2508,12 @@
 msgid "username"
 msgstr "Username"
 
-<<<<<<< HEAD
 msgid "username_contains_invalid_symbol"
 msgstr ""
 
 msgid "username_contains_separator"
 msgstr ""
 
-=======
-#, fuzzy
->>>>>>> 1b146272
 msgid "username_empty"
 msgstr "You didn't enter an username!"
 
@@ -2623,17 +2529,11 @@
 msgid "username_three"
 msgstr "Username must contain at least three characters."
 
-<<<<<<< HEAD
 msgid "usernames_too_short"
 msgstr ""
 
 msgid "usernames_unavailable"
 msgstr ""
-=======
-#, fuzzy
-msgid "usernames_exist"
-msgstr "One or more usernames is already in use."
->>>>>>> 1b146272
 
 #, fuzzy
 msgid "value"
@@ -2685,8 +2585,7 @@
 
 #, fuzzy
 msgid "your_program"
-<<<<<<< HEAD
-msgstr ""
+msgstr "Your program"
 
 #~ msgid "accounts_created"
 #~ msgstr ""
@@ -2714,6 +2613,3 @@
 
 #~ msgid "usernames_exist"
 #~ msgstr ""
-=======
-msgstr "Your program"
->>>>>>> 1b146272
