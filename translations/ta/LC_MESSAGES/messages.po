# Tamil translations for PROJECT.
# Copyright (C) 2024 ORGANIZATION
# This file is distributed under the same license as the PROJECT project.
# FIRST AUTHOR <EMAIL@ADDRESS>, 2024.
#
msgid ""
msgstr ""
"Project-Id-Version: PROJECT VERSION\n"
"Report-Msgid-Bugs-To: EMAIL@ADDRESS\n"
"POT-Creation-Date: 2024-06-26 16:04+0200\n"
"PO-Revision-Date: 2025-05-20 14:49+0000\n"
"Last-Translator: தமிழ்நேரம் <anishprabu.t@gmail.com>\n"
"Language-Team: none\n"
"Language: ta\n"
"MIME-Version: 1.0\n"
"Content-Type: text/plain; charset=utf-8\n"
"Content-Transfer-Encoding: 8bit\n"
"Plural-Forms: nplurals=2; plural=n != 1;\n"
"X-Generator: Weblate 5.12-dev\n"
"Generated-By: Babel 2.14.0\n"

msgid "Access Before Assign"
msgstr "அமைக்கப்படுவதற்கு முன் {access_line_number} வரியில் `{name}` பயன்படுத்தப்படுவதை நாங்கள் கண்டறிந்தோம். மாறியைப் பயன்படுத்துவதற்கு முன்பு அதை அமைக்க முடியுமா?"

msgid "Cyclic Var Definition"
msgstr "`{variable}` என்பது `{is}` கட்டளையின் வலது புறத்தில் பயன்படுத்தப்படுவதை நாங்கள் கண்டறிந்தோம். மாறியைப் பயன்படுத்துவதற்கு முன்பு அதை அமைக்க முடியுமா?"

msgid "Else Without If Error"
msgstr "{line_number} என்ற வரியில் `{else}` என்பது `{if}`க்கு முன்னால் பயன்படுத்தப்படுவதை நாங்கள் கண்டறிந்தோம். `{else}` க்கு முன் `{if}` எழுத முயற்சிக்கலாமா?"

msgid "Function Undefined"
msgstr "ஒரு செயல்பாடு {name} வரையறுக்கப்படாமல் பயன்படுத்தப்படுவதை நாங்கள் கண்டறிந்தோம். செயல்பாட்டைப் பயன்படுத்துவதற்கு முன்பு அதை வரையறுக்க முடியுமா?"

msgid "Has Blanks"
msgstr "குறியீடு முழுமையடையாது என்று நாங்கள் கண்டறிந்தோம். குறியீட்டைக் கொண்டு வெற்றிடங்களை நிரப்ப முடியுமா?"

msgid "Incomplete"
msgstr "குறியீட்டின் ஒரு பகுதி {line_number} வரியில் `{incomplete_command} இருந்து இலிருந்து காணவில்லை என்று நாங்கள் கண்டறிந்தோம். காணாமல் போனதைச் சேர்க்க முயற்சிக்கலாமா?"

msgid "Incomplete Repeat"
msgstr "{line_number} வரியில் `{repeat}` ஒரு `{command}` கட்டளையைக் காணவில்லை என்பதைக் கண்டறிந்தோம். இதைச் சேர்க்க முயற்சிக்கலாமா?"

msgid "Invalid"
msgstr "`{invalid_command}` ஒரு எடி நிலை {level} கட்டளை அல்ல என்பதை நாங்கள் கண்டறிந்தோம். `{guessed_command}` ஐப் பயன்படுத்த முயற்சிக்கலாமா?"

msgid "Invalid Argument"
msgstr "`{invalid_argument}` உடன் `{command}` பொருந்தாது என்பதை நாங்கள் கண்டறிந்தோம். `{invalid_argument}`என்பதை {allowed_types} ஆக மாற்ற முயற்சிக்கலாமா?"

msgid "Invalid Argument Type"
msgstr "`{command}` `{invalid_argument} உடன் வேலை செய்யாது என்பதை நாங்கள் கண்டறிந்தோம், ஏனெனில் இது {invalid_type}. `{invalid_argument}` {allowed_types} ஆக மாற்ற முயற்சிக்கலாமா?"

msgid "Invalid At Command"
msgstr "`{command}` நிலை 16 முதல் பயன்படுத்தப்படாது என்பதைக் கண்டறிந்தோம். பட்டியல்களுக்குச் சதுர அடைப்புக்குறிகளைப் `[]` பயன்படுத்த முயற்சிக்கலாமா?"

msgid "Invalid Space"
msgstr "அந்த வரியை {line_number} ஒரு இடத்துடன் தொடங்கியதைக் கண்டறிந்தோம். இடத்தை அகற்ற முயற்சிக்கலாமா?"

msgid "Invalid Type Combination"
msgstr "`{invalid_argument}` மற்றும் `{invalid_argument_2}` {command} `உடன் பயன்படுத்த முடியாது, ஏனெனில் ஒன்று {invalid_type}, மற்றொன்று {invalid_type_2}. `{invalid_argument}` {invalid_type_2} அல்லது `{invalid_argument_2}` {invalid_type} க்கு மாற்ற முயற்சிக்கலாமா?"

msgid "Lonely Echo"
msgstr "ஒரு `{ask}` பயன்படுத்தாமல் ஒரு `{echo}` பயன்படுத்தப்படுவதை நாங்கள் கண்டறிந்தோம். `{echo}` க்கு முன் `{ask}`எழுத முயற்சிக்கலாமா?"

msgid "Lonely Text"
msgstr "{line_number} வரியில் பயன்படுத்தப்பட்ட உரையுடன் ஒரு கட்டளையைக் குறியீடு காணவில்லை என்று நாங்கள் கண்டறிந்தோம். தேவையான கட்டளையை உரையுடன் எழுத முயற்சிக்கலாமா"

msgid "Missing Additional Command"
msgstr "{line_number} வரியில் `{command}` கட்டளை எதையாவது காணவில்லை என்பதை நாங்கள் கண்டறிந்தோம். உங்கள் குறியீட்டில் `{missing_command}` பயன்படுத்த முயற்சிக்கலாமா?"

msgid "Missing Colon Error"
msgstr "`{command}`க்கு {line_number} வரியின் முடிவில் ஒரு `:` தேவை என்பதை நாங்கள் கண்டறிந்தோம். நிலை 17 முதல் தொடங்கி, கட்டளைகளுடன் வரிசையின் முடிவில் `:` சேர்க்கத் தொடங்க முடியுமா?"

msgid "Missing Command"
msgstr "குறியீடு {line_number} வரியில் ஒரு கட்டளையைக் காணவில்லை என்று நாங்கள் கண்டறிந்தோம். எந்தக் கட்டளையைப் பயன்படுத்த வேண்டும் என்பதைக் கண்டுபிடிக்க உடற்பயிற்சி பகுதியைப் பார்க்க முயற்சிக்கலாமா?"

msgid "Missing Inner Command"
msgstr "குறியீடு {line_number} இல் உள்ள `{command}`அறிக்கைக்கான கட்டளையைக் காணவில்லை என்று நாங்கள் கண்டறிந்தோம். எந்தக் கட்டளையைப் பயன்படுத்த வேண்டும் என்பதைக் கண்டுபிடிக்க உடற்பயிற்சி பகுதியைப் பார்க்க முயற்சிக்கலாமா?"

msgid "Missing Square Brackets"
msgstr "{line_number} இல் நீங்கள் உருவாக்கிய பட்டியல் சதுர அடைப்புக்குறிகளை `[]` காணவில்லை என்பதை நாங்கள் கண்டறிந்தோம். `[]` பட்டியலைச் சுற்றி சதுர அடைப்புக்குறிகளைச் சேர்க்க முயற்சிக்கலாமா?"

msgid "Missing Variable"
msgstr "`{command}` `வரியின் தொடக்கத்தில் ஒரு மாறியைக் காணவில்லை என்பதை நாங்கள் கண்டறிந்தோம். `{command}?` க்கு முன் மாறியை எழுத முயற்சிக்கலாமா"

msgid "Misspelled At Command"
msgstr "`{invalid_argument}` {line_number} என்ற வரியில் எழுத்துப்பிழை தவறு இருப்பதாகத் தெரிகிறது. அதற்குப் பதிலாக `{command}` எழுத முயற்சிக்கலாமா."

msgid "No Indentation"
msgstr "{leading_spaces} இடைவெளிகள் {line_number} இல் பயன்படுத்தப்படுவதைக் குறைத்ததாக நாங்கள் கண்டறிந்தோம். ஒவ்வொரு புதிய தொகுதிக்கும் {indent_size} மூலம் உள்தள்ளலை அதிகரிக்க முயற்சிக்க முடியுமா."

msgid "Non Decimal Variable"
msgstr "{line_number} என்ற வரியில் நீங்கள் ஒரு எண் பயன்படுத்தப்பட்டது எடி ஆதரிக்கவில்லை என்பதை நாங்கள் கண்டறிந்தோம்! 2 போன்ற தசம எண்ணை முயற்சிக்க முடியுமா?"

msgid "Parse"
msgstr "அனுமதிக்கப்படாத {location[0]} வரி இல் `{character_found}` பயன்படுத்தப்படுவதை நாங்கள் கண்டறிந்தோம். உங்கள் குறியீட்டில் காணாமல் போன அல்லது கூடுதல் எழுத்தைத் தேட முயற்சிக்கலாமா?"

msgid "Pressit Missing Else"
msgstr "பிற முக்கிய அச்சகங்களைக் கையாள குறியீடு `{else}` காணவில்லை என்பதை நாங்கள் கண்டறிந்தோம். உங்கள் குறியீட்டில் `{else}` சேர்க்க முயற்சிக்கலாமா?"

msgid "Runtime Index Error"
msgstr "பட்டியல் {name} காலியாக இருப்பதைக் கண்டறிந்தோம் அல்லது அதன் குறியீடு இல்லை. பட்டியல் காலியாக இல்லை என்பதை உறுதிப்படுத்த முடியுமா அல்லது காணாமல் போன குறியீட்டிற்கு `[]` க்குள் ஒரு எண்ணை எழுத முயற்சிக்கிறீர்களா?"

msgid "Runtime Value Error"
msgstr "`{command}` அனுமதிக்கப்படாத மதிப்பு `{value}` பெறப்பட்டது என்று நாங்கள் கண்டறிந்தோம். {tip}."

msgid "Runtime Values Error"
msgstr "`{command}` அனுமதிக்கப்படாத மதிப்புகள் `{value}` மற்றும் `{value}` பெறப்பட்டதைக் கண்டறிந்தோம். {tip}."

msgid "Save Microbit code "
msgstr "நுண்ணுயிர் குறியீட்டை சேமிக்கவும்"

msgid "Too Big"
msgstr "நிரலில் {lines_of_code} கோடுகள் இருப்பதை நாங்கள் கண்டறிந்தோம், ஆனால் {max_lines} வரிகளை மட்டுமே செயலாக்க முடியும். உங்கள் நிரலை குறைக்க முயற்சிக்கலாமா?"

msgid "Too Few Indents"
msgstr "{line_number} மிகக் குறைவான ({leading_spaces}) இடைவெளிகளைக் கொண்டிருப்பதை நாங்கள் கண்டறிந்தோம். கூடுதல் இடத்தை சேர்க்க முயற்சிக்கலாமா?"

msgid "Too Many Indents"
msgstr "{line_number} பல ({leading_spaces}) இடைவெளிகளைக் கொண்டுள்ளது. கூடுதல் இடத்தை அகற்ற முயற்சிக்கலாமா?"

msgid "Unexpected Indentation"
msgstr "{line_number} பல ({leading_spaces}) இடைவெளிகளைக் கொண்டுள்ளது. புதிய தொகுதிக்கு {indent_size} கூடுதல் இடங்களைச் சேர்க்க முயற்சிக்கலாமா?"

msgid "Unquoted Assignment"
msgstr "`{is}` க்கு இன் வலது புறத்தில் உள்ள உரை மேற்கோள்களுக்கு இடையில் எழுதப்படவில்லை என்பதை நாங்கள் கண்டறிந்தோம். இந்த நிலை நீங்கள் மேற்கோள்களுக்கு இடையில் உரையை எழுதத் தொடங்க வேண்டும். {text} உரைக்கு அதைச் செய்ய முயற்சி"

msgid "Unquoted Equality Check"
msgstr "ஒரு மாறி பல சொற்களுக்கு சமமாக இருக்கிறதா என்று சரிபார்க்க குறியீடு முயற்சிக்கிறது என்பதை நாங்கள் கண்டறிந்தோம். நீங்கள் சரிபார்க்க விரும்பும் சொற்களுக்கு மேற்கோள் மதிப்பெண்களைப் பயன்படுத்த முயற்சிக்கலாமா?"

msgid "Unquoted Text"
msgstr "`{ask}` அல்லது `{print}` க்கான அந்த உரையை நாங்கள் கண்டறிந்தோம். {unquotedtext} க்கான மேற்கோள்களைச் சேர்க்க முயற்சிக்கலாமா?"

msgid "Unsupported Float"
msgstr "குறியீடு இன்னும் ஆதரிக்கப்படாத முழு எண் அல்லாத எண்களைப் பயன்படுத்துகிறது என்பதை நாங்கள் கண்டறிந்தோம். `{value}` ஒரு முழு எண்ணாக மாற்ற முயற்சிக்கலாமா?"

msgid "Unsupported String Value"
msgstr "உரை மதிப்புகளைப் பயன்படுத்துகிறது என்பதைக் கண்டறிந்தோம், அதில் `{invalid_value}`. எழுதப்பட்ட மதிப்பை அகற்ற முயற்சிக்கலாமா அல்லது அதன் வகையை மாற்றலாமா?"

msgid "Unused Variable"
msgstr "{line_number} இல் வரையறுக்கப்பட்டுள்ள அந்த மாறி {variable_name} வரையறுக்கப்பட்டுள்ளது, ஆனால் பயன்படுத்தப்படவில்லை. வரையறுக்கப்பட்ட மாறியைப் பயன்படுத்த முயற்சிக்கலாமா அல்லது அதை அகற்றலாமா?"

msgid "Var Undefined"
msgstr "அமைக்கப்படுவதற்கு முன்பு `{name}` பயன்படுத்தப்படுவதை நாங்கள் கண்டறிந்தோம். மாறியைப் பயன்படுத்துவதற்கு முன்பு அதை அமைக்க முடியுமா அல்லது `{name}` என்பதற்கு மேற்கோள் குறிகளை பயன்படுத்த முடியுமா?"

msgid "Wrong Level"
msgstr "எழுதப்பட்ட குறியீடு சரியான எடி குறியீடு என்பதை நாங்கள் கண்டறிந்தோம், ஆனால் `{offending_keyword}` {working_level} இல் பயன்படுத்தப்படுகிறது. {tip}"

msgid "Wrong Number of Arguments"
msgstr "{name} தவறான வாதங்களின் எண்ணிக்கையை நாங்கள் கண்டறிந்தோம், இது {used_number}. அதற்கு பதிலாக {defined_number} எழுத முயற்சிக்கலாமா?"

msgid "about_this_adventure"
msgstr "இந்த சாகசத்தைப் பற்றி"

msgid "account_overview"
msgstr "கணக்கு கண்ணோட்டம்"

msgid "actions"
msgstr "செயல்கள்"

msgid "add"
msgstr "கூட்டு"

msgid "add_students"
msgstr "மாணவர்களைச் சேர்க்கவும்"

msgid "add_your_language"
msgstr "உங்கள் மொழியைச் சேர்க்கவும்!"

msgid "admin"
msgstr "நிர்வாகி"

msgid "adventure"
msgstr "துணிவு"

msgid "adventure_cloned"
msgstr "துணிவு நகலி செய்யப்பட்டுள்ளது"

msgid "adventure_code_button"
msgstr "சாகச குறியீடு"

msgid "adventure_codeblock_button"
msgstr "உங்கள் சாகசத்தில் மாணவர்கள் இயக்கக்கூடிய குறியீட்டின் தொகுதியை உருவாக்க விரும்பும்போது இந்தப் பொத்தானைப் பயன்படுத்தவும். உதவிக்குறிப்பு: குறியீடு தொகுதியின் கடைசி வரியின் முடிவில் தேர்வை வைக்கவும், ஒரு குறியீடு தொகுதிக்குப் பிறகு தட்டச்சு செய்ய 3 முறை <kbd>உள்ளிடவும்</kbd>."

msgid "adventure_duplicate"
msgstr "இந்த பெயருடன் உங்களுக்கு ஏற்கனவே ஒரு துணிவு உள்ளது."

msgid "adventure_empty"
msgstr "நீங்கள் ஒரு சாகச பெயரை உள்ளிடவில்லை!"

#, fuzzy
msgid "adventure_exp_3"
msgstr "குறியீடு தொகுதிகளுக்கு வெளியே அவற்றை எழுதும்போது நீங்கள் எப்போதும் {} உடன் முக்கிய சொற்களைச் சுற்றி வருகிறது என்பதை உறுதிப்படுத்திக் கொள்ளுங்கள், பின்னர் அவை சரியாக அங்கீகரிக்கப்படுகின்றன. உங்கள் சாகசத்தின் பாணியிலான பதிப்பைக் காண \"முன்னோட்டம்\" பொத்தானைப் பயன்படுத்தலாம். பிரத்யேக பக்கத்தில் சாகசத்தைக் காண, ஆசிரியர்கள் பக்கத்திலிருந்து \"பார்வை\" என்பதைத் தேர்ந்தெடு."

msgid "adventure_exp_classes"
msgstr "உங்கள் துணிவு பின்வரும் வகுப்புகளுக்குள் பயன்படுத்தப்படுகிறது"

msgid "adventure_flagged"
msgstr "துணிவு வெற்றிகரமாக கொடியிடப்பட்டது."

msgid "adventure_id_invalid"
msgstr "இந்த சாகச அடையாளம் தவறானது."

msgid "adventure_length"
msgstr "உங்கள் துணிவு குறைந்தது 20 எழுத்துக்களாக இருக்க வேண்டும்."

msgid "adventure_name_invalid"
msgstr "இந்த சாகச பெயர் தவறானது."

msgid "adventure_terms"
msgstr "எனது துணிவு எடியில் பகிரங்கமாக கிடைக்கக்கூடும் என்பதை நான் ஒப்புக்கொள்கிறேன்."

msgid "adventure_updated"
msgstr "துணிவு புதுப்பிக்கப்பட்டது!"

msgid "adventures_completed"
msgstr "சாகசங்கள் முடிந்தது: {number_of_adventures}"

msgid "adventures_info"
msgstr "ஒவ்வொரு எடி மட்டத்திலும் மாணவர்களுக்கான உள்ளமைக்கப்பட்ட பயிற்சிகள் உள்ளன, அவற்றை நாங்கள் சாகசங்கள் என்று அழைக்கிறோம். நீங்கள் உங்கள் சொந்த சாகசங்களை உருவாக்கி அவற்றை உங்கள் வகுப்புகளில் சேர்க்கலாம். உங்கள் சொந்த சாகசங்கள் மூலம் உங்கள் மாணவர்களுக்கு பொருத்தமான மற்றும் சுவையான சாகசங்களை உருவாக்கலாம். உங்கள் சொந்த சாகசங்களை உருவாக்குவது பற்றிய கூடுதல் தகவல்களை நீங்கள் காணலாம் <a href = \"https://hedy.org/for-teachers/manual/features\"> இங்கே </a>."

msgid "adventures_restored"
msgstr "இயல்புநிலை சாகசங்கள் மீட்டமைக்கப்பட்டுள்ளன."

msgid "adventures_ticked"
msgstr "சாகசங்கள் தேர்வு செய்யப்பட்டன"

msgid "adventures_tried"
msgstr "சாகசங்கள் முயற்சித்தன"

msgid "ago"
msgstr "{timestamp} முன்பு"

msgid "agree_invalid"
msgstr "தனியுரிமை விதிமுறைகளுடன் நீங்கள் உடன்பட வேண்டும்."

msgid "agree_with"
msgstr "நான் ஒப்புக்கொள்கிறேன்"

msgid "ajax_error"
msgstr "பிழை இருந்தது, தயவுசெய்து மீண்டும் முயற்சிக்கவும்."

msgid "all"
msgstr "அனைத்தும்"

msgid "all_rows_missing_separator"
msgstr "வரிசைகளில் எதுவும் அரைக்காற்புள்ளியைக் கொண்டிருக்கவில்லை. கடவுச்சொற்களை தானாக உருவாக்க அனுமதிக்க விரும்புகிறீர்களா? அப்படியானால், கடவுச்சொற்கள் மாறுவதைக் சொடுக்கு செய்து கணக்குகளை மீண்டும் உருவாக்கவும். இது அவ்வாறு இல்லையென்றால், பயனர்பெயர்கள் மற்றும் கடவுச்சொற்களை பின்வரும் வரிகளில் பிரிக்க அரைக்காற்புள்ளியைப் பயன்படுத்தவும்: {rows}"

msgid "already_account"
msgstr "ஏற்கனவே ஒரு கணக்கு இருக்கிறதா?"

msgid "already_program_running"
msgstr "ஏற்கனவே ஒரு நிரல் இயங்குகிறது, முதலில் அதை முடிக்கவும்."

msgid "are_you_sure"
msgstr "நீங்கள் உறுதியாக இருக்கிறீர்களா? இந்த செயலை நீங்கள் மாற்ற முடியாது."

msgid "ask_needs_var"
msgstr "நிலை 2 இல் தொடங்கி, `{ask}` ஒரு மாறியுடன் பயன்படுத்தப்பட வேண்டும். எடுத்துக்காட்டு: பெயர் `{is}` `{ask}` உங்கள் பெயர் என்ன?"

msgid "available_in"
msgstr "இதில் கிடைக்கிறது:"

msgid "back_to_class"
msgstr "மீண்டும் வகுப்புக்குச் செல்லுங்கள்"

msgid "become_a_sponsor"
msgstr "ஒரு ச்பான்சராகுங்கள்"

msgid "birth_year"
msgstr "பிறந்த ஆண்டு"

msgid "by"
msgstr "by"

msgid "cancel"
msgstr "ரத்துசெய்"

msgid "cant_parse_exception"
msgstr "Couldn't பாகுபடுத்தல் the திட்டம்"

msgid "certified_teacher"
msgstr "Certified teacher"

msgid "change_password"
msgstr "Change password"

msgid "cheatsheet_title"
msgstr "Cheatsheet"

msgid "class_already_joined"
msgstr "You அரே already a student of வகுப்பு"

msgid "class_customize_success"
msgstr "வகுப்பு successfully customized."

msgid "class_graph_explanation"
msgstr "In this graph you can see represented the numbers of adventures your students have attempted (meaning they have முடிந்தது meaningful வேலை in that adventure), with respect பெறுநர் the எண் of errors and successful runs."

msgid "class_logs"
msgstr "Last புகுபதிவு"

msgid "class_name_duplicate"
msgstr "இந்த பெயருடன் உங்களிடம் ஏற்கனவே ஒரு வகுப்பு உள்ளது."

msgid "class_name_empty"
msgstr "நீங்கள் ஒரு வகுப்பு பெயரை உள்ளிடவில்லை!"

msgid "class_name_invalid"
msgstr "இந்த வகுப்பு பெயர் தவறானது."

msgid "class_name_prompt"
msgstr "புதிய வகுப்பின் பெயரை உள்ளிடவும்"

msgid "class_performance_graph"
msgstr "வகுப்பு செயல்திறன் வரைபடம்"

msgid "class_survey_description"
msgstr "எங்கள் எடி பயனர்களின் சிறந்த கண்ணோட்டத்தைப் பெற விரும்புகிறோம். இந்த பதில்களை வழங்குவதன் மூலம், நீங்கள் எடியை மேம்படுத்த உதவுவீர்கள். நன்றி!"

msgid "class_survey_later"
msgstr "நாளை எனக்கு நினைவூட்டுங்கள்"

msgid "class_survey_question1"
msgstr "உங்கள் வகுப்பில் அகவை வரம்பு என்ன?"

msgid "class_survey_question2"
msgstr "உங்கள் வகுப்பில் பேசும் மொழி என்ன?"

msgid "class_survey_question3"
msgstr "உங்கள் வகுப்பில் பாலின இருப்பு என்ன?"

msgid "class_survey_question4"
msgstr "உங்கள் மாணவர்களை மற்றவர்களிடமிருந்து வேறுபடுத்துவது எது?"

msgid "classes_info"
msgstr "டாச்போர்டில் ஒவ்வொரு மாணவரின் முன்னேற்றத்தையும் பின்பற்ற ஒரு வகுப்பை உருவாக்கவும், உங்கள் மாணவர்கள் பார்க்கும் சாகசங்களைத் தனிப்பயனாக்கவும், உங்கள் சொந்தத்தைச் சேர்ப்பதாகவும்! நீங்கள் விரும்பும் பல வகுப்புகளை நீங்கள் உருவாக்கலாம், மேலும் ஒவ்வொரு வகுப்பிலும் பல ஆசிரியர்கள் ஒவ்வொருவரும் வெவ்வேறு பாத்திரங்களைக் கொண்டிருக்கலாம். நீங்கள் விரும்பும் அளவுக்கு மாணவர்களையும் சேர்க்கலாம், ஆனால் ஒவ்வொரு மாணவரும் ஒரே நேரத்தில் ஒரு வகுப்பில் மட்டுமே இருக்க முடியும் என்பதை நினைவில் கொள்ளுங்கள். வகுப்புகள் பற்றிய கூடுதல் தகவல்களை <a href = \"https://hedy.org/for-teachers/manual/preparations#for-teachers\"> ஆசிரியர் கையேடு </a> இல் காணலாம்."

msgid "clone"
msgstr "நகலி"

msgid "cloned_times"
msgstr "குளோன்கள்"

msgid "close"
msgstr "மூடு"

msgid "comma"
msgstr "பத்தி"

msgid "command_not_available_yet_exception"
msgstr "கட்டளை இன்னும் கிடைக்கவில்லை"

msgid "command_unavailable_exception"
msgstr "கட்டளை இனி சரியாக இல்லை"

msgid "commands"
msgstr "கட்டளைகள்"

msgid "connect_guest_teacher"
msgstr "சில பாடங்களைக் கொடுக்கக்கூடிய விருந்தினர் ஆசிரியருடன் நான் இணைக்க விரும்புகிறேன்"

msgid "constant_variable_role"
msgstr "மாறா, மாறிலி"

msgid "containing"
msgstr "கொண்டிருக்கிறது"

msgid "content_invalid"
msgstr "இந்த துணிவு தவறானது."

msgid "continue"
msgstr "தொடரவும்"

msgid "contributor"
msgstr "பங்களிப்பாளர்"

msgid "copy_accounts_to_clipboard"
msgstr "இடைநிலைப்பலகைக்கு நகலெடுக்கவும்"

msgid "copy_clipboard"
msgstr "இடைநிலைப்பலகைக்கு வெற்றிகரமாக நகலெடுக்கப்பட்டது"

msgid "copy_code"
msgstr "குறியீட்டை நகலெடுக்கவும்"

msgid "copy_link_to_share"
msgstr "பகிர்வை நகலெடுக்கவும்"

msgid "copy_mail_link"
msgstr "தயவுசெய்து இந்த இணைப்பை புதிய தாவலில் நகலெடுத்து ஒட்டவும்:"

msgid "country"
msgstr "நாடு"

msgid "country_invalid"
msgstr "சரியான நாட்டைத் தேர்ந்தெடுக்கவும்."

msgid "create_account"
msgstr "கணக்கை உருவாக்கவும்"

msgid "create_accounts"
msgstr "கணக்குகளை உருவாக்கவும்"

msgid "create_accounts_placeholder"
msgstr "கணக்குகளைத் தட்டச்சு செய்க அல்லது ஒரு விரிதாளில் இருந்து ஒட்டவும்"

msgid "create_accounts_prompt"
msgstr "நீங்கள் {number_of_accounts} மாணவர் கணக்குகளை உருவாக்குவீர்கள். நீங்கள் உறுதியாக இருக்கிறீர்களா?"

msgid "create_adventure"
msgstr "சாகசத்தை உருவாக்கவும்"

msgid "create_class"
msgstr "புதிய வகுப்பை உருவாக்கவும்"

msgid "create_student_account"
msgstr "ஒரு கணக்கை உருவாக்கவும்"

msgid "create_student_account_explanation"
msgstr "உங்கள் சொந்த நிரல்களை ஒரு கணக்குடன் சேமிக்க முடியும்."

msgid "create_student_accounts"
msgstr "மாணவர் கணக்குகளை உருவாக்கவும்"

msgid "create_teacher_account"
msgstr "ஆசிரியர் கணக்கை உருவாக்கவும்"

msgid "create_teacher_account_explanation"
msgstr "ஆசிரியர் கணக்கு மூலம், உங்கள் திட்டங்களைச் சேமித்து, உங்கள் மாணவர்களின் முடிவுகளைப் பார்க்கலாம்."

msgid "create_usernames_and_passwords_desc"
msgstr "அரைக்காற்புள்ளியால் பிரிக்கப்பட்ட ஒரு வரிக்கு ஒரு பயனர்பெயர் மற்றும் கடவுச்சொல்லை உள்ளிடவும். அல்லது, உங்களிடம் இரண்டு நெடுவரிசை விரிதாளில் தரவு இருந்தால், கோப்பு உள்ளடக்கத்தை நகலெடுத்து இங்கே ஒட்டவும்."

msgid "create_usernames_and_passwords_title"
msgstr "பயனர்பெயர்கள் மற்றும் கடவுச்சொற்கள்"

msgid "create_usernames_desc"
msgstr "ஒரு வரிக்கு ஒரு பயனர்பெயரை உள்ளிடவும் அல்லது ஒரு விரிதாளில் இருந்து ஒட்டவும்."

msgid "create_usernames_title"
msgstr "பயனர்பெயர்கள்"

msgid "creator"
msgstr "உருவாக்கியவர்"

msgid "current_password"
msgstr "தற்போதைய கடவுச்சொல்"

msgid "customization_deleted"
msgstr "தனிப்பயனாக்கங்கள் வெற்றிகரமாக நீக்கப்பட்டன."

msgid "customize"
msgstr "தனிப்பயனாக்கு"

msgid "customize_adventure"
msgstr "சாகசத்தைத் தனிப்பயனாக்குங்கள்"

msgid "customize_class"
msgstr "வகுப்பைத் தனிப்பயனாக்குங்கள்"

msgid "danger_zone"
msgstr "இடர் மண்டலம்"

msgid "dash"
msgstr "ஒரு கோடு"

msgid "debug"
msgstr "பிழைத்திருத்தம்"

msgid "default_401"
msgstr "உங்களுக்கு ஏற்பு இல்லை என்று தெரிகிறது ..."

msgid "default_403"
msgstr "இந்த நடவடிக்கை தடைசெய்யப்பட்டுள்ளது என்று தெரிகிறது ..."

msgid "default_404"
msgstr "அந்த பக்கத்தை எங்களால் கண்டுபிடிக்க முடியவில்லை ..."

msgid "default_500"
msgstr "ஏதோ தவறு நடந்தது ..."

msgid "delete"
msgstr "நீக்கு"

msgid "delete_adventure_prompt"
msgstr "இந்த சாகசத்தை அகற்ற விரும்புகிறீர்களா?"

msgid "delete_class_prompt"
msgstr "நீங்கள் நிச்சயமாக வகுப்பை நீக்க விரும்புகிறீர்களா?"

msgid "delete_confirm"
msgstr "நிரலை நீக்க விரும்புகிறீர்களா?"

msgid "delete_invite"
msgstr "அழைப்பை நீக்கு"

msgid "delete_invite_prompt"
msgstr "இந்த வகுப்பு அழைப்பை அகற்ற விரும்புகிறீர்களா?"

msgid "delete_public"
msgstr "பொது சுயவிவரத்தை நீக்கு"

msgid "delete_success"
msgstr "நிரல் வெற்றிகரமாக நீக்கப்பட்டது."

msgid "delete_tag_prompt"
msgstr "இந்த குறிச்சொல்லை நீக்க விரும்புகிறீர்களா?"

msgid "destroy_account"
msgstr "கணக்கை நீக்கு"

msgid "destroy_account_message"
msgstr "உங்கள் கணக்கை நீக்குவது செயல்தவிர்க்க முடியாது. இது உங்கள் கணக்கு மற்றும் உங்கள் பொது சுயவிவரம், நிரல்கள், சாகசங்கள் மற்றும் வகுப்புகள் போன்ற அனைத்து தொடர்புடைய தரவையும் அகற்றும். தயவுசெய்து நீங்கள் தொடர விரும்புகிறீர்கள் என்பதை உறுதிப்படுத்திக் கொள்ளுங்கள், ஏனெனில் இந்த நடவடிக்கை மீளமுடியாதது."

msgid "directly_available"
msgstr "நேரடியாக திறந்திருக்கும்"

msgid "disable"
msgstr "முடக்கு"

msgid "disabled"
msgstr "முடக்கப்பட்டது"

msgid "discord_server"
msgstr "முரண்பாடு சேவையகம்"

msgid "distinguished_user"
msgstr "புகழ்பெற்ற பயனர்"

msgid "double quotes"
msgstr "இரட்டை மேற்கோள்கள்"

msgid "download"
msgstr "பதிவிறக்கம்"

msgid "duplicate"
msgstr "நகல்"

msgid "echo_and_ask_mismatch_exception"
msgstr "எதிரொலி மற்றும் பொருந்தாத தன்மையைக் கேளுங்கள்"

msgid "echo_out"
msgstr "நிலை 2 `{echo}` இல் தொடங்கி இனி தேவையில்லை. `{ask}` மற்றும் `{print}` இப்போது ஒரு பதிலை மீண்டும் செய்யலாம். எடுத்துக்காட்டு: `பெயர் {is} {ask} நீங்கள் என்ன அழைக்கப்படுகிறீர்கள்? {print} அலோ பெயர்`"

msgid "edit_adventure"
msgstr "சாகசத்தைத் திருத்து"

msgid "edit_code_button"
msgstr "குறியீட்டைத் திருத்து"

msgid "email"
msgstr "மின்னஞ்சல்"

msgid "email_invalid"
msgstr "சரியான மின்னஞ்சலை உள்ளிடவும்."

msgid "english"
msgstr "ஆங்கிலம்"

msgid "enter"
msgstr "உள்ளிடவும்"

msgid "enter_password"
msgstr "புதிய கடவுச்சொல்லை உள்ளிடவும்"

msgid "enter_text"
msgstr "உங்கள் பதிலை இங்கே உள்ளிடவும் ..."

msgid "error_logo_alt"
msgstr "பிழை லோகோ"

msgid "errors"
msgstr "பிழைகள்"

msgid "exclamation mark"
msgstr "ஒரு ஆச்சரியக் குறி"

msgid "exists_email"
msgstr "அந்த மின்னஞ்சல் ஏற்கனவே பயன்பாட்டில் உள்ளது."

msgid "exists_username"
msgstr "அந்த பயனர்பெயர் ஏற்கனவே பயன்பாட்டில் உள்ளது."

msgid "exit_preview_mode"
msgstr "முன்னோட்ட பயன்முறையிலிருந்து வெளியேறவும்"

msgid "expand_output"
msgstr "வெளியீட்டை விரிவாக்கு"

msgid "experience_invalid"
msgstr "சரியான பட்டறிவைத் தேர்ந்தெடு, தேர்வு (ஆம், இல்லை)."

msgid "expiration_date"
msgstr "காலாவதி தேதி"

msgid "favorite_program"
msgstr "பிடித்த நிரல்"

msgid "favourite_confirm"
msgstr "இந்த திட்டத்தை உங்களுக்கு பிடித்ததாக அமைக்க விரும்புகிறீர்களா?"

msgid "favourite_program"
msgstr "பிடித்த நிரல்"

msgid "favourite_program_invalid"
msgstr "நீங்கள் தேர்ந்தெடுத்த பிடித்த நிரல் தவறானது."

msgid "favourite_success"
msgstr "உங்கள் நிரல் பிடித்ததாக அமைக்கப்பட்டுள்ளது."

msgid "feedback_message_error"
msgstr "ஏதோ தவறு நடந்தது, தயவுசெய்து பின்னர் மீண்டும் முயற்சிக்கவும்."

msgid "female"
msgstr "பெண்"

msgid "flag_adventure_prompt"
msgstr "இந்த சாகசத்தை நீங்கள் கொடியிட விரும்புகிறீர்களா?"

msgid "float"
msgstr "ஒரு எண்"

msgid "for_teachers"
msgstr "ஆசிரியர்களுக்கு"

msgid "forgot_password"
msgstr "உங்கள் கடவுச்சொல்லை மறந்துவிட்டீர்களா?"

msgid "from_another_teacher"
msgstr "மற்றொரு ஆசிரியரிடமிருந்து"

msgid "from_magazine_website"
msgstr "ஒரு செய்தித் தாள் அல்லது வலைத்தளத்திலிருந்து"

msgid "from_video"
msgstr "ஒரு வீடியோவிலிருந்து"

msgid "gender"
msgstr "பாலினம்"

msgid "gender_invalid"
msgstr "தயவுசெய்து செல்லுபடியாகும் பாலினத்தைத் தேர்ந்தெடுக்கவும், தேர்வு செய்யவும் (பெண், ஆண், மற்றவை)."

msgid "general_settings"
msgstr "பொது அமைப்புகள்"

msgid "give_link_to_teacher"
msgstr "உங்கள் ஆசிரியருக்கு பின்வரும் இணைப்பைக் கொடுங்கள்:"

msgid "go_back"
msgstr "திரும்பிச் செல்லுங்கள்"

msgid "go_back_to_main"
msgstr "முதன்மையான பக்கத்திற்குச் செல்லவும்"

msgid "go_to_your_clone"
msgstr "உங்கள் குளோனுக்குச் செல்லுங்கள்"

msgid "goto_profile"
msgstr "எனது சுயவிவரத்திற்குச் செல்லுங்கள்"

msgid "graph_title"
msgstr "ஒரு சாகசத்திற்கான பிழைகள் நிலை {level} இல் முடிக்கப்பட்டன"

msgid "hand_in"
msgstr "கை"

msgid "hand_in_exercise"
msgstr "உடற்பயிற்சியில் கை"

msgid "heard_about_hedy"
msgstr "எடி பற்றி நீங்கள் எப்படி கேள்விப்பட்டீர்கள்?"

msgid "heard_about_invalid"
msgstr "எங்களைப் பற்றி நீங்கள் கேள்விப்பட்ட சரியான வழியைத் தேர்ந்தெடுக்கவும்."

msgid "hedy_introduction_slides"
msgstr "எடி அறிமுகம் ச்லைடுகள்"

msgid "hedy_logo_alt"
msgstr "எடி லோகோ"

msgid "hedy_on_github"
msgstr "கிதுபில் எடி"

msgid "hello_logo"
msgstr "வணக்கம்"

msgid "hide_adventures"
msgstr "சாகசங்களை மறைக்கவும்"

msgid "hide_classes"
msgstr "வகுப்புகளை மறைக்கவும்"

msgid "hide_keyword_switcher"
msgstr "முக்கிய சுவிட்சரை மறைக்கவும்"

msgid "hide_slides"
msgstr "ச்லைடுகளை மறைக்கவும்"

msgid "highest_level_reached"
msgstr "மிக உயர்ந்த நிலை அடைந்தது"

msgid "ill_work_some_more"
msgstr "நான் இன்னும் சிறிது நேரம் வேலை செய்வேன்"

msgid "image_invalid"
msgstr "நீங்கள் தேர்ந்தெடுத்த படம் தவறானது."

msgid "incomplete_command_exception"
msgstr "முழுமையற்ற கட்டளை"

msgid "incorrect_handling_of_quotes_exception"
msgstr "மேற்கோள்களின் தவறான கையாளுதல்"

msgid "incorrect_use_of_types_exception"
msgstr "வகைகளின் தவறான பயன்பாடு"

msgid "incorrect_use_of_variable_exception"
msgstr "மாறியின் தவறான பயன்பாடு"

msgid "indentation_exception"
msgstr "தவறான உள்தள்ளல்"

msgid "input"
msgstr "`{ask}` என்பதிலிருந்து உள்ளீடு"

msgid "input_variable_role"
msgstr "உள்ளீடு"

msgid "integer"
msgstr "ஒரு எண்"

msgid "invalid_class_link"
msgstr "வகுப்பில் சேர தவறான இணைப்பு."

msgid "invalid_command_exception"
msgstr "தவறான கட்டளை"

msgid "invalid_keyword_language_comment"
msgstr "# வழங்கப்பட்ட முக்கிய மொழி தவறானது, முக்கிய மொழி ஆங்கிலத்திற்கு அமைக்கப்பட்டுள்ளது"

msgid "invalid_language_comment"
msgstr "# வழங்கப்பட்ட மொழி தவறானது, மொழி ஆங்கிலத்திற்கு அமைக்கப்பட்டுள்ளது"

msgid "invalid_level_comment"
msgstr "# வழங்கப்பட்ட நிலை தவறானது, நிலையை நிலை 1 என அமைக்கப்பட்டுள்ளது"

msgid "invalid_program_comment"
msgstr "# வழங்கப்பட்ட நிரல் தவறானது, தயவுசெய்து மீண்டும் முயற்சிக்கவும்"

msgid "invalid_teacher_invitation_code"
msgstr "ஆசிரியர் அழைப்புக் குறியீடு தவறானது. ஆசிரியராக மாற, Hello@hedy.org ஐ அணுகவும்."

msgid "invalid_username_password"
msgstr "தவறான பயனர்பெயர்/கடவுச்சொல்."

msgid "invitations_sent"
msgstr "அனைத்து அழைப்புகளும் வெற்றிகரமாக அனுப்பப்பட்டன!"

msgid "invite"
msgstr "அழைக்கவும்"

msgid "invite_by_username"
msgstr "பயனர்பெயர் மூலம் அழைக்கவும்"

msgid "invite_date"
msgstr "தேதியை அழைக்கவும்"

msgid "invite_message"
msgstr "வகுப்பில் சேர உங்களுக்கு அழைப்பு வந்துள்ளது"

msgid "invite_prompt"
msgstr "பயனர்பெயரை உள்ளிடவும்"

msgid "invite_teacher"
msgstr "ஒரு ஆசிரியரை அழைக்கவும்"

msgid "join_class"
msgstr "வகுப்பில் சேரவும்"

msgid "join_prompt"
msgstr "ஒரு வகுப்பில் சேர உங்களுக்கு ஒரு கணக்கு இருக்க வேண்டும். இப்போது உள்நுழைய விரும்புகிறீர்களா?"

msgid "keybinding_waiting_for_keypress"
msgstr "ஒரு கீ பிரச்சுக்காக காத்திருக்கிறது ..."

msgid "keyword_language_invalid"
msgstr "செல்லுபடியாகும் முக்கிய மொழியைத் தேர்ந்தெடுக்கவும் (ஆங்கிலம் அல்லது உங்கள் சொந்த மொழியைத் தேர்ந்தெடுக்கவும்)."

msgid "landcode_phone_number"
msgstr "தயவுசெய்து உங்கள் நாட்டின் நிலப்பரப்பையும் சேர்க்கவும்"

msgid "language"
msgstr "மொழி"

msgid "language_invalid"
msgstr "சரியான மொழியைத் தேர்ந்தெடுக்கவும்."

msgid "languages"
msgstr "இந்த நிரலாக்க மொழிகளில் எது இதற்கு முன்பு பயன்படுத்தினீர்கள்?"

msgid "last_edited"
msgstr "கடைசியாக திருத்தப்பட்டது"

msgid "last_update"
msgstr "கடைசி புதுப்பிப்பு"

msgid "lastname"
msgstr "கடைசி பெயர்"

msgid "leave_class"
msgstr "வகுப்பு விடுங்கள்"

msgid "level"
msgstr "நிலை"

msgid "level_accessible"
msgstr "நிலை மாணவர்களுக்கு திறந்திருக்கும்"

msgid "level_disabled"
msgstr "நிலை முடக்கப்பட்டது"

msgid "level_future"
msgstr "இந்த நிலை தானாகவே திறக்கும் "

msgid "level_invalid"
msgstr "இந்த எடி நிலை தவறானது."

msgid "level_not_class"
msgstr "இந்த நிலை உங்கள் வகுப்பில் இதுவரை கிடைக்கவில்லை"

msgid "level_title"
msgstr "நிலை"

msgid "levels"
msgstr "நிலைகள்"

msgid "link"
msgstr "இணைப்பு"

msgid "list"
msgstr "ஒரு பட்டியல்"

msgid "list_variable_role"
msgstr "பட்டியல்"

msgid "logged_in_to_share"
msgstr "ஒரு நிரலைச் சேமிக்கவும் பகிரவும் நீங்கள் உள்நுழைய வேண்டும்."

msgid "login"
msgstr "புகுபதிகை"

msgid "login_long"
msgstr "உங்கள் கணக்கில் உள்நுழைக"

msgid "login_to_save_your_work"
msgstr "உங்கள் வேலையைச் சேமிக்க உள்நுழைக"

msgid "logout"
msgstr "விடுபதிகை"

msgid "mail_change_password_body"
msgstr ""
"உங்கள் எடி கடவுச்சொல் மாற்றப்பட்டுள்ளது. நீங்கள் இதைச் செய்திருந்தால், எல்லாம் நல்லது. \n"
"உங்கள் கடவுச்சொல்லை மாற்றவில்லை என்றால், இந்த மின்னஞ்சலுக்கு பதிலளிப்பதன் மூலம் உடனடியாக எங்களை தொடர்பு கொள்ளவும்."

msgid "mail_change_password_subject"
msgstr "உங்கள் எடி கடவுச்சொல் மாற்றப்பட்டுள்ளது"

msgid "mail_error_change_processed"
msgstr "சரிபார்ப்பு அஞ்சலை அனுப்பும்போது ஏதோ தவறு ஏற்பட்டது, மாற்றங்கள் இன்னும் சரியாக செயலாக்கப்படுகின்றன."

msgid "mail_goodbye"
msgstr ""
"நிரலாக்கத்தை வைத்திருங்கள்! \n"
"எடி அணி"

msgid "mail_hello"
msgstr "ஆய் {username}!"

msgid "mail_recover_password_body"
msgstr ""
"இந்த இணைப்பைக் சொடுக்கு செய்வதன் மூலம், நீங்கள் புதிய எடி கடவுச்சொல்லை அமைக்கலாம். இந்த இணைப்பு <b> 4 </b> மணிநேரங்களுக்கு செல்லுபடியாகும். \n"
"உங்களுக்கு கடவுச்சொல் மீட்டமைப்பு தேவையில்லை என்றால், தயவுசெய்து இந்த மின்னஞ்சலை புறக்கணிக்கவும்: {link}"

msgid "mail_recover_password_subject"
msgstr "கடவுச்சொல் மீட்டமைப்பைக் கோருங்கள்."

msgid "mail_reset_password_body"
msgstr ""
"உங்கள் எடி கடவுச்சொல் புதியதாக மீட்டமைக்கப்பட்டுள்ளது. நீங்கள் இதைச் செய்திருந்தால், எல்லாம் நல்லது. \n"
"உங்கள் கடவுச்சொல்லை மாற்றவில்லை என்றால், இந்த மின்னஞ்சலுக்கு பதிலளிப்பதன் மூலம் உடனடியாக எங்களை தொடர்பு கொள்ளவும்."

msgid "mail_reset_password_subject"
msgstr "உங்கள் எடி கடவுச்சொல் மீட்டமைக்கப்பட்டுள்ளது"

msgid "mail_welcome_teacher_body"
msgstr ""
"<strong> வரவேற்கிறோம்! </strong> \n"
"உங்கள் புத்தம் புதிய எடி ஆசிரியரின் கணக்கில் வாழ்த்துக்கள். எடி ஆசிரியர்களின் உலகளாவிய சமூகத்திற்கு வருக! \n"
"\n"
"<strong> ஆசிரியரின் கணக்குகள் என்ன செய்ய முடியும் </strong> \n"
"உங்களுக்காக இப்போது பல கூடுதல் விருப்பங்கள் திறக்கப்பட்டுள்ளன. \n"
"\n"
"1. கூடுதல் விளக்கம் <a href = \"https://hedy.org/for-teachers/manual\"> ஆசிரியரின் கையேடு </a> இல் கிடைக்கிறது. \n"
"2. உங்கள் ஆசிரியர் கணக்குடன், நீங்கள் வகுப்புகளை உருவாக்கலாம். உங்கள் வகுப்புகளில் சேருவதை விட உங்கள் மாணவர்கள் முடியும், மேலும் அவர்களின் முன்னேற்றத்தை நீங்கள் காணலாம். <A href = \"https://hedycode.com/for-teachers\"> ஆசிரியர்கள் பக்கம் </a> க்காக வகுப்புகள் தயாரிக்கப்பட்டு நிர்வகிக்கப்படுகின்றன. \n"
"3. உங்கள் வகுப்புகளை நீங்கள் முழுமையாகத் தனிப்பயனாக்கலாம், எடுத்துக்காட்டாக நீங்கள் நிலைகளைத் திறந்து மூடலாம், சாகசங்களை இயக்கலாம் அல்லது முடக்கலாம் மற்றும் உங்கள் சொந்த சாகசங்களை எழுதலாம்! \n"
"\n"
"<strong> எங்கள் நிகழ்நிலை சமூகத்தில் சேரவும்! </strong> \n"
"அனைத்து எடி ஆசிரியர்கள், புரோகிராமர்கள் மற்றும் பிற ரசிகர்கள் எங்கள் <a href = \"https://discord.gg/8yy7deme9r\"> முரண்பாடு சேவையகம் </a> இல் சேர வரவேற்கப்படுகிறார்கள். எடியைப் பற்றி அரட்டையடிக்க இது சிறந்த இடம்: எங்களிடம் சேனல்கள் உள்ளன, அங்கு உங்கள் அருமையான திட்டங்கள் மற்றும் பாடங்கள், பிழைகள் புகாரளிக்க சேனல்கள் மற்றும் மற்ற ஆசிரியர்களுடன் அரட்டையடிக்க சேனல்கள் மற்றும் எடி குழுவுடன் அரட்டை அடிக்கலாம். \n"
"\n"
"<strong> உதவி கேட்பது எப்படி </strong> \n"
"ஏதேனும் தெளிவாகத் தெரியவில்லை என்றால், நீங்கள் டிச்கார்ட்டில் எங்களுக்குத் தெரியப்படுத்தலாம், அல்லது <a href = \"mailto: hello@hedy.org\"> எங்களுக்கு ஒரு மின்னஞ்சல் அனுப்புங்கள் </a>. \n"
"\n"
"<strong> பிழைகள் எவ்வாறு புகாரளிப்பது </strong> \n"
"டிச்கார்ட்டில், #பக்ச் எனப்படும் பிழைகள் புகாரளிப்பதற்கான ஒரு சேனல் எங்களிடம் உள்ளது. நீங்கள் இயங்கும் சிக்கல்களைப் பற்றி எங்களுக்குத் தெரியப்படுத்த இது சரியான இடம். கிட்அப்பை எவ்வாறு பயன்படுத்துவது என்பது உங்களுக்குத் தெரிந்தால், நீங்கள் ஒரு <a href = \"https://github.com/hediorg/hedy/issues/new?\n"

msgid "mail_welcome_teacher_subject"
msgstr "உங்கள் எடி ஆசிரியர் கணக்கு தயாராக உள்ளது"

msgid "mail_welcome_verify_body"
msgstr ""
"உங்கள் எடி கணக்கு வெற்றிகரமாக உருவாக்கப்பட்டுள்ளது. வரவேற்கிறோம்! \n"
"உங்கள் மின்னஞ்சல் முகவரியை சரிபார்க்க இந்த இணைப்பைக் சொடுக்கு செய்க: {link}"

msgid "mail_welcome_verify_subject"
msgstr "எடிக்கு வருக"

msgid "mailing_title"
msgstr "எடி செய்திமடலுக்கு குழுசேரவும்"

msgid "main_subtitle"
msgstr "வகுப்பறைக்கான உரை நிரலாக்க"

msgid "main_title"
msgstr "எடி"

msgid "make_sure_you_are_done"
msgstr "நீங்கள் முடித்துவிட்டீர்கள் என்பதை உறுதிப்படுத்திக் கொள்ளுங்கள்! நீங்கள் \"ஏண்ட் இன்\" என்பதைக் சொடுக்கு செய்த பிறகு இனி உங்கள் திட்டத்தை மாற்ற முடியாது."

msgid "male"
msgstr "ஆண்"

msgid "more_info"
msgstr "மேலும் செய்தி"

msgid "more_options"
msgstr "மேலும் விருப்பங்கள்"

msgid "multiple_keywords_warning"
msgstr "நீங்கள் {orig_keyword} முக்கிய சொல்லைப் பயன்படுத்த முயற்சிக்கிறீர்கள், ஆனால் இந்த முக்கிய சொல்லுக்குப் பல பொருள்கள் இருக்கலாம். தயவுசெய்து இந்தப் பட்டியலிலிருந்து நீங்கள் பயன்படுத்த முயற்சிக்கும் ஒன்றைத் தேர்ந்தெடுத்து அதை உங்கள் குறியீட்டில் ஒட்டவும், சுருள் அடைப்புகள் சேர்க்கப்பட்டுள்ளன: {keyword_list}"

msgid "multiple_levels_warning"
msgstr "நீங்கள் இருவரும் பல நிலைகளைத் தேர்ந்தெடுத்து, உங்கள் சாகசத்தில் குறியீடு துணுக்குகளைச் சேர்த்துள்ளதை நாங்கள் கவனித்திருக்கிறோம், இது தொடரியல் ஐலைட்டர் மற்றும் முக்கிய வார்த்தைகளின் தானியங்கி மொழிபெயர்ப்பு ஆகியவற்றுடன் சிக்கல்களை ஏற்படுத்தக்கூடும்"

msgid "my_account"
msgstr "எனது கணக்கு"

msgid "my_adventures"
msgstr "எனது சாகசங்கள்"

msgid "my_classes"
msgstr "என் வகுப்புகள்"

msgid "my_messages"
msgstr "எனது செய்திகள்"

msgid "my_public_profile"
msgstr "எனது பொது சுயவிவரம்"

msgid "name"
msgstr "பெயர்"

msgid "nav_hedy"
msgstr "எடி"

msgid "nav_learn_more"
msgstr "மேலும் அறிக"

msgid "nav_start"
msgstr "வீடு"

msgid "new_password"
msgstr "புதிய கடவுச்சொல்"

msgid "new_password_repeat"
msgstr "புதிய கடவுச்சொல்லை மீண்டும் செய்யவும்"

msgid "newline"
msgstr "ஒரு புதிய வரி"

msgid "newsletter"
msgstr "செய்திமடல்"

msgid "next_adventure"
msgstr "அடுத்த துணிவு"

msgid "next_page"
msgstr "அடுத்த பக்கம்"

msgid "next_student"
msgstr "அடுத்த மாணவர்"

msgid "no"
msgstr "இல்லை"

msgid "no_account"
msgstr "கணக்கு இல்லையா?"

msgid "no_accounts"
msgstr "உருவாக்க கணக்குகள் எதுவும் இல்லை."

msgid "no_adventures_yet"
msgstr "இந்த அளவுகோல்களுடன் பொருந்தக்கூடிய பொது சாகசங்கள் உள்ளன. வேறு ஏதாவது தேட முயற்சிக்கவும்."

msgid "no_more_flat_if"
msgstr "நிலை 8 இல் தொடங்கி, `{if}` அடுத்த வரியில் வைக்கப்பட வேண்டும் மற்றும் 4 இடைவெளிகளுடன் தொடங்க வேண்டும்."

msgid "no_programs"
msgstr "திட்டங்கள் எதுவும் இல்லை."

msgid "no_shared_programs"
msgstr "பகிரப்பட்ட திட்டங்கள் இல்லை ..."

msgid "no_students"
msgstr "இந்த வகுப்பில் மாணவர்கள் யாரும் இல்லை"

msgid "no_such_adventure"
msgstr "இந்த துணிவு இல்லை!"

msgid "no_such_class"
msgstr "அத்தகைய எடி வகுப்பு இல்லை."

msgid "no_such_level"
msgstr "அத்தகைய எடி நிலை இல்லை!"

msgid "no_such_program"
msgstr "அத்தகைய எடி திட்டம் இல்லை!"

msgid "no_tag"
msgstr "குறிச்சொல் எதுவும் வழங்கப்படவில்லை!"

msgid "no_usernames_found"
msgstr "பயனர்கள் எதுவும் கண்டுபிடிக்கப்படவில்லை"

msgid "not_adventure_yet"
msgstr "நீங்கள் முதலில் ஒரு சாகச பெயரை நிரப்ப வேண்டும்"

msgid "not_enrolled"
msgstr "நீங்கள் இந்த வகுப்பில் இல்லை என்று தெரிகிறது!"

msgid "not_in_class_no_handin"
msgstr "நீங்கள் ஒரு வகுப்பில் இல்லை, எனவே நீங்கள் எதையும் ஒப்படைக்க வேண்டிய அவசியமில்லை."

msgid "not_logged_in_cantsave"
msgstr "உங்கள் நிரல் சேமிக்கப்படாது."

msgid "not_logged_in_handin"
msgstr "நீங்கள் ஒரு வேலையில் கையால் உள்நுழைய வேண்டும்."

msgid "not_teacher"
msgstr "நீங்கள் ஒரு ஆசிரியர் அல்ல என்று தெரிகிறது!"

msgid "number"
msgstr "ஒரு எண்"

msgid "number_lines"
msgstr "வரிகளின் எண்ணிக்கை"

msgid "number_of_errors"
msgstr "பிழைகளின் எண்ணிக்கை: {number_of_errors}"

msgid "ok"
msgstr "சரி"

msgid "one_level_error"
msgstr "நீங்கள் குறைந்தது ஒரு நிலையைத் தேர்ந்தெடுக்க வேண்டும்."

msgid "only_you_can_see"
msgstr "இந்த திட்டத்தை நீங்கள் மட்டுமே பார்க்க முடியும்."

msgid "open"
msgstr "திற"

msgid "opening_date"
msgstr "திறக்கும் தேதி"

msgid "opening_dates"
msgstr "திறக்கும் தேதிகள்"

msgid "option"
msgstr "சூதம்"

msgid "or"
msgstr "அல்லது"

msgid "other"
msgstr "மற்றொன்று"

msgid "other_block"
msgstr "மற்றொரு தொகுதி மொழி"

msgid "other_settings"
msgstr "பிற அமைப்புகள்"

msgid "other_source"
msgstr "மற்றொன்று"

msgid "other_text"
msgstr "மற்றொரு உரை மொழி"

msgid "overwrite_warning"
msgstr "உங்களிடம் ஏற்கனவே இந்த பெயருடன் ஒரு நிரல் உள்ளது, இந்த நிரலைச் சேமிப்பது பழையதை மாற்றும். நீங்கள் உறுதியாக இருக்கிறீர்களா?"

msgid "owner"
msgstr "உரிமையாளர்"

msgid "page_not_found"
msgstr "அந்த பக்கத்தை எங்களால் கண்டுபிடிக்க முடியவில்லை!"

msgid "pair_with_teacher"
msgstr "உதவிக்காக மற்றொரு ஆசிரியருடன் சோடியாக இருக்க விரும்புகிறேன்"

<<<<<<< HEAD
msgid "parsons_title"
msgstr ""

=======
>>>>>>> 58ead06e
msgid "password"
msgstr "கடவுச்சொல்"

msgid "password_change_not_allowed"
msgstr "இந்த பயனரின் கடவுச்சொல்லை மாற்ற உங்களுக்கு இசைவு இல்லை."

msgid "password_change_prompt"
msgstr "இந்த கடவுச்சொல்லை மாற்ற விரும்புகிறீர்களா?"

msgid "password_change_success"
msgstr "உங்கள் மாணவரின் கடவுச்சொல் வெற்றிகரமாக மாற்றப்படுகிறது."

msgid "password_invalid"
msgstr "உங்கள் கடவுச்சொல் தவறானது."

msgid "password_repeat"
msgstr "கடவுச்சொல்லை மீண்டும் செய்யவும்"

msgid "password_resetted"
msgstr "உங்கள் கடவுச்சொல் வெற்றிகரமாக மீட்டமைக்கப்பட்டுள்ளது. நீங்கள் உள்நுழைவு பக்கத்திற்கு திருப்பி விடப்படுகிறீர்கள்."

msgid "password_six"
msgstr "உங்கள் கடவுச்சொல்லில் குறைந்தது ஆறு எழுத்துக்கள் இருக்க வேண்டும்."

msgid "password_updated"
msgstr "கடவுச்சொல் புதுப்பிக்கப்பட்டது."

msgid "passwords_six"
msgstr "அனைத்து கடவுச்சொற்களும் ஆறு எழுத்துக்கள் அல்லது அதற்கு மேற்பட்டதாக இருக்க வேண்டும்."

msgid "passwords_too_short"
msgstr "கடவுச்சொற்கள் குறைந்தது 6 எழுத்துக்கள் நீளமாக இருக்க வேண்டும். பின்வரும் கடவுச்சொற்களை சரிசெய்யவும், இதனால் அவை குறைந்தது 6 சின்னங்களாக இருக்கும்: {passwords}"

msgid "pending_invites"
msgstr "நிலுவையில் உள்ள அழைப்புகள்"

msgid "people_with_a_link"
msgstr "இணைப்பு உள்ள மற்றவர்கள் இந்த திட்டத்தைக் காணலாம். உங்களிடம் ஒன்று இருந்தால் இது உங்கள் பொது சுயவிவரப் பக்கத்திலும் தோன்றும்."

msgid "period"
msgstr "ஒரு காலம்"

msgid "personal_text"
msgstr "தனிப்பட்ட உரை"

msgid "personal_text_invalid"
msgstr "உங்கள் தனிப்பட்ட உரை தவறானது."

msgid "phone_number"
msgstr "தொலைபேசி எண்"

msgid "preferred_keyword_language"
msgstr "விருப்பமான முக்கிய மொழி"

msgid "preferred_language"
msgstr "விருப்பமான மொழி"

msgid "preview"
msgstr "முன்னோட்டம்"

msgid "preview_teacher_mode"
msgstr "இந்த கணக்கு நீங்கள் எடியை முயற்சிக்க வேண்டும், உங்கள் முன்னேற்றத்தை சேமிக்க நீங்கள் வெளியேற வேண்டும் மற்றும் உண்மையான கணக்கை உருவாக்க வேண்டும் என்பதை நினைவில் கொள்க."

msgid "previewing_adventure"
msgstr "சாகசத்தை முன்னோட்டமிடுதல்"

msgid "previewing_class"
msgstr "நீங்கள் ஒரு ஆசிரியராக வகுப்பு <em> {class_name} </em> ஐ முன்னோட்டமிடுகிறீர்கள்."

msgid "previous_campaigns"
msgstr "முந்தைய பிரச்சாரங்களைக் காண்க"

msgid "previous_page"
msgstr "முந்தைய பக்கம்"

msgid "print_accounts"
msgstr "அச்சிடுக"

msgid "print_accounts_title"
msgstr "Hedy.org க்கான மாணவர் கணக்குகள்"

msgid "print_logo"
msgstr "அச்சிடுக"

msgid "privacy_terms"
msgstr "தனியுரிமை விதிமுறைகள்"

msgid "private"
msgstr "தனிப்பட்ட"

msgid "profile_logo_alt"
msgstr "சுயவிவர படவுரு."

msgid "profile_picture"
msgstr "சுயவிவர படம்"

msgid "profile_updated"
msgstr "சுயவிவரம் புதுப்பிக்கப்பட்டது."

msgid "profile_updated_reload"
msgstr "சுயவிவரம் புதுப்பிக்கப்பட்டது, பக்கம் மீண்டும் ஏற்றப்படும்."

msgid "program_contains_error"
msgstr "இந்த நிரலில் பிழை உள்ளது, நீங்கள் அதைப் பகிர விரும்புகிறீர்களா?"

msgid "program_header"
msgstr "எனது திட்டங்கள்"

msgid "program_too_large_exception"
msgstr "நிரல்கள் மிகப் பெரியவை"

msgid "programming_experience"
msgstr "உங்களுக்கு நிரலாக்க பட்டறிவு உள்ளதா?"

msgid "programming_invalid"
msgstr "Please தேர்ந்தெடு a valid programming language."

msgid "programs"
msgstr "திட்டங்கள்"

msgid "prompt_join_class"
msgstr "இந்த வகுப்பில் சேர விரும்புகிறீர்களா?"

msgid "provided_username_duplicates"
msgstr "You supplied the following usernames more than once: {usernames}"

msgid "public"
msgstr "Public"

msgid "public_adventures"
msgstr "பொது சாகசங்களை உலாவுக"

msgid "public_content"
msgstr "பொது உள்ளடக்கம்"

msgid "public_content_info"
msgstr "Here you can கண்டுபிடி our public adventures. These அரே adventures made by மற்றொன்று teachers இருந்து அனைத்தும் வீச்சலகு the world. Take a look and feel free பெறுநர் use adventures in your own lessons."

msgid "public_invalid"
msgstr "This ஒப்பந்தம் தேர்வு is செல்லுபடியாகாத"

msgid "public_profile"
msgstr "Public சுயவிவரம்"

msgid "public_profile_info"
msgstr "இந்த பெட்டியைத் தேர்ந்தெடுப்பதன் மூலம் எனது சுயவிவரத்தை அனைவருக்கும் தெரியும். உங்கள் பெயர் அல்லது வீட்டு முகவரி போன்ற தனிப்பட்ட தகவல்களைப் பகிர்ந்து கொள்ளாமல் கவனமாக இருங்கள், ஏனென்றால் எல்லோரும் அதைப் பார்க்க முடியும்!"

msgid "public_profile_updated"
msgstr "பொது சுயவிவரம் புதுப்பிக்கப்பட்டது, பக்கம் மீண்டும் ஏற்றப்படும்."

msgid "question mark"
msgstr "ஒரு கேள்விக்குறி"

<<<<<<< HEAD
msgid "quiz_tab"
msgstr ""

=======
>>>>>>> 58ead06e
msgid "read_code_label"
msgstr "சத்தமாக படியுங்கள்"

msgid "recent"
msgstr "எனது அண்மைக் கால திட்டங்கள்"

msgid "recover_password"
msgstr "கடவுச்சொல் மீட்டமைப்பைக் கோருங்கள்"

msgid "remove"
msgstr "அகற்று"

msgid "remove_customization"
msgstr "தனிப்பயனாக்கலை அகற்று"

msgid "remove_customizations_prompt"
msgstr "இந்த வகுப்பின் தனிப்பயனாக்கங்களை அகற்ற விரும்புகிறீர்களா?"

msgid "remove_student_prompt"
msgstr "வகுப்பிலிருந்து மாணவரை அகற்ற விரும்புகிறீர்களா?"

msgid "remove_user_prompt"
msgstr "இந்த பயனரை வகுப்பிலிருந்து அகற்றுவதை உறுதிப்படுத்தவும்."

msgid "rename_class"
msgstr "வகுப்பு மறுபெயரிடுங்கள்"

msgid "rename_class_prompt"
msgstr "இந்த வகுப்பிற்கு நீங்கள் கொடுக்க விரும்பும் பெயர் என்ன?"

msgid "repair_program_logo_alt"
msgstr "பழுதுபார்க்கும் நிரல் படவுரு"

msgid "repeat_dep"
msgstr "நிலை 8 இல் தொடங்கி, `{repeat}` உள்தள்ளலுடன் பயன்படுத்தப்பட வேண்டும். நிலை 8 இல் `{repeat}` தாவலில் எடுத்துக்காட்டுகளை நீங்கள் காணலாம்."

msgid "repeat_match_password"
msgstr "மீண்டும் இடப்பட்ட கடவுச்சொல் பொருந்தவில்லை."

msgid "repeat_new_password"
msgstr "புதிய கடவுச்சொல்லை மீண்டும் செய்யவும்"

msgid "report_failure"
msgstr "இந்த திட்டம் இல்லை அல்லது பொது இல்லை"

msgid "report_program"
msgstr "இந்த திட்டத்தை நீங்கள் நிச்சயமாக புகாரளிக்க விரும்புகிறீர்களா?"

msgid "report_success"
msgstr "இந்த திட்டம் தெரிவிக்கப்பட்டுள்ளது"

msgid "request_invalid"
msgstr "கோரிக்கை தவறானது"

msgid "request_teacher"
msgstr "நீங்கள் ஆசிரியராக விரும்புகிறீர்களா?"

msgid "request_teacher_account"
msgstr "ஆசிரியராகுங்கள்"

msgid "required_field"
msgstr "AN * உடன் குறிக்கப்பட்ட புலங்கள் தேவை"

msgid "reset_adventure_prompt"
msgstr "தேர்ந்தெடுக்கப்பட்ட அனைத்து சாகசங்களையும் மீட்டமைக்க விரும்புகிறீர்களா?"

msgid "reset_adventures"
msgstr "தேர்ந்தெடுக்கப்பட்ட சாகசங்களை மீட்டமைக்கவும்"

msgid "reset_button"
msgstr "மீட்டமை"

msgid "reset_password"
msgstr "கடவுச்சொல்லை மீட்டமைக்கவும்"

msgid "restart"
msgstr "மறுதொடக்கம்"

msgid "retrieve_adventure_error"
msgstr "இந்த சாகசத்தைக் காண உங்களுக்கு இசைவு இல்லை!"

msgid "retrieve_class_error"
msgstr "ஆசிரியர்கள் மட்டுமே வகுப்புகளை மீட்டெடுக்க முடியும்"

msgid "retrieve_tag_error"
msgstr "குறிச்சொற்களை மீட்டெடுப்பதில் பிழை"

msgid "role"
msgstr "பங்கு"

msgid "run_code_button"
msgstr "குறியீட்டை இயக்கவும்"

msgid "save_parse_warning"
msgstr "இந்த நிரலில் பிழை உள்ளது, நீங்கள் அதை சேமிக்க விரும்புகிறீர்களா?"

msgid "save_prompt"
msgstr "உங்கள் திட்டத்தை சேமிக்க உங்களிடம் ஒரு கணக்கு இருக்க வேண்டும். இப்போது உள்நுழைய விரும்புகிறீர்களா?"

msgid "save_success_detail"
msgstr "நிரல் வெற்றிகரமாக சேமிக்கப்பட்டது."

msgid "save_turtle_drawing"
msgstr "வரைபடத்தைச் சேமி"

msgid "search"
msgstr "தேடுங்கள் ..."

msgid "search_button"
msgstr "தேடல்"

msgid "second_teacher"
msgstr "இரண்டாவது ஆசிரியர்"

msgid "second_teacher_copy_prompt"
msgstr "இந்த ஆசிரியரை நகலெடுக்க விரும்புகிறீர்களா?"

msgid "second_teacher_prompt"
msgstr "அவர்களை அழைக்க ஆசிரியர் பயனர்பெயரை உள்ளிடவும்."

msgid "second_teacher_warning"
msgstr "இந்த வகுப்பில் உள்ள அனைத்து ஆசிரியர்களும் அதைத் தனிப்பயனாக்கலாம்."

msgid "see_adventure_shared_class"
msgstr "இந்தச் சாகசத்தை நீங்கள் காணலாம், ஏனெனில் நீங்கள் {class_name} ஐ {creator} உடன் பகிர்ந்து கொள்கிறீர்கள்"

msgid "see_certificate"
msgstr "{username} சான்றிதழைக் காண்க!"

msgid "select"
msgstr "தேர்ந்தெடு"

msgid "select_adventures"
msgstr "சாகசங்களைத் தேர்ந்தெடுத்து ஆர்டர் செய்யுங்கள்"

msgid "select_all"
msgstr "அனைத்தையும் தெரிவுசெய்"

msgid "select_classes"
msgstr "வகுப்புகளைத் தேர்ந்தெடுக்கவும்"

msgid "select_lang"
msgstr "மொழியைத் தேர்ந்தெடுக்கவும்"

msgid "select_levels"
msgstr "நிலைகளைத் தேர்ந்தெடுக்கவும்"

msgid "selected"
msgstr "தேர்ந்தெடுக்கப்பட்டது"

msgid "self_removal_prompt"
msgstr "இந்த வகுப்பை விட்டு வெளியேற விரும்புகிறீர்களா?"

msgid "send_password_recovery"
msgstr "கடவுச்சொல் மீட்பு இணைப்பை எனக்கு அனுப்புங்கள்"

msgid "sent_by"
msgstr "இந்த அழைப்பு அனுப்பப்படுகிறது"

msgid "sent_password_recovery"
msgstr "உங்கள் கடவுச்சொல்லை எவ்வாறு மீட்டமைப்பது என்பதற்கான வழிமுறைகளைக் கொண்ட மின்னஞ்சலை விரைவில் பெற வேண்டும்."

msgid "settings"
msgstr "எனது தனிப்பட்ட அமைப்புகள்"

msgid "share_by_giving_link"
msgstr "கீழே உள்ள இணைப்பை வழங்குவதன் மூலம் உங்கள் திட்டத்தை மற்றவர்களுக்குக் காட்டுங்கள்:"

msgid "share_your_program"
msgstr "உங்கள் நிரலைப் பகிரவும்"

msgid "show_editor"
msgstr "திருத்தியைக் காட்டு"

msgid "signup_student_or_teacher"
msgstr "நீங்கள் ஒரு மாணவரா அல்லது ஆசிரியரா?"

msgid "single quotes"
msgstr "ஒரு மேற்கோள்"

msgid "slash"
msgstr "ஒரு சாய்வு"

msgid "sleeping"
msgstr "தூக்கம் ..."

msgid "slides"
msgstr "ச்லைடுகள்"

msgid "slides_for_level"
msgstr "நிலைக்கு ச்லைடுகள்"

msgid "slides_info"
msgstr "எடியின் ஒவ்வொரு மட்டத்திற்கும், நீங்கள் கற்பிக்க உதவுவதற்காக ச்லைடுகளை உருவாக்கியுள்ளோம். ச்லைடுகளில் ஒவ்வொரு மட்டத்தின் விளக்கங்களும், ச்லைடுகளுக்குள் நீங்கள் இயக்கக்கூடிய எடி எடுத்துக்காட்டுகளும் உள்ளன. இணைப்பைக் சொடுக்கு செய்து தொடங்கவும்! அறிமுகம் ச்லைடுகள் நிலை 1 க்கு முன்னர் எடியின் பொதுவான விளக்கமாகும் <a href = \"https://slides.com\"> ச்லைடு.காம் </a> ஐப் பயன்படுத்தி ச்லைடுகள் உருவாக்கப்பட்டன. அவற்றை நீங்களே மாற்றியமைக்க விரும்பினால், அவற்றை பதிவிறக்கம் செய்து, இதன் விளைவாக வரும் சிப் கோப்பை <a href = \"https://slides.com\"> ச்லைடு.காம் </a> இல் பதிவேற்றலாம். ச்லைடுகளைப் பற்றிய கூடுதல் தகவல்களை <a href = \"https://hedy.org/for-teachers/manual/features\"> ஆசிரியரின் கையேடு </a> இல் காணலாம்."

msgid "social_media"
msgstr "சமூக ஊடகங்கள்"

msgid "solution"
msgstr "நீர்மக்கூழ்"

msgid "solution_example"
msgstr "தீர்வு எடுத்துக்காட்டு"

msgid "solution_example_explanation"
msgstr "உங்கள் சாகசத்தின் தீர்வு இங்குதான் செல்கிறது. இந்த சாகசத்தை நீங்கள் மற்ற ஆசிரியர்களுடன் பகிர்ந்து கொள்ள விரும்பினால் இதைப் பயன்படுத்தலாம், எனவே நீங்கள் பரிந்துரைத்த தீர்வு என்ன என்பதை அவர்கள் அறிந்து கொள்ள முடியும்."

msgid "some_rows_missing_separator"
msgstr "பின்வரும் வரிசைகள் அரைக்காற்புள்ளியைக் காணவில்லை, எனவே பயனர்பெயர் அல்லது கடவுச்சொல் இல்லை: {rows}"

#, fuzzy
msgid "something_went_wrong_keyword_parsing"
msgstr "உங்கள் சாகசத்தில் ஒரு தவறு உள்ளது, எல்லா முக்கிய சொற்களும் சரியாக {} உடன் சூழப்பட்டுள்ளனவா?"

msgid "space"
msgstr "ஒரு இடம்"

msgid "star"
msgstr "ஒரு விண்மீன்"

msgid "start_learning"
msgstr "கற்கத் தொடங்குங்கள்"

msgid "start_teaching"
msgstr "கற்பிக்கத் தொடங்குங்கள்"

msgid "step_title"
msgstr "ஒதுக்கீடு"

msgid "stepper_variable_role"
msgstr "ச்டெப்பர்"

msgid "stop"
msgstr "நிறுத்து"

msgid "stop_code_button"
msgstr "நிறுத்தம் நிரல்"

msgid "string"
msgstr "உரை"

msgid "student_accounts_created"
msgstr "மாணவர் கணக்குகளை வெற்றிகரமாக உருவாக்கியது"

msgid "student_adventures_table"
msgstr "மாணவர்களின் சாகசங்கள்"

msgid "student_adventures_table_explanation"
msgstr "இந்த அட்டவணை ஒவ்வொரு சாகசத்திற்கும் மாணவர்கள் உருவாக்கிய திட்டங்களை ஒரு மட்டத்தில் காட்டுகிறது. கண் ஐகானைக் சொடுக்கு செய்வதன் மூலம், நீங்கள் நிரலின் பக்கத்தைக் காணலாம்; நிரலை மதிப்பாய்வு செய்த பிறகு, நிறைவடைவதைக் குறிக்க செக்மார்க்கைத் தேர்வுசெய்யலாம்."

msgid "student_already_invite"
msgstr "இந்த மாணவர் ஏற்கனவே நிலுவையில் உள்ள அழைப்பைக் கொண்டுள்ளார்."

msgid "student_in_another_class"
msgstr "இந்த மாணவர் மற்றொரு வகுப்பில் இருக்கிறார். எல்லா வகுப்புகளையும் விட்டுவிட்டு மீண்டும் முயற்சிக்கவும் மாணவரிடம் கேளுங்கள்."

msgid "student_information"
msgstr "மாணவர்களின் செய்தி"

msgid "student_information_explanation"
msgstr "இந்த அட்டவணை உங்கள் வகுப்பில் உள்ள மாணவர்களைப் பற்றிய அடிப்படை தகவல்களைக் காட்டுகிறது. இந்த அட்டவணையில் நீங்கள் செய்யக்கூடிய பல செயல்களும் உள்ளன: பென்சில் ஐகானைக் சொடுக்கு செய்வதன் மூலம் ஒரு மாணவரின் கடவுச்சொல்லை மாற்றவும், குறியீடு ஐகானைக் சொடுக்கு செய்வதன் மூலம் ஒரு மாணவரின் திட்டத்தின் பக்கத்தைக் காணவும், ரெட் பின் ஐகானைக் சொடுக்கு செய்வதன் மூலம் வகுப்பிலிருந்து ஒரு மாணவரை நீக்கவும்."

msgid "student_signup_header"
msgstr "மாணவர்"

msgid "students"
msgstr "மாணவர்கள்"

msgid "submission_time"
msgstr "ஒப்படைக்கப்பட்டது"

msgid "submit_program"
msgstr "சமர்ப்பிக்கவும்"

msgid "submit_warning"
msgstr "இந்த திட்டத்தை சமர்ப்பிக்க விரும்புகிறீர்களா?"

msgid "submitted"
msgstr "சமர்ப்பிக்கப்பட்டது"

msgid "submitted_header"
msgstr "இந்த திட்டம் வெற்றிகரமாக சமர்ப்பிக்கப்பட்டுள்ளது, இனி திருத்த முடியாது."

msgid "subscribe"
msgstr "குழுசேர்"

msgid "subscribe_message"
msgstr "எங்கள் செய்திமடலுக்கு குழுசேர்வதன் மூலம் எங்கள் அண்மைக் கால செய்திகள் மற்றும் நிகழ்வுகளுடன் புதுப்பித்த நிலையில் இருங்கள். கீழே உள்ள பொத்தானைக் சொடுக்கு செய்வதன் மூலம் நீங்கள் தேர்வு செய்யலாம். பின்னர் உங்கள் எண்ணத்தை மாற்றினால், எங்கள் எந்த மின்னஞ்சல்களிலும் குழுவிலகும் இணைப்பைப் பயன்படுத்தவும்."

msgid "subscribe_newsletter"
msgstr "செய்திமடலுக்கு குழுசேரவும்"

msgid "subscribed_header"
msgstr "நீங்கள் சந்தா செலுத்தியுள்ளீர்கள்"

msgid "subscribed_message"
msgstr "எங்கள் செய்திமடலுக்கு குழுசேர்ந்ததற்கு நன்றி! நீங்கள் அதை அனுபவிக்கிறீர்கள் என்று நாங்கள் நம்புகிறோம், எங்கள் <a target = \"_ BLANG\" href = \"https://discord.gg/8yy7deme9r\"> முரண்பாடு சேவையகம் </a> இல் உங்களிடம் உள்ள எந்தவொரு கருத்தையும் கேட்க விரும்புகிறோம். பின்னர் உங்கள் எண்ணத்தை மாற்றினால், எங்கள் எந்த மின்னஞ்சல்களிலும் குழுவிலகும் இணைப்பைப் பயன்படுத்தவும்."

msgid "successful_runs"
msgstr "வெற்றிகரமான ரன்: {successful_runs}"

msgid "successfully_subscribed"
msgstr "எங்கள் செய்திமடலுக்கு நீங்கள் வெற்றிகரமாக சந்தா செலுத்தியுள்ளீர்கள்"

msgid "suggestion_color"
msgstr "மற்றொரு வண்ணத்தைப் பயன்படுத்த முயற்சிக்கவும்"

msgid "suggestion_note"
msgstr "C0 மற்றும் B9 க்கு இடையில் ஒரு குறிப்பைப் பயன்படுத்த முயற்சிக்கவும் அல்லது 1 முதல் 70 க்கு இடையில் ஒரு எண்ணைப் பயன்படுத்தவும்"

msgid "suggestion_number"
msgstr "மதிப்பை ஒரு எண்ணாக மாற்ற முயற்சிக்கவும்"

msgid "suggestion_numbers_or_strings"
msgstr "அனைத்து உரை அல்லது அனைத்து எண்களாக மதிப்புகளை மாற்ற முயற்சிக்கவும்"

msgid "surname"
msgstr "முதல் பெயர்"

msgid "survey_skip"
msgstr "இதை மீண்டும் காட்ட வேண்டாம்"

msgid "survey_submit"
msgstr "சமர்ப்பிக்கவும்"

msgid "tag_in_adventure"
msgstr "சாகசத்தில் குறிச்சொல்"

msgid "tag_input_placeholder"
msgstr "புதிய குறிச்சொல்லை உள்ளிடவும்"

msgid "tags"
msgstr "குறிச்சொற்கள்"

msgid "teacher"
msgstr "ஆசிரியர்"

msgid "teacher_invalid"
msgstr "உங்கள் ஆசிரியர் மதிப்பு தவறானது."

msgid "teacher_invitation_require_login"
msgstr "ஆசிரியராக உங்கள் சுயவிவரத்தை அமைக்க, நீங்கள் உள்நுழைய வேண்டும். உங்களிடம் கணக்கு இல்லையென்றால், ஒன்றை உருவாக்கவும்."

msgid "teacher_manual"
msgstr "ஆசிரியர் கையேடு"

msgid "teacher_signup_header"
msgstr "ஆசிரியர்"

msgid "teacher_welcome"
msgstr "எடிக்கு வருக! நீங்கள் இப்போது ஆசிரியர்கள் கணக்கின் பெருமைமிக்க உரிமையாளர், இது வகுப்புகளை உருவாக்கவும் மாணவர்களை அழைக்கவும் உங்களை அனுமதிக்கிறது."

msgid "teachers"
msgstr "ஆசிரியர்கள்"

msgid "template_code"
msgstr ""
"இது எனது சாகசத்தின் விளக்கம்! \n"
"\n"
"இந்த வழியில் நான் ஒரு கட்டளையைக் காட்ட முடியும்: <code> அச்சு </code> \n"
"\n"
"ஆனால் சில நேரங்களில் நான் இது போன்ற ஒரு குறியீட்டைக் காட்ட விரும்பலாம்: \n"
"<pre> \n"
"உங்கள் பெயர் என்ன என்று கேளுங்கள்? \n"
"எதிரொலி எனவே உங்கள் பெயர் \n"
"</pre>"

msgid "this_adventure_has_an_example_solution"
msgstr "இந்த சாகசத்திற்கு ஒரு எடுத்துக்காட்டு தீர்வு உள்ளது"

msgid "this_turns_in_assignment"
msgstr "இது உங்கள் ஆசிரியருக்கு உங்கள் வேலையில் மாறுகிறது."

msgid "title"
msgstr "தலைப்பு"

msgid "title_admin"
msgstr "எடி - நிர்வாகி பக்கம்"

msgid "title_class-overview"
msgstr "எடி - வகுப்பு கண்ணோட்டம்"

msgid "title_customize-adventure"
msgstr "எடி - சாகசத்தைத் தனிப்பயனாக்குங்கள்"

msgid "title_customize-class"
msgstr "எடி - வகுப்பைத் தனிப்பயனாக்குங்கள்"

msgid "title_for-teacher"
msgstr "எடி - ஆசிரியர்களுக்கு"

msgid "title_learn-more"
msgstr "எடி - மேலும் அறிக"

msgid "title_login"
msgstr "எடி - உள்நுழைவு"

msgid "title_my-profile"
msgstr "எடி - என் கணக்கு"

msgid "title_privacy"
msgstr "எடி - தனியுரிமை விதிமுறைகள்"

msgid "title_programs"
msgstr "எடி - எனது நிகழ்ச்சிகள்"

msgid "title_public-adventures"
msgstr "எடி - பொது சாகசங்கள்"

msgid "title_recover"
msgstr "எடி - கணக்கை மீட்டெடுங்கள்"

msgid "title_reset"
msgstr "எடி - கடவுச்சொல்லை மீட்டமைக்கவும்"

msgid "title_signup"
msgstr "எடி - ஒரு கணக்கை உருவாக்கவும்"

msgid "title_start"
msgstr "எடி - உரை நிரலாக்கமானது எளிதானது"

msgid "title_view-adventure"
msgstr "எடி - சாகசத்தைக் காண்க"

msgid "token_invalid"
msgstr "உங்கள் கிள்ளாக்கு தவறானது."

msgid "too_many_accounts"
msgstr "100 க்கும் மேற்பட்ட மாணவர் கணக்குகளை நீங்கள் உருவாக்க முடியாது."

msgid "tooltip_level_locked"
msgstr "உங்கள் ஆசிரியர் இந்த நிலையை முடக்கியுள்ளார்"

msgid "translate_error"
msgstr "குறியீட்டை மொழிபெயர்க்கும்போது ஏதோ தவறு ஏற்பட்டது. குறியீட்டை பிழை இருக்கிறதா என்று பார்க்க முயற்சிக்கவும். பிழைகள் கொண்ட குறியீட்டை மொழிபெயர்க்க முடியாது."

msgid "translating_hedy"
msgstr "மொழிபெயர்ப்பு எடி"

msgid "translator"
msgstr "மொழிபெயர்"

msgid "turned_into_teacher"
msgstr "வாழ்த்துக்கள்! நீங்கள் வெற்றிகரமாக ஆசிரியராக மாறினீர்கள்."

msgid "unauthorized"
msgstr "இந்த பக்கத்திற்கான அணுகல் உரிமைகள் உங்களிடம் இல்லை"

msgid "unfavourite_confirm"
msgstr "இந்த திட்டத்தை நீங்கள் தவிர்க்க விரும்புகிறீர்களா?"

msgid "unfavourite_success"
msgstr "உங்கள் நிரல் முதலமிக்கப்படவில்லை."

msgid "unknown_variable_role"
msgstr "தெரியவில்லை"

msgid "unsaved_class_changes"
msgstr "சேமிக்கப்படாத மாற்றங்கள் உள்ளன, இந்தப் பக்கத்தை விட்டு வெளியேற விரும்புகிறீர்களா?"

msgid "unsubmit_program"
msgstr "அகப்பெட்டி திட்டம்"

msgid "unsubmit_warning"
msgstr "இந்த திட்டத்தை நீங்கள் ஆதரிக்க விரும்புகிறீர்களா?"

msgid "unsubmitted"
msgstr "கட்டமைக்கப்படாதது"

msgid "unsubscribed_header"
msgstr "நீங்கள் குழுவிலகப்பட்டீர்கள்"

msgid "unsubscribed_message"
msgstr "நீங்கள் செல்வதைக் கண்டு வருத்தமாக இருக்கிறது. தற்செயலாக நீங்கள் குழுவிலகப்பட்டால், <a href = \"http://eepurl.com/hk77mv\"> இந்த படிவம் </a> ஐ நிரப்புவதன் மூலம் மறுபரிசீலனை செய்யலாம்."

msgid "update_adventure_prompt"
msgstr "இந்த சாகசத்தை நீங்கள் புதுப்பிக்க விரும்புகிறீர்களா?"

msgid "update_public"
msgstr "பொது சுயவிவரத்தைப் புதுப்பிக்கவும்"

msgid "updating_indicator"
msgstr "புதுப்பித்தல்"

msgid "use_custom_passwords"
msgstr "உங்கள் சொந்த கடவுச்சொற்களை வழங்கவும்"

msgid "use_generated_passwords"
msgstr "தானாக கடவுச்சொற்களை உருவாக்குங்கள்"

msgid "use_of_blanks_exception"
msgstr "நிரல்களில் வெற்றிடங்களைப் பயன்படுத்துதல்"

msgid "use_of_nested_functions_exception"
msgstr "உள்ளமைக்கப்பட்ட செயல்பாடுகளின் பயன்பாடு"

msgid "used_in"
msgstr "இதில் பயன்படுத்தப்படுகிறது:"

msgid "user"
msgstr "பயனர்"

msgid "user_not_private"
msgstr "இந்த பயனருக்கு இல்லை அல்லது பொது சுயவிவரம் இல்லை"

msgid "username"
msgstr "பயனர்பெயர்"

msgid "username_contains_invalid_symbol"
msgstr "பயனர்பெயர்கள் 'அல்லது'@'என்ற குறியீட்டைக் கொண்டிருக்க முடியாது. பயனர்பெயர்களைப் பின்பற்றுவதிலிருந்து இந்த சின்னங்களை அகற்றவும்: {usernames}"

msgid "username_contains_separator"
msgstr "பயனர்பெயர்கள் அரைக்காற்புள்ளியைக் கொண்டிருக்க முடியாது. உங்கள் சொந்த கடவுச்சொற்களை வழங்க விரும்புகிறீர்களா? அப்படியானால், கடவுச்சொற்கள் மாறுவதைக் சொடுக்கு செய்து கணக்குகளை மீண்டும் உருவாக்கவும். இது அவ்வாறு இல்லையென்றால், பின்வரும் பயனர்பெயர்களிலிருந்து அரைக்காற்புள்ளியை அகற்றவும்: {usernames}"

msgid "username_empty"
msgstr "நீங்கள் ஒரு பயனர்பெயரை உள்ளிடவில்லை!"

msgid "username_invalid"
msgstr "உங்கள் பயனர்பெயர் தவறானது."

msgid "username_special"
msgstr "பயனர்பெயரில் `:` அல்லது `@` இருக்க முடியாது."

msgid "username_three"
msgstr "பயனர்பெயரில் குறைந்தது மூன்று எழுத்துக்கள் இருக்க வேண்டும்."

msgid "usernames_too_short"
msgstr "பயனர்பெயர்கள் குறைந்தது 3 எழுத்துக்கள் நீளமாக இருக்க வேண்டும். பின்வரும் பயனர்பெயர்களை சரிசெய்யவும், இதனால் அவை 3 அல்லது அதற்கு மேற்பட்ட சின்னங்கள்: {usernames}"

msgid "usernames_unavailable"
msgstr "பின்வரும் பயனர்பெயர்கள் கிடைக்கவில்லை: {usernames}. நீங்கள் ஒத்த கணக்குகளை உருவாக்கலாம், எடுத்துக்காட்டாக, அடிக்கோடிட்டு அல்லது உங்கள் வகுப்பு பெயரைச் சேர்ப்பதன் மூலம்."

msgid "view_adventures"
msgstr "சாகசங்களைக் காண்க"

msgid "view_classes"
msgstr "வகுப்புகளைக் காண்க"

msgid "view_program"
msgstr "நிரல் காண்க"

msgid "view_slides"
msgstr "ச்லைடுகளைக் காண்க"

msgid "waiting_for_submit"
msgstr "சமர்ப்பிக்க காத்திருக்கிறது"

msgid "walker_variable_role"
msgstr "வாக்கர்"

msgid "website"
msgstr "வலைத்தளம்"

msgid "what_is_your_role"
msgstr "உங்கள் பங்கு என்ன?"

msgid "workbook_circle_question_text"
msgstr "** கேள்வி **: இந்த குறியீட்டில் வட்டம் {goal}:"

msgid "workbook_circle_question_title"
msgstr "ஒதுக்க"

msgid "workbook_define_question_text"
msgstr "** கேள்வி **: {word} என்றால் என்ன?"

msgid "workbook_define_question_title"
msgstr "வரையறுக்கவும்"

msgid "workbook_input_question_text"
msgstr "** கேள்வி **: எந்த குறியீடு துணுக்கை இந்த வெளியீட்டை உருவாக்கியது?"

msgid "workbook_input_question_title"
msgstr "உள்ளீடு"

msgid "workbook_multiple_choice_question_text"
msgstr "** கேள்வி **: இந்த குறியீடு சரியானதா அல்லது அதற்கு பிழை உள்ளதா?"

msgid "workbook_multiple_choice_question_title"
msgstr "தேர்வு"

msgid "workbook_open_question_title"
msgstr "திறந்தநிலை கேள்வி"

msgid "workbook_output_question_text"
msgstr "** கேள்வி **: இந்த குறியீட்டின் வெளியீடு என்ன?"

msgid "workbook_output_question_title"
msgstr "வெளியீடு"

msgid "year_invalid"
msgstr "தயவுசெய்து 1900 முதல் {current_year} க்கு இடையில் ஒரு வருடத்தை உள்ளிடவும்."

msgid "yes"
msgstr "ஆம்"

msgid "your_personal_text"
msgstr "உங்கள் தனிப்பட்ட உரை ..."

msgid "your_program"
msgstr "உங்கள் நிரல்"

#~ msgid "create_multiple_accounts"
#~ msgstr "Create multiple accounts"

#~ msgid "generate_passwords"
#~ msgstr "Generate passwords"

#~ msgid "**Question**: What is the output of this code?"
#~ msgstr ""

#~ msgid "Output"
#~ msgstr ""

#~ msgid "clear"
#~ msgstr ""

#~ msgid "bug"
#~ msgstr ""

#~ msgid "feature"
#~ msgstr ""

#~ msgid "feedback"
#~ msgstr ""

#~ msgid "feedback_message_success"
#~ msgstr ""

#~ msgid "feedback_modal_message"
#~ msgstr ""

#~ msgid "adventures"
#~ msgstr ""

#~ msgid "classes"
#~ msgstr ""

#~ msgid "Adventure"
#~ msgstr ""

#~ msgid "Answer"
#~ msgstr ""

#~ msgid "adventure_prompt"
#~ msgstr ""

#~ msgid "select_tag"
#~ msgstr ""

#~ msgid "Delete"
#~ msgstr ""

#~ msgid "select_class"
#~ msgstr ""

#~ msgid "invalid_tutorial_step"
#~ msgstr ""

#~ msgid "next_step_tutorial"
#~ msgstr ""

#~ msgid "tutorial"
#~ msgstr ""

#~ msgid "tutorial_code_snippet"
#~ msgstr ""

#~ msgid "tutorial_message_not_found"
#~ msgstr ""

#~ msgid "tutorial_title_not_found"
#~ msgstr ""

#~ msgid "survey"
#~ msgstr ""

#~ msgid "survey_completed"
#~ msgstr ""

#~ msgid "put"
#~ msgstr ""

#~ msgid "disable_explore_page"
#~ msgstr ""

#~ msgid "hedy_choice_title"
#~ msgstr ""

#~ msgid "nav_explore"
#~ msgstr ""

#~ msgid "title_explore"
#~ msgstr ""

#~ msgid "all_class_highscores"
#~ msgstr ""

#~ msgid "hide_cheatsheet"
#~ msgstr ""

#~ msgid "advance_button"
#~ msgstr "நிலை {level} க்குச் செல்லவும்"

#~ msgid "correct_answer"
#~ msgstr "சரியான பதில்"

#~ msgid "developers_mode"
#~ msgstr "புரோகிராமரின் பயன்முறை"

#~ msgid "disable_parsons"
#~ msgstr "அனைத்து புதிர்களையும் முடக்கு"

#~ msgid "disable_quizes"
#~ msgstr "எல்லா நொடி வினாக்களையும் முடக்கு"

#~ msgid "disabled_button_quiz"
#~ msgstr "உங்கள் நொடி வினா மதிப்பெண் வாசலுக்குக் கீழே உள்ளது, மீண்டும் முயற்சிக்கவும்!"

#~ msgid "end_quiz"
#~ msgstr "நொடி வினா முடிவு"

#~ msgid "exercise"
#~ msgstr "உடற்பயிற்சி"

#~ msgid "exercise_doesnt_exist"
#~ msgstr "இந்த உடற்பயிற்சி இல்லை"

#~ msgid "get_certificate"
#~ msgstr "உங்கள் சான்றிதழைப் பெறுங்கள்!"

#~ msgid "go_to_question"
#~ msgstr "கேள்விக்குச் செல்லுங்கள்"

#~ msgid "go_to_quiz_result"
#~ msgstr "நொடி வினா முடிவுக்குச் செல்லுங்கள்"

#~ msgid "hint"
#~ msgstr "குறிப்பு?"

#~ msgid "next_exercise"
#~ msgstr "அடுத்த உடற்பயிற்சி"

#~ msgid "percentage"
#~ msgstr "விழுக்காடு"

#~ msgid "quiz_logo_alt"
#~ msgstr "நொடி வினா லோகோ"

#~ msgid "quiz_score"
#~ msgstr "நொடி வினா மதிப்பெண்"

#~ msgid "quiz_threshold_not_reached"
#~ msgstr "இந்த நிலையைத் திறக்க நொடி வினா வாசல் எட்டப்படவில்லை"

#~ msgid "regress_button"
#~ msgstr "நிலை {level} க்குச் செல்லவும்"

#~ msgid "score"
#~ msgstr "மதிப்பெண்"

#~ msgid "start_quiz"
#~ msgstr "நொடி வினா தொடங்கவும்"

#~ msgid "submit_answer"
#~ msgstr "பதில் கேள்வி"

#~ msgid "title_join-class"
#~ msgstr "எடி - வகுப்பில் சேரவும்"

#~ msgid "unlock_thresholds"
#~ msgstr "நிலை வரம்புகளைத் திறக்கவும்"

#~ msgid "value"
#~ msgstr "மதிப்பு"

#~ msgid "what_should_my_code_do"
#~ msgstr "எனது குறியீடு என்ன செய்ய வேண்டும்?"

#~ msgid "certificate"
#~ msgstr "Certificate of Completion"

#~ msgid "congrats_message"
#~ msgstr "வாழ்த்துக்கள், {username}, நீங்கள் பின்வரும் முடிவுகளை எடி உடன் எட்டியுள்ளீர்கள்!"

#~ msgid "fun_statistics_msg"
#~ msgstr "இங்கே சில வேடிக்கையான புள்ளிவிவரங்கள்!"

#~ msgid "highest_quiz_score"
#~ msgstr "அதிக நொடி வினா மதிப்பெண்"

#~ msgid "longest_program"
#~ msgstr "மிக நீண்ட திட்டம்"

#~ msgid "number_programs"
#~ msgstr "நிரல்களின் எண்ணிக்கை ஓடியது"

#~ msgid "user_inexistent"
#~ msgstr "இந்த பயனர் இல்லை"

#~ msgid "copy_join_link"
#~ msgstr "இணைப்பு இணைப்பை நகலெடுக்கவும்"

#~ msgid "copy_link_success"
#~ msgstr "இடைநிலைப்பலகைக்கு வெற்றிகரமாக நகலெடுக்கப்பட்ட இணைப்பில் சேரவும்"

#~ msgid "mandatory_mode"
#~ msgstr "கட்டாய டெவலப்பரின் பயன்முறை"
<<<<<<< HEAD
=======

#~ msgid "parsons_title"
#~ msgstr ""

#~ msgid "quiz_tab"
#~ msgstr ""
>>>>>>> 58ead06e
<|MERGE_RESOLUTION|>--- conflicted
+++ resolved
@@ -1122,12 +1122,6 @@
 msgid "pair_with_teacher"
 msgstr "உதவிக்காக மற்றொரு ஆசிரியருடன் சோடியாக இருக்க விரும்புகிறேன்"
 
-<<<<<<< HEAD
-msgid "parsons_title"
-msgstr ""
-
-=======
->>>>>>> 58ead06e
 msgid "password"
 msgstr "கடவுச்சொல்"
 
@@ -1281,12 +1275,6 @@
 msgid "question mark"
 msgstr "ஒரு கேள்விக்குறி"
 
-<<<<<<< HEAD
-msgid "quiz_tab"
-msgstr ""
-
-=======
->>>>>>> 58ead06e
 msgid "read_code_label"
 msgstr "சத்தமாக படியுங்கள்"
 
@@ -2094,12 +2082,9 @@
 
 #~ msgid "mandatory_mode"
 #~ msgstr "கட்டாய டெவலப்பரின் பயன்முறை"
-<<<<<<< HEAD
-=======
 
 #~ msgid "parsons_title"
 #~ msgstr ""
 
 #~ msgid "quiz_tab"
 #~ msgstr ""
->>>>>>> 58ead06e
