--- conflicted
+++ resolved
@@ -198,8 +198,6 @@
 msgid "add_students"
 msgstr "Schüler*innen hinzufügen"
 
-<<<<<<< HEAD
-=======
 msgid "add_students_options"
 msgstr "Schüleroptionen hinzufügen"
 
@@ -207,7 +205,6 @@
 msgid "add_your_language"
 msgstr "Add your language!"
 
->>>>>>> c9fc7a70
 msgid "admin"
 msgstr "Administrator"
 
@@ -2232,9 +2229,8 @@
 #~ msgid "update_profile"
 #~ msgstr "Aktualisiere dein Profil"
 
-<<<<<<< HEAD
-#~ msgid "multiple_levels_warning"
-#~ msgstr "We've noticed you have both selected several levels and included code snippets in your adventure, this might cause issues with the syntax highlighter and the automatic translation of keywords"
+#~ msgid "variables"
+#~ msgstr "Variablen"
 
 #~ msgid "add_students_options"
 #~ msgstr "Schüleroptionen hinzufügen"
@@ -2289,7 +2285,3 @@
 
 #~ msgid "enter_password"
 #~ msgstr "Gib ein neues Passwort ein für"
-=======
-#~ msgid "variables"
-#~ msgstr "Variablen"
->>>>>>> c9fc7a70
