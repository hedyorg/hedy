--- conflicted
+++ resolved
@@ -233,13 +233,10 @@
 msgid "Unsupported String Value"
 msgstr "Text values cannot contain {invalid_value}."
 
-<<<<<<< HEAD
 msgid "Lonely Text"
 msgstr ""
 
 #, fuzzy
-=======
->>>>>>> 2d21c496
 msgid "ask_needs_var"
 msgstr ""
 "Ab Level 2 muss ask mit einer Variable benutzt werden. Beispiel; Name is ask "
