--- conflicted
+++ resolved
@@ -3,11 +3,7 @@
 msgstr ""
 "Project-Id-Version: PACKAGE VERSION\n"
 "Report-Msgid-Bugs-To: \n"
-<<<<<<< HEAD
-"POT-Creation-Date: 2023-05-15 19:16+0200\n"
-=======
 "POT-Creation-Date: 2023-05-15 11:37-0400\n"
->>>>>>> 7b0d2e09
 "PO-Revision-Date: 2023-04-06 07:18+0000\n"
 "Last-Translator: Anonymous <noreply@weblate.org>\n"
 "Language: de\n"
@@ -754,9 +750,6 @@
 
 msgid "login_long"
 msgstr "Melde dich mit deinem Konto an"
-
-msgid "login_to_save_your_work"
-msgstr ""
 
 msgid "logout"
 msgstr "Abmelden"
@@ -942,9 +935,6 @@
 msgid "not_in_class_no_handin"
 msgstr "Du bist in keiner Klasse, also besteht keine Notwendigkeit etwas abgeben."
 
-msgid "not_logged_in_cantsave"
-msgstr ""
-
 msgid "not_logged_in_handin"
 msgstr "Du musst eingeloggt sein, um eine Lösung abzugeben."
 
@@ -1258,11 +1248,7 @@
 msgstr "Auswahl"
 
 msgid "select_adventures"
-<<<<<<< HEAD
-msgstr ""
-=======
 msgstr "Wähle und ordne Abenteuer"
->>>>>>> 7b0d2e09
 
 msgid "self_removal_prompt"
 msgstr "Bist du dir sicher, dass du die Klasse verlassen möchtest?"
@@ -1729,18 +1715,7 @@
 #~ msgstr "Dein Token ist ungültig."
 
 #~ msgid "select_levels"
-#~ msgstr ""
-
-<<<<<<< HEAD
-#~ msgid "unlock_thresholds"
-#~ msgstr "Schalte Level.Grenzen frei"
-
-#~ msgid "value"
-#~ msgstr "Wert"
-
-#~ msgid "example_code_header"
-#~ msgstr "Hedy Beispiel-Code"
-=======
+#~ msgstr "Wähle Level"
+
 #~ msgid "too_many_attempts"
 #~ msgstr "Zu viele Versuche"
->>>>>>> 7b0d2e09
